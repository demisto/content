import demistomock as demisto  # noqa: F401
from CommonServerPython import *  # noqa: F401
import re
import enum
import pytz
import gzip
import math
import base64
import hashlib
import dateparser
import itertools
import colorsys
import traceback
import urllib.parse
from collections import defaultdict
from collections.abc import Iterable, Hashable


DEFAULT_POLLING_INTERVAL = 10  # in seconds
DEFAULT_RETRY_INTERVAL = 10  # in seconds
DEFAULT_RETRY_MAX = 10
DEFAULT_QUERY_TIMEOUT_DURATION = 60  # in seconds


def to_float(val: Any) -> float | int:
    """Ensure the value is of type number (float or int).

    :param val: The value.
    :return: A float or int converted from `val`.
    """
    if val is None:
        return 0
    try:
        val = float(val)
        return int(val) if val.is_integer() else val
    except (ValueError, TypeError):
        return 0


def to_str(val: Any) -> str:
    """Ensure the value is of type string.

    :param val: The value.
    :return: A str converted from `val`.
    """
    return val if isinstance(val, str) else json.dumps(val)


class CacheType(enum.StrEnum):
    NONE = "none"
    RECORDSET = "recordset"
    ENTRY = "entry"


class DefaultEntryScope(enum.StrEnum):
    NO_RECORDSET = "no_recordset"
    QUERY_SKIPPED = "query_skipped"


class ContextData:
    def __init__(
        self,
        context: dict[str, Any] | None = None,
        incident: dict[str, Any] | None = None,
        alert: dict[str, Any] | None = None,
        value: dict[str, Any] | None = None,
    ) -> None:
        self.__context: dict[str, Any] = context or {}
        self.__value: dict[str, Any] = value or {}
        self.__specials: dict[str, Any] = {
            "alert": alert or {},
            "incident": incident or {},
            "lists": None,
        }

    def get(self, key: str | None = None) -> Any:
        """Get the context value

        :param key: The dt expressions (string within ${}).
        :return: The value.
        """
        if not key:
            return None

        if key != "." and not key.startswith(".=") and key.startswith("."):
            dx = self.__value
            key = key[1:]
        else:
            for prefix in self.__specials:
                k = key[len(prefix) :]
                if key.startswith(prefix) and k[:1] in ("", ".", "(", "="):
                    if prefix == "lists":
                        if list_name := re.split("[.(=]", k[1:], maxsplit=1)[0]:
                            dx = {prefix: {list_name: execute_command("getList", {"listName": list_name})}}
                            break
                    else:
                        dx = self.__specials
                        break
            else:
                dx = self.__context

        return demisto.dt(dx, key)

    def inherit(
        self,
        value: dict[str, Any] | None = None,
    ) -> "ContextData":
        """Create a ContextData with the new value

        :param value: The new value.
        :return: ContextData created.
        """
        return ContextData(
            context=self.__context,
            incident=self.__specials.get("incident"),
            alert=self.__specials.get("alert"),
            value=value,
        )


class Formatter:
    def __init__(self, variable_substitution: tuple[str, str], keep_symbol_to_null: bool) -> None:
        self.__keep_symbol_to_null = keep_symbol_to_null
        self.__var_opening, self.__var_closing = variable_substitution
        if not self.__var_opening:
            raise DemistoException("opening marker is required.")

    @staticmethod
    def __is_closure(source: str, ci: int, closure_marker: str) -> bool:
        if closure_marker:
            return source[ci : ci + len(closure_marker)] == closure_marker
        else:
            c = source[ci]
            if c.isspace():
                return True
            elif c.isascii():
                return c != "_" and not c.isalnum()
            else:
                return False

    @staticmethod
    def __extract_dt(
        dtstr: str,
        dx: ContextData | None,
    ) -> Any:
        """Extract dt expression

        :param dtstr: The dt expressions (string within ${}).
        :param dx: The context instance.
        :return: The value extracted.
        """
        try:
            return dx.get(dtstr) if dx else dtstr
        except Exception:
            return None

    def __extract(
        self,
        source: str,
        dx: ContextData | None,
        si: int,
        markers: tuple[str, str] | None,
    ) -> tuple[Any, int | None]:
        """Extract a template text, or an enclosed value within starting and ending marks

        :param source: The template text, or the enclosed value starts with the next charactor of a start marker
        :param dx: The context data
        :param si: The index of `source` to start extracting
        :param markers: The opening and closing markers to find an end position for parsing an enclosed value.
                        It must be None when the template text is given to `source`.
        :return: The extracted value and index of `source` when parsing ended.
                 The index is the next after the end marker when extracting the enclosed value.
        """
        out = None
        ci = si
        while ci < len(source):
            if markers is not None and Formatter.__is_closure(source, ci, markers[1]):
                key = source[si:ci] if out is None else str(out) + source[si:ci]
                if markers == (self.__var_opening, self.__var_closing):
                    xval = self.__extract_dt(key, dx)
                    if xval is None and self.__keep_symbol_to_null:
                        xval = markers[0] + key + markers[1]
                    else:
                        xval = self.build(xval, dx)
                else:
                    xval = markers[0] + key + markers[1]
                return xval, ci + len(markers[1])
            elif source[ci : ci + len(self.__var_opening)] == self.__var_opening:
                xval, ei = self.__extract(
                    source=source,
                    dx=dx,
                    si=ci + len(self.__var_opening),
                    markers=(self.__var_opening, self.__var_closing),
                )
                if si != ci:
                    out = source[si:ci] if out is None else str(out) + source[si:ci]

                if ei is None:
                    xval = self.__var_opening
                    ei = ci + len(self.__var_opening)

                if out is None:
                    out = xval
                elif xval is not None:
                    out = str(out) + str(xval)
                si = ci = ei
            elif markers is None:
                ci += 1
            elif endc := {"(": ")", "{": "}", "[": "]", '"': '"', "'": "'", "`": "`"}.get(source[ci]):
                xval, ei = self.__extract(
                    source=source,
                    dx=dx,
                    si=ci + 1,
                    markers=(source[ci], endc),
                )
                if si != ci:
                    out = source[si:ci] if out is None else str(out) + source[si:ci]

                if ei is None:
                    xval = source[ci]
                    ei = ci + len(source[ci])

                if out is None:
                    out = xval
                elif xval is not None:
                    out = str(out) + str(xval)

                si = ci = ei
            elif source[ci] == "\\":
                ci += 2
            else:
                ci += 1

        if markers is not None:
            # unbalanced braces, brackets, quotes, etc.
            return None, None
        elif si >= len(source):
            return out, ci
        elif out is None:
            return source[si:], ci
        else:
            return str(out) + source[si:], ci

    def build(self, template: Any, context: ContextData | None) -> Any:
        """Format a text from a template including DT expressions

        :param template: The template.
        :param context: The context instance.
        :return: The text built from the template.
        """
        if isinstance(template, dict):
            return {self.build(k, context): self.build(v, context) for k, v in template.items()}
        elif isinstance(template, list):
            return [self.build(v, context) for v in template]
        elif isinstance(template, str):
            return self.__extract(source=template, dx=context, si=0, markers=None)[0] if template else ""
        else:
            return template


class SortableValue:
    """
    The custom value object class, which enables you to sort for any types of data even in different types.
    """

    def __init__(
        self,
        value: Any,
    ) -> None:
        self.__value = value

    def __lt__(self, other: Any) -> bool:
        def __lt(obj1: Any, obj2: Any) -> bool:
            if any(
                f(obj1) and f(obj2)
                for f in [
                    lambda x: isinstance(x, int | float),
                    lambda x: isinstance(x, bool),
                    lambda x: isinstance(x, str),
                ]
            ):
                return obj1 < obj2  # type: ignore[operator]
            elif obj1 is None or obj2 is None:
                return (obj2 is None) < (obj1 is None)
            else:

                def __get_order(
                    v: Any,
                ) -> int:
                    if isinstance(v, bool):
                        return 1
                    elif isinstance(v, int | float):
                        return 2
                    elif isinstance(v, str):
                        return 3
                    else:
                        return 4

                order1 = __get_order(obj1)
                order2 = __get_order(obj2)
                if n := (order1 > order2) - (order1 < order2):
                    return n < 0
                else:
                    return json.dumps(obj1) < json.dumps(obj2)

        if not isinstance(other, SortableValue):
            return False
        return __lt(self.__value, other.__value)


class QueryParams:
    def __init__(
        self,
        query_name: str,
        query_string: str,
        earliest_time: datetime,
        latest_time: datetime,
    ) -> None:
        if not query_string:
            raise DemistoException("Query string is required.")

        if earliest_time.tzinfo is None or latest_time.tzinfo is None:
            raise DemistoException("earliest_time and latest_time must be timezone aware.")

        if earliest_time > latest_time:
            raise DemistoException(f"latest_time ({latest_time}) must be equal to or later than earliest_time ({earliest_time}).")

        self.__query_name = query_name
        self.__query_string = query_string
        self.__query_string_normalized = "\n".join(x.strip() for x in query_string.splitlines()).strip()
        self.__earliest_time = earliest_time
        self.__latest_time = latest_time

    @property
    def query_name(
        self,
    ) -> str:
        return self.__query_name

    @property
    def normalized_query_string(
        self,
    ) -> str:
        return self.__query_string_normalized

    @property
    def query_string(
        self,
    ) -> str:
        return self.__query_string

    @property
    def earliest_time(
        self,
    ) -> datetime:
        return self.__earliest_time

    @property
    def latest_time(
        self,
    ) -> datetime:
        return self.__latest_time

    def get_earliest_time_iso(
        self,
        utc: bool = False,
    ) -> str:
        if utc:
            t = self.__earliest_time.astimezone(pytz.UTC)
            return t.isoformat(timespec="milliseconds").replace("+00:00", "Z")
        else:
            return self.__earliest_time.isoformat(timespec="milliseconds")

    def get_latest_time_iso(
        self,
        utc: bool = False,
    ) -> str:
        if utc:
            t = self.__latest_time.astimezone(pytz.UTC)
            return t.isoformat(timespec="milliseconds").replace("+00:00", "Z")
        else:
            return self.__latest_time.isoformat(timespec="milliseconds")

    def query_hash(
        self,
    ) -> str:
        # The input value doesn't include `query_name` for the hash.
        return hashlib.sha256(
            json.dumps(
                {
                    "query_string": self.normalized_query_string,
                    "earliest_time": self.get_earliest_time_iso(),
                    "latest_time": self.get_latest_time_iso(),
                }
            ).encode()
        ).hexdigest()


class Cache:
    CACHE_ROOT_KEY = "XQLDSHelperCache"

    @staticmethod
    def __compress(val: str) -> dict[Hashable, str]:
        return {"type": "gz+b85x", "data": base64.b85encode(gzip.compress(val.encode())).decode().replace("$", ":")}

    @staticmethod
    def build_query_params(
        query_params: QueryParams,
    ) -> dict[Hashable, Any]:
        return {
            "query_name": query_params.query_name,
            "query_string": Cache.__compress(query_params.query_string),
            "earliest_time": query_params.get_earliest_time_iso(),
            "latest_time": query_params.get_latest_time_iso(),
        }

    def __load_data(
        self,
        query_hash: str,
        cache_node: str,
    ) -> Any:
        cache = self.__repo.get(self.__key)
        if not isinstance(cache, dict):
            return None

        if cache.get("QueryHash") != query_hash:
            return None

        _data = demisto.get(cache, f"{cache_node}.data")
        _type = demisto.get(cache, f"{cache_node}.type")
        try:
            if _type == "gz+b85":
                return json.loads(gzip.decompress(base64.b85decode(_data.encode())).decode())
            elif _type == "gz+b85x":
                return json.loads(gzip.decompress(base64.b85decode(_data.replace(":", "$").encode())).decode())
            else:
                return None
        except Exception as e:
            demisto.debug(f"Failed to load cache data [{cache_node}] - {e}")
            return None

    def __save_data(
        self,
        query_params: QueryParams,
        cache_node: str,
        data: Any,
    ) -> None:
        cache = {
            "QueryParams": self.build_query_params(query_params),
            "QueryHash": query_params.query_hash(),
            cache_node: self.__compress(json.dumps(data)),
        }
        if incident_id := demisto.incident().get("id"):
            target = "alerts" if is_xsiam() else "incidents"
            demisto.executeCommand(
                "executeCommandAt",
                {
                    "command": "Set",
                    target: incident_id,
                    "arguments": {
                        "key": f"{Cache.CACHE_ROOT_KEY}.{self.__key}",
                        "value": cache,
                        "append": "false",
                    },
                },
            )

    def __init__(
        self,
        name: str,
        repo: dict[Hashable, Any] | None,
    ) -> None:
        name = urllib.parse.quote(name).replace(".", "%2E")
        self.__key = name
        self.__repo = repo or {}

    def save_recordset(
        self,
        query_params: QueryParams,
        execution_id: str,
        recordset: list[dict[Hashable, Any]],
    ) -> None:
        self.__save_data(
            query_params=query_params,
            cache_node="CacheDataset",
            data={
                "execution_id": execution_id,
                "recordset": recordset,
            },
        )

    def save_entry(
        self,
        query_params: QueryParams,
        entry: dict[Hashable, Any],
    ) -> None:
        self.__save_data(
            query_params=query_params,
            cache_node="CacheEntry",
            data=entry,
        )

    def load_recordset(
        self,
        query_hash: str,
    ) -> tuple[str, list[dict[Hashable, Any]]] | None:
        data = self.__load_data(
            query_hash=query_hash,
            cache_node="CacheDataset",
        )
        if isinstance(data, list):
            return "", data
        elif isinstance(data, dict):
            execution_id = data.get("execution_id") or ""
            recordset = data.get("recordset") or []
            return execution_id, recordset
        else:
            return None

    def load_entry(
        self,
        query_hash: str,
    ) -> dict[Hashable, Any] | None:
        entry = self.__load_data(
            query_hash=query_hash,
            cache_node="CacheEntry",
        )
        return entry if isinstance(entry, dict) else None


class XQLQuery:
    """
    This class executes XQL queries.
    """

    @staticmethod
    def __peek_response(
        res: list[dict[str, Any]],
    ) -> dict[Hashable, Any] | None:
        for ent in res:
            ec = ent.get("EntryContext") or {}
            for k, v in ec.items():
                k, _, _ = k.partition("(")
                if k == "PaloAltoNetworksXQL.GenericQuery" and isinstance(v, dict):
                    return v
        return None

    @staticmethod
    def __get_response(
        res: list[dict[str, Any]],
    ) -> dict[Hashable, Any]:
        resp = XQLQuery.__peek_response(res)
        if resp is None:
            raise DemistoException(f"Unable to get query results - {res}")
        else:
            return resp

    @staticmethod
    def __get_error_message(
        res: list[dict[str, Any]],
    ) -> str | None:
        if XQLQuery.__peek_response(res) is not None:
            return None
        elif is_error(res):
            if message := get_error(res):
                return message
        else:
            for ent in res:
                if message := ent.get("HumanReadable"):
                    return message
        return f"Unable to get query results - {res}"

    def __init__(
        self,
        xql_query_instance: str | None = None,
        polling_interval: int = DEFAULT_POLLING_INTERVAL,
        retry_interval: int = DEFAULT_RETRY_INTERVAL,
        retry_max: int = DEFAULT_RETRY_MAX,
        query_timeout_duration: int = DEFAULT_QUERY_TIMEOUT_DURATION,
    ) -> None:
        self.__xql_query_instance = xql_query_instance
        self.__polling_interval = polling_interval
        self.__retry_interval = retry_interval
        self.__retry_max = max(retry_max, 0)
        self.__query_timeout_duration = max(query_timeout_duration, 0)

    def query(
        self,
        query_params: QueryParams,
    ) -> tuple[str, list[dict[Hashable, Any]]]:
        """Execute an XQL query and get results

        :param query_params: The query parameters.
        :return: The execution ID ans list of fields retrieved.
        """
        # Start the query
        time_frame = f"between {query_params.get_earliest_time_iso()} and {query_params.get_latest_time_iso()}"
        demisto.debug(f"Run XQL: {query_params.query_name} {time_frame}: {query_params.normalized_query_string}")

        for retry_count in range(self.__retry_max + 1):
            res = demisto.executeCommand(
                "xdr-xql-generic-query",
                assign_params(
                    query_name=query_params.query_name,
                    query=query_params.normalized_query_string,
                    time_frame=time_frame,
                    parse_result_file_to_context="true",
                    using=self.__xql_query_instance,
                ),
            )
            error_message = self.__get_error_message(res)
            if error_message is None:
                break

            if retry_count >= self.__retry_max or all(
                x not in error_message
                for x in [
                    "reached max allowed amount of parallel running queries",
                    "maximum allowed number of parallel running queries has been reached",
                ]
            ):
                raise DemistoException(f"Failed to execute xdr-xql-generic-query. Error details:\n{error_message}")

            time.sleep(self.__retry_interval)

        # Poll and retrieve the record set
        response = self.__get_response(res)

        execution_id = response.get("execution_id")
        if not execution_id:
            raise DemistoException("No execution_id in the response.")

        timeout_time = None

        while True:
            status = response.get("status", "")
            if status == "SUCCESS":
                return execution_id, (response.get("results") or [])
            elif status == "PENDING":
                current_time = time.time()
                if timeout_time is None:
                    timeout_time = current_time + self.__query_timeout_duration

                remaining_time = timeout_time - current_time
                if remaining_time <= 0:
                    raise DemistoException(f"Unable to get query results within {self.__query_timeout_duration} seconds.")

                time.sleep(min(remaining_time, self.__polling_interval))

                res = demisto.executeCommand(
                    "xdr-xql-get-query-results",
                    assign_params(
                        query_id=execution_id,
                        parse_result_file_to_context="true",
                        using=self.__xql_query_instance,
                    ),
                )
                if is_error(res):
                    error_message = get_error(res)
                    raise DemistoException(f"Failed to execute xdr-xql-get-query-results. Error details:\n{error_message}")

                response = self.__get_response(res)
            else:
                raise DemistoException(f"Failed to get query results - {response}")


class Query:
    """
    This class allows you to get the query results.
    """

    def __init__(
        self,
        query_params: QueryParams,
        xql_query: XQLQuery | None,
        cache: Cache | None,
    ) -> None:
        self.__query_params = query_params
        self.__xql_query = xql_query
        self.__cache = cache

    @property
    def query_params(
        self,
    ) -> QueryParams:
        return self.__query_params

    def available(
        self,
    ) -> bool:
        return self.__xql_query is not None

    def query(
        self,
    ) -> tuple[str, list[dict[Hashable, Any]]]:
        """Get the record set by running the query. It will return an empty list if the query is not available,

        :return: The quest execution ID and list of fields retrieved by the query.
        """
        if self.__cache and (ret := self.__cache.load_recordset(self.__query_params.query_hash())):
            return ret
        elif self.__xql_query:
            execution_id, recordset = self.__xql_query.query(self.__query_params)
            if self.__cache:
                self.__cache.save_recordset(self.__query_params, execution_id, recordset)
            return execution_id, recordset
        else:
            return "", []


class EntryBuilder:
    """
    This class helps to query XQL and build an entry data.
    """

    @staticmethod
    def __enum_fields_by_group(
        recordset: Iterable[dict[Hashable, Any]],
        group_by: str,
        sort_by: str | None,
        asc: bool,
    ) -> Iterable[tuple[Hashable, Iterable[dict[Hashable, Any]]]]:
        """Enumerate fields with a group value by group

        :param recordset: The list of fields.
        :param group_by: The name of the field to make groups.
        :param sort_by: The field name by which to sort records within each group.
        :param asc: Set to True to sort the recordset in ascent order, Set to False for descent order.
        :return: Each group value with fields.
        """
        groups = itertools.groupby(
            sorted(
                recordset,
                key=lambda v: SortableValue(v.get(group_by)),
                reverse=not asc,
            ),
            key=lambda v: v.get(group_by),
        )
        if not sort_by:
            return groups
        else:
            return sorted(
                (
                    (
                        k,
                        sorted(
                            records,
                            key=lambda v: SortableValue(v.get(sort_by)),
                            reverse=not asc,
                        ),
                    )
                    for k, records in groups
                ),
                key=lambda v: SortableValue(next(iter(v[1]), {}).get(sort_by)),  # type: ignore
                reverse=not asc,
            )

    @staticmethod
    def __sum_by(
        recordset: list[dict[Hashable, Any]],
        sum_field: str,
        group_by: str,
        order_asc: bool,
    ) -> dict[Hashable, float]:
        """Sum field values by a field

        :param recordset: The list of fields.
        :param sum_field: The field name of the value to be summed.
        :param group_by: The field name to group the fields.
        :param order_asc: Set to True for ascending order, and False for descending order.
        :return: Mapping of field name with the sum value in order by the sum.
        """
        d: dict[Hashable, float] = defaultdict(float)
        for fields in recordset:
            d[fields.get(group_by)] += to_float(fields.get(sum_field))
        return dict(sorted(d.items(), key=lambda x: x[1], reverse=not order_asc))

    @staticmethod
    def __make_color_palette(
        names: list[str],
        colors: dict[Hashable, str] | list[str] | str,
    ) -> dict[Hashable, str]:
        """Build a color table

        :param names: The list of names to be mapped to colors
        :param colors: The base color mapping, or colors for 'names' in order
        :return: The color mapping. (name and color)
        """
        color_order: list[str] = []
        if isinstance(colors, str):
            color_order = [colors] * len(names)
        elif isinstance(colors, list):
            color_order = colors

        color_map: dict[Hashable, str] = dict(zip(names, color_order + EntryBuilder.list_colors(len(names))))
        if isinstance(colors, dict):
            color_map.update(colors)
        return color_map

    @staticmethod
    def __build_singley_chart(
        chart_type: str,
        params: dict[Hashable, Any],
        recordset: list[dict[Hashable, Any]],
    ) -> dict[Hashable, Any]:
        """Build a single-Y chart entry

        :param chart_type: The chart type. (bar or pie)
        :param params: The template parameters for a single-Y chart.
        :param recordset: The list of fields used to create the single-Y chart.
        :return: A single-Y chart entry.
        """

        class Template:
            class Records:
                class Sort:
                    def __init__(
                        self,
                        sort: dict[Hashable, Any],
                        default_by: str,
                    ) -> None:
                        by = sort.get("by") or default_by
                        assert isinstance(by, str) or by is None, f"sort.by must be of type str or null - {type(by)}"
                        self.__by = by or default_by
                        self.__asc = EntryBuilder.to_sort_order(sort.get("order") or "asc")

                    @property
                    def by(
                        self,
                    ) -> str:
                        return self.__by

                    @property
                    def asc(
                        self,
                    ) -> bool:
                        return self.__asc

                def __init__(
                    self,
                    records: dict[Hashable, Any],
                ) -> None:
                    name_field = records.get("name-field")
                    assert isinstance(name_field, str), f"name-field must be of type str - {type(name_field)}"
                    self.__name_field = name_field

                    data_field = records.get("data-field")
                    assert isinstance(data_field, str), f"data-field must be of type str - {type(data_field)}"
                    self.__data_field = data_field

                    colors = records.get("colors")
                    if isinstance(colors, list):
                        for color in colors:
                            assert isinstance(color, str), f"color must be of type str - {type(color)}"
                    elif isinstance(colors, dict):
                        for color in colors.values():
                            assert isinstance(color, str), f"color must be of type str - {type(color)}"
                    elif colors is None:
                        colors = []
                    elif not isinstance(colors, str):
                        raise DemistoException(f"colors must be of type dict, list or null - {type(colors)}")
                    self.__colors = colors

                    sort = records.get("sort") or {}
                    assert isinstance(sort, dict), f"sort must be of type dict or null - {type(sort)}"
                    self.__sort = self.Sort(sort, default_by=self.data_field)

                @property
                def name_field(
                    self,
                ) -> str:
                    return self.__name_field

                @property
                def data_field(
                    self,
                ) -> str:
                    return self.__data_field

                @property
                def colors(
                    self,
                ) -> dict[Hashable, str] | list[str] | str:
                    return self.__colors

                @property
                def sort(
                    self,
                ) -> Sort:
                    return self.__sort

            class Field:
                def __init__(
                    self,
                    field: dict[Hashable, Any],
                    default_color: str,
                ) -> None:
                    assert isinstance(field, dict), f"field in .fields must be of type dict - {type(field)}"
                    color = field.get("color")
                    assert isinstance(color, str) or color is None, f"field.color must be of type str or null - {type(color)}"
                    self.__color = color or default_color

                    self.__label = field.get("label")
                    assert (
                        isinstance(self.__label, str) or self.__label is None
                    ), f"field.label must be of type str or null - {type(self.__label)}"

                @property
                def color(
                    self,
                ) -> str:
                    return self.__color

                @property
                def label(
                    self,
                ) -> str | None:
                    return self.__label

            def __init__(
                self,
                template: dict[Hashable, Any],
            ) -> None:
                self.__records: Records | None = None  # pylint: disable=undefined-variable
                self.__fields: dict[Hashable, Field] | None = None  # pylint: disable=undefined-variable

                group = template.get("group")
                if group == "records":
                    records = template.get(group)
                    assert isinstance(records, dict), f"records is required and must be of type dict - {type(records)}"
                    self.__records = self.Records(records)
                elif group == "fields":
                    fields = template.get(group)
                    assert isinstance(fields, dict), f"fields is required and must be of type dict - {type(fields)}"
                    self.__fields = {
                        name: self.Field(field, default_color=color)
                        for (name, field), color in zip(fields.items(), EntryBuilder.list_colors(len(fields)))
                    }
                else:
                    raise DemistoException(f"group must be 'records' or 'fields' - {group}")

            @property
            def records(
                self,
            ) -> Records | None:
                return self.__records

            @property
            def fields(
                self,
            ) -> dict[Hashable, Field] | None:
                return self.__fields

        template = Template(params)
        if records := template.records:
            sort: Template.Records.Sort = records.sort

            names = EntryBuilder.__sum_by(
                recordset=recordset,
                sum_field=records.data_field,
                group_by=records.name_field,
                order_asc=sort.asc,
            )
            # Create color mapping
            colors = EntryBuilder.__make_color_palette(
                names=[x for x in names if isinstance(x, str)],
                colors=records.colors,
            )
            # Build stats
            stats = [
                assign_params(
                    name=to_str(name),
                    data=[to_float(value)],
                    color=colors.get(name),
                )
                for fields in sorted(
                    recordset,
                    key=lambda v: to_float(v.get(sort.by)),
                    reverse=not sort.asc,
                )
                for name, value in [(fields.get(records.name_field, ""), fields.get(records.data_field))]
            ]
        elif fields := template.fields:
            # Build stats
            stats = [
                {
                    "name": to_str(group.label or field or ""),
                    "data": [sum(to_float(x.get(field)) for x in recordset)],
                    "color": group.color,
                }
                for field, group in fields.items()
            ]
        else:
            stats = []

        return {
            "Type": EntryType.WIDGET,
            "ContentsFormat": chart_type,
            "Contents": dict(
                assign_params(params=params.get("params")),
                stats=stats,
            ),
        }

    @staticmethod
    def __build_multiy_chart(
        chart_type: str,
        params: dict[Hashable, Any],
        recordset: list[dict[Hashable, Any]],
    ) -> dict[Hashable, Any]:
        """Build a multi-Y chart entry

        :param chart_type: The chart type. (bar or line)
        :param params: The template parameters for a multi-Y chart.
        :param recordset: The list of fields used to create the multi-Y chart.
        :return: A multi-Y chart entry.
        """

        class Template:
            class X:
                def __init__(
                    self,
                    x: dict[Hashable, Any],
                ) -> None:
                    by = x.get("by")
                    assert isinstance(by, str), f"x.by must be of type str - {type(by)}"
                    self.__by = by

                    sort_by = x.get("sort-by")
                    assert isinstance(sort_by, str) or sort_by is None, f"x.sort-by must be of type str or null - {type(sort_by)}"
                    self.__sort_by = sort_by

                    self.__asc = EntryBuilder.to_sort_order(x.get("order") or "asc")
                    self.__field = x.get("field")
                    assert (
                        isinstance(self.__field, str) or self.__field is None
                    ), f"x.field must be of type str or null - {type(self.__field)}"

                @property
                def by(
                    self,
                ) -> str:
                    return self.__by

                @property
                def sort_by(
                    self,
                ) -> str | None:
                    return self.__sort_by

                @property
                def asc(
                    self,
                ) -> bool:
                    return self.__asc

                @property
                def field(
                    self,
                ) -> str | None:
                    return self.__field

            class Y:
                class Records:
                    def __init__(
                        self,
                        records: dict[Hashable, Any],
                    ) -> None:
                        name_field = records.get("name-field")
                        assert isinstance(name_field, str), f"name-field must be of type str - {type(name_field)}"
                        self.__name_field = name_field

                        data_field = records.get("data-field")
                        assert isinstance(data_field, str), f"data-field must be of type str - {type(data_field)}"
                        self.__data_field = data_field

                        colors = records.get("colors")
                        if isinstance(colors, list):
                            for color in colors:
                                assert isinstance(color, str), f"color must be of type str - {type(color)}"
                        elif isinstance(colors, dict):
                            for color in colors.values():
                                assert isinstance(color, str), f"color must be of type str - {type(color)}"
                        elif colors is None:
                            colors = []
                        elif not isinstance(colors, str):
                            raise DemistoException(f"colors must be of type dict, list or null - {type(colors)}")
                        self.__colors = colors

                    @property
                    def name_field(
                        self,
                    ) -> str:
                        return self.__name_field

                    @property
                    def data_field(
                        self,
                    ) -> str:
                        return self.__data_field

                    @property
                    def colors(
                        self,
                    ) -> dict[Hashable, str] | list[str] | str:
                        return self.__colors

                class Field:
                    def __init__(
                        self,
                        field: dict[Hashable, Any],
                        default_color: str,
                    ) -> None:
                        assert isinstance(field, dict), f"field in y.fields must be of type dict - {type(field)}"
                        color = field.get("color")
                        assert isinstance(color, str) or color is None, f"field.color must be of type str or null - {type(color)}"
                        self.__color = color or default_color

                        self.__label = field.get("label")
                        assert (
                            isinstance(self.__label, str) or self.__label is None
                        ), f"field.label must be of type str or null - {type(self.__label)}"

                    @property
                    def color(
                        self,
                    ) -> str:
                        return self.__color

                    @property
                    def label(
                        self,
                    ) -> str | None:
                        return self.__label

                def __init__(
                    self,
                    y: dict[Hashable, Any],
                ) -> None:
                    self.__records: Records | None = None  # pylint: disable=undefined-variable
                    self.__fields: dict[Hashable, Field] | None = None  # pylint: disable=undefined-variable

                    group = y.get("group")
                    if group == "records":
                        records = y.get(group)
                        assert isinstance(records, dict), f"y.records is required and must be of type dict - {type(records)}"
                        self.__records = self.Records(records)
                    elif group == "fields":
                        fields = y.get(group)
                        assert isinstance(fields, dict), f"y.fields is required and must be of type dict - {type(fields)}"
                        self.__fields = {
                            name: self.Field(field, default_color=color)
                            for (name, field), color in zip(fields.items(), EntryBuilder.list_colors(len(fields)))
                        }
                    else:
                        raise DemistoException(f"y.group must be 'records' or 'fields' - {group}")

                @property
                def records(
                    self,
                ) -> Records | None:
                    return self.__records

                @property
                def fields(
                    self,
                ) -> dict[Hashable, Field] | None:
                    return self.__fields

            def __init__(
                self,
                template: dict[Hashable, Any],
            ) -> None:
                x = template.get("x")
                assert isinstance(x, dict), f"x must be of type dict - {type(x)}"
                self.__x = self.X(x)

                y = template.get("y")
                assert isinstance(y, dict), f"y must be of type dict - {type(y)}"
                self.__y = self.Y(y)

            @property
            def x(
                self,
            ) -> X:
                return self.__x

            @property
            def y(
                self,
            ) -> Y:
                return self.__y

        template = Template(params)
        if records := template.y.records:
            ynames = EntryBuilder.__sum_by(
                recordset=recordset,
                sum_field=records.data_field,
                group_by=records.name_field,
                order_asc=False,
            )
            # Create color mapping
            ycolors = EntryBuilder.__make_color_palette(
                names=[x for x in ynames if isinstance(x, str)],
                colors=records.colors,
            )
            # Build stats
            stats = []
            for x_val, x_records in EntryBuilder.__enum_fields_by_group(
                recordset=recordset,
                group_by=template.x.by,
                sort_by=template.x.sort_by,
                asc=template.x.asc,
            ):
                groups = {k: None for k in ynames}
                xlabel = ""
                for y_fields in x_records:
                    data = y_fields.get(records.data_field)
                    name = y_fields.get(records.name_field)
                    name_str = to_str(name)
                    groups[name_str] = assign_params(
                        name=name_str,
                        data=[to_float(data)],
                        color=ycolors.get(name),
                    )
                    xlabel = xlabel or to_str(y_fields.get(template.x.field) if template.x.field else x_val)

                stats.append(
                    {
                        "name": xlabel,
                        "groups": [
                            assign_params(
                                name=k,
                                data=[0],
                                color=ycolors.get(k),
                            )
                            if v is None
                            else v
                            for k, v in groups.items()
                        ],
                    }
                )
        elif fields := template.y.fields:
            # Build stats
            stats = [
                {
                    "name": to_str(y_fields.get(template.x.field) if template.x.field else x_val),
                    "groups": [
                        {
                            "name": to_str(y_group.label or field or ""),
                            "data": [to_float(y_fields.get(field))],
                            "color": y_group.color,
                        }
                        for field, y_group in fields.items()
                    ],
                }
                for x_val, x_records in EntryBuilder.__enum_fields_by_group(
                    recordset=recordset,
                    group_by=template.x.by,
                    sort_by=template.x.sort_by,
                    asc=template.x.asc,
                )
                for y_fields in x_records
            ]
        else:
            stats = []

        return {
            "Type": EntryType.WIDGET,
            "ContentsFormat": chart_type,
            "Contents": dict(
                assign_params(params=params.get("params")),
                stats=stats,
            ),
        }

    @staticmethod
    def __build_single_bar(
        params: dict[Hashable, Any],
        recordset: list[dict[Hashable, Any]],
    ) -> dict[Hashable, Any]:
        """Build a single bar entry

        :param params: The template parameters for 'single-bar'.
        :param recordset: The list of fields used to create the single-bar chart.
        :return: An single bar entry.
        """
        return EntryBuilder.__build_singley_chart(
            chart_type="bar",
            params=params,
            recordset=recordset,
        )

    @staticmethod
    def __build_stacked_bar(
        params: dict[Hashable, Any],
        recordset: list[dict[Hashable, Any]],
    ) -> dict[Hashable, Any]:
        """Build a stacked bar entry

        :param params: The template parameters for 'stacked-bar'.
        :param recordset: The list of fields used to create the stacked-bar chart.
        :return: An stacked bar entry.
        """
        return EntryBuilder.__build_multiy_chart(
            chart_type="bar",
            params=params,
            recordset=recordset,
        )

    @staticmethod
    def __build_line(
        params: dict[Hashable, Any],
        recordset: list[dict[Hashable, Any]],
    ) -> dict[Hashable, Any]:
        """Build a line entry

        :param params: The template parameters for 'line'.
        :param recordset: The list of fields used to create the line chart.
        :return: A line entry.
        """
        return EntryBuilder.__build_multiy_chart(
            chart_type="line",
            params=params,
            recordset=recordset,
        )

    @staticmethod
    def __build_pie(
        params: dict[Hashable, Any],
        recordset: list[dict[Hashable, Any]],
    ) -> dict[Hashable, Any]:
        """Build a pie entry

        :param params: The template parameters for 'pie'.
        :param recordset: The list of fields used to create the pie chart.
        :return: A pie chart entry.
        """
        return EntryBuilder.__build_singley_chart(
            chart_type="pie",
            params=params,
            recordset=recordset,
        )

    @staticmethod
    def __build_markdown_table(
        params: dict[Hashable, Any],
        recordset: list[dict[Hashable, Any]],
    ) -> dict[Hashable, Any]:
        """Build a markdown table

        :param params: The template parameters for 'markdown-table'.
        :param recordset: The list of fields used to create the markdown table.
        :return: A markdown table.
        """

        class Template:
            class Sort:
                def __init__(
                    self,
                    sort: dict[Hashable, Any],
                ) -> None:
                    self.__by = sort.get("by")
                    assert (
                        isinstance(self.__by, str) or self.__by is None
                    ), f"sort.by must be of type str or null - {type(self.__by)}"
                    self.__asc = EntryBuilder.to_sort_order(sort.get("order") or "asc")

                @property
                def by(
                    self,
                ) -> str | None:
                    return self.__by

                @property
                def asc(
                    self,
                ) -> bool:
                    return self.__asc

            class Column:
                def __init__(
                    self,
                    column: dict[Hashable, Any],
                ) -> None:
                    assert isinstance(column, dict), f"column in columns must be of type dict - {type(column)}"
                    self.field = column.get("field")
                    self.label = column.get("label") or self.field or ""

            def __init__(
                self,
                template: dict[Hashable, Any],
            ) -> None:
                self.__title = template.get("title") or ""
                assert isinstance(self.__title, str), f"title must be of type str or null - {type(self.__title)}"
                self.__columns: list[Column] | None = None  # pylint: disable=undefined-variable
                if columns := template.get("columns"):
                    assert isinstance(columns, list), f"columns must be list or null - {type(columns)}"
                    self.__columns = [self.Column(c) for c in columns]

                sort = template.get("sort") or {}
                assert isinstance(sort, dict), f"sort must be of type dict or null - {type(sort)}"
                self.__sort = self.Sort(sort)

            @property
            def title(
                self,
            ) -> str:
                return self.__title

            @property
            def columns(
                self,
            ) -> list[Column] | None:
                return self.__columns

            @property
            def sort(
                self,
            ) -> Sort:
                return self.__sort

        template = Template(params)

        if not recordset:
            md = ""
        else:
            if template.sort.by:
                recordset = sorted(
                    recordset,
                    key=lambda v: SortableValue(v.get(template.sort.by)),
                    reverse=not template.sort.asc,
                )

            # Build markdown
            md = tableToMarkdown(
                template.title,
                recordset,
                headers=[c.field for c in template.columns] if template.columns else None,
                headerTransform=lambda field: next(
                    (c.label for c in template.columns or [] if c.field == field), pascalToSpace(field.replace("_", " "))
                ),
                sort_headers=False,
            )

        return {
            "Type": EntryType.NOTE,
            "ContentsFormat": EntryFormat.MARKDOWN,
            "HumanReadable": md,
            "Contents": None,
        }

    @staticmethod
    def __build_duration(
        params: dict[Hashable, Any],
        recordset: list[dict[Hashable, Any]],
    ) -> dict[Hashable, Any]:
        """Build a duration entry

        :param params: The template parameters for 'duration'.
        :param recordset: The list of fields used to create the duration entry.
        :return: A duration entry.
        """
        field = params.get("field")
        if not field or not isinstance(field, str):
            raise DemistoException(f"field must be of type str - {type(field)}")

        if len(recordset) > 1:
            raise DemistoException("The duration entry allows at most one record.")

        return {
            "Type": EntryType.WIDGET,
            "ContentsFormat": "duration",
            "Contents": dict(
                assign_params(params=params.get("params")),
                stats=int(to_float((recordset or [{}])[0].get(field))),
            ),
        }

    @staticmethod
    def __build_number(
        params: dict[Hashable, Any],
        recordset: list[dict[Hashable, Any]],
    ) -> dict[Hashable, Any]:
        """Build a number entry

        :param params: The template parameters for 'number'.
        :param recordset: The list of fields used to create the number entry.
        :return: A number entry.
        """
        field = params.get("field")
        if not field or not isinstance(field, str):
            raise DemistoException(f"field must be of type str - {type(field)}")

        if len(recordset) > 1:
            raise DemistoException("The number entry allows at most one record.")

        return {
            "Type": EntryType.WIDGET,
            "ContentsFormat": "number",
            "Contents": dict(
                assign_params(params=params.get("params")),
                stats=to_float((recordset or [{}])[0].get(field)),
            ),
        }

    @staticmethod
    def __build_number_trend(
        params: dict[Hashable, Any],
        recordset: list[dict[Hashable, Any]],
    ) -> dict[Hashable, Any]:
        """Build a number trend entry

        :param params: The template parameters for 'number-trend'.
        :param recordset: The list of fields used to create the number trend entry.
        :return: A number trend entry.
        """
        prev_field = params.get("prev-field")
        if not prev_field or not isinstance(prev_field, str):
            raise DemistoException(f"prev-field must be of type str - {type(prev_field)}")

        curr_field = params.get("curr-field")
        if not curr_field or not isinstance(curr_field, str):
            raise DemistoException(f"curr-field must be of type str - {type(curr_field)}")

        if len(recordset) > 1:
            raise DemistoException("The number-trend entry allows at most one record.")

        fields = (recordset or [{}])[0]

        return {
            "Type": EntryType.WIDGET,
            "ContentsFormat": "number",
            "Contents": dict(
                assign_params(params=params.get("params")),
                stats={
                    "prevSum": to_float(fields.get(prev_field)),
                    "currSum": to_float(fields.get(curr_field)),
                },
            ),
        }

    @staticmethod
    def __build_markdown(
        params: dict[Hashable, Any],
        **kwargs,
    ) -> dict[Hashable, Any]:
        """Build a markdown entry

        :param params: The template parameters for 'markdown'.
        :return: A markdown entry.
        """
        return {
            "Type": EntryType.NOTE,
            "ContentsFormat": EntryFormat.MARKDOWN,
            "HumanReadable": str(params.get("text") or ""),
            "Contents": None,
        }

    @staticmethod
    def to_sort_order(
        order: str,
    ) -> bool:
        if order == "asc":
            return True
        elif order == "desc":
            return False
        else:
            raise DemistoException(f"Invalid sort order - {order}")

    @staticmethod
    def list_colors(
        n: int,
    ) -> list[str]:
        colors = [
            f"rgb({int(r * 256)}, {int(g * 256)}, {int(b * 256)})"
            for r, g, b in [colorsys.hsv_to_rgb(i / n, 1, 0.9) for i in range(max(0, n))]
        ]
        return list(reversed(colors[1::2])) + colors[::2]

    def __get_default_entry(
        self,
        scope: DefaultEntryScope,
        entry_params: dict[Hashable, Any],
    ) -> dict[Hashable, Any] | None:
        default = entry_params.get("default")
        assert default is None or isinstance(default, dict), f"entry.default must be of type dict or null - {type(default)}"
        if not default:
            return None

        scopes = default.get("scope")
        assert scopes is None or isinstance(
            scopes, str | list
        ), f"default.scope must be of type null, str, or list - {type(scopes)}"
        scopes = [str(x) for x in list(DefaultEntryScope)] if scopes is None else scopes
        scopes = scopes if isinstance(scopes, list) else [scopes]
        if scope not in scopes:
            return None

        entry_key = str(scope) if str(scope) in default else "entry"
        entry = default.get(entry_key)
        if isinstance(entry, dict):
            return entry
        elif isinstance(entry, str):
            return {
                "Type": EntryType.NOTE,
                "ContentsFormat": EntryFormat.MARKDOWN,
                "HumanReadable": entry,
                "Contents": None,
            }
        else:
            raise DemistoException(f"default.{entry_key} must be of type stror dict - {type(entry)}")

    def __init__(
        self,
        formatter: Formatter,
        context: ContextData,
    ) -> None:
        self.__formatter = formatter
        self.__context = context

    def build(
        self,
        query: Query,
        entry_params: dict[Hashable, Any],
    ) -> tuple[dict[str, Any], dict[Hashable, Any]]:
        """Build an entry by querying data.

        :param query: The query instance.
        :param entry_params: Template parameters for an entry.
        :return: A pair of extra context and entry.
        """
        query_params = query.query_params
        extra_context: dict[str, Any] = {
            "query": {
                "string": query_params.query_string,
                "timeframe": {
                    "from": query_params.get_earliest_time_iso(utc=True),
                    "to": query_params.get_latest_time_iso(utc=True),
                },
                "request_url": (
                    "/xql/xql-search?phrase="
                    + urllib.parse.quote(query_params.query_string)
                    + "&timeframe="
                    + urllib.parse.quote(
                        json.dumps(
                            {
                                "from": int(query_params.earliest_time.timestamp() * 1000),
                                "to": int(query_params.latest_time.timestamp() * 1000),
                            }
                        )
                    )
                ),
            }
        }

        if not query.available() and (
            entry := self.__get_default_entry(
                scope=DefaultEntryScope.QUERY_SKIPPED,
                entry_params=self.__formatter.build(template=entry_params, context=self.__context.inherit(extra_context)),
            )
        ):
            return extra_context, entry

        entry_type = entry_params.get("type")
        if not entry_type:
            raise DemistoException("type is required.")

        params = entry_params.get(entry_type, {})
        if not isinstance(params, dict):
            raise DemistoException(f"{entry_type} must be of type dict - {type(params)}.")

        build_entry = {
            "single-bar": lambda params, recordset: self.__build_single_bar(
                params=params,
                recordset=recordset,
            ),
            "stacked-bar": lambda params, recordset: self.__build_stacked_bar(
                params=params,
                recordset=recordset,
            ),
            "line": lambda params, recordset: self.__build_line(
                params=params,
                recordset=recordset,
            ),
            "pie": lambda params, recordset: self.__build_pie(
                params=params,
                recordset=recordset,
            ),
            "markdown-table": lambda params, recordset: self.__build_markdown_table(
                params=params,
                recordset=recordset,
            ),
            "duration": lambda params, recordset: self.__build_duration(
                params=params,
                recordset=recordset,
            ),
            "number": lambda params, recordset: self.__build_number(
                params=params,
                recordset=recordset,
            ),
            "number-trend": lambda params, recordset: self.__build_number_trend(
                params=params,
                recordset=recordset,
            ),
            "markdown": lambda params, recordset: self.__build_markdown(
                params=params,
                recordset=recordset,
            ),
        }.get(entry_type)

        if not build_entry:
            raise DemistoException(f"Invalid type - {entry_type}")

        execution_id, recordset = query.query()
        extra_context.update(
            {
                "recordset": recordset,
                "query": dict(
                    extra_context.get("query") or {},
                    execution_id=execution_id,
                    result_url=f"/xql/xql-search/{urllib.parse.quote(execution_id)}",
                ),
            }
        )

        if not recordset and (
            entry := self.__get_default_entry(
                scope=DefaultEntryScope.NO_RECORDSET,
                entry_params=self.__formatter.build(template=entry_params, context=self.__context.inherit(extra_context)),
            )
        ):
            return extra_context, entry
        else:
<<<<<<< HEAD
            return build_entry(self.__formatter.build(template=params, context=self.__context.inherit(extra_context)), recordset)
=======
            return extra_context, build_entry(
                self.__formatter.build(template=params, context=self.__context.inherit(extra_context)), recordset
            )
>>>>>>> 17056c62


""" MAIN FUNCTION """


class Main:
    @staticmethod
    def __create_base_context(
        args: dict[Hashable, Any],
    ) -> dict[str, Any]:
        """Create the base context data.

        :param args: The argument parameters.
        :return: The base context data.
        """
        context = args.get("context_data")
        if isinstance(context, str):
            context = json.loads(context)

        assert context is None or isinstance(context, dict), f"Context data must be of type str, dict, or null - {type(context)}"
        return dict(demisto.context(), **(context or {}))

    @staticmethod
    def __create_context(
        base_context: dict[str, Any],
        template: dict[Hashable, Any],
    ) -> ContextData:
        """Create the context data.

        :param base_context: The base context data.
        :param template: The template.
        :return: The context data.
        """

        def __child_paths(
            parent: str,
            paths: list[str],
        ) -> list[str]:
            """Get a list of child node paths.

            :param parent: The name of the parent node.
            :param paths: A list of node paths.
            :return: A list of relative paths under the given parent node.
            """
            cpaths = []
            for path in paths:
                pit = iter(path)
                nit = (next(pit, "\\") if c == "\\" else "" if c == "." else c for c in pit)
                if parent == "".join(itertools.takewhile(lambda x: x != "", iter(nit))):
                    cpaths.append("".join(list(pit)))
            return cpaths

        def __filter_context(
            context: Any,
            filters: list[str],
        ) -> Any:
            """Keep specific values in the context based on the given filters.

            :param context: The context node.
            :param filters: A list of node paths to be removed from the context.
            :return: The filtered context node.
            """
            if any(v == "" for v in filters):
                return context
            elif isinstance(context, dict):
                return {
                    k: v
                    for k, cpaths in ((k, __child_paths(k, filters)) for k in context)
                    if (v := __filter_context(context[k], cpaths)) or any(c == "" for c in cpaths)
                } or None
            elif isinstance(context, list):
                return [v for v in (__filter_context(v, filters) for v in context) if v] or None
            else:
                return None

        def __remove_null(
            context: Any,
            paths: list[str] | None,
            entries_only: bool,
        ) -> Any:
            """Remove key-value pairs from the context where the value is None.

            :param context: The context node.
            :param paths: A list of node paths to be removed from the context where the value is None.
            :param entries_only: Set to True to keep `None` values when they are not associated with keys,
                                 otherwise set to False to remove them.
            :return: The updated context node with key-value pairs removed.
            """
            if isinstance(context, dict):
                if paths is None:
                    return {k: v for k, v in context.items() if v is not None}
                else:
                    return {
                        k: __remove_null(v, cpaths, entries_only)
                        for k, v in context.items()
                        if (not (cpaths := __child_paths(k, paths)) or v is not None or all(path != "" for path in cpaths))
                    }
            elif isinstance(context, list):
                return [__remove_null(v, paths, entries_only) for v in context if entries_only or v is not None]
            else:
                return context

        def __apply_default(
            context: Any,
            default: dict[str, Any],
        ) -> Any:
            """Create a context node with default parameters.

            :param context: The context node.
            :param default: The default parameters to apply.
            :return: The context node with the applied default parameters.
            """
            if isinstance(context, dict):
                context = dict(context)
                for k, dv in default.items():
                    if k in context:
                        if isinstance(dv, dict):
                            context[k] = __apply_default(context.get(k), dv)
                    else:
                        context[k] = dv
                return context
            elif isinstance(context, list):
                return [__apply_default(x, default) for x in context]
            else:
                return context

        fields = demisto.incident()
        fields = dict(fields, **(fields.get("CustomFields") or {}))
        fields.pop("CustomFields", None)

        entries = {
            "context": base_context,
            "alert": fields if is_xsiam() else None,
            "incident": None if is_xsiam() else fields,
        }
        for name, context in dict(entries).items():
            filters = demisto.get(template, f"config.{name}.filters")
            if filters is not None:
                assert isinstance(filters, list), f"config.{name}.filters must be of type null or list - {type(filters)}"
                filters = [f for f in filters if isinstance(f, str)]
                context = __filter_context(context, filters) or {}

            remove_null = demisto.get(template, f"config.{name}.remove-null")
            if remove_null is not None:
                assert isinstance(
                    remove_null, dict
                ), f"config.{name}.remove-null must be of type null or dict - {type(remove_null)}"
                entries_only = argToBoolean(remove_null.get("entries-only", "true"))
                paths = remove_null.get("paths")
                if paths is not None:
                    assert isinstance(
                        paths, list
                    ), f"config.{name}.remove-null.paths must be of type null or list - {type(paths)}"
                    paths = [x for x in paths if isinstance(x, str)]

                context = __remove_null(context, paths, entries_only) or {}

            default = demisto.get(template, f"config.{name}.default")
            if default is not None:
                assert isinstance(default, dict), f"config.{name}.default must be of type dict - {type(default)}"
                context = __apply_default(context, default) or {}

            entries[name] = context

        return ContextData(
            context=entries.get("context"),
            alert=entries.get("alert"),
            incident=entries.get("incident"),
        )

    @staticmethod
    def __get_template(
        args: dict[Hashable, Any],
    ) -> tuple[str, dict[Hashable, Any]]:
        """Get the templates with its name

        :param args: The argument parameters.
        :return: The template name and template.
        """
        templates_type = args.get("templates_type") or "raw"
        if templates_type in ("raw", "base64"):
            templates = args.get("templates")
            if templates_type == "base64":
                assert isinstance(
                    templates, str
                ), f"'templates' must be of type str in templates_type = 'base64' - {type(templates)}"
                templates = base64.b64decode(templates.encode()).decode()
        elif templates_type == "list":
            templates = execute_command("getList", {"listName": args.get("templates")})
        else:
            raise DemistoException(f"Invalid template type - {templates_type}")

        if isinstance(templates, str):
            if argToBoolean(args.get("triple_quotes_to_string", "true")):
                templates = re.sub(r"""(\"{3}|'{3}|`{3})(.*?)\1""", lambda m: json.dumps(m.group(2)), templates, flags=re.DOTALL)

            templates = json.loads(templates)
        if not isinstance(templates, dict):
            raise DemistoException(f"Invalid templates - {templates}")

        template_name = args.get("template_name") or ""
        if template := templates.get(template_name):
            if not isinstance(template, dict):
                raise DemistoException(f"Invalid template - {template}")
        else:
            raise DemistoException(f"No templates were found - {template_name}")

        return template_name, template

    @staticmethod
    def __parse_date_time(
        value: Any,
        base_time: datetime | None,
    ) -> datetime:
        """Parse a date time value

        :param value: The date or time to parse
        :param base_time: The base time for the relative time.
        :return: aware datetime object
        """
        if value in (None, ""):
            return datetime.now(pytz.UTC)

        if isinstance(value, int):
            # Parse as time stamp
            try:
                # Considered the value as seconds > milliseconds > microseconds when it's too large (> uint max).
                # (Currently later than 2106-02-07 06:28:15)
                while value > 4294967295:
                    value /= 1000

                return datetime.fromtimestamp(value).astimezone(pytz.UTC)
            except Exception as e:
                raise DemistoException(f"Error with input date / time - {e}")

        if isinstance(value, str):
            value = value.strip()
            try:
                # Parse as time stamp
                return Main.__parse_date_time(int(value), base_time)
            except (TypeError, ValueError):
                pass

        try:
            date_time = dateparser.parse(value, settings=assign_params(RELATIVE_BASE=base_time))
            assert date_time is not None, f"could not parse {value}"

            if date_time.tzinfo is not None:
                return date_time

            date_time = dateparser.parse(
                value,
                settings=assign_params(
                    TIMEZONE="UTC",
                    RETURN_AS_TIMEZONE_AWARE=True,
                    RELATIVE_BASE=base_time,
                ),
            )
            assert date_time is not None, f"could not parse {value}"
            return date_time
        except Exception as e:
            raise DemistoException(f"Error with input date / time - {e}")

    @staticmethod
    def __get_variable_substitution(
        args: dict[Hashable, Any],
        template: dict[Hashable, Any],
    ) -> tuple[str, str]:
        vs = args.get("variable_substitution") or "${,}"
        if isinstance(vs, str):
            vs = vs.split(",", maxsplit=1)
        elif not isinstance(vs, list):
            raise DemistoException(f"Invalid variable substitution - {vs}")

        if not vs or not vs[0]:
            raise DemistoException("variable_substitution must have a opening marker.")
        elif len(vs) == 1:
            assert isinstance(vs[0], str), f"opening marker must be of type str - {vs[0]}"
            vs = [vs[0], ""]
        elif len(vs) == 2:
            assert isinstance(vs[0], str), f"opening marker must be of type str - {vs[0]}"
            assert isinstance(vs[1], str), f"closing marker must be of type str - {vs[1]}"
        else:
            raise DemistoException(f"too many values for variable_substitution - {vs}")

        var_opening = demisto.get(template, "config.variable_substitution.opening")
        if var_opening is not None:
            assert isinstance(var_opening, str), f"config.variable_substitution.opening must be of type str - {var_opening}"
            assert var_opening, "config.variable_substitution.opening cannot be empty when provided"
        else:
            var_opening = vs[0]

        var_closing = demisto.get(template, "config.variable_substitution.closing")
        if var_closing is not None:
            assert isinstance(var_closing, str), f"config.variable_substitution.closing must be of type str - {var_opening}"
        else:
            var_closing = vs[1]

        return str(var_opening), str(var_closing)

    @staticmethod
    def __get_base_time(
        args: dict[Hashable, Any],
        query_node: dict[Hashable, Any],
        context: ContextData,
    ) -> tuple[datetime, datetime]:
        """Get the base time of earliest_time and latest_time

        :param args: The argument parameters.
        :param query_node: The `.query` node of the template.
        :param context: The context data.
        :return: The base time of earliest_time and latest_time.
        """
        round_time = demisto.get(query_node, "time_range.round_time")
        if round_time is None:
            round_time = argToList(args.get("round_time"))
            if len(round_time) == 0:
                round_time_latest = round_time_earliest = 0
            elif len(round_time) == 1:
                round_time_latest = round_time_earliest = arg_to_number(round_time[0]) or 0
            elif len(round_time) == 2:
                round_time[0] = arg_to_number(round_time[0])
                assert isinstance(round_time[0], int), f"list of round_time must be number - {round_time}"
                round_time_earliest = round_time[0]

                round_time[1] = arg_to_number(round_time[1])
                assert isinstance(round_time[1], int), f"list of round_time must be number - {round_time}"
                round_time_latest = round_time[1]
            else:
                raise DemistoException(f"Too many round_time - {round_time}")

        elif isinstance(round_time, dict):
            round_time_earliest = arg_to_number(round_time.get("earliest_time")) or 0
            round_time_latest = arg_to_number(round_time.get("latest_time")) or 0
        elif isinstance(round_time, str | int):
            round_time_latest = round_time_earliest = arg_to_number(round_time) or 0
        else:
            raise DemistoException(f"query.time_range.round_time must be of type str or dict - {round_time}")

        base_time = args.get("base_time")
        if not base_time:
            # Set default base time
            for k in ["alert.occurred", "incident.occurred", "alert.created", "incident.created"]:
                base_time = context.get(k)
                if base_time and base_time != "0001-01-01T00:00:00Z":
                    break
            else:
                base_time = "now"

        base_time = Main.__parse_date_time(base_time, None)

        return (
            base_time
            if not round_time_earliest
            else datetime.fromtimestamp(
                math.floor(base_time.timestamp() / round_time_earliest) * round_time_earliest, base_time.tzinfo
            ),
            base_time
            if not round_time_latest
            else datetime.fromtimestamp(
                math.floor(base_time.timestamp() / round_time_latest) * round_time_latest, base_time.tzinfo
            ),
        )

    @staticmethod
    def __build_query_params(
        args: dict[Hashable, Any],
        query_name: str,
        template: dict[Hashable, Any],
        formatter: Formatter,
        context: ContextData,
    ) -> QueryParams:
        """Build query parameters

        :param args: The argument parameters.
        :param query_name: The name of the query.
        :param template: The template.
        :param formatter: The formatter to process variable substitution.
        :param context: The context data.
        :return: Query parameters.
        """
        query_node = formatter.build(
            template=demisto.get(template, "query"),
            context=context,
        )

        earliest_time_base, latest_time_base = Main.__get_base_time(
            args=args,
            query_node=query_node,
            context=context,
        )

        return QueryParams(
            query_name=query_name,
            query_string=query_node.get("xql"),
            earliest_time=Main.__parse_date_time(
                demisto.get(query_node, "time_range.earliest_time", args.get("earliest_time", "24 hours ago")), earliest_time_base
            ),
            latest_time=Main.__parse_date_time(
                demisto.get(query_node, "time_range.latest_time", args.get("latest_time", "now")), latest_time_base
            ),
        )

    def __arg_to_int(
        self,
        name: str,
        default_value: int,
    ) -> int:
        arg = self.__args.get(name)
        if arg is None or arg == "":
            return default_value
        elif isinstance(arg, str | int | float):
            try:
                return int(arg)
            except Exception:
                raise DemistoException(f"Invalid {name} - {arg}")
        else:
            raise DemistoException(f"Invalid {name} - {arg}")

    def __is_query_executable(
        self,
    ) -> bool:
        class Evaluation:
            def __init__(
                self,
                formatter: Formatter,
                context: ContextData,
            ) -> None:
                self.__formatter = formatter
                self.__context = context

            def evaluate(
                self,
                conds: Any,
            ) -> bool:
                if isinstance(conds, str):
                    conds = self.__formatter.build(
                        template=conds,
                        context=self.__context,
                    )

                if isinstance(conds, dict):
                    return any(self.evaluate(k) and self.evaluate(v) for k, v in conds.items())
                elif isinstance(conds, list):
                    return any(self.evaluate(v) for v in conds)
                elif conds is None:
                    return False
                elif isinstance(conds, bool):
                    return conds
                elif isinstance(conds, int | float):
                    return conds != 0.0
                elif isinstance(conds, str):
                    return conds.lower() not in ("", "false")
                else:
                    return bool(conds)

        query = self.__template.get("query") or {}
        if "conditions" not in query:
            # Queries are executable when 'query.conditions' is not specified
            return True
        else:
            conditions = query.get("conditions")

            return Evaluation(
                formatter=Formatter(
                    variable_substitution=self.__variable_substitution,
                    keep_symbol_to_null=False,
                ),
                context=self.__context,
            ).evaluate(conditions)

    def __init__(
        self,
        args: dict[Hashable, Any],
    ) -> None:
        self.__args = args
        self.__template_name, self.__template = self.__get_template(args)
        self.__variable_substitution = self.__get_variable_substitution(args, self.__template)

        context = self.__create_base_context(args)
        self.__context: ContextData = self.__create_context(context, self.__template)

        self.__cache_repo = demisto.get(context, Cache.CACHE_ROOT_KEY)
        self.__cache_type: str = args.get("cache_type") or CacheType.RECORDSET
        if self.__cache_type not in [str(x) for x in list(CacheType)]:
            raise DemistoException(f"Invalid cache_type - {self.__cache_type}")

        self.__max_retries: int = self.__arg_to_int("max_retries", DEFAULT_RETRY_MAX)  # max_retries accepts 0

        self.__retry_interval: int = self.__arg_to_int("retry_interval", DEFAULT_RETRY_INTERVAL) or DEFAULT_RETRY_INTERVAL

        self.__polling_interval: int = self.__arg_to_int("polling_interval", DEFAULT_POLLING_INTERVAL) or DEFAULT_POLLING_INTERVAL

        self.__query_timeout_duration: int = (
            self.__arg_to_int("query_timeout_duration", DEFAULT_QUERY_TIMEOUT_DURATION) or DEFAULT_QUERY_TIMEOUT_DURATION
        )
        self.__output_recordset = argToBoolean(args.get("output_recordset", "false"))

        self.__xql_query_instance: str | None = demisto.get(self.__template, "query.command.using") or args.get(
            "xql_query_instance"
        )

    def create(
        self,
    ) -> CommandResults:
        """Create a graph entry

        :return: The command results.
        """
        formatter = Formatter(
            variable_substitution=self.__variable_substitution,
            keep_symbol_to_null=True,
        )
        query_params = self.__build_query_params(
            args=self.__args,
            query_name=self.__template_name,
            template=self.__template,
            formatter=formatter,
            context=self.__context,
        )
        cache = Cache(name=self.__template_name, repo=self.__cache_repo)
        entry = cache.load_entry(query_params.query_hash()) if self.__cache_type == CacheType.ENTRY else None

        need_query = not entry and self.__is_query_executable()

        extra_context: dict[str, Any] = {}
        if not entry:
            extra_context, entry = EntryBuilder(
                formatter=formatter,
                context=self.__context,
            ).build(
                query=Query(
                    query_params=query_params,
                    xql_query=XQLQuery(
                        xql_query_instance=self.__xql_query_instance,
                        polling_interval=self.__polling_interval,
                        retry_interval=self.__retry_interval,
                        retry_max=self.__max_retries,
                        query_timeout_duration=self.__query_timeout_duration,
                    )
                    if need_query
                    else None,
                    cache=cache if self.__cache_type != CacheType.NONE else None,
                ),
                entry_params=self.__template.get("entry") or {},
            )

        res = {
            "QueryParams": {
                "query_name": query_params.query_name,
                "query_string": query_params.query_string,
                "earliest_time": query_params.get_earliest_time_iso(),
                "latest_time": query_params.get_latest_time_iso(),
            },
            "QueryHash": query_params.query_hash(),
            "RequestURL": demisto.get(extra_context, "query.request_url"),
            "ResultURL": demisto.get(extra_context, "query.result_url"),
            "ExecutionID": demisto.get(extra_context, "query.execution_id"),
            "RecordSet": demisto.get(extra_context, "recordset") or [] if self.__output_recordset else [],
            "Entry": entry,
        }
        if need_query and self.__cache_type == CacheType.ENTRY:
            cache.save_entry(query_params, entry)

        return CommandResults(
            readable_output="Done.",
            outputs={"XQLDSHelper": res},
            raw_response=res,
        )


def main():
    try:
        return_results(Main(demisto.args()).create())
    except Exception as e:
        return_error(f"{e}\n\n{traceback.format_exc()}")


""" ENTRY POINT """


if __name__ in ("__main__", "__builtin__", "builtins"):
    main()<|MERGE_RESOLUTION|>--- conflicted
+++ resolved
@@ -1732,13 +1732,7 @@
         ):
             return extra_context, entry
         else:
-<<<<<<< HEAD
-            return build_entry(self.__formatter.build(template=params, context=self.__context.inherit(extra_context)), recordset)
-=======
-            return extra_context, build_entry(
-                self.__formatter.build(template=params, context=self.__context.inherit(extra_context)), recordset
-            )
->>>>>>> 17056c62
+            return extra_context, build_entry(self.__formatter.build(template=params, context=self.__context.inherit(extra_context)), recordset)
 
 
 """ MAIN FUNCTION """
