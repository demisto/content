--- conflicted
+++ resolved
@@ -97,10 +97,7 @@
       predefined:
       - ""
     outputs: []
-<<<<<<< HEAD
-=======
   runonce: false
->>>>>>> 9ddafcfd
   script: "-"
   type: python
   subtype: python3
