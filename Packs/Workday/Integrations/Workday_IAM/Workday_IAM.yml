category: Identity and Access Management
commonfields:
  id: Workday IAM
  version: -1
configuration:
- display: Username
  name: credentials
  type: 9
- display: Workday Report URL
  name: report_url
  required: true
  type: 0
- defaultvalue: '50'
  display: Fetch Limit (Recommended less than 200)
  name: max_fetch
  type: 0
- display: Fetch incidents
  name: isFetch
  type: 8
- display: Incident type
  name: incidentType
  type: 13
- display: Trust any certificate (not secure)
  name: insecure
  type: 8
- display: Use system proxy settings
  name: proxy
  type: 8
- defaultvalue: IAM Sync User - Workday
  display: Mapper (incoming)
  name: mapper_in
  type: 0
- defaultvalue: 'true'
  display: Sync user profiles on first run
  name: first_run
  type: 8
- additionalinfo: If checked, the fetch incidents command will sample (at most) five incidents. Use only to sample incidents for classification & mapping.
  defaultvalue: 'false'
  display: Fetch Samples
  name: fetch_samples
  type: 8
- defaultvalue: '%m/%d/%Y'
  display: Date Format in Workday Report
  name: workday_date_format
  type: 0
- additionalinfo: Select the field that determines when to trigger a termination incident for deactivated employees.
  defaultvalue: Termination_Date
  display: Deactivation date field
  name: deactivation_date_field
  options:
  - Termination_Date
  - Last_Day_of_Work
  type: 15
- additionalinfo: Determines when employees are synced from Workday, i.e., when are the User Profile in XSOAR, and the users in the applications, created. Set to 0 to sync hires on their hire date. Leave empty to sync the hires immediately.
  display: Number of days before hire date to sync hires
  name: days_before_hire_to_sync
  type: 0
- additionalinfo: Determines when to enable the Active Directory accounts of employees. Set to 0 to enable the Active Directory accounts on their hire date. Leave empty to enable the accounts immediately. Note that this is effective only when the employees are already synced to XSOAR, so you should set a number lower, or equal to, the value in the *Number of days before hire date to sync hires* parameter.
  display: Number of days before hire date to enable Active Directory account
  name: days_before_hire_to_enable_ad
  type: 0
- additionalinfo: Events will be fetched only for User Profiles with a Source Priority value less than or equal to the value of this parameter.
  defaultvalue: '1'
  display: Source Priority Level
  name: source_priority
  type: 0
description: Use the Workday IAM Integration as part of the IAM premium pack.
display: Workday IAM
name: Workday IAM
script:
  commands:
  - description: Gets the report entries from Workday.
    name: workday-iam-get-full-report
    outputs:
    - contextPath: WorkdayIAM.ReportEntry.email
      description: Email address of the employee in Workday.
      type: String
    - contextPath: WorkdayIAM.ReportEntry.employeeid
      description: Employee ID in Workday.
      type: String
    - contextPath: WorkdayIAM.ReportEntry.username
      description: Username of the employee in Workday.
      type: String
    - contextPath: WorkdayIAM.ReportEntry.displayname
      description: Display name of the employee.
      type: String
    - contextPath: WorkdayIAM.ReportEntry.locationregion
      description: Location of the employee in Workday.
      type: String
  dockerimage: demisto/python3:3.9.8.24399
  isfetch: true
<<<<<<< HEAD
=======
  runonce: false
>>>>>>> 9ddafcfd
  script: '-'
  subtype: python3
  type: python
tests:
- No tests
defaultmapperin: IAM Sync User - Workday
fromversion: 6.0.0<|MERGE_RESOLUTION|>--- conflicted
+++ resolved
@@ -89,10 +89,7 @@
       type: String
   dockerimage: demisto/python3:3.9.8.24399
   isfetch: true
-<<<<<<< HEAD
-=======
   runonce: false
->>>>>>> 9ddafcfd
   script: '-'
   subtype: python3
   type: python
