--- conflicted
+++ resolved
@@ -259,11 +259,7 @@
   script: '-'
   type: python
   subtype: python3
-<<<<<<< HEAD
-  dockerimage: demisto/python3:3.10.13.72123
-=======
   dockerimage: demisto/python3:3.10.13.84405
->>>>>>> 5cfcc708
 fromversion: 5.0.0
 tests:
 - Workday - Test