category: Authentication & Identity Management
commonfields:
  id: Workday
  version: -1
configuration:
- defaultvalue: https://wd5-impl-services1.workday.com/ccx/service
  display: Server URL (e.g. https://example.net)
  name: base_url
  required: true
  type: 0
- display: Username
  name: credentials
  required: true
  type: 9
- display: Tenant name
  name: tenant_name
  type: 4
  hidden: true
- display: Tenant name
  name: cred_tenant_name
  type: 9
  hiddenusername: true
- display: Token
  name: token
  type: 4
  hidden: true
- display: Token
  name: cred_token
  type: 9
  hiddenusername: true
- display: Trust any certificate (not secure)
  name: insecure
  type: 8
- display: Use system proxy settings
  name: proxy
  type: 8
description: Workday offers enterprise-level software solutions for financial management, human resources, and planning.
display: Workday
name: Workday
script:
  commands:
  - arguments:
    - description: Employee ID of the worker for which to get information.
      name: employee_id
    - defaultValue: "50"
      description: The maximum number of results to return. Default is 50.
      name: count
    - defaultValue: "1"
      description: The page from which to get the employees' data.
      name: page
    - defaultValue: "3"
      description: The number of managers to display.
      name: managers
    description: Returns information for the specified workers.
    name: workday-list-workers
    outputs:
    - contextPath: Workday.Worker.Worker_ID
      description: The ID for the employee or contingent worker.
      type: String
    - contextPath: Workday.Worker.User_ID
      description: Text attribute identifying the User Name.
      type: String
    - contextPath: Workday.Worker.Country
      description: The worker Country.
      type: String
    - contextPath: Workday.Worker.Legal_First_Name
      description: The worker First Name (Given Name).
      type: String
    - contextPath: Workday.Worker.Legal_Last_Name
      description: The worker Last Name (Family Name).
      type: String
    - contextPath: Workday.Worker.Preferred_First_Name
      description: The worker preferred First Name (Preferred Name).
      type: String
    - contextPath: Workday.Worker.Preferred_Last_Name
      description: The worker preferred Last Name (Preferred Name).
      type: String
    - contextPath: Workday.Worker.Position_ID
      description: Text attribute identifying the Position ID.
      type: String
    - contextPath: Workday.Worker.Position_Title
      description: Text attribute identifying the Position Title.
      type: String
    - contextPath: Workday.Worker.Business_Title
      description: Business title for the position.
      type: String
    - contextPath: Workday.Worker.Start_Date
      description: Date the worker first started work in this position.
      type: String
    - contextPath: Workday.Worker.End_Employment_Reason_Reference
      description: Termination/End Additional Job Reason.
      type: String
    - contextPath: Workday.Worker.Worker_Type
      description: The worker type for the position.
      type: String
    - contextPath: Workday.Worker.Position_Time_Type
      description: The position time type.
      type: String
    - contextPath: Workday.Worker.Scheduled_Weekly_Hours
      description: Scheduled weekly hours for the position.
      type: String
    - contextPath: Workday.Worker.Default_Weekly_Hours
      description: Standard weekly hours for the position.
      type: String
    - contextPath: Workday.Worker.Full_Time_Equivalent_Percentage
      description: Full-time equivalent percentage for the position.
      type: String
    - contextPath: Workday.Worker.Exclude_from_Headcount
      description: If Y, the position will be excluded from headcount reporting.
      type: String
    - contextPath: Workday.Worker.Pay_Rate_Type
      description: Pay rate type for the position.
      type: String
    - contextPath: Workday.Worker.Job_Profile_Name
      description: The name of the job profile.
      type: String
    - contextPath: Workday.Worker.Work_Shift_Required
      description: Returns true if a work shift is required on the position where this job profile is used.
      type: String
    - contextPath: Workday.Worker.Critical_Job
      description: Returns true if the job profile is considered a critical job.
      type: String
    - contextPath: Workday.Worker.Business_Site_id
      description: Business Site ID.
      type: String
    - contextPath: Workday.Worker.Business_Site_Name
      description: The name of the location.
      type: String
    - contextPath: Workday.Worker.Business_Site_Type
      description: The type of a location.
      type: String
    - contextPath: Workday.Worker.Business_Site_Address.Address_ID
      description: Business site address ID.
      type: String
    - contextPath: Workday.Worker.Business_Site_Address.Formatted_Address
      description: The formatted address in the format specified for the country.
      type: String
    - contextPath: Workday.Worker.Business_Site_Address.Country
      description: Country of the address.
      type: String
    - contextPath: Workday.Worker.Business_Site_Address.Postal_Code
      description: The postal code part of the address.
      type: String
    - contextPath: Workday.Worker.End_Date
      description: The effective date of the end employment business process.
      type: String
    - contextPath: Workday.Worker.Pay_Through_Date
      description: The pay through date for the end of employment.
      type: String
    - contextPath: Workday.Worker.Active
      description: Boolean attribute identifying whether the Worker is Active.
      type: String
    - contextPath: Workday.Worker.Hire_Date
      description: The most recent hire date for the employee or contract start date for the contingent worker.
      type: String
    - contextPath: Workday.Worker.Hire_Reason
      description: Reason for Hire from the most recent Hire event.
      type: String
    - contextPath: Workday.Worker.First_Day_of_Work
      description: First Day of Work (only applies to the Payroll web service).
      type: String
    - contextPath: Workday.Worker.Retired
      description: Boolean attribute identifying whether the Worker is currently retired.
      type: String
    - contextPath: Workday.Worker.Days_Unemployed
      description: Number of days unemployed since the employee first joined the work force. Used only for China.
      type: String
    - contextPath: Workday.Worker.Terminated
      description: Boolean attribute identifying whether the Worker is currently Terminated.
      type: String
    - contextPath: Workday.Worker.Termination_Date
      description: Most recent Termination Date.
      type: String
    - contextPath: Workday.Worker.Primary_Termination_Reason
      description: The primary reason for the worker's most recent termination.
      type: String
    - contextPath: Workday.Worker.Primary_Termination_Category
      description: Reference to primary termination reason category.
      type: String
    - contextPath: Workday.Worker.Termination_Involuntary
      description: Indicates if the termination was involuntary.
      type: String
    - contextPath: Workday.Worker.Rehire
      description: Returns "Yes" if the worker is a rehire based on the most recent hire event.
      type: String
    - contextPath: Workday.Worker.Termination_Last_Day_of_Work
      description: Last day worked for the worker's termination event.
      type: String
    - contextPath: Workday.Worker.Resignation_Date
      description: Date the employee submitted their resignation.
      type: String
    - contextPath: Workday.Worker.Has_International_Assignment
      description: Indicates whether the worker has internaitonal assignment
      type: String
    - contextPath: Workday.Worker.Home_Country_Reference
      description: Contains the home country for worker's primary job (ISO_3166-1_Alpha-2_Code).
      type: String
    - contextPath: Workday.Worker.Photo
      description: Worker's photo in base64.
      type: String
    - contextPath: Workday.Worker.Addresses.Address_ID
      description: Worker's address ID.
      type: String
    - contextPath: Workday.Worker.Addresses.Formatted_Address
      description: The formatted address in the format specified for the country.
      type: String
    - contextPath: Workday.Worker.Addresses.Country
      description: Country for the worker's address.
      type: String
    - contextPath: Workday.Worker.Addresses.Region
      description: The ID of the region (ISO_3166-2_Code).
      type: String
    - contextPath: Workday.Worker.Addresses.Region_Descriptor
      description: The region part of the address. Typically this contains the state/province information.
      type: String
    - contextPath: Workday.Worker.Addresses.Postal_Code
      description: The postal code part of the address.
      type: String
    - contextPath: Workday.Worker.Addresses.Type
      description: Address type.
      type: String
    - contextPath: Workday.Worker.Emails.Email_Address
      description: Email address information.
      type: String
    - contextPath: Workday.Worker.Emails.Type
      description: Usage type.
      type: String
    - contextPath: Workday.Worker.Emails.Primary
      description: Indicates if the communication method is primary.
      type: String
    - contextPath: Workday.Worker.Emails.Public
      description: Indicates if the email address is public.
      type: String
    - contextPath: Workday.Worker.Phones.ID
      description: Phone ID.
      type: String
    - contextPath: Workday.Worker.Phones.Phone_Number
      description: Phone number.
      type: String
    - contextPath: Workday.Worker.Phones.Type
      description: Phone Device Type.
      type: String
    - contextPath: Workday.Worker.Phones.Usage
      description: Phone usage data.
      type: String
    - contextPath: Workday.Worker.Manager.Manager_ID
      description: The manager worker ID.
      type: String
    - contextPath: Workday.Worker.Manager.Manager_Name
      description: The manager name.
      type: String
<<<<<<< HEAD
=======
  runonce: false
>>>>>>> 9ddafcfd
  script: '-'
  type: python
  subtype: python3
  dockerimage: demisto/python3:3.10.11.61265
fromversion: 5.0.0
tests:
- Workday - Test<|MERGE_RESOLUTION|>--- conflicted
+++ resolved
@@ -249,10 +249,7 @@
     - contextPath: Workday.Worker.Manager.Manager_Name
       description: The manager name.
       type: String
-<<<<<<< HEAD
-=======
   runonce: false
->>>>>>> 9ddafcfd
   script: '-'
   type: python
   subtype: python3
