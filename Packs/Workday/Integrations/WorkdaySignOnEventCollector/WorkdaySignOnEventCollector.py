from xml.sax.saxutils import escape

import demistomock as demisto
import urllib3
from CommonServerPython import *  # noqa # pylint: disable=unused-wildcard-import

# Disable insecure warnings
urllib3.disable_warnings()

VENDOR = "workday"
PRODUCT = "signon"
REQUEST_DATE_FORMAT = "%Y-%m-%dT%H:%M:%SZ"  # Old format for making requests
EVENT_DATE_FORMAT = "%Y-%m-%dT%H:%M:%S.%f%z"  # New format for processing events
TIMEDELTA = 1
VERSION_PATTERN = re.compile(r"^v\d+\.\d+$")

# To preserve the XML template, we are ignoring the long line ruff validation
# ruff: noqa: E501


def get_api_version(params, default="v40.0"):
    """
    Retrieve and validate the API version from the parameters dictionary.

    Parameters:
        params (dict): Dictionary containing parameters, potentially including 'api_version'.
        default (str): The default API version to use if 'api_version' is not provided or invalid.

    Returns:
        str: The validated API version.
    """
    api_version = params.get("api_version", default)
    if VERSION_PATTERN.match(api_version):
        return api_version
    return default


def get_from_time(seconds_ago: int) -> str:
    current_time = datetime.now(tz=timezone.utc)
    from_time = current_time - timedelta(seconds=seconds_ago)
    return from_time.strftime(REQUEST_DATE_FORMAT)


def fletcher16(data: bytes) -> int:
    """
    Compute the Fletcher-16 checksum for the given data.

    The Fletcher-16 checksum is a simple and fast checksum algorithm that provides
    a checksum value based on the input data. It's not as collision-resistant as
    cryptographic hashes but is faster and can be suitable for non-security-critical
    applications.

    Parameters:
    - data (bytes): The input data for which the checksum is to be computed.

    Returns:
    - int: The computed Fletcher-16 checksum value.
    """
    sum1, sum2 = 0, 0
    for byte in data:
        sum1 = (sum1 + byte) % 256
        sum2 = (sum2 + sum1) % 256
    return (sum2 << 8) | sum1


def generate_pseudo_id(event: dict) -> str:
    """
    Compute a checksum for the given event using the Fletcher-16 algorithm.

    This function takes the entire event, serializes it to a JSON string,
    converts that string to bytes, and then computes a Fletcher-16 checksum
    for the byte data.

    Parameters:
    - event (dict): The entire event dictionary.

    Returns:
    - str: The unique ID, which is the computed Fletcher-16 checksum value concatenated with the event's Signon_DateTime.
    """
    # Serialize the entire event to a JSON string and encode that to bytes
    event_str = json.dumps(event, sort_keys=True)
    data = event_str.encode()

    # Calculate the checksum
    checksum = fletcher16(data)

    # Create a unique ID by concatenating the checksum with the Signon_DateTime
    try:
        unique_id = f"{checksum}_{event['Signon_DateTime']}"
    except KeyError as e:
        raise DemistoException(
            f"While calculating the pseudo ID for an event, an event without a Signon_DateTime was found.\nError: {e}"
        )

    return unique_id


""" CLIENT CLASS """


class Client(BaseClient):
    """
    Client will implement the service API and should not contain any Demisto logic.
    Should only do requests and return data.
    """

    def __init__(self, params: dict):
        base_url = params.get("base_url", "invalid")
        tenant_name = params.get("tenant_name")
        api_version = get_api_version(params)
        username = params.get("credentials", {}).get("identifier")
        password = params.get("credentials", {}).get("password")
        verify_certificate = not params.get("insecure", False)
        proxy = params.get("proxy", False)

        if not base_url.startswith("https://"):
            raise ValueError("Invalid base URL. Should begin with https://")

        base_api_url = f"{base_url}/ccx/service/{tenant_name}/Identity_Management/{api_version}"

        headers = {"content-type": "text/xml;charset=UTF-8"}

<<<<<<< HEAD
        super().__init__(base_url=base_url, verify=verify_certificate, proxy=proxy, headers=headers)
=======
        super().__init__(base_url=base_api_url, verify=verify_certificate, proxy=proxy, headers=headers)
>>>>>>> 7c8239cf

        self.tenant_name = tenant_name
        self.username = escape(username)
        self.password = escape(password)
        self.api_version = api_version

    def generate_workday_account_signons_body(
        self,
        page: int,
        count: int,
        to_time: Optional[str] = None,
        from_time: Optional[str] = None,
    ) -> str:
        """
        Generates XML body for Workday Account Signons Request.

        :type page: ``int``
        :param page: Page number.

        :type count: ``int``
        :param count: Number of results per page.

        :type to_time: ``Optional[str]``
        :param to_time: End time for fetching events.

        :type from_time: ``Optional[str]``
        :param from_time: Start time for fetching events.

        :return: XML body as string.
        :rtype: ``str``
        """

        return f"""
            <soapenv:Envelope xmlns:bsvc="urn:com.workday/bsvc" xmlns:soapenv="http://schemas.xmlsoap.org/soap/envelope/">
                <soapenv:Header>
                    <wsse:Security soapenv:mustUnderstand="1" xmlns:wsse="http://docs.oasis-open.org/wss/2004/01/oasis-200401-wss-wssecurity-secext-1.0.xsd" xmlns:wsu="http://docs.oasis-open.org/wss/2004/01/oasis-200401-wss-wssecurity-utility-1.0.xsd">
                        <wsse:UsernameToken>
                            <wsse:Username>{self.username}</wsse:Username>
                            <wsse:Password Type="http://docs.oasis-open.org/wss/2004/01/oasis-200401-wss-username-token-profile-1.0#PasswordText">{self.password}</wsse:Password>
                        </wsse:UsernameToken>
                    </wsse:Security>
                </soapenv:Header>
                <soapenv:Body>
                    <bsvc:Get_Workday_Account_Signons_Request xmlns:bsvc="urn:com.workday/bsvc" bsvc:version="{self.api_version}">
                        <bsvc:Request_Criteria>
                            <!-- Optional: -->
                            <bsvc:From_DateTime>{from_time}</bsvc:From_DateTime>
                            <!-- Optional: -->
                            <bsvc:To_DateTime>{to_time}</bsvc:To_DateTime>
                        </bsvc:Request_Criteria>
                        <!-- Optional: -->
                        <bsvc:Response_Filter>
                            <bsvc:Page>{page}</bsvc:Page>
                            <!-- Optional: -->
                            <bsvc:Count>{count}</bsvc:Count>
                            <bsvc:As_Of_Entry_DateTime>{from_time}</bsvc:As_Of_Entry_DateTime>
                        </bsvc:Response_Filter>
                    </bsvc:Get_Workday_Account_Signons_Request>
                </soapenv:Body>
            </soapenv:Envelope>
        """

    def generate_test_payload(self, from_time: str, to_time: str) -> str:
        return f"""
            <soapenv:Envelope xmlns:bsvc="urn:com.workday/bsvc" xmlns:soapenv="http://schemas.xmlsoap.org/soap/envelope/">
                <soapenv:Header>
                    <wsse:Security soapenv:mustUnderstand="1" xmlns:wsse="http://docs.oasis-open.org/wss/2004/01/oasis-200401-wss-wssecurity-secext-1.0.xsd" xmlns:wsu="http://docs.oasis-open.org/wss/2004/01/oasis-200401-wss-wssecurity-utility-1.0.xsd">
                        <wsse:UsernameToken wsu:Id="UsernameToken-BF23D830F28697AA1614674076904673">
                            <wsse:Username>{self.username}</wsse:Username>
                            <wsse:Password Type="http://docs.oasis-open.org/wss/2004/01/oasis-200401-wss-username-token-profile-1.0#PasswordText">{self.password}</wsse:Password>
                        </wsse:UsernameToken>
                    </wsse:Security>
                </soapenv:Header>
                <soapenv:Body>
                    <bsvc:Get_Workday_Account_Signons_Request xmlns:bsvc="urn:com.workday/bsvc" bsvc:version="{self.api_version}">
                        <bsvc:Request_Criteria>
                            <!-- Optional: -->
                            <bsvc:From_DateTime>{from_time}</bsvc:From_DateTime>
                            <!-- Optional: -->
                            <bsvc:To_DateTime>{to_time}</bsvc:To_DateTime>
                        </bsvc:Request_Criteria>
                        <!-- Optional: -->
                        <bsvc:Response_Filter>
                            <bsvc:Page>1</bsvc:Page>
                            <!-- Optional: -->
                            <bsvc:Count>1</bsvc:Count>
                        </bsvc:Response_Filter>
                    </bsvc:Get_Workday_Account_Signons_Request>
                </soapenv:Body>
            </soapenv:Envelope>
            """  # noqa:E501

    def retrieve_events(
        self,
        page: int,
        count: int,
        to_time: Optional[str] = None,
        from_time: Optional[str] = None,
    ) -> tuple:
        """
        Retrieves events from Workday.

        :type page: ``int``
        :param page: Page number.

        :type count: ``int``
        :param count: Number of results per page.

        :type to_time: ``Optional[str]``
        :param to_time: End time for fetching events.

        :type from_time: ``Optional[str]``
        :param from_time: Start time for fetching events.

        :return: Tuple containing raw JSON response and account sign-on data.
        :rtype: ``Tuple``
        """

        # Make the HTTP request.
        raw_response = self._http_request(
            method="POST",
            url_suffix="",
            data=self.generate_workday_account_signons_body(page, count, to_time, from_time),
            resp_type="text",
            timeout=120,
        )

        raw_json_response, account_signon_data = convert_to_json(raw_response)

        total_pages = int(
            demisto.get(
                obj=raw_json_response,
                field="Envelope.Body.Get_Workday_Account_Signons_Response.Response_Results",
                defaultParam={},
            ).get("Total_Pages", "1")
        )

        return account_signon_data, total_pages

    def test_connectivity(self) -> str:
        """
        Tests API connectivity and authentication.

        :return: 'ok' if test passed, else exception.
        :rtype: ``str``
        """
        seconds_ago = 5
        from_time = get_from_time(seconds_ago)
        to_time = datetime.now(tz=timezone.utc).strftime(REQUEST_DATE_FORMAT)

        payload = self.generate_test_payload(from_time=from_time, to_time=to_time)

        self._http_request(method="POST", url_suffix="", data=payload, resp_type="text", timeout=120)

        return "ok"


""" HELPER FUNCTIONS """


def convert_to_json(response: str | dict) -> tuple[Dict[str, Any], Dict[str, Any]]:
    """
    Convert an XML response to a JSON object and extract the 'Workday_Account_Signons' data.

    :param response: XML response to be converted
    :return: Tuple containing the full converted response and the extracted 'Workday_Account_Signons' data.
    :raises ValueError: If the expected data cannot be found in the response.
    """
    if type(response) is dict:
        raw_json_response = response
    else:
        try:
            raw_json_response = json.loads(xml2json(response))
        except Exception as e:
            raise ValueError(f"Error parsing XML to JSON: {e}")

    # Get the 'Get_Workday_Account_Signons_Response' dictionary safely
    response_data = demisto.get(raw_json_response, "Envelope.Body.Get_Workday_Account_Signons_Response")

    if not response_data:
        response_data = raw_json_response.get("Get_Workday_Account_Signons_Response", {})

    account_signon_data = response_data.get("Response_Data", {})

    # Ensure 'Workday_Account_Signon' is a list
    workday_account_signons = account_signon_data.get("Workday_Account_Signon")
    if isinstance(workday_account_signons, dict):
        account_signon_data["Workday_Account_Signon"] = [workday_account_signons]

    return raw_json_response, account_signon_data


def process_and_filter_events(events: list, from_time: str, previous_run_pseudo_ids: set) -> tuple:
    non_duplicates = []
    duplicates = []
    pseudo_ids_for_next_iteration = set()

    try:
        from_datetime = datetime.strptime(from_time, EVENT_DATE_FORMAT).replace(tzinfo=timezone.utc)
    except ValueError:
        # On first run, the from_time is in UTC since that is what's sent in the request, this covers this scenario
        from_datetime = datetime.strptime(from_time, REQUEST_DATE_FORMAT).replace(tzinfo=timezone.utc)
    most_recent_event_time = datetime.min.replace(tzinfo=timezone.utc)

    for event in events:
        event_datetime = datetime.strptime(event["Signon_DateTime"], EVENT_DATE_FORMAT).replace(tzinfo=timezone.utc)

        # Add '_time' key to each event
        event["_time"] = event.get("Signon_DateTime")

        # Update the most recent event time
        if event_datetime > most_recent_event_time:
            most_recent_event_time = event_datetime

        # Check for duplicates within ±1 second of from_time
        if abs((event_datetime - from_datetime).total_seconds()) <= 1:
            event_pseudo_id = generate_pseudo_id(event)
            if event_pseudo_id not in previous_run_pseudo_ids:
                non_duplicates.append(event)
            else:
                duplicates.append(event_pseudo_id)
        else:
            non_duplicates.append(event)
    # Generate pseudo IDs for events within the last second of the most recent event
    last_second_start_time = most_recent_event_time - timedelta(seconds=TIMEDELTA)

    if duplicates:
        demisto.debug(f"Found {len(duplicates)} duplicate events: {duplicates}")

    for event in non_duplicates:
        event_datetime = datetime.strptime(event["_time"], EVENT_DATE_FORMAT).replace(tzinfo=timezone.utc)

        if event_datetime >= last_second_start_time:
            event_pseudo_id = generate_pseudo_id(event)
            pseudo_ids_for_next_iteration.add(event_pseudo_id)

    return non_duplicates, pseudo_ids_for_next_iteration


def fetch_sign_on_logs(client: Client, limit_to_fetch: int, from_date: str, to_date: str):
    """
    Fetches Sign On logs from workday.
    Args:
        client: Client object.
        limit_to_fetch: limit of logs to fetch from Workday.
        from_date: Events from time.
        to_date: Events to time.

    Returns:
        Sign On Events fetched from Workday.
    """
    sign_on_logs: list = []
    page = 1  # We assume that we will need to make one call at least
    total_fetched = 0  # Keep track of the total number of events fetched
    res, total_pages = client.retrieve_events(from_time=from_date, to_time=to_date, page=1, count=999)
    sign_on_events_from_api = res.get("Workday_Account_Signon", [])
    sign_on_logs.extend(sign_on_events_from_api)
    demisto.debug(f"Request indicates a total of {total_pages} pages to paginate.")
    pages_remaining = total_pages - 1

    while (page <= total_pages and pages_remaining != 0) and res:
        page += 1
        # Calculate the remaining number of events to fetch
        remaining_to_fetch = limit_to_fetch - total_fetched
        if remaining_to_fetch <= 0:
            break
        res, _ = client.retrieve_events(from_time=from_date, to_time=to_date, page=page, count=limit_to_fetch)
        pages_remaining -= 1
        fetched_count = len(sign_on_events_from_api)
        total_fetched += fetched_count

        demisto.debug(f"Fetched {len(sign_on_events_from_api)} sign on logs.")
        sign_on_logs.extend(sign_on_events_from_api)
        demisto.debug(f"{pages_remaining} pages left to fetch.")
    return sign_on_logs


""" COMMAND FUNCTIONS """


def get_sign_on_events_command(client: Client, from_date: str, to_date: str, limit: int) -> tuple[list, CommandResults]:
    """

    Args:
        limit: The maximum number of logs to return.
        to_date: date to fetch events from.
        from_date: date to fetch events to.
        client: Client object.

    Returns:
        Sign on logs from Workday.
    """

    sign_on_events = fetch_sign_on_logs(client=client, limit_to_fetch=limit, from_date=from_date, to_date=to_date)

    [_event.update({"_time": _event.get("Signon_DateTime")}) for _event in sign_on_events]

    demisto.info(f"Got a total of {len(sign_on_events)} events between the time {from_date} to {to_date}")
    readable_output = tableToMarkdown(
        "Sign On Events List:",
        sign_on_events,
        removeNull=True,
        headerTransform=lambda x: string_to_table_header(camel_case_to_underscore(x)),
    )

    return sign_on_events, CommandResults(readable_output=readable_output)


def fetch_sign_on_events_command(client: Client, max_fetch: int, last_run: dict):
    """
    Fetches sign on logs from Workday.
    Args:
        client: Client object.
        max_fetch: max logs to fetch set by customer.
        last_run: last run object.

    Returns:
        Sign on logs from Workday.

    """
    current_time = datetime.utcnow()
    if "last_fetch_time" not in last_run:
        first_fetch_time = current_time - timedelta(minutes=1)
        first_fetch_str = first_fetch_time.strftime(REQUEST_DATE_FORMAT)
        from_date = last_run.get("last_fetch_time", first_fetch_str)
    else:
        from_date = last_run.get("last_fetch_time")
    # Checksums in this context is used as an ID since none is provided directly from Workday.
    # This is to prevent duplicates.
    previous_run_pseudo_ids = last_run.get("previous_run_pseudo_ids", {})
    to_date = datetime.now(tz=timezone.utc).strftime(REQUEST_DATE_FORMAT)
    demisto.debug(f"Getting Sign On Events {from_date=}, {to_date=}.")
    sign_on_events = fetch_sign_on_logs(client=client, limit_to_fetch=max_fetch, from_date=from_date, to_date=to_date)

    if sign_on_events:
        demisto.debug(f"Got {len(sign_on_events)} sign_on_events. Begin processing.")
        non_duplicates, pseudo_ids_for_next_iteration = process_and_filter_events(
            events=sign_on_events, previous_run_pseudo_ids=previous_run_pseudo_ids, from_time=from_date
        )

        demisto.debug(f"Done processing {len(non_duplicates)} sign_on_events.")
        last_event = non_duplicates[-1]
        last_run = {
            "last_fetch_time": last_event.get("Signon_DateTime"),
            "previous_run_pseudo_ids": pseudo_ids_for_next_iteration,
        }
        demisto.debug(f"Saving last run as {last_run}")
    else:
        # Handle the case where no events were retrieved
        last_run["last_fetch_time"] = current_time
        non_duplicates = []

    return non_duplicates, last_run


def module_of_testing(client: Client) -> str:  # pragma: no cover
    """Tests API connectivity and authentication

    Returning 'ok' indicates that the integration works like it is supposed to.
    Connection to the service is successful.
    Raises exceptions if something goes wrong.

    :type client: ``Client``
    :param Client: client to use

    :return: 'ok' if test passed, anything else will fail the test.
    :rtype: ``str``
    """
    return client.test_connectivity()


""" MAIN FUNCTION """


def main() -> None:  # pragma: no cover
    """main function, parses params and runs command functions"""
    command = demisto.command()
    args = demisto.args()
    params = demisto.params()

    max_fetch = arg_to_number(params.get("max_fetch")) or 10000

    demisto.debug(f"Command being called is {command}")
    try:
        client = Client(params=params
                        )

        if command == "test-module":
            return_results(module_of_testing(client))
        elif command == "workday-get-sign-on-events":
            if args.get("relative_from_date", None):
                from_time = arg_to_datetime(  # type:ignore
                    arg=args.get("relative_from_date"), arg_name="Relative datetime", required=False
                ).strftime(REQUEST_DATE_FORMAT)
                to_time = datetime.utcnow().strftime(REQUEST_DATE_FORMAT)
            else:
                from_time = args.get("from_date")
                to_time = args.get("to_date")

            sign_on_events, results = get_sign_on_events_command(
                client=client,
                from_date=from_time,
                to_date=to_time,
                limit=arg_to_number(args.get("limit", "100"), required=True),  # type: ignore
            )
            return_results(results)
            if argToBoolean(args.get("should_push_events", "true")):
                send_events_to_xsiam(sign_on_events, vendor=VENDOR, product=PRODUCT)
        elif command == "fetch-events":
            last_run = demisto.getLastRun()
            demisto.debug(f"Starting new fetch with last_run as {last_run}")
            sign_on_events, new_last_run = fetch_sign_on_events_command(client=client, max_fetch=max_fetch, last_run=last_run)
            demisto.debug(f"Done fetching events, sending to XSIAM. - {sign_on_events}")
            send_events_to_xsiam(sign_on_events, vendor=VENDOR, product=PRODUCT)
            if new_last_run:
                # saves next_run for the time fetch-events is invoked
                demisto.info(f"Setting new last_run to {new_last_run}")
                demisto.setLastRun(new_last_run)
        else:
            raise NotImplementedError(f"command {command} is not implemented.")

    # Log exceptions and return errors
    except Exception as e:
<<<<<<< HEAD
        return_error(f"Failed to execute {demisto.command()} command.\nError:\n{e!s}")
=======
        return_error(
            f"Failed to execute {demisto.command()} command.\n"
            f"Error:\n{str(e)}\n"
            f"Traceback:\n{traceback.format_exc()}"
        )
>>>>>>> 7c8239cf


""" ENTRY POINT """

if __name__ in ("__main__", "__builtin__", "builtins"):
    main()<|MERGE_RESOLUTION|>--- conflicted
+++ resolved
@@ -120,11 +120,7 @@
 
         headers = {"content-type": "text/xml;charset=UTF-8"}
 
-<<<<<<< HEAD
-        super().__init__(base_url=base_url, verify=verify_certificate, proxy=proxy, headers=headers)
-=======
         super().__init__(base_url=base_api_url, verify=verify_certificate, proxy=proxy, headers=headers)
->>>>>>> 7c8239cf
 
         self.tenant_name = tenant_name
         self.username = escape(username)
@@ -185,7 +181,7 @@
                     </bsvc:Get_Workday_Account_Signons_Request>
                 </soapenv:Body>
             </soapenv:Envelope>
-        """
+            """  # noqa:E501
 
     def generate_test_payload(self, from_time: str, to_time: str) -> str:
         return f"""
@@ -548,15 +544,11 @@
 
     # Log exceptions and return errors
     except Exception as e:
-<<<<<<< HEAD
-        return_error(f"Failed to execute {demisto.command()} command.\nError:\n{e!s}")
-=======
         return_error(
             f"Failed to execute {demisto.command()} command.\n"
             f"Error:\n{str(e)}\n"
             f"Traceback:\n{traceback.format_exc()}"
         )
->>>>>>> 7c8239cf
 
 
 """ ENTRY POINT """
