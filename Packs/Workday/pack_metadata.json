{
    "name": "Workday",
    "description": "Workday offers enterprise-level software solutions for financial management, human resources, and planning.",
    "support": "xsoar",
<<<<<<< HEAD
    "currentVersion": "1.4.1",
=======
    "currentVersion": "1.4.5",
>>>>>>> 6f77591c
    "author": "Cortex XSOAR",
    "url": "https://www.paloaltonetworks.com/cortex",
    "email": "",
    "created": "2020-05-24T10:19:27Z",
    "categories": [
        "IT Services"
    ],
    "tags": [],
    "useCases": [],
    "keywords": [],
    "marketplaces": [
        "xsoar",
        "marketplacev2"
    ]
}<|MERGE_RESOLUTION|>--- conflicted
+++ resolved
@@ -2,11 +2,7 @@
     "name": "Workday",
     "description": "Workday offers enterprise-level software solutions for financial management, human resources, and planning.",
     "support": "xsoar",
-<<<<<<< HEAD
-    "currentVersion": "1.4.1",
-=======
     "currentVersion": "1.4.5",
->>>>>>> 6f77591c
     "author": "Cortex XSOAR",
     "url": "https://www.paloaltonetworks.com/cortex",
     "email": "",
