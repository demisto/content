--- conflicted
+++ resolved
@@ -2,11 +2,7 @@
     "name": "Workday",
     "description": "Workday offers enterprise-level software solutions for financial management, human resources, and planning.",
     "support": "xsoar",
-<<<<<<< HEAD
-    "currentVersion": "1.4.18",
-=======
     "currentVersion": "1.5.0",
->>>>>>> 7c8239cf
     "author": "Cortex XSOAR",
     "url": "https://www.paloaltonetworks.com/cortex",
     "email": "",
