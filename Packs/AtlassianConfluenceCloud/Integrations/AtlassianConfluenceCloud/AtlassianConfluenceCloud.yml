--- conflicted
+++ resolved
@@ -1915,11 +1915,7 @@
     - contextPath: ConfluenceCloud.Group._links.self
       description: Link to the group.
       type: String
-<<<<<<< HEAD
-  dockerimage: demisto/python3:3.10.13.80014
-=======
   dockerimage: demisto/python3:3.10.13.84405
->>>>>>> 9d6c5180
   runonce: false
   script: '-'
   subtype: python3
