--- conflicted
+++ resolved
@@ -1914,10 +1914,7 @@
       description: Link to the group.
       type: String
   dockerimage: demisto/python3:3.10.12.63474
-<<<<<<< HEAD
-=======
   runonce: false
->>>>>>> 9ddafcfd
   script: '-'
   subtype: python3
   type: python
