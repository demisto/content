{
    "name": "McAfee DXL",
    "description": "McAfee DXL client",
    "support": "xsoar",
<<<<<<< HEAD
    "currentVersion": "1.0.10",
=======
    "currentVersion": "1.0.9",
>>>>>>> 645bd505
    "author": "Cortex XSOAR",
    "url": "https://www.paloaltonetworks.com/cortex",
    "email": "",
    "created": "2020-04-14T00:00:00Z",
    "categories": [
        "Messaging and Conferencing"
    ],
    "tags": [],
    "useCases": [],
    "keywords": [],
    "marketplaces": [
        "xsoar",
        "marketplacev2",
        "platform"
    ],
    "supportedModules": [
        "X1",
        "X3",
        "X5",
        "ENT_PLUS",
        "agentix",
        "xsiam"
    ]
}<|MERGE_RESOLUTION|>--- conflicted
+++ resolved
@@ -2,11 +2,7 @@
     "name": "McAfee DXL",
     "description": "McAfee DXL client",
     "support": "xsoar",
-<<<<<<< HEAD
     "currentVersion": "1.0.10",
-=======
-    "currentVersion": "1.0.9",
->>>>>>> 645bd505
     "author": "Cortex XSOAR",
     "url": "https://www.paloaltonetworks.com/cortex",
     "email": "",
