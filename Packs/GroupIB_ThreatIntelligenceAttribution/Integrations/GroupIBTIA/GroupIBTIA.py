
import demistomock as demisto
from CommonServerPython import *
from CommonServerUserPython import *

""" IMPORTS """

import json
from datetime import datetime, timedelta
from collections.abc import Generator

import dateparser
import urllib3
import random
from requests.auth import HTTPBasicAuth

# Disable insecure warnings
urllib3.disable_warnings(urllib3.exceptions.InsecureRequestWarning)
""" CONSTANTS """

DATE_FORMAT = "%Y-%m-%dT%H:%M:%SZ"
MAPPING: dict = {
    "compromised/account_group": {
        "date":
            "dateFirstSeen",
        "name":
            "login",
        "prefix":
            "Compromised Account",
        "indicators":
            [
                {
                    "main_field": "events.cnc.url", "main_field_type": "URL"
                },
                {
                    "main_field": "events.cnc.domain", "main_field_type": "Domain"
                },
                {
                    "main_field": "events.cnc.ipv4.ip", "main_field_type": "IP",
                    "add_fields": ["events.cnc.ipv4.asn", "events.cnc.ipv4.countryName", "events.cnc.ipv4.region"],
                    "add_fields_types": ["asn", "geocountry", "geolocation"]
                },
<<<<<<< HEAD
=======
                {
                    "main_field": "events.client.ipv4.ip",
                }
>>>>>>> 90cf3b88
            ]
    },
    "compromised/card": {
        "date":
            "dateDetected",
        "name":
            "cardInfo.number",
        "prefix":
            "Compromised Card",
        "indicators":
            [
                {
                    "main_field": "cnc.url", "main_field_type": "URL"
                },
                {
                    "main_field": "cnc.domain", "main_field_type": "Domain"
                },
                {
                    "main_field": "cnc.ipv4.ip", "main_field_type": "IP",
                    "add_fields": ["cnc.ipv4.asn", "cnc.ipv4.countryName", "cnc.ipv4.region"],
                    "add_fields_types": ["asn", "geocountry", "geolocation"]
                }
            ]
    },
    "compromised/breached": {
        "date":
            "uploadTime",
        "name":
            "email",
        "prefix":
            "Data Breach",
        "indicators": []
    },
    "bp/phishing": {
        "date":
            "dateDetected",
        "name":
            "phishingDomain.domain",
        "prefix":
            "Phishing",
        "indicators":
            [
                {
                    "main_field": "url", "main_field_type": "URL"
                },
                {
                    "main_field": "phishingDomain.domain", "main_field_type": "Domain",
                    "add_fields": ["phishingDomain.registrar"],
                    "add_fields_types": ["registrarname"]
                },
                {
                    "main_field": "ipv4.ip", "main_field_type": "IP"
                }
            ]
    },
    "bp/phishing_kit": {
        "date":
            "dateDetected",
        "name":
            "hash",
        "prefix":
            "Phishing Kit",
        "indicators":
            [
                {
                    "main_field": "emails", "main_field_type": "Email"
                }
            ]
    },
    # "bp/domain": {
    #     "date":
    #         "ts_create",
    #     "name":
    #         "attrs.domain",
    #     "prefix":
    #         "Phishing Domain",
    #     "indicators":
    #         [
    #             {
    #                 "main_field": "attrs.domain", "main_field_type": "Domain",
    #                 "add_fields": ["phishingDomain.registrar"],
    #                 "add_fields_types": ["registrarname"]
    #             },
    #             {
    #                 "main_field": "attrs.server_ip", "main_field_type": "IP",
    #                 "add_fields": ["attrs.server_ip_asn", "attrs.server_ip_country_name", "attrs.server_ip_region"],
    #                 "add_fields_types": ["asn", "geocountry", "geolocation"]
    #             }
    #         ]
    # },
    "osi/git_repository": {
        "date":
            "dateDetected",
        "name":
            "name",
        "prefix":
            "Git Leak",
    },
    "osi/public_leak": {
        "date":
            "created",
        "name":
            "hash",
        "prefix":
            "Public Leak",
    },
    "malware/targeted_malware": {
        "date":
            "date",
        "name":
            "injectMd5",
        "prefix":
            "Targeted Malware",
        "indicators":
            [
                {
                    "main_field": "md5", "main_field_type": "File",
                    "add_fields": ["fileName", "md5", "sha1", "sha256", "size"],
                    "add_fields_types": ["gibfilename", "md5", "sha1", "sha256", "size"]
                }
            ]
    },


    "compromised/mule": {
        "name":
            "account",
        "prefix":
            "Compromised Mule",
        "indicators":
            [
                {
                    "main_field": "cnc.url", "main_field_type": "URL",
                },
                {
                    "main_field": "cnc.domain", "main_field_type": "Domain",
                },
                {
                    "main_field": "cnc.ipv4.ip", "main_field_type": "IP",
                    "add_fields": ["cnc.ipv4.asn", "cnc.ipv4.countryName", "cnc.ipv4.region"],
                    "add_fields_types": ["asn", "geocountry", "geolocation"]
                }
            ]
    },
    "compromised/imei": {
        "name":
            "device.imei",
        "prefix":
            "Compromised IMEI",
        "indicators":
            [
                {
                    "main_field": "cnc.url", "main_field_type": "URL",
                },
                {
                    "main_field": "cnc.domain", "main_field_type": "Domain",
                },
                {
                    "main_field": "cnc.ipv4.ip", "main_field_type": "IP",
                    "add_fields": ["cnc.ipv4.asn", "cnc.ipv4.countryName", "cnc.ipv4.region"],
                    "add_fields_types": ["asn", "geocountry", "geolocation"]
                }
            ]
    },
    "attacks/ddos": {
        "name":
            "target.ipv4.ip",
        "prefix":
            "Attacks DDoS",
        "indicators":
            [
                {
                    "main_field": "cnc.url", "main_field_type": "URL",
                },
                {
                    "main_field": "cnc.domain", "main_field_type": "Domain",
                },
                {
                    "main_field": "cnc.ipv4.ip", "main_field_type": "IP",
                    "add_fields": ["cnc.ipv4.asn", "cnc.ipv4.countryName", "cnc.ipv4.region"],
                    "add_fields_types": ["asn", "geocountry", "geolocation"]
                },
            ]
    },
    "attacks/deface": {
        "name":
            "url",
        "prefix":
            "Attacks Deface",
        "indicators":
            [
                {
                    "main_field": "url", "main_field_type": "URL",
                },
                {
                    "main_field": "targetDomain", "main_field_type": "Domain",
                },
                {
                    "main_field": "targetIp.ip", "main_field_type": "IP",
                    "add_fields": ["targetIp.asn", "targetIp.countryName", "targetIp.region"],
                    "add_fields_types": ["asn", "geocountry", "geolocation"]
                }
            ]
    },
    "attacks/phishing": {
        "name":
            "phishingDomain.domain",
        "prefix":
            "Phishing",
        "indicators":
            [
                {
                    "main_field": "url", "main_field_type": "URL",
                },
                {
                    "main_field": "phishingDomain.domain", "main_field_type": "Domain",
                    "add_fields": ["phishingDomain.registrar"],
                    "add_fields_types": ["registrarname"]
                },
                {
                    "main_field": "ipv4.ip", "main_field_type": "IP",
                    "add_fields": ["ipv4.asn", "ipv4.countryName", "ipv4.region"],
                    "add_fields_types": ["asn", "geocountry", "geolocation"]
                }
            ]
    },
    "attacks/phishing_kit": {
        "name":
            "emails",
        "prefix":
            "Phishing Kit",
        "indicators":
            [
                {
                    "main_field": "emails", "main_field_type": "Email",
                }
            ]
    },
    "apt/threat": {
        "prefix":
            "Threat",
        "indicators":
            [
                {
                    "main_field": "indicators.params.ipv4", "main_field_type": "IP",
                },
                {
                    "main_field": "indicators.params.domain", "main_field_type": "Domain",
                },
                {
                    "main_field": "indicators.params.url", "main_field_type": "URL",
                },
                {
                    "main_field": "indicators.params.hashes.md5", "main_field_type": "File",
                    "add_fields":
                    [
                        "indicators.params.name", "indicators.params.hashes.md5",
                        "indicators.params.hashes.sha1",
                        "indicators.params.hashes.sha256", "indicators.params.size"
                    ],
                    "add_fields_types": ["gibfilename", "md5", "sha1", "sha256", "size"]
                }
            ]
    },
    "hi/threat": {
        "prefix":
            "Threat",
        "indicators":
            [
                 {
                     "main_field": "indicators.params.ipv4", "main_field_type": "IP",
                 },
                {
                     "main_field": "indicators.params.domain", "main_field_type": "Domain",
                 },
                {
                     "main_field": "indicators.params.url", "main_field_type": "URL",
                 },
                {
                     "main_field": "indicators.params.hashes.md5", "main_field_type": "File",
                     "add_fields":
                         [
                             "indicators.params.name", "indicators.params.hashes.md5",
                             "indicators.params.hashes.sha1",
                             "indicators.params.hashes.sha256", "indicators.params.size"
                         ],
                     "add_fields_types": ["gibfilename", "md5", "sha1", "sha256", "size"]
                 }
            ]
    },
    "suspicious_ip/tor_node": {
        "name":
            "ipv4.ip",
        "prefix":
            "Suspicious IP Tor Node",
        "indicators":
            [
                {
                    "main_field": "ipv4.ip", "main_field_type": "IP",
                    "add_fields": ["ipv4.asn", "ipv4.countryName", "ipv4.region"],
                    "add_fields_types": ["asn", "geocountry", "geolocation"]
                }
            ]
    },
    "suspicious_ip/open_proxy": {
        "name":
            "ipv4.ip",
        "prefix":
            "Suspicious IP Open Proxy",
        "indicators":
            [
                {
                    "main_field": "ipv4.ip", "main_field_type": "IP",
                    "add_fields": ["ipv4.asn", "ipv4.countryName", "ipv4.region"],
                    "add_fields_types": ["asn", "geocountry", "geolocation"]
                }
            ]
    },
    "suspicious_ip/socks_proxy": {
        "name":
            "ipv4.ip",
        "prefix":
            "Suspicious IP Socks Proxy",
        "indicators":
            [
                {
                    "main_field": "ipv4.ip", "main_field_type": "IP",
                    "add_fields": ["ipv4.asn", "ipv4.countryName", "ipv4.region"],
                    "add_fields_types": ["asn", "geocountry", "geolocation"]
                }
            ]
    },
    "malware/cnc": {
        "name":
            "ipv4.ip",
        "prefix":
            "Malware CNC",
        "indicators":
            [
                {
                    "main_field": "url", "main_field_type": "URL"
                },
                {
                    "main_field": "domain", "main_field_type": "Domain"
                },
                {
                    "main_field": "ipv4.ip", "main_field_type": "IP",
                    "add_fields": ["ipv4.asn", "ipv4.countryName", "ipv4.region"],
                    "add_fields_types": ["asn", "geocountry", "geolocation"]
                }
            ]
    },
    "osi/vulnerability": {
        "name":
            "id",
        "prefix":
            "OSI Vulnerability",
        "indicators":
            [
                {
                    "main_field": "id", "main_field_type": "CVE",
                    "add_fields": ["cvss.score", "description", "dateLastSeen", "datePublished"],
                    "add_fields_types": ["cvss", "cvedescription", "cvemodified", "published"]
                }
            ]
    },
    "hi/threat_actor": {"prefix": "Threat Actor"},
    "apt/threat_actor": {"prefix": "Threat Actor"}
}

STATUS_CODE_MSGS = {
    401: "Bad Credentials",
    403: "Something is wrong with your account, please, contact GIB.",
    404: "Not found. There is no such data on server.",
    500: "There are some troubles on server with your request.",
    301: "Verify that your public IP is whitelisted by Group IB.",
    302: "Verify that your public IP is whitelisted by Group IB."
}

# LEGACY_HEADERS = {
#     "Accept": "application/json",
#     'Connection': 'Keep-Alive',
#     'Keep-Alive': "30"
# }

TIMEOUT = 60.
RETRIES = 4
STATUS_LIST_TO_RETRY = [429, 500]


class Client(BaseClient):
    """
    Client will implement the service API, and should not contain any Demisto logic.
    Should only do requests and return data.
    """

    def _create_update_generator(self, collection_name: str, max_requests: int,
<<<<<<< HEAD
                                 date_from: Optional[str] = None, seq_update: Union[int, str] = None,
=======
                                 date_from: str | None = None, seq_update: int | str = '',
>>>>>>> 90cf3b88
                                 limit: int = 200) -> Generator:
        """
        Creates generator of lists with feeds class objects for an update session
        (feeds are sorted in ascending order) `collection_name` with set parameters.

        `seq_update` allows you to receive all relevant feeds. Such a request uses the seq_update parameter,
        you will receive a portion of feeds that starts with the next `seq_update` parameter for the current collection.
        For all feeds in the Group IB Intelligence continuous numbering is carried out.
        For example, the `seq_update` equal to 1999998 can be in the `compromised/accounts` collection,
        and a feed with seq_update equal to 1999999 can be in the `attacks/ddos` collection.
        If item updates (for example, if new attacks were associated with existing APT by our specialists
        or tor node has been detected as active again), the item gets a new parameter and it automatically rises
        in the database and "becomes relevant" again.

        :param collection_name: collection to update.
        :param max_requests: a maximum number of requests to API.
        :param date_from: start date of update session.
        :param seq_update: identification number from which to start the session.
        """
        requests_count = 0
        while True:
            if requests_count >= max_requests:
                break
            session = requests.Session()
            session.auth = HTTPBasicAuth(self._auth[0], self._auth[1])

            session.headers["Accept"] = "*/*"
            session.headers["User-Agent"] = f'SOAR/CortexSOAR/{self._auth[0]}/unknown'

            params = {'df': date_from, 'limit': limit, 'seqUpdate': seq_update}
            params = {key: value for key, value in params.items() if value}
            portion = session.get(url=f'{self._base_url}{collection_name}/updated', params=params, timeout=60).json()

            # params = {"df": date_from, "seqUpdate": seq_update}
            # params = assign_params(**params)
            # portion = self._http_request(method="GET", url_suffix=collection_name + "/updated",
            #                              params=params, timeout=TIMEOUT, retries=RETRIES,
            #                              status_list_to_retry=STATUS_LIST_TO_RETRY)
            if portion.get("count") == 0:
                break
            seq_update = portion.get("seqUpdate")
            date_from = None
            requests_count += 1

            yield portion.get("items"), seq_update

    def _create_search_generator(self, collection_name: str, max_requests: int, date_to: str = None,
                                 page: int = 0, starting_date_from: str = None,
                                 starting_date_to: str = None, limit: int = 200) -> Generator:
        """
        Creates generator of lists with feeds for the search session for ingestion purpose
        (feeds are sorted in descending order) for `collection_name` with set parameters. This version solves problem
        with a large number of feeds with the same date.

        :param collection_name: collection to search.
        :param max_requests: a maximum number of requests to API.
        :param date_to: current search location.
        :param page: number of pages from start.
        :param starting_date_from: global down border for a session.
        :param starting_date_to: global upper border for a session.
        """

        requests_count = 0
        result_id = None
        no_data_flag = 0
        while True:
            if requests_count >= max_requests or no_data_flag:
                break

            if page and not result_id:
                k = 0
                while k != page:
                    if result_id:
                        params = {'resultId': result_id}
                    else:
                        params = {'df': starting_date_from, 'dt': date_to}
                    params = assign_params(**params)
                    portion = self._http_request(method="GET", url_suffix=collection_name,
                                                 params=params, timeout=TIMEOUT, retries=RETRIES,
                                                 status_list_to_retry=STATUS_LIST_TO_RETRY)
                    result_id = portion.get("resultId")
                    k += 1

            if result_id:
                params = {'resultId': result_id}
            else:
                params = {'df': starting_date_from, 'dt': date_to}
            params = assign_params(**params)
            portion = self._http_request(method="GET", url_suffix=collection_name,
                                         params=params, timeout=TIMEOUT, retries=RETRIES,
                                         status_list_to_retry=STATUS_LIST_TO_RETRY)

            requests_count += 1
            data = portion.get('items')
            if len(data) < 100:
                no_data_flag = 1
                page = 0
                starting_date_from = (dateparser.parse(starting_date_to)   # type: ignore
                                      + timedelta(seconds=1)).strftime(DATE_FORMAT)
                starting_date_to = datetime.now().strftime(DATE_FORMAT)
                date_to = starting_date_to
            else:
                if data[0].get("uploadTime") == data[-1].get("uploadTime"):
                    page += 1
                else:
                    result_id = None
                    page = 0
                    for i in range(len(data) - 1, -1, -1):
                        if data[i].get("uploadTime") != data[-1].get("uploadTime"):
                            upload_time_parsed = dateparser.parse(data[i].get("uploadTime"))
                            assert upload_time_parsed is not None, f'could not parse {data[i].get("uploadTime")}'
                            date_to = (upload_time_parsed - timedelta(seconds=1)).strftime(DATE_FORMAT)
                            data = data[:i + 1:]
                            break

            last_fetch = {"starting_date_from": starting_date_from, "page": page,
                          "starting_date_to": starting_date_to, "current_date_to": date_to}
            yield data, last_fetch

    # def _create_legacy_generator(self, action: str, max_requests: int, last: Optional[str] = None) -> Generator:
    #     """
    #     Legacy generator is similar to update generator.
    #
    #     :param action: collection to search.
    #     :param max_requests: a maximum number of requests to API.
    #     :param last: identification number from which to start the session.
    #     """
    #     requests_count = 0
    #     while True:
    #         if requests_count >= max_requests:
    #             break
    #
    #         params = {"action": action, "last": last, "module": "get", "lang": 3}
    #         params = assign_params(**params)
    #         portion = self._http_request(method="GET", full_url="https://bt.group-ib.com",
    #                                      headers=LEGACY_HEADERS, params=params, timeout=TIMEOUT, retries=RETRIES,
    #                                      status_list_to_retry=STATUS_LIST_TO_RETRY)
    #         if portion.get("status") != 200:
    #             if portion.get("status") in STATUS_CODE_MSGS:
    #                 raise DemistoException(STATUS_CODE_MSGS[portion.get("status")])
    #             else:
    #                 raise DemistoException(
    #                     "Something is wrong, status code {0} for request to APIv1".format(portion.get("status"))
    #                 )
    #         portion = portion.get("data")
    #
    #         if portion.get("count") == 0:
    #             break
    #         last = portion.get("last")
    #         requests_count += 1
    #
    #         yield portion.get("new"), last
    #
    # def _legacy_get_last(self, date_from, action):
    #     """
    #     Get last for a certain date.
    #
    #     :param action: collection to search.
    #     :param date_from: date to get the "last" identifier.
    #     """
    #     params = {"action": "get_last", "date": date_from, "module": "get", "type": action}
    #     params = assign_params(**params)
    #     resp = self._http_request(method="GET", full_url="https://bt.group-ib.com",
    #                               headers=LEGACY_HEADERS, params=params, timeout=TIMEOUT, retries=RETRIES,
    #                               status_list_to_retry=STATUS_LIST_TO_RETRY)
    #     if resp.get("status") != 200:
    #         if resp.get("status") in STATUS_CODE_MSGS:
    #             raise DemistoException(STATUS_CODE_MSGS[resp.get("status")])
    #         else:
    #             raise DemistoException(
    #                 "Something is wrong, status code {0} for request to APIv1".format(resp.get("status"))
    #             )
    #     last = resp.get("data")
    #     return last

    def create_poll_generator(self, collection_name: str, max_requests: int, **kwargs):
        """
        Interface to work with different types of indicators.
        """

        # Handle first time fetch
        date_from = None
        last_fetch = kwargs.get("last_fetch")
        if not last_fetch:
            date_from = dateparser.parse(kwargs.get("first_fetch_time"))  # type: ignore
            if date_from is None:
                raise DemistoException('Inappropriate first_fetch format, '
                                       'please use something like this: 2020-01-01 or January 1 2020 or 3 days')
            date_from = date_from.strftime('%Y-%m-%d')  # type: ignore

        if collection_name == "compromised/breached":
            # we need the isinstance check for BC because it used to be a string
            if last_fetch and isinstance(last_fetch, dict):
                starting_date_from = last_fetch.get("starting_date_from")
                starting_date_to = last_fetch.get("starting_date_to")
                date_to = last_fetch.get("current_date_to")
                page = last_fetch.get("page", 0)
            else:
                starting_date_from = date_from
                starting_date_to = datetime.now().strftime(DATE_FORMAT)
                date_to = starting_date_to
                page = 0
            return self._create_search_generator(collection_name=collection_name, max_requests=max_requests,
                                                 date_to=date_to, page=page, starting_date_from=starting_date_from,
                                                 starting_date_to=starting_date_to)
        # elif collection_name == "bp/domain":
        #     if not last_fetch:
        #         last_fetch = self._legacy_get_last(date_from=date_from, action="domain")
        #     return self._create_legacy_generator(action="domain", max_requests=max_requests, last=last_fetch)
        else:
            return self._create_update_generator(collection_name=collection_name, max_requests=max_requests,
                                                 date_from=date_from, seq_update=last_fetch)  # type: ignore

    def create_manual_generator(self, collection_name: str, date_from: str = None,
                                date_to: str = None, query: str = None) -> Generator:
        """
        Creates generator of lists with feeds for the search session
        (feeds are sorted in descending order) for `collection_name` with set parameters.

        :param collection_name: collection to search.
        :param date_from: start date of search session.
        :param date_to: end date of search session.
        :param query: query to search.
        """

        result_id = None
        while True:
            params = {'df': date_from, 'dt': date_to, 'resultId': result_id, 'q': query}
            params = assign_params(**params)
            portion = self._http_request(method="GET", url_suffix=collection_name,
                                         params=params, timeout=TIMEOUT, retries=RETRIES,
                                         status_list_to_retry=STATUS_LIST_TO_RETRY)
            if portion.get('count') > 2000:
                raise DemistoException('Portion is too large (count > 2000), this can cause timeout in Demisto.'
                                       'Please, change or set date_from/date_to arguments or change query.')
            if len(portion.get('items')) == 0:
                break
            result_id = portion.get("resultId")
            date_from, date_to, query = None, None, None
            yield portion.get('items')

    def search_feed_by_id(self, collection_name: str, feed_id: str) -> dict:
        """
        Searches for feed with `feed_id` in collection with `collection_name`.

        :param collection_name: in what collection to search.
        :param feed_id: id of feed to search.
        """
        portion = self._http_request(method="GET", url_suffix=collection_name + "/" + feed_id, timeout=TIMEOUT,
                                     retries=RETRIES, status_list_to_retry=STATUS_LIST_TO_RETRY,
                                     backoff_factor=random.random() * 10 + 1)

        return portion

    def get_available_collections(self):
        """
        Gets list of available collections from GIB TI&A API.
        """

        response = self._http_request(method="GET", url_suffix="user/granted_collections",
                                      timeout=TIMEOUT, retries=RETRIES,
                                      status_list_to_retry=STATUS_LIST_TO_RETRY)
        buffer_list = find_element_by_key(response, 'collection')

        # buffer_list = list(response.get("list").keys())
        #
        # try:
        #     self._http_request(method="GET", url_suffix="compromised/breached", params={"limit": 1},
        #                        timeout=TIMEOUT, retries=RETRIES, status_list_to_retry=STATUS_LIST_TO_RETRY)
        #     buffer_list.append("compromised/breached")
        # except Exception:
        #     pass
        #
        # # legacy collection
        # try:
        #     params = {"action": "get_last", "date": datetime.now().strftime("%Y-%m-%d"),
        #               "module": "get", "type": "domain"}
        #     response = self._http_request(method="GET", full_url="https://bt.group-ib.com",
        #                                   headers=LEGACY_HEADERS, params=params, timeout=TIMEOUT, retries=RETRIES,
        #                                   status_list_to_retry=STATUS_LIST_TO_RETRY)
        #     last = response.get("data")
        #     params = {"action": "domain", "last": last, "module": "get"}
        #     portion = self._http_request(method="GET", full_url="https://bt.group-ib.com",
        #                                  headers=LEGACY_HEADERS, params=params, timeout=TIMEOUT, retries=RETRIES,
        #                                  status_list_to_retry=STATUS_LIST_TO_RETRY)
        #     if portion.get("status") == 200:
        #         buffer_list.append("bp/domain")
        # except Exception:
        #     pass

        collections_list = []
        for key in MAPPING:
            if key in buffer_list:
                collections_list.append(key)
        return {"collections": collections_list}, buffer_list

    def search_by_query(self, q):
        results = self._http_request(method="GET", url_suffix="search", params={'q': q},
                                     timeout=TIMEOUT, retries=RETRIES,
                                     status_list_to_retry=STATUS_LIST_TO_RETRY)
        return results


def test_module(client: Client) -> str:
    """
    Returning 'ok' indicates that the integration works like it is supposed to. Connection to the service is successful.

    :param client: GIB_TI&A client
    :return: 'ok' if test passed, anything else will fail the test.
    """

    collections_list, _ = client.get_available_collections()
    for collection in collections_list.get("collections"):
        if collection not in MAPPING.keys():
            return "Test failed, some problems with getting available collections."
    return "ok"


""" Support functions """


def find_element_by_key(obj, key):
    """
    Recursively finds element or elements in dict.
    """

    path = key.split(".", 1)
    if len(path) == 1:
        if isinstance(obj, list):
            return [i.get(path[0]) for i in obj if i not in ["255.255.255.255", "0.0.0.0", ""]]
        elif isinstance(obj, dict):
            if obj.get(path[0]) in ["255.255.255.255", "0.0.0.0", ""]:
                return None
            else:
                return obj.get(path[0])
        else:
            if obj in ["255.255.255.255", "0.0.0.0", ""]:
                return None
            else:
                return obj
    else:
        if isinstance(obj, list):
            return [find_element_by_key(i.get(path[0]), path[1]) for i in obj]
        elif isinstance(obj, dict):
            return find_element_by_key(obj.get(path[0]), path[1])
        else:
            if obj in ["255.255.255.255", "0.0.0.0", ""]:
                return None
            else:
                return obj


def transform_to_command_results(iocs, ioc_type, fields, fields_names, collection_name):
    """
    Recursively ties together and transforms indicator data.
    """

    parsed_info = []
    if isinstance(iocs, list):
        for i, ioc in enumerate(iocs):
            buf_fields = []
            for field in fields:
                if isinstance(field, list):
                    buf_fields.append(field[i])
                else:
                    buf_fields.append(field)
            parsed_info.extend(transform_to_command_results(ioc, ioc_type, buf_fields, fields_names, collection_name))
        return parsed_info
    else:
        if iocs is None:
            return []

        fields = {fields_names[i]: fields[i] for i in range(len(fields_names)) if fields[i] is not None}

        output = parse_to_outputs(iocs, ioc_type, fields)
        if output:
            results = [CommandResults(
                readable_output=tableToMarkdown(f"{ioc_type} indicator", {"value": iocs, **fields}),
                indicator=output,
                ignore_auto_extract=True
            )]
            return results
        else:
            return []


def parse_to_outputs(value, indicator_type, fields):
    def calculate_dbot_score(type_):
        severity = fields.get("severity")
        if severity == "green":
            score = Common.DBotScore.GOOD
        elif severity == "orange":
            score = Common.DBotScore.SUSPICIOUS
        elif severity == "red":
            score = Common.DBotScore.BAD
        else:
            score = Common.DBotScore.NONE

        return Common.DBotScore(
            indicator=value,
            indicator_type=type_,
            integration_name="GIB TI",
            score=score
        )

    if indicator_type == "IP":
        return Common.IP(ip=value, asn=fields.get("asn"), geo_country=fields.get("geocountry"),
                         geo_description=fields.get("geolocation"),
                         dbot_score=calculate_dbot_score(DBotScoreType.IP))
    elif indicator_type == "Domain":
        return Common.Domain(domain=value, registrar_name=fields.get("registrarname"),
                             dbot_score=calculate_dbot_score(DBotScoreType.DOMAIN))
    elif indicator_type == "File":
        return Common.File(md5=value, sha1=fields.get("sha1"), sha256=fields.get("sha256"),
                           name=fields.get("gibfilename"), size=fields.get("size"),
                           dbot_score=calculate_dbot_score(DBotScoreType.FILE))
    elif indicator_type == "URL":
        return Common.URL(url=value, dbot_score=calculate_dbot_score(DBotScoreType.URL))
    elif indicator_type == "CVE":
        return Common.CVE(id=value, cvss=fields.get("cvss"), published=fields.get("published"),
                          modified=fields.get("cvemodified"), description=fields.get("cvedescription"))
    return None


def find_iocs_in_feed(feed: dict, collection_name: str) -> list:
    """
    Finds IOCs in the feed and transform them to the appropriate format to ingest them into Demisto.

    :param feed: feed from GIB TI&A.
    :param collection_name: which collection this feed belongs to.
    """

    indicators = []
    indicators_info = MAPPING.get(collection_name, {}).get("indicators", [])
    for i in indicators_info:
        main_field = find_element_by_key(feed, i["main_field"])
        main_field_type = i["main_field_type"]
        add_fields = []
        add_fields_list = i.get("add_fields", []) + ["evaluation.severity"]
        add_fields_types = i.get("add_fields_types", []) + ["severity"]
        for j in add_fields_list:
            add_fields.append(find_element_by_key(feed, j))
        parsed_info = transform_to_command_results(main_field, main_field_type,
                                                   add_fields, add_fields_types, collection_name)
        indicators.extend(parsed_info)

    return indicators


def transform_some_fields_into_markdown(collection_name, feed: dict) -> dict:
    """
    Some fields can have complex nesting, so this function transforms them into an appropriate state.

    :param collection_name: which collection this feed belongs to.
    :param feed: feed from GIB TI&A that needs transformation.
    :return: given feed with transformed fields.
    """

    if collection_name == "osi/git_repository":
        buffer = ""
        files = feed.get("files", [])
        for i in files:
            url = i.get("url")
            date = i.get("dateCreated")
            # file_diff = "[https://bt.group-ib.com/api/v2/osi/git_leak]({0})".format(i.get("fileDiff"))
            # info = find_element_by_key(i,'revisions.info')
<<<<<<< HEAD
            author_email = ''.join(find_element_by_key(i, 'revisions.info.authorEmail'))
            author_name = ''.join(find_element_by_key(i, 'revisions.info.authorName'))
=======
            author_email = ''.join(str(find_element_by_key(i, 'revisions.info.authorEmail')))
            author_name = ''.join(str(find_element_by_key(i, 'revisions.info.authorName')))
>>>>>>> 90cf3b88
            timestamp = ''.join(str(find_element_by_key(i, 'revisions.info.timestamp')))
            # author_email, author_name, date = info.get("authorEmail"), info.get("authorName"), info.get("dateCreated")
            buffer += f"| {url} | {author_email} | {author_name} | {date} | {timestamp} |\n"
        if buffer:
            buffer = "| URL  |   Author Email  | Author Name  | Date Created| TimeStamp    |\n" \
                     "| ---- | --------------- | ------------ | ----------- | ------------ |\n" + buffer
            feed["files"] = buffer
        else:
            del feed["files"]

    elif collection_name == "osi/public_leak":
        buffer = ""
        link_list = feed.get("linkList", [])
        for i in link_list:
            author = i.get("author")
            detected = i.get("dateDetected")
            published = i.get("datePublished")
            hash_ = i.get("hash")
            link = "[{0}]({0})".format(i.get("link"))
            source = i.get("source")
            buffer += f"| {author} | {detected} | {published} | {hash_} | {link} | {source} |\n"
        if buffer:
            buffer = "| Author | Date Detected | Date Published | Hash | Link | Source |\n" \
                     "| ------ | ------------- | -------------- | ---- |----- | ------ |\n" + buffer
            feed["linkList"] = buffer
        else:
            del feed["linkList"]

        buffer = ""
        matches = feed.get("matches", {})
        if isinstance(matches, list):
            matches = {}
        for type_, sub_dict in matches.items():
            for sub_type, sub_list in sub_dict.items():
                for value in sub_list:
                    buffer += f"| {type_} | {sub_type} | {value} |\n"
        if buffer:
            buffer = "| Type | Sub Type | Value |\n" \
                     "| ---- | -------- | ----- |\n" + buffer
            feed["matches"] = buffer
        else:
            del feed["matches"]

    elif collection_name == "bp/phishing_kit":
        buffer = ""
        downloaded_from = feed.get("downloadedFrom", [])
        for i in downloaded_from:
            date, url, domain, filename = i.get("date"), i.get("url"), i.get("domain"), i.get("fileName")
            buffer += f"| {url} | {filename} | {domain} | {date} |\n"
        if buffer:
            buffer = "| URL | File Name | Domain | Date |\n| --- | --------- | ------ | ---- |\n" + buffer
            feed["downloadedFrom"] = buffer
        else:
            del feed["downloadedFrom"]

    return feed


def get_human_readable_feed(collection_name, feed):
    return tableToMarkdown(name="Feed from {} with ID {}".format(collection_name, feed.get("id")),
                           t=feed, removeNull=True)


def transform_function(result, previous_keys="", is_inside_list=False):
    result_dict = {}
    additional_tables: list[Any] = []

    if isinstance(result, dict):
        if is_inside_list:
            additional_tables.append(result)
        else:
            for key, value in result.items():
                sub_key = previous_keys + " " + key if previous_keys else key
                transformed_part, additional_info = transform_function(value, previous_keys=sub_key,
                                                                       is_inside_list=is_inside_list)
                result_dict.update(transformed_part)
                additional_tables.extend(additional_info)

        return result_dict, additional_tables

    elif isinstance(result, list):
        is_inside_list = True
        for value in result:
            transformed_part, additional_info = transform_function(value, previous_keys=previous_keys,
                                                                   is_inside_list=is_inside_list)
            additional_tables.extend(additional_info)
            if result_dict.get(previous_keys) is None:
                result_dict.update(transformed_part)
            else:
                result_dict[previous_keys].extend(transformed_part[previous_keys])

        if additional_tables:
            additional_tables = [CommandResults(
                readable_output=tableToMarkdown(f"{previous_keys} table", additional_tables, removeNull=True),
                ignore_auto_extract=True
            )]

        return result_dict, additional_tables

    elif isinstance(result, str | int | float) or result is None:
        if not is_inside_list:
            result_dict.update({previous_keys: result})
        else:
            result_dict.update({previous_keys: [result]})

        return result_dict, additional_tables
    return None


""" Commands """


def fetch_incidents_command(client: Client, last_run: dict, first_fetch_time: str,
                            incident_collections: list, requests_count: int) -> tuple[dict, list]:
    """
    This function will execute each interval (default is 1 minute).

    :param client: GIB_TI&A_Feed client.
    :param last_run: the greatest sequpdate we fetched from last fetch.
    :param first_fetch_time: if last_run is None then fetch all incidents since first_fetch_time.
    :param incident_collections: list of collections enabled by client.
    :param requests_count: count of requests to API per collection.

    :return: next_run will be last_run in the next fetch-incidents; incidents and indicators will be created in Demisto.
    """
    incidents = []
<<<<<<< HEAD
    next_run: dict[str, dict[str, Union[int, Any]]] = {"last_fetch": {}}
=======
    next_run: dict[str, dict[str, int | Any]] = {"last_fetch": {}}
>>>>>>> 90cf3b88
    for collection_name in incident_collections:
        last_fetch = last_run.get("last_fetch", {}).get(collection_name)

        portions = client.create_poll_generator(collection_name=collection_name, max_requests=requests_count,
                                                last_fetch=last_fetch, first_fetch_time=first_fetch_time)
        for portion, last_fetch in portions:
            last_test = last_fetch
            for last in last_test:
                set(last)
            for feed in portion:
                mapping = MAPPING.get(collection_name, {})
                if collection_name == "compromised/breached":
                    feed.update({"name": mapping.get("prefix", "") + ": " + ', '.join(
                        find_element_by_key(feed, mapping.get("name")))})
                else:
                    feed.update({"name": mapping.get("prefix", "") + ": " + str(
                        find_element_by_key(feed, mapping.get("name")))})

                feed.update({"gibType": collection_name})

                severity = feed.get("evaluation", {}).get("severity")
                system_severity = 0
                if severity == "green":
                    system_severity = 1
                elif severity == "orange":
                    system_severity = 2
                elif severity == "red":
                    system_severity = 3

                related_indicators_data = []
                indicators_info = MAPPING.get(collection_name, {}).get("indicators", [])
                for i in indicators_info:
                    if find_element_by_key(feed, i["main_field"]) is not None:
                        related_indicators_data.append(find_element_by_key(feed, i["main_field"]))

                incident_created_time = dateparser.parse(feed.get(mapping.get("date")))
                assert incident_created_time is not None
                feed.update({"relatedIndicatorsData": related_indicators_data})
                feed.update({"systemSeverity": system_severity})
                if collection_name in ["osi/git_repository", "osi/public_leak", "bp/phishing_kit"]:
                    feed = transform_some_fields_into_markdown(collection_name, feed)
                incident = {
                    "name": feed["name"],
                    "occurred": incident_created_time.strftime(DATE_FORMAT),
                    "rawJSON": json.dumps(feed)
                }
                incidents.append(incident)

        next_run["last_fetch"][collection_name] = last_fetch

    return next_run, incidents


def get_available_collections_command(client: Client):
    """
    Returns list of available collections to context and War Room.

    :param client: GIB_TI&A_Feed client.
    """

    result, buffer_list = client.get_available_collections()
    readable_output = tableToMarkdown(name="Available collections", t=result, headers="collections")
    return CommandResults(
        outputs_prefix="GIBTIA.OtherInfo",
        outputs_key_field="collections",
        outputs=result,
        readable_output=readable_output,
        ignore_auto_extract=True,
        raw_response=buffer_list
    )


def get_info_by_id_command(collection_name: str):
    """
    Decorator around actual commands, that returns command depends on `collection_name`.
    """

    def get_info_by_id_for_collection(client: Client, args: dict) -> list[CommandResults]:
        """
        This function returns additional information to context and War Room.

        :param client: GIB_TI&A_Feed client.
        :param args: arguments, provided by client.
        """
        results = []
        coll_name = collection_name
        id_ = str(args.get("id"))

        if coll_name in ["threat", "threat_actor"]:
            flag = args.get("isAPT")
            if flag:
                coll_name = "apt/" + coll_name
            else:
                coll_name = "hi/" + coll_name
            result = client.search_feed_by_id(coll_name, id_)
            if "displayOptions" in result:
                del result["displayOptions"]

        else:
            result = client.search_feed_by_id(coll_name, id_)
            if "isFavourite" in result:
                del result["isFavourite"]
            if "isHidden" in result:
                del result["isHidden"]

        if "seqUpdate" in result:
            del result["seqUpdate"]

        indicators: list[CommandResults] = []
        if coll_name not in ["apt/threat_actor", "hi/threat_actor"]:
            indicators = find_iocs_in_feed(result, coll_name)

        if coll_name in ["apt/threat", "hi/threat"]:
            del result["indicatorMalwareRelationships"], result["indicatorRelationships"], \
                result["indicatorToolRelationships"], result["indicatorsIds"], \
                result["indicators"]

        if coll_name == "compromised/breached":
            if "updateTime" in result:
                del result["updateTime"]
            main_table_data, additional_tables = result, []
        else:
            main_table_data, additional_tables = transform_function(result)
        results.append(CommandResults(
            outputs_prefix="GIBTIA.{}".format(MAPPING.get(coll_name, {}).get("prefix", "").replace(" ", "")),
            outputs_key_field="id",
            outputs=result,
            readable_output=get_human_readable_feed(collection_name, main_table_data),
            raw_response=result,
            ignore_auto_extract=True
        ))
        results.extend(additional_tables)
        results.extend(indicators)
        return results

    return get_info_by_id_for_collection


def global_search_command(client: Client, args: dict):
    query = str(args.get('query'))
    raw_response = client.search_by_query(query)
    handled_list = []
    for result in raw_response:
        if result.get('apiPath') in MAPPING:
            handled_list.append({'apiPath': result.get('apiPath'), 'count': result.get('count'),
                                 'GIBLink': result.get('link'),
                                 'query': result.get('apiPath') + '?q=' + query})
    if len(handled_list) != 0:
        results = CommandResults(
            outputs_prefix="GIBTIA.search.global",
            outputs_key_field="query",
            outputs=handled_list,
            readable_output=tableToMarkdown('Search results', t=handled_list,
                                            headers=['apiPath', 'count', 'GIBLink'],
                                            url_keys=['GIBLink']),
            raw_response=raw_response,
            ignore_auto_extract=True
        )
    else:
        results = CommandResults(
            raw_response=raw_response,
            ignore_auto_extract=True,
            outputs=[],
            readable_output="Did not find anything for your query :("
        )
    return results


def local_search_command(client: Client, args: dict):
    query, date_from, date_to = args.get('query'), args.get('date_from', None), args.get('date_to', None)
    collection_name = str(args.get('collection_name'))

    if date_from is not None:
        date_from_parsed = dateparser.parse(date_from)
        if date_from_parsed is None:
            raise DemistoException('Inappropriate date_from format, '
                                   'please use something like this: 2020-01-01 or January 1 2020')
        date_from_parsed = date_from_parsed.strftime('%Y-%m-%dT%H:%M:%SZ')
    else:
        date_from_parsed = date_from  # type: ignore
    if date_to is not None:
        date_to_parsed = dateparser.parse(date_to)
        if date_to_parsed is None:
            raise DemistoException('Inappropriate date_to format, '
                                   'please use something like this: 2020-01-01 or January 1 2020')
        date_to_parsed = date_to_parsed.strftime('%Y-%m-%dT%H:%M:%SZ')
    else:
        date_to_parsed = date_to  # type: ignore

    portions = client.create_manual_generator(collection_name=collection_name, query=query,
                                              date_from=date_from_parsed, date_to=date_to_parsed)
    result_list = []
    name = MAPPING.get(collection_name, {}).get('name')
    for portion in portions:
        for feed in portion:
            add_info = None
            if name is not None:
                add_info = name + ": " + str(find_element_by_key(feed, name))
            result_list.append({'id': feed.get('id'), 'additional_info': add_info})

    results = CommandResults(
        outputs_prefix="GIBTIA.search.local",
        outputs_key_field="id",
        outputs=result_list,
        readable_output=tableToMarkdown('Search results', t=result_list,
                                        headers=['id', 'additional_info']),
        ignore_auto_extract=True
    )
    return results


def main():
    """
        PARSE AND VALIDATE INTEGRATION PARAMS
    """
    params = demisto.params()
    username = params.get("credentials").get("identifier")
    password = params.get("credentials").get("password")
    base_url = str(params.get("url"))
    proxy = params.get("proxy", False)
    verify_certificate = not params.get("insecure", False)

    incident_collections = params.get("incident_collections", [])
    incidents_first_fetch = params.get("first_fetch", "3 days").strip()
    requests_count = int(params.get("max_fetch", 3))

    args = demisto.args()
    command = demisto.command()
    LOG(f"Command being called is {command}")
    try:
        client = Client(
            base_url=base_url,
            verify=verify_certificate,
            auth=(username, password),
            proxy=proxy,
            headers={"Accept": "*/*"}
        )

        commands = {
            "gibtia-get-compromised-account-info": get_info_by_id_command("compromised/account_group"),
            "gibtia-get-compromised-card-info": get_info_by_id_command("compromised/card"),
            "gibtia-get-compromised-mule-info": get_info_by_id_command("compromised/mule"),
            "gibtia-get-compromised-imei-info": get_info_by_id_command("compromised/imei"),
            "gibtia-get-compromised-breached-info": get_info_by_id_command("compromised/breached"),
            "gibtia-get-phishing-kit-info": get_info_by_id_command("attacks/phishing_kit"),
            "gibtia-get-phishing-info": get_info_by_id_command("attacks/phishing"),
            "gibtia-get-osi-git-leak-info": get_info_by_id_command("osi/git_repository"),
            "gibtia-get-osi-public-leak-info": get_info_by_id_command("osi/public_leak"),
            "gibtia-get-osi-vulnerability-info": get_info_by_id_command("osi/vulnerability"),
            "gibtia-get-attacks-ddos-info": get_info_by_id_command("attacks/ddos"),
            "gibtia-get-attacks-deface-info": get_info_by_id_command("attacks/deface"),
            "gibtia-get-threat-info": get_info_by_id_command("threat"),
            "gibtia-get-threat-actor-info": get_info_by_id_command("threat_actor"),
            "gibtia-get-suspicious-ip-tor-node-info": get_info_by_id_command("suspicious_ip/tor_node"),
            "gibtia-get-suspicious-ip-open-proxy-info": get_info_by_id_command("suspicious_ip/open_proxy"),
            "gibtia-get-suspicious-ip-socks-proxy-info": get_info_by_id_command("suspicious_ip/socks_proxy"),
            "gibtia-get-malware-targeted-malware-info": get_info_by_id_command("malware/targeted_malware"),
            "gibtia-get-malware-cnc-info": get_info_by_id_command("malware/cnc"),
            "gibtia-get-available-collections": get_available_collections_command,
            "gibtia-global-search": global_search_command,
            "gibtia-local-search": local_search_command
        }

        if command == "test-module":
            # This is the call made when pressing the integration Test button.
            result = test_module(client)
            demisto.results(result)

        elif command == "fetch-incidents":
            # Set and define the fetch incidents command to run after activated via integration settings.
            next_run, incidents = fetch_incidents_command(client=client, last_run=demisto.getLastRun(),
                                                          first_fetch_time=incidents_first_fetch,
                                                          incident_collections=incident_collections,
                                                          requests_count=requests_count)
            demisto.setLastRun(next_run)
            demisto.incidents(incidents)
        else:
            return_results(commands[command](client, args))

    # Log exceptions
    except Exception as e:
        return_error(f"Failed to execute {demisto.command()} command. Error: {str(e)}")


if __name__ in ("__main__", "__builtin__", "builtins"):
    main()<|MERGE_RESOLUTION|>--- conflicted
+++ resolved
@@ -40,12 +40,9 @@
                     "add_fields": ["events.cnc.ipv4.asn", "events.cnc.ipv4.countryName", "events.cnc.ipv4.region"],
                     "add_fields_types": ["asn", "geocountry", "geolocation"]
                 },
-<<<<<<< HEAD
-=======
                 {
                     "main_field": "events.client.ipv4.ip",
                 }
->>>>>>> 90cf3b88
             ]
     },
     "compromised/card": {
@@ -443,11 +440,7 @@
     """
 
     def _create_update_generator(self, collection_name: str, max_requests: int,
-<<<<<<< HEAD
-                                 date_from: Optional[str] = None, seq_update: Union[int, str] = None,
-=======
                                  date_from: str | None = None, seq_update: int | str = '',
->>>>>>> 90cf3b88
                                  limit: int = 200) -> Generator:
         """
         Creates generator of lists with feeds class objects for an update session
@@ -914,13 +907,8 @@
             date = i.get("dateCreated")
             # file_diff = "[https://bt.group-ib.com/api/v2/osi/git_leak]({0})".format(i.get("fileDiff"))
             # info = find_element_by_key(i,'revisions.info')
-<<<<<<< HEAD
-            author_email = ''.join(find_element_by_key(i, 'revisions.info.authorEmail'))
-            author_name = ''.join(find_element_by_key(i, 'revisions.info.authorName'))
-=======
             author_email = ''.join(str(find_element_by_key(i, 'revisions.info.authorEmail')))
             author_name = ''.join(str(find_element_by_key(i, 'revisions.info.authorName')))
->>>>>>> 90cf3b88
             timestamp = ''.join(str(find_element_by_key(i, 'revisions.info.timestamp')))
             # author_email, author_name, date = info.get("authorEmail"), info.get("authorName"), info.get("dateCreated")
             buffer += f"| {url} | {author_email} | {author_name} | {date} | {timestamp} |\n"
@@ -1047,11 +1035,7 @@
     :return: next_run will be last_run in the next fetch-incidents; incidents and indicators will be created in Demisto.
     """
     incidents = []
-<<<<<<< HEAD
-    next_run: dict[str, dict[str, Union[int, Any]]] = {"last_fetch": {}}
-=======
     next_run: dict[str, dict[str, int | Any]] = {"last_fetch": {}}
->>>>>>> 90cf3b88
     for collection_name in incident_collections:
         last_fetch = last_run.get("last_fetch", {}).get(collection_name)
 
