--- conflicted
+++ resolved
@@ -95,11 +95,7 @@
         },
         "markdowns": {
             "software_mixed": (
-<<<<<<< HEAD
-                "| Software Name | Software Type | Software Version |\n" "| ------------- | ------------- | ---------------- |\n"
-=======
                 "| Software Name | Software Type | Software Version |\n| ------------- | ------------- | ---------------- |\n"
->>>>>>> 7a90a8c0
             )
         },
         "add_fields_types": {
@@ -1441,11 +1437,7 @@
 
         return last_fetch, date_from  # type: ignore
 
-<<<<<<< HEAD
-    def create_poll_generator(self, collection_name: str, hunting_rules: int, **kwargs):
-=======
     def create_poll_generator(self, collection_name: str, hunting_rules: int, enable_probable_corporate_access: bool, **kwargs):
->>>>>>> 7a90a8c0
         """
         Interface to work with different types of indicators.
         """
@@ -1514,13 +1506,9 @@
             return [{}]
 
         normalized_dict = {
-<<<<<<< HEAD
             k: v if isinstance(v, list) else [v]
-            for k, v in input_dict.items()  # type: ignore
-=======
-            k: v if isinstance(v, list) else [v]  # type: ignore
+           # type: ignore
             for k, v in input_dict.items()
->>>>>>> 7a90a8c0
         }
 
         max_length = max((len(v) for v in normalized_dict.values() if isinstance(v, list)), default=1)
@@ -1587,11 +1575,7 @@
         date_from_parsed = dateparser_parse(date)
         if date_from_parsed is None:
             raise DemistoException(
-<<<<<<< HEAD
-                f"Inappropriate {arg_name} format, " "please use something like this: 2020-01-01 or January 1 2020"
-=======
                 f"Inappropriate {arg_name} format, please use something like this: 2020-01-01 or January 1 2020"
->>>>>>> 7a90a8c0
             )
         date_from_parsed = date_from_parsed.strftime(DATE_FORMAT)
         return date_from_parsed
@@ -1774,11 +1758,8 @@
         return severity_map.get(severity, 0)
 
     def get_incident_created_time(self) -> str:
-<<<<<<< HEAD
-=======
         last_exception = None
         incident_id = self.incident.get("id", None)
->>>>>>> 7a90a8c0
         occured_date_field = INCIDENT_CREATED_DATES_MAPPING.get(self.collection_name, "-")
 
         if isinstance(occured_date_field, str):
@@ -1789,20 +1770,13 @@
 
         for variant in occured_date_field:
             try:
-<<<<<<< HEAD
-                incident_occured_date = dateparser_parse(date_string=self.incident.get(variant, ""))
-=======
-                date_value = self.incident.get(variant, "")
-
-                if date_value is None:
+                date_value=self.incident.get(variant, "")if date_value is None:
                     continue
                 if not isinstance(date_value, str):
                     date_value = str(date_value)
                 if not date_value.strip():
                     continue
                 incident_occured_date = dateparser_parse(date_string=date_value)
-
->>>>>>> 7a90a8c0
                 assert incident_occured_date is not None, (
                     f"{self.incident} incident_occured_date cannot be None, "
                     f"occured_date_field: {variant}, incident_occured_date: {incident_occured_date}"
@@ -1812,14 +1786,8 @@
             except AssertionError as e:
                 last_exception = e
 
-<<<<<<< HEAD
-        raise AssertionError(f"None of the date fields {occured_date_field} returned a valid date. Last error: {last_exception}")
-=======
-        raise AssertionError(
-            f"None of the date fields {occured_date_field} returned a valid date."
-            f"Last error: {last_exception} {self.collection_name} {incident_id}"
-        )
->>>>>>> 7a90a8c0
+        raise AssertionError(f"None of the date fields {occured_date_field} returned a valid date."
+            f"Last error: {last_exception} {self.collection_name} {incident_id}")
 
     def get_incident_name(self) -> str:
         name = ""
@@ -1989,11 +1957,7 @@
 
         cleaned_feed = {}
         if self.collection_name in COLLECTIONS_THAT_MAY_NOT_SUPPORT_ID_SEARCH_VIA_UPDATED:
-<<<<<<< HEAD
-            if self.collection_name == "osi/public_leak":
-=======
             if self.collection_name in COLLECTIONS_REQUIRING_SEARCH_VIA_QUERY_PARAMETER:
->>>>>>> 7a90a8c0
                 query = f"id:{id_}"
             else:
                 query = id_
@@ -2004,17 +1968,12 @@
 
         else:
             result = self.client.poller.search_feed_by_id(self.collection_name, id_)
-<<<<<<< HEAD
-            parsed_portion = result.parse_portion(keys=MAPPING.get(self.collection_name, {}))
-=======
-            mapping = MAPPING.get(self.collection_name, {})
-            # This was done because the response when receiving a single record can
+            mapping=MAPPING.get(self.collection_name, {})# This was done because the response when receiving a single record can
             # differentiate your json from getting the whole list
             if self.collection_name == "compromised/breached":
                 mapping["emailDomains"] = "emails"
 
             parsed_portion = result.parse_portion(keys=mapping)
->>>>>>> 7a90a8c0
             cleaned_feed = parsed_portion[0] if isinstance(parsed_portion, list) else parsed_portion  # type: ignore
 
         return cleaned_feed  # type: ignore
