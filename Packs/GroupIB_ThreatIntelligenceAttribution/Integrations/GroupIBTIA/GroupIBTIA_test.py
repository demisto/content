from unittest.mock import patch, MagicMock

import pytest

from CommonServerPython import CommandResults
<<<<<<< HEAD
from GroupIBTIA import fetch_incidents_command, Client, main, get_available_collections_command, local_search_command
=======
from GroupIBTIA import (
    fetch_incidents_command,
    Client,
    main,
    get_available_collections_command,
    local_search_command,
    CommonHelpers,
)
>>>>>>> 7a90a8c0
from urllib3.exceptions import InsecureRequestWarning
from urllib3 import disable_warnings as urllib3_disable_warnings
import GroupIBTIA
from json import load
import os

realpath = os.path.join(os.path.dirname(os.path.realpath(__file__)))

with open(f"{realpath}/test_data/main_collections_examples.json") as example:
    COLLECTIONS_RAW_JSON = load(example)

with open(f"{realpath}/test_data/search_example.json") as example:
    SEARCH_RAW_JSON = load(example)

with open(f"{realpath}/test_data/avalible_collections_example.json") as example:
    AVALIBLE_COLLECTIONS_RAW_JSON = load(example)

# Disable insecure warnings
urllib3_disable_warnings(InsecureRequestWarning)

COLLECTION_NAMES = [
    "compromised/account_group",
    "compromised/bank_card_group",
    "compromised/mule",
    "osi/git_repository",
    "osi/vulnerability",
    "attacks/ddos",
    "attacks/deface",
    "attacks/phishing_group",
    "attacks/phishing_kit",
    "suspicious_ip/tor_node",
    "suspicious_ip/open_proxy",
    "suspicious_ip/socks_proxy",
    "suspicious_ip/vpn",
    "suspicious_ip/scanner",
    "malware/cnc",
    "hi/threat",
    "hi/threat_actor",
    "apt/threat",
    "apt/threat_actor",
    "malware/malware",
    "osi/public_leak",
    "compromised/breached",
]


@pytest.fixture(scope="function", params=COLLECTION_NAMES)
def session_fixture(request):
    """
    Fixture for creating a client instance specific to each collection name.

    Given:
      - A list of predefined collection names that represent different types of data.

    When:
      - Each test function requests an instance of this fixture.

    Then:
      - Returns a tuple with the current collection name and an instantiated Client object.
      - The Client instance is configured to interact with the appropriate collection by connecting
        to the integration's base URL, using authentication, and including necessary headers.
    """
    return request.param, Client(
        base_url="https://some-url.com",
        auth=("example@example.com", "exampleAPI_TOKEN"),
        verify=True,
        headers={"Accept": "*/*"},
    )


@pytest.fixture(scope="function")
def single_session_fixture():
    """
    Fixture for creating a generic client instance to be used across multiple tests.

    Given:
      - No specific parameters; only a need for a Client object with common configuration.

    When:
      - A test requires a general Client instance without needing to specify a collection.

    Then:
      - Returns a Client instance configured with the base URL, authentication, and headers.
      - The instance can be reused by any test that doesn't depend on a specific collection name.
    """
    return Client(
        base_url="https://some-url.com",
        auth=("example@example.com", "exampleAPI_TOKEN"),
        verify=True,
        headers={"Accept": "*/*"},
    )


def test_fetch_incidents(mocker, session_fixture):
    """
    Test for verifying the behavior of the fetch_incidents_command function.

    Given:
      - session_fixture, which provides a client instance associated with a specific collection name.
      - last_run, a dictionary representing the previous state of incident fetching.
      - first_fetch_time, a string specifying the starting time frame for incident retrieval.

    When:
      - fetch_incidents_command() is invoked with the above parameters.

    Then:
      - Ensures that the command returns the correct types for next_run and incidents.
      - Verifies that incidents is a list, as expected.
      - This test validates that the command correctly retrieves incidents for each collection
        and that the returned data structure matches the expected format.
    """
    collection_name, client = session_fixture
    collection_name, client = session_fixture
    mocker.patch.object(client, "create_poll_generator", return_value=[COLLECTIONS_RAW_JSON[collection_name]])
    next_run, incidents = fetch_incidents_command(
        client=client, last_run={}, first_fetch_time="3 days", incident_collections=[], max_requests=3, hunting_rules=False
    )
    assert isinstance(incidents, list)


def test_main_error():
    """
    Test for verifying the error-handling behavior in the main() function.

    Given:
      - A main() function configured to raise an exception when calling error_command.

    When:
      - The main function invokes error_command(), which is expected to trigger an error.

    Then:
      - Ensures that a SystemExit exception is raised as expected.
      - The test checks that the main function handles errors in a predictable and controlled
        manner, allowing graceful exits during failure.
    """
    with pytest.raises(SystemExit):
        main()["error_command"]()  # type: ignore


def test_global_search_command(mocker, single_session_fixture):
    """
    Test for verifying the functionality of the global_search_command function.

    Given:
      - single_session_fixture provides a client instance for performing a search.
      - A test_query dictionary with a "query" key specifying a search term, in this case, an IP address.

    When:
      - The global_search_command() function is called with the client and test_query arguments.

    Then:
      - Ensures that the command’s outputs_prefix and outputs_key_field are correctly set to expected values.
      - Verifies that the command returns the data structure with the correct outputs_key_field ("query"),
        ensuring compatibility with other functions that depend on this structure.
      - This test validates that the search command integrates smoothly with the client and returns
        consistent output formatting.
    """
    client = single_session_fixture
    mocker.patch.object(client, "search_proxy_function", return_value=SEARCH_RAW_JSON)
    test_query = {"query": "8.8.8.8"}
    result = GroupIBTIA.global_search_command(client=client, args=test_query)

    assert result.outputs_prefix == "GIBTIA.search.global"
    assert result.outputs_key_field == "query"


def test_get_available_collections(mocker, single_session_fixture):
    """
    Test for validating the get_available_collections_command function.

    Given:
      - single_session_fixture, which provides a client instance for retrieving available collections.

    When:
      - The get_available_collections_command() function is invoked with the client instance.

    Then:
      - Verifies that the outputs_prefix is correctly set to "GIBTIA.OtherInfo", indicating that
        the response data is categorized as general information.
      - Checks that the outputs_key_field is "collections", matching the expected key for collections data.
      - Ensures that the "collections" field in the output contains a list of collection names, as expected.
      - This test confirms that the command accurately retrieves and formats the list of available
        collections from the server response.
    """
    client = single_session_fixture
    mocker.patch.object(client, "get_available_collections_proxy_function", return_value=[AVALIBLE_COLLECTIONS_RAW_JSON])
    result = get_available_collections_command(client=client)

    assert result.outputs_prefix == "GIBTIA.OtherInfo"
    assert result.outputs_key_field == "collections"
    assert isinstance(result.outputs["collections"], list)


@pytest.fixture
def mock_client():
    """Fixture to create a mock client."""
    client = MagicMock()
    client.poller.create_search_generator.return_value = []
    return client


@pytest.fixture
def mock_common_helpers():
    """Fixture to mock CommonHelpers functions."""
    with (
        patch("GroupIBTIA.CommonHelpers.validate_collections") as mock_validate,
        patch("GroupIBTIA.CommonHelpers.date_parse") as mock_date_parse,
    ):
        mock_validate.return_value = None
        mock_date_parse.side_effect = lambda date, arg_name: f"parsed_{date}" if date else None
        yield mock_validate, mock_date_parse


def test_local_search_command_no_results(mock_client, mock_common_helpers):
    """
    Given: A valid collection name and search query, with no results returned by the client.
    When: The local_search_command function is executed.
    Then: The function should return an empty list with appropriate formatting.
    """
    args = {"query": "test_query", "collection_name": "test_collection"}

    result = local_search_command(mock_client, args)

    assert isinstance(result, CommandResults)
    assert result.outputs_prefix == "GIBTIA.search.local"
    assert result.outputs_key_field == "id"
    assert result.outputs == []
    assert "Search results" in result.readable_output


def test_local_search_command_with_results(mock_client, mock_common_helpers):
    """
    Given: A valid collection name, search query, and results returned by the client.
    When: The local_search_command function is executed.
    Then: The function should return a formatted list of search results.
    """
    mock_client.poller.create_search_generator.return_value = [
        MagicMock(
            parse_portion=lambda keys, as_json: [
                {"id": "123", "name": "Test Result"},
                {"id": "456", "name": "Another Result"},
            ]
        )
    ]

    args = {"query": "test_query", "collection_name": "test_collection"}

    result = local_search_command(mock_client, args)

    assert isinstance(result, CommandResults)
    assert result.outputs_prefix == "GIBTIA.search.local"
    assert result.outputs_key_field == "id"
    assert len(result.outputs) == 2
    assert result.outputs[0]["id"] == "123"
    assert result.outputs[0]["additional_info"] == "Name: Test Result"
    assert "Search results" in result.readable_output
    assert "Name: Test Result" in result.readable_output
    assert "Name: Another Result" in result.readable_output


# Unit tests for CommonHelpers


def test_transform_dict_empty():
    assert CommonHelpers.transform_dict({}) == [{}]


def test_transform_dict_various_lengths():
    input_dict = {"a": [1, 2], "b": "x", "c": []}
    result = CommonHelpers.transform_dict(input_dict)
    assert len(result) == 2
    assert result[0] == {"a": 1, "b": "x", "c": None}
    assert result[1] == {"a": 2, "b": "x", "c": None}


def test_remove_underscore_and_lowercase_keys():
    data = [{"Test_Key": 1, "another_key": 2}]
    result = CommonHelpers.remove_underscore_and_lowercase_keys(data)
    assert result == [{"testkey": 1, "anotherkey": 2}]


def test_replace_empty_values_dict():
    data = {"a": "", "b": "value", "c": {"d": ""}}
    result = CommonHelpers.replace_empty_values(data)
    assert result == {"a": None, "b": "value", "c": {"d": None}}


def test_replace_empty_values_list():
    data = ["", "x", [], [{}]]
    result = CommonHelpers.replace_empty_values(data)
    assert result == [None, "x", None, [{}]]


def test_replace_empty_values_empty_list_returns_none():
    assert CommonHelpers.replace_empty_values([]) is None
    assert CommonHelpers.replace_empty_values([[]]) is None


def test_all_lists_empty_true():
    data = {"a": [], "b": {"c": []}}
    assert CommonHelpers.all_lists_empty(data) is True


def test_all_lists_empty_false():
    data = {"a": [1], "b": {}}
    assert CommonHelpers.all_lists_empty(data) is False


def test_date_parse_valid():
    result = CommonHelpers.date_parse("2020-01-01", "date")
    assert result.endswith("Z") or result == "2020-01-01"


def test_date_parse_invalid():
    with pytest.raises(Exception):
        CommonHelpers.date_parse("invalid", "date")


def test_transform_list_to_str():
    data = [{"x": [1, 2], "y": "a"}, {"x": []}]
    result = CommonHelpers.transform_list_to_str(data)
    assert result[0]["x"] == "1, 2"
    assert result[1]["x"] == ""


def test_validate_collections_valid():
    CommonHelpers.validate_collections("valid_collection")<|MERGE_RESOLUTION|>--- conflicted
+++ resolved
@@ -3,9 +3,6 @@
 import pytest
 
 from CommonServerPython import CommandResults
-<<<<<<< HEAD
-from GroupIBTIA import fetch_incidents_command, Client, main, get_available_collections_command, local_search_command
-=======
 from GroupIBTIA import (
     fetch_incidents_command,
     Client,
@@ -14,7 +11,6 @@
     local_search_command,
     CommonHelpers,
 )
->>>>>>> 7a90a8c0
 from urllib3.exceptions import InsecureRequestWarning
 from urllib3 import disable_warnings as urllib3_disable_warnings
 import GroupIBTIA
