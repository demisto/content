--- conflicted
+++ resolved
@@ -11,18 +11,6 @@
 ## Configure Group-IB Threat Intelligence in Cortex
 
 
-<<<<<<< HEAD
-    | **Parameter**                  | **Description** | **Required** |
-    |--------------------------------| --- | --- |
-    | GIB TI  URL                    | The FQDN/IP the integration should connect to. | True |
-    | Username                       | The API Key and Username required to authenticate to the service. | True |
-    | Trust any certificate (not secure) | Whether to allow connections without verifying SSL certificates validity. | False |
-    | Use system proxy settings      | Whether to use XSOAR system proxy settings to connect to the API. | False |
-    | Colletions to fetch            | Type\(s\) of incidents to fetch from the third party API. | False |
-    | Incidents first fetch          | Date to start fetching incidents from. | False |
-    | Number of requests per collection | A number of requests per collection that integration sends in one faetch iteration \(each request picks up to 200 incidents\). If you face some runtime errors, lower the value. | False |
-    | Hunting Rules | To enable the collection of data using hunting rules, please select this parameter. | False |
-=======
 | **Parameter**                  | **Description** | **Required** |
 |--------------------------------| --- | --- |
 | GIB TI  URL                    | The FQDN/IP the integration should connect to. | True |
@@ -32,7 +20,7 @@
 | Colletions to fetch            | Type\(s\) of incidents to fetch from the third party API. | False |
 | Incidents first fetch          | Date to start fetching incidents from. | False |
 | Number of requests per collection | A number of requests per collection that integration sends in one faetch iteration \(each request picks up to 200 incidents\). If you face some runtime errors, lower the value. | False |
->>>>>>> 6d49eab5
+| Hunting Rules | To enable the collection of data using hunting rules, please select this parameter. | False |
 
 
 ## Note:
