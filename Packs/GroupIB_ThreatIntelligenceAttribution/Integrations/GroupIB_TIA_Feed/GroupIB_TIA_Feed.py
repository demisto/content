import demistomock as demisto
from CommonServerPython import *
from CommonServerUserPython import *

""" IMPORTS """

from urllib3.exceptions import InsecureRequestWarning
from urllib3 import disable_warnings as urllib3_disable_warnings
from cyberintegrations import TIPoller
from traceback import format_exc

# Disable insecure warnings
urllib3_disable_warnings(InsecureRequestWarning)

""" CONSTANTS """
DATE_FORMAT = "%Y-%m-%dT%H:%M:%SZ"


COMMON_MAPPING = {
    "compromised/account_group": {
        "types": {
            "event_url": "URL",
            "event_domain": "Domain",
            "events_ipv4_ip": "IP",
            "service_url": "URL",
        },
        "add_fields_types": {
            "event_url": {
                "id": "gibid",
            },
            "event_domain": {
                "id": "gibid",
            },
            "events_ipv4_ip": {
                "id": "gibid",
                "asn": "asn",
                "country_name": "geocountry",
                "region": "geolocation",
            },
            "service_url": {
                "id": "gibid",
            },
        },
        "parser_mapping": {
            "id": "id",
            "event_url": "events.cnc.url",
            "event_domain": "events.cnc.domain",
            "events_ipv4_ip": "events.cnc.ipv4.ip",
            "asn": "events.client.ipv4.asn",
            "country_name": "events.client.ipv4.countryName",
            "region": "events.client.ipv4.region",
            "service_url": "service.url",
        },
    },
    "compromised/bank_card_group": {
        "types": {
            "cnc_url": "URL",
            "cnc_domain": "Domain",
            "cnc_ipv4_ip": "IP",
        },
        "add_fields_types": {
            "cnc_url": {
                "id": "gibid",
            },
            "cnc_domain": {
                "id": "gibid",
            },
            "cnc_ipv4_ip": {
                "id": "gibid",
                "cnc_ipv4_asn": "asn",
                "cnc_ipv4_country_name": "geocountry",
                "cnc_ipv4_region": "geolocation",
            },
        },
        "parser_mapping": {
            "id": "id",
            "cnc_url": "events.cnc.url",
            "cnc_domain": "events.cnc.domain",
            "cnc_ipv4_ip": "events.cnc.ipv4.ip",
            "cnc_ipv4_asn": "events.cnc.ipv4.asn",
            "cnc_ipv4_country_name": "events.cnc.ipv4.countryName",
            "cnc_ipv4_region": "events.cnc.ipv4.region",
        },
    },
    "compromised/mule": {
        "types": {
            "account": "GIB Compromised Mule",
            "cnc_url": "URL",
            "cnc_domain": "Domain",
            "cnc_ipv4_ip": "IP",
        },
        "add_fields_types": {
            "account": {
                "id": "gibid",
                "date_add": "creationdate",
                "source_type": "source",
                "malware_name": "gibmalwarename",
                "threat_actor_name": "gibthreatactorname",
                "threat_actor_is_apt": "gibthreatactorisapt",
                "threat_actor_id": "gibthreatactorid",
                "evaluation_reliability": "gibreliability",
                "evaluation_credibility": "gibcredibility",
                "evaluation_admiralty_code": "gibadmiraltycode",
                "evaluation_severity": "gibseverity",
            },
            "cnc_url": {
                "id": "gibid",
                "malware_name": "gibmalwarename",
                "threat_actor_name": "gibthreatactorname",
                "threat_actor_is_apt": "gibthreatactorisapt",
                "threat_actor_id": "gibthreatactorid",
                "evaluation_reliability": "gibreliability",
                "evaluation_credibility": "gibcredibility",
                "evaluation_admiralty_code": "gibadmiraltycode",
                "evaluation_severity": "gibseverity",
            },
            "cnc_domain": {
                "id": "gibid",
                "malware_name": "gibmalwarename",
                "threat_actor_name": "gibthreatactorname",
                "threat_actor_is_apt": "gibthreatactorisapt",
                "threat_actor_id": "gibthreatactorid",
                "evaluation_reliability": "gibreliability",
                "evaluation_credibility": "gibcredibility",
                "evaluation_admiralty_code": "gibadmiraltycode",
                "evaluation_severity": "gibseverity",
            },
            "cnc_ipv4_ip": {
                "id": "gibid",
                "cnc_ipv4_asn": "asn",
                "cnc_ipv4_country_name": "geocountry",
                "cnc_ipv4_region": "geolocation",
                "malware_name": "gibmalwarename",
                "threat_actor_name": "gibthreatactorname",
                "threat_actor_is_apt": "gibthreatactorisapt",
                "threat_actor_id": "gibthreatactorid",
                "evaluation_reliability": "gibreliability",
                "evaluation_credibility": "gibcredibility",
                "evaluation_admiralty_code": "gibadmiraltycode",
                "evaluation_severity": "gibseverity",
            },
        },
        "parser_mapping": {
            "id": "id",
            "account": "account",
            "date_add": "dateAdd",
            "source_type": "sourceType",
            "malware_name": "malware.name",
            "threat_actor_name": "threatActor.name",
            "threat_actor_is_apt": "threatActor.isAPT",
            "threat_actor_id": "threatActor.id",
            "evaluation_reliability": "evaluation.reliability",
            "evaluation_credibility": "evaluation.credibility",
            "evaluation_admiralty_code": "evaluation.admiraltyCode",
            "evaluation_severity": "evaluation.severity",
            "cnc_url": "cnc.url",
            "cnc_domain": "cnc.domain",
            "cnc_ipv4_ip": "cnc.ipv4.ip",
            "cnc_ipv4_asn": "cnc.ipv4.asn",
            "cnc_ipv4_country_name": "cnc.ipv4.countryName",
            "cnc_ipv4_region": "cnc.ipv4.region",
        },
    },
    "attacks/ddos": {
        "types": {
            "cnc_url": "URL",
            "cnc_domain": "Domain",
            "cnc_ipv4_ip": "IP",
            "target_ipv4_ip": "GIB Victim IP",
        },
        "add_fields_types": {
            "cnc_url": {
                "id": "gibid",
                "malware_name": "gibmalwarename",
                "threat_actor_name": "gibthreatactorname",
                "threat_actor_is_apt": "gibthreatactorisapt",
                "threat_actor_id": "gibthreatactorid",
                "evaluation_reliability": "gibreliability",
                "evaluation_credibility": "gibcredibility",
                "evaluation_admiralty_code": "gibadmiraltycode",
                "evaluation_severity": "gibseverity",
                "date_begin": "firstseenbysource",
                "date_end": "lastseenbysource",
            },
            "cnc_domain": {
                "id": "gibid",
                "malware_name": "gibmalwarename",
                "threat_actor_name": "gibthreatactorname",
                "threat_actor_is_apt": "gibthreatactorisapt",
                "threat_actor_id": "gibthreatactorid",
                "evaluation_reliability": "gibreliability",
                "evaluation_credibility": "gibcredibility",
                "evaluation_admiralty_code": "gibadmiraltycode",
                "evaluation_severity": "gibseverity",
                "date_begin": "firstseenbysource",
                "date_end": "lastseenbysource",
            },
            "cnc_ipv4_ip": {
                "id": "gibid",
                "cnc_ipv4_asn": "asn",
                "cnc_ipv4_country_name": "geocountry",
                "cnc_ipv4_region": "geolocation",
                "malware_name": "gibmalwarename",
                "threat_actor_name": "gibthreatactorname",
                "threat_actor_is_apt": "gibthreatactorisapt",
                "threat_actor_id": "gibthreatactorid",
                "evaluation_reliability": "gibreliability",
                "evaluation_credibility": "gibcredibility",
                "evaluation_admiralty_code": "gibadmiraltycode",
                "evaluation_severity": "gibseverity",
                "date_begin": "firstseenbysource",
                "date_end": "lastseenbysource",
            },
            "target_ipv4_ip": {
                "id": "gibid",
                "target_ipv4_asn": "asn",
                "target_ipv4_country_name": "geocountry",
                "target_ipv4_region": "geolocation",
                "malware_name": "malware.name",
                "threat_actor_name": "gibthreatactorname",
                "threat_actor_is_apt": "gibthreatactorisapt",
                "threat_actor_id": "gibthreatactorid",
                "date_begin": "firstseenbysource",
                "date_end": "lastseenbysource",
                "evaluation_reliability": "gibreliability",
                "evaluation_credibility": "gibcredibility",
                "evaluation_admiralty_code": "gibadmiraltycode",
                "evaluation_severity": "gibseverity",
            },
        },
        "parser_mapping": {
            "id": "id",
            "malware_name": "malware.name",
            "threat_actor_name": "threatActor.name",
            "threat_actor_is_apt": "threatActor.isAPT",
            "threat_actor_id": "threatActor.id",
            "evaluation_reliability": "evaluation.reliability",
            "evaluation_credibility": "evaluation.credibility",
            "evaluation_admiralty_code": "evaluation.admiraltyCode",
            "evaluation_severity": "evaluation.severity",
            "date_begin": "dateBegin",
            "date_end": "dateEnd",
            "cnc_url": "cnc.url",
            "cnc_domain": "cnc.domain",
            "cnc_ipv4_ip": "cnc.ipv4.ip",
            "cnc_ipv4_asn": "cnc.ipv4.asn",
            "cnc_ipv4_country_name": "cnc.ipv4.countryName",
            "cnc_ipv4_region": "cnc.ipv4.region",
            "target_ipv4_ip": "target.ipv4.ip",
            "target_ipv4_asn": "target.ipv4.asn",
            "target_ipv4_country_name": "target.ipv4.countryName",
            "target_ipv4_region": "target.ipv4.region",
        },
    },
    "attacks/deface": {
        "types": {"url": "URL", "target_domain": "Domain", "target_ip_ip": "IP"},
        "add_fields_types": {
            "url": {
                "id": "gibid",
                "threat_actor_name": "gibthreatactorname",
                "threat_actor_is_apt": "gibthreatactorisapt",
                "threat_actor_id": "gibthreatactorid",
                "evaluation_reliability": "gibreliability",
                "evaluation_credibility": "gibcredibility",
                "evaluation_admiralty_code": "gibadmiraltycode",
                "evaluation_severity": "gibseverity",
            },
            "target_domain": {
                "id": "gibid",
                "threat_actor_name": "gibthreatactorname",
                "threat_actor_is_apt": "gibthreatactorisapt",
                "threat_actor_id": "gibthreatactorid",
                "evaluation_reliability": "gibreliability",
                "evaluation_credibility": "gibcredibility",
                "evaluation_admiralty_code": "gibadmiraltycode",
                "evaluation_severity": "gibseverity",
            },
            "target_ip_ip": {
                "id": "gibid",
                "target_ip_asn": "asn",
                "target_ip_country_name": "geocountry",
                "target_ip_region": "geolocation",
                "threat_actor_name": "gibthreatactorname",
                "threat_actor_is_apt": "gibthreatactorisapt",
                "threat_actor_id": "gibthreatactorid",
                "evaluation_reliability": "gibreliability",
                "evaluation_credibility": "gibcredibility",
                "evaluation_admiralty_code": "gibadmiraltycode",
                "evaluation_severity": "gibseverity",
            },
        },
        "parser_mapping": {
            "id": "id",
            "url": "url",
            "target_domain": "targetDomain",
            "target_ip_ip": "targetIp.ip",
            "target_ip_asn": "targetIp.asn",
            "target_ip_country_name": "targetIp.countryName",
            "target_ip_region": "targetIp.region",
            "threat_actor_name": "threatActor.name",
            "threat_actor_is_apt": "threatActor.isAPT",
            "threat_actor_id": "threatActor.id",
            "evaluation_reliability": "evaluation.reliability",
            "evaluation_credibility": "evaluation.credibility",
            "evaluation_admiralty_code": "evaluation.admiraltyCode",
            "evaluation_severity": "evaluation.severity",
        },
    },
    "attacks/phishing_kit": {
        "types": {
            "emails": "Email",
        },
        "add_fields_types": {
            "emails": {
                "id": "gibid",
                "date_first_seen": "firstseenbysource",
                "date_last_seen": "lastseenbysource",
                "evaluation_reliability": "gibreliability",
                "evaluation_credibility": "gibcredibility",
                "evaluation_admiralty_code": "gibadmiraltycode",
                "evaluation_severity": "gibseverity",
            }
        },
        "parser_mapping": {
            "id": "id",
            "emails": "emails",
            "date_first_seen": "dateFirstSeen",
            "date_last_seen": "dateLastSeen",
            "evaluation_reliability": "evaluation.reliability",
            "evaluation_credibility": "evaluation.credibility",
            "evaluation_admiralty_code": "evaluation.admiraltyCode",
            "evaluation_severity": "evaluation.severity",
        },
    },
    "attacks/phishing_group": {
        "types": {
            "url": "URL",
            "phishing_domain_domain": "Domain",
            "ipv4_ip": "IP",
        },
        "add_fields_types": {
            "url": {
                "id": "gibid",
            },
            "phishing_domain_domain": {
                "id": "gibid",
                "phishing_domain_registrar": "registrarname",
            },
            "ipv4_ip": {
                "id": "gibid",
                "ipv4_country_name": "geocountry",
            },
        },
        "parser_mapping": {
            "id": "id",
            "url": "phishing.url",
            "phishing_domain_registrar": "domainInfo.registrar",
            "ipv4_ip": "phishing.ip.ip",
            "ipv4_country_mame": "phishing.ip.countryName",
            "evaluation_reliability": "evaluation.reliability",
            "evaluation_credibility": "evaluation.credibility",
            "evaluation_admiralty_code": "evaluation.admiraltyCode",
            "evaluation_severity": "evaluation.severity",
        },
    },
    "apt/threat": {
        "types": {
            "indicators_params_ipv4": "IP",
            "indicators_params_domain": "Domain",
            "indicators_params_url": "URL",
            "indicators_params_hashes_md5": "File",
        },
        "add_fields_types": {
            "indicators_params_ipv4": {
                "id": "gibid",
                "threat_actor_name": "gibthreatactorname",
                "threat_actor_is_apt": "gibthreatactorisapt",
                "threat_actor_id": "gibthreatactorid",
                "indicators_date_first_seen": "firstseenbysource",
                "indicators_date_last_seen": "lastseenbysource",
                "evaluation_reliability": "gibreliability",
                "evaluation_credibility": "gibcredibility",
                "evaluation_admiralty_code": "gibadmiraltycode",
                "evaluation_severity": "gibseverity",
                "malware_list_names": "gibmalwarename",
            },
            "indicators_params_domain": {
                "id": "gibid",
                "threat_actor_name": "gibthreatactorname",
                "threat_actor_is_apt": "gibthreatactorisapt",
                "threat_actor_id": "gibthreatactorid",
                "indicators_date_first_seen": "firstseenbysource",
                "indicators_date_last_seen": "lastseenbysource",
                "evaluation_reliability": "gibreliability",
                "evaluation_credibility": "gibcredibility",
                "evaluation_admiralty_code": "gibadmiraltycode",
                "evaluation_severity": "gibseverity",
                "malware_list_names": "gibmalwarename",
            },
            "indicators_params_url": {
                "id": "gibid",
                "threat_actor_name": "gibthreatactorname",
                "threat_actor_is_apt": "gibthreatactorisapt",
                "threat_actor_id": "gibthreatactorid",
                "indicators_date_first_seen": "firstseenbysource",
                "indicators_date_last_seen": "lastseenbysource",
                "evaluation_reliability": "gibreliability",
                "evaluation_credibility": "gibcredibility",
                "evaluation_admiralty_code": "gibadmiraltycode",
                "evaluation_severity": "gibseverity",
                "malware_list_names": "gibmalwarename",
            },
            "indicators_params_hashes_md5": {
                "id": "gibid",
                "indicators_params_name": "gibfilename",
                "indicators_params_hashes_md5": "md5",
                "indicators_params_hashes_sha1": "sha1",
                "indicators_params_hashes_sha256": "sha256",
                "indicators_params_size": "size",
                "threat_actor_name": "gibthreatactorname",
                "threat_actor_is_apt": "gibthreatactorisapt",
                "threat_actor_id": "gibthreatactorid",
                "indicators_date_first_seen": "firstseenbysource",
                "indicators_date_last_seen": "lastseenbysource",
                "evaluation_reliability": "gibreliability",
                "evaluation_credibility": "gibcredibility",
                "evaluation_admiralty_code": "gibadmiraltycode",
                "evaluation_severity": "gibseverity",
                "malware_list_names": "gibmalwarename",
            },
        },
        "parser_mapping": {
            "id": "id",
            "indicators_params_ipv4": "indicators.params.ipv4",
            "indicators_params_domain": "indicators.params.domain",
            "indicators_params_url": "indicators.params.url",
            "indicators_params_hashes_md5": "indicators.params.hashes.md5",
            "threat_actor_name": "threatActor.name",
            "threat_actor_is_apt": "threatActor.isAPT",
            "threat_actor_id": "threatActor.id",
            "indicators_date_first_seen": "indicators.dateFirstSeen",
            "indicators_date_last_seen": "indicators.dateLastSeen",
            "indicators_params_name": "indicators.params.name",
            "indicators_params_hashes_sha1": "indicators.params.hashes.sha1",
            "indicators_params_hashes_sha256": "indicators.params.hashes.sha256",
            "indicators_params_size": "indicators.params.size",
            "evaluation_reliability": "evaluation.reliability",
            "evaluation_credibility": "evaluation.credibility",
            "evaluation_admiralty_code": "evaluation.admiraltyCode",
            "evaluation_severity": "evaluation.severity",
            "malware_list_names": "malwareList.name",
        },
    },
    "hi/threat": {
        "types": {
            "indicators_params_ipv4": "IP",
            "indicators_params_domain": "Domain",
            "indicators_params_url": "URL",
            "indicators_params_hashes_md5": "File",
        },
        "add_fields_types": {
            "indicators_params_ipv4": {
                "id": "gibid",
                "threat_actor_name": "gibthreatactorname",
                "threat_actor_is_apt": "gibthreatactorisapt",
                "threat_actor_id": "gibthreatactorid",
                "indicators_date_first_seen": "firstseenbysource",
                "indicators_date_last_seen": "lastseenbysource",
                "evaluation_reliability": "gibreliability",
                "evaluation_credibility": "gibcredibility",
                "evaluation_admiralty_code": "gibadmiraltycode",
                "evaluation_severity": "gibseverity",
                "malware_list_names": "gibmalwarename",
            },
            "indicators_params_domain": {
                "id": "gibid",
                "threat_actor_name": "gibthreatactorname",
                "threat_actor_is_apt": "gibthreatactorisapt",
                "threat_actor_id": "gibthreatactorid",
                "indicators_date_first_seen": "firstseenbysource",
                "indicators_date_last_seen": "lastseenbysource",
                "evaluation_reliability": "gibreliability",
                "evaluation_credibility": "gibcredibility",
                "evaluation_admiralty_code": "gibadmiraltycode",
                "evaluation_severity": "gibseverity",
                "malware_list_names": "gibmalwarename",
            },
            "indicators_params_url": {
                "id": "gibid",
                "threat_actor_name": "gibthreatactorname",
                "threat_actor_is_apt": "gibthreatactorisapt",
                "threat_actor_id": "gibthreatactorid",
                "indicators_date_first_seen": "firstseenbysource",
                "indicators_date_last_seen": "lastseenbysource",
                "evaluation_reliability": "gibreliability",
                "evaluation_credibility": "gibcredibility",
                "evaluation_admiralty_code": "gibadmiraltycode",
                "evaluation_severity": "gibseverity",
                "malware_list_names": "gibmalwarename",
            },
            "indicators_params_hashes_md5": {
                "id": "gibid",
                "indicators_params_name": "gibfilename",
                "indicators_params_hashes_md5": "md5",
                "indicators_params_hashes_sha1": "sha1",
                "indicators_params_hashes_sha256": "sha256",
                "indicators_params_size": "size",
                "threat_actor_name": "gibthreatactorname",
                "threat_actor_is_apt": "gibthreatactorisapt",
                "threat_actor_id": "gibthreatactorid",
                "indicators_date_first_seen": "firstseenbysource",
                "indicators_date_last_seen": "lastseenbysource",
                "evaluation_reliability": "gibreliability",
                "evaluation_credibility": "gibcredibility",
                "evaluation_admiralty_code": "gibadmiraltycode",
                "evaluation_severity": "gibseverity",
                "malware_list_names": "gibmalwarename",
            },
        },
        "parser_mapping": {
            "id": "id",
            "indicators_params_ipv4": "indicators.params.ipv4",
            "indicators_params_domain": "indicators.params.domain",
            "indicators_params_url": "indicators.params.url",
            "indicators_params_hashes_md5": "indicators.params.hashes.md5",
            "threat_actor_name": "threatActor.name",
            "threat_actor_is_apt": "threatActor.isAPT",
            "threat_actor_id": "threatActor.id",
            "indicators_date_first_seen": "indicators.dateFirstSeen",
            "indicators_date_last_seen": "indicators.dateLastSeen",
            "evaluation_reliability": "evaluation.reliability",
            "evaluation_credibility": "evaluation.credibility",
            "evaluation_admiralty_code": "evaluation.admiraltyCode",
            "evaluation_severity": "evaluation.severity",
            "indicators_params_name": "indicators.params.name",
            "indicators_params_hashes_sha1": "indicators.params.hashes.sha1",
            "indicators_params_hashes_sha256": "indicators.params.hashes.sha256",
            "indicators_params_size": "indicators.params.size",
            "malware_list_names": "malwareList.name",
        },
    },
    "suspicious_ip/tor_node": {
        "types": {
            "ipv4_ip": "IP",
        },
        "add_fields_types": {
            "ipv4_ip": {
                "id": "gibid",
                "ipv4_asn": "asn",
                "ipv4_country_mame": "geocountry",
                "ipv4_region": "geolocation",
                "date_first_seen": "firstseenbysource",
                "date_last_seen": "lastseenbysource",
                "evaluation_reliability": "gibreliability",
                "evaluation_credibility": "gibcredibility",
                "evaluation_admiralty_code": "gibadmiraltycode",
                "evaluation_severity": "gibseverity",
            }
        },
        "parser_mapping": {
            "id": "id",
            "ipv4_ip": "ipv4.ip",
            "ipv4_asn": "ipv4.asn",
            "ipv4_country_mame": "ipv4.countryName",
            "ipv4_region": "ipv4.region",
            "date_first_seen": "dateFirstSeen",
            "date_last_seen": "dateLastSeen",
            "evaluation_reliability": "evaluation.reliability",
            "evaluation_credibility": "evaluation.credibility",
            "evaluation_admiralty_code": "evaluation.admiraltyCode",
            "evaluation_severity": "evaluation.severity",
        },
    },
    "suspicious_ip/open_proxy": {
        "types": {
            "ipv4_ip": "IP",
        },
        "add_fields_types": {
            "ipv4_ip": {
                "id": "gibid",
                "ipv4_asn": "asn",
                "ipv4_country_mame": "geocountry",
                "ipv4_region": "geolocation",
                "port": "gibproxyport",
                "anonymous": "gibproxyanonymous",
                "source": "source",
                "date_first_seen": "firstseenbysource",
                "date_detected": "lastseenbysource",
                "evaluation_reliability": "gibreliability",
                "evaluation_credibility": "gibcredibility",
                "evaluation_admiralty_code": "gibadmiraltycode",
                "evaluation_severity": "gibseverity",
            }
        },
        "parser_mapping": {
            "id": "id",
            "ipv4_ip": "ipv4.ip",
            "ipv4_asn": "ipv4.asn",
            "ipv4_country_mame": "ipv4.countryName",
            "ipv4_region": "ipv4.region",
            "port": "port",
            "anonymous": "anonymous",
            "source": "source",
            "date_first_seen": "dateFirstSeen",
            "date_detected": "dateDetected",
            "evaluation_reliability": "evaluation.reliability",
            "evaluation_credibility": "evaluation.credibility",
            "evaluation_admiralty_code": "evaluation.admiraltyCode",
            "evaluation_severity": "evaluation.severity",
        },
    },
    "suspicious_ip/socks_proxy": {
        "types": {
            "ipv4_ip": "IP",
        },
        "add_fields_types": {
            "ipv4_ip": {
                "id": "gibid",
                "ipv4_asn": "asn",
                "ipv4_country_mame": "geocountry",
                "ipv4_region": "geolocation",
                "date_first_seen": "firstseenbysource",
                "date_last_seen": "lastseenbysource",
                "evaluation_reliability": "gibreliability",
                "evaluation_credibility": "gibcredibility",
                "evaluation_admiralty_code": "gibadmiraltycode",
                "evaluation_severity": "gibseverity",
            }
        },
        "parser_mapping": {
            "id": "id",
            "ipv4_ip": "ipv4.ip",
            "ipv4_asn": "ipv4.asn",
            "ipv4_country_mame": "ipv4.countryName",
            "ipv4_region": "ipv4.region",
            "date_first_seen": "dateFirstSeen",
            "date_last_seen": "dateLastSeen",
            "evaluation_reliability": "evaluation.reliability",
            "evaluation_credibility": "evaluation.credibility",
            "evaluation_admiralty_code": "evaluation.admiraltyCode",
            "evaluation_severity": "evaluation.severity",
        },
    },
    "suspicious_ip/vpn": {
        "types": {
            "ipv4_ip": "IP",
        },
        "add_fields_types": {
            "ipv4_ip": {
                "id": "gibid",
                "ipv4_asn": "asn",
                "ipv4_country_mame": "geocountry",
                "ipv4_region": "geolocation",
                "date_first_seen": "firstseenbysource",
                "date_last_seen": "lastseenbysource",
                "evaluation_reliability": "gibreliability",
                "evaluation_credibility": "gibcredibility",
                "evaluation_admiralty_code": "gibadmiraltycode",
                "evaluation_severity": "gibseverity",
            }
        },
        "parser_mapping": {
            "id": "id",
            "date_first_seen": "dateFirstSeen",
            "date_last_seen": "dateLastSeen",
            "ipv4_ip": "ipv4.ip",
            "ipv4_asn": "ipv4.asn",
            "ipv4_country_mame": "ipv4.countryName",
            "ipv4_region": "ipv4.region",
            "evaluation_reliability": "evaluation.reliability",
            "evaluation_credibility": "evaluation.credibility",
            "evaluation_admiralty_code": "evaluation.admiraltyCode",
            "evaluation_severity": "evaluation.severity",
        },
    },
    "suspicious_ip/scanner": {
        "types": {
            "ipv4_ip": "IP",
        },
        "add_fields_types": {
            "ipv4_ip": {
                "id": "gibid",
                "ipv4_asn": "asn",
                "ipv4_countr_mame": "geocountry",
                "ipv4_region": "geolocation",
            },
        },
        "parser_mapping": {
            "id": "id",
            "ipv4_ip": "ipv4.ip",
            "ipv4_asn": "ipv4.asn",
            "ipv4_country_name": "ipv4.countryName",
            "ipv4_region": "ipv4.region",
        },
    },
    "malware/cnc": {
        "types": {
            "url": "URL",
            "domain": "Domain",
            "ipv4_ip": "IP",
        },
        "add_fields_types": {
            "url": {
                "id": "gibid",
                "threat_actor_name": "gibthreatactorname",
                "threat_actor_is_apt": "gibthreatactorisapt",
                "threat_actor_id": "gibthreatactorid",
                "date_detected": "firstseenbysource",
                "date_last_seen": "lastseenbysource",
                "malware_list_names": "gibmalwarename",
            },
            "domain": {
                "id": "gibid",
                "threat_actor_name": "gibthreatactorname",
                "threat_actor_is_apt": "gibthreatactorisapt",
                "threat_actor_id": "gibthreatactorid",
                "date_detected": "firstseenbysource",
                "date_last_seen": "lastseenbysource",
                "malware_list_names": "gibmalwarename",
            },
            "ipv4_ip": {
                "id": "gibid",
                "ipv4_asn": "asn",
                "ipv4_country_mame": "geocountry",
                "ipv4_region": "geolocation",
                "threat_actor_name": "gibthreatactorname",
                "threat_actor_is_apt": "gibthreatactorisapt",
                "threat_actor_id": "gibthreatactorid",
                "date_detected": "firstseenbysource",
                "date_last_seen": "lastseenbysource",
                "malware_list_names": "gibmalwarename",
            },
        },
        "parser_mapping": {
            "id": "id",
            "url": "url",
            "domain": "domain",
            "ipv4_ip": "ipv4.ip",
            "ipv4_asn": "ipv4.asn",
            "ipv4_country_mame": "ipv4.countryName",
            "ipv4_region": "ipv4.region",
            "threat_actor_name": "threatActor.name",
            "threat_actor_is_apt": "threatActor.isAPT",
            "threat_actor_id": "threatActor.id",
            "date_detected": "dateDetected",
            "date_last_seen": "dateLastSeen",
            "malware_list_names": "malwareList.name",
        },
    },
    "osi/vulnerability": {
        "types": {
            "id": "CVE",
        },
        "add_fields_types": {
            "id": {
                "id": "gibid",
                "cvss_score": "cvss",
                "cvss_vector": "gibcvssvector",
                "software_mixed": "gibsoftwaremixed",
                "description": "cvedescription",
                "date_modified": "cvemodified",
                "date_published": "published",
                "evaluation_reliability": "gibreliability",
                "evaluation_credibility": "gibcredibility",
                "evaluation_admiralty_code": "gibadmiraltycode",
                "evaluation_severity": "gibseverity",
            }
        },
        "markdowns": {
            "software_mixed": (
<<<<<<< HEAD
                "| Software Name | Software Type | Software Version |\n" "| ------------- | ------------- | ---------------- |\n"
=======
                "| Software Name | Software Type | Software Version |\n| ------------- | ------------- | ---------------- |\n"
>>>>>>> 7a90a8c0
            )
        },
        "parser_mapping": {
            "id": "id",
            "cvss_score": "cvss.score",
            "cvss_vector": "cvss.vector",
            "software_mixed": {
                "names": "softwareMixed.softwareName",
                "types": "softwareMixed.softwareType",
                "versions": "softwareMixed.softwareVersion",
            },
            "description": "description",
            "date_modified": "dateModified",
            "date_published": "datePublished",
            "evaluation_reliability": "evaluation.reliability",
            "evaluation_credibility": "evaluation.credibility",
            "evaluation_admiralty_code": "evaluation.admiraltyCode",
            "evaluation_severity": "evaluation.severity",
        },
    },
    "osi/git_repository": {
        "types": {
            "contributors_emails": "Email",
            "hash": "GIB Hash",
        },
        "add_fields_types": {
            "contributors_emails": {
                "id": "gibid",
            },
            "hash": {
                "id": "gibid",
            },
        },
        "parser_mapping": {
            "id": "id",
            "hash": "files.revisions.hash",
            "contributors_emails": "contributors.authorEmail",
        },
    },
    "ioc/common": {
        "types": {
            "url": "URL",
            "domain": "Domain",
            "ip": "IP",
        },
        "add_fields_types": {
            "url": {
                "id": "gibid",
                "date_first_seen": "firstseenbysource",
                "date_last_seen": "lastseenbysource",
            },
            "domain": {
                "id": "gibid",
                "date_first_seen": "firstseenbysource",
                "date_last_seen": "lastseenbysource",
            },
            "ip": {
                "id": "gibid",
                "date_first_seen": "firstseenbysource",
                "date_last_seen": "lastseenbysource",
            },
        },
        "parser_mapping": {
            "id": "id",
            "url": "url",
            "domain": "domain",
            "ip": "ip",
            "date_first_seen": "dateFirstSeen",
            "date_last_seen": "dateLastSeen",
        },
    },
}

COLLECTIONS_THAT_ARE_REQUIRED_HUNTING_RULES = [
    "osi/git_repository",
    "osi/public_leak",
    "compromised/breached",
]


class Client(BaseClient):
    """
    Client will implement the service API, and should not contain any Demisto logic.
    Should only do requests and return data.
    """

    def __init__(self, base_url, verify=True, proxy=False, headers=None, auth=None):
        super().__init__(base_url=base_url, verify=verify, proxy=proxy, headers=headers, auth=auth)

        self._auth: tuple[str, str]
        self.poller = TIPoller(
            username=self._auth[0],
            api_key=self._auth[1],
            api_url=base_url,
        )
        self.poller.set_product(
            product_type="SOAR",
            product_name="CortexSOAR",
            product_version="unknown",
            integration_name="Group-IB Threat Intelligence",
            integration_version="2.1.0",
        )

    def create_update_generator_proxy_functions(
        self,
        collection_name: str,
        date_from: str | None = None,
        sequpdate: int | str | None = None,
        apply_hunting_rules: int | str | None = None,
        limit: int | str | None = None,
    ):
        return self.poller.create_update_generator(
            collection_name=collection_name,
            date_from=date_from,
            sequpdate=sequpdate,
            apply_hunting_rules=apply_hunting_rules,
            limit=limit,
        )

    def get_available_collections_proxy_function(self) -> list:
        return self.poller.get_available_collections()


def test_module(client: Client) -> str:
    """
    Returning 'ok' indicates that the integration works like it is supposed to. Connection to the service is successful.

    :param client: GIB_TI&A_Feed client
    :return: 'ok' if test passed, anything else will fail the test.
    """
    test = client.get_available_collections_proxy_function()
    if len(test) == 0:
        return "There are no collections available"
    return "ok"


""" Support functions """


class IndicatorBuilding:
    fields_list_for_parse = [
        "creationdate",
        "firstseenbysource",
        "lastseenbysource",
        "gibdatecompromised",
    ]

    def __init__(
        self,
        parsed_json: list[dict],
        collection_name: str,
        common_fields: dict,
        collection_mapping: dict,
        limit: int | None = None,
        build_for_comand: bool = False,
    ) -> None:
        self.parsed_json = parsed_json
        self.collection_name = collection_name
        self.common_fields = common_fields
        self.tags = common_fields.pop("tags", [])
        self.limit = limit
        self.collection_mapping = collection_mapping
        self.build_for_comand = build_for_comand

    @staticmethod
    def clean_data(data):
        def clean_list(lst):
            """Removes None, empty rows and empty lists from a list and unpacks nested lists."""
            cleaned = []
            for item in lst:
                if isinstance(item, list):
                    cleaned.extend(clean_list(item))
                elif item not in (None, "", []):
                    cleaned.append(item)
            return cleaned

        cleaned_data = []

        for item in data:
            cleaned_item = {}
            for key, value in item.items():
                if isinstance(value, list):
                    cleaned_item[key] = clean_list(value)
                else:
                    cleaned_item[key] = value
            cleaned_data.append(cleaned_item)

        return cleaned_data

    @staticmethod
    def invert_dict(data_dict: dict):
        return {v: k for k, v in data_dict.items()}

    @staticmethod
    def get_key_by_value(data_dict: dict, target_value: str):
        inverted_dict = IndicatorBuilding.invert_dict(data_dict)
        return inverted_dict.get(target_value)

    @staticmethod
    def get_human_readable_feed(indicators: list, type_: str, collection_name: str) -> str:
        headers = ["value", "type"]

        collection_data = COMMON_MAPPING.get(collection_name)
        initial_type = IndicatorBuilding.get_key_by_value(collection_data["types"], type_)  # type: ignore
        additional_headers = collection_data["add_fields_types"].get(initial_type)  # type: ignore
        headers.extend(additional_headers.values())

        return tableToMarkdown(f"{type_} indicators", indicators, removeNull=True, headers=headers)

    @staticmethod
    def transform_list_to_str(data: list[dict]) -> list[dict]:
        def process_item(item):
            if isinstance(item, dict):
                for key, value in item.items():
                    if isinstance(value, list):
                        item[key] = ", ".join(str(process_item(v)) for v in value)
                    else:
                        item[key] = process_item(value)
            return item

        return [process_item(item) for item in data]

    @staticmethod
    def sorting_indicators(indicators: list[dict[str, Any]]) -> dict[str, list[dict[str, Any]]]:
        sorted_indicators: dict[str, list[dict[str, Any]]] = {}

        for indicator in indicators:
            raw_json = indicator.get("rawJSON", {})
            indicator_type = raw_json.get("type")

            if indicator_type == "CVE":
                raw_json.pop("gibsoftwaremixed", None)

            sorted_indicators.setdefault(indicator_type, []).append(raw_json)

        return sorted_indicators

    def build_indicator_value_for_software_mixed(self, feed: dict) -> str:
        markdowns = self.collection_mapping.get("markdowns", {})
        software_mixed_data = feed.get("software_mixed", {})

        rows = markdowns.get("software_mixed", "")
        num_rows = len(next(iter(software_mixed_data.values())))

        if num_rows > 0:
            for i in range(num_rows):
                row = " | " + " | ".join(software_mixed_data[key][i] for key in software_mixed_data) + " \n"
                rows += row

            software_mixed = rows
        else:
            software_mixed = ""

        indicator_value = software_mixed
        return indicator_value

    def build_indicator_value_for_date_field(self, feed: dict, indicator_type_name: str):
        indicator_value = dateparser.parse(feed.get(indicator_type_name))  # type: ignore
        if indicator_value is not None:
            indicator_value = indicator_value.strftime(DATE_FORMAT)  # type: ignore
        return indicator_value

    def extract_single_value(self, value):
        """
        Extracts a single non-empty value from a potentially nested list.

        :param value: The value to process, which could be a single value or a list of values.
        :return: A single non-empty value or None if no valid value exists.
        """
        if isinstance(value, list):
            for item in value:
                # Recursively extract a value from nested lists
                result = self.extract_single_value(item)
                if result is not None and result != "":
                    return result
            return None
        else:
            return value if value is not None and value != "" else None

    def find_iocs_in_feed(self, feed: dict) -> list:
        """
        Finds IOCs in the feed and transforms them to the appropriate format to ingest them into Demisto.

        :param feed: feed from GIB TI&A.
        """
        indicators_types = self.collection_mapping.get("types", {})
        indicators_add_fields_types = self.collection_mapping.get("add_fields_types", {})

        indicators = []

        demisto.debug(f"Starting to process find_iocs_in_feed feed: {feed}, collection: {self.collection_name}")

        for indicator_type_name, indicator_type in indicators_types.items():
            add_fields = {}
            demisto.debug(
                f"Processing find_iocs_in_feed indicator type: {indicator_type_name}, corresponding type: {indicator_type}"
            )

            if indicator_type in self.fields_list_for_parse:
                indicator_value = self.build_indicator_value_for_date_field(feed=feed, indicator_type_name=indicator_type_name)
                demisto.debug(f"Extracted date field find_iocs_in_feed indicator value: {indicator_value}")
            else:
                if indicator_type_name == "software_mixed":
                    indicator_value = self.build_indicator_value_for_software_mixed(feed=feed)
                    demisto.debug(f"Extracted software mixed find_iocs_in_feed indicator value: {indicator_value}")

                elif indicator_type_name in indicators_add_fields_types:
                    # Retrieve the initial indicator value
                    indicator_value = feed.get(indicator_type_name)
                    demisto.debug(f"Raw find_iocs_in_feed indicator value for {indicator_type_name}: {indicator_value}")

                    # If the value is a list, flatten it to get a single non-list value
                    indicator_value = self.extract_single_value(indicator_value)
                    demisto.debug(f"Flattened find_iocs_in_feed indicator value: {indicator_value}")

                    # Now process additional fields
                    for (
                        additional_field_name,
                        additional_field_type,
                    ) in indicators_add_fields_types.get(indicator_type_name).items():  # noqa: E501
                        additional_field_value = feed.get(additional_field_name)

                        # Process additional_field_value similarly
                        additional_field_value = self.extract_single_value(additional_field_value)

                        demisto.debug(
                            f"Processed find_iocs_in_feed additional field '{additional_field_name}': {additional_field_value}"
                        )

                        # Only add to add_fields if additional_field_value is not None or empty
                        if additional_field_value is not None and additional_field_value != "":
                            add_fields[additional_field_type] = additional_field_value
                            demisto.debug(
                                f"Added additional field find_iocs_in_feed '{additional_field_type}': {additional_field_value}"
                            )

                    add_fields.update(
                        {
                            "trafficlightprotocol": self.common_fields.get("trafficlightprotocol"),
                            "gibcollection": self.collection_name,
                        }
                    )
                    demisto.debug(f"Updated find_iocs_in_feed additional fields: {add_fields}")

            # Create the raw JSON object
            if indicator_value is not None and indicator_value != "":
                raw_json = {
                    "value": indicator_value,
                    "type": indicator_type,
                    **add_fields,
                }
                if self.tags:
                    add_fields.update({"tags": self.tags})
                    raw_json.update({"tags": self.tags})

                indicators.append(
                    {
                        "value": indicator_value,
                        "type": indicator_type,
                        "rawJSON": raw_json,
                        "fields": add_fields,
                    }
                )
                demisto.debug(f"Added indicator find_iocs_in_feed: {indicator_value} of type: {indicator_type}")

        demisto.debug(f"Final list of find_iocs_in_feed indicators: {indicators}")

        indicators = IndicatorBuilding.transform_list_to_str(indicators)
        return indicators

    def get_indicators(self) -> list:
        indicators = []
        results = []
        for feed in self.parsed_json:
            indicators.extend(self.find_iocs_in_feed(feed))
            if (self.limit is not None) and len(indicators) >= self.limit:
                indicators = indicators[: self.limit]
                break

        indicators = IndicatorBuilding.clean_data(indicators)

        if self.build_for_comand:
            sorted_indicators = IndicatorBuilding.sorting_indicators(indicators)

            for type_, indicator in sorted_indicators.items():
                results.append(
                    CommandResults(
                        readable_output=IndicatorBuilding.get_human_readable_feed(indicator, type_, self.collection_name),
                        raw_response=self.parsed_json,
                        ignore_auto_extract=True,
                    )
                )

        return results if self.build_for_comand is True else indicators


class DateHelper:
    @staticmethod
    def handle_first_time_fetch(last_run, collection_name, first_fetch_time):
        last_fetch = last_run.get("last_fetch", {}).get(collection_name)

        # Handle first time fetch
        date_from = None
        seq_update = None
        if not last_fetch:
            date_from_for_mypy = dateparser.parse(first_fetch_time)
            if date_from_for_mypy is None:
                raise DemistoException(
                    "Inappropriate indicators_first_fetch format, "
                    "please use something like this: 2020-01-01 or January 1 2020 or 3 days."
                    f"It's now been received: {date_from}"
                )
            date_from = date_from_for_mypy.strftime("%Y-%m-%d")
        else:
            seq_update = last_fetch

        return date_from, seq_update


def validate_launch_get_indicators_command(limit, collection_name):
    try:
        if limit > 50:
            raise Exception("A limit should be lower than 50.")
    except ValueError:
        raise Exception("A limit should be a number, not a string.")

    if collection_name not in COMMON_MAPPING:
        raise Exception("Incorrect collection name. Please, choose one of the displayed options.")


""" Commands """


def collection_availability_check(client: Client, collection_name: str) -> None:
    if collection_name not in client.get_available_collections_proxy_function():
        raise Exception(
            f"Collection {collection_name} is not available from you, "
            "please disable collection on it or contact Group-IB to grant access"
            f"{client.get_available_collections_proxy_function()}"
        )


def fetch_indicators_command(
    client: Client,
    last_run: dict,
    first_fetch_time: str,
    indicator_collections: list,
    requests_count: int,
    common_fields: dict,
) -> tuple[dict, list]:
    """
    This function will execute each interval (default is 1 minute).

    :param client: GIB_TI&A_Feed client.
    :param last_run: the greatest sequpdate we fetched from last fetch.
    :param first_fetch_time: if last_run is None then fetch all incidents since first_fetch_time.
    :param indicator_collections: list of collections enabled by client.
    :param requests_count: count of requests to API per collection.
    :param common_fields: fields defined by user.

    :return: next_run will be last_run in the next fetch-indicators; indicators will be created in Demisto.
    """
    indicators = []
    next_run: dict[str, dict[str, int | Any]] = {"last_fetch": {}}

    for collection_name in indicator_collections:
        collection_availability_check(client=client, collection_name=collection_name)
        mapping: dict = COMMON_MAPPING.get(collection_name, {})
        requests_sent = 0
        date_from, seq_update = DateHelper.handle_first_time_fetch(
            last_run=last_run,
            collection_name=collection_name,
            first_fetch_time=first_fetch_time,
        )

        if collection_name in COLLECTIONS_THAT_ARE_REQUIRED_HUNTING_RULES:
            hunting_rules = 1
        else:
            hunting_rules = None

        portions = client.create_update_generator_proxy_functions(
            collection_name=collection_name,
            date_from=date_from,
            sequpdate=seq_update,
            apply_hunting_rules=hunting_rules,
        )
        # print('portions', portions)
        for portion in portions:
            seq_update = portion.sequpdate
            parsed_json: list[dict] = portion.parse_portion(keys=mapping.get("parser_mapping"))  # type: ignore
            builded_indicators = IndicatorBuilding(
                parsed_json=parsed_json,
                collection_name=collection_name,
                common_fields=common_fields,
                collection_mapping=mapping,
            ).get_indicators()

            indicators.extend(builded_indicators)
            requests_sent += 1
            if requests_sent >= requests_count:
                break

        next_run["last_fetch"][collection_name] = seq_update

    return next_run, indicators


def get_indicators_command(client: Client, args: dict[str, str]):
    """
    Returns limited portion of indicators to War Room.

    :param client: GIB_TI&A_Feed client.
    :param args: arguments, provided by client.
    """

    id_, collection_name, limit = (
        args.get("id"),
        args.get("collection", ""),
        int(args.get("limit", "50")),
    )

    validate_launch_get_indicators_command(limit, collection_name)
    mapping: dict = COMMON_MAPPING.get(collection_name, {})

    indicators = []

    if not id_:
        if collection_name in COLLECTIONS_THAT_ARE_REQUIRED_HUNTING_RULES:
            apply_hunting_rules = 1
        else:
            apply_hunting_rules = None
        portions = client.create_update_generator_proxy_functions(
            collection_name=collection_name,
            limit=limit,
            apply_hunting_rules=apply_hunting_rules,
        )
        for portion in portions:
            parsed_json = portion.parse_portion(keys=mapping.get("parser_mapping"))
            builded_indicators = IndicatorBuilding(
                parsed_json=parsed_json,
                collection_name=collection_name,
                common_fields={},
                limit=limit,
                collection_mapping=mapping,
                build_for_comand=True,
            ).get_indicators()
            indicators.extend(builded_indicators)

            if len(indicators) >= limit:
                break
    else:
        portions = client.poller.search_feed_by_id(collection_name=collection_name, feed_id=id_)
        portions.get_iocs()
        parsed_json = portions.parse_portion(keys=mapping.get("parser_mapping"))
        builded_indicators = IndicatorBuilding(
            parsed_json=parsed_json,  # type: ignore
            collection_name=collection_name,
            common_fields={},
            limit=limit,
            collection_mapping=mapping,
            build_for_comand=True,
        ).get_indicators()
        indicators.extend(builded_indicators)

    return indicators


def main():  # pragma: no cover
    """
    PARSE AND VALIDATE INTEGRATION PARAMS
    """
    indicator_collections = None
    try:
        params = demisto.params()
        credentials: dict = params.get("credentials")  # type: ignore
        username = credentials.get("identifier")
        password = credentials.get("password")
        proxy = params.get("proxy", False)
        verify_certificate = not params.get("insecure", False)
        base_url = str(params.get("url"))

        indicator_collections = params.get("indicator_collections", [])
        indicators_first_fetch = params.get("indicators_first_fetch", "3 days").strip()
        requests_count = int(params.get("requests_count", 2))

        args = demisto.args()
        command = demisto.command()
        LOG(f"Command being called is {command}")
        demisto.debug(f"Command being called is {command}")

        client = Client(
            base_url=base_url,
            verify=verify_certificate,
            auth=(username, password),
            proxy=proxy,
            headers={"Accept": "*/*"},
        )

        commands = {"gibtia-get-indicators": get_indicators_command}

        if command == "test-module":
            # This is the call made when pressing the integration Test button.
            result = test_module(client)
            demisto.results(result)

        elif command == "fetch-indicators":
            # Set and define the fetch incidents command to run after activated via integration settings.
            tlp_color = params.get("tlp_color")
            tags = argToList(params.get("feedTags"))
            common_fields = {
                "trafficlightprotocol": tlp_color,
                "tags": tags,
            }
            next_run, indicators = fetch_indicators_command(
                client=client,
                last_run=get_integration_context(),
                first_fetch_time=indicators_first_fetch,
                indicator_collections=indicator_collections,
                requests_count=requests_count,
                common_fields=common_fields,
            )
            demisto.debug(f"fetch-indicators lenght indicators: {len(indicators)}")

            set_integration_context(next_run)
            for b in batch(indicators, batch_size=2000):
                demisto.createIndicators(b)  # type: ignore

        else:
            return_results(commands[command](client, args))

    # Log exceptions
    except Exception:
        return_error(
            f"Failed to execute {demisto.command()} command.\n"
            f"Indicator collections: {indicator_collections}.\n"
            f"Error: {format_exc()}"
        )


if __name__ in ("__main__", "__builtin__", "builtins"):
    main()<|MERGE_RESOLUTION|>--- conflicted
+++ resolved
@@ -768,11 +768,7 @@
         },
         "markdowns": {
             "software_mixed": (
-<<<<<<< HEAD
-                "| Software Name | Software Type | Software Version |\n" "| ------------- | ------------- | ---------------- |\n"
-=======
                 "| Software Name | Software Type | Software Version |\n| ------------- | ------------- | ---------------- |\n"
->>>>>>> 7a90a8c0
             )
         },
         "parser_mapping": {
