--- conflicted
+++ resolved
@@ -1,22 +1,10 @@
-<<<<<<< HEAD
-import requests
-
-=======
 
 """ IMPORTS """
->>>>>>> 90cf3b88
 import demistomock as demisto
 import demistomock
 from CommonServerPython import *
 from CommonServerUserPython import *
-<<<<<<< HEAD
-""" IMPORTS """
-
 from collections.abc import Generator
-
-=======
-from collections.abc import Generator
->>>>>>> 90cf3b88
 import dateparser
 import urllib3
 from requests.auth import HTTPBasicAuth
@@ -163,8 +151,6 @@
                         *MALWARE_FIELDS, *THREAT_ACTOR_FIELDS, *EVALUATION_FIELDS,
                         'dateBegin', 'dateEnd'
 
-<<<<<<< HEAD
-=======
                     ],
                     "add_fields_types": [
                         *IP_COMMON_FIELD_TYPES, *MALWARE_FIELD_TYPES, *THREAT_ACTOR_FIELD_TYPES,
@@ -178,7 +164,6 @@
                         'target.ipv4.asn', 'target.ipv4.countryName', 'target.ipv4.region',
                         *MALWARE_FIELDS, *THREAT_ACTOR_FIELDS,
                         'dateBegin', 'dateEnd', *EVALUATION_FIELDS
->>>>>>> 90cf3b88
                     ],
                     "add_fields_types": [
                         *IP_COMMON_FIELD_TYPES, *MALWARE_FIELD_TYPES, *THREAT_ACTOR_FIELD_TYPES,
