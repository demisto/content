{
    "name": "Group-IB Threat Intelligence",
    "description": "Group-IB Threat Intelligence is a system for analyzing and attributing cyberattacks, threat hunting, and protecting network infrastructure based on data relating to adversary tactics, tools, and activity. Use this pack to fast receive incidents related to you, attribute them to adversaries to do instant response, enrich your security with an enormous IOCs collection, and provide possibilities for manual investigation through Group-IB data via Cortex XSOAR interface.",
    "support": "partner",
<<<<<<< HEAD
    "currentVersion": "1.3.12",
=======
    "currentVersion": "1.4.1",
>>>>>>> 90cf3b88
    "author": "Group-IB",
    "url": "https://www.group-ib.com/",
    "email": "integration@group-ib.com",
    "categories": [
        "Data Enrichment & Threat Intelligence"
    ],
    "itemPrefix": [
        "GIB"
    ],
    "tags": [],
    "useCases": [],
    "keywords": [
        "Threat intelligence"
    ],
    "githubUser": [
        "Daniil Lanskoy"
    ],
    "marketplaces": [
        "xsoar",
        "marketplacev2"
    ]
}<|MERGE_RESOLUTION|>--- conflicted
+++ resolved
@@ -2,11 +2,7 @@
     "name": "Group-IB Threat Intelligence",
     "description": "Group-IB Threat Intelligence is a system for analyzing and attributing cyberattacks, threat hunting, and protecting network infrastructure based on data relating to adversary tactics, tools, and activity. Use this pack to fast receive incidents related to you, attribute them to adversaries to do instant response, enrich your security with an enormous IOCs collection, and provide possibilities for manual investigation through Group-IB data via Cortex XSOAR interface.",
     "support": "partner",
-<<<<<<< HEAD
-    "currentVersion": "1.3.12",
-=======
     "currentVersion": "1.4.1",
->>>>>>> 90cf3b88
     "author": "Group-IB",
     "url": "https://www.group-ib.com/",
     "email": "integration@group-ib.com",
