--- conflicted
+++ resolved
@@ -7,11 +7,7 @@
 commonfields:
   id: GIBIncidentUpdate
   version: -1
-<<<<<<< HEAD
-dockerimage: demisto/python3:3.10.13.78960
-=======
 dockerimage: demisto/python3:3.10.13.80593
->>>>>>> 90cf3b88
 enabled: true
 name: GIBIncidentUpdate
 script: ''
