category: Data Enrichment & Threat Intelligence
commonfields:
  id: ResecurityMonitoring
  version: -1
configuration:
- defaultvalue: https://app.resecurity.com/
  display: Your server URL
  name: url
  required: true
  type: 0
- displaypassword: API Key
  additionalinfo: The API Key to use for connection
  name: credentials
  required: true
  hiddenusername: true
  type: 9
- display: Trust any certificate (not secure)
  name: insecure
  type: 8
- display: Use system proxy settings
  name: proxy
  type: 8
description: 'This package allows retrieving asset monitoring results from monitoring tasks that can be configured in Context and Risk platforms.'
display: 'Resecurity Monitoring'
name: ResecurityMonitoring
script:
  commands:
  - arguments:
    - default: true
      description: Monitor Task ID.
      name: monitor_task_id
      required: true
    - description: Page number. The results will be returned only for specified page if param value is not empty.
      name: page
    - description: "Page size. Possible range of values: 1 - 50. Default value is 20."
      name: page_size
    - description: Limit of the records in dataset. Default value is 1000.
      name: limit
    - description: "Affects which results will be included in dataset. Possible values: 1 - only new results, 2 - last results (default value), 3 - all results"
      name: mode
    description: 'Retrieve monitoring results from a specific monitor task'
    name: resecurity-get-task-monitor-results-data-breaches
    outputs:
    - contextPath: Resecurity.DataBreach.id
      description: 'Data breach ID'
      type: String
    - contextPath: Resecurity.DataBreach.query
      description: 'The query for which the result was found'
      type: String
    - contextPath: Resecurity.DataBreach.detection_date
      description: 'Data breach detection date'
      type: Number
    - contextPath: Resecurity.DataBreach.email
      description: 'Data breach email'
      type: String
    - contextPath: Resecurity.DataBreach.username
      description: 'Data breach username'
      type: String
    - contextPath: Resecurity.DataBreach.password
      description: 'Data breach password'
      type: String
    - contextPath: Resecurity.DataBreach.password_hash
      description: 'Data breach password hash'
      type: String
    - contextPath: Resecurity.DataBreach.salt
      description: 'Data breach salt'
      type: String
    - contextPath: Resecurity.DataBreach.ip
      description: 'Data breach IP address'
      type: String
    - contextPath: Resecurity.DataBreach.source_name
      description: 'Data breach source name'
      type: String
<<<<<<< HEAD
=======
  runonce: false
>>>>>>> 9ddafcfd
  script: '-'
  type: python
  subtype: python3
  dockerimage: demisto/python3:3.10.11.61265
fromversion: 6.8.0
tests:
- No tests (auto formatted)<|MERGE_RESOLUTION|>--- conflicted
+++ resolved
@@ -71,10 +71,7 @@
     - contextPath: Resecurity.DataBreach.source_name
       description: 'Data breach source name'
       type: String
-<<<<<<< HEAD
-=======
   runonce: false
->>>>>>> 9ddafcfd
   script: '-'
   type: python
   subtype: python3
