{
    "name": "ReversingLabs A1000",
    "description": "Powerful threat detection and file analysis platform. Get detailed information on each file's status and threat capabilities.",
    "support": "partner",
<<<<<<< HEAD
    "currentVersion": "2.3.0",
=======
    "currentVersion": "2.3.2",
>>>>>>> 90cf3b88
    "author": "ReversingLabs",
    "url": "https://www.reversinglabs.com/products/malware-threat-hunting-and-investigations",
    "email": "support@reversinglabs.com",
    "devEmail": "integrations-team@reversinglabs.com",
    "created": "2020-04-14T00:00:00Z",
    "categories": [
        "Forensics & Malware Analysis"
    ],
    "githubUser": [
        "MislavReversingLabs",
        "ivukovicRL"
    ],
    "tags": [],
    "useCases": [],
    "keywords": [
        "Static Analysis",
        "File Analysis"
    ],
    "marketplaces": [
        "xsoar",
        "marketplacev2"
    ]
}<|MERGE_RESOLUTION|>--- conflicted
+++ resolved
@@ -2,11 +2,7 @@
     "name": "ReversingLabs A1000",
     "description": "Powerful threat detection and file analysis platform. Get detailed information on each file's status and threat capabilities.",
     "support": "partner",
-<<<<<<< HEAD
-    "currentVersion": "2.3.0",
-=======
     "currentVersion": "2.3.2",
->>>>>>> 90cf3b88
     "author": "ReversingLabs",
     "url": "https://www.reversinglabs.com/products/malware-threat-hunting-and-investigations",
     "email": "support@reversinglabs.com",
