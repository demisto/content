--- conflicted
+++ resolved
@@ -1,15 +1,8 @@
 args:
-<<<<<<< HEAD
-- description: A1000 classification report
-  name: a1000_classification_report
-  required: true
-- description: A1000 full report
-=======
 - description: A1000 classification report.
   name: a1000_classification_report
   required: true
 - description: A1000 full report.
->>>>>>> 5cfcc708
   name: a1000_full_report
   required: true
 comment: Calculates A1000 final classification based on A1000 classification and A1000 full reports.
@@ -59,11 +52,7 @@
 subtype: python3
 timeout: '0'
 type: python
-<<<<<<< HEAD
-dockerimage: demisto/python3:3.10.10.48392
-=======
 dockerimage: demisto/python3:3.10.13.83255
->>>>>>> 5cfcc708
 runas: DBotWeakRole
 tests:
 - No tests (auto formatted)
