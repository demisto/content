--- conflicted
+++ resolved
@@ -39,7 +39,6 @@
   display: Number of report fetching retries. Default is 30.
   name: num_of_retries
   type: 0
-<<<<<<< HEAD
   required: false
 - display: HTTP proxy address with the protocol and port number
   name: http_proxy
@@ -54,22 +53,6 @@
   name: https_proxy
   type: 0
   required: false
-=======
-  required: false
-- display: HTTP proxy address with the protocol and port number
-  name: http_proxy
-  type: 0
-  required: false
-- display: HTTP proxy username
-  name: http_credentials
-  displaypassword: HTTP proxy password
-  required: false
-  type: 9
-- display: HTTPS proxy address with the protocol and port number
-  name: https_proxy
-  type: 0
-  required: false
->>>>>>> 90cf3b88
 - display: HTTPS proxy username
   name: https_credentials
   displaypassword: HTTPS proxy password
@@ -211,13 +194,10 @@
       description: The sample hash.
       name: hash
       required: true
-<<<<<<< HEAD
-=======
     - name: max_results
       description: Maximum number of results to return.
       required: false
       defaultValue: 5000
->>>>>>> 90cf3b88
     description: List files extracted from a sample.
     name: reversinglabs-a1000-list-extracted-files
     outputs:
@@ -417,11 +397,7 @@
     - contextPath: ReversingLabs.a1000_ip_urls
       description: A1000 URL-s hosted on an IP address.
       type: Unknown
-<<<<<<< HEAD
-  dockerimage: demisto/reversinglabs-sdk-py3:2.0.0.72317
-=======
   dockerimage: demisto/reversinglabs-sdk-py3:2.0.0.86428
->>>>>>> 90cf3b88
   runonce: false
   script: '-'
   subtype: python3
