category: Forensics & Malware Analysis
commonfields:
  id: ReversingLabs A1000 v2
  version: -1
configuration:
- defaultvalue: https://a1000.reversinglabs.com
  display: ReversingLabs A1000 instance URL
  name: host
  required: true
  type: 0
- display: API Token
  name: token
  required: true
  type: 4
- defaultvalue: 'true'
  display: Verify host certificates
  name: verify
  required: false
  type: 8
- defaultvalue: C - Fairly reliable
  display: Reliability
  hidden: false
  name: reliability
  options:
  - A+ - 3rd party enrichment
  - A - Completely reliable
  - B - Usually reliable
  - C - Fairly reliable
  - D - Not usually reliable
  - E - Unreliable
  - F - Reliability cannot be judged
  required: false
  type: 15
- defaultvalue: '2'
  display: Wait time between report fetching retries (seconds). Deafult is 2 seconds.
  hidden: false
  name: wait_time_seconds
  required: false
  type: 0
- defaultvalue: '30'
  display: Number of report fetching retries. Default is 30.
  hidden: false
  name: num_of_retries
  required: false
  type: 0
description: ReversingLabs A1000 advanced Malware Analysis Platform.
display: ReversingLabs A1000 v2
name: ReversingLabs A1000 v2
script:
  commands:
  - arguments:
    - default: true
      description: file hash
      isArray: false
      name: hash
      required: true
      secret: false
    deprecated: false
    description: Retrieve sample analysis results
    execution: false
    name: reversinglabs-a1000-get-results
    outputs:
    - contextPath: File.SHA256
      description: The SHA256 hash of the file.
      type: String
    - contextPath: File.SHA1
      description: The SHA1 hash of the file.
      type: String
    - contextPath: File.SHA512
      description: The SHA512 hash of the file.
      type: String
    - contextPath: File.Name
      description: The name of the file.
      type: String
    - contextPath: File.EntryID
      description: The Entry ID.
      type: String
    - contextPath: File.Info
      description: Information about the file.
      type: String
    - contextPath: File.Type
      description: The type of the file.
      type: String
    - contextPath: File.MD5
      description: MD5 hash of the file.
      type: String
    - contextPath: DBotScore.Score
      description: The actual score.
      type: Number
    - contextPath: DBotScore.Type
      description: The indicator type.
      type: String
    - contextPath: DBotScore.Indicator
      description: The indicator that was tested.
      type: String
    - contextPath: DBotScore.Vendor
      description: The vendor used to calculate the score.
      type: String
    - contextPath: ReversingLabs.a1000_report
      description: A1000 report
      type: Unknown
  - arguments:
    - default: true
      description: The file entry to upload
      isArray: false
      name: entryId
      required: true
      secret: false
    - default: false
      description: A comment to add to the file
      isArray: false
      name: comment
      required: false
      secret: false
    - default: false
      description: List of tags for the file
      isArray: false
      name: tags
      required: false
      secret: false
    deprecated: false
    description: Upload sample to A1000 for analysis
    execution: true
    name: reversinglabs-a1000-upload-sample
    outputs:
    - contextPath: ReversingLabs.a1000_upload_report
      description: A1000 report
      type: Unknown
  - arguments:
    - default: true
      description: The file entry to upload
      isArray: false
      name: entryId
      required: true
      secret: false
    - default: false
      description: A comment to add to the file
      isArray: false
      name: comment
      required: false
      secret: false
    - default: false
      description: List of tags for the file
      isArray: false
      name: tags
      required: false
      secret: false
    deprecated: false
    description: Upload sample to A1000 and retrieve analysis results
    execution: false
    name: reversinglabs-a1000-upload-sample-and-get-results
    outputs:
    - contextPath: File.SHA256
      description: The SHA256 hash of the file.
      type: String
    - contextPath: File.SHA1
      description: The SHA1 hash of the file.
      type: String
    - contextPath: File.SHA512
      description: The SHA512 hash of the file.
      type: String
    - contextPath: File.Name
      description: The name of the file.
      type: String
    - contextPath: File.EntryID
      description: The Entry ID.
      type: String
    - contextPath: File.Info
      description: Information about the file.
      type: String
    - contextPath: File.Type
      description: The type of the file.
      type: String
    - contextPath: File.MD5
      description: MD5 hash of the file.
      type: String
    - contextPath: DBotScore.Score
      description: The actual score.
      type: Number
    - contextPath: DBotScore.Type
      description: The indicator type.
      type: String
    - contextPath: DBotScore.Indicator
      description: The indicator that was tested.
      type: String
    - contextPath: DBotScore.Vendor
      description: The vendor used to calculate the score.
      type: String
    - contextPath: ReversingLabs.a1000_report
      description: A1000 report
      type: Unknown
  - arguments:
    - default: true
      description: The hash to delete
      isArray: false
      name: hash
      required: true
      secret: false
    deprecated: false
    description: Delete an uploaded sample from A1000
    execution: true
    name: reversinglabs-a1000-delete-sample
    outputs:
    - contextPath: ReversingLabs.a1000_delete_report
      description: A1000 file delete report
      type: Unknown
  - arguments:
    - default: true
      description: The sample hash
      isArray: false
      name: hash
      required: true
      secret: false
    deprecated: false
    description: List files extracted from a sample
    execution: false
    name: reversinglabs-a1000-list-extracted-files
    outputs:
    - contextPath: ReversingLabs.a1000_list_extracted_report
      description: A1000 list extracted files report
      type: Unknown
  - arguments:
    - default: true
      description: Sample hash to download
      isArray: false
      name: hash
      required: true
      secret: false
    deprecated: false
    description: Download sample from A1000
    execution: false
    name: reversinglabs-a1000-download-sample
  - arguments:
    - default: true
      description: The hash of an already uploaded sample
      isArray: false
      name: hash
      required: true
      secret: false
    deprecated: false
    description: Re-analyze sample on A1000
    execution: false
    name: reversinglabs-a1000-reanalyze
    outputs:
    - contextPath: ReversingLabs.a1000_reanalyze_report
      description: Get extracted files report
      type: Unknown
  - arguments:
    - default: true
      description: The sample hash we want unpacked samples for
      isArray: false
      name: hash
      required: true
      secret: false
    deprecated: false
    description: Download samples obtained through the unpacking process
    execution: false
    name: reversinglabs-a1000-download-extracted-files
  - arguments:
    - default: false
      description: The hash of a desired sample
      isArray: false
      name: hash
      required: true
      secret: false
    - default: false
      defaultValue: 'False'
      description: Return only local classification data for the sample, without falling
        back to querying TitaniumCloud.
      isArray: false
      name: localOnly
<<<<<<< HEAD
      required: true
=======
      required: false
>>>>>>> 66ce8f5e
      secret: false
    deprecated: false
    description: Retrieve classification report for a sample
    execution: false
    name: reversinglabs-a1000-get-classification
    outputs:
    - contextPath: File.SHA256
      description: The SHA256 hash of the file.
      type: String
    - contextPath: File.SHA1
      description: The SHA1 hash of the file.
      type: String
    - contextPath: File.SHA512
      description: The SHA512 hash of the file.
      type: String
    - contextPath: File.Name
      description: The name of the file.
      type: String
    - contextPath: File.EntryID
      description: The Entry ID.
      type: String
    - contextPath: File.Info
      description: Information about the file.
      type: String
    - contextPath: File.Type
      description: The type of the file.
      type: String
    - contextPath: File.MD5
      description: MD5 hash of the file.
      type: String
    - contextPath: DBotScore.Score
      description: The actual score.
      type: Number
    - contextPath: DBotScore.Type
      description: The indicator type.
      type: String
    - contextPath: DBotScore.Indicator
      description: The indicator that was tested.
      type: String
    - contextPath: DBotScore.Vendor
      description: The vendor used to calculate the score.
      type: String
    - contextPath: ReversingLabs.a1000_classification_report
      description: A1000 classification report
      type: Unknown
  - arguments:
    - default: false
      description: Advanced search query
      isArray: false
      name: query
      required: true
      secret: false
    - default: false
      defaultValue: '5000'
      description: Maximum number of results
      isArray: false
      name: result_limit
      required: false
      secret: false
    deprecated: false
    description: Search for hashes on A1000 using multi-part search criteria
    execution: false
    name: reversinglabs-a1000-advanced-search
    outputs:
    - contextPath: ReversingLabs.a1000_advanced_search_report
      description: A1000 classification report
      type: Unknown
  dockerimage: demisto/reversinglabs-sdk-py3:2.0.0.25193
  feed: false
  isfetch: false
  longRunning: false
  longRunningPort: false
  runonce: false
  script: '-'
  subtype: python3
  type: python
tests:
  - No tests (auto formatted)
fromversion: 5.5.0<|MERGE_RESOLUTION|>--- conflicted
+++ resolved
@@ -269,11 +269,7 @@
         back to querying TitaniumCloud.
       isArray: false
       name: localOnly
-<<<<<<< HEAD
-      required: true
-=======
-      required: false
->>>>>>> 66ce8f5e
+      required: false
       secret: false
     deprecated: false
     description: Retrieve classification report for a sample
