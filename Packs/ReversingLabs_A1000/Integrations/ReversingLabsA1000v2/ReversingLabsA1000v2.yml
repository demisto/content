--- conflicted
+++ resolved
@@ -273,10 +273,7 @@
       description: A1000 classification report
       type: Unknown
   dockerimage: demisto/reversinglabs-sdk-py3:2.0.0.44887
-<<<<<<< HEAD
-=======
   runonce: false
->>>>>>> 9ddafcfd
   script: '-'
   subtype: python3
   type: python
