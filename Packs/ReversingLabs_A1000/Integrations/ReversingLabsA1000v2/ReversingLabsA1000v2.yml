category: Forensics & Malware Analysis
commonfields:
  id: ReversingLabs A1000 v2
  version: -1
configuration:
- defaultvalue: https://a1000.reversinglabs.com
  display: ReversingLabs A1000 instance URL
  name: host
  required: true
  type: 0
- display: API Token
  name: token
  required: true
  type: 4
- defaultvalue: 'true'
  display: Verify host certificates
  name: verify
  type: 8
  required: false
- defaultvalue: C - Fairly reliable
  display: Reliability
  name: reliability
  options:
  - A+ - 3rd party enrichment
  - A - Completely reliable
  - B - Usually reliable
  - C - Fairly reliable
  - D - Not usually reliable
  - E - Unreliable
  - F - Reliability cannot be judged
  type: 15
  required: false
- defaultvalue: '2'
  display: Wait time between report fetching retries (seconds). Deafult is 2 seconds.
  name: wait_time_seconds
  type: 0
  required: false
- defaultvalue: '30'
  display: Number of report fetching retries. Default is 30.
  name: num_of_retries
  type: 0
  required: false
- display: HTTP proxy address with the protocol and port number
  name: http_proxy
  type: 0
  required: false
- display: HTTP proxy username
  name: http_credentials
  displaypassword: HTTP proxy password
  required: false
  type: 9
- display: HTTPS proxy address with the protocol and port number
  name: https_proxy
  type: 0
  required: false
- display: HTTPS proxy username
  name: https_credentials
  displaypassword: HTTPS proxy password
  required: false
  type: 9
description: ReversingLabs A1000 advanced Malware Analysis Platform.
display: ReversingLabs A1000 v2
name: ReversingLabs A1000 v2
script:
  commands:
  - arguments:
    - default: true
      description: file hash.
      name: hash
      required: true
    description: Retrieve sample analysis results.
    name: reversinglabs-a1000-get-results
    outputs:
    - contextPath: File.SHA256
      description: The SHA256 hash of the file.
      type: String
    - contextPath: File.SHA1
      description: The SHA1 hash of the file.
      type: String
    - contextPath: File.SHA512
      description: The SHA512 hash of the file.
      type: String
    - contextPath: File.Name
      description: The name of the file.
      type: String
    - contextPath: File.EntryID
      description: The Entry ID.
      type: String
    - contextPath: File.Info
      description: Information about the file.
      type: String
    - contextPath: File.Type
      description: The type of the file.
      type: String
    - contextPath: File.MD5
      description: MD5 hash of the file.
      type: String
    - contextPath: DBotScore.Score
      description: The actual score.
      type: Number
    - contextPath: DBotScore.Type
      description: The indicator type.
      type: String
    - contextPath: DBotScore.Indicator
      description: The indicator that was tested.
      type: String
    - contextPath: DBotScore.Vendor
      description: The vendor used to calculate the score.
      type: String
    - contextPath: ReversingLabs.a1000_report
      description: A1000 report.
      type: Unknown
  - arguments:
    - default: true
      description: The file entry to upload.
      name: entryId
      required: true
    - description: A comment to add to the file.
      name: comment
    - description: List of tags for the file.
      name: tags
    description: Upload sample to A1000 for analysis.
    execution: true
    name: reversinglabs-a1000-upload-sample
    outputs:
    - contextPath: ReversingLabs.a1000_upload_report
      description: A1000 report.
      type: Unknown
  - arguments:
    - default: true
      description: The file entry to upload.
      name: entryId
      required: true
    - description: A comment to add to the file.
      name: comment
    - description: List of tags for the file.
      name: tags
    description: Upload sample to A1000 and retrieve analysis results.
    name: reversinglabs-a1000-upload-sample-and-get-results
    outputs:
    - contextPath: File.SHA256
      description: The SHA256 hash of the file.
      type: String
    - contextPath: File.SHA1
      description: The SHA1 hash of the file.
      type: String
    - contextPath: File.SHA512
      description: The SHA512 hash of the file.
      type: String
    - contextPath: File.Name
      description: The name of the file.
      type: String
    - contextPath: File.EntryID
      description: The Entry ID.
      type: String
    - contextPath: File.Info
      description: Information about the file.
      type: String
    - contextPath: File.Type
      description: The type of the file.
      type: String
    - contextPath: File.MD5
      description: MD5 hash of the file.
      type: String
    - contextPath: DBotScore.Score
      description: The actual score.
      type: Number
    - contextPath: DBotScore.Type
      description: The indicator type.
      type: String
    - contextPath: DBotScore.Indicator
      description: The indicator that was tested.
      type: String
    - contextPath: DBotScore.Vendor
      description: The vendor used to calculate the score.
      type: String
    - contextPath: ReversingLabs.a1000_report
      description: A1000 report.
      type: Unknown
  - arguments:
    - default: true
      description: The hash to delete.
      name: hash
      required: true
    description: Delete an uploaded sample from A1000.
    execution: true
    name: reversinglabs-a1000-delete-sample
    outputs:
    - contextPath: ReversingLabs.a1000_delete_report
      description: A1000 file delete report.
      type: Unknown
  - arguments:
    - default: true
      description: The sample hash.
      name: hash
      required: true
    - name: max_results
      description: Maximum number of results to return.
      required: false
      defaultValue: 5000
    description: List files extracted from a sample.
    name: reversinglabs-a1000-list-extracted-files
    outputs:
    - contextPath: ReversingLabs.a1000_list_extracted_report
      description: A1000 list extracted files report.
      type: Unknown
  - arguments:
    - default: true
      description: Sample hash to download.
      name: hash
      required: true
    description: Download sample from A1000.
    name: reversinglabs-a1000-download-sample
  - arguments:
    - default: true
      description: The hash of an already uploaded sample.
      name: hash
      required: true
    description: Re-analyze sample on A1000.
    name: reversinglabs-a1000-reanalyze
    outputs:
    - contextPath: ReversingLabs.a1000_reanalyze_report
      description: Get extracted files report.
      type: Unknown
  - arguments:
    - default: true
      description: The sample hash we want unpacked samples for.
      name: hash
      required: true
    description: Download samples obtained through the unpacking process.
    name: reversinglabs-a1000-download-extracted-files
  - arguments:
    - description: The hash of a desired sample.
      name: hash
      required: true
    - defaultValue: 'False'
      description: Return only local classification data for the sample, without falling back to querying TitaniumCloud.
      name: localOnly
    description: Retrieve classification report for a sample.
    name: reversinglabs-a1000-get-classification
    outputs:
    - contextPath: File.SHA256
      description: The SHA256 hash of the file.
      type: String
    - contextPath: File.SHA1
      description: The SHA1 hash of the file.
      type: String
    - contextPath: File.SHA512
      description: The SHA512 hash of the file.
      type: String
    - contextPath: File.Name
      description: The name of the file.
      type: String
    - contextPath: File.EntryID
      description: The Entry ID.
      type: String
    - contextPath: File.Info
      description: Information about the file.
      type: String
    - contextPath: File.Type
      description: The type of the file.
      type: String
    - contextPath: File.MD5
      description: MD5 hash of the file.
      type: String
    - contextPath: DBotScore.Score
      description: The actual score.
      type: Number
    - contextPath: DBotScore.Type
      description: The indicator type.
      type: String
    - contextPath: DBotScore.Indicator
      description: The indicator that was tested.
      type: String
    - contextPath: DBotScore.Vendor
      description: The vendor used to calculate the score.
      type: String
    - contextPath: ReversingLabs.a1000_classification_report
      description: A1000 classification report.
      type: Unknown
  - arguments:
    - description: Advanced search query.
      name: query
      required: true
    - defaultValue: 'false'
      description: Show only cloud results. If omitted, the response will show only local results.
      name: ticloud
      auto: PREDEFINED
      predefined:
      - 'true'
      - 'false'
    - defaultValue: '5000'
      description: Maximum number of results.
      name: result_limit
    description: Search for hashes on A1000 using multi-part search criteria.
    name: reversinglabs-a1000-advanced-search
    outputs:
    - contextPath: ReversingLabs.a1000_advanced_search_report
      description: A1000 classification report.
      type: Unknown
  - name: reversinglabs-a1000-url-report
    description: Get a report for the submitted URL.
    arguments:
    - name: url
      description: URL string.
      default: true
      required: true
    outputs:
    - contextPath: ReversingLabs.a1000_url_report
      description: A1000 URL report.
      type: Unknown
  - name: reversinglabs-a1000-domain-report
    description: Get a report for the submitted domain.
    arguments:
    - name: domain
      description: Domain string.
      default: true
      required: true
    outputs:
    - contextPath: ReversingLabs.a1000_domain_report
      description: A1000 domain report.
      type: Unknown
  - name: reversinglabs-a1000-ip-address-report
    description: Get a report for the submitted IP address.
    arguments:
    - name: ip_address
      description: IP address string.
      default: true
      required: true
    outputs:
    - contextPath: ReversingLabs.a1000_ip_address_report
      description: A1000 IP address report.
      type: Unknown
  - name: reversinglabs-a1000-ip-downloaded-files
    description: Get a list of files downloaded from an IP address.
    arguments:
    - name: ip_address
      description: IP address string.
      default: true
      required: true
    - name: extended_results
      description: Return extended results.
      defaultValue: true
      auto: PREDEFINED
      predefined:
      - 'true'
      - 'false'
    - name: classification
      description: Return only results with this classification.
      auto: PREDEFINED
      predefined:
      - 'MALICIOUS'
      - 'SUSPICIOUS'
      - 'GOODWARE'
      - 'UNKNOWN'
    - name: page_size
      description: Number of results per query page.
      defaultValue: 500
    - name: max_results
      description: Maximum number of returned results.
      defaultValue: 5000
    outputs:
    - contextPath: ReversingLabs.a1000_ip_address_downloaded_files
      description: A1000 Files downloaded from IP address.
      type: Unknown
  - name: reversinglabs-a1000-ip-domain-resolutions
    description: Get a list of IP-to-domain resolutions.
    arguments:
    - name: ip_address
      description: IP address string.
      default: true
      required: true
    - name: page_size
      description: Number of results per query page.
      defaultValue: 500
    - name: max_results
      description: Maximum number of returned results.
      defaultValue: 5000
    outputs:
    - contextPath: ReversingLabs.a1000_ip_domain_resolutions
      description: A1000 IP-to-domain resolutions.
      type: Unknown
  - name: reversinglabs-a1000-ip-urls
    description: Get a list of URLs hosted on the requested IP address.
    arguments:
    - name: ip_address
      description: IP address string.
      default: true
      required: true
    - name: page_size
      description: Number of results per query page.
      defaultValue: 500
    - name: max_results
      description: Maximum number of returned results.
      defaultValue: 5000
    outputs:
    - contextPath: ReversingLabs.a1000_ip_urls
      description: A1000 URL-s hosted on an IP address.
      type: Unknown
  - name: reversinglabs-a1000-user-tags
    description: Perform user tag actions for a sample - Get existing tags, create new tags or delete existing tags.
    arguments:
    - name: action
      description: Which tag action to perform - GET, CREATE or DELETE.
      required: true
      auto: PREDEFINED
      predefined:
      - 'GET'
      - 'CREATE'
      - 'DELETE'
    - name: hash
      description: Hash of the desired sample.
      required: true
      default: true
    - name: tags
      description: Comma-separated list of tags.
    outputs:
    - contextPath: ReversingLabs.a1000_user_tags
      description: Actions for managing user tags on samples.
      type: Unknown
  - name: reversinglabs-a1000-file-analysis-status
    description: Check the analysis status of submitted files.
    arguments:
    - name: hashes
      description: Comma-separated list of file hashes. Should be written without spaces and all hashes should be of the same type.
      default: true
      required: true
    - name: analysis_status
      description: Check only files with this analysis status. Available values are 'processed' and 'not_found'.
    outputs:
    - contextPath: ReversingLabs.a1000_file_analysis_status
      description: Analysis status of requested files.
      type: Unknown
  - name: reversinglabs-a1000-pdf-report
    description: Perform PDF report actions for a sample - create a report, check the status of a report and download a report.
    arguments:
    - name: hash
      description: Sample hash.
      default: true
      required: true
    - name: action
      description: Which PDF report action to perform - CREATE REPORT, CHECK STATUS or DOWNLOAD REPORT.
      required: true
      auto: PREDEFINED
      predefined:
      - 'CREATE REPORT'
      - 'CHECK STATUS'
      - 'DOWNLOAD REPORT'
    outputs:
    - contextPath: ReversingLabs.a1000_pdf_report
      description: Actions for creating and downloading PDF reports.
      type: Unknown
  - name: reversinglabs-a1000-static-analysis-report
    description: Retrieve the static analysis report for a local sample.
    arguments:
    - name: hash
      description: Sample hash.
      default: true
      required: true
    outputs:
    - contextPath: File.SHA256
      description: The SHA256 hash of the file.
      type: String
    - contextPath: File.SHA1
      description: The SHA1 hash of the file.
      type: String
    - contextPath: File.MD5
      description: MD5 hash of the file.
      type: String
    - contextPath: DBotScore.Score
      description: The actual score.
      type: Number
    - contextPath: DBotScore.Type
      description: The indicator type.
      type: String
    - contextPath: DBotScore.Indicator
      description: The indicator that was tested.
      type: String
    - contextPath: DBotScore.Vendor
      description: The vendor used to calculate the score.
      type: String
    - contextPath: DBotScore.Reliability
      description: Reliability of the source providing the intelligence data.
      type: String
    - contextPath: ReversingLabs.a1000_static_analysis_report
      description: The static analysis report.
      type: Unknown
  - name: reversinglabs-a1000-dynamic-analysis-report
    description: Perform dynamic analysis report actions for a sample - create a report, check the status of a report and download a report.
    arguments:
    - name: hash
      description: Sample hash.
      default: true
      required: true
    - name: action
      description: Which dynamic analysis report action to perform - CREATE REPORT, CHECK STATUS or DOWNLOAD REPORT.
      required: true
      auto: PREDEFINED
      predefined:
      - 'CREATE REPORT'
      - 'CHECK STATUS'
      - 'DOWNLOAD REPORT'
    - name: report_format
      description: Dynamic analysis report format.
      required: true
      auto: PREDEFINED
      predefined:
      - 'pdf'
      - 'html'
      defaultValue: 'pdf'
    outputs:
    - contextPath: ReversingLabs.a1000_dynamic_analysis_report
      description: Actions for creating and downloading dynamic analysis reports.
      type: Unknown
  - name: reversinglabs-a1000-sample-classification
    description: Perform sample classification actions - get sample classification, set sample classification or delete sample classification.
    arguments:
    - name: hash
      description: Sample hash.
      default: true
      required: true
    - name: action
      description: Which classification action to perform - GET CLASSIFICATION, SET CLASSIFICATION or DELETE CLASSIFICATION.
      required: true
      auto: PREDEFINED
      predefined:
      - 'GET CLASSIFICATION'
      - 'SET CLASSIFICATION'
      - 'DELETE CLASSIFICATION'
    - name: system
      description: Local or TitaniumCloud.
      auto: PREDEFINED
      predefined:
      - 'local'
      - 'ticloud'
    - name: local_only
      description: Return only local samples without querying TitaniumCloud.
      auto: PREDEFINED
      predefined:
      - 'true'
      - 'false'
    - name: av_scanners
      description: Return return AV scanner results.
      auto: PREDEFINED
      predefined:
      - 'true'
      - 'false'
    - name: classification
      description: goodware, suspicious or malicious.
      auto: PREDEFINED
      predefined:
      - 'goodware'
      - 'suspicious'
      - 'malicious'
    - name: risk_score
      description: If specified, it must be within range for the specified classification. If not specified, a default value is used. Goodware - 0, Suspicious - 6, Malicious - 10.
    - name: threat_platform
      description: If specified, it must be on the supported list (platforms and subplatforms - see official API docs). If not specified, the default value is 'Win32'.
    - name: threat_type
      description: If specified, it must be on the supported list (malware types - see official API docs). If not specified, the default value is 'Malware'.
    - name: threat_name
      description: If specified, must be an alphanumeric string not longer than 32 characters. If not specified, the default value is 'Generic'.
    outputs:
    - contextPath: File.SHA256
      description: The SHA256 hash of the file.
      type: String
    - contextPath: File.SHA1
      description: The SHA1 hash of the file.
      type: String
    - contextPath: File.MD5
      description: MD5 hash of the file.
      type: String
    - contextPath: DBotScore.Score
      description: The actual score.
      type: Number
    - contextPath: DBotScore.Type
      description: The indicator type.
      type: String
    - contextPath: DBotScore.Indicator
      description: The indicator that was tested.
      type: String
    - contextPath: DBotScore.Vendor
      description: The vendor used to calculate the score.
      type: String
    - contextPath: DBotScore.Reliability
      description: Reliability of the source providing the intelligence data.
      type: String
    - contextPath: ReversingLabs.a1000_sample_classification
      description: Sample classification actions.
      type: Unknown
  - name: reversinglabs-a1000-yara
    description: Perform A1000 YARA actions.
    arguments:
    - name: action
      description: Which YARA action to perform.
      required: true
      auto: PREDEFINED
      predefined:
      - 'GET RULESETS'
      - 'GET CONTENTS'
      - 'GET MATCHES'
      - 'UPDATE RULESET'
      - 'DELETE RULESET'
      - 'ENABLE RULESET'
      - 'DISABLE RULESET'
      - 'GET SYNCHRONIZATION TIME'
      - 'UPDATE SYNCHRONIZATION TIME'
    - name: ruleset_name
      description: Ruleset name.
    - name: ruleset_content
      description: Ruleset content.
    - name: publish
      description: Publish the ruleset.
      auto: PREDEFINED
      predefined:
      - 'true'
      - 'false'
    - name: sync_time
      description: Desired ruleset synchronization time.
    outputs:
    - contextPath: ReversingLabs.a1000_yara
      description: YARA actions.
      type: Unknown
  - name: reversinglabs-a1000-yara-retro
    description: Perform A1000 YARA Retroactive Hunt actions.
    arguments:
    - name: action
      description: Which YARA Retro action to perform.
      required: true
      auto: PREDEFINED
      predefined:
      - 'MANAGE LOCAL SCAN'
      - 'LOCAL SCAN STATUS'
      - 'MANAGE CLOUD SCAN'
      - 'CLOUD SCAN STATUS'
    - name: ruleset_name
      description: Ruleset name.
    - name: operation
      description: Select a ruleset operation.
      auto: PREDEFINED
      predefined:
      - 'START'
      - 'STOP'
      - 'CLEAR'
    outputs:
    - contextPath: ReversingLabs.a1000_yara_retro
      description: YARA Retro actions.
      type: Unknown
  - name: reversinglabs-a1000-list-containers
    description: Get a list of all top-level containers from which the requested samples have been extracted during analysis.
    arguments:
    - name: sample_hashes
      description: Comma-separated list of sample hashes. No whitespaces are allowed.
      required: true
      default: true
    outputs:
    - contextPath: ReversingLabs.a1000_list_containers
      description: A10000 list top-level containers.
      type: Unknown
  - name: reversinglabs-a1000-upload-from-url-actions
    description: Actions for uploading a sample from a URL and fetching the analysis results.
    arguments:
    - name: action
      description: Which action to perform. Upload a sample from URL, get the report for an sample or both actions combined.
      required: true
      auto: PREDEFINED
      predefined:
      - 'UPLOAD'
      - 'GET REPORT'
      - 'UPLOAD AND GET REPORT'
      - 'CHECK ANALYSIS STATUS'
    - name: file_url
      description: URL to the file you want to submit for analysis. Used in UPLOAD and UPLOAD AND GET REPORT.
    - name: crawler
      description: Which crawler to use - local or cloud. Used in UPLOAD and UPLOAD AND GET REPORT.
      auto: PREDEFINED
      predefined:
      - 'local'
      - 'cloud'
    - name: archive_password
      description: Required if the sample is an archive and it has a password. Used in UPLOAD and UPLOAD AND GET REPORT.
    - name: sandbox_platform
      description: Which sandbox platform to use. Check the A1000 documentation to see the current list of supported platforms. Used in UPLOAD and UPLOAD AND GET REPORT.
    - name: task_id
      description: ID of the URL processing task. Used in GET REPORT.
    - name: retry
      description: Utilize the retry mechanism for fetching the report. Used in GET REPORT and UPLOAD AND GET REPORT.
    outputs:
<<<<<<< HEAD
      - contextPath: File.SHA256
        description: The SHA256 hash of the file.
        type: String
      - contextPath: File.SHA1
        description: The SHA1 hash of the file.
        type: String
      - contextPath: File.MD5
        description: MD5 hash of the file.
        type: String
      - contextPath: DBotScore.Score
        description: The actual score.
        type: Number
      - contextPath: DBotScore.Type
        description: The indicator type.
        type: String
      - contextPath: DBotScore.Indicator
        description: The indicator that was tested.
        type: String
      - contextPath: DBotScore.Vendor
        description: The vendor used to calculate the score.
        type: String
      - contextPath: DBotScore.Reliability
        description: Reliability of the source providing the intelligence data.
        type: String
      - contextPath: ReversingLabs.a1000_upload_from_url_actions
        description: Actions for uploading a sample from a URL and fetching the analysis results.
        type: Unknown
=======
    - contextPath: File.SHA256
      description: The SHA256 hash of the file.
      type: String
    - contextPath: File.SHA1
      description: The SHA1 hash of the file.
      type: String
    - contextPath: File.MD5
      description: MD5 hash of the file.
      type: String
    - contextPath: DBotScore.Score
      description: The actual score.
      type: Number
    - contextPath: DBotScore.Type
      description: The indicator type.
      type: String
    - contextPath: DBotScore.Indicator
      description: The indicator that was tested.
      type: String
    - contextPath: DBotScore.Vendor
      description: The vendor used to calculate the score.
      type: String
    - contextPath: DBotScore.Reliability
      description: Reliability of the source providing the intelligence data.
      type: String
    - contextPath: ReversingLabs.a1000_upload_from_url_actions
      description: Actions for uploading a sample from a URL and fetching the analysis results.
      type: Unknown
>>>>>>> 099b65ab
  dockerimage: demisto/reversinglabs-sdk-py3:2.0.0.1872154
  runonce: false
  script: '-'
  subtype: python3
  type: python
tests:
- No tests (auto formatted)
fromversion: 5.5.0<|MERGE_RESOLUTION|>--- conflicted
+++ resolved
@@ -686,35 +686,6 @@
     - name: retry
       description: Utilize the retry mechanism for fetching the report. Used in GET REPORT and UPLOAD AND GET REPORT.
     outputs:
-<<<<<<< HEAD
-      - contextPath: File.SHA256
-        description: The SHA256 hash of the file.
-        type: String
-      - contextPath: File.SHA1
-        description: The SHA1 hash of the file.
-        type: String
-      - contextPath: File.MD5
-        description: MD5 hash of the file.
-        type: String
-      - contextPath: DBotScore.Score
-        description: The actual score.
-        type: Number
-      - contextPath: DBotScore.Type
-        description: The indicator type.
-        type: String
-      - contextPath: DBotScore.Indicator
-        description: The indicator that was tested.
-        type: String
-      - contextPath: DBotScore.Vendor
-        description: The vendor used to calculate the score.
-        type: String
-      - contextPath: DBotScore.Reliability
-        description: Reliability of the source providing the intelligence data.
-        type: String
-      - contextPath: ReversingLabs.a1000_upload_from_url_actions
-        description: Actions for uploading a sample from a URL and fetching the analysis results.
-        type: Unknown
-=======
     - contextPath: File.SHA256
       description: The SHA256 hash of the file.
       type: String
@@ -742,7 +713,6 @@
     - contextPath: ReversingLabs.a1000_upload_from_url_actions
       description: Actions for uploading a sample from a URL and fetching the analysis results.
       type: Unknown
->>>>>>> 099b65ab
   dockerimage: demisto/reversinglabs-sdk-py3:2.0.0.1872154
   runonce: false
   script: '-'
