from CommonServerPython import *
from ReversingLabs.SDK.a1000 import A1000


<<<<<<< HEAD
VERSION = "v2.3.0"
=======
VERSION = "v2.3.2"
>>>>>>> 90cf3b88
USER_AGENT = f"ReversingLabs XSOAR A1000 {VERSION}"
HOST = demisto.getParam('host')
TOKEN = demisto.getParam('token')
VERIFY_CERT = demisto.getParam('verify')
RELIABILITY = demisto.params().get('reliability', 'C - Fairly reliable')
WAIT_TIME_SECONDS = demisto.params().get('wait_time_seconds')
NUM_OF_RETRIES = demisto.params().get('num_of_retries')

HTTP_PROXY = demisto.params().get("http_proxy", None)
HTTP_PROXY_USERNAME = demisto.params().get("http_credentials", {}).get("identifier", None)
HTTP_PROXY_PASSWORD = demisto.params().get("http_credentials", {}).get("password", None)

HTTPS_PROXY = demisto.params().get("https_proxy", None)
HTTPS_PROXY_USERNAME = demisto.params().get("https_credentials", {}).get("identifier", None)
HTTPS_PROXY_PASSWORD = demisto.params().get("https_credentials", {}).get("password", None)


def format_proxy(addr, username=None, password=None):
    if addr.startswith("http://"):
        protocol = addr[:7]
        proxy_name = addr[7:]
    elif addr.startswith("https://"):
        protocol = addr[:8]
        proxy_name = addr[8:]
    else:
        return_error("Proxy address needs to start with either 'http://' or 'https://'")

    if username:
        if password:
            proxy = f"{protocol}{username}:{password}@{proxy_name}"
        else:
            proxy = f"{protocol}{username}@{proxy_name}"
    else:
        proxy = f"{protocol}{proxy_name}"

    return proxy


def return_proxies():
    proxies = {}

    if HTTP_PROXY:
        http_proxy = format_proxy(
            addr=HTTP_PROXY,
            username=HTTP_PROXY_USERNAME,
            password=HTTP_PROXY_PASSWORD
        )

        proxies["http"] = http_proxy

    if HTTPS_PROXY:
        https_proxy = format_proxy(
            addr=HTTPS_PROXY,
            username=HTTPS_PROXY_USERNAME,
            password=HTTPS_PROXY_PASSWORD
        )

        proxies["https"] = https_proxy

    if proxies:
        return proxies
    else:
        return None


def classification_to_score(classification):
    score_dict = {
        "UNKNOWN": 0,
        "UNCLASSIFIED": 0,
        "KNOWN": 1,
        "GOODWARE": 1,
        "SUSPICIOUS": 2,
        "MALICIOUS": 3
    }
    return score_dict.get(classification, 0)


def test(a1000):
    """
    Test credentials and connectivity
    """
    try:
        a1000.test_connection()
        return 'ok'
    except Exception as e:
        return_error(str(e))


def get_results(a1000):
    """
    Get A1000 report
    """
    try:
        hash_value = demisto.getArg('hash')
        response_json = a1000.get_summary_report_v2(hash_value).json()
    except Exception as e:
        return_error(str(e))

    command_result = a1000_report_output(response_json)

    file_result = fileResult('A1000 report file', json.dumps(response_json, indent=4),
                             file_type=EntryType.ENTRY_INFO_FILE)

    return_results([command_result, file_result])


def upload_sample_and_get_results(a1000):
    """
    Upload file to A1000 and get report
    """
    file_entry = demisto.getFilePath(demisto.getArg('entryId'))

    try:
        with open(file_entry['path'], 'rb') as f:
            response_json = a1000.upload_sample_and_get_summary_report_v2(file_source=f,
                                                                          custom_filename=file_entry.get('name'),
                                                                          tags=demisto.getArg('tags'),
                                                                          comment=demisto.getArg('comment')).json()
    except Exception as e:
        return_error(str(e))

    command_result = a1000_report_output(response_json)

    file_result = fileResult('A1000 report file', json.dumps(response_json, indent=4),
                             file_type=EntryType.ENTRY_INFO_FILE)

    return [command_result, file_result]


def a1000_report_output(response_json):
    results = response_json.get('results')
    result = results[0] if results else {}
    status = result.get('classification', '')
    d_bot_score = classification_to_score(status.upper())

    md5 = result.get('md5')
    sha1 = result.get('sha1')
    sha256 = result.get('sha256')
    sha512 = result.get('sha512')
    file_type = result.get('file_type')
    file_subtype = result.get('file_subtype')
    file_size = result.get('file_size')

    markdown = f'''## ReversingLabs A1000 results for: {sha1}\n **Type:** {file_type}/{file_subtype}
    **Size:** {file_size} bytes \n'''

    if md5:
        markdown += f'**MD5:** {md5}\n'
    if sha1:
        markdown += f'**SHA1:** {sha1}\n'
    if sha256:
        markdown += f'**SHA256:** {sha256}\n'
    if sha512:
        markdown += f'**SHA512:** {sha512}\n'

    markdown += f'''**ID:** {demisto.get(result, 'summary.id')}
    **Malware status:** {format(status)}
    **Local first seen:** {result.get('local_first_seen')}
    **Local last seen:** {result.get('local_last_seen')}
    **First seen:** {demisto.gets(result, 'ticloud.first_seen')}
    **Last seen:** {demisto.gets(result, 'ticloud.last_seen')}
    **DBot score:** {d_bot_score}
    **Risk score:** {result.get('riskscore')} \n'''
    if status == 'malicious':
        markdown += f'''**Threat name:** {result.get('classification_result')}'''
    markdown += f'''\n **Category:** {result.get('category')}
    **Classification origin:** {result.get('classification_origin')}
    **Classification reason:** {result.get('classification_reason')}
    **Aliases:** {','.join(result.get('aliases'))}
    **Extracted file count:** {result.get('extracted_file_count')}
    **Identification name:** {result.get('identification_name')}
    **Identification version:** {result.get('identification_version')}\n'''
    indicators = demisto.get(result, 'summary.indicators')
    if indicators:
        markdown += tableToMarkdown('ReversingLabs threat indicators', indicators)

    dbot_score = Common.DBotScore(
        indicator=sha1,
        indicator_type=DBotScoreType.FILE,
        integration_name='ReversingLabs A1000 v2',
        score=d_bot_score,
        malicious_description=f"{result.get('classification_reason')} - {result.get('classification_result')}",
        reliability=RELIABILITY
    )

    common_file = Common.File(
        md5=md5,
        sha1=sha1,
        sha256=sha256,
        dbot_score=dbot_score
    )

    command_results = CommandResults(
        outputs_prefix='ReversingLabs',
        outputs={'a1000_report': response_json},
        readable_output=markdown,
        indicator=common_file
    )

    return command_results


def upload_sample(a1000):
    """
    Upload file to A1000 for analysis
    """
    file_entry = demisto.getFilePath(demisto.getArg('entryId'))

    try:
        with open(file_entry['path'], 'rb') as f:
            response_json = a1000.upload_sample_from_file(f,
                                                          custom_filename=file_entry.get('name'),
                                                          tags=demisto.getArg('tags'),
                                                          comment=demisto.getArg('comment')).json()
    except Exception as e:
        return_error(str(e))

    markdown = f'''## ReversingLabs A1000 upload sample\n **Message:** {response_json.get('message')}
    **ID:** {demisto.get(response_json, 'detail.id')}
    **SHA1:** {demisto.get(response_json, 'detail.sha1')}
    **Created:** {demisto.get(response_json, 'detail.created')}'''

    command_result = CommandResults(
        outputs_prefix='ReversingLabs',
        outputs={'a1000_upload_report': response_json},
        readable_output=markdown
    )

    file_result = fileResult('Upload sample report file', json.dumps(response_json, indent=4),
                             file_type=EntryType.ENTRY_INFO_FILE)

    return [command_result, file_result]


def delete_sample(a1000):
    """
    Delete a file from A1000
    """
    hash_value = demisto.getArg('hash')
    try:
        response_json = a1000.delete_samples(hash_value).json()
    except Exception as e:
        return_error(str(e))

    res = response_json.get('results')
    markdown = f'''## ReversingLabs A1000 delete sample\n **Message:** {res.get('message')}
    **MD5:** {demisto.get(res, 'detail.md5')}
    **SHA1:** {demisto.get(res, 'detail.sha1')}
    **SHA256:** {demisto.get(res, 'detail.sha256')}'''

    command_result = CommandResults(
        outputs_prefix='ReversingLabs',
        outputs={'a1000_delete_report': response_json},
        readable_output=markdown
    )

    file_result = fileResult('Delete sample report file', json.dumps(response_json, indent=4),
                             file_type=EntryType.ENTRY_INFO_FILE)

    return [command_result, file_result]


def reanalyze(a1000):
    """
    Re-Analyze a sample already existing on A1000
    """
    hash_value = demisto.getArg('hash')
    try:
        response_json = a1000.reanalyze_samples_v2(hash_input=hash_value,
                                                   titanium_core=True,
                                                   titanium_cloud=True,
                                                   rl_cloud_sandbox=True,
                                                   cuckoo_sandbox=True,
                                                   fireeye=True,
                                                   joe_sandbox=True,
                                                   cape=True,
                                                   rl_cloud_sandbox_platform="windows10").json()
    except Exception as e:
        return_error(str(e))

    try:
        result = response_json.get("results")[0]
    except Exception as e:
        return_error(str(e))

    markdown = f'''## ReversingLabs A1000 re-analyze sample\n**Message:** Sample is queued for analysis.
    **MD5:** {demisto.get(result, 'detail.md5')}
    **SHA1:** {demisto.get(result, 'detail.sha1')}
    **SHA256:** {demisto.get(result, 'detail.sha256')}'''

    command_result = CommandResults(
        outputs_prefix='ReversingLabs',
        outputs={'a1000_reanalyze_report': response_json},
        readable_output=markdown
    )

    file_result = fileResult('ReAnalyze sample report file', json.dumps(response_json, indent=4),
                             file_type=EntryType.ENTRY_INFO_FILE)

    return [command_result, file_result]


def list_extracted_files(a1000):
    """
    Get the list of extracted files for a given sample
    """
    hash_value = demisto.getArg('hash')
    max_results = int(demisto.getArg("max_results"))

    try:
<<<<<<< HEAD
        response = a1000.list_extracted_files_v2_aggregated(hash_value)
=======
        response = a1000.list_extracted_files_v2_aggregated(sample_hash=hash_value, max_results=max_results)
>>>>>>> 90cf3b88
    except Exception as e:
        return_error(str(e))

    command_result = list_extracted_files_output(response)

    file_result = fileResult('List extracted files report file', json.dumps(response, indent=4),
                             file_type=EntryType.ENTRY_INFO_FILE)

    return [command_result, file_result]


def list_extracted_files_output(response):
    file_list = []

    for result in response:
        sha1 = demisto.get(result, 'sample.sha1')
        status = demisto.get(result, 'sample.classification')
        file_data = {
            'SHA1': sha1,
            'Name': result.get('filename'),
            'Info': demisto.get(result, 'sample.type_display'),
            'Size': demisto.get(result, 'sample.file_size'),
            'Path': result.get('path'),
            'Local First Seen': demisto.get(result, 'sample.local_first_seen'),
            'Local Last Seen': demisto.get(result, 'sample.local_last_seen'),
            'Malware Status': status,
            'Risk Score': demisto.get(result, 'sample.riskscore'),
            'Identification Name': demisto.get(result, 'sample.identification_name'),
            'Identification Version': demisto.get(result, 'sample.identification_version'),
            'Type Display': demisto.get(result, 'sample.type_display')
        }

        file_list.append(file_data)

    markdown = tableToMarkdown('Extracted files', file_list,
                               ['SHA1', 'Name', 'Path', 'Info', 'Size', 'Local First Seen', 'Local Last Seen',
                                'Malware Status', 'Risk Score', 'Identification Name', 'Identification Version',
                                'Type Display'])

    command_results = CommandResults(
        outputs_prefix='ReversingLabs',
        outputs={'a1000_list_extracted_report': response},
        readable_output=markdown,
    )

    return command_results


def download_extracted_files(a1000):
    """
    Download samples obtained through the unpacking process
    """
    hash_value = demisto.getArg('hash')
    try:
        response = a1000.download_extracted_files(hash_value)
    except Exception as e:
        return_error(str(e))

    filename = hash_value + '.zip'
    command_results = CommandResults(
        readable_output=f"## ReversingLabs A1000 download extraced files \nExtracted files are available for download "
                        f"under the name {filename}"
    )

    file_result = fileResult(filename, response.content, file_type=EntryType.FILE)

    return [command_results, file_result]


def download_sample(a1000):
    """
    Download a sample from A1000
    """
    hash_value = demisto.getArg('hash')

    try:
        response = a1000.download_sample(hash_value)
    except Exception as e:
        return_error(str(e))

    command_results = CommandResults(
        readable_output=f"## ReversingLabs A1000 download sample \nRequested sample is available for download under "
                        f"the name {hash_value}"
    )

    file_result = fileResult(hash_value, response.content, file_type=EntryType.FILE)

    return [command_results, file_result]


def get_classification(a1000):
    """
    Get the classification of a selected sample
    """
    hash_value = demisto.getArg('hash')
    local_only = argToBoolean(demisto.getArg('localOnly'))

    try:
        response_json = a1000.get_classification_v3(hash_value,
                                                    local_only=local_only,
                                                    av_scanners=True).json()
    except Exception as e:
        return_error(str(e))

    command_result = get_classification_output(response_json)
    file_result = fileResult('Get classification report file', json.dumps(response_json, indent=4),
                             file_type=EntryType.ENTRY_INFO_FILE)

    return [command_result, file_result]


def get_classification_output(response_json):
    markdown = f"## ReversingLabs A1000 get classification for sha1: {response_json.get('sha1')}\n"
    for key, value in response_json.items():
        markdown += f'**{str.capitalize(key.replace("_", " "))}:** {value}\n'

    status = response_json.get('classification')
    if status:
        d_bot_score = classification_to_score(status.upper())

        dbot_score = Common.DBotScore(
            indicator=response_json.get('sha1'),
            indicator_type=DBotScoreType.FILE,
            integration_name='ReversingLabs A1000 v2',
            score=d_bot_score,
            malicious_description=status,
            reliability=RELIABILITY
        )

        common_file = Common.File(
            md5=response_json.get('md5'),
            sha1=response_json.get('sha1'),
            sha256=response_json.get('sha256'),
            dbot_score=dbot_score
        )

        command_results = CommandResults(
            outputs_prefix='ReversingLabs',
            outputs={'a1000_classification_report': response_json},
            indicator=common_file,
            readable_output=markdown
        )

        return command_results


def advanced_search(a1000):
    """
    Advanced Search by query
    """
    query = demisto.getArg("query")
    ticloud = argToBoolean(demisto.getArg("ticloud"))

    try:
        limit = demisto.getArg("result_limit")
        if not isinstance(limit, int):
            limit = int(limit)
    except KeyError:
        limit = 5000

    try:
        result_list = a1000.advanced_search_v2_aggregated(
            query_string=query,
            ticloud=ticloud,
            max_results=limit
        )
    except Exception as e:
        return_error(str(e))

    command_result = CommandResults(
        outputs_prefix='ReversingLabs',
        outputs={'a1000_advanced_search_report': result_list},
        readable_output="## Reversinglabs A1000 advanced Search \nFull report is returned in a downloadable file"
    )

    file_result = fileResult('Advanced search report file', json.dumps(result_list, indent=4),
                             file_type=EntryType.ENTRY_INFO_FILE)

    return [command_result, file_result]


def get_url_report(a1000):
    """
    Get a report for a submitted URL
    """
    url = demisto.getArg("url")

    try:
        response = a1000.network_url_report(requested_url=url)
        response_json = response.json()
    except Exception as e:
        return_error(str(e))

    results = url_report_output(url=url, response_json=response_json)

    return results


def url_report_output(url, response_json):
    classification = response_json.get("classification")
    analysis = response_json.get("analysis", {})
    analysis_statistics = analysis.get("statistics", {})
    last_analysis = tableToMarkdown("Last analysis", analysis.get("last_analysis"))
    analysis_history = tableToMarkdown("Analysis history", analysis.get("analysis_history"))
    reputations = response_json.get("third_party_reputations")
    reputation_statistics = reputations.get("statistics")
    reputation_sources = tableToMarkdown("Sources", reputations.get("sources"))

    markdown = f"""## ReversingLabs A1000 URL Report for {url}\n **Classification**: {classification}
    \n## Third party reputation statistics\n **Total**: {reputation_statistics.get("total")}
    **Malicious**: {reputation_statistics.get("malicious")}
    **Clean**: {reputation_statistics.get("clean")}
    **Undetected**: {reputation_statistics.get("undetected")}
    \n## Analysis statistics\n **Unknown**: {analysis_statistics.get("unknown")}
    **Suspicious**: {analysis_statistics.get("suspicious")}
    **Malicious**: {analysis_statistics.get("malicious")}
    **Goodware**: {analysis_statistics.get("goodware")}
    **Total**: {analysis_statistics.get("total")}
    \n**First analysis**: {analysis.get("first_analysis")}
    **Analysis count**: {analysis.get("analysis_count")}
    """

    markdown = f"{markdown}\n ## Third party reputation sources\n"
    markdown = f"{markdown}\n {reputation_sources}"

    markdown = f"{markdown}\n {last_analysis}"
    markdown = f"{markdown}\n {analysis_history}"

    d_bot_score = classification_to_score(classification.upper())

    dbot_score = Common.DBotScore(
        indicator=url,
        indicator_type=DBotScoreType.URL,
        integration_name="ReversingLabs A1000 v2",
        score=d_bot_score,
        malicious_description=classification,
        reliability=RELIABILITY
    )

    indicator = Common.URL(
        url=url,
        dbot_score=dbot_score
    )

    results = CommandResults(
        outputs_prefix="ReversingLabs",
        outputs={"a1000_url_report": response_json},
        readable_output=markdown,
        indicator=indicator
    )

    return results


def get_domain_report(a1000):
    """
    Get a report for a submitted domain
    """
    domain = demisto.getArg("domain")

    try:
        response = a1000.network_domain_report(domain=domain)
        response_json = response.json()
    except Exception as e:
        return_error(str(e))

    results = domain_report_output(domain=domain, response_json=response_json)

    return results


def domain_report_output(domain, response_json):
    top_threats = tableToMarkdown("Top threats", response_json.get("top_threats"))
    file_statistics = response_json.get("downloaded_files_statistics")

    last_dns_records = tableToMarkdown("Last DNS records", response_json.get("last_dns_records"))

    reputations = response_json.get("third_party_reputations")
    reputation_statistics = reputations.get("statistics")
    reputation_sources = tableToMarkdown("Third party reputation sources", reputations.get("sources"))

    markdown = f"""## ReversingLabs A1000 Domain Report for {domain}\n **Modified time**: {response_json.get("modified_time")}"""
    markdown = f"{markdown}\n {top_threats}"

    markdown = f"""{markdown}\n ### Third party reputation statistics\n **Malicious**: {reputation_statistics.get("malicious")}
    **Undetected**: {reputation_statistics.get("undetected")}
    **Clean**: {reputation_statistics.get("clean")}
    **Total**: {reputation_statistics.get("total")}
    """

    markdown = f"""{markdown}\n ### Downloaded files statistics\n **Unknown**: {file_statistics.get("unknown")}
    **Suspicious**: {file_statistics.get("suspicious")}
    **Malicious**: {file_statistics.get("malicious")}
    **Goodware**: {file_statistics.get("goodware")}
    **Total**: {file_statistics.get("total")}
    \n**Last DNS records time**: {response_json.get("last_dns_records_time")}
    """

    markdown = f"{markdown}\n {last_dns_records}"

    markdown = f"{markdown}\n {reputation_sources}"

    dbot_score = Common.DBotScore(
        indicator=domain,
        indicator_type=DBotScoreType.DOMAIN,
        integration_name="ReversingLabs A1000 v2",
        score=0,
        reliability=RELIABILITY
    )

    indicator = Common.Domain(
        domain=domain,
        dbot_score=dbot_score
    )

    results = CommandResults(
        outputs_prefix="ReversingLabs",
        outputs={"a1000_domain_report": response_json},
        readable_output=markdown,
        indicator=indicator
    )

    return results


def get_ip_report(a1000):
    """
    Get a report for a submitted IP address
    """
    ip = demisto.getArg("ip_address")

    try:
        response = a1000.network_ip_addr_report(ip_addr=ip)
        response_json = response.json()
    except Exception as e:
        return_error(str(e))

    results = ip_report_output(ip=ip, response_json=response_json)

    return results


def ip_report_output(ip, response_json):
    top_threats = tableToMarkdown("Top threats", response_json.get("top_threats"))
    file_statistics = response_json.get("downloaded_files_statistics")

    reputations = response_json.get("third_party_reputations")
    reputation_statistics = reputations.get("statistics")
    reputation_sources = tableToMarkdown("Third party reputation sources", reputations.get("sources"))

    markdown = f"""## ReversingLabs A1000 IP Address Report for {ip}\n **Modified time**: {response_json.get("modified_time")}"""
    markdown = f"{markdown}\n {top_threats}"

    markdown = f"""{markdown}\n ### Third party reputation statistics\n **Malicious**: {reputation_statistics.get("malicious")}
    **Undetected**: {reputation_statistics.get("undetected")}
    **Clean**: {reputation_statistics.get("clean")}
    **Total**: {reputation_statistics.get("total")}
    """

    markdown = f"""{markdown}\n ### Downloaded files statistics\n **Unknown**: {file_statistics.get("unknown")}
    **Suspicious**: {file_statistics.get("suspicious")}
    **Malicious**: {file_statistics.get("malicious")}
    **Goodware**: {file_statistics.get("goodware")}
    **Total**: {file_statistics.get("total")}
    """

    markdown = f"{markdown}\n {reputation_sources}"

    dbot_score = Common.DBotScore(
        indicator=ip,
        indicator_type=DBotScoreType.IP,
        integration_name="ReversingLabs A1000 v2",
        score=0,
        reliability=RELIABILITY
    )

    indicator = Common.IP(
        ip=ip,
        dbot_score=dbot_score
    )

    results = CommandResults(
        outputs_prefix="ReversingLabs",
        outputs={"a1000_ip_address_report": response_json},
        readable_output=markdown,
        indicator=indicator
    )

    return results


def get_files_from_ip(a1000):
    """
    Get a list of hashes and classifications for files found on the requested IP address.
    """
    ip = demisto.getArg("ip_address")
    extended = argToBoolean(demisto.getArg("extended_results"))
    classification = demisto.getArg("classification")
    page_size = int(demisto.getArg("page_size"))
    max_results = int(demisto.getArg("max_results"))

    try:
        response = a1000.network_files_from_ip_aggregated(
            ip_addr=ip,
            extended_results=extended,
            classification=classification,
            page_size=page_size,
            max_results=max_results
        )
    except Exception as e:
        return_error(str(e))

    results = files_from_ip_output(ip=ip, response=response)

    return results


def files_from_ip_output(ip, response):
    returned_files = tableToMarkdown("Files downloaded from IP address", response)

    markdown = f"## ReversingLabs A1000 Files Downloaded From IP Address {ip}\n"
    markdown = f"{markdown} {returned_files}"

    dbot_score = Common.DBotScore(
        indicator=ip,
        indicator_type=DBotScoreType.IP,
        integration_name="ReversingLabs A1000 v2",
        score=0,
        reliability=RELIABILITY
    )

    indicator = Common.IP(
        ip=ip,
        dbot_score=dbot_score
    )

    results = CommandResults(
        outputs_prefix="ReversingLabs",
        outputs={"a1000_ip_address_downloaded_files": response},
        readable_output=markdown,
        indicator=indicator
    )

    return results


def get_ip_domain_resolutions(a1000):
    """
    Get a list of IP-to-domain resolutions.
    """
    ip = demisto.getArg("ip_address")
    page_size = int(demisto.getArg("page_size"))
    max_results = int(demisto.getArg("max_results"))

    try:
        response = a1000.network_ip_to_domain_aggregated(
            ip_addr=ip,
            page_size=page_size,
            max_results=max_results
        )
    except Exception as e:
        return_error(str(e))

    results = ip_domain_resolutions_output(ip=ip, response=response)

    return results


def ip_domain_resolutions_output(ip, response):
    returned_domains = tableToMarkdown("IP-to-domain resolutions", response)

    markdown = f"## ReversingLabs A1000 IP-to-domain Resolutions for IP address {ip}\n"
    markdown = f"{markdown} {returned_domains}"

    dbot_score = Common.DBotScore(
        indicator=ip,
        indicator_type=DBotScoreType.IP,
        integration_name="ReversingLabs A1000 v2",
        score=0,
        reliability=RELIABILITY
    )

    indicator = Common.IP(
        ip=ip,
        dbot_score=dbot_score
    )

    results = CommandResults(
        outputs_prefix="ReversingLabs",
        outputs={"a1000_ip_domain_resolutions": response},
        readable_output=markdown,
        indicator=indicator
    )

    return results


def get_urls_from_ip(a1000):
    """
    Get a list of URL-s hosted on an IP address.
    """
    ip = demisto.getArg("ip_address")
    page_size = int(demisto.getArg("page_size"))
    max_results = int(demisto.getArg("max_results"))

    try:
        response = a1000.network_urls_from_ip_aggregated(
            ip_addr=ip,
            page_size=page_size,
            max_results=max_results
        )
    except Exception as e:
        return_error(str(e))

    results = urls_from_ip_output(ip=ip, response=response)

    return results


def urls_from_ip_output(ip, response):
    returned_urls = tableToMarkdown("URL-s hosted on the IP address", response)

    markdown = f"## ReversingLabs A1000 URL-s Hosted On IP Address {ip}\n"
    markdown = f"{markdown} {returned_urls}"

    dbot_score = Common.DBotScore(
        indicator=ip,
        indicator_type=DBotScoreType.IP,
        integration_name="ReversingLabs A1000 v2",
        score=0,
        reliability=RELIABILITY
    )

    indicator = Common.IP(
        ip=ip,
        dbot_score=dbot_score
    )

    results = CommandResults(
        outputs_prefix="ReversingLabs",
        outputs={"a1000_ip_urls": response},
        readable_output=markdown,
        indicator=indicator
    )

    return results


def main():
    try:
        wait_time_seconds = int(WAIT_TIME_SECONDS)
    except ValueError:
        return_error("Integration parameter <Wait between retries> has to be of type integer.")

    try:
        num_of_retries = int(NUM_OF_RETRIES)
    except ValueError:
        return_error("Integration parameter <Number of retries> has to be of type integer.")

    proxies = return_proxies()

    a1000 = A1000(
        host=HOST,
        token=TOKEN,
        verify=VERIFY_CERT,
        user_agent=USER_AGENT,
        wait_time_seconds=wait_time_seconds,
        retries=num_of_retries,
        proxies=proxies
    )

    demisto.info(f'Command being called is {demisto.command()}')

    try:
        if demisto.command() == 'test-module':
            return_results(test(a1000))
        elif demisto.command() == 'reversinglabs-a1000-get-results':
            return_results(get_results(a1000))
        elif demisto.command() == 'reversinglabs-a1000-upload-sample-and-get-results':
            return_results(upload_sample_and_get_results(a1000))
        elif demisto.command() == 'reversinglabs-a1000-upload-sample':
            return_results(upload_sample(a1000))
        elif demisto.command() == 'reversinglabs-a1000-delete-sample':
            return_results(delete_sample(a1000))
        elif demisto.command() == 'reversinglabs-a1000-list-extracted-files':
            return_results(list_extracted_files(a1000))
        elif demisto.command() == 'reversinglabs-a1000-download-sample':
            return_results(download_sample(a1000))
        elif demisto.command() == 'reversinglabs-a1000-reanalyze':
            return_results(reanalyze(a1000))
        elif demisto.command() == 'reversinglabs-a1000-download-extracted-files':
            return_results(download_extracted_files(a1000))
        elif demisto.command() == 'reversinglabs-a1000-get-classification':
            return_results(get_classification(a1000))
        elif demisto.command() == 'reversinglabs-a1000-advanced-search':
            return_results(advanced_search(a1000))
        elif demisto.command() == "reversinglabs-a1000-url-report":
            return_results(get_url_report(a1000))
        elif demisto.command() == 'reversinglabs-a1000-domain-report':
            return_results(get_domain_report(a1000))
        elif demisto.command() == 'reversinglabs-a1000-ip-address-report':
            return_results(get_ip_report(a1000))
        elif demisto.command() == 'reversinglabs-a1000-ip-downloaded-files':
            return_results(get_files_from_ip(a1000))
        elif demisto.command() == 'reversinglabs-a1000-ip-domain-resolutions':
            return_results(get_ip_domain_resolutions(a1000))
        elif demisto.command() == 'reversinglabs-a1000-ip-urls':
            return_results(get_urls_from_ip(a1000))
        else:
            return_error(f'Command [{demisto.command()}] not implemented')

    except Exception as e:
        return_error(f'Failed to execute {demisto.command()} command. Error: {str(e)}')


if __name__ in ('__main__', '__builtin__', 'builtins'):
    main()<|MERGE_RESOLUTION|>--- conflicted
+++ resolved
@@ -2,11 +2,7 @@
 from ReversingLabs.SDK.a1000 import A1000
 
 
-<<<<<<< HEAD
-VERSION = "v2.3.0"
-=======
 VERSION = "v2.3.2"
->>>>>>> 90cf3b88
 USER_AGENT = f"ReversingLabs XSOAR A1000 {VERSION}"
 HOST = demisto.getParam('host')
 TOKEN = demisto.getParam('token')
@@ -317,11 +313,7 @@
     max_results = int(demisto.getArg("max_results"))
 
     try:
-<<<<<<< HEAD
-        response = a1000.list_extracted_files_v2_aggregated(hash_value)
-=======
         response = a1000.list_extracted_files_v2_aggregated(sample_hash=hash_value, max_results=max_results)
->>>>>>> 90cf3b88
     except Exception as e:
         return_error(str(e))
 
