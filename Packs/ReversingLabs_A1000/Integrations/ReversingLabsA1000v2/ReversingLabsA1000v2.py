--- conflicted
+++ resolved
@@ -1,11 +1,8 @@
 from CommonServerPython import *
 from ReversingLabs.SDK.a1000 import A1000
 
-<<<<<<< HEAD
+
 VERSION = "v2.3.0"
-=======
-VERSION = "v2.2.0"
->>>>>>> 4f3f602e
 USER_AGENT = f"ReversingLabs XSOAR A1000 {VERSION}"
 HOST = demisto.getParam('host')
 TOKEN = demisto.getParam('token')
