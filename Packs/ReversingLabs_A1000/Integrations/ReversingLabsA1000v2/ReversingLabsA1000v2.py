--- conflicted
+++ resolved
@@ -21,13 +21,8 @@
 
 
 def format_proxy(addr, username=None, password=None):
-<<<<<<< HEAD
-    protocol = ''
-    proxy_name = ''
-=======
     protocol: str
     proxy_name: str
->>>>>>> 099b65ab
     if addr.startswith("http://"):
         protocol = addr[:7]
         proxy_name = addr[7:]
