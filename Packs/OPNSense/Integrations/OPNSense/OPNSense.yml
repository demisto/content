--- conflicted
+++ resolved
@@ -958,11 +958,7 @@
       description: Rollback revision
     description: Revert config to given savepoint
     outputs: []
-<<<<<<< HEAD
-  dockerimage: demisto/opnsense:1.0.0.61508
-=======
   dockerimage: demisto/opnsense:1.0.0.63724
->>>>>>> a56da0f6
   runonce: false
   subtype: python3
 fromversion: 6.0.0
