commonfields:
  id: OPNSense
  version: -1
name: OPNSense
display: OPNSense
category: Network Security
description: >-
  Manage OPNsense Firewall. 

  For more information see OPNsense documentation.

  OPNsense is an open source, easy-to-use and easy-to-build HardenedBSD based firewall and routing platform.
configuration:
- name: url
  display: Server URL (e.g. https://opnsense.mydomain.ltd)
  required: true
  defaultvalue: https://opnsense.mydomain.ltd
  type: 0
  additionalinfo:
- name: apikey
  display: API Key
  required: true
  type: 4
- name: apisecret
  display: API Secret
  required: true
  type: 4
- name: insecure
  display: Trust any certificate (not secure)
  type: 8
  required: false
- name: proxy
  display: Use system proxy settings
  type: 8
  required: false
script:
  script: ""
  type: python
  commands:
  - name: opnsense-alias-list
    arguments: []
    outputs:
    - contextPath: OPNSense.Alias
      description: Aliases list.
    description: Get aliases list.
  - name: opnsense-alias-add
    arguments:
    - name: name
      required: true
      description: Alias name.
    - name: type
      required: true
      auto: PREDEFINED
      predefined:
      - host
      - network
      - port
      - url
      - urltable
      - geoip
      - networkgroup
      - mac
      - external
      - dynipv6host
      description: Alias type.
    - name: enabled
      default: true
      auto: PREDEFINED
      predefined:
      - "1"
      - "0"
      description: Alias enabled.
      defaultValue: "1"
    - name: proto
      auto: PREDEFINED
      predefined:
      - inet
      - inet6
      description: Alias protocol.
    - name: updatefreq
      description: Refresh Frequency (format A.B where A is day and B is hour, every 15 mins will be 0.01 for example).
    - name: counters
      auto: PREDEFINED
      predefined:
      - "0"
      - "1"
      description: Alias statistics.
    - name: description
      description: Alias description.
    - name: content
      description: Alias content.
      isArray: true
      type: textArea
    - name: auto_commit
      auto: PREDEFINED
      predefined:
      - "False"
      - "True"
      description: Apply automaticly aliases changes.
      defaultValue: "False"
    outputs:
    - contextPath: OPNSense.Alias
      description: Alias UUID created.
    description: Create new alias.
  - name: opnsense-alias-del
    arguments:
    - name: uuid
      required: true
      description: Alias UUID.
    - name: auto_commit
      default: true
      auto: PREDEFINED
      predefined:
      - "False"
      - "True"
      description: Apply automaticly aliases changes.
      defaultValue: "False"
    outputs:
    - contextPath: OPNSense.Alias
      description: Alias UUID deleted.
    description: Delete alias with uuid.
  - name: opnsense-alias-mod
    arguments:
    - name: uuid
      required: true
      description: Alias UUID.
    - name: content
      required: true
      description: Alias content seperated by comma (NB. will replace actual content!).
      isArray: true
      type: textArea
    - name: name
      description: Alias name.
    - name: type
      auto: PREDEFINED
      predefined:
      - host
      - network
      - port
      - url
      - urltable
      - geoip
      - networkgroup
      - mac
      - external
      - dynipv6host
      description: Alias type.
    - name: proto
      auto: PREDEFINED
      predefined:
      - inet
      - inet6
      description: Alias protocol.
    - name: enabled
      auto: PREDEFINED
      predefined:
      - "0"
      - "1"
      description: Alias enabled.
    - name: updatefreq
      description: Refresh Frequency (format A.B where A is day and B is hour, every 15 mins will be 0.01 for example).
    - name: counters
      auto: PREDEFINED
      predefined:
      - "0"
      - "1"
      description: Alias statistics.
    - name: description
      description: Alias description.
    - name: auto_commit
      default: true
      auto: PREDEFINED
      predefined:
      - "False"
      - "True"
      description: Apply automaticly aliases changes.
      defaultValue: "False"
    outputs:
    - contextPath: OPNSense.Alias
      description: Alias UUID modified.
    description: Modify an existing alias.
  - name: opnsense-alias-mod-additem
    arguments:
    - name: name
      required: true
      description: Alias name.
    - name: entry
      description: Entry to add.
    - name: auto_commit
      default: true
      auto: PREDEFINED
      predefined:
      - "False"
      - "True"
      description: Apply automaticly aliases changes.
      defaultValue: "False"
    outputs:
    - contextPath: OPNSense.Alias
      description: Alias UUID modified.
    description: Add item into existing alias.
  - name: opnsense-alias-mod-delitem
    arguments:
    - name: name
      required: true
      description: Alias name.
    - name: entry
      description: Entry to remove.
    - name: auto_commit
      default: true
      auto: PREDEFINED
      predefined:
      - "False"
      - "True"
      description: Apply automaticly aliases changes.
      defaultValue: "False"
    outputs:
    - contextPath: OPNSense.Alias
      description: Alias UUID modified.
    description: Del item into existing alias.
  - name: opnsense-alias-get
    arguments:
    - name: uuid
      description: Alias UUID (you must at least define the name or the uuid argument).
    - name: name
      description: Alias name (you must at least define the name or the uuid argument).
    description: Get alias details.
    outputs:
    - contextPath: OPNSense.Alias
      description: Alias details.
      type: Unknown
    - contextPath: OPNSense.Alias.name
      description: Alias name.
      type: Unknown
    - contextPath: OPNSense.Alias.content
      description: Alias content.
      type: Unknown
    - contextPath: OPNSense.Alias.description
      description: Alias description.
      type: Unknown
    - contextPath: OPNSense.Alias.enabled
      description: Alias enabled.
      type: Unknown
  - name: opnsense-alias-get-uuid
    arguments:
    - name: name
      required: true
      description: Alias name.
    description: Get alias UUID.
    outputs:
    - contextPath: OPNSense.Alias
      description: Alias UUID.
      type: Unknown
  - name: opnsense-interfaces-list
    arguments: []
    description: Get interfaces list.
    outputs:
    - contextPath: OPNSense.Interfaces
      description: Interfaces list.
      type: Unknown
  - name: opnsense-category-list
    arguments: []
    description: Get categories list.
    outputs:
    - contextPath: OPNSense.Category
      description: Categories list.
      type: Unknown
  - name: opnsense-category-add
    arguments:
    - name: name
      required: true
      description: Category name.
    - name: auto
      auto: PREDEFINED
      predefined:
      - "0"
      - "1"
      description: Automatically added, will be removed when unused.
    - name: color
      description: "Category color (format : #YVWXYZ)."
    description: Create new category.
    outputs:
    - contextPath: OPNSense.Category
      description: Category UUID.
      type: Unknown
  - name: opnsense-category-del
    arguments:
    - name: uuid
      required: true
      description: Category UUID.
    description: Delete category with uuid.
    outputs:
    - contextPath: OPNSense.Category
      description: Category UUID.
      type: Unknown
  - name: opnsense-category-get
    arguments:
    - name: uuid
      description: Category UUID.
    description: Get category details.
    outputs:
    - contextPath: OPNSense.Category
      description: Category details.
      type: Unknown
  - name: opnsense-category-mod
    arguments:
    - name: uuid
      required: true
      description: Category UUID.
    - name: name
      description: Category name.
    - name: color
      description: "Category color (format : #YVWXYZ)."
    - name: auto
      auto: PREDEFINED
      predefined:
      - "0"
      - "1"
      description: Automatically added, will be removed when unused.
    description: Modify an axisting category.
    outputs:
    - contextPath: cef2c7d7-68d8-41aa-b6b8-1cac38554d58
      description: Category UUID.
      type: Unknown
  - name: opnsense-rule-list
    arguments: []
    description: Get rules list.
    outputs:
    - contextPath: OPNSense.Rule
      description: Rules list.
      type: Unknown
  - name: opnsense-rule-get
    arguments:
    - name: uuid
      required: true
      description: Rule UUID.
    description: Get rule details.
    outputs:
    - contextPath: OPNSense.Rule
      description: Rule details.
      type: Unknown
    - contextPath: OPNSense.Rule.description
      description: Rule description.
      type: Unknown
    - contextPath: OPNSense.Rule.enabled
      description: Rule enabled.
      type: Unknown
    - contextPath: OPNSense.Rule.source_net
      description: Source NET's rule.
      type: Unknown
    - contextPath: OPNSense.Rule.destination_net
      description: Destination NET's rule.
      type: Unknown
    - contextPath: OPNSense.Rule.interface
      description: Interface's rule.
      type: Unknown
  - name: opnsense-alias-apply
    arguments: []
    description: Apply configuration.
    outputs: []
  - name: opnsense-device-reboot
    arguments: []
    description: Reboot the device.
    outputs:
    - contextPath: OPNSense.Device
      description: Reboot status.
      type: Unknown
  - name: opnsense-firmware-info
    arguments: []
    description: Get firmware info.
    outputs:
    - contextPath: OPNSense.Firmware
      description: Firmware info.
      type: Unknown
  - name: opnsense-firmware-status
    arguments: []
    description: Get firmware status.
    outputs:
    - contextPath: OPNSense.Firmware
      description: Firmware status.
      type: Unknown
  - name: opnsense-firmware-upgradestatus
    arguments: []
    description: Get firmware upgrade status.
    outputs:
    - contextPath: OPNSense.Firmware
      description: Firmware upgrade status.
      type: Unknown
  - name: opnsense-firmware-update
    arguments: []
    description: Do firmware update.
    outputs:
    - contextPath: OPNSense.Firmware
      description: Firmware update.
      type: Unknown
  - name: opnsense-firmware-upgrade
    arguments: []
    description: Do firmware upgrade.
    outputs:
    - contextPath: OPNSense.Firmware
      description: Firmware upgrade.
      type: Unknown
  - name: opnsense-rule-del
    arguments:
    - name: uuid
      required: true
      description: Rule UUID.
    - name: auto_commit
      auto: PREDEFINED
      predefined:
      - None
      - "True"
      description: Apply automaticly aliases changes.
      defaultValue: None
    description: Delete an existing rule.
    outputs:
    - contextPath: OPNSense.Rule
      description: Rule UUID.
      type: Unknown
  - name: opnsense-rule-add
    arguments:
    - name: action
      default: true
      auto: PREDEFINED
      predefined:
      - pass
      - block
      - reject
      description: Rule action.
      defaultValue: pass
    - name: enabled
      auto: PREDEFINED
      predefined:
      - "1"
      - "0"
      description: Rule enabled.
      defaultValue: "1"
    - name: quick
      auto: PREDEFINED
      predefined:
      - "1"
      - "0"
      description: Rule quick.
      defaultValue: "1"
    - name: interface
      description: Rule interface.
    - name: direction
      auto: PREDEFINED
      predefined:
      - in
      - out
      description: Rule direction.
      defaultValue: in
    - name: ipprotocol
      auto: PREDEFINED
      predefined:
      - inet
      - inet6
      description: Rule IP Protocol.
      defaultValue: inet
    - name: protocol
      auto: PREDEFINED
      predefined:
      - any
      - ICMP
      - IGMP
      - GGP
      - IPENCAP
      - ST2
      - TCP
      - CBT
      - EGP
      - IGP
      - BBN-RCC
      - NVP
      - PUP
      - ARGUS
      - EMCON
      - XNET
      - CHAOS
      - UDP
      - MUX
      - DCN
      - HMP
      - PRM
      - XNS-IDP
      - TRUNK-1
      - TRUNK-2
      - LEAF-1
      - LEAF-2
      - RDP
      - ISO-TP4
      - NETBLT
      - MFE-NSP
      - MERIT-INP
      - DCCP
      - 3PC
      - IDPR
      - XTP
      - DDP
      - IDPR-CMTP
      - TP++
      - IL
      - IPV6
      - SDRP
      - IDRP
      - RSVP
      - GRE
      - DSR
      - BNA
      - ESP
      - AH
      - I-NLSP
      - SWIPE
      - NARP
      - MOBILE
      - TLSP
      - SKIP
      - IPV6-ICMP
      - CFTP
      - SAT-EXPAK
      - KRYPTOLAN
      - RVD
      - IPPC
      - SAT-MON
      - VISA
      - IPCV
      - CPNX
      - CPHB
      - WSN
      - PVP
      - BR-SAT-MON
      - SUN-ND
      - WB-MON
      - WB-EXPAK
      - ISO-IP
      - VMTP
      - SECURE-VMTP
      - VINES
      - TTP
      - NSFNET-IGP
      - DGP
      - TCF
      - EIGRP
      - OSPF
      - SPRITE-RPC
      - LARP
      - MTP
      - AX.25
      - IPIP
      - MICP
      - SCC-SP
      - ETHERIP
      - ENCAP
      - GMTP
      - IFMP
      - PNNI
      - PIM
      - ARIS
      - SCPS
      - QNX
      - A/N
      - IPCOMP
      - SNP
      - COMPAQ-PEER
      - IPX-IN-IP
      - CARP
      - PGM
      - L2TP
      - DDX
      - IATP
      - STP
      - SRP
      - UTI
      - SMP
      - SM
      - PTP
      - ISIS
      - CRTP
      - CRUDP
      - SPS
      - PIPE
      - SCTP
      - FC
      - RSVP-E2E-IGNORE
      - UDPLITE
      - MPLS-IN-IP
      - MANET
      - HIP
      - SHIM6
      - WESP
      - ROHC
      - PFSYNC
      - DIVERT
      description: Rule protocol.
      defaultValue: any
    - name: source_net
      description: Source Net.
      defaultValue: any
    - name: source_not
      auto: PREDEFINED
      predefined:
      - "0"
      - "1"
      description: Source NOT.
      defaultValue: "0"
    - name: source_port
      description: Source port.
    - name: destination_net
      description: Destination Net.
      defaultValue: any
    - name: destination_not
      auto: PREDEFINED
      predefined:
      - "0"
      - "1"
      description: Destination NOT.
      defaultValue: "0"
    - name: destination_port
      description: Destination port.
    - name: log
      auto: PREDEFINED
      predefined:
      - "0"
      - "1"
      description: Enable logging.
      defaultValue: "0"
    - name: sequence
      description: Provide a valid sequence for sorting (1 - 99999).
      defaultValue: "1"
    - name: description
      description: Rule description.
    - name: auto_commit
      auto: PREDEFINED
      predefined:
      - None
      - "True"
      description: Apply automaticly aliases changes.
      defaultValue: None
    description: Create a new rule.
    outputs:
    - contextPath: OPNSense.Rule
      description: Rule UUID.
      type: Unknown
  - name: opnsense-rule-mod
    arguments:
    - name: uuid
      required: true
      description: Rule UUID.
    - name: action
      default: true
      auto: PREDEFINED
      predefined:
      - pass
      - block
      - reject
      description: Rule action.
      defaultValue: pass
    - name: enabled
      auto: PREDEFINED
      predefined:
      - "1"
      - "0"
      description: Rule enabled.
      defaultValue: "1"
    - name: quick
      auto: PREDEFINED
      predefined:
      - "1"
      - "0"
      description: Rule quick.
      defaultValue: "1"
    - name: interface
      description: Rule interface.
    - name: direction
      auto: PREDEFINED
      predefined:
      - in
      - out
      description: Rule description.
      defaultValue: in
    - name: ipprotocol
      auto: PREDEFINED
      predefined:
      - inet
      - inet6
      description: Rule IP protocol.
      defaultValue: inet
    - name: protocol
      auto: PREDEFINED
      predefined:
      - any
      - ICMP
      - IGMP
      - GGP
      - IPENCAP
      - ST2
      - TCP
      - CBT
      - EGP
      - IGP
      - BBN-RCC
      - NVP
      - PUP
      - ARGUS
      - EMCON
      - XNET
      - CHAOS
      - UDP
      - MUX
      - DCN
      - HMP
      - PRM
      - XNS-IDP
      - TRUNK-1
      - TRUNK-2
      - LEAF-1
      - LEAF-2
      - RDP
      - ISO-TP4
      - NETBLT
      - MFE-NSP
      - MERIT-INP
      - DCCP
      - 3PC
      - IDPR
      - XTP
      - DDP
      - IDPR-CMTP
      - TP++
      - IL
      - IPV6
      - SDRP
      - IDRP
      - RSVP
      - GRE
      - DSR
      - BNA
      - ESP
      - AH
      - I-NLSP
      - SWIPE
      - NARP
      - MOBILE
      - TLSP
      - SKIP
      - IPV6-ICMP
      - CFTP
      - SAT-EXPAK
      - KRYPTOLAN
      - RVD
      - IPPC
      - SAT-MON
      - VISA
      - IPCV
      - CPNX
      - CPHB
      - WSN
      - PVP
      - BR-SAT-MON
      - SUN-ND
      - WB-MON
      - WB-EXPAK
      - ISO-IP
      - VMTP
      - SECURE-VMTP
      - VINES
      - TTP
      - NSFNET-IGP
      - DGP
      - TCF
      - EIGRP
      - OSPF
      - SPRITE-RPC
      - LARP
      - MTP
      - AX.25
      - IPIP
      - MICP
      - SCC-SP
      - ETHERIP
      - ENCAP
      - GMTP
      - IFMP
      - PNNI
      - PIM
      - ARIS
      - SCPS
      - QNX
      - A/N
      - IPCOMP
      - SNP
      - COMPAQ-PEER
      - IPX-IN-IP
      - CARP
      - PGM
      - L2TP
      - DDX
      - IATP
      - STP
      - SRP
      - UTI
      - SMP
      - SM
      - PTP
      - ISIS
      - CRTP
      - CRUDP
      - SPS
      - PIPE
      - SCTP
      - FC
      - RSVP-E2E-IGNORE
      - UDPLITE
      - MPLS-IN-IP
      - MANET
      - HIP
      - SHIM6
      - WESP
      - ROHC
      - PFSYNC
      - DIVERT
      description: Rule protocol.
    - name: source_net
      description: Source Net.
    - name: source_not
      auto: PREDEFINED
      predefined:
      - "0"
      - "1"
      description: Source NOT.
      defaultValue: "0"
    - name: source_port
      description: Source port.
    - name: destination_net
      description: Destination Net.
    - name: destination_not
      description: Destination NOT.
    - name: destination_port
      description: Destination port.
    - name: log
      auto: PREDEFINED
      predefined:
      - "0"
      - "1"
      description: Enable log.
      defaultValue: "0"
    - name: description
      description: Rule description.
    - name: auto_commit
      auto: PREDEFINED
      predefined:
      - None
      - "True"
      description: Apply automaticly aliases changes.
      defaultValue: None
    description: Modify an existing rule.
    outputs:
    - contextPath: OPNSense.Rule
      description: Rule UUID.
      type: Unknown
  - name: opnsense-rule-apply
    arguments:
    - name: rollback_revision
      description: Rollback revision.
    description: Apply rules current configuration.
    outputs:
    - contextPath: OPNSense.Rule
      description: Action status.
      type: Unknown
  - name: opnsense-rule-savepoint
    arguments: []
    description: Save rules current configuration.
    outputs:
    - contextPath: OPNSense.Rule
      description: Action status.
      type: Unknown
  - name: opnsense-logs-search
    arguments:
    - name: limit
      default: true
      description: Log search limit.
      defaultValue: "1000"
    - name: ip
      description: Search IP in src or dst.
    - name: interface
      description: Interface search filter.
    description: Search into firewall logs.
    outputs:
    - contextPath: OPNSense.Logs
      description: OPNSense logs.
      type: Unknown
    - contextPath: OPNSense.Logs.interface
      description: interface in logs.
      type: Unknown
    - contextPath: OPNSense.Logs.src
      description: SRC in logs.
      type: Unknown
    - contextPath: OPNSense.Logs.srcport
      description: SRCPORT in logs.
      type: Unknown
    - contextPath: OPNSense.Logs.dst
      description: DST in logs.
      type: Unknown
    - contextPath: OPNSense.Logs.dstport
      description: DSTPORT in logs.
      type: Unknown
    - contextPath: OPNSense.Logs.action
      description: Action in logs.
      type: Unknown
    - contextPath: OPNSense.Logs.__timestamp__
      description: timestamp in logs.
      type: Unknown
    - contextPath: OPNSense.Logs.label
      description: label in logs.
      type: Unknown
    - contextPath: OPNSense.Logs.protoname
      description: protoname in logs.
      type: Unknown
  - name: opnsense-states-search
    arguments:
    - name: ip
      description: Search IP in src or dst.
    description: Query states.
    outputs:
    - contextPath: OPNSense.States
      description: OPNSense States.
      type: Unknown
    - contextPath: OPNSense.States.label
      description: label in states.
      type: Unknown
    - contextPath: OPNSense.States.descr
      description: states description.
      type: Unknown
    - contextPath: OPNSense.States.nat_addr
      description: nat address in states.
      type: Unknown
    - contextPath: OPNSense.States.nat_port
      description: nat port in states.
      type: Unknown
    - contextPath: OPNSense.States.iface
      description: interface in states.
      type: Unknown
    - contextPath: OPNSense.States.ipproto
      description: IP Protocol in states.
      type: Unknown
    - contextPath: OPNSense.States.proto
      description: Protocol in states.
      type: Unknown
  - name: opnsense-state-del
    arguments:
    - name: state_id
      description: State ID.
    description: Delete state with ID.
    outputs: []
  - name: opnsense-rule-revert
    arguments:
    - name: rollback_revision
      description: Rollback revision.
    description: Revert config to given savepoint.
    outputs: []
<<<<<<< HEAD
  dockerimage: demisto/opnsense:1.0.0.80152
=======
  dockerimage: demisto/opnsense:1.0.0.91361
>>>>>>> 90cf3b88
  subtype: python3
fromversion: 6.0.0
tests:
- No tests (auto formatted)<|MERGE_RESOLUTION|>--- conflicted
+++ resolved
@@ -958,11 +958,7 @@
       description: Rollback revision.
     description: Revert config to given savepoint.
     outputs: []
-<<<<<<< HEAD
-  dockerimage: demisto/opnsense:1.0.0.80152
-=======
   dockerimage: demisto/opnsense:1.0.0.91361
->>>>>>> 90cf3b88
   subtype: python3
 fromversion: 6.0.0
 tests:
