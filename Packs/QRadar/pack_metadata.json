{
    "name": "IBM QRadar",
    "description": "Fetch offenses as incidents and search QRadar",
    "support": "xsoar",
<<<<<<< HEAD
    "currentVersion": "1.1.5",
=======
    "currentVersion": "1.1.7",
>>>>>>> 0da04ec7
    "author": "Cortex XSOAR",
    "url": "https://www.paloaltonetworks.com/cortex",
    "email": "",
    "created": "2020-04-14T00:00:00Z",
    "categories": [
        "Analytics & SIEM"
    ],
    "tags": [],
    "useCases": [],
    "keywords": []
}<|MERGE_RESOLUTION|>--- conflicted
+++ resolved
@@ -2,11 +2,7 @@
     "name": "IBM QRadar",
     "description": "Fetch offenses as incidents and search QRadar",
     "support": "xsoar",
-<<<<<<< HEAD
-    "currentVersion": "1.1.5",
-=======
     "currentVersion": "1.1.7",
->>>>>>> 0da04ec7
     "author": "Cortex XSOAR",
     "url": "https://www.paloaltonetworks.com/cortex",
     "email": "",
