{
    "name": "IBM QRadar",
    "description": "Fetch offenses as incidents and search QRadar",
    "support": "xsoar",
<<<<<<< HEAD
    "currentVersion": "2.4.45",
=======
    "currentVersion": "2.4.47",
>>>>>>> 9d6c5180
    "author": "Cortex XSOAR",
    "url": "https://www.paloaltonetworks.com/cortex",
    "email": "",
    "created": "2020-04-14T00:00:00Z",
    "categories": [
        "Analytics & SIEM"
    ],
    "tags": [],
    "useCases": [],
    "keywords": [],
    "dependencies": {
        "Asset": {
            "mandatory": false,
            "display_name": "Asset"
        },
        "AccessInvestigation": {
            "mandatory": false,
            "display_name": "Access Investigation"
        },
        "CommonScripts": {
            "mandatory": true,
            "display_name": "Common Scripts"
        },
        "CommonPlaybooks": {
            "mandatory": true,
            "display_name": "Common Playbooks"
        },
        "CommonTypes": {
            "mandatory": true,
            "display_name": "Common Types"
        }
    },
    "displayedImages": [
        "Asset",
        "AccessInvestigation",
        "CommonScripts",
        "CommonPlaybooks",
        "CommonTypes"
    ],
    "marketplaces": [
        "xsoar",
        "marketplacev2"
    ]
}<|MERGE_RESOLUTION|>--- conflicted
+++ resolved
@@ -2,11 +2,7 @@
     "name": "IBM QRadar",
     "description": "Fetch offenses as incidents and search QRadar",
     "support": "xsoar",
-<<<<<<< HEAD
-    "currentVersion": "2.4.45",
-=======
     "currentVersion": "2.4.47",
->>>>>>> 9d6c5180
     "author": "Cortex XSOAR",
     "url": "https://www.paloaltonetworks.com/cortex",
     "email": "",
