--- conflicted
+++ resolved
@@ -1071,10 +1071,7 @@
     description: Uploads indicators from Demisto to Qradar. This command requires Cortex SOAR v5.5 or later.
     name: qradar-upload-indicators
   isfetch: true
-<<<<<<< HEAD
-=======
   runonce: false
->>>>>>> 9ddafcfd
   script: '-'
   subtype: python2
   type: python
