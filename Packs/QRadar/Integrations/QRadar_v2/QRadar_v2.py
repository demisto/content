--- conflicted
+++ resolved
@@ -530,8 +530,8 @@
             "POST", url, params=params, data=json.dumps(indicators_list)
         )
 
+
     def get_custom_fields(
-<<<<<<< HEAD
             self, limit: Optional[int] = None, field_name: Optional[List[str]] = None,
             likes: Optional[List[str]] = None, _filter: Optional[str] = None, fields: Optional[List[str]] = None)\
             -> List[dict]:
@@ -567,14 +567,6 @@
         if fields:
             params['fields'] = ' or '.join(fields)
         return self.send_request("GET", url, headers=headers, params=params)
-=======
-            self, limit: Optional[int] = None) -> List[dict]:
-        url = urljoin(self._server, "api/config/event_sources/custom_properties/regex_properties")
-        headers = self._auth_headers
-        if limit:
-            headers['Range'] = f"items=0-{limit-1}"
-        return self.send_request("GET", url, headers=headers)
->>>>>>> ba05faa9
 
     def enrich_source_addresses_dict(self, src_adrs):
         """
@@ -2122,69 +2114,14 @@
         'events': {field['name']: field['property_type'] for field in client.get_custom_fields()}
     }
     fields = {
-<<<<<<< HEAD
-        'offense': offense,
-        'events: builtin fields': events,
-        'events: custom fields': custom_fields,
-        'assets': assets,
-=======
         'Offense': offense,
         'Events: Builtin Fields': events,
         'Events: Custom Fields': custom_fields,
         'Assets': assets,
->>>>>>> ba05faa9
     }
     return fields
 
 
-<<<<<<< HEAD
-def get_custom_properties(
-        client: QRadarClient, limit: Optional[str] = None, field_name: Optional[str] = None,
-        like_name: Optional[str] = None, filter: Optional[str] = None, fields: Optional[str] = None) -> dict:
-    """Gives the user the regex event properties
-
-    Args:
-        client: QRadar Client
-        limit: Maximum of properties to fetch
-        field_name: exact name in `field`
-        like_name: contains and case insensitive name in `field`
-        filter: a custom filter query
-        fields: Fields to retrieve. if None, will retrieve them all
-
-    Returns:
-        CortexXSOAR entry.
-    """
-    limit = int(limit) if limit else None
-    field_names = argToList(field_name)
-    likes = argToList(like_name)
-    fields = argToList(fields)
-    if filter and (likes or field_names):
-        raise DemistoException('Can\'t send the `filter` argument with `field_name` or `like_name`')
-    response = client.get_custom_fields(limit, field_names, likes, filter, fields)
-    # Convert epoch times
-    if not fields:
-        for i in range(len(response)):
-            for key in ['creation_date', 'modification_date']:
-                try:
-                    response[i][key] = epochToTimestamp(response[i][key])
-                except KeyError:
-                    pass
-    return {
-        "Type": entryTypes["note"],
-        "Contents": response,
-        "ContentsFormat": formats["json"],
-        "ReadableContentsFormat": formats["markdown"],
-        "HumanReadable": tableToMarkdown(
-            "QRadar: Custom Properties:",
-            response,
-            removeNull=True
-        ),
-        "EntryContext": {'QRadar.Properties': response},
-    }
-
-
-=======
->>>>>>> ba05faa9
 def main():
     params = demisto.params()
 
