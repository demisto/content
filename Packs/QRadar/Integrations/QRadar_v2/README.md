--- conflicted
+++ resolved
@@ -1364,10 +1364,6 @@
 ***
 Returns the list of fields for an incident type. This command is for debugging purposes.
 
-<<<<<<< HEAD
-
-=======
->>>>>>> ba05faa9
 #### Base Command
 
 `get-mapping-fields`
@@ -1377,7 +1373,22 @@
 
 #### Context Output
 
-<<<<<<< HEAD
+There is no context output for this command.
+
+### get-mapping-fields
+***
+Returns the list of fields for an incident type. This command is for debugging purposes.
+
+
+#### Base Command
+
+`get-mapping-fields`
+#### Input
+
+There are no input arguments for this command.
+
+#### Context Output
+
 There is no context output for this command.
 ### qradar-get-custom-properties
 ***
@@ -1464,6 +1475,3 @@
 >|---|---|---|---|---|---|---|---|---|---|
 >| false | 2012-07-04 17:05:02 |  | 213 | DEFAULT_ACF2_RULE_KEY | 2012-07-04 17:05:02 | ACF2 rule key | string | true | admin |
 >| false | 2012-07-04 17:05:02 | Rule name why Parity Agent blocked an access to a file. | 222 | DEFAULT_RULE_NAME | 2012-07-04 17:05:02 | Rule Name | string | true | admin |
-=======
-There is no context output for this command.
->>>>>>> ba05faa9
