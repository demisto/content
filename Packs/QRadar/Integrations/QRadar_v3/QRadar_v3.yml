commonfields:
  id: QRadar v3
  version: -1
sectionorder:
- Connect
- Collect
name: QRadar v3
display: IBM QRadar v3
category: Analytics & SIEM
description: IBM QRadar SIEM helps security teams accurately detect and prioritize threats across the enterprise, supports API versions 10.1 and above. Provides intelligent insights that enable teams to respond quickly to reduce the impact of incidents.
configuration:
- display: Server URL
  name: server
  type: 0
  required: true
  additionalinfo: (e.g., https://192.168.0.1)
  section: Connect
- display: Username
  name: credentials
  type: 9
  required: true
  section: Connect
- display: QRadar API Version
  defaultvalue: 17.0
  additionalinfo: API version of QRadar (e.g., '12.0'). Minimum API version is 10.1. Since QRadar API v19, The timestamp fields should be provided as milliseconds epoch format instead of seconds.
  name: api_version
  type: 0
  required: true
  section: Connect
- display: Incident Type
  name: incident_type
  type: 13
  section: Connect
  required: false
- defaultvalue: 3 days
  additionalinfo: if no offenses are found within the range of first fetch, will be set to fetch the earliest offense.
  display: First fetch timestamp (<number> <time unit>, e.g., 12 hours, 7 days)
  name: first_fetch
  type: 0
  section: Collect
  required: false
- defaultvalue: Fetch With All Events
  display: Fetch mode
  name: fetch_mode
  options:
  - Fetch Without Events
  - Fetch With All Events
  - Fetch Correlation Events Only
  required: true
  type: 15
  section: Collect
- defaultvalue: 'true'
  display: Retry events fetch
  name: retry_events_fetch
  type: 8
  additionalinfo: "Whenever enabled, the integration retries to fetch all events if the number of events fetched is less than `event_count`. Default number of tries is 3, but can be configured via the Advanced Parameter: EVENTS_SEARCH_TRIES. e.g EVENTS_SEARCH_TRIES=5"
  section: Collect
  advanced: true
  required: false
- defaultvalue: '20'
  display: Maximum number of events per incident.
  name: events_limit
  additionalinfo: The maximal amount of events to pull per incident.
  type: 0
  section: Collect
  advanced: true
  required: false
- display: Number of offenses to pull per API call (max 50)
  name: offenses_per_fetch
  type: 0
  additionalinfo: In case of mirroring with events, this value will be used for mirroring API calls as well, and it is advised to have a small value.
  defaultvalue: '10'
  section: Collect
  advanced: true
  required: false
- display: Query to fetch offenses.
  name: query
  type: 0
  additionalinfo: Define a query to determine which offenses to fetch. E.g., "severity >= 4 AND id > 5". filtering by status in the query may result in unexpected behavior when changing an incident's status.
  section: Collect
  advanced: true
  required: false
- defaultvalue: IPs And Assets
  display: 'Incidents Enrichment'
  name: enrichment
  required: true
  additionalinfo: 'IPs enrichment transforms IDs of the IPs of the offense to IP values. Asset enrichment adds correlated assets to the fetched offenses.'
  type: 15
  options:
  - IPs
  - IPs And Assets
  - None
  section: Collect
  advanced: true
- defaultvalue: '100'
  display: 'Maximum number of assets to fetch'
  name: limit_assets
  type: 0
  section: Collect
- additionalinfo: 'The parameter uses the AQL SELECT syntax. For more information, see: https://www.ibm.com/support/knowledgecenter/en/SS42VS_7.4/com.ibm.qradar.doc/c_aql_intro.html. Selecting over 100 fields can result in long waiting times for queries.'
  defaultvalue: 'QIDNAME(qid), LOGSOURCENAME(logsourceid), CATEGORYNAME(highlevelcategory), CATEGORYNAME(category), PROTOCOLNAME(protocolid), sourceip, sourceport, destinationip, destinationport, QIDDESCRIPTION(qid), username, PROTOCOLNAME(protocolid), RULENAME("creEventList"), sourcegeographiclocation, sourceMAC, sourcev6, destinationgeographiclocation, destinationv6, LOGSOURCETYPENAME(devicetype), credibility, severity, magnitude, eventcount, eventDirection, postNatDestinationIP, postNatDestinationPort, postNatSourceIP, postNatSourcePort, preNatDestinationPort, preNatSourceIP, preNatSourcePort, UTF8(payload), starttime, devicetime'
  display: 'Event fields to return from the events query (WARNING: This parameter is correlated to the incoming mapper and changing the values may adversely affect mapping).'
  name: events_columns
  type: 12
  section: Collect
  advanced: true
  required: false
- additionalinfo: How mirroring from QRadar to Cortex XSOAR should be done, available from QRadar 7.3.3 Fix Pack 3. For further explanation on how to check your QRadar version, see the integration documentation at https://xsoar.pan.dev.
  defaultvalue: 'No Mirroring'
  display: Mirroring Options
  name: mirror_options
  type: 15
  hidden:
  - marketplacev2
  - platform
  section: Collect
  advanced: true
  required: false
  options:
  - No Mirroring
  - Mirror Offense
  - Mirror Offense and Events
- additionalinfo: When selected, closing the QRadar offense is mirrored in Cortex XSOAR.
  display: Close Mirrored XSOAR Incident
  name: close_incident
  type: 8
  defaultvalue: 'false'
  section: Collect
  advanced: true
  hidden:
  - marketplacev2
  - platform
  required: false
- display: The number of incoming incidents to mirror each time
  name: mirror_limit
  type: 0
  additionalinfo: Maximum number of incoming incidents to mirror each time.
  section: Collect
  advanced: true
  required: false
  defaultvalue: '100'
  hidden:
  - marketplacev2
  - platform
- display: Advanced Parameters
  name: adv_params
  type: 12
  section: Collect
  advanced: true
  required: false
  additionalinfo: Comma-separated configuration for advanced parameter values. E.g., EVENTS_INTERVAL_SECS=20,FETCH_SLEEP=5
- display: Trust any certificate (not secure)
  name: insecure
  type: 8
  section: Connect
  advanced: true
  required: false
- display: "Use system proxy settings"
  name: proxy
  type: 8
  section: Connect
  advanced: true
  required: false
- defaultvalue: '60'
  display: "Timeout for http-requests"
  name: timeout
  additionalinfo: The timeout of the HTTP requests sent to the Qradar API (in seconds). If no value is provided, the timeout will be set to 60 seconds.
  type: 0
  section: Collect
  advanced: true
  required: false
- defaultvalue: '60'
  display: "Fetch Incidents Interval"
  name: fetch_interval
  additionalinfo: The fetch interval between before each fetch-incidents execution (seconds).
  type: 0
  section: Collect
  advanced: true
  required: false
script:
  commands:
  - name: qradar-offenses-list
    outputs:
    - contextPath: QRadar.Offense.Description
      description: Description of the offense.
      type: String
    - contextPath: QRadar.Offense.Rules.id
      description: The ID of the rule.
      type: Number
    - contextPath: QRadar.Offense.Rules.type
      description: The type of the rule.
      type: String
    - contextPath: QRadar.Offense.Rules.name
      description: The name of the rule.
      type: String
    - contextPath: QRadar.Offense.EventCount
      description: Number of events that are associated with the offense.
      type: Number
    - contextPath: QRadar.Offense.FlowCount
      description: Number of flows that are associated with the offense.
      type: Number
    - contextPath: QRadar.Offense.AssignedTo
      description: The user to whom the offense is assigned.
      type: String
    - contextPath: QRadar.Offense.Followup
      description: Whether the offense is marked for follow-up.
      type: Boolean
    - contextPath: QRadar.Offense.SourceAddress
      description: Source addresses (IPs if IPs enrich have been requested, else IDs of the IPs) that are associated with the offense.
      type: Number
    - contextPath: QRadar.Offense.Protected
      description: Whether the offense is protected.
      type: Boolean
    - contextPath: QRadar.Offense.ClosingUser
      description: The user who closed the offense.
      type: String
    - contextPath: QRadar.Offense.DestinationHostname
      description: Destination networks that are associated with the offense.
      type: String
    - contextPath: QRadar.Offense.CloseTime
      description: Time when the offense was closed.
      type: Date
    - contextPath: QRadar.Offense.RemoteDestinationCount
      description: Number of remote destinations that are associated with the offense.
      type: Number
    - contextPath: QRadar.Offense.StartTime
      description: Date of the earliest item that contributed to the offense.
      type: Date
    - contextPath: QRadar.Offense.Magnitude
      description: Magnitude of the offense.
      type: Number
    - contextPath: QRadar.Offense.LastUpdatedTime
      description: Date of the most recent item that contributed to the offense.
      type: String
    - contextPath: QRadar.Offense.Credibility
      description: Credibility of the offense.
      type: Number
    - contextPath: QRadar.Offense.ID
      description: ID of the offense.
      type: Number
    - contextPath: QRadar.Offense.Categories
      description: Event categories that are associated with the offense.
      type: String
    - contextPath: QRadar.Offense.Severity
      description: Severity of the offense.
      type: Number
    - contextPath: QRadar.Offense.ClosingReason
      description: Reason the offense was closed.
      type: String
    - contextPath: QRadar.Offense.OffenseType
      description: Type of the offense.
      type: String
    - contextPath: QRadar.Offense.Relevance
      description: Relevance of the offense.
      type: Number
    - contextPath: QRadar.Offense.OffenseSource
      description: Source of the offense.
      type: String
    - contextPath: QRadar.Offense.DestinationAddress
      description: Destination addresses (IPs if IPs enrichment have been requested, else IDs of the IPs) that are associated with the offense.
      type: Number
    - contextPath: QRadar.Offense.Status
      description: 'Status of the offense. Possible values: "OPEN", "HIDDEN", "CLOSED".'
      type: String
    - contextPath: QRadar.Offense.LinkToOffense
      description: Link to the URL containing information about the offense.
      type: String
    - contextPath: QRadar.Offense.Assets
      description: Assets correlated to the offense, if enrichment was requested.
      type: String
    arguments:
    - name: offense_id
      description: The offense ID to retrieve its details. Specify offense_id to get details about a specific offense.
    - name: enrichment
      defaultValue: None
      auto: PREDEFINED
      predefined:
      - IPs
      - IPs And Assets
      - None
      description: IPs enrichment transforms IDs of the IPs of the offense to IP values. Asset enrichment adds correlated assets to the fetched offenses.
    - name: range
      description: 'Range of results to return (e.g.: 0-20, 3-5, 3-3).'
      defaultValue: 0-49
    - name: filter
      description: 'Query to filter offenses, e.g., "severity >= 4 AND id > 5 AND status=OPEN". For reference, see: https://www.ibm.com/support/knowledgecenter/SS42VS_SHR/com.ibm.qradarapi.doc/c_rest_api_filtering.html'
    - name: fields
      description: 'Comma-separated list of fields to retrieve in the response. Fields that are not explicitly named are excluded. E.g., "id,severity,status". Specify subfields in brackets and multiple fields in the same object separated by commas. For a full list of available fields, see: https://ibmsecuritydocs.github.io/qradar_api_14.0/14.0--siem-offenses-GET.html.'
      isArray: true
    description: Gets offenses from QRadar.
  - name: qradar-offense-update
    outputs:
    - contextPath: QRadar.Offense.Description
      description: Description of the offense.
      type: String
    - contextPath: QRadar.Offense.Rules.id
      description: The ID of the rule.
      type: Number
    - contextPath: QRadar.Offense.Rules.type
      description: The type of the rule.
      type: String
    - contextPath: QRadar.Offense.Rules.name
      description: The name of the rule.
      type: String
    - contextPath: QRadar.Offense.EventCount
      description: Number of events that are associated with the offense.
      type: Number
    - contextPath: QRadar.Offense.FlowCount
      description: Number of flows that are associated with the offense.
      type: Number
    - contextPath: QRadar.Offense.AssignedTo
      description: The user to whom the offense is assigned.
      type: String
    - contextPath: QRadar.Offense.Followup
      description: Whether the offense is marked for follow-up.
      type: Boolean
    - contextPath: QRadar.Offense.SourceAddress
      description: Source addresses (IPs if IPs enrich have been requested, else IDs of the IPs) that are associated with the offense.
      type: Number
    - contextPath: QRadar.Offense.Protected
      description: Whether the offense is protected.
      type: Boolean
    - contextPath: QRadar.Offense.ClosingUser
      description: The user who closed the offense.
      type: String
    - contextPath: QRadar.Offense.DestinationHostname
      description: Destination networks that are associated with the offense.
      type: String
    - contextPath: QRadar.Offense.CloseTime
      description: Time when the offense was closed.
      type: Date
    - contextPath: QRadar.Offense.RemoteDestinationCount
      description: Number of remote destinations that are associated with the offense.
      type: Number
    - contextPath: QRadar.Offense.StartTime
      description: Date of the earliest item that contributed to the offense.
      type: Date
    - contextPath: QRadar.Offense.Magnitude
      description: Magnitude of the offense.
      type: Number
    - contextPath: QRadar.Offense.LastUpdatedTime
      description: Date of the most recent item that contributed to the offense.
      type: String
    - contextPath: QRadar.Offense.Credibility
      description: Credibility of the offense.
      type: Number
    - contextPath: QRadar.Offense.ID
      description: ID of the offense.
      type: Number
    - contextPath: QRadar.Offense.Categories
      description: Event categories that are associated with the offense.
      type: String
    - contextPath: QRadar.Offense.Severity
      description: Severity of the offense.
      type: Number
    - contextPath: QRadar.Offense.ClosingReason
      description: Reason the offense was closed.
      type: String
    - contextPath: QRadar.Offense.OffenseType
      description: Type of the offense.
      type: String
    - contextPath: QRadar.Offense.Relevance
      description: Relevance of the offense.
      type: Number
    - contextPath: QRadar.Offense.OffenseSource
      description: Source of the offense.
      type: String
    - contextPath: QRadar.Offense.DestinationAddress
      description: Destination addresses (IPs if IPs enrichment have been requested, else IDs of the IPs) that are associated with the offense.
      type: Number
    - contextPath: QRadar.Offense.Status
      description: 'Status of the offense. Possible values: "OPEN", "HIDDEN", "CLOSED".'
      type: String
    - contextPath: QRadar.Offense.LinkToOffense
      description: Link to the URL containing information about the offense.
      type: String
    - contextPath: QRadar.Offense.Assets
      description: Assets correlated to the offense, if enrichment was requested.
      type: String
    arguments:
    - name: offense_id
      required: true
      description: The ID of the offense to update.
    - name: enrichment
      defaultValue: None
      auto: PREDEFINED
      predefined:
      - IPs
      - IPs And Assets
      - None
      description: IPs enrichment transforms IDs of the IPs of the offense to IP values. Asset enrichment adds correlated assets to the fetched offenses.
    - name: protected
      description: Whether the offense should be protected.
      auto: PREDEFINED
      predefined:
      - 'true'
      - 'false'
    - name: follow_up
      description: Whether the offense should be marked for follow-up.
      auto: PREDEFINED
      predefined:
      - 'true'
      - 'false'
    - name: status
      auto: PREDEFINED
      predefined:
      - OPEN
      - HIDDEN
      - CLOSED
      description: The new status for the offense. When the status of an offense is set to CLOSED, a valid closing_reason_id must be provided. To hide an offense, use the HIDDEN status. To show a previously hidden offense, use the OPEN status.
    - name: closing_reason_id
      description: The ID of a closing reason. You must provide a valid closing_reason_id when you close an offense. For a full list of closing reason IDs, use the 'qradar-closing-reasons' command.
    - description: 'The name of a closing reason. You must provide a valid closing_reason_name when you close an offense. The default closing_reasons are: (1) False-Positive, Tuned (2) Non-Issues (3) Policy Violation.'
      name: closing_reason_name
    - name: assigned_to
      description: User to assign the offense to.
    - name: fields
      description: 'Comma-separated list of fields to retrieve in the response. Fields that are not explicitly named are excluded. E.g., "id,severity,status". Specify subfields in brackets and multiple fields in the same object separated by commas. For a full list of available fields, see:  https://ibmsecuritydocs.github.io/qradar_api_14.0/14.0--siem-offenses-offense_id-POST.html.'
      isArray: true
    description: Updates an offense.
  - name: qradar-closing-reasons
    description: Retrieves a list of offense closing reasons.
    outputs:
    - contextPath: QRadar.Offense.ClosingReasons.IsDeleted
      description: Whether the closing reason is deleted. Deleted closing reasons cannot be used to close an offense.
      type: Boolean
    - contextPath: QRadar.Offense.ClosingReasons.IsReserved
      description: Whether the closing reason is reserved. Reserved closing reasons cannot be used to close an offense.
      type: Boolean
    - contextPath: QRadar.Offense.ClosingReasons.Name
      description: Name of the closing reason.
      type: String
    - contextPath: QRadar.Offense.ClosingReasons.ID
      description: ID of the closing reason.
      type: Number
    arguments:
    - name: closing_reason_id
      description: The closing reason ID for which to retrieve its details. Specify closing_reason_id to get details about a specific closing reason.
    - name: include_reserved
      description: If true, reserved closing reasons are included in the response.
      defaultValue: 'false'
      auto: PREDEFINED
      predefined:
      - 'true'
      - 'false'
    - name: include_deleted
      description: If true, deleted closing reasons are included in the response.
      defaultValue: 'false'
      auto: PREDEFINED
      predefined:
      - 'true'
      - 'false'
    - name: range
      description: 'Range of results to return (e.g.: 0-20, 3-5, 3-3).'
      defaultValue: 0-49
    - name: filter
      description: 'Query to filter closing reasons, e.g. "id > 5". For reference see: https://www.ibm.com/support/knowledgecenter/SS42VS_SHR/com.ibm.qradarapi.doc/c_rest_api_filtering.html'
    - name: fields
      description: 'Comma-separated list of fields to retrieve in the response. Fields that are not explicitly named are excluded. E.g., "id,text". Specify subfields in brackets and multiple fields in the same object separated by commas. For a full list of available fields, see:  https://ibmsecuritydocs.github.io/qradar_api_14.0/14.0--siem-offense_closing_reasons-GET.html.'
      isArray: true
  - name: qradar-offense-notes-list
    outputs:
    - contextPath: QRadar.Note.Text
      description: The text of the note.
      type: String
    - contextPath: QRadar.Note.CreateTime
      description: Creation date of the note.
      type: Date
    - contextPath: QRadar.Note.ID
      description: ID of the note.
      type: Number
    - contextPath: QRadar.Note.CreatedBy
      description: The user who created the note.
      type: String
    description: Retrieves a list of notes for an offense.
    arguments:
    - name: offense_id
      required: true
      description: The offense ID to retrieve the notes for.
    - name: note_id
      description: The note ID for which to retrieve its details. Specify note_id to get details about a specific note.
    - name: range
      description: 'Range of results to return (e.g.: 0-20, 3-5, 3-3).'
      defaultValue: 0-49
    - name: filter
      description: 'Query to filter offense notes, e.g., "username=admin". For reference, see: https://www.ibm.com/support/knowledgecenter/SS42VS_SHR/com.ibm.qradarapi.doc/c_rest_api_filtering.html'
    - name: fields
      description: 'Comma-separated list of fields to retrieve in the response. Fields that are not explicitly named are excluded. E.g., "username,note_text". Specify subfields in brackets and multiple fields in the same object separated by commas. For a full list of available fields, see:  https://ibmsecuritydocs.github.io/qradar_api_14.0/14.0--siem-offenses-offense_id-notes-GET.html.'
      isArray: true
  - name: qradar-offense-note-create
    outputs:
    - contextPath: QRadar.Note.Text
      description: The text of the note.
      type: String
    - contextPath: QRadar.Note.CreateTime
      description: Creation date of the note.
      type: Date
    - contextPath: QRadar.Note.ID
      description: ID of the note.
      type: Number
    - contextPath: QRadar.Note.CreatedBy
      description: The user who created the note.
      type: String
    description: Creates a note on an offense.
    arguments:
    - name: offense_id
      required: true
      description: The offense ID to add the note to.
    - name: note_text
      required: true
      description: The text of the note.
    - name: fields
      description: 'Comma-separated list of fields to retrieve in the response. Fields that are not explicitly named are excluded. E.g., "username,note_text". Specify subfields in brackets and multiple fields in the same object separated by commas. For a full list of available fields, see:  https://ibmsecuritydocs.github.io/qradar_api_14.0/14.0--siem-offenses-offense_id-notes-POST.html.'
      isArray: true
  - name: qradar-rules-list
    outputs:
    - contextPath: QRadar.Rule.Owner
      description: Owner of the rule.
      type: String
    - contextPath: QRadar.Rule.BaseHostID
      description: ID of the host from which the rule's base capacity was determined.
      type: Number
    - contextPath: QRadar.Rule.CapacityTimestamp
      description: Date when the rule's capacity values were last updated.
      type: Number
    - contextPath: QRadar.Rule.Origin
      description: 'Origin of the rule. Possible values: "SYSTEM", "OVERRIDE", "USER".'
      type: String
    - contextPath: QRadar.Rule.CreationDate
      description: Date when rule was created.
      type: Date
    - contextPath: QRadar.Rule.Type
      description: 'Type of the rule. Possible values: "EVENT", "FLOW", "COMMON", "USER".'
      type: String
    - contextPath: QRadar.Rule.Enabled
      description: Whether rule is enabled.
      type: Boolean
    - contextPath: QRadar.Rule.ModificationDate
      description: Date when the rule was last modified.
      type: Date
    - contextPath: QRadar.Rule.Name
      description: Name of the rule.
      type: String
    - contextPath: QRadar.Rule.AverageCapacity
      description: Moving average capacity in EPS of the rule across all hosts.
      type: Number
    - contextPath: QRadar.Rule.ID
      description: ID of the rule.
      type: Number
    - contextPath: QRadar.Rule.BaseCapacity
      description: Base capacity of the rule in events per second.
      type: Number
    description: Retrieves a list of rules.
    arguments:
    - name: rule_id
      description: The rule ID for which to retrieve its details. Specify rule_id to get details about a specific rule.
    - name: rule_type
      auto: PREDEFINED
      predefined:
      - EVENT
      - FLOW
      - COMMON
      - USER
      description: Retrieves rules corresponding to the specified rule type.
    - name: range
      description: 'Range of results to return (e.g.: 0-20, 3-5, 3-3).'
      defaultValue: 0-49
    - name: filter
      description: 'Query by which to filter rules, e.g., "type=EVENT". For reference, see: https://www.ibm.com/support/knowledgecenter/SS42VS_SHR/com.ibm.qradarapi.doc/c_rest_api_filtering.html'
    - name: fields
      description: 'Comma-separated list of fields to retrieve in the response. Fields that are not explicitly named are excluded. E.g., "owner,identifier,origin". Specify subfields in brackets and multiple fields in the same object separated by commas. For a full list of available fields, see:  https://ibmsecuritydocs.github.io/qradar_api_14.0/14.0--analytics-rules-GET.html.'
      isArray: true
  - name: qradar-rule-groups-list
    outputs:
    - contextPath: QRadar.RuleGroup.Owner
      description: Owner of the group.
      type: String
    - contextPath: QRadar.RuleGroup.ModifiedTime
      description: Date since the group was last modified.
      type: Date
    - contextPath: QRadar.RuleGroup.Level
      description: Depth of the group in the group hierarchy.
      type: Number
    - contextPath: QRadar.RuleGroup.Name
      description: Name of the group.
      type: String
    - contextPath: QRadar.RuleGroup.Description
      description: Description of the group.
      type: String
    - contextPath: QRadar.RuleGroup.ID
      description: ID of the group.
      type: Number
    - contextPath: QRadar.RuleGroup.ChildItems
      description: Child items of the group.
      type: String
    - contextPath: QRadar.RuleGroup.ChildGroups
      description: Child group IDs.
      type: Number
    - contextPath: QRadar.RuleGroup.Type
      description: The type of the group.
      type: String
    - contextPath: QRadar.RuleGroup.ParentID
      description: ID of the parent group.
      type: Number
    description: Retrieves a list of the rule groups.
    arguments:
    - name: rule_group_id
      description: The rule group ID for which to retrieve its details. Specify rule_group_id to get details about a specific rule group.
    - name: range
      description: 'Range of results to return (e.g.: 0-20, 3-5, 3-3).'
      defaultValue: 0-49
    - name: filter
      description: 'Query by which to filter rules, e.g., "id >= 125". For reference, see: https://www.ibm.com/support/knowledgecenter/SS42VS_SHR/com.ibm.qradarapi.doc/c_rest_api_filtering.html'
    - name: fields
      description: 'Comma-separated list of fields to retrieve in the response. Fields that are not explicitly named are excluded. E.g., "owner,parent_id". Specify subfields in brackets and multiple fields in the same object separated by commas. For a full list of available fields, see: https://ibmsecuritydocs.github.io/qradar_api_14.0/14.0--analytics-rule_groups-GET.html.'
      isArray: true
  - name: qradar-assets-list
    description: Retrieves assets list.
    outputs:
    - contextPath: Endpoint.Domain
      description: DNS name.
      type: String
    - contextPath: Endpoint.OS
      description: Asset operating system.
      type: String
    - contextPath: Endpoint.MACAddress
      description: Asset MAC address.
      type: String
    - contextPath: Endpoint.IPAddress
      description: IP addresses of the endpoint.
      type: Unknown
    - contextPath: QRadar.Asset.Interfaces.id
      description: ID of the interface.
      type: Number
    - contextPath: QRadar.Asset.Interfaces.mac_address
      description: MAC address of the interface. Null if unknown.
      type: String
    - contextPath: QRadar.Asset.Interfaces.ip_addresses.id
      description: ID of the interface.
      type: Number
    - contextPath: QRadar.Asset.Interfaces.ip_addresses.network_id
      description: Network ID of the network the IP belongs to.
      type: Number
    - contextPath: QRadar.Asset.Interfaces.ip_addresses.value
      description: The IP address.
      type: String
    - contextPath: QRadar.Asset.Interfaces.ip_addresses.type
      description: 'Type of IP address. Possible values: "IPV4", "IPV6".'
      type: String
    - contextPath: QRadar.Asset.Interfaces.ip_addresses.created
      description: Date when the IP address was created.
      type: Date
    - contextPath: QRadar.Asset.Interfaces.ip_addresses.first_seen_scanner
      description: Date when the IP address was first seen during a vulnerability scan.
      type: Date
    - contextPath: QRadar.Asset.Interfaces.ip_addresses.first_seen_profiler
      description: Date when the IP address was first seen in event or flow traffic.
      type: Date
    - contextPath: QRadar.Asset.Interfaces.ip_addresses.last_seen_scanner
      description: Date when the IP address was most recently seen during a vulnerability scan.
      type: Date
    - contextPath: QRadar.Asset.Interfaces.ip_addresses.last_seen_profiler
      description: Date when the IP address was most recently seen in event or flow traffic.
      type: Date
    - contextPath: QRadar.Asset.Products.id
      description: The ID of this software product instance in QRadar's asset model.
      type: Number
    - contextPath: QRadar.Asset.Products.product_variant_id
      description: The ID of this software product variant in QRadar's catalog of products.
      type: Number
    - contextPath: QRadar.Asset.Products.first_seen_scanner
      description: Date when the product was first seen during a vulnerability scan.
      type: Date
    - contextPath: QRadar.Asset.Products.first_seen_profiler
      description: Date when the product was first seen in event or flow traffic.
      type: Date
    - contextPath: QRadar.Asset.Products.last_seen_scanner
      description: Date when the product was most recently seen seen during a vulnerability scan.
      type: Date
    - contextPath: QRadar.Asset.Products.last_seen_profiler
      description: Date when the product was most recently seen in event or flow traffic.
      type: Date
    - contextPath: QRadar.Asset.VulnerabilityCount
      description: The total number of vulnerabilities associated with this asset.
      type: Number
    - contextPath: QRadar.Asset.RiskScoreSum
      description: The sum of the CVSS scores of the vulnerabilities on this asset.
      type: Number
    - contextPath: QRadar.Asset.Hostnames.last_seen_profiler
      description: Date when the host was most recently seen in event or flow traffic.
      type: Date
    - contextPath: QRadar.Asset.Hostnames.created
      description: Date when the host was created.
      type: Date
    - contextPath: QRadar.Asset.Hostnames.last_seen_scanner
      description: Date when the host was most recently seen during a vulnerability scan.
      type: Date
    - contextPath: QRadar.Asset.Hostnames.name
      description: Name of the host.
      type: String
    - contextPath: QRadar.Asset.Hostnames.first_seen_scanner
      description: Date when the host was first seen during a vulnerability scan.
      type: Date
    - contextPath: QRadar.Asset.Hostnames.id
      description: ID of the host.
      type: Number
    - contextPath: QRadar.Asset.Hostnames.type
      description: 'Type of the host. Possible values: "DNS", "NETBIOS", "NETBIOSGROUP".'
      type: String
    - contextPath: QRadar.Asset.Hostnames.first_seen_profiler
      description: Date when the host was first seen in event or flow traffic.
      type: Date
    - contextPath: QRadar.Asset.ID
      description: ID of the asset.
      type: Number
    - contextPath: QRadar.Asset.Users.last_seen_profiler
      description: Date when the user was most recently seen in event or flow traffic.
      type: Date
    - contextPath: QRadar.Asset.Users.last_seen_scanner
      description: Date when the user was most recently seen during a vulnerability scan.
      type: Date
    - contextPath: QRadar.Asset.Users.first_seen_scanner
      description: Date when the user was first seen during a vulnerability scan.
      type: Date
    - contextPath: QRadar.Asset.Users.id
      description: ID of the user.
      type: Number
    - contextPath: QRadar.Asset.Users.first_seen_profiler
      description: Date when the user was first seen in event or flow traffic.
      type: Date
    - contextPath: QRadar.Asset.Users.username
      description: Name of the user.
      type: String
    - contextPath: QRadar.Asset.DomainID
      description: ID of the domain this asset belongs to.
      type: Number
    - contextPath: QRadar.Asset.Properties.last_reported
      description: Date when the property was last updated.
      type: Date
    - contextPath: QRadar.Asset.Properties.name
      description: Name of the property.
      type: String
    - contextPath: QRadar.Asset.Properties.type_id
      description: Type ID of the property.
      type: Number
    - contextPath: QRadar.Asset.Properties.id
      description: ID of the property.
      type: Number
    - contextPath: QRadar.Asset.Properties.last_reported_by
      description: The source of the most recent update to this property.
      type: String
    - contextPath: QRadar.Asset.Properties.value
      description: Property value.
      type: String
    arguments:
    - name: asset_id
      description: The asset ID for which to retrieve its details. Specify asset_id to get details about a specific asset.
    - name: range
      description: 'Range of results to return (e.g.: 0-20, 3-5, 3-3).'
      defaultValue: 0-49
    - name: filter
      description: 'Query by which to filter assets, e.g., "domain_id=0". For reference, see: https://www.ibm.com/support/knowledgecenter/SS42VS_SHR/com.ibm.qradarapi.doc/c_rest_api_filtering.html'
    - name: fields
      description: 'Comma-separated list of fields to retrieve in the response. Fields that are not explicitly named are excluded. E.g., "id,interfaces,users,properties". Specify subfields in brackets and multiple fields in the same object separated by commas. For a full list of available fields, see:  https://ibmsecuritydocs.github.io/qradar_api_14.0/14.0--asset_model-assets-GET.html.'
      isArray: true
  - name: qradar-saved-searches-list
    description: Retrieves a list of Ariel saved searches.
    outputs:
    - contextPath: QRadar.SavedSearch.Owner
      description: Owner of the saved search.
      type: String
    - contextPath: QRadar.SavedSearch.Description
      description: Description of the saved search.
      type: String
    - contextPath: QRadar.SavedSearch.CreationDate
      description: Date when saved search was created.
      type: Date
    - contextPath: QRadar.SavedSearch.UID
      description: UID of the saved search.
      type: String
    - contextPath: QRadar.SavedSearch.Database
      description: The database of the Ariel saved search, events, or flows.
      type: String
    - contextPath: QRadar.SavedSearch.QuickSearch
      description: Whether the saved search is a quick search.
      type: Boolean
    - contextPath: QRadar.SavedSearch.Name
      description: Name of the saved search.
      type: String
    - contextPath: QRadar.SavedSearch.ModifiedDate
      description: Date when the saved search was most recently modified.
      type: Date
    - contextPath: QRadar.SavedSearch.ID
      description: ID of the saved search.
      type: Number
    - contextPath: QRadar.SavedSearch.AQL
      description: The AQL query.
      type: String
    - contextPath: QRadar.SavedSearch.IsShared
      description: Whether the saved search is shared with other users.
      type: Boolean
    arguments:
    - name: saved_search_id
      description: The saved search ID for which to retrieve its details. Specify saved_search_id to get details about a specific saved search.
    - name: timeout
      defaultValue: 35
      description: Number of seconds until timeout for the specified command.
    - name: range
      description: 'Range of results to return (e.g.: 0-20, 3-5, 3-3).'
      defaultValue: 0-49
    - name: filter
      description: 'Query by which to filter saved searches, e.g., "database=EVENTS and is_dashboard=true". For reference, see: https://www.ibm.com/support/knowledgecenter/SS42VS_SHR/com.ibm.qradarapi.doc/c_rest_api_filtering.html'
    - name: fields
      description: 'Comma-separated list of fields to retrieve in the response. Fields that are not explicitly named are excluded. E.g., "id,owner,description". Specify subfields in brackets and multiple fields in the same object separated by commas. For a full list of available fields, see: https://ibmsecuritydocs.github.io/qradar_api_14.0/14.0--ariel-saved_searches-GET.html.'
      isArray: true
  - name: qradar-searches-list
    description: Retrieves the list of Ariel searches IDs. Search status and results can be polled by sending the search ID to the 'qradar-search-status-get' and 'qradar-search-results-get' commands.
    outputs:
    - contextPath: QRadar.SearchID.SearchID
      description: ID of the search.
      type: String
    arguments:
    - name: range
      description: 'Range of results to return (e.g.: 0-20, 3-5, 3-3).'
      defaultValue: 0-49
  - name: qradar-search-create
    description: Creates a new asynchronous Ariel search. Returns the search ID. Search status and results can be polled by sending the search ID to the 'qradar-search-status-get' and 'qradar-search-results-get' commands. Accepts SELECT query expressions only.
    outputs:
    - contextPath: QRadar.Search.Status
      description: Status of the newly created search.
      type: String
    - contextPath: QRadar.Search.ID
      description: ID of the newly created search.
      type: String
    arguments:
    - name: offense_id
      type: Number
      description: The ID of the offense to retrieve. Mutually exclusive with query_expression and saved_search_id.
    - name: events_limit
      type: Number
      description: The number of events to return. Mutually exclusive with query_expression and saved_search_id.
    - name: events_columns
      type: String
      description: Comma separated list of columns to return. Mutually exclusive with query_expression and saved_search_id.
    - name: fetch_mode
      type: PREDEFINED
      predefined:
      - Fetch With All Events
      - Fetch Correlation Events Only
      description: The mode to use when fetching events. Mutually exclusive with query_expression and saved_search_id.
    - name: start_time
      type: Date
      description: The start time of the search.
    - name: query_expression
      description: The AQL query to execute. Mutually exclusive with all other arguments.
    - name: saved_search_id
      description: Saved search ID to execute. Mutually exclusive with all other arguments. Saved search ID is the 'id' field returned by the 'qradar-saved-searches-list' command.
  - name: qradar-search-status-get
    description: Retrieves status information for a search, based on the search ID.
    outputs:
    - contextPath: QRadar.Search.Status
      description: Status of the search.
      type: String
    - contextPath: QRadar.Search.ID
      description: ID of the search.
      type: String
    arguments:
    - name: search_id
      required: true
      description: The identifier for an Ariel search.
  - name: qradar-search-results-get
    description: Retrieves search results.
    outputs:
    - contextPath: QRadar.Search.Result
      description: The result of the search.
      type: Unknown
    arguments:
    - name: search_id
      required: true
      description: The identifier for an Ariel search.
    - name: output_path
      description: Replaces the default context output path for the query result (QRadar.Search.Result). E.g., for output_path=QRadar.Correlations, the result will be under the 'QRadar.Correlations' key in the context data.
    - name: range
      description: 'Range of events to return. (e.g.: 0-20, 3-5, 3-3).'
      defaultValue: 0-49
  - name: qradar-search-delete
    description: Deletes the search from Qradar.
    arguments:
    - name: search_id
      required: true
      description: The identifier for an Ariel search.
  - name: qradar-search-cancel
    description: Cancels the search in QRadar.
    arguments:
    - name: search_id
      required: true
      description: The identifier for an Ariel search.
  - name: qradar-reference-sets-list
    description: Retrieves a list of reference sets.
    outputs:
    - contextPath: QRadar.Reference.TimeoutType
      description: 'Timeout type of the reference set. Possible values: "UNKNOWN", "FIRST_SEEN", "LAST_SEEN".'
      type: String
    - contextPath: QRadar.Reference.NumberOfElements
      description: Number of elements in the reference set.
      type: Number
    - contextPath: QRadar.Reference.TimeToLive
      description: Time left to live for the reference.
      type: String
    - contextPath: QRadar.Reference.Data.LastSeen
      description: Date when this data was last seen.
      type: Date
    - contextPath: QRadar.Reference.Data.FirstSeen
      description: Date when this data was first seen.
      type: Date
    - contextPath: QRadar.Reference.Data.Source
      description: Source of this data.
      type: String
    - contextPath: QRadar.Reference.Data.Value
      description: Data value.
      type: String
    - contextPath: QRadar.Reference.CreationTime
      description: Date when the reference set was created.
      type: Date
    - contextPath: QRadar.Reference.Name
      description: Name of the reference set.
      type: String
    - contextPath: QRadar.Reference.ElementType
      description: Type of the elements in the reference set.
      type: String
    arguments:
    - name: ref_name
      description: The reference name of the reference set for which to retrieve its details. Specify ref_name to get details about a specific reference set.
    - auto: PREDEFINED
      defaultValue: 'False'
      description: If set to true will try to convert the data values to ISO-8601 string.
      name: date_value
      predefined:
      - 'True'
      - 'False'
    - name: range
      description: 'Range of results to return (e.g.: 0-20, 3-5, 3-3).'
      defaultValue: 0-49
    - name: filter
      description: |-
        Query by which to filter reference sets, e.g., "timeout_type=FIRST_SEEN". For reference, see: https://www.ibm.com/support/knowledgecenter/SS42VS_SHR/com.ibm.qradarapi.doc/c_rest_api_filtering.html.
        when using both ref_name and filter arguments, the filter should be from the data values of the specified reference set, e.g. "value='1.1.1.1'".
    - name: fields
      description: 'Comma-separated list of fields to retrieve in the response. Fields that are not explicitly named are excluded. E.g., "name,timeout_type". Specify subfields in brackets and multiple fields in the same object separated by commas. For a full list of available fields, see:  https://ibmsecuritydocs.github.io/qradar_api_14.0/14.0--reference_data-sets-GET.html.'
      isArray: true
  - name: qradar-reference-set-create
    description: Creates a new reference set.
    outputs:
    - contextPath: QRadar.Reference.TimeoutType
      description: 'Timeout type of the reference set. Possible values: "UNKNOWN", "FIRST_SEEN", "LAST_SEEN".'
      type: String
    - contextPath: QRadar.Reference.NumberOfElements
      description: Number of elements in the reference set.
      type: Number
    - contextPath: QRadar.Reference.TimeToLive
      description: Time left to live for the reference.
      type: String
    - contextPath: QRadar.Reference.Data.LastSeen
      description: Date when this data was last seen.
      type: Date
    - contextPath: QRadar.Reference.Data.FirstSeen
      description: Date when this data was first seen.
      type: Date
    - contextPath: QRadar.Reference.Data.Source
      description: Source of this data.
      type: String
    - contextPath: QRadar.Reference.Data.Value
      description: Data value.
      type: String
    - contextPath: QRadar.Reference.CreationTime
      description: Date when the reference set was created.
      type: Date
    - contextPath: QRadar.Reference.Name
      description: Name of the reference set.
      type: String
    - contextPath: QRadar.Reference.ElementType
      description: Type of the elements in the reference set.
      type: String
    arguments:
    - name: ref_name
      required: true
      description: The name of the reference set to be created.
    - name: element_type
      auto: PREDEFINED
      required: true
      predefined:
      - ALN
      - ALNIC
      - NUM
      - IP
      - PORT
      - DATE
      description: The element type for the values allowed in the reference set.
    - name: timeout_type
      description: Indicates if the time_to_live interval is based on when the data was first seen or last seen.
      auto: PREDEFINED
      defaultValue: UNKNOWN
      predefined:
      - FIRST_SEEN
      - LAST_SEEN
      - UNKNOWN
    - name: time_to_live
      description: "The time to live interval, time range. for example: '1 month' or '5 minutes'."
    - name: fields
      description: 'Comma-separated list of fields to retrieve in the response. Fields that are not explicitly named are excluded. E.g., "name,timeout_type". Specify subfields in brackets and multiple fields in the same object separated by commas. For a full list of available fields, see: https://ibmsecuritydocs.github.io/qradar_api_14.0/14.0--reference_data-sets-POST.html.'
      isArray: true
  - name: qradar-reference-set-delete
    description: Removes a reference set or purges its contents.
    arguments:
    - name: ref_name
      required: true
      description: The name of the reference set to be deleted. Reference names can be found by 'Name' field in 'qradar-reference-sets-list' command.
    - name: purge_only
      description: Indicates if the reference set should have its contents purged (true), keeping the reference set structure. If the value is 'false', or not specified the reference set is removed completely.
      defaultValue: 'false'
      auto: PREDEFINED
      predefined:
      - 'true'
      - 'false'
  - name: qradar-reference-set-value-upsert
    description: Adds or updates an element in a reference set.
    outputs:
    - contextPath: QRadar.Reference.TimeoutType
      description: 'Timeout type of the reference set. Possible values: "UNKNOWN", "FIRST_SEEN", "LAST_SEEN".'
      type: String
    - contextPath: QRadar.Reference.NumberOfElements
      description: Number of elements in the reference set.
      type: Number
    - contextPath: QRadar.Reference.TimeToLive
      description: Time left to live for the reference.
      type: String
    - contextPath: QRadar.Reference.Data.LastSeen
      description: Date when this data was last seen.
      type: Date
    - contextPath: QRadar.Reference.Data.FirstSeen
      description: Date when this data was first seen.
      type: Date
    - contextPath: QRadar.Reference.Data.Source
      description: Source of this data.
      type: String
    - contextPath: QRadar.Reference.Data.Value
      description: Data value.
      type: String
    - contextPath: QRadar.Reference.CreationTime
      description: Date when the reference set was created.
      type: Date
    - contextPath: QRadar.Reference.Name
      description: Name of the reference set.
      type: String
    - contextPath: QRadar.Reference.ElementType
      description: Type of the elements in the reference set.
      type: String
    arguments:
    - name: ref_name
      required: true
      description: The name of the reference set to add or update an element in. Reference names can be found by the 'Name' field in the 'qradar-reference-sets-list' command.
    - name: value
      required: true
      description: "Comma-separated list of the values to add or update in the reference set. If the values are dates, the supported date formats are: epoch, ISO, and time range (<number> <time unit>', e.g., 12 hours, 7 days.)."
      isArray: true
    - name: source
      description: An indication of where the data originated.
      defaultValue: reference data api
    - name: date_value
      description: True if the specified value  type was date.
      auto: PREDEFINED
      predefined:
      - 'true'
      - 'false'
    - name: fields
      description: 'Comma-separated list of fields to retrieve in the response. Fields that are not explicitly named are excluded. E.g., "name,timeout_type". Specify subfields in brackets and multiple fields in the same object separated by commas. For a full list of available fields, see:  https://ibmsecuritydocs.github.io/qradar_api_14.0/14.0--reference_data-sets-name-POST.html.'
      isArray: true
    - name: task_id
      description: The ID of the task that is created to add or update the element in the reference set. The task ID can be used to poll the status of the task by using the 'qradar-tasks-get' command.
    - name: quiet_mode
      defaultValue: 'false'
      auto: PREDEFINED
      predefined:
      - 'true'
      - 'false'
      description: If true, does not output the updated reference set data. This argument helps avoid large outputs when the reference set is large.
    polling: true
  - name: qradar-reference-set-value-delete
    description: Removes a value from a reference set.
    arguments:
    - name: ref_name
      required: true
      description: The name of the reference set from which to remove a value. Reference names can be found by the 'Name' field in the 'qradar-reference-sets-list' command.
    - name: value
      required: true
      description: 'The value to remove from the reference set. If the specified value is date, the supported date formats are: epoch, ISO, and time range (<number> <time unit>, e.g., 12 hours, 7 days.)'
    - name: date_value
      description: True if the specified value type was date.
      auto: PREDEFINED
      predefined:
      - 'True'
      - 'False'
  - name: qradar-domains-list
    description: Gets the list of domains. You must have System Administrator or Security Administrator permissions to call this endpoint if you are trying to retrieve the details of all domains. You can retrieve details of domains that are assigned to your Security Profile without having the System Administrator or Security Administrator permissions. If you do not have the System Administrator or Security Administrator permissions, then for each domain assigned to your security profile you can only view the values for the ID and name fields. All other values return null.
    outputs:
    - contextPath: QRadar.Domains.AssetScannerIDs
      description: Asset scanner IDs that are associated with the domain.
      type: Number
    - contextPath: QRadar.Domains.CustomProperties
      description: Custom properties of the domain.
      type: Unknown
    - contextPath: QRadar.Domains.Deleted
      description: Whether the domain has been deleted.
      type: Boolean
    - contextPath: QRadar.Domains.Description
      description: Description of the domain.
      type: String
    - contextPath: QRadar.Domains.EventCollectorIDs
      description: Event collector IDs that are assigned to this domain.
      type: Number
    - contextPath: QRadar.Domains.FlowCollectorIDs
      description: Flow collector IDs that are assigned to this domain.
      type: Number
    - contextPath: QRadar.Domains.FlowSourceIDs
      description: Flow source IDs that are assigned to this domain.
      type: Number
    - contextPath: QRadar.Domains.ID
      description: ID of the domain.
      type: Number
    - contextPath: QRadar.Domains.LogSourceGroupIDs
      description: Log source group IDs that are assigned to this domain.
      type: Number
    - contextPath: QRadar.Domains.LogSourceIDs
      description: Log source IDs that are assigned to this domain.
      type: Number
    - contextPath: QRadar.Domains.Name
      description: Name of the domain.
      type: String
    - contextPath: QRadar.Domains.QVMScannerIDs
      description: QVM scanner IDs that are assigned to this domain.
      type: Number
    - contextPath: QRadar.Domains.TenantID
      description: ID of the tenant that this domain belongs to.
      type: Number
    arguments:
    - name: domain_id
      description: The domain ID from which to retrieve its details. Specify domain_id to get details about a specific domain.
    - name: range
      description: 'Range of results to return (e.g.: 0-20, 3-5, 3-3).'
      defaultValue: 0-49
    - name: filter
      description: 'Query by which to filter domains, e.g., "id > 3". For reference, see: https://www.ibm.com/support/knowledgecenter/SS42VS_SHR/com.ibm.qradarapi.doc/c_rest_api_filtering.html'
    - name: fields
      description: 'Comma-separated list of fields to retrieve in the response. Fields that are not explicitly named are excluded. E.g., "id,name". Specify subfields in brackets and multiple fields in the same object separated by commas. For a full list of available fields, see:  https://ibmsecuritydocs.github.io/qradar_api_14.0/14.0--config-domain_management-domains-GET.html.'
      isArray: true
  - name: qradar-indicators-upload
    description: Uploads indicators to QRadar.
    outputs:
    - contextPath: QRadar.Reference.TimeoutType
      description: 'Timeout type of the reference set. Possible values: "UNKNOWN", "FIRST_SEEN", "LAST_SEEN".'
      type: String
    - contextPath: QRadar.Reference.NumberOfElements
      description: Number of elements in the reference set.
      type: Number
    - contextPath: QRadar.Reference.TimeToLive
      description: Time left to live for the reference.
      type: String
    - contextPath: QRadar.Reference.Data.LastSeen
      description: Date when this data was last seen.
      type: Date
    - contextPath: QRadar.Reference.Data.FirstSeen
      description: Date when this data was first seen.
      type: Date
    - contextPath: QRadar.Reference.Data.Source
      description: Source of this data.
      type: String
    - contextPath: QRadar.Reference.Data.Value
      description: Data value.
      type: String
    - contextPath: QRadar.Reference.CreationTime
      description: Date when the reference set was created.
      type: Date
    - contextPath: QRadar.Reference.Name
      description: Name of the reference set.
      type: String
    - contextPath: QRadar.Reference.ElementType
      description: Type of the elements in the reference set.
      type: String
    arguments:
    - name: ref_name
      description: The name of set to add or update data in. Reference names can be found by the 'Name' field in the 'qradar-reference-sets-list' command.
      required: true
    - name: query
      description: The query for getting indicators from Cortex XSOAR.
    - name: limit
      defaultValue: 50
      description: The maximum number of indicators to fetch from Cortex XSOAR.
    - name: page
      description: The page from which to get the indicators.
    - name: fields
      description: 'Comma-separated list of fields to retrieve in the response. Fields that are not explicitly named are excluded. E.g., "name,timeout_type". Specify subfields in brackets and multiple fields in the same object separated by commas. For a full list of available fields, see: https://ibmsecuritydocs.github.io/qradar_api_14.0/14.0--reference_data-maps-bulk_load-namespace-name-domain_id-POST.html.'
      isArray: true
    - name: task_id
      description: The ID of the task that is created to add or update the element in the reference set. The task ID can be used to poll the status of the task by using the 'qradar-tasks-get' command.
    - name: quiet_mode
      defaultValue: 'false'
      auto: PREDEFINED
      predefined:
      - 'true'
      - 'false'
      description: If true, does not output the updated reference set data. This argument helps avoid large outputs when the reference set is large.
    polling: true
  - name: qradar-geolocations-for-ip
    description: Retrieves the MaxMind GeoIP data for the specified IP address.
    outputs:
    - contextPath: QRadar.GeoForIP.CityName
      description: Name of the city that is associated with the IP address.
      type: String
    - contextPath: QRadar.GeoForIP.ContinentName
      description: Name of the continent that is associated with the IP address.
      type: String
    - contextPath: QRadar.GeoForIP.LocationAccuracyRadius
      description: The approximate accuracy radius in kilometers around the latitude and longitude for the IP address.
      type: Number
    - contextPath: QRadar.GeoForIP.LocationAverageIncome
      description: The average income associated with the IP address.
      type: Number
    - contextPath: QRadar.GeoForIP.LocationLatitude
      description: The approximate latitude of the location associated with the IP address.
      type: Number
    - contextPath: QRadar.GeoForIP.LocationTimezone
      description: Timezone of the location.
      type: String
    - contextPath: QRadar.GeoForIP.LocationLongitude
      description: The approximate longitude of the location associated with the IP address.
      type: Number
    - contextPath: QRadar.GeoForIP.LocationMetroCode
      description: The metro code associated with the IP address. These are only available for IP addresses in the US. Returns the same metro codes as the Google AdWords API.
      type: Number
    - contextPath: QRadar.GeoForIP.LocationPopulationDensity
      description: The estimated number of people per square kilometer.
      type: Number
    - contextPath: QRadar.GeoForIP.PhysicalCountryIsoCode
      description: ISO code of country where MaxMind believes the end user is located.
      type: String
    - contextPath: QRadar.GeoForIP.PhysicalCountryName
      description: Name of country where MaxMind believes the end user is located.
      type: String
    - contextPath: QRadar.GeoForIP.RegisteredCountryIsoCode
      description: ISO code of the country that the ISP has registered the IP address.
      type: String
    - contextPath: QRadar.GeoForIP.RegisteredCountryName
      description: Name of the country that the ISP has registered the IP address.
      type: String
    - contextPath: QRadar.GeoForIP.RepresentedCountryIsoCode
      description: ISO code of the country that is represented by users of the IP address.
      type: String
    - contextPath: QRadar.GeoForIP.RepresentedCountryName
      description: Name of the country that is represented by users of the IP address.
      type: String
    - contextPath: QRadar.GeoForIP.RepresentedCountryConfidence
      description: Value between 0-100 that represents MaxMind's confidence that the represented country is correct.
      type: Number
    - contextPath: QRadar.GeoForIP.IPAddress
      description: IP address to look up.
      type: String
    - contextPath: QRadar.GeoForIP.Traits.autonomous_system_number
      description: The autonomous system number associated with the IP address.
      type: Number
    - contextPath: QRadar.GeoForIP.Traits.autonomous_system_organization
      description: The organization associated with the registered autonomous system number for the IP address.
      type: String
    - contextPath: QRadar.GeoForIP.Traits.domain
      description: The second level domain associated with the IP address.
      type: String
    - contextPath: QRadar.GeoForIP.Traits.internet_service_provider
      description: The name of the internet service provider associated with the IP address.
      type: String
    - contextPath: QRadar.GeoForIP.Traits.organization
      description: The name of the organization associated with the IP address.
      type: String
    - contextPath: QRadar.GeoForIP.Traits.user_type
      description: The user type associated with the IP address.
      type: String
    - contextPath: QRadar.GeoForIP.Coordinates
      description: Latitude and longitude by MaxMind.
      type: Number
    - contextPath: QRadar.GeoForIP.PostalCode
      description: The postal code associated with the IP address.
      type: String
    - contextPath: QRadar.GeoForIP.PostalCodeConfidence
      description: Value between 0-100 that represents MaxMind's confidence that the postal code is correct.
      type: Number
    arguments:
    - name: ip
      description: Comma-separated list of IPs fro which to retrieve their geolocation.
      required: true
      isArray: true
    - name: fields
      description: 'Comma-separated list of fields to retrieve in the response. Fields that are not explicitly named are excluded. E.g., "continent,ip_address". Specify subfields in brackets and multiple fields in the same object separated by commas. For a full list of available fields, see:  https://ibmsecuritydocs.github.io/qradar_api_14.0/14.0--services-geolocations-GET.html.'
      isArray: true
  - name: qradar-log-sources-list
    description: Retrieves a list of log sources.
    outputs:
    - contextPath: QRadar.LogSource.SendingIP
      description: IP of the system which the log source is associated with, or fed by.
      type: String
    - contextPath: QRadar.LogSource.Internal
      description: Whether log source is internal.
      type: Boolean
    - contextPath: QRadar.LogSource.ProtocolParameters
      description: Protocol parameters.
      type: Unknown
    - contextPath: QRadar.LogSource.Description
      description: Description of the log source.
      type: String
    - contextPath: QRadar.LogSource.Enabled
      description: Whether log source is enabled.
      type: Boolean
    - contextPath: QRadar.LogSource.GroupIDs
      description: Log source group IDs.
      type: Number
    - contextPath: QRadar.LogSource.Credibility
      description: Credibility of the log source.
      type: Number
    - contextPath: QRadar.LogSource.ID
      description: ID of the log source.
      type: Number
    - contextPath: QRadar.LogSource.ProtocolTypeID
      description: Protocol type used by log source.
      type: Number
    - contextPath: QRadar.LogSource.CreationDate
      description: Date when log source was created.
      type: Date
    - contextPath: QRadar.LogSource.Name
      description: Name of the log source.
      type: String
    - contextPath: QRadar.LogSource.AutoDiscovered
      description: Whether log source was auto discovered.
      type: Boolean
    - contextPath: QRadar.LogSource.ModifiedDate
      description: Date when log source was last modified.
      type: Date
    - contextPath: QRadar.LogSource.TypeID
      description: The log source type.
      type: Number
    - contextPath: QRadar.LogSource.LastEventTime
      description: Date when the last event was received by the log source.
      type: Date
    - contextPath: QRadar.LogSource.Gateway
      description: Whether log source is configured as a gateway.
      type: Boolean
    - contextPath: QRadar.LogSource.Status
      description: Status of the log source.
      type: Unknown
    arguments:
    - name: qrd_encryption_algorithm
      description: The algorithm to use for encrypting the sensitive data of this endpoint.
      auto: PREDEFINED
      required: true
      defaultValue: AES128
      predefined:
      - AES128
      - AES256
    - name: qrd_encryption_password
      description: The password to use for encrypting the sensitive data of this endpoint. If password was not given, random password will be generated.
    - name: range
      description: 'Range of results to return (e.g.: 0-20, 3-5, 3-3).'
      defaultValue: 0-49
    - name: filter
      description: 'Query by which to filter log sources, e.g., "auto_discovered=false". For reference, see: https://www.ibm.com/support/knowledgecenter/SS42VS_SHR/com.ibm.qradarapi.doc/c_rest_api_filtering.html'
    - name: fields
      description: 'Comma-separated list of fields to retrieve in the response. Fields that are not explicitly named are excluded. E.g., "id,name,status". Specify subfields in brackets and multiple fields in the same object separated by commas. For a full list of available fields, see:  https://ibmsecuritydocs.github.io/qradar_api_14.0/14.0--config-event_sources-log_source_management-log_sources-GET.html.'
      isArray: true
    - name: id
      description: 'ID of a specific log source.'
  - name: qradar-get-custom-properties
    description: Retrieves a list of event regex properties.
    outputs:
    - contextPath: QRadar.Properties.identifier
      description: ID of the event regex property.
      type: String
    - contextPath: QRadar.Properties.modification_date
      description: Date when the event regex property was last updated.
      type: Date
    - contextPath: QRadar.Properties.datetime_format
      description: Date/time pattern that the event regex property matches.
      type: String
    - contextPath: QRadar.Properties.property_type
      description: 'Property type. Possible values: "STRING", "NUMERIC", "IP", "PORT", "TIME".'
      type: String
    - contextPath: QRadar.Properties.name
      description: Name of the event regex property.
      type: String
    - contextPath: QRadar.Properties.auto_discovered
      description: Whether the event regex property was auto discovered.
      type: Boolean
    - contextPath: QRadar.Properties.description
      description: Description of the event regex property.
      type: String
    - contextPath: QRadar.Properties.id
      description: ID of the event regex property.
      type: Number
    - contextPath: QRadar.Properties.use_for_rule_engine
      description: Whether the event regex property is parsed when the event is received.
      type: Boolean
    - contextPath: QRadar.Properties.creation_date
      description: Date when the event regex property was created.
      type: Date
    - contextPath: QRadar.Properties.locale
      description: Language tag of what locale the property matches.
      type: String
    - contextPath: QRadar.Properties.username
      description: The owner of the event regex property.
      type: String
    arguments:
    - name: field_name
      description: A comma-separated list of names of the exact properties to search for.
    - defaultValue: '25'
      description: The maximum number of regex event properties to fetch.
      name: limit
    - description: A comma-separated list names of a properties to search for. Values are case insensitive.
      name: like_name
    - name: range
      description: 'Range of results to return (e.g.: 0-20, 3-5, 3-3).'
      defaultValue: 0-49
    - name: filter
      description: 'Query by which to filter regex properties, e.g., "auto_discovered=false". For reference, see: https://www.ibm.com/support/knowledgecenter/SS42VS_SHR/com.ibm.qradarapi.doc/c_rest_api_filtering.html'
    - name: fields
      description: 'Comma-separated list of fields to retrieve in the response. Fields that are not explicitly named are excluded. E.g., "id,gateway". Specify subfields in brackets and multiple fields in the same object separated by commas. For a full list of available fields, see: https://ibmsecuritydocs.github.io/qradar_api_14.0/14.0--config-event_sources-custom_properties-regex_properties-GET.html.'
      isArray: true
  - name: qradar-reset-last-run
    description: Resets the fetch incidents last run value, which resets the fetch to its initial fetch state. (Will try to fetch the first available offense).
  - name: get-mapping-fields
    description: Returns the list of fields for an incident type. This command should be used for debugging purposes.
  - arguments:
    - description: The offense ID.
      name: id
      required: true
    - description: Date string in local time representing the last time the incident was updated. The incident is only returned if it was modified after the last update time.
      name: lastUpdate
      required: true
    description: Gets remote data from a remote incident. This method does not update the current incident, and should be used for debugging purposes.
    name: get-remote-data
  - arguments:
    - description: Date string in local time representing the last time the incident was updated. The incident is only returned if it was modified after the last update time.
      name: lastUpdate
    description: Returns the list of incidents IDs that were modified since the last update time. Note that this method is for debugging purposes. The get-modified-remote-data command is used as part of the mirroring feature, which is available from version 6.1.
    name: get-modified-remote-data
  - name: qradar-print-context
    description: Returns a redacted snapshot of integration context metrics (queued, in-progress, finished, meta sizes, concurrent active, samples count). This command is intended for debugging purposes and may return sensitive data.
    outputs:
    - contextPath: QRadar.Debug.snapshot.queried_count
      description: The number of queried mirrored offenses.
      type: Number
    - contextPath: QRadar.Debug.snapshot.finished_count
      description: The number of finished mirrored offenses.
      type: Number
    - contextPath: QRadar.Debug.snapshot.fetched_count
      description: The number of fetched mirrored offenses.
      type: Number
    - contextPath: QRadar.Debug.snapshot.in_progress_count
      description: The number of currently in progress mirrored offenses.
      type: Number
    - contextPath: QRadar.Debug.snapshot.waiting_markers_count
      description: The number of currently waiting mirrored offenses.
      type: Number
    - contextPath: QRadar.Debug.snapshot.concurrent_active
      description: The number of currently active queries for offenses.
      type: Number
    - contextPath: QRadar.Debug.snapshot.samples_count
      description: The number of sample incidents.
      type: Number
#    Deprecated commands, to support backward compatibility for QRadar v2.
  - arguments:
    - description: 'Range of results to return (e.g.: 0-20, 3-5, 3-3).'
      name: range
      defaultValue: 0-49
    - description: 'Query by which to filter event collectors, e.g., "auto_discovered=false". For reference, see: https://www.ibm.com/support/knowledgecenter/SS42VS_SHR/com.ibm.qradarapi.doc/c_rest_api_filtering.html'
      name: filter
    - description: 'Comma-separated list of fields to retrieve in the response. Fields that are not explicitly named are excluded. E.g., "id,name,status". Specify subfields in brackets and multiple fields in the same object separated by commas. For a full list of available fields, see:  https://ibmsecuritydocs.github.io/qradar_api_20.0/20.0--config-event_sources-event_collectors-GET.html.'
      name: fields
      isArray: true
    - description: 'ID of a specific event collector.'
      name: id
    description: Retrieves a list of event collectors.
    name: qradar-event-collectors-list
    outputs:
    - contextPath: QRadar.EventCollector.Name
      description: 'The display name of the event collector. Not localized because it is derived from a process/component name and the hostname of the managed host it runs on, neither of which are translatable.'
      type: String
    - contextPath: QRadar.EventCollector.HostID
      description: 'The ID of the host on which this event collector process runs.'
      type: Number
    - contextPath: QRadar.EventCollector.ComponentName
      description: 'The name of the component backing this event collector process. Also contained in the "name" field.'
      type: String
    - contextPath: QRadar.EventCollector.ID
      description: 'The unique ID of the event collector.'
      type: Number
  - arguments:
    - description: 'Range of results to return (e.g.: 0-20, 3-5, 3-3).'
      name: range
      defaultValue: 0-49
    - description: 'Query by which to filter wincollect destinations, e.g., "internal=true". For reference, see: https://www.ibm.com/support/knowledgecenter/SS42VS_SHR/com.ibm.qradarapi.doc/c_rest_api_filtering.html'
      name: filter
    - description: 'Comma-separated list of fields to retrieve in the response. Fields that are not explicitly named are excluded. E.g., "id,name,host". Specify subfields in brackets and multiple fields in the same object separated by commas. For a full list of available fields, see:  https://ibmsecuritydocs.github.io/qradar_api_20.0/20.0--config-event_sources-wincollect-wincollect_destinations-GET.html.'
      name: fields
      isArray: true
    - description: ID of a specific WinCollect destination.
      name: id
    description: |-
      Retrieves a list of WinCollect destinations. 
      In order to get wincollect_internal_destination_ids - filter internal=true needs to be used
      In order to get wincollect_external_destination_ids - filter internal=false needs to be used.
    name: qradar-wincollect-destinations-list
    outputs:
    - contextPath: QRadar.WinCollectDestination.ID
      description: 'The ID of the WinCollect destination.'
      type: Number
    - contextPath: QRadar.WinCollectDestination.Name
      description: 'The name of the WinCollect destination.'
      type: String
    - contextPath: QRadar.WinCollectDestination.Host
      description: 'The IP or hostname of the WinCollect destination. WinCollect agents that use this destination send syslog event data to this host.'
      type: String
    - contextPath: QRadar.WinCollectDestination.TlsCertificate
      description: 'The TLS Certificate of the WinCollect destination.'
      type: String
    - contextPath: QRadar.WinCollectDestination.Port
      description: 'The listen port of the WinCollect destination. WinCollect agents that use this destination send syslog event data to this port.'
      type: Number
    - contextPath: QRadar.WinCollectDestination.TransportProtocol
      description: 'The protocol that is used to send event data to this WinCollect destination. Possible values are TCP or UDP.'
      type: String
    - contextPath: QRadar.WinCollectDestination.IsInternal
      description: 'Set to "true" if the destination corresponds to a QRadar event collector process from this deployment; otherwise, it is set to false if it is any other host.'
      type: Boolean
    - contextPath: QRadar.WinCollectDestination.EventRateThrottle
      description: 'The events-per-second rate that is used to throttle the event flow to this destination.'
      type: Number
  - arguments:
    - description: 'Range of results to return (e.g.: 0-20, 3-5, 3-3).'
      name: range
      defaultValue: 0-49
    - description: 'Query by which to filter disconnected log collectors, e.g., "protocol=udp". For reference, see: https://www.ibm.com/support/knowledgecenter/SS42VS_SHR/com.ibm.qradarapi.doc/c_rest_api_filtering.html'
      name: filter
    - description: 'Comma-separated list of fields to retrieve in the response. Fields that are not explicitly named are excluded. E.g., "id,name,protocol". Specify subfields in brackets and multiple fields in the same object separated by commas. For a full list of available fields, see:  https://ibmsecuritydocs.github.io/qradar_api_20.0/20.0--config-event_sources-disconnected_log_collectors-GET.html.'
      name: fields
      isArray: true
    - description: 'ID of a specific disconnected log collector.'
      name: id
    description: Retrieves a list of disconnected log collectors.
    name: qradar-disconnected-log-collectors-list
    outputs:
    - contextPath: QRadar.DisconnectedLogCollector.ID
      description: 'The ID of the disconnected log collector.'
      type: Number
    - contextPath: QRadar.DisconnectedLogCollector.Name
      description: 'The name of the disconnected log Collector.'
      type: String
    - contextPath: QRadar.DisconnectedLogCollector.Description
      description: 'The description of the disconnected log collector.'
      type: String
    - contextPath: QRadar.DisconnectedLogCollector.Protocol
      description: 'The transport protocol used by the disconnected log collector to send events to QRadar. Possible values are TLS and UDP.'
      type: String
    - contextPath: QRadar.DisconnectedLogCollector.UUID
      description: 'The UUID of the disconnected log collector.'
      type: String
    - contextPath: QRadar.DisconnectedLogCollector.Version
      description: 'The version of the disconnected log collector.'
      type: String
  - arguments:
    - description: 'Range of results to return (e.g.: 0-20, 3-5, 3-3).'
      name: range
      defaultValue: 0-49
    - description: 'Query by which to filter disconnected log collectors, e.g., "protocol=udp". For reference, see: https://www.ibm.com/support/knowledgecenter/SS42VS_SHR/com.ibm.qradarapi.doc/c_rest_api_filtering.html'
      name: filter
    - name: fields
      description: 'Comma-separated list of fields to retrieve in the response. Fields that are not explicitly named are excluded. E.g., "id,name,protocol". Specify subfields in brackets and multiple fields in the same object separated by commas. For a full list of available fields, see:  https://ibmsecuritydocs.github.io/qradar_api_20.0/20.0--config-event_sources-log_source_management-log_source_types-GET.html.'
      isArray: true
    - name: id
      description: 'ID of a specific disconnected log collector.'
    description: Retrieves a list of log sources types.
    name: qradar-log-source-types-list
    outputs:
    - contextPath: QRadar.LogSourceTypesList.Custom
      description: 'The condition is set to true if this is a custom log source type; otherwise, the condition is set to false.'
      type: Boolean
    - contextPath: QRadar.LogSourceTypesList.DefaultProtocolID
      description: 'The ID of the default protocol type for this log source type. The ID must correspond to an existing protocol type. See the Protocol Type API (/api/config/event_sources/log_source_management/protocol_types/).'
      type: Number
    - contextPath: QRadar.LogSourceTypesList.ID
      description: 'The ID of the log source type.'
      type: Number
    - contextPath: QRadar.LogSourceTypesList.Internal
      description: 'The condition is set to true if the log source type is an internal log source type (for example, System Notification, SIM Audit, Asset Profiler, and so on) for which log sources cannot be created, edited, or deleted. If this is a user configurable log source type, the condition is set to false.'
      type: Boolean
    - contextPath: QRadar.LogSourceTypesList.LatestVersion
      description: 'The latest available version of the log source type component.'
      type: String
    - contextPath: QRadar.LogSourceTypesList.LogSourceExtensionID
      description: 'The log source extension that is associated with the log source type. The ID must correspond to an existing log source extension or be set to null. See the Log Source Extension API (/api/config/event_sources/log_source_management/log_source_extensions/).'
      type: Number
    - contextPath: QRadar.LogSourceTypesList.Name
      description: 'The unique name of the log source type. The name is not localized.'
      type: String
    - contextPath: QRadar.LogSourceTypesList.protocol_types.documented
      description: 'Indicates whether the protocol is documented/fully supported for this log source type.'
      type: Boolean
    - contextPath: QRadar.LogSourceTypesList.protocol_types.protocol_id
      description: 'ID of the protocol type.'
      type: Number
    - contextPath: QRadar.LogSourceTypesList.supported_language_ids
      description: 'The IDs of the languages supported by this log source type. Each ID must correspond to an existing log source language. See the Log Source Language API: https://ibmsecuritydocs.github.io/qradar_api_20.0/20.0--config-event_sources-log_source_management-log_source_languages-id-GET.html'
      type: List
    - contextPath: QRadar.LogSourceTypesList.uuid
      description: 'A UUID string of the log source type.'
      type: String
    - contextPath: QRadar.LogSourceTypesList.version
      description: 'The log source type plugin version.'
      type: String
  - arguments:
    - description: 'Range of results to return (e.g.: 0-20, 3-5, 3-3).'
      name: range
      defaultValue: 0-49
    - description: 'Query by which to filter disconnected log collectors, e.g., "protocol=udp". For reference, see: https://www.ibm.com/support/knowledgecenter/SS42VS_SHR/com.ibm.qradarapi.doc/c_rest_api_filtering.html'
      name: filter
    - name: fields
      description: 'Comma-separated list of fields to retrieve in the response. Fields that are not explicitly named are excluded. E.g., "id,name,protocol". Specify subfields in brackets and multiple fields in the same object separated by commas. For a full list of available fields, see:  https://ibmsecuritydocs.github.io/qradar_api_20.0/20.0--config-event_sources-log_source_management-log_source_extensions-GET.html.'
      isArray: true
    - name: id
      description: 'ID of a specific disconnected log collector.'
    description: Retrieves a list of log source extensions.
    name: qradar-log-source-extensions-list
    outputs:
    - contextPath: QRadar.LogSourceExtension.Name
      description: 'The name of the log source extension.'
      type: String
    - contextPath: QRadar.LogSourceExtension.Description
      description: 'The description of the log source extension.'
      type: String
    - contextPath: QRadar.LogSourceExtension.ID
      description: 'The ID of the extension.'
      type: Number
    - contextPath: QRadar.LogSourceExtension.UUID
      description: 'The UUID string of the log source extension.'
      type: String
  - arguments:
    - description: 'Range of results to return (e.g.: 0-20, 3-5, 3-3).'
      name: range
      defaultValue: 0-49
    - description: 'Query by which to filter disconnected log collectors, e.g., "protocol=udp". For reference, see: https://www.ibm.com/support/knowledgecenter/SS42VS_SHR/com.ibm.qradarapi.doc/c_rest_api_filtering.html'
      name: filter
    - description: 'Comma-separated list of fields to retrieve in the response. Fields that are not explicitly named are excluded. E.g., "id,name,protocol". Specify subfields in brackets and multiple fields in the same object separated by commas. For a full list of available fields, see:  https://ibmsecuritydocs.github.io/qradar_api_20.0/20.0--config-event_sources-log_source_management-log_source_languages-GET.html.'
      name: fields
      isArray: true
    - description: 'ID of a specific disconnected log collector.'
      name: id
    description: Retrieves a list of log source languages.
    name: qradar-log-source-languages-list
    outputs:
    - contextPath: QRadar.LogSourceLanguage.ID
      description: 'The ID of the language. This ID does not change across deployments.'
      type: Number
    - contextPath: QRadar.LogSourceLanguage.Name
      description: 'The display name of the language.'
      type: String
  - arguments:
    - description: 'Range of results to return (e.g.: 0-20, 3-5, 3-3).'
      name: range
      defaultValue: 0-49
    - description: 'Query by which to filter disconnected log collectors, e.g., "protocol=udp". For reference, see: https://www.ibm.com/support/knowledgecenter/SS42VS_SHR/com.ibm.qradarapi.doc/c_rest_api_filtering.html'
      name: filter
    - description: 'Comma-separated list of fields to retrieve in the response. Fields that are not explicitly named are excluded. E.g., "id,name,protocol". Specify subfields in brackets and multiple fields in the same object separated by commas. For a full list of available fields, see:  https://ibmsecuritydocs.github.io/qradar_api_20.0/20.0--config-event_sources-log_source_management-log_source_groups-GET.html.'
      name: fields
      isArray: true
    - description: 'ID of a specific disconnected log collector.'
      name: id
    description: Retrieves a list of log source languages.
    name: qradar-log-source-groups-list
    outputs:
    - contextPath: QRadar.LogSourceGroup.Assignable
      description: 'If log sources can be assigned to this group, the condition is set to true; otherwise, the condition is set to false. Log sources cannot be assigned directly to the "Other" group or to the root log source group node.'
      type: Boolean
    - contextPath: QRadar.LogSourceGroup.ChildGroupIDs
      description: 'The list of IDs of any child log source groups that belong to this group.'
      type: List
    - contextPath: QRadar.LogSourceGroup.Description
      description: 'The description of the group.'
      type: String
    - contextPath: QRadar.LogSourceGroup.ID
      description: 'The ID of the group.'
      type: Number
    - contextPath: QRadar.LogSourceGroup.ModificationDate
      description: 'The date and time (expressed as milliseconds since epoch) that the group was last modified.'
      type: Number
    - contextPath: QRadar.LogSourceGroup.Name
      description: 'The name of the group.'
      type: String
    - contextPath: QRadar.LogSourceGroup.Owner
      description: 'The name of the user who owns the group.'
      type: String
    - contextPath: QRadar.LogSourceGroup.ParentID
      description: "The ID of the group's parent group. The root node group has a null parent_ID."
      type: Number
  - arguments:
    - description: 'Range of results to return (e.g.: 0-20, 3-5, 3-3).'
      name: range
      defaultValue: 0-49
    - name: filter
      description: 'Query by which to filter disconnected log collectors, e.g., "protocol=udp". For reference, see: https://www.ibm.com/support/knowledgecenter/SS42VS_SHR/com.ibm.qradarapi.doc/c_rest_api_filtering.html'
    - name: fields
      description: 'Comma-separated list of fields to retrieve in the response. Fields that are not explicitly named are excluded. E.g., "id,name,protocol_parameters". Specify subfields in brackets and multiple fields in the same object separated by commas. For a full list of available fields, see:  https://ibmsecuritydocs.github.io/qradar_api_20.0/20.0--config-event_sources-log_source_management-protocol_types-GET.html.'
      isArray: true
    - name: id
      description: 'ID of a specific disconnected log collector.'
    description: Retrieves the list of protocol types.
    name: qradar-log-source-protocol-types-list
    outputs:
    - contextPath: QRadar.LogSourceProtocolType.GatewaySupported
      description: "If this protocol type can be configured for a gateway log source, the condition is set to 'true'; otherwise, the condition is set to 'false'. A gateway log source is a standalone protocol configuration. The log source receives no events itself, and serves as a host for a protocol configuration that retrieves event data to feed other log sources. It acts as a 'gateway' for events from multiple systems to enter the event pipeline. Not all protocol types can be used as a gateway if they don't support collecting event data from multiple sources."
      type: Boolean
    - contextPath: QRadar.LogSourceProtocolType.ID
      description: 'The ID of the protocol type.'
      type: Number
    - contextPath: QRadar.LogSourceProtocolType.Inbound
      description: 'Indicates whether this is an inbound protocol.'
      type: Boolean
    - contextPath: QRadar.LogSourceProtocolType.LatestVersion
      description: 'The latest version available of the protocol type component.'
      type: String
    - contextPath: QRadar.LogSourceProtocolType.Name
      description: 'The unique name of the protocol type.'
      type: String
    - contextPath: QRadar.LogSourceProtocolType.ParameterGroups.id
      description: 'The ID of the protocol parameter group.'
      type: Number
    - contextPath: QRadar.LogSourceProtocolType.ParameterGroups.name
      description: 'The name of the protocol parameter group.'
      type: String
    - contextPath: QRadar.LogSourceProtocolType.ParameterGroups.required
      description: 'If at least one parameter in this group must be set, the condition is set to true; otherwise, the condition is set to false.'
      type: Boolean
    - contextPath: QRadar.LogSourceProtocolType.Parameters.allowed_values.name
      description: 'An allowed value for the name of the parameter.'
      type: String
    - contextPath: QRadar.LogSourceProtocolType.Parameters.allowed_values.value
      description: 'An allowed value for the value of the parameter.'
      type: String
    - contextPath: QRadar.LogSourceProtocolType.Parameters.default_value
      description: 'The optional default parameter value.'
      type: String
    - contextPath: QRadar.LogSourceProtocolType.Parameters.description
      description: 'The description of the parameter.'
      type: String
    - contextPath: QRadar.LogSourceProtocolType.Parameters.group_id
      description: 'The ID of the protocol parameter group that this parameter belongs to. The group_id is optional.'
      type: Number
    - contextPath: QRadar.LogSourceProtocolType.Parameters.id
      description: 'The ID of the parameter.'
      type: Number
    - contextPath: QRadar.LogSourceProtocolType.Parameters.label
      description: 'The label of the parameter.'
      type: String
    - contextPath: QRadar.LogSourceProtocolType.Parameters.max_length
      description: 'The maximum length of the parameter value for the following parameter types: STRING, TEXT, HOST, PASSWORD, REGEX. The max_length is optional.'
      type: Number
    - contextPath: QRadar.LogSourceProtocolType.Parameters.max_value
      description: 'The maximum of the parameter value for the following parameter types: INTEGER, REAL, DATE, TIME, DATETIME, INTERVAL. The max_value is optional.'
      type: String
    - contextPath: QRadar.LogSourceProtocolType.Parameters.min_length
      description: 'The minimum length of the parameter value for the following parameter types: STRING, TEXT, HOST, PASSWORD, REGEX. The max_length is optional.'
      type: Number
    - contextPath: QRadar.LogSourceProtocolType.Parameters.min_value
      description: 'The minimum of the parameter value for the following parameter types: INTEGER, REAL, DATE, TIME, DATETIME, INTERVAL. The max_value is optional.'
      type: String
    - contextPath: QRadar.LogSourceProtocolType.Parameters.name
      description: 'The name of the parameter.'
      type: String
    - contextPath: QRadar.LogSourceProtocolType.Parameters.pattern
      description: 'An optional Java regex pattern restriction on the parameter value for the following parameter types: STRING, TEXT, HOST, PASSWORD.'
      type: String
    - contextPath: QRadar.LogSourceProtocolType.Parameters.pattern_description
      description: 'The description of the pattern of the parameter.'
      type: String
    - contextPath: QRadar.LogSourceProtocolType.Parameters.required
      description: 'If the parameter is mandatory, the condition is set to true; otherwise, the condition is set to false.'
      type: Boolean
    - contextPath: QRadar.LogSourceProtocolType.Parameters.rules.affected_property
      description: 'The affected property. For possible values visit: https://ibmsecuritydocs.github.io/qradar_api_20.0/20.0--config-event_sources-log_source_management-protocol_types-GET.html'
      type: String
    - contextPath: QRadar.LogSourceProtocolType.Parameters.rules.affected_property_value
      description: 'The value to be applied to the affected parameter when the rule is triggered. For further info visit: https://ibmsecuritydocs.github.io/qradar_api_20.0/20.0--config-event_sources-log_source_management-protocol_types-GET.html'
      type: String
    - contextPath: QRadar.LogSourceProtocolType.Parameters.rules.parameter_id
      description: 'The ID of the parameter affected by the rule.'
      type: Number
    - contextPath: QRadar.LogSourceProtocolType.Parameters.rules.trigger_parameter_id
      description: 'The ID of the trigger parameter.'
      type: Number
    - contextPath: QRadar.LogSourceProtocolType.Parameters.rules.trigger_pattern
      description: 'The pattern that triggers the rule. For example, if the value of trigger_parameter_id matches the regular expression of this field, the rule triggers.'
      type: String
    - contextPath: QRadar.LogSourceProtocolType.Parameters.type
      description: 'The type of the parameter. Possible values are: STRING, TEXT, INTEGER, REAL, BOOLEAN, DATE, TIME, DATETIME, INTERVAL, HOST, PASSWORD, REGEX.'
      type: String
    - contextPath: QRadar.LogSourceProtocolType.TestingCapabilities.can_accept_sample_events
      description: 'Indicates whether the protocol type can accept sample events (only applicable to inbound protocol types).'
      type: Boolean
    - contextPath: QRadar.LogSourceProtocolType.TestingCapabilities.can_collect_events
      description: 'Indicates whether the protocol type can collect test events.'
      type: Boolean
    - contextPath: QRadar.LogSourceProtocolType.TestingCapabilities.testable
      description: 'Indicates whether the protocol type is testable.'
      type: Boolean
    - contextPath: QRadar.LogSourceProtocolType.Version
      description: 'The version of the protocol type component.'
      type: String
  - arguments:
    - description: 'The ID of the log source to be deleted. If this argument is not provided, name must be provided.'
      name: 'id'
    - description: 'The unique name of the log source to be deleted. If this argument is not provided, the ID must be provided.'
      name: 'name'
    description: 'Deletes a log source by ID or name. One of the arguments must be provided.'
    name: qradar-log-source-delete
  - arguments:
    - description: The unique name of the log source.
      name: name
      required: true
    - description: The type of protocol that is used by the log source. Must correspond to an existing protocol type.
      name: protocol_type_id
      required: true
    - description: "The type of the log source. Must correspond to an existing log source type."
      name: type_id
      required: true
    - description: 'The list of protocol parameters corresponding with the selected protocol type ID. The syntax for this argument should follow: protocol_parameters="name_1=value_1,name_2=value_2,...,name_n=value_n" where each name should correspond to a name of a protocol parameter from the protocol type and each value should fit the type of the protocol parameter. The command qradar-log-source-protocol-types-list can be used to list all available protocol types.'
      name: protocol_parameters
      required: true
    - name: target_event_collector_id
      description: The ID of the event collector where the log source sends its data. The ID must correspond to an existing event collector.
      required: true
    - name: sending_ip
      description: The IP of the system which the log source is associated to, or fed by.
    - name: description
      description: The description of the log source.
    - name: coalesce_events
      description: Determines if events collected by this log source are coalesced based on common properties. If each individual event is stored, then the condition is set to false. Defaults to true.
    - name: enabled
      description: Determines if the log source is enabled. Defaults to true.
    - name: parsing_order
      description: The order in which log sources will parse if multiples exist with a common identifier.
    - name: group_ids
      description: The set of log source group IDs this log source is a member of. Each ID must correspond to an existing log source group. The command qradar-log-sources-groups-list can be used to list all available groups. See the Log Source Group API (https://ibmsecuritydocs.github.io/qradar_api_20.0/20.0--config-event_sources-log_source_management-log_source_groups-id-GET.html).
    - name: credibility
      description: On a scale of 0-10, the amount of credibility that the QRadar administrator places on this log source.
    - name: store_event_payload
      description: If the payloads of events that are collected by this log source are stored, the condition is set to 'true'. If only the normalized event records are stored, then the condition is set to 'false'.
    - name: disconnected_log_collector_id
      description: The ID of the disconnected log collector where this log source will run. The ID must correspond to an existing disconnected log collector.
    - name: language_id
      description: The language of the events that are being processed by this log source. Must correspond to an existing log source language.
    - name: requires_deploy
      description: Set to 'true' if you need to deploy changes to enable the log source for use; otherwise, set to 'false' if the log source is already active.
    - name: wincollect_internal_destination_id
      description: The internal WinCollect destination for this log source, if applicable. Log sources without an associated WinCollect agent have a null value. Must correspond to an existing WinCollect destination.
    - name: wincollect_external_destination_ids
      description: The set of external WinCollect destinations for this log source, if applicable. Log sources without an associated WinCollect agent have a null value. Each ID must correspond to an existing WinCollect destination.
    - name: gateway
      description: If the log source is configured as a gateway, the condition is set to 'true'; otherwise, the condition is set to 'false'. A gateway log source is a standalone protocol configuration. The log source receives no events itself, and serves as a host for a protocol configuration that retrieves event data to feed other log sources. It acts as a "gateway" for events from multiple systems to enter the event pipeline.
    description: 'Creates a new log source.'
    name: qradar-log-source-create
    outputs:
    - contextPath: QRadar.LogSource.SendingIP
      description: IP of the system which the log source is associated with, or fed by.
      type: String
    - contextPath: QRadar.LogSource.Internal
      description: Whether log source is internal.
      type: Boolean
    - contextPath: QRadar.LogSource.ProtocolParameters
      description: Protocol parameters.
      type: Unknown
    - contextPath: QRadar.LogSource.Description
      description: Description of the log source.
      type: String
    - contextPath: QRadar.LogSource.Enabled
      description: Whether log source is enabled.
      type: Boolean
    - contextPath: QRadar.LogSource.GroupIDs
      description: Log source group IDs.
      type: Number
    - contextPath: QRadar.LogSource.Credibility
      description: Credibility of the log source.
      type: Number
    - contextPath: QRadar.LogSource.ID
      description: ID of the log source.
      type: Number
    - contextPath: QRadar.LogSource.ProtocolTypeID
      description: Protocol type used by log source.
      type: Number
    - contextPath: QRadar.LogSource.CreationDate
      description: Date when log source was created.
      type: Date
    - contextPath: QRadar.LogSource.Name
      description: Name of the log source.
      type: String
    - contextPath: QRadar.LogSource.AutoDiscovered
      description: Whether log source was auto discovered.
      type: Boolean
    - contextPath: QRadar.LogSource.ModifiedDate
      description: Date when log source was last modified.
      type: Date
    - contextPath: QRadar.LogSource.TypeID
      description: The log source type.
      type: Number
    - contextPath: QRadar.LogSource.LastEventTime
      description: Date when the last event was received by the log source.
      type: Date
    - contextPath: QRadar.LogSource.Gateway
      description: Whether log source is configured as a gateway.
      type: Boolean
    - contextPath: QRadar.LogSource.Status
      description: Status of the log source.
    - contextPath: QRadar.LogSource.TargetEventCollectorID
      description: The ID of the event collector where the log source sends its data.
      type: Number
  - arguments:
    - description: The ID of the log source.
      name: id
      required: true
    - description: The unique name of the log source.
      name: name
    - description: "The type of protocol that is used by the log source. Must correspond to an existing protocol type."
      name: protocol_type_id
    - description: The type of the log source. Must correspond to an existing log source type.
      name: type_id
    - name: protocol_parameters
      description: 'The list of protocol parameters corresponding with the selected protocol type ID. The syntax for this argument should follow: protocol_parameters="name_1=value_1,name_2=value_2,...,name_n=value_n" where each name should correspond to a name of a protocol parameter from the protocol type and each value should fit the type of the protocol parameter. The command qradar-log-source-protocol-types-list can be used to list all available protocol types.'
    - name: target_event_collector_id
      description: The ID of the event collector where the log source sends its data. The ID must correspond to an existing event collector.
    - name: sending_ip
      description: The IP of the system which the log source is associated to, or fed by.
    - name: description
      description: The description of the log source.
    - name: coalesce_events
      description: Determines if events collected by this log source are coalesced based on common properties. If each individual event is stored, then the condition is set to false. Defaults to true.
    - name: enabled
      description: Determines if the log source is enabled. Defaults to true.
    - name: parsing_order
      description: The order in which log sources will parse if multiples exist with a common identifier.
    - name: group_ids
      description: The set of log source group IDs this log source is a member of. Each ID must correspond to an existing log source group. The command qradar-log-sources-groups-list can be used to list all available groups. See the Log Source Group API (https://ibmsecuritydocs.github.io/qradar_api_20.0/20.0--config-event_sources-log_source_management-log_source_groups-id-GET.html).
    - name: credibility
      description: On a scale of 0-10, the amount of credibility that the QRadar administrator places on this log source.
    - name: store_event_payload
      description: If the payloads of events that are collected by this log source are stored, the condition is set to 'true'. If only the normalized event records are stored, then the condition is set to 'false'.
    - name: disconnected_log_collector_id
      description: The ID of the disconnected log collector where this log source will run. The ID must correspond to an existing disconnected log collector.
    - name: language_id
      description: The language of the events that are being processed by this log source. Must correspond to an existing log source language.
    - name: requires_deploy
      description: Set to 'true' if you need to deploy changes to enable the log source for use; otherwise, set to 'false' if the log source is already active.
    - name: wincollect_internal_destination_id
      description: The internal WinCollect destination for this log source, if applicable. Log sources without an associated WinCollect agent have a null value. Must correspond to an existing WinCollect destination.
    - name: wincollect_external_destination_ids
      description: The set of external WinCollect destinations for this log source, if applicable. Log Sources without an associated WinCollect agent have a null value. Each ID must correspond to an existing WinCollect destination.
    - name: gateway
      description: If the log source is configured as a gateway, the condition is set to 'true'; otherwise, the condition is set to 'false'. A gateway log source is a standalone protocol configuration. The log source receives no events itself, and serves as a host for a protocol configuration that retrieves event data to feed other log sources. It acts as a "gateway" for events from multiple systems to enter the event pipeline.
#    Deprecated commands, to support backward compatibility for QRadar v2.
    description: 'Updates an exising log source.'
    name: qradar-log-source-update
  - arguments:
    - description: 'Query by which to filter offenses. For reference, consult: https://www.ibm.com/support/knowledgecenter/en/SS42VS_7.3.1/com.ibm.qradar.doc/c_rest_api_filtering.html'
      name: filter
    - description: "If used, will filter all fields except for the specified ones. Use this parameter to specify which fields you would like to get back in the response. Fields that are not explicitly named, are excluded. Specify subfields in brackets and multiple fields in the same object separated by commas. The filter uses QRadar's field names. For reference, consult: https://www.ibm.com/support/knowledgecenter/SSKMKU/com.ibm.qradar.doc_cloud/9.1--siem-offenses-GET.html"
      name: fields
    - description: 'Range of results to return. e.g.: 0-20.'
      name: range
    - description: Table headers to use in the human readable output (if none provided, will show all table headers).
      name: headers
    description: Gets offenses from QRadar. Deprecated, Use qradar-offenses-list instead.
    hidden: true
    deprecated: true
    name: qradar-offenses
    outputs:
    - contextPath: QRadar.Offense.Followup
      description: Offense followup.
      type: boolean
    - contextPath: QRadar.Offense.Credibility
      description: The credibility of the offense.
      type: number
    - contextPath: QRadar.Offense.Relevance
      description: The relevance of the offense.
      type: number
    - contextPath: QRadar.Offense.Severity
      description: The severity of the offense.
      type: number
    - contextPath: QRadar.Offense.SourceAddress
      description: The source addresses that are associated with the offense.
      type: Unknown
    - contextPath: QRadar.Offense.DestinationAddress
      description: 'The destination addresses that are associated with the offense.'
      type: Unknown
    - contextPath: QRadar.Offense.AssignedTo
      description: The user the offense is assigned to.
      type: string
    - contextPath: QRadar.Offense.StartTime
      description: The time (ISO) when the offense was started.
      type: date
    - contextPath: QRadar.Offense.ID
      description: The ID of the offense.
      type: int
    - contextPath: QRadar.Offense.DestinationHostname
      description: Destintion hostname.
      type: Unknown
    - contextPath: QRadar.Offense.Description
      description: The description of the offense.
      type: string
    - contextPath: QRadar.Offense.EventCount
      description: The number of events that are associated with the offense.
      type: number
    - contextPath: QRadar.Offense.OffenseSource
      description: The source of the offense.
      type: string
    - contextPath: QRadar.Offense.Status
      description: The status of the offense. One of "OPEN", "HIDDEN", or "CLOSED".
      type: string
    - contextPath: QRadar.Offense.Magnitude
      description: The magnitude of the offense.
      type: number
    - contextPath: QRadar.Offense.ClosingUser
      description: The user that closed the offense.
      type: string
    - contextPath: QRadar.Offense.ClosingReason
      description: The offense closing reason.
      type: string
    - contextPath: QRadar.Offense.CloseTime
      description: The time when the offense was closed.
      type: date
    - contextPath: QRadar.Offense.LastUpdatedTime
      description: The time (ISO) when the offense was last updated.
      type: date
    - contextPath: QRadar.Offense.Categories
      description: Event categories that are associated with the offense.
      type: Unknown
    - contextPath: QRadar.Offense.FlowCount
      description: The number of flows that are associated with the offense.
      type: number
    - contextPath: QRadar.Offense.FollowUp
      description: Offense followup.
      type: boolean
    - contextPath: QRadar.Offense.OffenseType
      description: A number that represents the offense type.
      type: string
    - contextPath: QRadar.Offense.Protected
      description: Is the offense protected.
      type: boolean
    - contextPath: QRadar.Offense.RemoteDestinationCount
      description: The remote destinations that are associated with the offesne. If this value is greater than 0 that means your offense has a remote destination, you will need to use QRadarFullSearch playbook with the following query - SELECT destinationip FROM events WHERE inOffense(<offenseID>) GROUP BY destinationip.
      type: Unknown
  - arguments:
    - description: Offense ID.
      name: offense_id
      required: true
      default: true
    - description: 'Query to filter offense. For reference please consult: https://www.ibm.com/support/knowledgecenter/en/SS42VS_7.3.1/com.ibm.qradar.doc/c_rest_api_filtering.html'
      name: filter
    - description: "If used, will filter all fields except for the specified ones. Use this parameter to specify which fields you would like to get back in the response. Fields that are not explicitly named are excluded. Specify subfields in brackets and multiple fields in the same object separated by commas. The filter uses QRadar's field names, for reference, consult: https://www.ibm.com/support/knowledgecenter/SSKMKU/com.ibm.qradar.doc_cloud/9.1--siem-offenses-offense_id-GET.html"
      name: fields
    - description: 'Table headers to use in the human readable output (if none provided, will show all table headers).'
      name: headers
    description: Gets offense with matching offense ID from qradar.Deprecated, Use qradar-offense-list instead.
    hidden: true
    deprecated: true
    name: qradar-offense-by-id
    outputs:
    - contextPath: QRadar.Offense.Followup
      description: Offense followup.
      type: boolean
    - contextPath: QRadar.Offense.Credibility
      description: 'The credibility of the offense.'
      type: number
    - contextPath: QRadar.Offense.Relevance
      description: The relevance of the offense.
      type: number
    - contextPath: QRadar.Offense.Severity
      description: The severity of the offense.
      type: number
    - contextPath: QRadar.Offense.SourceAddress
      description: The source addresses that are associated with the offense.
      type: Unknown
    - contextPath: QRadar.Offense.DestinationAddress
      description: The local destination addresses that are associated with the offense. If your offense has a remote destination, you will need to use the QRadarFullSearch playbook with the following query - SELECT destinationip FROM events WHERE inOffense(<offenseID>) GROUP BY destinationip.
      type: Unknown
    - contextPath: QRadar.Offense.RemoteDestinationCount
      description: The remote destination that are associated with the offesne. If this value is greater than 0, it means that your offense has a remote destination, you will need to use the QRadarFullSearch playbook with the following query - SELECT destinationip FROM events WHERE inOffense(<offenseID>) GROUP BY destinationip.
      type: Unknown
    - contextPath: QRadar.Offense.AssignedTo
      description: The user the offense is assigned to.
      type: string
    - contextPath: QRadar.Offense.StartTime
      description: The time (ISO) when the offense was started.
      type: date
    - contextPath: QRadar.Offense.ID
      description: The ID of the offense.
      type: int
    - contextPath: QRadar.Offense.DestinationHostname
      description: Destintion hostname.
      type: Unknown
    - contextPath: QRadar.Offense.Description
      description: The description of the offense.
      type: string
    - contextPath: QRadar.Offense.EventCount
      description: The number of events that are associated with the offense.
      type: number
    - contextPath: QRadar.Offense.OffenseSource
      description: The source of the offense.
      type: string
    - contextPath: QRadar.Offense.Status
      description: The status of the offense. One of "OPEN", "HIDDEN", or "CLOSED".
      type: string
    - contextPath: QRadar.Offense.Magnitude
      description: The magnitude of the offense.
      type: number
    - contextPath: QRadar.Offense.ClosingUser
      description: The user that closed the offense.
      type: string
    - contextPath: QRadar.Offense.ClosingReason
      description: The offense closing reason.
      type: string
    - contextPath: QRadar.Offense.CloseTime
      description: The time when the offense was closed.
      type: date
    - contextPath: QRadar.Offense.LastUpdatedTime
      description: The time (ISO) when the offense was last updated.
      type: date
    - contextPath: QRadar.Offense.Categories
      description: Event categories that are associated with the offense.
      type: Unknown
    - contextPath: QRadar.Offense.FlowCount
      description: The number of flows that are associated with the offense.
      type: number
    - contextPath: QRadar.Offense.FollowUp
      description: Offense followup.
      type: boolean
    - contextPath: QRadar.Offense.OffenseType
      description: A number that represents the offense type.
      type: string
    - contextPath: QRadar.Offense.Protected
      description: Is the offense protected.
      type: boolean
  - arguments:
    - default: true
      description: The ID of the offense to update.
      name: offense_id
      required: true
    - auto: PREDEFINED
      description: Set to true to protect the offense.
      name: protected
      predefined:
      - 'true'
      - 'false'
    - auto: PREDEFINED
      description: Set to true to set the follow up flag on the offense.
      name: follow_up
      predefined:
      - 'true'
      - 'false'
    - auto: PREDEFINED
      description: The new status for the offense.
      name: status
      predefined:
      - OPEN
      - HIDDEN
      - CLOSED
    - description: 'The id of a closing reason. You must provide a valid closing_reason_name when you close an offense. The default closing_reasons are: (1) False-Positive, Tuned (2) Non-Issues (3) Policy Violation.'
      name: closing_reason_id
    - description: 'The name of a closing reason. You must provide a valid closing_reason_name when you close an offense. The default closing_reasons are: (1) False-Positive, Tuned (2) Non-Issues (3) Policy Violation.'
      name: closing_reason_name
    - description: A user to assign the offense to.
      name: assigned_to
    - description: Use this parameter to specify which fields you would like to get back in the response. Fields that are not named are excluded. Specify subfields in brackets and multiple fields in the same object  separated by commas. Please consult - https://www.ibm.com/support/knowledgecenter/SSKMKU/com.ibm.qradar.doc_cloud/9.1--siem-offenses-offense_id-POST.html
      name: fields
    description: Update an offense. Deprecated, Use qradar-offense-update instead.
    hidden: true
    deprecated: true
    name: qradar-update-offense
    outputs:
    - contextPath: QRadar.Offense.Followup
      description: Offense followup.
      type: boolean
    - contextPath: QRadar.Offense.Credibility
      description: The credibility of the offense.
      type: number
    - contextPath: QRadar.Offense.Relevance
      description: The relevance of the offense.
      type: number
    - contextPath: QRadar.Offense.Severity
      description: The severity of the offense.
      type: number
    - contextPath: QRadar.Offense.SourceAddress
      description: The source addresses that are associated with the offense.
      type: Unknown
    - contextPath: QRadar.Offense.DestinationAddress
      description: The destination addresses that are associated with the offense.
      type: Unknown
    - contextPath: QRadar.Offense.AssignedTo
      description: The user the offense is assigned to.
      type: string
    - contextPath: QRadar.Offense.StartTime
      description: The time (ISO) when the offense was started.
      type: date
    - contextPath: QRadar.Offense.ID
      description: The ID of the offense.
      type: int
    - contextPath: QRadar.Offense.DestinationHostname
      description: Destintion hostname.
      type: Unknown
    - contextPath: QRadar.Offense.Description
      description: The description of the offense.
      type: string
    - contextPath: QRadar.Offense.EventCount
      description: The number of events that are associated with the offense.
      type: number
    - contextPath: QRadar.Offense.OffenseSource
      description: The source of the offense.
      type: string
    - contextPath: QRadar.Offense.Status
      description: The status of the offense. One of "OPEN", "HIDDEN", or "CLOSED".
      type: string
    - contextPath: QRadar.Offense.Magnitude
      description: The magnitude of the offense.
      type: number
    - contextPath: QRadar.Offense.ClosingUser
      description: The user that closed the offense.
      type: string
    - contextPath: QRadar.Offense.ClosingReason
      description: The offense closing reason.
      type: string
    - contextPath: QRadar.Offense.CloseTime
      description: The time when the offense was closed.
      type: date
    - contextPath: QRadar.Offense.LastUpdatedTime
      description: The time (ISO) when the offense was last updated.
      type: date
    - contextPath: QRadar.Offense.Categories
      description: Event categories that are associated with the offense.
      type: Unknown
    - contextPath: QRadar.Offense.FlowCount
      description: The number of flows that are associated with the offense.
      type: number
    - contextPath: QRadar.Offense.FollowUp
      description: Offense followup.
      type: boolean
    - contextPath: QRadar.Offense.OffenseType
      description: A number that represents the offense type.
      type: string
    - contextPath: QRadar.Offense.Protected
      description: Is the offense protected.
      type: boolean
    - contextPath: QRadar.Offense.RemoteDestinationCount
      description: The remote destinations that are associated with the offesne. If this value is greater than 0 that means your offense has a remote destination, you will need to use QRadarFullSearch playbook with the following query - SELECT destinationip FROM events WHERE inOffense(<offenseID>) GROUP BY destinationip.
      type: Unknown
  - arguments:
    - description: The query expressions in AQL (for more information about Ariel Query Language, review "https://www.ibm.com/support/knowledgecenter/en/SS42VS_7.3.0/com.ibm.qradar.doc/c_aql_intro.html").
      name: query_expression
      required: true
      default: true
    - description: "Table headers to use in the human readable output (if none provided, will show all table headers)."
      name: headers
    hidden: true
    deprecated: true
    description: |
      Searches in QRadar using AQL. It is highly recommended to use the playbook 'QRadarFullSearch' instead of this command - it will execute the search, and will return the result.
      Deprecated, Use qradar-search-create instead.
    name: qradar-searches
    outputs:
    - contextPath: QRadar.Search.ID
      description: Search ID.
      type: number
    - contextPath: QRadar.Search.Status
      description: The status of the search.
      type: string
  - arguments:
    - description: The search ID.
      name: search_id
      required: true
      default: true
    - description: Table headers to use in the human readable output (if none provided, will show all table headers).
      name: headers
    hidden: true
    deprecated: true
    description: Gets a specific search ID and status. Deprecated, Use qradar-search-status-get instead.
    name: qradar-get-search
    outputs:
    - contextPath: QRadar.Search.ID
      description: Search ID.
      type: number
    - contextPath: QRadar.Search.Status
      description: The status of the search.
      type: string
  - arguments:
    - description: The search id.
      name: search_id
      required: true
      default: true
    - description: 'Range of results to return. e.g.: 0-20.'
      name: range
    - description: "Table headers to use in the human readable output (if none provided, will show all table headers)."
      name: headers
    - description: Replaces the default context output path for the query result (QRadar.Search.Result). e.g. for output_path=QRadar.Correlations the result will be under the key "QRadar.Correlations" in the context data.
      name: output_path
    hidden: true
    deprecated: true
    description: Gets search results. Deprecated, Use qradar-search-results-get instead.
    name: qradar-get-search-results
    outputs:
    - contextPath: QRadar.Search.Result
      description: The result of the search.
      type: Unknown
  - arguments:
    - description: 'Query to filter assets. For reference please consult: https://www.ibm.com/support/knowledgecenter/en/SS42VS_7.3.1/com.ibm.qradar.doc/c_rest_api_filtering.html'
      name: filter
    - description: "If used, will filter all fields except for the specified ones. Use this parameter to specify which fields you would like to get back in the response. Fields that are not named are excluded. Specify subfields in brackets and multiple fields in the same object separated by commas. The filter uses QRadar's field names, for reference, consult: https://www.ibm.com/support/knowledgecenter/SSKMKU/com.ibm.qradar.doc_cloud/9.1--asset_model-assets-GET.html"
      name: fields
    - description: 'Range of results to return. e.g.: 0-20.'
      name: range
    - description: Table headers to use in the human readable output (if none provided, will show all table headers).
      name: headers
    description: List all assets found in the model. Deprecated, Use qradar-assets-list instead.
    hidden: true
    deprecated: true
    name: qradar-get-assets
    outputs:
    - contextPath: QRadar.Asset.ID
      description: The ID of the asset.
      type: number
    - contextPath: Endpoint.IPAddress
      description: IP address of the asset.
      type: Unknown
    - contextPath: QRadar.Asset.Name.Value
      description: Name of the asset.
      type: string
    - contextPath: Endpoint.OS
      description: Asset OS.
      type: number
    - contextPath: QRadar.Asset.AggregatedCVSSScore.Value
      description: CVSSScore.
      type: number
    - contextPath: QRadar.Asset.AggregatedCVSSScore.LastUser
      description: Last user who updated the Aggregated CVSS Score.
      type: string
    - contextPath: QRadar.Asset.Weight.Value
      description: Asset weight.
      type: number
    - contextPath: QRadar.Asset.Weight.LastUser
      description: Last user who updated the weight.
      type: string
    - contextPath: QRadar.Asset.Name.LastUser
      description: Last user who updated the name.
      type: string
  - arguments:
    - description: The ID of the requested asset.
      name: asset_id
      required: true
      default: true
    description: Retrieves the asset by id. Deprecated, Use qradar-assets-list instead.
    hidden: true
    deprecated: true
    name: qradar-get-asset-by-id
    outputs:
    - contextPath: QRadar.Asset.ID
      description: The ID of the asset.
      type: number
    - contextPath: Endpoint.MACAddress
      description: Asset MAC address.
      type: Unknown
    - contextPath: Endpoint.IPAddress
      description: IP address of the endpoint.
      type: Unknown
    - contextPath: QRadar.Asset.ComplianceNotes.Value
      description: Compliance notes.
      type: string
    - contextPath: QRadar.Asset.CompliancePlan.Value
      description: Compliance plan.
      type: string
    - contextPath: QRadar.Asset.CollateralDamagePotential.Value
      description: Collateral damage potential.
      type: Unknown
    - contextPath: QRadar.Asset.AggregatedCVSSScore.Value
      description: CVSSScore.
      type: number
    - contextPath: QRadar.Asset.Name.Value
      description: Name of the asset.
      type: string
    - contextPath: QRadar.Asset.GroupName
      description: Name of the asset's group.
      type: string
    - contextPath: Endpoint.Domain
      description: DNS name.
      type: Unknown
    - contextPath: Endpoint.OS
      description: Asset OS.
      type: Unknown
    - contextPath: QRadar.Asset.Weight.Value
      description: Asset weight.
      type: number
    - contextPath: QRadar.Asset.Vulnerabilities.Value
      description: Vulnerabilities.
      type: Unknown
    - contextPath: QRadar.Asset.Location
      description: Location.
      type: string
    - contextPath: QRadar.Asset.Description
      description: The asset description.
      type: string
    - contextPath: QRadar.Asset.SwitchID
      description: Switch ID.
      type: number
    - contextPath: QRadar.Asset.SwitchPort
      description: Switch port.
      type: number
    - contextPath: QRadar.Asset.Name.LastUser
      description: Last user who updated the name.
      type: string
    - contextPath: QRadar.Asset.AggregatedCVSSScore.LastUser
      description: Last user who updated the Aggregated CVSS Score.
      type: string
    - contextPath: QRadar.Asset.Weight.LastUser
      description: Last user who updated the weight.
      type: string
    - contextPath: QRadar.Asset.ComplianceNotes.LastUser
      description: Last user who updated the compliance notes.
      type: string
    - contextPath: QRadar.Asset.CompliancePlan.LastUser
      description: Last user who updated the compliance plan.
      type: string
    - contextPath: QRadar.Asset.CollateralDamagePotential.LastUser
      description: Last user who updated the collateral damage potential.
      type: string
    - contextPath: QRadar.Asset.Vulnerabilities.LastUser
      description: Last user who updated the vulnerabilities.
      type: string
  - arguments:
    - description: If true, reserved closing reasons are included in the response.
      name: include_reserved
      auto: PREDEFINED
      defaultValue: 'true'
      predefined:
      - 'true'
      - 'false'
    - auto: PREDEFINED
      description: 'If true, deleted closing reasons are included in the response.'
      name: include_deleted
      predefined:
      - 'true'
      - 'false'
      defaultValue: 'true'
    - description: 'Query to filter results. For reference, consult: https://www.ibm.com/support/knowledgecenter/en/SS42VS_7.3.1/com.ibm.qradar.doc/c_rest_api_filtering.html'
      name: filter
    - description: "If used, will filter all fields except for the specified ones. Use this parameter to specify which fields you would like to get back in the response. Fields that are not explicitly named are excluded. Specify subfields in brackets and multiple fields in the same object separated by commas. The filter uses QRadar's field names. For reference, consult: https://www.ibm.com/support/knowledgecenter/SSKMKU/com.ibm.qradar.doc_cloud/9.1--siem-offense_closing_reasons-GET.html"
      name: fields
    - description: 'Range of results to return. e.g.: 0-20.'
      name: range
    description: Get closing reasons. Deprecated, Use qradar-closing-reasons instead.
    hidden: true
    deprecated: true
    name: qradar-get-closing-reasons
    outputs:
    - contextPath: QRadar.Offense.ClosingReasons.ID
      description: Closing reason ID.
      type: number
    - contextPath: QRadar.Offense.ClosingReasons.Name
      description: Closing reason name.
      type: string
  - arguments:
    - description: The offense ID to retrieve the note from.
      name: offense_id
      default: true
      required: true
    - description: 'The note ID.'
      name: note_id
    - description: "If used, will filter all fields except for the specified ones. Use this parameter to specify which fields you would like to get back in the response. Fields that are not explicitly named are excluded. Specify subfields in brackets and multiple fields in the same object separated by commas. The filter uses QRadar's field names. For reference, consult: https://www.ibm.com/support/knowledgecenter/SSKMKU/com.ibm.qradar.doc_cloud/9.1--siem-offenses-offense_id-notes-note_id-GET.html"
      name: fields
    - description: 'Table headers to use in the human readable output (if none provided, will show all table headers).'
      name: headers

    description: Retrieve a note for an offense. Deprecated, Use qradar-offense-notes-list instead.
    name: qradar-get-note
    outputs:
    - contextPath: QRadar.Note.ID
      description: Note ID.
      type: number
    - contextPath: QRadar.Note.Text
      description: Note text.
      type: string
    - contextPath: QRadar.Note.CreateTime
      description: The creation time of the note.
      type: date
    - contextPath: QRadar.Note.CreatedBy
      description: The user who created the note.
      type: string
    hidden: true
    deprecated: true
  - arguments:
    - description: The offense ID to add the note to.
      name: offense_id
      default: true
      required: true
    - description: 'The note text.'
      name: note_text
      required: true
    - description: "If used, will filter all fields except for the specified ones. Use this parameter to specify which fields you would like to get back in the response. Fields that are not explicitly named are excluded. Specify subfields in brackets and multiple fields in the same object separated by commas. The filter uses QRadar's field names. For reference, consult: https://www.ibm.com/support/knowledgecenter/SSKMKU/com.ibm.qradar.doc_cloud/9.1--siem-offenses-offense_id-notes-POST.html"
      name: fields
    - description: 'Table headers to use in the human readable output (if none provided, will show all table headers).'
      name: headers
    description: Create a note on an offense. Deprecated, Use qradar-offense-note-create instead.
    name: qradar-create-note
    outputs:
    - contextPath: QRadar.Note.ID
      description: Note ID.
      type: number
    - contextPath: QRadar.Note.Text
      description: Note text.
      type: string
    - contextPath: QRadar.Note.CreateTime
      description: The creation time of the note.
      type: date
    - contextPath: QRadar.Note.CreatedBy
      description: The user who created the note.
      type: string
    hidden: true
    deprecated: true
  - arguments:
    - name: ref_name
      description: The name of the requestered reference.
      default: true
      required: true
    - name: headers
      description: Table headers to use in the human readable output (if none provided, will show all table headers).
    - name: date_value
      description: If set to true will try to convert the data values to ISO-8601 string.
      auto: PREDEFINED
      defaultValue: 'False'
      predefined:
      - 'True'
      - 'False'
    description: |
      Information about the reference set that had data added or updated. This returns the information set, but not the contained data. This feature is supported from version 8.1 and upward.
      Deprecated, Use qradar-reference-sets-list instead.
    name: qradar-get-reference-by-name
    outputs:
    - contextPath: QRadar.Reference.Name
      description: The name of the reference set.
      type: string
    - contextPath: QRadar.Reference.CreationTime
      description: The creation time (ISO) of the reference.
      type: date
    - contextPath: QRadar.Reference.ElementType
      description: Reference element type.
      type: string
    - contextPath: QRadar.Reference.NumberOfElements
      description: Number of elements.
      type: number
    - contextPath: QRadar.Reference.TimeToLive
      description: Reference time to live.
      type: string
    - contextPath: QRadar.Reference.TimeoutType
      description: 'Reference timeout type. Valid values are: UNKNOWN, FIRST_SEEN, LAST_SEEN.'
      type: string
    - contextPath: QRadar.Reference.Data
      description: Reference set items.
      type: Unknown
    hidden: true
    deprecated: true
  - name: qradar-create-reference-set
    arguments:
    - name: ref_name
      description: Reference name to be created.
      required: true
    - name: element_type
      description: 'The element type for the values allowed in the reference set. The allowed values are: ALN (alphanumeric), ALNIC (alphanumeric ignore case), IP (IP address), NUM (numeric), PORT (port number) or DATE. Note that date values need to be represented in milliseconds since the Unix Epoch January 1st 1970.'
      auto: PREDEFINED
      predefined:
      - ALN
      - ALNIC
      - IP
      - NUM
      - PORT
      - DATE
      required: true
    - name: timeout_type
      description: The allowed values are "FIRST_SEEN", LAST_SEEN and UNKNOWN. The default value is UNKNOWN.
      auto: PREDEFINED
      predefined:
      - FIRST_SEEN
      - LAST_SEEN
      - UNKNOWN
    - name: time_to_live
      description: 'The time to live interval, for example: "1 month" or "5 minutes".'
    description: |
      Creates a new reference set. If the provided name is already in use, this command will fail.
      Deprecated, Use qradar-reference-set-create instead.
    hidden: true
    deprecated: true
    outputs:
    - contextPath: QRadar.Reference.CreationTime
      description: Creation time of the reference set.
      type: date
    - contextPath: QRadar.Reference.ElementType
      description: 'The element type for the values allowed in the reference set. The allowed values are: ALN (alphanumeric), ALNIC (alphanumeric ignore case), IP (IP address), NUM (numeric), PORT (port number) or DATE.'
      type: string
    - contextPath: QRadar.Reference.Name
      description: Name of the reference set.
      type: string
    - contextPath: QRadar.Reference.NumberOfElements
      description: Number of elements in the created reference set.
      type: number
    - contextPath: QRadar.Reference.TimeoutType
      description: Timeout type of the reference. The allowed values are FIRST_SEEN, LAST_SEEN and UNKNOWN.
      type: string
  - name: qradar-delete-reference-set
    arguments:
    - name: ref_name
      description: The name of reference set to delete.
      default: true
      required: true
    description: Deletes a reference set corresponding to the name provided. Deprecated, Use qradar-reference-set-delete instead.
    hidden: true
    deprecated: true
  - name: qradar-create-reference-set-value
    arguments:
    - name: ref_name
      required: true
      description: The name of the reference set to add or update a value in.
    - description: "The value/s to add or update in the reference set. Note: Date values must be represented in epoch in reference sets (milliseconds since the Unix Epoch January 1st 1970). If 'date_value' is set to 'True', then the argument will be converted from date in format: '%Y-%m-%dT%H:%M:%S.%f000Z' (e.g. '2018-11-06T08:56:41.000000Z') to epoch."
      isArray: true
      name: value
      required: true
    - description: An indication of where the data originated. The default value is 'reference data api'.
      name: source
    - auto: PREDEFINED
      defaultValue: 'False'
      description: "If set to True, will convert 'value' argument from date in format: '%Y-%m-%dT%H:%M:%S.%f000Z' (e.g. '2018-11-06T08:56:41.000000Z') to epoch."
      name: date_value
      predefined:
      - 'True'
      - 'False'
    description: Add or update a value in a reference set. Deprecated, Use qradar-reference-set-value-upsert instead.
    hidden: true
    deprecated: true
    outputs:
    - contextPath: QRadar.Reference.Name
      description: The name of the reference set.
      type: string
    - contextPath: QRadar.Reference.CreationTime
      description: The creation time (ISO) of the reference.
      type: date
    - contextPath: QRadar.Reference.ElementType
      description: Reference element type.
      type: string
    - contextPath: QRadar.Reference.NumberOfElements
      description: Number of elements.
      type: number
    - contextPath: QRadar.Reference.TimeoutType
      description: 'Reference timeout type. One of: UNKNOWN, FIRST_SEEN, LAST_SEEN.'
      type: string
  - name: qradar-update-reference-set-value
    arguments:
    - name: ref_name
      description: The name of the reference set to add or update a value in.
      required: true
    - name: value
      description: A comma-separated list of values to add or update in the reference set. Date values must be represented in milliseconds since the Unix Epoch January 1st 1970.
      required: true
      isArray: true
    - name: source
      description: An indication of where the data originated. The default value is 'reference data api'.
    - name: date_value
      description: "If set to True, will convert 'value' argument from date in format: '%Y-%m-%dT%H:%M:%S.%f000Z' (e.g. '2018-11-06T08:56:41.000000Z') to epoch."
      auto: PREDEFINED
      defaultValue: 'False'
      predefined:
      - 'True'
      - 'False'
    outputs:
    - contextPath: QRadar.Reference.Name
      description: The name of the reference set.
      type: string
    - contextPath: QRadar.Reference.CreationTime
      description: The creation time (ISO) of the reference.
      type: date
    - contextPath: QRadar.Reference.ElementType
      description: Reference element type.
      type: string
    - contextPath: QRadar.Reference.NumberOfElements
      description: Number of elements.
      type: number
    - contextPath: QRadar.Reference.TimeoutType
      description: 'Reference timeout type. One of: UNKNOWN, FIRST_SEEN, LAST_SEEN.'
      type: string
    description: Adds or updates a value in a reference set. Deprecated, Use qradar-reference-set-value-upsert instead.
    hidden: true
    deprecated: true
  - name: qradar-delete-reference-set-value
    arguments:
    - name: ref_name
      description: The name of the reference set to remove a value from.
      required: true
    - name: value
      description: The value to remove from the reference set.
      required: true
    - name: date_value
      auto: PREDEFINED
      predefined:
      - 'True'
      - 'False'
      description: "If set to True will convert 'value' argument from date in format: '%Y-%m-%dT%H:%M:%S.%f000Z' (e.g.,  '2018-11-06T08:56:41.000000Z') to epoch."
      defaultValue: 'False'
    outputs:
    - contextPath: QRadar.Reference.Name
      description: The name of the reference set.
      type: string
    - contextPath: QRadar.Reference.CreationTime
      description: The creation time (ISO) of the reference.
      type: date
    - contextPath: QRadar.Reference.ElementType
      description: Reference element type.
      type: string
    - contextPath: QRadar.Reference.NumberOfElements
      description: Number of elements.
      type: number
    - contextPath: QRadar.Reference.TimeoutType
      description: 'Reference timeout type. One of: UNKNOWN, FIRST_SEEN, LAST_SEEN.'
      type: string
    description: |-
      Deletes a value in a reference set.
      Deprecated, Use qradar-reference-set-value-delete instead.
    hidden: true
    deprecated: true
  - arguments:
    - description: "If used, will filter all fields except for the specified ones. Use this parameter to specify which fields you would like to get back in the response. Fields that are not explicitly named are excluded. Specify subfields in brackets and multiple fields in the same object are separated by commas. The filter uses QRadar's field names, for reference please consult: https://www.ibm.com/support/knowledgecenter/SSKMKU/com.ibm.qradar.doc_cloud/9.1--siem-offenses-offense_id-notes-note_id-GET.html"
      name: fields
    - description: Number of results in return.
      name: range
    - description: Query to filter offenses.
      name: filter
    description: Retrieve all Domains. Deprecated, Use qradar-domains-list instead.
    hidden: true
    deprecated: true
    name: qradar-get-domains
    outputs:
    - contextPath: QRadar.Domains.AssetScannerIDs
      description: Array of Asset Scanner IDs.
      type: Number
    - contextPath: QRadar.Domains.CustomProperties
      description: Custom properties of the domain.
      type: String
    - contextPath: QRadar.Domains.Deleted
      description: Indicates if the domain is deleted.
      type: Boolean
    - contextPath: QRadar.Domains.Description
      description: Description of the domain.
      type: String
    - contextPath: QRadar.Domains.EventCollectorIDs
      description: Array of Event Collector IDs.
      type: Number
    - contextPath: QRadar.Domains.FlowCollectorIDs
      description: Array of Flow Collector IDs.
      type: Number
    - contextPath: QRadar.Domains.FlowSourceIDs
      description: Array of Flow Source IDs.
      type: Number
    - contextPath: QRadar.Domains.ID
      description: ID of the domain.
      type: Number
    - contextPath: QRadar.Domains.LogSourceGroupIDs
      description: Array of Log Source Group IDs.
      type: Number
    - contextPath: QRadar.Domains.LogSourceIDs
      description: Array of Log Source IDs.
      type: Number
    - contextPath: QRadar.Domains.Name
      description: Name of the Domain.
      type: String
    - contextPath: QRadar.Domains.QVMScannerIDs
      description: Array of QVM Scanner IDs.
      type: Number
    - contextPath: QRadar.Domains.TenantID
      description: ID of the Domain tenant.
      type: Number
  - arguments:
    - description: ID of the domain.
      name: id
      required: true
    - description: "If used, will filter all fields except for the specified ones. Use this parameter to specify which fields you would like to get back in the response. Fields that are not explicitly named are excluded. Specify subfields in brackets and multiple fields in the same object are separated by commas. The filter uses QRadar's field names, for reference please consult: https://www.ibm.com/support/knowledgecenter/SSKMKU/com.ibm.qradar.doc_cloud/9.1--siem-offenses-offense_id-notes-note_id-GET.html"
      name: fields
    description: Retrieves Domain information By ID. Deprecated, Use qradar-domains-list instead.
    hidden: true
    deprecated: true
    name: qradar-get-domain-by-id
    outputs:
    - contextPath: QRadar.Domains.AssetScannerIDs
      description: Array of Asset Scanner IDs.
      type: Number
    - contextPath: QRadar.Domains.CustomProperties
      description: Custom properties of the domain.
      type: String
    - contextPath: QRadar.Domains.Deleted
      description: Indicates if the domain is deleted.
      type: Boolean
    - contextPath: QRadar.Domains.Description
      description: Description of the domain.
      type: String
    - contextPath: QRadar.Domains.EventCollectorIDs
      description: Array of Event Collector IDs.
      type: Number
    - contextPath: QRadar.Domains.FlowCollectorIDs
      description: Array of Flow Collector IDs.
      type: Number
    - contextPath: QRadar.Domains.FlowSourceIDs
      description: Array of Flow Source IDs.
      type: Number
    - contextPath: QRadar.Domains.ID
      description: ID of the domain.
      type: Number
    - contextPath: QRadar.Domains.LogSourceGroupIDs
      description: Array of Log Source Group IDs.
      type: Number
    - contextPath: QRadar.Domains.LogSourceIDs
      description: Array of Log Source IDs.
      type: Number
    - contextPath: QRadar.Domains.Name
      description: Name of the Domain.
      type: String
    - contextPath: QRadar.Domains.QVMScannerIDs
      description: Array of QVM Scanner IDs.
      type: Number
    - contextPath: QRadar.Domains.TenantID
      description: ID of the Domain tenant.
      type: Number
  - arguments:
    - description: The name of the reference set to add or update a value in. To create a new reference set, you need to set the element type.
      name: ref_name
      required: true
    - auto: PREDEFINED
      description: 'The element type for the values permitted in the reference set. Only required when creating a new reference set. The valid values are: ALN (alphanumeric), ALNIC (alphanumeric ignore case), IP (IP address), NUM (numeric), PORT (port number) or DATE. Note that date values need to be represented in milliseconds since the Unix Epoch January 1st 1970.'
      name: element_type
      predefined:
      - ALN
      - ALNIC
      - IP
      - NUM
      - PORT
      - DATE
    - auto: PREDEFINED
      description: The timeout_type can be "FIRST_SEEN", "LAST_SEEN", or "UNKNOWN". The default value is UNKNOWN. Only required for creating a new reference set.
      name: timeout_type
      predefined:
      - FIRST_SEEN
      - LAST_SEEN
      - UNKNOWN
    - description: 'The time to live interval, for example: "1 month" or "5 minutes". Only required when creating a new reference set.'
      name: time_to_live
    - description: The query for getting indicators.
      name: query
      required: true
    - defaultValue: '1000'
      description: The maximum number of indicators to return. The default value is 1000.
      name: limit
    - defaultValue: '0'
      description: The page from which to get the indicators.
      name: page
    - name: task_id
      description: The ID of the task that is created to add or update the element in the reference set. The task ID can be used to poll the status of the task by using the 'qradar-tasks-get' command.

    description: Uploads indicators from Demisto to QRadar.
    hidden: true
    name: qradar-upload-indicators
  - arguments:
    - description: Comma separated list. Source IPs to retrieve their data, E.g "192.168.0.1,192.160.0.2".
      isArray: true
      name: source_ip
    - description: 'Query to filter IPs. E.g, filter=`source_ip="192.168.0.1"`. For reference please consult: https://www.ibm.com/support/knowledgecenter/SS42VS_SHR/com.ibm.qradarapi.doc/c_rest_api_filtering.html'
      name: filter
    - description: "If used, will filter all fields except for the ones specified. Use this argument to specify which fields should be returned in the response. Fields that are not named are excluded. Specify subfields in brackets and multiple fields in the same object separated by commas. The filter uses QRadar's field names, for reference, consult: https://ibmsecuritydocs.github.io/qradar_api_14.0/14.0--siem-source_addresses-GET.html."
      name: fields
    - description: 'Range of results to return. e.g.: 0-20.'
      name: range

    description: Get Source IPs.
    name: qradar-ips-source-get
    outputs:
    - contextPath: QRadar.SourceIP.ID
      description: The ID of the destination address.
      type: Number
    - contextPath: QRadar.SourceIP.DomainID
      description: The ID of associated domain.
      type: String
    - contextPath: QRadar.SourceIP.EventFlowCount
      description: The number of events and flows that are associated with the destination address.
      type: Number
    - contextPath: QRadar.SourceIP.FirstEventFlowSeen
      description: Date when the first event or flow was seen.
      type: Date
    - contextPath: QRadar.SourceIP.LastEventFlowSeen
      description: Date when the last event or flow was seen.
      type: Date
    - contextPath: QRadar.SourceIP.SourceIP
      description: The IP address.
      type: String
    - contextPath: QRadar.SourceIP.Magnitude
      description: The magnitude of the destination address.
      type: Number
    - contextPath: QRadar.SourceIP.Network
      description: The network of the destination address.
      type: String
    - contextPath: QRadar.SourceIP.OffenseIDs
      description: List of offense IDs the destination address is part of.
      type: Unknown
    - contextPath: QRadar.SourceIP.LocalDestinationAddressIDs
      description: List of local destination address IDs associated with the source address.
      type: Unknown
  - arguments:
    - description: Comma separated list. Local destination IPs to retrieve their data, E.g "192.168.0.1,192.160.0.2".
      isArray: true
      name: local_destination_ip
    - description: 'Query to filter IPs. E.g, filter=`local_destination_ip="192.168.0.1"` For reference please consult: https://www.ibm.com/support/knowledgecenter/SS42VS_SHR/com.ibm.qradarapi.doc/c_rest_api_filtering.html'
      name: filter
    - description: "If used, will filter all fields except for the ones specified. Use this argument to specify which fields should be returned in the response. Fields that are not named are excluded. Specify subfields in brackets and multiple fields in the same object separated by commas. The filter uses QRadar's field names, for reference, consult: https://ibmsecuritydocs.github.io/qradar_api_14.0/14.0--siem-local_destination_addresses-GET.html."
      name: fields
    - description: 'Range of results to return. e.g.: 0-20.'
      name: range
    description: Get Source IPs.
    name: qradar-ips-local-destination-get
    outputs:
    - contextPath: QRadar.LocalDestinationIP.ID
      description: The ID of the destination address.
      type: Number
    - contextPath: QRadar.LocalDestinationIP.DomainID
      description: The ID of associated domain.
      type: String
    - contextPath: QRadar.LocalDestinationIP.EventFlowCount
      description: The number of events and flows that are associated with the destination address.
      type: Number
    - contextPath: QRadar.LocalDestinationIP.FirstEventFlowSeen
      description: Date when the first event or flow was seen.
      type: Date
    - contextPath: QRadar.LocalDestinationIP.LastEventFlowSeen
      description: Date when the last event or flow was seen.
      type: Date
    - contextPath: QRadar.LocalDestinationIP.LocalDestinationIP
      description: The IP address.
      type: String
    - contextPath: QRadar.LocalDestinationIP.Magnitude
      description: The magnitude of the destination address.
      type: Number
    - contextPath: QRadar.LocalDestinationIP.Network
      description: The network of the destination address.
      type: String
    - contextPath: QRadar.LocalDestinationIP.OffenseIDs
      description: List of offense IDs the destination address is part of.
      type: Unknown
    - contextPath: QRadar.LocalDestinationIP.SourceAddressIDs
      description: List of source address IDs associated with the destination address.
      type: Unknown
  - arguments:
    - name: offense_id
      type: Number
      description: The ID of the offense to retrieve. Mutually exclusive with query_expression.
    - name: events_limit
      type: Number
      description: The number of events to return. Mutually exclusive with query_expression.
    - name: events_columns
      type: String
      description: Comma separated list of columns to return. Mutually exclusive with query_expression.
    - name: fetch_mode
      type: PREDEFINED
      predefined:
      - Fetch With All Events
      - Fetch Correlation Events Only
      description: The mode to use when fetching events. Mutually exclusive with query_expression.
    - name: start_time
      type: Date
      description: The start time of the search. Mutually exclusive with query_expression.
    - name: query_expression
      type: String
      description: The AQL query to execute. Mutually exclusive with the other arguments.
    - name: interval_in_seconds
      type: Number
      description: The interval in seconds to use when polling events.
    - name: search_id
      type: String
      description: The search id to query the results.
    - name: retry_if_not_all_fetched
      auto: PREDEFINED
      description: Whenever set to true, the command retries to fetch all events if the number of events fetched is less than `event_count`.
      predefined:
      - 'true'
      - 'false'
    - name: polling
      description: Wait for search results.
      auto: PREDEFINED
      default: true
      predefined:
      - 'true'
      - 'false'
    - name: timeout_in_seconds
      type: Number
      description: The timeout in seconds to use when polling events.
    description: Polling command to search for events of a specific offense.
    name: qradar-search-retrieve-events
    polling: true
    outputs:
    - contextPath: QRadar.SearchEvents.ID
      description: The search id of the query.
      type: Unknown
    - contextPath: QRadar.SearchEvents.Events
      description: The events from QRadar search.
      type: Unknown
    - contextPath: QRadar.SearchEvents.Status
      description: The status of the search ('wait', 'partial', 'success').
      type: Unknown
  - name: qradar-remote-network-cidr-create
    arguments:
    - name: cidrs
      description: An input list of CIDRs to add to QRadar (can be obtained automatically from EDL integrations and playbook). Multiple values in the same object are separated by commas. A CIDR or query is required.
      isArray: true
    - name: query
      description: The query for getting indicators from Cortex XSOAR. A CIDR or query is required.
    - name: name
      required: true
      description: A CIDR (remote network) name that will be displayed for all uploaded values in QRadar.
    - name: description
      required: true
      description: Description that will be displayed and associated with all the newly uploaded CIDRs in QRadar.
    - name: group
      required: true
      description: The exact name of the remote network group that CIDRs should be associated with as it appears in QRadar. A single group can be assigned to each create command. A new remote network group can be created in QRadar by giving a new unique remote network group name (that does not already exist in QRadar remote networks).
    - name: fields
      description: Use this parameter to specify which fields you would like to get back in the response. Fields that are not named are excluded from the output. Specify subfields in brackets, and multiple fields in the same object are separated by commas. The possible fields are id, group, name, CIDR, and description.
    description: Create remote network CIDRs.
  - name: qradar-remote-network-cidr-list
    arguments:
    - name: limit
      description: The maximum number of results to return. The default is 50.
    - name: page
      description: The page offset.
    - name: page_size
      description: Maximum number of results to retrieve in each page.
    - name: group
      description: The name of the remote network group that the CIDRs are associated with, as it appears in QRadar.
    - name: id
      description: ID of the CIDR (remote network).
    - name: name
      description: The name of the CIDRs (remote network) as it appears in QRadar.
    - name: filter
      description: Additional options to filter results using a query expression.
    - name: fields
      description: Use this parameter to specify which fields you would like to get back in the response. Fields that are not named are excluded. By default, this argument returns all fields (id, name, cidrs, group, description).
    outputs:
    - contextPath: QRadar.RemoteNetworkCIDR
      description: A list of all the retrieved CIDRs.
      type: Number
    - contextPath: QRadar.RemoteNetworkCIDR.id
      description: ID of each CIDR remote network that is part of the group.
      type: Number
    - contextPath: QRadar.RemoteNetworkCIDR.name
      description: The associated CIDR name as it appears in QRadar.
      type: String
    - contextPath: QRadar.RemoteNetworkCIDR.description
      description: The associated CIDR description as it appears in QRadar.
      type: String
    description: Retrieves the list of staged remote networks.
  - name: qradar-remote-network-cidr-delete
    arguments:
    - name: id
      type: number
      isArray: true
      required: true
      description: ID that is used to locate the staged remote network that users want to remove from QRadar.
    description: Deletes an existing staged remote network.
  - name: qradar-remote-network-cidr-update
    arguments:
    - name: id
      description: The ID that is associated with the CIDR object that needs to be modified.
      required: true
    - name: name
      description: The CIDR name in QRadar. If the CIDR name should be changed, it can be inserted here.
      required: true
    - name: cidrs
      description: An input list of CIDRs to add to QRadar (can be obtained automatically from EDL integrations and playbook). Multiple values in the same object are separated by commas. A CIDR or query is required.
      isArray: true
    - name: query
      description: The query for getting indicators from Cortex XSOAR. A CIDR or query is required.
    - name: description
      description: CIDR associated description presented in QRadar. If the CIDR description should be changed, it can be inserted here.
      required: true
    - name: group
      description: The remote network group that CIDRs should belong to. If the CIDR-associated group should be changed, it can be inserted here.
      required: true
    - name: fields
      description: Use this parameter to specify which fields you would like to get back in the response. Fields that are not named are excluded. Specify subfields in brackets, and multiple fields in the same object are separated by commas. The possible fields are id,group,name,cidr,description.
    outputs:
    - contextPath: QRadar.RemoteNetworkCIDR
      description: A list of all the CIDR ranges that were changed.
      type: Number
    - contextPath: QRadar.RemoteNetworkCIDR.id
      description: The associated CIDR ID.
      type: Number
    - contextPath: QRadar.RemoteNetworkCIDR.name
      description: The associated CIDR name.
      type: String
    - contextPath: QRadar.RemoteNetworkCIDR.group
      description: The group to which the remote network belongs.
      type: String
    - contextPath: QRadar.RemoteNetworkCIDR.description
      description: The description of the remote network.
      type: String
    description: Updates an existing staged remote network.
  - name: qradar-remote-network-deploy-execution
    arguments:
    - name: host_ip
      description: The IP of QRadar console host.
      required: true
    - name: status
      description: The deployment status. Must be in capital letters (“INITIATING”).
      auto: PREDEFINED
      predefined:
      - INITIATING
    - name: deployment_type
      auto: PREDEFINED
      predefined:
      - INCREMENTAL
      - FULL
      description: The deployment type. Must be in capital letters (“INCREMENTAL” or “FULL”).
      required: true
    outputs:
    - contextPath: QRadar.deploy.status
      description: The deployment status (INITIALIZING, IN_PROGRESS, COMPLETE).
      type: String
    description: |
      Executes a deployment.
      Potentially harmful: This API command executes any waiting system deployments in QRadar within the same deployment type and hosts defined.

  script: '-'
  type: python
  subtype: python3
<<<<<<< HEAD
  dockerimage: demisto/python3:3.12.12.5490952
=======
  dockerimage: demisto/python3:3.12.11.4819260
>>>>>>> 9de43da1
  isremotesyncin: true
  longRunning: true
  isFetchSamples: true
  ismappable: true
fromversion: 5.5.0
defaultmapperin: QRadar - Generic Incoming Mapper
defaultclassifier: QRadar
tests:
- QRadar_v3-test<|MERGE_RESOLUTION|>--- conflicted
+++ resolved
@@ -3147,11 +3147,7 @@
   script: '-'
   type: python
   subtype: python3
-<<<<<<< HEAD
-  dockerimage: demisto/python3:3.12.12.5490952
-=======
-  dockerimage: demisto/python3:3.12.11.4819260
->>>>>>> 9de43da1
+  dockerimage: demisto/python3:3.12.12.5490952r
   isremotesyncin: true
   longRunning: true
   isFetchSamples: true
