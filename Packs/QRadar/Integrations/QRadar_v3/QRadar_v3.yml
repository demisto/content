commonfields:
  id: QRadar v3
  version: -1
sectionOrder:
- Connect
- Collect
name: QRadar v3
display: IBM QRadar v3
category: Analytics & SIEM
description: IBM QRadar SIEM helps security teams accurately detect and prioritize threats across the enterprise, supports API versions 10.1 and above. Provides intelligent insights that enable teams to respond quickly to reduce the impact of incidents.
configuration:
- display: Server URL
  name: server
  type: 0
  required: true
  additionalinfo: (e.g., https://192.168.0.1)
  section: Connect
- display: Username
  name: credentials
  type: 9
  required: true
  section: Connect
- display: QRadar API Version
  defaultvalue: 17.0
  additionalinfo: API version of QRadar (e.g., '12.0'). Minimum API version is 10.1. Since QRadar API v19, The timestamp fields should be provided as milliseconds epoch format instead of seconds.
  name: api_version
  type: 0
  required: true
  section: Connect
- display: Incident Type
  name: incident_type
  type: 13
  section: Connect
  required: false
- defaultvalue: 3 days
  additionalinfo: if no offenses are found within the range of first fetch, will be set to fetch the earliest offense.
  display: First fetch timestamp (<number> <time unit>, e.g., 12 hours, 7 days)
  name: first_fetch
  type: 0
  section: Collect
  required: false
- defaultvalue: Fetch With All Events
  display: Fetch mode
  name: fetch_mode
  options:
  - Fetch Without Events
  - Fetch With All Events
  - Fetch Correlation Events Only
  required: true
  type: 15
  section: Collect
- defaultvalue: 'true'
  display: Retry events fetch
  name: retry_events_fetch
  type: 8
  additionalinfo: "Whenever enabled, the integration retries to fetch all events if the number of events fetched is less than `event_count`. Default number of tries is 3, but can be configured via the Advanced Parameter: EVENTS_SEARCH_TRIES. e.g EVENTS_SEARCH_TRIES=5"
  section: Collect
  advanced: true
  required: false
- defaultvalue: '20'
  display: Maximum number of events per incident.
  name: events_limit
  additionalinfo: The maximal amount of events to pull per incident.
  type: 0
  section: Collect
  advanced: true
  required: false
- display: Number of offenses to pull per API call (max 50)
  name: offenses_per_fetch
  type: 0
  additionalinfo: In case of mirroring with events, this value will be used for mirroring API calls as well, and it is advised to have a small value.
  defaultvalue: '10'
  section: Collect
  advanced: true
  required: false
- display: Query to fetch offenses.
  name: query
  type: 0
  additionalinfo: Define a query to determine which offenses to fetch. E.g., "severity >= 4 AND id > 5". filtering by status in the query may result in unexpected behavior when changing an incident's status.
  section: Collect
  advanced: true
  required: false
- defaultvalue: IPs And Assets
  display: 'Incidents Enrichment'
  name: enrichment
  required: true
  additionalinfo: 'IPs enrichment transforms IDs of the IPs of the offense to IP values. Asset enrichment adds correlated assets to the fetched offenses.'
  type: 15
  options:
  - IPs
  - IPs And Assets
  - None
  section: Collect
  advanced: true
- defaultvalue: '100'
  display: 'Maximum number of assets to fetch'
  name: limit_assets
  type: 0
  section: Collect
- additionalinfo: 'The parameter uses the AQL SELECT syntax. For more information, see: https://www.ibm.com/support/knowledgecenter/en/SS42VS_7.4/com.ibm.qradar.doc/c_aql_intro.html'
  defaultvalue: 'QIDNAME(qid), LOGSOURCENAME(logsourceid), CATEGORYNAME(highlevelcategory), CATEGORYNAME(category), PROTOCOLNAME(protocolid), sourceip, sourceport, destinationip, destinationport, QIDDESCRIPTION(qid), username, PROTOCOLNAME(protocolid), RULENAME("creEventList"), sourcegeographiclocation, sourceMAC, sourcev6, destinationgeographiclocation, destinationv6, LOGSOURCETYPENAME(devicetype), credibility, severity, magnitude, eventcount, eventDirection, postNatDestinationIP, postNatDestinationPort, postNatSourceIP, postNatSourcePort, preNatDestinationPort, preNatSourceIP, preNatSourcePort, UTF8(payload), starttime, devicetime'
  display: 'Event fields to return from the events query (WARNING: This parameter is correlated to the incoming mapper and changing the values may adversely affect mapping).'
  name: events_columns
  type: 12
  section: Collect
  advanced: true
  required: false
- additionalinfo: How mirroring from QRadar to Cortex XSOAR should be done, available from QRadar 7.3.3 Fix Pack 3. For further explanation on how to check your QRadar version, see the integration documentation at https://xsoar.pan.dev.
  defaultvalue: 'No Mirroring'
  display: Mirroring Options
  name: mirror_options
  type: 15
  hidden:
  - marketplacev2
  section: Collect
  advanced: true
  required: false
  options:
  - No Mirroring
  - Mirror Offense
  - Mirror Offense and Events
- additionalinfo: When selected, closing the QRadar offense is mirrored in Cortex XSOAR.
  display: Close Mirrored XSOAR Incident
  name: close_incident
  type: 8
  defaultvalue: 'false'
  section: Collect
  advanced: true
  hidden:
  - marketplacev2
  required: false
- display: The number of incoming incidents to mirror each time
  name: mirror_limit
  type: 0
  additionalinfo: Maximum number of incoming incidents to mirror each time.
  section: Collect
  advanced: true
  required: false
  defaultvalue: '100'
  hidden:
  - marketplacev2
- display: Advanced Parameters
  name: adv_params
  type: 12
  section: Collect
  advanced: true
  required: false
  additionalinfo: Comma-separated configuration for advanced parameter values. E.g., EVENTS_INTERVAL_SECS=20,FETCH_SLEEP=5
- display: Trust any certificate (not secure)
  name: insecure
  type: 8
  section: Connect
  advanced: true
  required: false
- display: "Use system proxy settings"
  name: proxy
  type: 8
  section: Connect
  advanced: true
  required: false
- defaultvalue: '60'
  display: "Timeout for http-requests"
  name: timeout
  additionalinfo: The timeout of the HTTP requests sent to the Qradar API (in seconds). If no value is provided, the timeout will be set to 60 seconds.
  type: 0
  section: Collect
  advanced: true
  required: false
- defaultvalue: '60'
  display: "Fetch Incidents Interval"
  name: fetch_interval
  additionalinfo: The fetch interval between before each fetch-incidents execution (seconds).
  type: 0
  section: Collect
  advanced: true
  required: false
script:
  commands:
  - name: qradar-offenses-list
    outputs:
    - contextPath: QRadar.Offense.Description
      description: Description of the offense.
      type: String
    - contextPath: QRadar.Offense.Rules.id
      description: The ID of the rule.
      type: Number
    - contextPath: QRadar.Offense.Rules.type
      description: The type of the rule.
      type: String
    - contextPath: QRadar.Offense.Rules.name
      description: The name of the rule.
      type: String
    - contextPath: QRadar.Offense.EventCount
      description: Number of events that are associated with the offense.
      type: Number
    - contextPath: QRadar.Offense.FlowCount
      description: Number of flows that are associated with the offense.
      type: Number
    - contextPath: QRadar.Offense.AssignedTo
      description: The user to whom the offense is assigned.
      type: String
    - contextPath: QRadar.Offense.Followup
      description: Whether the offense is marked for follow-up.
      type: Boolean
    - contextPath: QRadar.Offense.SourceAddress
      description: Source addresses (IPs if IPs enrich have been requested, else IDs of the IPs) that are associated with the offense.
      type: Number
    - contextPath: QRadar.Offense.Protected
      description: Whether the offense is protected.
      type: Boolean
    - contextPath: QRadar.Offense.ClosingUser
      description: The user who closed the offense.
      type: String
    - contextPath: QRadar.Offense.DestinationHostname
      description: Destination networks that are associated with the offense.
      type: String
    - contextPath: QRadar.Offense.CloseTime
      description: Time when the offense was closed.
      type: Date
    - contextPath: QRadar.Offense.RemoteDestinationCount
      description: Number of remote destinations that are associated with the offense.
      type: Number
    - contextPath: QRadar.Offense.StartTime
      description: Date of the earliest item that contributed to the offense.
      type: Date
    - contextPath: QRadar.Offense.Magnitude
      description: Magnitude of the offense.
      type: Number
    - contextPath: QRadar.Offense.LastUpdatedTime
      description: Date of the most recent item that contributed to the offense.
      type: String
    - contextPath: QRadar.Offense.Credibility
      description: Credibility of the offense.
      type: Number
    - contextPath: QRadar.Offense.ID
      description: ID of the offense.
      type: Number
    - contextPath: QRadar.Offense.Categories
      description: Event categories that are associated with the offense.
      type: String
    - contextPath: QRadar.Offense.Severity
      description: Severity of the offense.
      type: Number
    - contextPath: QRadar.Offense.ClosingReason
      description: Reason the offense was closed.
      type: String
    - contextPath: QRadar.Offense.OffenseType
      description: Type of the offense.
      type: String
    - contextPath: QRadar.Offense.Relevance
      description: Relevance of the offense.
      type: Number
    - contextPath: QRadar.Offense.OffenseSource
      description: Source of the offense.
      type: String
    - contextPath: QRadar.Offense.DestinationAddress
      description: Destination addresses (IPs if IPs enrichment have been requested, else IDs of the IPs) that are associated with the offense.
      type: Number
    - contextPath: QRadar.Offense.Status
      description: 'Status of the offense. Possible values: "OPEN", "HIDDEN", "CLOSED".'
      type: String
    - contextPath: QRadar.Offense.LinkToOffense
      description: Link to the URL containing information about the offense.
      type: String
    - contextPath: QRadar.Offense.Assets
      description: Assets correlated to the offense, if enrichment was requested.
      type: String
    arguments:
    - name: offense_id
      description: The offense ID to retrieve its details. Specify offense_id to get details about a specific offense.
    - name: enrichment
      defaultValue: None
      auto: PREDEFINED
      predefined:
      - IPs
      - IPs And Assets
      - None
      description: IPs enrichment transforms IDs of the IPs of the offense to IP values. Asset enrichment adds correlated assets to the fetched offenses.
    - name: range
      description: 'Range of results to return (e.g.: 0-20, 3-5, 3-3).'
      defaultValue: 0-49
    - name: filter
      description: 'Query to filter offenses, e.g., "severity >= 4 AND id > 5 AND status=OPEN". For reference, see: https://www.ibm.com/support/knowledgecenter/SS42VS_SHR/com.ibm.qradarapi.doc/c_rest_api_filtering.html'
    - name: fields
      description: 'Comma-separated list of fields to retrieve in the response. Fields that are not explicitly named are excluded. E.g., "id,severity,status". Specify subfields in brackets and multiple fields in the same object separated by commas. For a full list of available fields, see: https://ibmsecuritydocs.github.io/qradar_api_14.0/14.0--siem-offenses-GET.html.'
      isArray: true
    description: Gets offenses from QRadar.
  - name: qradar-offense-update
    outputs:
    - contextPath: QRadar.Offense.Description
      description: Description of the offense.
      type: String
    - contextPath: QRadar.Offense.Rules.id
      description: The ID of the rule.
      type: Number
    - contextPath: QRadar.Offense.Rules.type
      description: The type of the rule.
      type: String
    - contextPath: QRadar.Offense.Rules.name
      description: The name of the rule.
      type: String
    - contextPath: QRadar.Offense.EventCount
      description: Number of events that are associated with the offense.
      type: Number
    - contextPath: QRadar.Offense.FlowCount
      description: Number of flows that are associated with the offense.
      type: Number
    - contextPath: QRadar.Offense.AssignedTo
      description: The user to whom the offense is assigned.
      type: String
    - contextPath: QRadar.Offense.Followup
      description: Whether the offense is marked for follow-up.
      type: Boolean
    - contextPath: QRadar.Offense.SourceAddress
      description: Source addresses (IPs if IPs enrich have been requested, else IDs of the IPs) that are associated with the offense.
      type: Number
    - contextPath: QRadar.Offense.Protected
      description: Whether the offense is protected.
      type: Boolean
    - contextPath: QRadar.Offense.ClosingUser
      description: The user who closed the offense.
      type: String
    - contextPath: QRadar.Offense.DestinationHostname
      description: Destination networks that are associated with the offense.
      type: String
    - contextPath: QRadar.Offense.CloseTime
      description: Time when the offense was closed.
      type: Date
    - contextPath: QRadar.Offense.RemoteDestinationCount
      description: Number of remote destinations that are associated with the offense.
      type: Number
    - contextPath: QRadar.Offense.StartTime
      description: Date of the earliest item that contributed to the offense.
      type: Date
    - contextPath: QRadar.Offense.Magnitude
      description: Magnitude of the offense.
      type: Number
    - contextPath: QRadar.Offense.LastUpdatedTime
      description: Date of the most recent item that contributed to the offense.
      type: String
    - contextPath: QRadar.Offense.Credibility
      description: Credibility of the offense.
      type: Number
    - contextPath: QRadar.Offense.ID
      description: ID of the offense.
      type: Number
    - contextPath: QRadar.Offense.Categories
      description: Event categories that are associated with the offense.
      type: String
    - contextPath: QRadar.Offense.Severity
      description: Severity of the offense.
      type: Number
    - contextPath: QRadar.Offense.ClosingReason
      description: Reason the offense was closed.
      type: String
    - contextPath: QRadar.Offense.OffenseType
      description: Type of the offense.
      type: String
    - contextPath: QRadar.Offense.Relevance
      description: Relevance of the offense.
      type: Number
    - contextPath: QRadar.Offense.OffenseSource
      description: Source of the offense.
      type: String
    - contextPath: QRadar.Offense.DestinationAddress
      description: Destination addresses (IPs if IPs enrichment have been requested, else IDs of the IPs) that are associated with the offense.
      type: Number
    - contextPath: QRadar.Offense.Status
      description: 'Status of the offense. Possible values: "OPEN", "HIDDEN", "CLOSED".'
      type: String
    - contextPath: QRadar.Offense.LinkToOffense
      description: Link to the URL containing information about the offense.
      type: String
    - contextPath: QRadar.Offense.Assets
      description: Assets correlated to the offense, if enrichment was requested.
      type: String
    arguments:
    - name: offense_id
      required: true
      description: The ID of the offense to update.
    - name: enrichment
      defaultValue: None
      auto: PREDEFINED
      predefined:
      - IPs
      - IPs And Assets
      - None
      description: IPs enrichment transforms IDs of the IPs of the offense to IP values. Asset enrichment adds correlated assets to the fetched offenses.
    - name: protected
      description: Whether the offense should be protected.
      auto: PREDEFINED
      predefined:
      - 'true'
      - 'false'
    - name: follow_up
      description: Whether the offense should be marked for follow-up.
      auto: PREDEFINED
      predefined:
      - 'true'
      - 'false'
    - name: status
      auto: PREDEFINED
      predefined:
      - OPEN
      - HIDDEN
      - CLOSED
      description: The new status for the offense. When the status of an offense is set to CLOSED, a valid closing_reason_id must be provided. To hide an offense, use the HIDDEN status. To show a previously hidden offense, use the OPEN status.
    - name: closing_reason_id
      description: The ID of a closing reason. You must provide a valid closing_reason_id when you close an offense. For a full list of closing reason IDs, use the 'qradar-closing-reasons' command.
    - description: 'The name of a closing reason. You must provide a valid closing_reason_name when you close an offense. The default closing_reasons are: (1) False-Positive, Tuned (2) Non-Issues (3) Policy Violation.'
      name: closing_reason_name
    - name: assigned_to
      description: User to assign the offense to.
    - name: fields
      description: 'Comma-separated list of fields to retrieve in the response. Fields that are not explicitly named are excluded. E.g., "id,severity,status". Specify subfields in brackets and multiple fields in the same object separated by commas. For a full list of available fields, see:  https://ibmsecuritydocs.github.io/qradar_api_14.0/14.0--siem-offenses-offense_id-POST.html.'
      isArray: true
    description: Updates an offense.
  - name: qradar-closing-reasons
    description: Retrieves a list of offense closing reasons.
    outputs:
    - contextPath: QRadar.Offense.ClosingReasons.IsDeleted
      description: Whether the closing reason is deleted. Deleted closing reasons cannot be used to close an offense.
      type: Boolean
    - contextPath: QRadar.Offense.ClosingReasons.IsReserved
      description: Whether the closing reason is reserved. Reserved closing reasons cannot be used to close an offense.
      type: Boolean
    - contextPath: QRadar.Offense.ClosingReasons.Name
      description: Name of the closing reason.
      type: String
    - contextPath: QRadar.Offense.ClosingReasons.ID
      description: ID of the closing reason.
      type: Number
    arguments:
    - name: closing_reason_id
      description: The closing reason ID for which to retrieve its details. Specify closing_reason_id to get details about a specific closing reason.
    - name: include_reserved
      description: If true, reserved closing reasons are included in the response.
      defaultValue: 'false'
      auto: PREDEFINED
      predefined:
      - 'true'
      - 'false'
    - name: include_deleted
      description: If true, deleted closing reasons are included in the response.
      defaultValue: 'false'
      auto: PREDEFINED
      predefined:
      - 'true'
      - 'false'
    - name: range
      description: 'Range of results to return (e.g.: 0-20, 3-5, 3-3).'
      defaultValue: 0-49
    - name: filter
      description: 'Query to filter closing reasons, e.g. "id > 5". For reference see: https://www.ibm.com/support/knowledgecenter/SS42VS_SHR/com.ibm.qradarapi.doc/c_rest_api_filtering.html'
    - name: fields
      description: 'Comma-separated list of fields to retrieve in the response. Fields that are not explicitly named are excluded. E.g., "id,text". Specify subfields in brackets and multiple fields in the same object separated by commas. For a full list of available fields, see:  https://ibmsecuritydocs.github.io/qradar_api_14.0/14.0--siem-offense_closing_reasons-GET.html.'
      isArray: true
  - name: qradar-offense-notes-list
    outputs:
    - contextPath: QRadar.Note.Text
      description: The text of the note.
      type: String
    - contextPath: QRadar.Note.CreateTime
      description: Creation date of the note.
      type: Date
    - contextPath: QRadar.Note.ID
      description: ID of the note.
      type: Number
    - contextPath: QRadar.Note.CreatedBy
      description: The user who created the note.
      type: String
    description: Retrieves a list of notes for an offense.
    arguments:
    - name: offense_id
      required: true
      description: The offense ID to retrieve the notes for.
    - name: note_id
      description: The note ID for which to retrieve its details. Specify note_id to get details about a specific note.
    - name: range
      description: 'Range of results to return (e.g.: 0-20, 3-5, 3-3).'
      defaultValue: 0-49
    - name: filter
      description: 'Query to filter offense notes, e.g., "username=admin". For reference, see: https://www.ibm.com/support/knowledgecenter/SS42VS_SHR/com.ibm.qradarapi.doc/c_rest_api_filtering.html'
    - name: fields
      description: 'Comma-separated list of fields to retrieve in the response. Fields that are not explicitly named are excluded. E.g., "username,note_text". Specify subfields in brackets and multiple fields in the same object separated by commas. For a full list of available fields, see:  https://ibmsecuritydocs.github.io/qradar_api_14.0/14.0--siem-offenses-offense_id-notes-GET.html.'
      isArray: true
  - name: qradar-offense-note-create
    outputs:
    - contextPath: QRadar.Note.Text
      description: The text of the note.
      type: String
    - contextPath: QRadar.Note.CreateTime
      description: Creation date of the note.
      type: Date
    - contextPath: QRadar.Note.ID
      description: ID of the note.
      type: Number
    - contextPath: QRadar.Note.CreatedBy
      description: The user who created the note.
      type: String
    description: Creates a note on an offense.
    arguments:
    - name: offense_id
      required: true
      description: The offense ID to add the note to.
    - name: note_text
      required: true
      description: The text of the note.
    - name: fields
      description: 'Comma-separated list of fields to retrieve in the response. Fields that are not explicitly named are excluded. E.g., "username,note_text". Specify subfields in brackets and multiple fields in the same object separated by commas. For a full list of available fields, see:  https://ibmsecuritydocs.github.io/qradar_api_14.0/14.0--siem-offenses-offense_id-notes-POST.html.'
      isArray: true
  - name: qradar-rules-list
    outputs:
    - contextPath: QRadar.Rule.Owner
      description: Owner of the rule.
      type: String
    - contextPath: QRadar.Rule.BaseHostID
      description: ID of the host from which the rule's base capacity was determined.
      type: Number
    - contextPath: QRadar.Rule.CapacityTimestamp
      description: Date when the rule's capacity values were last updated.
      type: Number
    - contextPath: QRadar.Rule.Origin
      description: 'Origin of the rule. Possible values: "SYSTEM", "OVERRIDE", "USER".'
      type: String
    - contextPath: QRadar.Rule.CreationDate
      description: Date when rule was created.
      type: Date
    - contextPath: QRadar.Rule.Type
      description: 'Type of the rule. Possible values: "EVENT", "FLOW", "COMMON", "USER".'
      type: String
    - contextPath: QRadar.Rule.Enabled
      description: Whether rule is enabled.
      type: Boolean
    - contextPath: QRadar.Rule.ModificationDate
      description: Date when the rule was last modified.
      type: Date
    - contextPath: QRadar.Rule.Name
      description: Name of the rule.
      type: String
    - contextPath: QRadar.Rule.AverageCapacity
      description: Moving average capacity in EPS of the rule across all hosts.
      type: Number
    - contextPath: QRadar.Rule.ID
      description: ID of the rule.
      type: Number
    - contextPath: QRadar.Rule.BaseCapacity
      description: Base capacity of the rule in events per second.
      type: Number
    description: Retrieves a list of rules.
    arguments:
    - name: rule_id
      description: The rule ID for which to retrieve its details. Specify rule_id to get details about a specific rule.
    - name: rule_type
      auto: PREDEFINED
      predefined:
      - EVENT
      - FLOW
      - COMMON
      - USER
      description: Retrieves rules corresponding to the specified rule type.
    - name: range
      description: 'Range of results to return (e.g.: 0-20, 3-5, 3-3).'
      defaultValue: 0-49
    - name: filter
      description: 'Query by which to filter rules, e.g., "type=EVENT". For reference, see: https://www.ibm.com/support/knowledgecenter/SS42VS_SHR/com.ibm.qradarapi.doc/c_rest_api_filtering.html'
    - name: fields
      description: 'Comma-separated list of fields to retrieve in the response. Fields that are not explicitly named are excluded. E.g., "owner,identifier,origin". Specify subfields in brackets and multiple fields in the same object separated by commas. For a full list of available fields, see:  https://ibmsecuritydocs.github.io/qradar_api_14.0/14.0--analytics-rules-GET.html.'
      isArray: true
  - name: qradar-rule-groups-list
    outputs:
    - contextPath: QRadar.RuleGroup.Owner
      description: Owner of the group.
      type: String
    - contextPath: QRadar.RuleGroup.ModifiedTime
      description: Date since the group was last modified.
      type: Date
    - contextPath: QRadar.RuleGroup.Level
      description: Depth of the group in the group hierarchy.
      type: Number
    - contextPath: QRadar.RuleGroup.Name
      description: Name of the group.
      type: String
    - contextPath: QRadar.RuleGroup.Description
      description: Description of the group.
      type: String
    - contextPath: QRadar.RuleGroup.ID
      description: ID of the group.
      type: Number
    - contextPath: QRadar.RuleGroup.ChildItems
      description: Child items of the group.
      type: String
    - contextPath: QRadar.RuleGroup.ChildGroups
      description: Child group IDs.
      type: Number
    - contextPath: QRadar.RuleGroup.Type
      description: The type of the group.
      type: String
    - contextPath: QRadar.RuleGroup.ParentID
      description: ID of the parent group.
      type: Number
    description: Retrieves a list of the rule groups.
    arguments:
    - name: rule_group_id
      description: The rule group ID for which to retrieve its details. Specify rule_group_id to get details about a specific rule group.
    - name: range
      description: 'Range of results to return (e.g.: 0-20, 3-5, 3-3).'
      defaultValue: 0-49
    - name: filter
      description: 'Query by which to filter rules, e.g., "id >= 125". For reference, see: https://www.ibm.com/support/knowledgecenter/SS42VS_SHR/com.ibm.qradarapi.doc/c_rest_api_filtering.html'
    - name: fields
      description: 'Comma-separated list of fields to retrieve in the response. Fields that are not explicitly named are excluded. E.g., "owner,parent_id". Specify subfields in brackets and multiple fields in the same object separated by commas. For a full list of available fields, see: https://ibmsecuritydocs.github.io/qradar_api_14.0/14.0--analytics-rule_groups-GET.html.'
      isArray: true
  - name: qradar-assets-list
    description: Retrieves assets list.
    outputs:
    - contextPath: Endpoint.Domain
      description: DNS name.
      type: String
    - contextPath: Endpoint.OS
      description: Asset operating system.
      type: String
    - contextPath: Endpoint.MACAddress
      description: Asset MAC address.
      type: String
    - contextPath: Endpoint.IPAddress
      description: IP addresses of the endpoint.
      type: Unknown
    - contextPath: QRadar.Asset.Interfaces.id
      description: ID of the interface.
      type: Number
    - contextPath: QRadar.Asset.Interfaces.mac_address
      description: MAC address of the interface. Null if unknown.
      type: String
    - contextPath: QRadar.Asset.Interfaces.ip_addresses.id
      description: ID of the interface.
      type: Number
    - contextPath: QRadar.Asset.Interfaces.ip_addresses.network_id
      description: Network ID of the network the IP belongs to.
      type: Number
    - contextPath: QRadar.Asset.Interfaces.ip_addresses.value
      description: The IP address.
      type: String
    - contextPath: QRadar.Asset.Interfaces.ip_addresses.type
      description: 'Type of IP address. Possible values: "IPV4", "IPV6".'
      type: String
    - contextPath: QRadar.Asset.Interfaces.ip_addresses.created
      description: Date when the IP address was created.
      type: Date
    - contextPath: QRadar.Asset.Interfaces.ip_addresses.first_seen_scanner
      description: Date when the IP address was first seen during a vulnerability scan.
      type: Date
    - contextPath: QRadar.Asset.Interfaces.ip_addresses.first_seen_profiler
      description: Date when the IP address was first seen in event or flow traffic.
      type: Date
    - contextPath: QRadar.Asset.Interfaces.ip_addresses.last_seen_scanner
      description: Date when the IP address was most recently seen during a vulnerability scan.
      type: Date
    - contextPath: QRadar.Asset.Interfaces.ip_addresses.last_seen_profiler
      description: Date when the IP address was most recently seen in event or flow traffic.
      type: Date
    - contextPath: QRadar.Asset.Products.id
      description: The ID of this software product instance in QRadar's asset model.
      type: Number
    - contextPath: QRadar.Asset.Products.product_variant_id
      description: The ID of this software product variant in QRadar's catalog of products.
      type: Number
    - contextPath: QRadar.Asset.Products.first_seen_scanner
      description: Date when the product was first seen during a vulnerability scan.
      type: Date
    - contextPath: QRadar.Asset.Products.first_seen_profiler
      description: Date when the product was first seen in event or flow traffic.
      type: Date
    - contextPath: QRadar.Asset.Products.last_seen_scanner
      description: Date when the product was most recently seen seen during a vulnerability scan.
      type: Date
    - contextPath: QRadar.Asset.Products.last_seen_profiler
      description: Date when the product was most recently seen in event or flow traffic.
      type: Date
    - contextPath: QRadar.Asset.VulnerabilityCount
      description: The total number of vulnerabilities associated with this asset.
      type: Number
    - contextPath: QRadar.Asset.RiskScoreSum
      description: The sum of the CVSS scores of the vulnerabilities on this asset.
      type: Number
    - contextPath: QRadar.Asset.Hostnames.last_seen_profiler
      description: Date when the host was most recently seen in event or flow traffic.
      type: Date
    - contextPath: QRadar.Asset.Hostnames.created
      description: Date when the host was created.
      type: Date
    - contextPath: QRadar.Asset.Hostnames.last_seen_scanner
      description: Date when the host was most recently seen during a vulnerability scan.
      type: Date
    - contextPath: QRadar.Asset.Hostnames.name
      description: Name of the host.
      type: String
    - contextPath: QRadar.Asset.Hostnames.first_seen_scanner
      description: Date when the host was first seen during a vulnerability scan.
      type: Date
    - contextPath: QRadar.Asset.Hostnames.id
      description: ID of the host.
      type: Number
    - contextPath: QRadar.Asset.Hostnames.type
      description: 'Type of the host. Possible values: "DNS", "NETBIOS", "NETBIOSGROUP".'
      type: String
    - contextPath: QRadar.Asset.Hostnames.first_seen_profiler
      description: Date when the host was first seen in event or flow traffic.
      type: Date
    - contextPath: QRadar.Asset.ID
      description: ID of the asset.
      type: Number
    - contextPath: QRadar.Asset.Users.last_seen_profiler
      description: Date when the user was most recently seen in event or flow traffic.
      type: Date
    - contextPath: QRadar.Asset.Users.last_seen_scanner
      description: Date when the user was most recently seen during a vulnerability scan.
      type: Date
    - contextPath: QRadar.Asset.Users.first_seen_scanner
      description: Date when the user was first seen during a vulnerability scan.
      type: Date
    - contextPath: QRadar.Asset.Users.id
      description: ID of the user.
      type: Number
    - contextPath: QRadar.Asset.Users.first_seen_profiler
      description: Date when the user was first seen in event or flow traffic.
      type: Date
    - contextPath: QRadar.Asset.Users.username
      description: Name of the user.
      type: String
    - contextPath: QRadar.Asset.DomainID
      description: ID of the domain this asset belongs to.
      type: Number
    - contextPath: QRadar.Asset.Properties.last_reported
      description: Date when the property was last updated.
      type: Date
    - contextPath: QRadar.Asset.Properties.name
      description: Name of the property.
      type: String
    - contextPath: QRadar.Asset.Properties.type_id
      description: Type ID of the property.
      type: Number
    - contextPath: QRadar.Asset.Properties.id
      description: ID of the property.
      type: Number
    - contextPath: QRadar.Asset.Properties.last_reported_by
      description: The source of the most recent update to this property.
      type: String
    - contextPath: QRadar.Asset.Properties.value
      description: Property value.
      type: String
    arguments:
    - name: asset_id
      description: The asset ID for which to retrieve its details. Specify asset_id to get details about a specific asset.
    - name: range
      description: 'Range of results to return (e.g.: 0-20, 3-5, 3-3).'
      defaultValue: 0-49
    - name: filter
      description: 'Query by which to filter assets, e.g., "domain_id=0". For reference, see: https://www.ibm.com/support/knowledgecenter/SS42VS_SHR/com.ibm.qradarapi.doc/c_rest_api_filtering.html'
    - name: fields
      description: 'Comma-separated list of fields to retrieve in the response. Fields that are not explicitly named are excluded. E.g., "id,interfaces,users,properties". Specify subfields in brackets and multiple fields in the same object separated by commas. For a full list of available fields, see:  https://ibmsecuritydocs.github.io/qradar_api_14.0/14.0--asset_model-assets-GET.html.'
      isArray: true
  - name: qradar-saved-searches-list
    description: Retrieves a list of Ariel saved searches.
    outputs:
    - contextPath: QRadar.SavedSearch.Owner
      description: Owner of the saved search.
      type: String
    - contextPath: QRadar.SavedSearch.Description
      description: Description of the saved search.
      type: String
    - contextPath: QRadar.SavedSearch.CreationDate
      description: Date when saved search was created.
      type: Date
    - contextPath: QRadar.SavedSearch.UID
      description: UID of the saved search.
      type: String
    - contextPath: QRadar.SavedSearch.Database
      description: The database of the Ariel saved search, events, or flows.
      type: String
    - contextPath: QRadar.SavedSearch.QuickSearch
      description: Whether the saved search is a quick search.
      type: Boolean
    - contextPath: QRadar.SavedSearch.Name
      description: Name of the saved search.
      type: String
    - contextPath: QRadar.SavedSearch.ModifiedDate
      description: Date when the saved search was most recently modified.
      type: Date
    - contextPath: QRadar.SavedSearch.ID
      description: ID of the saved search.
      type: Number
    - contextPath: QRadar.SavedSearch.AQL
      description: The AQL query.
      type: String
    - contextPath: QRadar.SavedSearch.IsShared
      description: Whether the saved search is shared with other users.
      type: Boolean
    arguments:
    - name: saved_search_id
      description: The saved search ID for which to retrieve its details. Specify saved_search_id to get details about a specific saved search.
    - name: timeout
      defaultValue: 35
      description: Number of seconds until timeout for the specified command.
    - name: range
      description: 'Range of results to return (e.g.: 0-20, 3-5, 3-3).'
      defaultValue: 0-49
    - name: filter
      description: 'Query by which to filter saved searches, e.g., "database=EVENTS and is_dashboard=true". For reference, see: https://www.ibm.com/support/knowledgecenter/SS42VS_SHR/com.ibm.qradarapi.doc/c_rest_api_filtering.html'
    - name: fields
      description: 'Comma-separated list of fields to retrieve in the response. Fields that are not explicitly named are excluded. E.g., "id,owner,description". Specify subfields in brackets and multiple fields in the same object separated by commas. For a full list of available fields, see: https://ibmsecuritydocs.github.io/qradar_api_14.0/14.0--ariel-saved_searches-GET.html.'
      isArray: true
  - name: qradar-searches-list
    description: Retrieves the list of Ariel searches IDs. Search status and results can be polled by sending the search ID to the 'qradar-search-status-get' and 'qradar-search-results-get' commands.
    outputs:
    - contextPath: QRadar.SearchID.SearchID
      description: ID of the search.
      type: String
    arguments:
    - name: range
      description: 'Range of results to return (e.g.: 0-20, 3-5, 3-3).'
      defaultValue: 0-49
  - name: qradar-search-create
    description: Creates a new asynchronous Ariel search. Returns the search ID. Search status and results can be polled by sending the search ID to the 'qradar-search-status-get' and 'qradar-search-results-get' commands. Accepts SELECT query expressions only.
    outputs:
    - contextPath: QRadar.Search.Status
      description: Status of the newly created search.
      type: String
    - contextPath: QRadar.Search.ID
      description: ID of the newly created search.
      type: String
    arguments:
    - name: offense_id
      type: Number
      description: The ID of the offense to retrieve. Mutually exclusive with query_expression and saved_search_id.
    - name: events_limit
      type: Number
      description: The number of events to return. Mutually exclusive with query_expression and saved_search_id.
    - name: events_columns
      type: String
      description: Comma separated list of columns to return. Mutually exclusive with query_expression and saved_search_id.
    - name: fetch_mode
      type: PREDEFINED
      predefined:
      - Fetch With All Events
      - Fetch Correlation Events Only
      description: The mode to use when fetching events. Mutually exclusive with query_expression and saved_search_id.
    - name: start_time
      type: Date
      description: The start time of the search.
    - name: query_expression
      description: The AQL query to execute. Mutually exclusive with all other arguments.
    - name: saved_search_id
      description: Saved search ID to execute. Mutually exclusive with all other arguments. Saved search ID is the 'id' field returned by the 'qradar-saved-searches-list' command.
  - name: qradar-search-status-get
    description: Retrieves status information for a search, based on the search ID.
    outputs:
    - contextPath: QRadar.Search.Status
      description: Status of the search.
      type: String
    - contextPath: QRadar.Search.ID
      description: ID of the search.
      type: String
    arguments:
    - name: search_id
      required: true
      description: The identifier for an Ariel search.
  - name: qradar-search-results-get
    description: Retrieves search results.
    outputs:
    - contextPath: QRadar.Search.Result
      description: The result of the search.
      type: Unknown
    arguments:
    - name: search_id
      required: true
      description: The identifier for an Ariel search.
    - name: output_path
      description: Replaces the default context output path for the query result (QRadar.Search.Result). E.g., for output_path=QRadar.Correlations, the result will be under the 'QRadar.Correlations' key in the context data.
    - name: range
      description: 'Range of events to return. (e.g.: 0-20, 3-5, 3-3).'
      defaultValue: 0-49
  - name: qradar-reference-sets-list
    description: Retrieves a list of reference sets.
    outputs:
    - contextPath: QRadar.Reference.TimeoutType
      description: 'Timeout type of the reference set. Possible values: "UNKNOWN", "FIRST_SEEN", "LAST_SEEN".'
      type: String
    - contextPath: QRadar.Reference.NumberOfElements
      description: Number of elements in the reference set.
      type: Number
    - contextPath: QRadar.Reference.TimeToLive
      description: Time left to live for the reference.
      type: String
    - contextPath: QRadar.Reference.Data.LastSeen
      description: Date when this data was last seen.
      type: Date
    - contextPath: QRadar.Reference.Data.FirstSeen
      description: Date when this data was first seen.
      type: Date
    - contextPath: QRadar.Reference.Data.Source
      description: Source of this data.
      type: String
    - contextPath: QRadar.Reference.Data.Value
      description: Data value.
      type: String
    - contextPath: QRadar.Reference.CreationTime
      description: Date when the reference set was created.
      type: Date
    - contextPath: QRadar.Reference.Name
      description: Name of the reference set.
      type: String
    - contextPath: QRadar.Reference.ElementType
      description: Type of the elements in the reference set.
      type: String
    arguments:
    - name: ref_name
      description: The reference name of the reference set for which to retrieve its details. Specify ref_name to get details about a specific reference set.
    - auto: PREDEFINED
      defaultValue: 'False'
      description: If set to true will try to convert the data values to ISO-8601 string.
      name: date_value
      predefined:
      - 'True'
      - 'False'
    - name: range
      description: 'Range of results to return (e.g.: 0-20, 3-5, 3-3).'
      defaultValue: 0-49
    - name: filter
      description: |-
        Query by which to filter reference sets, e.g., "timeout_type=FIRST_SEEN". For reference, see: https://www.ibm.com/support/knowledgecenter/SS42VS_SHR/com.ibm.qradarapi.doc/c_rest_api_filtering.html.
        when using both ref_name and filter arguments, the filter should be from the data values of the specified reference set, e.g. "value='1.1.1.1'".
    - name: fields
      description: 'Comma-separated list of fields to retrieve in the response. Fields that are not explicitly named are excluded. E.g., "name,timeout_type". Specify subfields in brackets and multiple fields in the same object separated by commas. For a full list of available fields, see:  https://ibmsecuritydocs.github.io/qradar_api_14.0/14.0--reference_data-sets-GET.html.'
      isArray: true
  - name: qradar-reference-set-create
    description: Creates a new reference set.
    outputs:
    - contextPath: QRadar.Reference.TimeoutType
      description: 'Timeout type of the reference set. Possible values: "UNKNOWN", "FIRST_SEEN", "LAST_SEEN".'
      type: String
    - contextPath: QRadar.Reference.NumberOfElements
      description: Number of elements in the reference set.
      type: Number
    - contextPath: QRadar.Reference.TimeToLive
      description: Time left to live for the reference.
      type: String
    - contextPath: QRadar.Reference.Data.LastSeen
      description: Date when this data was last seen.
      type: Date
    - contextPath: QRadar.Reference.Data.FirstSeen
      description: Date when this data was first seen.
      type: Date
    - contextPath: QRadar.Reference.Data.Source
      description: Source of this data.
      type: String
    - contextPath: QRadar.Reference.Data.Value
      description: Data value.
      type: String
    - contextPath: QRadar.Reference.CreationTime
      description: Date when the reference set was created.
      type: Date
    - contextPath: QRadar.Reference.Name
      description: Name of the reference set.
      type: String
    - contextPath: QRadar.Reference.ElementType
      description: Type of the elements in the reference set.
      type: String
    arguments:
    - name: ref_name
      required: true
      description: The name of the reference set to be created.
    - name: element_type
      auto: PREDEFINED
      required: true
      predefined:
      - ALN
      - ALNIC
      - NUM
      - IP
      - PORT
      - DATE
      description: The element type for the values allowed in the reference set.
    - name: timeout_type
      description: Indicates if the time_to_live interval is based on when the data was first seen or last seen.
      auto: PREDEFINED
      defaultValue: UNKNOWN
      predefined:
      - FIRST_SEEN
      - LAST_SEEN
      - UNKNOWN
    - name: time_to_live
      description: "The time to live interval, time range. for example: '1 month' or '5 minutes'."
    - name: fields
      description: 'Comma-separated list of fields to retrieve in the response. Fields that are not explicitly named are excluded. E.g., "name,timeout_type". Specify subfields in brackets and multiple fields in the same object separated by commas. For a full list of available fields, see: https://ibmsecuritydocs.github.io/qradar_api_14.0/14.0--reference_data-sets-POST.html.'
      isArray: true
  - name: qradar-reference-set-delete
    description: Removes a reference set or purges its contents.
    arguments:
    - name: ref_name
      required: true
      description: The name of the reference set to be deleted. Reference names can be found by 'Name' field in 'qradar-reference-sets-list' command.
    - name: purge_only
      description: Indicates if the reference set should have its contents purged (true), keeping the reference set structure. If the value is 'false', or not specified the reference set is removed completely.
      defaultValue: 'false'
      auto: PREDEFINED
      predefined:
      - 'true'
      - 'false'
  - name: qradar-reference-set-value-upsert
    description: Adds or updates an element in a reference set.
    outputs:
    - contextPath: QRadar.Reference.TimeoutType
      description: 'Timeout type of the reference set. Possible values: "UNKNOWN", "FIRST_SEEN", "LAST_SEEN".'
      type: String
    - contextPath: QRadar.Reference.NumberOfElements
      description: Number of elements in the reference set.
      type: Number
    - contextPath: QRadar.Reference.TimeToLive
      description: Time left to live for the reference.
      type: String
    - contextPath: QRadar.Reference.Data.LastSeen
      description: Date when this data was last seen.
      type: Date
    - contextPath: QRadar.Reference.Data.FirstSeen
      description: Date when this data was first seen.
      type: Date
    - contextPath: QRadar.Reference.Data.Source
      description: Source of this data.
      type: String
    - contextPath: QRadar.Reference.Data.Value
      description: Data value.
      type: String
    - contextPath: QRadar.Reference.CreationTime
      description: Date when the reference set was created.
      type: Date
    - contextPath: QRadar.Reference.Name
      description: Name of the reference set.
      type: String
    - contextPath: QRadar.Reference.ElementType
      description: Type of the elements in the reference set.
      type: String
    arguments:
    - name: ref_name
      required: true
      description: The name of the reference set to add or update an element in. Reference names can be found by the 'Name' field in the 'qradar-reference-sets-list' command.
    - name: value
      required: true
      description: "Comma-separated list of the values to add or update in the reference set. If the values are dates, the supported date formats are: epoch, ISO, and time range (<number> <time unit>', e.g., 12 hours, 7 days.)."
      isArray: true
    - name: source
      description: An indication of where the data originated.
      defaultValue: reference data api
    - name: date_value
      description: True if the specified value  type was date.
      auto: PREDEFINED
      predefined:
      - 'true'
      - 'false'
    - name: fields
      description: 'Comma-separated list of fields to retrieve in the response. Fields that are not explicitly named are excluded. E.g., "name,timeout_type". Specify subfields in brackets and multiple fields in the same object separated by commas. For a full list of available fields, see:  https://ibmsecuritydocs.github.io/qradar_api_14.0/14.0--reference_data-sets-name-POST.html.'
      isArray: true
    - name: task_id
      description: The ID of the task that is created to add or update the element in the reference set. The task ID can be used to poll the status of the task by using the 'qradar-tasks-get' command.
    polling: true
  - name: qradar-reference-set-value-delete
    description: Removes a value from a reference set.
    arguments:
    - name: ref_name
      required: true
      description: The name of the reference set from which to remove a value. Reference names can be found by the 'Name' field in the 'qradar-reference-sets-list' command.
    - name: value
      required: true
      description: 'The value to remove from the reference set. If the specified value is date, the supported date formats are: epoch, ISO, and time range (<number> <time unit>, e.g., 12 hours, 7 days.)'
    - name: date_value
      description: True if the specified value type was date.
      auto: PREDEFINED
      predefined:
      - 'True'
      - 'False'
  - name: qradar-domains-list
    description: Gets the list of domains. You must have System Administrator or Security Administrator permissions to call this endpoint if you are trying to retrieve the details of all domains. You can retrieve details of domains that are assigned to your Security Profile without having the System Administrator or Security Administrator permissions. If you do not have the System Administrator or Security Administrator permissions, then for each domain assigned to your security profile you can only view the values for the ID and name fields. All other values return null.
    outputs:
    - contextPath: QRadar.Domains.AssetScannerIDs
      description: Asset scanner IDs that are associated with the domain.
      type: Number
    - contextPath: QRadar.Domains.CustomProperties
      description: Custom properties of the domain.
      type: Unknown
    - contextPath: QRadar.Domains.Deleted
      description: Whether the domain has been deleted.
      type: Boolean
    - contextPath: QRadar.Domains.Description
      description: Description of the domain.
      type: String
    - contextPath: QRadar.Domains.EventCollectorIDs
      description: Event collector IDs that are assigned to this domain.
      type: Number
    - contextPath: QRadar.Domains.FlowCollectorIDs
      description: Flow collector IDs that are assigned to this domain.
      type: Number
    - contextPath: QRadar.Domains.FlowSourceIDs
      description: Flow source IDs that are assigned to this domain.
      type: Number
    - contextPath: QRadar.Domains.ID
      description: ID of the domain.
      type: Number
    - contextPath: QRadar.Domains.LogSourceGroupIDs
      description: Log source group IDs that are assigned to this domain.
      type: Number
    - contextPath: QRadar.Domains.LogSourceIDs
      description: Log source IDs that are assigned to this domain.
      type: Number
    - contextPath: QRadar.Domains.Name
      description: Name of the domain.
      type: String
    - contextPath: QRadar.Domains.QVMScannerIDs
      description: QVM scanner IDs that are assigned to this domain.
      type: Number
    - contextPath: QRadar.Domains.TenantID
      description: ID of the tenant that this domain belongs to.
      type: Number
    arguments:
    - name: domain_id
      description: The domain ID from which to retrieve its details. Specify domain_id to get details about a specific domain.
    - name: range
      description: 'Range of results to return (e.g.: 0-20, 3-5, 3-3).'
      defaultValue: 0-49
    - name: filter
      description: 'Query by which to filter domains, e.g., "id > 3". For reference, see: https://www.ibm.com/support/knowledgecenter/SS42VS_SHR/com.ibm.qradarapi.doc/c_rest_api_filtering.html'
    - name: fields
      description: 'Comma-separated list of fields to retrieve in the response. Fields that are not explicitly named are excluded. E.g., "id,name". Specify subfields in brackets and multiple fields in the same object separated by commas. For a full list of available fields, see:  https://ibmsecuritydocs.github.io/qradar_api_14.0/14.0--config-domain_management-domains-GET.html.'
      isArray: true
  - name: qradar-indicators-upload
    description: Uploads indicators to QRadar.
    outputs:
    - contextPath: QRadar.Reference.TimeoutType
      description: 'Timeout type of the reference set. Possible values: "UNKNOWN", "FIRST_SEEN", "LAST_SEEN".'
      type: String
    - contextPath: QRadar.Reference.NumberOfElements
      description: Number of elements in the reference set.
      type: Number
    - contextPath: QRadar.Reference.TimeToLive
      description: Time left to live for the reference.
      type: String
    - contextPath: QRadar.Reference.Data.LastSeen
      description: Date when this data was last seen.
      type: Date
    - contextPath: QRadar.Reference.Data.FirstSeen
      description: Date when this data was first seen.
      type: Date
    - contextPath: QRadar.Reference.Data.Source
      description: Source of this data.
      type: String
    - contextPath: QRadar.Reference.Data.Value
      description: Data value.
      type: String
    - contextPath: QRadar.Reference.CreationTime
      description: Date when the reference set was created.
      type: Date
    - contextPath: QRadar.Reference.Name
      description: Name of the reference set.
      type: String
    - contextPath: QRadar.Reference.ElementType
      description: Type of the elements in the reference set.
      type: String
    arguments:
    - name: ref_name
      description: The name of set to add or update data in. Reference names can be found by the 'Name' field in the 'qradar-reference-sets-list' command.
      required: true
    - name: query
      description: The query for getting indicators from Cortex XSOAR.
    - name: limit
      defaultValue: 50
      description: The maximum number of indicators to fetch from Cortex XSOAR.
    - name: page
      description: The page from which to get the indicators.
    - name: fields
      description: 'Comma-separated list of fields to retrieve in the response. Fields that are not explicitly named are excluded. E.g., "name,timeout_type". Specify subfields in brackets and multiple fields in the same object separated by commas. For a full list of available fields, see: https://ibmsecuritydocs.github.io/qradar_api_14.0/14.0--reference_data-maps-bulk_load-namespace-name-domain_id-POST.html.'
      isArray: true
    - name: task_id
      description: The ID of the task that is created to add or update the element in the reference set. The task ID can be used to poll the status of the task by using the 'qradar-tasks-get' command.
    polling: true
  - name: qradar-geolocations-for-ip
    description: Retrieves the MaxMind GeoIP data for the specified IP address.
    outputs:
    - contextPath: QRadar.GeoForIP.CityName
      description: Name of the city that is associated with the IP address.
      type: String
    - contextPath: QRadar.GeoForIP.ContinentName
      description: Name of the continent that is associated with the IP address.
      type: String
    - contextPath: QRadar.GeoForIP.LocationAccuracyRadius
      description: The approximate accuracy radius in kilometers around the latitude and longitude for the IP address.
      type: Number
    - contextPath: QRadar.GeoForIP.LocationAverageIncome
      description: The average income associated with the IP address.
      type: Number
    - contextPath: QRadar.GeoForIP.LocationLatitude
      description: The approximate latitude of the location associated with the IP address.
      type: Number
    - contextPath: QRadar.GeoForIP.LocationTimezone
      description: Timezone of the location.
      type: String
    - contextPath: QRadar.GeoForIP.LocationLongitude
      description: The approximate longitude of the location associated with the IP address.
      type: Number
    - contextPath: QRadar.GeoForIP.LocationMetroCode
      description: The metro code associated with the IP address. These are only available for IP addresses in the US. Returns the same metro codes as the Google AdWords API.
      type: Number
    - contextPath: QRadar.GeoForIP.LocationPopulationDensity
      description: The estimated number of people per square kilometer.
      type: Number
    - contextPath: QRadar.GeoForIP.PhysicalCountryIsoCode
      description: ISO code of country where MaxMind believes the end user is located.
      type: String
    - contextPath: QRadar.GeoForIP.PhysicalCountryName
      description: Name of country where MaxMind believes the end user is located.
      type: String
    - contextPath: QRadar.GeoForIP.RegisteredCountryIsoCode
      description: ISO code of the country that the ISP has registered the IP address.
      type: String
    - contextPath: QRadar.GeoForIP.RegisteredCountryName
      description: Name of the country that the ISP has registered the IP address.
      type: String
    - contextPath: QRadar.GeoForIP.RepresentedCountryIsoCode
      description: ISO code of the country that is represented by users of the IP address.
      type: String
    - contextPath: QRadar.GeoForIP.RepresentedCountryName
      description: Name of the country that is represented by users of the IP address.
      type: String
    - contextPath: QRadar.GeoForIP.RepresentedCountryConfidence
      description: Value between 0-100 that represents MaxMind's confidence that the represented country is correct.
      type: Number
    - contextPath: QRadar.GeoForIP.IPAddress
      description: IP address to look up.
      type: String
    - contextPath: QRadar.GeoForIP.Traits.autonomous_system_number
      description: The autonomous system number associated with the IP address.
      type: Number
    - contextPath: QRadar.GeoForIP.Traits.autonomous_system_organization
      description: The organization associated with the registered autonomous system number for the IP address.
      type: String
    - contextPath: QRadar.GeoForIP.Traits.domain
      description: The second level domain associated with the IP address.
      type: String
    - contextPath: QRadar.GeoForIP.Traits.internet_service_provider
      description: The name of the internet service provider associated with the IP address.
      type: String
    - contextPath: QRadar.GeoForIP.Traits.organization
      description: The name of the organization associated with the IP address.
      type: String
    - contextPath: QRadar.GeoForIP.Traits.user_type
      description: The user type associated with the IP address.
      type: String
    - contextPath: QRadar.GeoForIP.Coordinates
      description: Latitude and longitude by MaxMind.
      type: Number
    - contextPath: QRadar.GeoForIP.PostalCode
      description: The postal code associated with the IP address.
      type: String
    - contextPath: QRadar.GeoForIP.PostalCodeConfidence
      description: Value between 0-100 that represents MaxMind's confidence that the postal code is correct.
      type: Number
    arguments:
    - name: ip
      description: Comma-separated list of IPs fro which to retrieve their geolocation.
      required: true
      isArray: true
    - name: fields
      description: 'Comma-separated list of fields to retrieve in the response. Fields that are not explicitly named are excluded. E.g., "continent,ip_address". Specify subfields in brackets and multiple fields in the same object separated by commas. For a full list of available fields, see:  https://ibmsecuritydocs.github.io/qradar_api_14.0/14.0--services-geolocations-GET.html.'
      isArray: true
  - name: qradar-log-sources-list
    description: Retrieves a list of log sources.
    outputs:
    - contextPath: QRadar.LogSource.SendingIP
      description: IP of the system which the log source is associated with, or fed by.
      type: String
    - contextPath: QRadar.LogSource.Internal
      description: Whether log source is internal.
      type: Boolean
    - contextPath: QRadar.LogSource.ProtocolParameters
      description: Protocol parameters.
      type: Unknown
    - contextPath: QRadar.LogSource.Description
      description: Description of the log source.
      type: String
    - contextPath: QRadar.LogSource.Enabled
      description: Whether log source is enabled.
      type: Boolean
    - contextPath: QRadar.LogSource.GroupIDs
      description: Log source group IDs.
      type: Number
    - contextPath: QRadar.LogSource.Credibility
      description: Credibility of the log source.
      type: Number
    - contextPath: QRadar.LogSource.ID
      description: ID of the log source.
      type: Number
    - contextPath: QRadar.LogSource.ProtocolTypeID
      description: Protocol type used by log source.
      type: Number
    - contextPath: QRadar.LogSource.CreationDate
      description: Date when log source was created.
      type: Date
    - contextPath: QRadar.LogSource.Name
      description: Name of the log source.
      type: String
    - contextPath: QRadar.LogSource.AutoDiscovered
      description: Whether log source was auto discovered.
      type: Boolean
    - contextPath: QRadar.LogSource.ModifiedDate
      description: Date when log source was last modified.
      type: Date
    - contextPath: QRadar.LogSource.TypeID
      description: The log source type.
      type: Number
    - contextPath: QRadar.LogSource.LastEventTime
      description: Date when the last event was received by the log source.
      type: Date
    - contextPath: QRadar.LogSource.Gateway
      description: Whether log source is configured as a gateway.
      type: Boolean
    - contextPath: QRadar.LogSource.Status
      description: Status of the log source.
      type: Unknown
    arguments:
    - name: qrd_encryption_algorithm
      description: The algorithm to use for encrypting the sensitive data of this endpoint.
      auto: PREDEFINED
      required: true
      defaultValue: AES128
      predefined:
      - AES128
      - AES256
    - name: qrd_encryption_password
      description: The password to use for encrypting the sensitive data of this endpoint. If password was not given, random password will be generated.
    - name: range
      description: 'Range of results to return (e.g.: 0-20, 3-5, 3-3).'
      defaultValue: 0-49
    - name: filter
      description: 'Query by which to filter log sources, e.g., "auto_discovered=false". For reference, see: https://www.ibm.com/support/knowledgecenter/SS42VS_SHR/com.ibm.qradarapi.doc/c_rest_api_filtering.html'
    - name: fields
      description: 'Comma-separated list of fields to retrieve in the response. Fields that are not explicitly named are excluded. E.g., "id,name,status". Specify subfields in brackets and multiple fields in the same object separated by commas. For a full list of available fields, see:  https://ibmsecuritydocs.github.io/qradar_api_14.0/14.0--config-event_sources-log_source_management-log_sources-GET.html.'
      isArray: true
    - name: id
      description: 'ID of a specific log source.'
  - name: qradar-get-custom-properties
    description: Retrieves a list of event regex properties.
    outputs:
    - contextPath: QRadar.Properties.identifier
      description: ID of the event regex property.
      type: String
    - contextPath: QRadar.Properties.modification_date
      description: Date when the event regex property was last updated.
      type: Date
    - contextPath: QRadar.Properties.datetime_format
      description: Date/time pattern that the event regex property matches.
      type: String
    - contextPath: QRadar.Properties.property_type
      description: 'Property type. Possible values: "STRING", "NUMERIC", "IP", "PORT", "TIME".'
      type: String
    - contextPath: QRadar.Properties.name
      description: Name of the event regex property.
      type: String
    - contextPath: QRadar.Properties.auto_discovered
      description: Whether the event regex property was auto discovered.
      type: Boolean
    - contextPath: QRadar.Properties.description
      description: Description of the event regex property.
      type: String
    - contextPath: QRadar.Properties.id
      description: ID of the event regex property.
      type: Number
    - contextPath: QRadar.Properties.use_for_rule_engine
      description: Whether the event regex property is parsed when the event is received.
      type: Boolean
    - contextPath: QRadar.Properties.creation_date
      description: Date when the event regex property was created.
      type: Date
    - contextPath: QRadar.Properties.locale
      description: Language tag of what locale the property matches.
      type: String
    - contextPath: QRadar.Properties.username
      description: The owner of the event regex property.
      type: String
    arguments:
    - name: field_name
      description: A comma-separated list of names of the exact properties to search for.
    - defaultValue: '25'
      description: The maximum number of regex event properties to fetch.
      name: limit
    - description: A comma-separated list names of a properties to search for. Values are case insensitive.
      name: like_name
    - name: range
      description: 'Range of results to return (e.g.: 0-20, 3-5, 3-3).'
      defaultValue: 0-49
    - name: filter
      description: 'Query by which to filter regex properties, e.g., "auto_discovered=false". For reference, see: https://www.ibm.com/support/knowledgecenter/SS42VS_SHR/com.ibm.qradarapi.doc/c_rest_api_filtering.html'
    - name: fields
      description: 'Comma-separated list of fields to retrieve in the response. Fields that are not explicitly named are excluded. E.g., "id,gateway". Specify subfields in brackets and multiple fields in the same object separated by commas. For a full list of available fields, see: https://ibmsecuritydocs.github.io/qradar_api_14.0/14.0--config-event_sources-custom_properties-regex_properties-GET.html.'
      isArray: true
  - name: qradar-reset-last-run
    description: Resets the fetch incidents last run value, which resets the fetch to its initial fetch state. (Will try to fetch the first available offense).
  - name: get-mapping-fields
    description: Returns the list of fields for an incident type. This command should be used for debugging purposes.
  - arguments:
    - description: The offense ID.
      name: id
      required: true
    - description: Date string in local time representing the last time the incident was updated. The incident is only returned if it was modified after the last update time.
      name: lastUpdate
      required: true
    description: Gets remote data from a remote incident. This method does not update the current incident, and should be used for debugging purposes.
    name: get-remote-data
  - arguments:
    - description: Date string in local time representing the last time the incident was updated. The incident is only returned if it was modified after the last update time.
      name: lastUpdate
    description: Returns the list of incidents IDs that were modified since the last update time. Note that this method is for debugging purposes. The get-modified-remote-data command is used as part of the mirroring feature, which is available from version 6.1.
    name: get-modified-remote-data
#    Deprecated commands, to support backward compatibility for QRadar v2.
  - arguments:
    - description: 'Range of results to return (e.g.: 0-20, 3-5, 3-3).'
      name: range
      defaultValue: 0-49
    - description: 'Query by which to filter event collectors, e.g., "auto_discovered=false". For reference, see: https://www.ibm.com/support/knowledgecenter/SS42VS_SHR/com.ibm.qradarapi.doc/c_rest_api_filtering.html'
      name: filter
    - description: 'Comma-separated list of fields to retrieve in the response. Fields that are not explicitly named are excluded. E.g., "id,name,status". Specify subfields in brackets and multiple fields in the same object separated by commas. For a full list of available fields, see:  https://ibmsecuritydocs.github.io/qradar_api_20.0/20.0--config-event_sources-event_collectors-GET.html.'
      name: fields
      isArray: true
    - description: 'ID of a specific event collector.'
      name: id
    description: Retrieves a list of event collectors.
    name: qradar-event-collectors-list
    outputs:
    - contextPath: QRadar.EventCollector.Name
      description: 'The display name of the event collector. Not localized because it is derived from a process/component name and the hostname of the managed host it runs on, neither of which are translatable.'
      type: String
    - contextPath: QRadar.EventCollector.HostID
      description: 'The ID of the host on which this event collector process runs.'
      type: Number
    - contextPath: QRadar.EventCollector.ComponentName
      description: 'The name of the component backing this event collector process. Also contained in the "name" field.'
      type: String
    - contextPath: QRadar.EventCollector.ID
      description: 'The unique ID of the event collector.'
      type: Number
  - arguments:
    - description: 'Range of results to return (e.g.: 0-20, 3-5, 3-3).'
      name: range
      defaultValue: 0-49
    - description: 'Query by which to filter wincollect destinations, e.g., "internal=true". For reference, see: https://www.ibm.com/support/knowledgecenter/SS42VS_SHR/com.ibm.qradarapi.doc/c_rest_api_filtering.html'
      name: filter
    - description: 'Comma-separated list of fields to retrieve in the response. Fields that are not explicitly named are excluded. E.g., "id,name,host". Specify subfields in brackets and multiple fields in the same object separated by commas. For a full list of available fields, see:  https://ibmsecuritydocs.github.io/qradar_api_20.0/20.0--config-event_sources-wincollect-wincollect_destinations-GET.html.'
      name: fields
      isArray: true
    - description: ID of a specific WinCollect destination.
      name: id
    description: |-
      Retrieves a list of WinCollect destinations. 
      In order to get wincollect_internal_destination_ids - filter internal=true needs to be used
      In order to get wincollect_external_destination_ids - filter internal=false needs to be used.
    name: qradar-wincollect-destinations-list
    outputs:
    - contextPath: QRadar.WinCollectDestination.ID
      description: 'The ID of the WinCollect destination.'
      type: Number
    - contextPath: QRadar.WinCollectDestination.Name
      description: 'The name of the WinCollect destination.'
      type: String
    - contextPath: QRadar.WinCollectDestination.Host
      description: 'The IP or hostname of the WinCollect destination. WinCollect agents that use this destination send syslog event data to this host.'
      type: String
    - contextPath: QRadar.WinCollectDestination.TlsCertificate
      description: 'The TLS Certificate of the WinCollect destination.'
      type: String
    - contextPath: QRadar.WinCollectDestination.Port
      description: 'The listen port of the WinCollect destination. WinCollect agents that use this destination send syslog event data to this port.'
      type: Number
    - contextPath: QRadar.WinCollectDestination.TransportProtocol
      description: 'The protocol that is used to send event data to this WinCollect destination. Possible values are TCP or UDP.'
      type: String
    - contextPath: QRadar.WinCollectDestination.IsInternal
      description: 'Set to "true" if the destination corresponds to a QRadar event collector process from this deployment; otherwise, it is set to false if it is any other host.'
      type: Boolean
    - contextPath: QRadar.WinCollectDestination.EventRateThrottle
      description: 'The events-per-second rate that is used to throttle the event flow to this destination.'
      type: Number
  - arguments:
    - description: 'Range of results to return (e.g.: 0-20, 3-5, 3-3).'
      name: range
      defaultValue: 0-49
    - description: 'Query by which to filter disconnected log collectors, e.g., "protocol=udp". For reference, see: https://www.ibm.com/support/knowledgecenter/SS42VS_SHR/com.ibm.qradarapi.doc/c_rest_api_filtering.html'
      name: filter
    - description: 'Comma-separated list of fields to retrieve in the response. Fields that are not explicitly named are excluded. E.g., "id,name,protocol". Specify subfields in brackets and multiple fields in the same object separated by commas. For a full list of available fields, see:  https://ibmsecuritydocs.github.io/qradar_api_20.0/20.0--config-event_sources-disconnected_log_collectors-GET.html.'
      name: fields
      isArray: true
    - description: 'ID of a specific disconnected log collector.'
      name: id
    description: Retrieves a list of disconnected log collectors.
    name: qradar-disconnected-log-collectors-list
    outputs:
    - contextPath: QRadar.DisconnectedLogCollector.ID
      description: 'The ID of the disconnected log collector.'
      type: Number
    - contextPath: QRadar.DisconnectedLogCollector.Name
      description: 'The name of the Disconnected Log Collector.'
      type: String
    - contextPath: QRadar.DisconnectedLogCollector.Description
      description: 'The description of the disconnected log collector.'
      type: String
    - contextPath: QRadar.DisconnectedLogCollector.Protocol
      description: 'The transport protocol used by the disconnected log collector to send events to QRadar. Possible values are TLS and UDP.'
      type: String
    - contextPath: QRadar.DisconnectedLogCollector.UUID
      description: 'The UUID of the disconnected log collector.'
      type: String
    - contextPath: QRadar.DisconnectedLogCollector.Version
<<<<<<< HEAD
      description: 'The version of the Disconnected Log Collector.'
=======
      description: 'The version of the disconnected log collector.'
>>>>>>> db1a6e9d
      type: String
  - arguments:
    - description: 'Range of results to return (e.g.: 0-20, 3-5, 3-3).'
      name: range
      defaultValue: 0-49
    - description: 'Query by which to filter disconnected log collectors, e.g., "protocol=udp". For reference, see: https://www.ibm.com/support/knowledgecenter/SS42VS_SHR/com.ibm.qradarapi.doc/c_rest_api_filtering.html'
      name: filter
    - name: fields
      description: 'Comma-separated list of fields to retrieve in the response. Fields that are not explicitly named are excluded. E.g., "id,name,protocol". Specify subfields in brackets and multiple fields in the same object separated by commas. For a full list of available fields, see:  https://ibmsecuritydocs.github.io/qradar_api_20.0/20.0--config-event_sources-log_source_management-log_source_types-GET.html.'
      isArray: true
    - name: id
      description: 'ID of a specific disconnected log collector.'
    description: Retrieves a list of log sources types.
    name: qradar-log-source-types-list
    outputs:
    - contextPath: QRadar.LogSourceTypesList.Custom
      description: 'The condition is set to true if this is a custom log source type; otherwise, the condition is set to false.'
      type: Boolean
    - contextPath: QRadar.LogSourceTypesList.DefaultProtocolID
      description: 'The ID of the default protocol type for this log source type. The ID must correspond to an existing protocol type. See the Protocol Type API (/api/config/event_sources/log_source_management/protocol_types/).'
      type: Number
    - contextPath: QRadar.LogSourceTypesList.ID
      description: 'The ID of the log source type.'
      type: Number
    - contextPath: QRadar.LogSourceTypesList.Internal
      description: 'The condition is set to true if the log source type is an internal log source type (for example, System Notification, SIM Audit, Asset Profiler, and so on) for which log sources cannot be created, edited, or deleted. If this is a user configurable log source type, the condition is set to false.'
      type: Boolean
    - contextPath: QRadar.LogSourceTypesList.LatestVersion
      description: 'The latest available version of the log source type component.'
      type: String
    - contextPath: QRadar.LogSourceTypesList.LogSourceExtensionID
      description: 'The log source extension that is associated with the log source type. The ID must correspond to an existing log source extension or be set to null. See the Log Source Extension API (/api/config/event_sources/log_source_management/log_source_extensions/).'
      type: Number
    - contextPath: QRadar.LogSourceTypesList.Name
      description: 'The unique name of the log source type. The name is not localized.'
      type: String
    - contextPath: QRadar.LogSourceTypesList.protocol_types.documented
      description: 'Indicates whether the protocol is documented/fully supported for this log source type.'
      type: Boolean
    - contextPath: QRadar.LogSourceTypesList.protocol_types.protocol_id
      description: 'ID of the protocol type.'
      type: Number
    - contextPath: QRadar.LogSourceTypesList.supported_language_ids
      description: 'The IDs of the languages supported by this log source type. Each ID must correspond to an existing log source language. See the Log Source Language API: https://ibmsecuritydocs.github.io/qradar_api_20.0/20.0--config-event_sources-log_source_management-log_source_languages-id-GET.html'
      type: List
    - contextPath: QRadar.LogSourceTypesList.uuid
      description: 'A string uuid the log source type.'
      type: String
    - contextPath: QRadar.LogSourceTypesList.version
      description: 'The log source type plugin version.'
      type: String
  - arguments:
    - description: 'Range of results to return (e.g.: 0-20, 3-5, 3-3).'
      name: range
      defaultValue: 0-49
    - description: 'Query by which to filter disconnected log collectors, e.g., "protocol=udp". For reference, see: https://www.ibm.com/support/knowledgecenter/SS42VS_SHR/com.ibm.qradarapi.doc/c_rest_api_filtering.html'
      name: filter
    - name: fields
      description: 'Comma-separated list of fields to retrieve in the response. Fields that are not explicitly named are excluded. E.g., "id,name,protocol". Specify subfields in brackets and multiple fields in the same object separated by commas. For a full list of available fields, see:  https://ibmsecuritydocs.github.io/qradar_api_20.0/20.0--config-event_sources-log_source_management-log_source_extensions-GET.html.'
      isArray: true
    - name: id
      description: 'ID of a specific disconnected log collector.'
    description: Retrieves a list of log source extensions.
    name: qradar-log-source-extensions-list
    outputs:
    - contextPath: QRadar.LogSourceExtension.Name
      description: 'The name of the log source extension.'
      type: String
    - contextPath: QRadar.LogSourceExtension.Description
      description: 'The description of the log source extension.'
      type: String
    - contextPath: QRadar.LogSourceExtension.ID
      description: 'The ID of the extension.'
      type: Number
    - contextPath: QRadar.LogSourceExtension.UUID
      description: 'The UUID string of the log source extension.'
      type: String
  - arguments:
    - description: 'Range of results to return (e.g.: 0-20, 3-5, 3-3).'
      name: range
      defaultValue: 0-49
    - description: 'Query by which to filter disconnected log collectors, e.g., "protocol=udp". For reference, see: https://www.ibm.com/support/knowledgecenter/SS42VS_SHR/com.ibm.qradarapi.doc/c_rest_api_filtering.html'
      name: filter
    - description: 'Comma-separated list of fields to retrieve in the response. Fields that are not explicitly named are excluded. E.g., "id,name,protocol". Specify subfields in brackets and multiple fields in the same object separated by commas. For a full list of available fields, see:  https://ibmsecuritydocs.github.io/qradar_api_20.0/20.0--config-event_sources-log_source_management-log_source_languages-GET.html.'
      name: fields
      isArray: true
    - description: 'ID of a specific disconnected log collector.'
      name: id
    description: Retrieves a list of log source languages.
    name: qradar-log-source-languages-list
    outputs:
    - contextPath: QRadar.LogSourceLanguage.ID
      description: 'The ID of the language. This ID does not change across deployments.'
      type: Number
    - contextPath: QRadar.LogSourceLanguage.Name
      description: 'The display name of the language.'
      type: String
  - arguments:
    - description: 'Range of results to return (e.g.: 0-20, 3-5, 3-3).'
      name: range
      defaultValue: 0-49
    - description: 'Query by which to filter disconnected log collectors, e.g., "protocol=udp". For reference, see: https://www.ibm.com/support/knowledgecenter/SS42VS_SHR/com.ibm.qradarapi.doc/c_rest_api_filtering.html'
      name: filter
    - description: 'Comma-separated list of fields to retrieve in the response. Fields that are not explicitly named are excluded. E.g., "id,name,protocol". Specify subfields in brackets and multiple fields in the same object separated by commas. For a full list of available fields, see:  https://ibmsecuritydocs.github.io/qradar_api_20.0/20.0--config-event_sources-log_source_management-log_source_groups-GET.html.'
      name: fields
      isArray: true
    - description: 'ID of a specific disconnected log collector.'
      name: id
    description: Retrieves a list of log source languages.
    name: qradar-log-source-groups-list
    outputs:
    - contextPath: QRadar.LogSourceGroup.Assignable
      description: 'If log sources can be assigned to this group, the condition is set to true; otherwise, the condition is set to false. Log sources cannot be assigned directly to the "Other" group or to the root log source group node.'
      type: Boolean
    - contextPath: QRadar.LogSourceGroup.ChildGroupIDs
      description: 'The list of IDs of any child log source groups that belong to this group.'
      type: List
    - contextPath: QRadar.LogSourceGroup.Description
      description: 'The description of the group.'
      type: String
    - contextPath: QRadar.LogSourceGroup.ID
      description: 'The ID of the group.'
      type: Number
    - contextPath: QRadar.LogSourceGroup.ModificationDate
      description: 'The date and time (expressed as milliseconds since epoch) that the group was last modified.'
      type: Number
    - contextPath: QRadar.LogSourceGroup.Name
      description: 'The name of the group.'
      type: String
    - contextPath: QRadar.LogSourceGroup.Owner
      description: 'The name of the user who owns the group.'
      type: String
    - contextPath: QRadar.LogSourceGroup.ParentID
      description: "The ID of the group's parent group. The root node group has a null parent_ID."
      type: Number
  - arguments:
    - description: 'Range of results to return (e.g.: 0-20, 3-5, 3-3).'
      name: range
      defaultValue: 0-49
    - name: filter
      description: 'Query by which to filter disconnected log collectors, e.g., "protocol=udp". For reference, see: https://www.ibm.com/support/knowledgecenter/SS42VS_SHR/com.ibm.qradarapi.doc/c_rest_api_filtering.html'
    - name: fields
      description: 'Comma-separated list of fields to retrieve in the response. Fields that are not explicitly named are excluded. E.g., "id,name,protocol_parameters". Specify subfields in brackets and multiple fields in the same object separated by commas. For a full list of available fields, see:  https://ibmsecuritydocs.github.io/qradar_api_20.0/20.0--config-event_sources-log_source_management-protocol_types-GET.html.'
      isArray: true
    - name: id
      description: 'ID of a specific disconnected log collector.'
    description: Retrieves the list of protocol types.
    name: qradar-log-source-protocol-types-list
    outputs:
    - contextPath: QRadar.LogSourceProtocolType.GatewaySupported
      description: "If this protocol type can be configured for a gateway log source, the condition is set to 'true'; otherwise, the condition is set to 'false'. A gateway log source is a stand-alone protocol configuration. The log source receives no events itself, and serves as a host for a protocol configuration that retrieves event data to feed other log sources. It acts as a 'gateway' for events from multiple systems to enter the event pipeline. Not all protocol types can be used as a gateway if they don't support collecting event data from multiple sources."
      type: Boolean
    - contextPath: QRadar.LogSourceProtocolType.ID
      description: 'The ID of tge protocol type.'
      type: Number
    - contextPath: QRadar.LogSourceProtocolType.Inbound
      description: 'Indicates whether this is an inbound protocol.'
      type: Boolean
    - contextPath: QRadar.LogSourceProtocolType.LatestVersion
      description: 'The latest version available of the protocol type component.'
      type: String
    - contextPath: QRadar.LogSourceProtocolType.Name
      description: 'The unique name of the protocol type.'
      type: String
    - contextPath: QRadar.LogSourceProtocolType.ParameterGroups.id
      description: 'The ID of the protocol parameter group.'
      type: Number
    - contextPath: QRadar.LogSourceProtocolType.ParameterGroups.name
      description: 'The name of the protocol parameter group.'
      type: String
    - contextPath: QRadar.LogSourceProtocolType.ParameterGroups.required
      description: 'If at least one parameter in this group must be set, the condition is set to true; otherwise, the condition is set to false.'
      type: Boolean
    - contextPath: QRadar.LogSourceProtocolType.Parameters.allowed_values.name
      description: 'An allowed value for the name of the parameter.'
      type: String
    - contextPath: QRadar.LogSourceProtocolType.Parameters.allowed_values.value
      description: 'An allowed value for the value of the parameter.'
      type: String
    - contextPath: QRadar.LogSourceProtocolType.Parameters.default_value
      description: 'The optional default parameter value.'
      type: String
    - contextPath: QRadar.LogSourceProtocolType.Parameters.description
      description: 'The description of the parameter.'
      type: String
    - contextPath: QRadar.LogSourceProtocolType.Parameters.group_id
      description: 'he ID of the protocol parameter group that this parameter belongs to. The group_id is optional.'
      type: Number
    - contextPath: QRadar.LogSourceProtocolType.Parameters.id
      description: 'The ID of the parameter.'
      type: Number
    - contextPath: QRadar.LogSourceProtocolType.Parameters.label
      description: 'The label of the parameter.'
      type: String
    - contextPath: QRadar.LogSourceProtocolType.Parameters.max_length
      description: 'The maximum length of the parameter value for the following parameter types: STRING, TEXT, HOST, PASSWORD, REGEX. The max_length is optional.'
      type: Number
    - contextPath: QRadar.LogSourceProtocolType.Parameters.max_value
      description: 'he maximum of the parameter value for the following parameter types: INTEGER, REAL, DATE, TIME, DATETIME, INTERVAL. The max_value is optional.'
      type: String
    - contextPath: QRadar.LogSourceProtocolType.Parameters.min_length
      description: 'The minimum length of the parameter value for the following parameter types: STRING, TEXT, HOST, PASSWORD, REGEX. The max_length is optional.'
      type: Number
    - contextPath: QRadar.LogSourceProtocolType.Parameters.min_value
      description: 'he minimum of the parameter value for the following parameter types: INTEGER, REAL, DATE, TIME, DATETIME, INTERVAL. The max_value is optional.'
      type: String
    - contextPath: QRadar.LogSourceProtocolType.Parameters.name
      description: 'The name of the parameter.'
      type: String
    - contextPath: QRadar.LogSourceProtocolType.Parameters.pattern
      description: 'An optional Java regex pattern restriction on the parameter value for the following parameter types: STRING, TEXT, HOST, PASSWORD.'
      type: String
    - contextPath: QRadar.LogSourceProtocolType.Parameters.pattern_description
      description: 'The description of the pattern of the parameter.'
      type: String
    - contextPath: QRadar.LogSourceProtocolType.Parameters.required
      description: 'If the parameter is mandatory, the condition is set to true; otherwise, the condition is set to false.'
      type: Boolean
    - contextPath: QRadar.LogSourceProtocolType.Parameters.rules.affected_property
      description: 'The affected property. For possibile values visit: https://ibmsecuritydocs.github.io/qradar_api_20.0/20.0--config-event_sources-log_source_management-protocol_types-GET.html'
      type: String
    - contextPath: QRadar.LogSourceProtocolType.Parameters.rules.affected_property_value
      description: 'The value to be applied to the affected parameter when the rule is triggered. For further info visit: https://ibmsecuritydocs.github.io/qradar_api_20.0/20.0--config-event_sources-log_source_management-protocol_types-GET.html'
      type: String
    - contextPath: QRadar.LogSourceProtocolType.Parameters.rules.parameter_id
      description: 'The ID of the parameter affected by the rule.'
      type: Number
    - contextPath: QRadar.LogSourceProtocolType.Parameters.rules.trigger_parameter_id
      description: 'The ID of the trigger parameter.'
      type: Number
    - contextPath: QRadar.LogSourceProtocolType.Parameters.rules.trigger_pattern
      description: 'The pattern that triggers the rule. For example, if the value of trigger_parameter_id matches the regular expression of this field, the rule triggers.'
      type: String
    - contextPath: QRadar.LogSourceProtocolType.Parameters.type
      description: 'The type of the parameter. Possible values are: STRING, TEXT, INTEGER, REAL, BOOLEAN, DATE, TIME, DATETIME, INTERVAL, HOST, PASSWORD, REGEX.'
      type: String
    - contextPath: QRadar.LogSourceProtocolType.TestingCapabilities.can_accept_sample_events
      description: 'Indicates whether the protocol type can accept sample events (only applicable to inbound protocol types).'
      type: Boolean
    - contextPath: QRadar.LogSourceProtocolType.TestingCapabilities.can_collect_events
      description: 'Indicates whether the protocol type can collect test events.'
      type: Boolean
    - contextPath: QRadar.LogSourceProtocolType.TestingCapabilities.testable
      description: 'Indicates whether the protocol type is testable.'
      type: Boolean
    - contextPath: QRadar.LogSourceProtocolType.Version
      description: 'The version of the protocol type component.'
      type: String
  - arguments:
    - description: 'The id of the log source to be deleted. If this argument is not provided, name must be provided.'
      name: 'id'
    - description: 'The unique name of the log source to be deleted. If this argument is not provided, id must be provided.'
      name: 'name'
    description: 'Deletes a log source by id or name. One of the arguments must be provided.'
    name: qradar-log-source-delete
  - arguments:
    - description: The unique name of the log source.
      name: name
      required: true
    - description: The type of protocol that is used by the log source. Must correspond to an existing protocol type.
      name: protocol_type_id
      required: true
    - description: "The type of the log source. Must correspond to an existing log source type."
      name: type_id
      required: true
    - description: 'The list of protocol parameters corresponding with the selected protocol type id. The syntax for this argument should follow: protocol_parameters="name_1=value_1,name_2=value_2,...,name_n=value_n" where each name should correspond to a name of a protocol parameter from the protocol type and each value should fit the type of the protocol parameter. The command qradar-log-source-protocol-types-list can be used to list all available protocol types.'
      name: protocol_parameters
      required: true
    - name: target_event_collector_id
      description: The ID of the event collector where the log source sends its data. The ID must correspond to an existing event collector.
      required: true
    - name: sending_ip
      description: The ip of the system which the log source is associated to, or fed by.
    - name: description
      description: The description of the log source.
    - name: coalesce_events
      description: Determines if events collected by this log source are coalesced based on common properties. If each individual event is stored, then the condition is set to false. Defaults to true.
    - name: enabled
      description: Determines if the log source is enabled. Defaults to true.
    - name: parsing_order
      description: The order in which log sources will parse if multiple exists with a common identifier.
    - name: group_ids
      description: The set of log source group IDs this log source is a member of. Each ID must correspond to an existing log source group. The command qradar-log-sources-groups-list can be used to list all available groups. See the Log Source Group API (https://ibmsecuritydocs.github.io/qradar_api_20.0/20.0--config-event_sources-log_source_management-log_source_groups-id-GET.html).
    - name: credibility
      description: On a scale of 0-10, the amount of credibility that the QRadar administrator places on this log source.
    - name: store_event_payload
      description: If the payloads of events that are collected by this log source are stored, the condition is set to 'true'. If only the normalized event records are stored, then the condition is set to 'false'.
    - name: disconnected_log_collector_id
      description: The ID of the disconnected log collector where this log source will run. The ID must correspond to an existing disconnected log collector.
    - name: language_id
      description: The language of the events that are being processed by this log source. Must correspond to an existing log source language.
    - name: requires_deploy
      description: Set to 'true' if you need to deploy changes to enable the log source for use; otherwise, set to 'false' if the log source is already active.
    - name: wincollect_internal_destination_id
      description: The internal WinCollect destination for this log source, if applicable. Log sources without an associated WinCollect agent have a null value. Must correspond to an existing WinCollect destination.
    - name: wincollect_external_destination_ids
      description: The set of external WinCollect destinations for this log source, if applicable. Log Sources without an associated WinCollect agent have a null value. Each ID must correspond to an existing WinCollect destination.
    - name: gateway
      description: If the log source is configured as a gateway, the condition is set to 'true'; otherwise, the condition is set to 'false'. A gateway log source is a stand-alone protocol configuration. The log source receives no events itself, and serves as a host for a protocol configuration that retrieves event data to feed other log sources. It acts as a "gateway" for events from multiple systems to enter the event pipeline.
    description: 'Creates a new log source.'
    name: qradar-log-source-create
    outputs:
    - contextPath: QRadar.LogSource.SendingIP
      description: IP of the system which the log source is associated with, or fed by.
      type: String
    - contextPath: QRadar.LogSource.Internal
      description: Whether log source is internal.
      type: Boolean
    - contextPath: QRadar.LogSource.ProtocolParameters
      description: Protocol parameters.
      type: Unknown
    - contextPath: QRadar.LogSource.Description
      description: Description of the log source.
      type: String
    - contextPath: QRadar.LogSource.Enabled
      description: Whether log source is enabled.
      type: Boolean
    - contextPath: QRadar.LogSource.GroupIDs
      description: Log source group IDs.
      type: Number
    - contextPath: QRadar.LogSource.Credibility
      description: Credibility of the log source.
      type: Number
    - contextPath: QRadar.LogSource.ID
      description: ID of the log source.
      type: Number
    - contextPath: QRadar.LogSource.ProtocolTypeID
      description: Protocol type used by log source.
      type: Number
    - contextPath: QRadar.LogSource.CreationDate
      description: Date when log source was created.
      type: Date
    - contextPath: QRadar.LogSource.Name
      description: Name of the log source.
      type: String
    - contextPath: QRadar.LogSource.AutoDiscovered
      description: Whether log source was auto discovered.
      type: Boolean
    - contextPath: QRadar.LogSource.ModifiedDate
      description: Date when log source was last modified.
      type: Date
    - contextPath: QRadar.LogSource.TypeID
      description: The log source type.
      type: Number
    - contextPath: QRadar.LogSource.LastEventTime
      description: Date when the last event was received by the log source.
      type: Date
    - contextPath: QRadar.LogSource.Gateway
      description: Whether log source is configured as a gateway.
      type: Boolean
    - contextPath: QRadar.LogSource.Status
      description: Status of the log source.
    - contextPath: QRadar.LogSource.TargetEventCollectorID
      description: The ID of the event collector where the log source sends its data.
      type: Number
  - arguments:
    - description: The id of the log source.
      name: id
      required: true
    - description: The unique name of the log source.
      name: name
    - description: "The type of protocol that is used by the log source. Must correspond to an existing protocol type."
      name: protocol_type_id
    - description: The type of the log source. Must correspond to an existing log source type.
      name: type_id
    - name: protocol_parameters
      description: 'The list of protocol parameters corresponding with the selected protocol type id. The syntax for this argument should follow: protocol_parameters="name_1=value_1,name_2=value_2,...,name_n=value_n" where each name should correspond to a name of a protocol parameter from the protocol type and each value should fit the type of the protocol parameter. The command qradar-log-source-protocol-types-list can be used to list all available protocol types.'
    - name: target_event_collector_id
      description: The ID of the event collector where the log source sends its data. The ID must correspond to an existing event collector.
    - name: sending_ip
      description: The ip of the system which the log source is associated to, or fed by.
    - name: description
      description: The description of the log source.
    - name: coalesce_events
      description: Determines if events collected by this log source are coalesced based on common properties. If each individual event is stored, then the condition is set to false. Defaults to true.
    - name: enabled
      description: Determines if the log source is enabled. Defaults to true.
    - name: parsing_order
      description: The order in which log sources will parse if multiple exists with a common identifier.
    - name: group_ids
      description: The set of log source group IDs this log source is a member of. Each ID must correspond to an existing log source group. The command qradar-log-sources-groups-list can be used to list all available groups. See the Log Source Group API (https://ibmsecuritydocs.github.io/qradar_api_20.0/20.0--config-event_sources-log_source_management-log_source_groups-id-GET.html).
    - name: credibility
      description: On a scale of 0-10, the amount of credibility that the QRadar administrator places on this log source.
    - name: store_event_payload
      description: If the payloads of events that are collected by this log source are stored, the condition is set to 'true'. If only the normalized event records are stored, then the condition is set to 'false'.
    - name: disconnected_log_collector_id
      description: The ID of the disconnected log collector where this log source will run. The ID must correspond to an existing disconnected log collector.
    - name: language_id
      description: The language of the events that are being processed by this log source. Must correspond to an existing log source language.
    - name: requires_deploy
      description: Set to 'true' if you need to deploy changes to enable the log source for use; otherwise, set to 'false' if the log source is already active.
    - name: wincollect_internal_destination_id
      description: The internal WinCollect destination for this log source, if applicable. Log sources without an associated WinCollect agent have a null value. Must correspond to an existing WinCollect destination.
    - name: wincollect_external_destination_ids
      description: The set of external WinCollect destinations for this log source, if applicable. Log Sources without an associated WinCollect agent have a null value. Each ID must correspond to an existing WinCollect destination.
    - name: gateway
      description: If the log source is configured as a gateway, the condition is set to 'true'; otherwise, the condition is set to 'false'. A gateway log source is a stand-alone protocol configuration. The log source receives no events itself, and serves as a host for a protocol configuration that retrieves event data to feed other log sources. It acts as a "gateway" for events from multiple systems to enter the event pipeline.
#    Deprecated commands, to support backward compatibility for QRadar v2.
    description: 'Updates an exising log source.'
    name: qradar-log-source-update
  - arguments:
    - description: 'Query by which to filter offenses. For reference, consult: https://www.ibm.com/support/knowledgecenter/en/SS42VS_7.3.1/com.ibm.qradar.doc/c_rest_api_filtering.html'
      name: filter
    - description: "If used, will filter all fields except for the specified ones. Use this parameter to specify which fields you would like to get back in the response. Fields that are not explicitly named, are excluded. Specify subfields in brackets and multiple fields in the same object separated by commas. The filter uses QRadar's field names. For reference, consult: https://www.ibm.com/support/knowledgecenter/SSKMKU/com.ibm.qradar.doc_cloud/9.1--siem-offenses-GET.html"
      name: fields
    - description: 'Range of results to return. e.g.: 0-20.'
      name: range
    - description: Table headers to use the human readable output (if none provided, will show all table headers).
      name: headers
    description: Gets offenses from QRadar.
    hidden: true
    name: qradar-offenses
    outputs:
    - contextPath: QRadar.Offense.Followup
      description: Offense followup.
      type: boolean
    - contextPath: QRadar.Offense.Credibility
      description: The credibility of the offense.
      type: number
    - contextPath: QRadar.Offense.Relevance
      description: The relevance of the offense.
      type: number
    - contextPath: QRadar.Offense.Severity
      description: The severity of the offense.
      type: number
    - contextPath: QRadar.Offense.SourceAddress
      description: The source addresses that are associated with the offense.
      type: Unknown
    - contextPath: QRadar.Offense.DestinationAddress
      description: 'The destination addresses that are associated with the offense.'
      type: Unknown
    - contextPath: QRadar.Offense.AssignedTo
      description: The user the offense is assigned to.
      type: string
    - contextPath: QRadar.Offense.StartTime
      description: The time (ISO) when the offense was started.
      type: date
    - contextPath: QRadar.Offense.ID
      description: The ID of the offense.
      type: int
    - contextPath: QRadar.Offense.DestinationHostname
      description: Destintion hostname.
      type: Unknown
    - contextPath: QRadar.Offense.Description
      description: The description of the offense.
      type: string
    - contextPath: QRadar.Offense.EventCount
      description: The number of events that are associated with the offense.
      type: number
    - contextPath: QRadar.Offense.OffenseSource
      description: The source of the offense.
      type: string
    - contextPath: QRadar.Offense.Status
      description: The status of the offense. One of "OPEN", "HIDDEN", or "CLOSED".
      type: string
    - contextPath: QRadar.Offense.Magnitude
      description: The magnitude of the offense.
      type: number
    - contextPath: QRadar.Offense.ClosingUser
      description: The user that closed the offense.
      type: string
    - contextPath: QRadar.Offense.ClosingReason
      description: The offense closing reason.
      type: string
    - contextPath: QRadar.Offense.CloseTime
      description: The time when the offense was closed.
      type: date
    - contextPath: QRadar.Offense.LastUpdatedTime
      description: The time (ISO) when the offense was last updated.
      type: date
    - contextPath: QRadar.Offense.Categories
      description: Event categories that are associated with the offense.
      type: Unknown
    - contextPath: QRadar.Offense.FlowCount
      description: The number of flows that are associated with the offense.
      type: number
    - contextPath: QRadar.Offense.FollowUp
      description: Offense followup.
      type: boolean
    - contextPath: QRadar.Offense.OffenseType
      description: A number that represents the offense type.
      type: string
    - contextPath: QRadar.Offense.Protected
      description: Is the offense protected.
      type: boolean
    - contextPath: QRadar.Offense.RemoteDestinationCount
      description: The remote destinations that are associated with the offesne. If this value is greater than 0 that means your offense has a remote destination, you will need to use QRadarFullSearch playbook with the following query - SELECT destinationip FROM events WHERE inOffense(<offenseID>) GROUP BY destinationip.
      type: Unknown
  - arguments:
    - description: Offense ID.
      name: offense_id
      required: true
      default: true
    - description: 'Query to filter offense. For reference please consult: https://www.ibm.com/support/knowledgecenter/en/SS42VS_7.3.1/com.ibm.qradar.doc/c_rest_api_filtering.html'
      name: filter
    - description: "If used, will filter all fields except for the specified ones. Use this parameter to specify which fields you would like to get back in the response. Fields that are not explicitly named are excluded. Specify subfields in brackets and multiple fields in the same object separated by commas. The filter uses QRadar's field names, for reference, consult: https://www.ibm.com/support/knowledgecenter/SSKMKU/com.ibm.qradar.doc_cloud/9.1--siem-offenses-offense_id-GET.html"
      name: fields
    - description: 'Table headers to use the human readable output (if none provided, will show all table headers).'
      name: headers
    description: Gets offense with matching offense ID from qradar.
    hidden: true
    name: qradar-offense-by-id
    outputs:
    - contextPath: QRadar.Offense.Followup
      description: Offense followup.
      type: boolean
    - contextPath: QRadar.Offense.Credibility
      description: 'The credibility of the offense.'
      type: number
    - contextPath: QRadar.Offense.Relevance
      description: The relevance of the offense.
      type: number
    - contextPath: QRadar.Offense.Severity
      description: The severity of the offense.
      type: number
    - contextPath: QRadar.Offense.SourceAddress
      description: The source addresses that are associated with the offense.
      type: Unknown
    - contextPath: QRadar.Offense.DestinationAddress
      description: The local destination addresses that are associated with the offense. If your offense has a remote destination, you will need to use the QRadarFullSearch playbook with the following query - SELECT destinationip FROM events WHERE inOffense(<offenseID>) GROUP BY destinationip.
      type: Unknown
    - contextPath: QRadar.Offense.RemoteDestinationCount
      description: The remote destination that are associated with the offesne. If this value is greater than 0, it means that your offense has a remote destination, you will need to use the QRadarFullSearch playbook with the following query - SELECT destinationip FROM events WHERE inOffense(<offenseID>) GROUP BY destinationip.
      type: Unknown
    - contextPath: QRadar.Offense.AssignedTo
      description: The user the offense is assigned to.
      type: string
    - contextPath: QRadar.Offense.StartTime
      description: The time (ISO) when the offense was started.
      type: date
    - contextPath: QRadar.Offense.ID
      description: The ID of the offense.
      type: int
    - contextPath: QRadar.Offense.DestinationHostname
      description: Destintion hostname.
      type: Unknown
    - contextPath: QRadar.Offense.Description
      description: The description of the offense.
      type: string
    - contextPath: QRadar.Offense.EventCount
      description: The number of events that are associated with the offense.
      type: number
    - contextPath: QRadar.Offense.OffenseSource
      description: The source of the offense.
      type: string
    - contextPath: QRadar.Offense.Status
      description: The status of the offense. One of "OPEN", "HIDDEN", or "CLOSED".
      type: string
    - contextPath: QRadar.Offense.Magnitude
      description: The magnitude of the offense.
      type: number
    - contextPath: QRadar.Offense.ClosingUser
      description: The user that closed the offense.
      type: string
    - contextPath: QRadar.Offense.ClosingReason
      description: The offense closing reason.
      type: string
    - contextPath: QRadar.Offense.CloseTime
      description: The time when the offense was closed.
      type: date
    - contextPath: QRadar.Offense.LastUpdatedTime
      description: The time (ISO) when the offense was last updated.
      type: date
    - contextPath: QRadar.Offense.Categories
      description: Event categories that are associated with the offense.
      type: Unknown
    - contextPath: QRadar.Offense.FlowCount
      description: The number of flows that are associated with the offense.
      type: number
    - contextPath: QRadar.Offense.FollowUp
      description: Offense followup.
      type: boolean
    - contextPath: QRadar.Offense.OffenseType
      description: A number that represents the offense type.
      type: string
    - contextPath: QRadar.Offense.Protected
      description: Is the offense protected.
      type: boolean
  - arguments:
    - default: true
      description: The ID of the offense to update.
      name: offense_id
      required: true
    - auto: PREDEFINED
      description: Set to true to protect the offense.
      name: protected
      predefined:
      - 'true'
      - 'false'
    - auto: PREDEFINED
      description: Set to true to set the follow up flag on the offense.
      name: follow_up
      predefined:
      - 'true'
      - 'false'
    - auto: PREDEFINED
      description: The new status for the offense.
      name: status
      predefined:
      - OPEN
      - HIDDEN
      - CLOSED
    - description: 'The id of a closing reason. You must provide a valid closing_reason_name when you close an offense. The default closing_reasons are: (1) False-Positive, Tuned (2) Non-Issues (3) Policy Violation.'
      name: closing_reason_id
    - description: 'The name of a closing reason. You must provide a valid closing_reason_name when you close an offense. The default closing_reasons are: (1) False-Positive, Tuned (2) Non-Issues (3) Policy Violation.'
      name: closing_reason_name
    - description: A user to assign the offense to.
      name: assigned_to
    - description: Use this parameter to specify which fields you would like to get back in the response. Fields that are not named are excluded. Specify subfields in brackets and multiple fields in the same object  separated by commas. Please consult - https://www.ibm.com/support/knowledgecenter/SSKMKU/com.ibm.qradar.doc_cloud/9.1--siem-offenses-offense_id-POST.html
      name: fields
    description: Update an offense.
    hidden: true
    name: qradar-update-offense
    outputs:
    - contextPath: QRadar.Offense.Followup
      description: Offense followup.
      type: boolean
    - contextPath: QRadar.Offense.Credibility
      description: The credibility of the offense.
      type: number
    - contextPath: QRadar.Offense.Relevance
      description: The relevance of the offense.
      type: number
    - contextPath: QRadar.Offense.Severity
      description: The severity of the offense.
      type: number
    - contextPath: QRadar.Offense.SourceAddress
      description: The source addresses that are associated with the offense.
      type: Unknown
    - contextPath: QRadar.Offense.DestinationAddress
      description: The destination addresses that are associated with the offense.
      type: Unknown
    - contextPath: QRadar.Offense.AssignedTo
      description: The user the offense is assigned to.
      type: string
    - contextPath: QRadar.Offense.StartTime
      description: The time (ISO) when the offense was started.
      type: date
    - contextPath: QRadar.Offense.ID
      description: The ID of the offense.
      type: int
    - contextPath: QRadar.Offense.DestinationHostname
      description: Destintion hostname.
      type: Unknown
    - contextPath: QRadar.Offense.Description
      description: The description of the offense.
      type: string
    - contextPath: QRadar.Offense.EventCount
      description: The number of events that are associated with the offense.
      type: number
    - contextPath: QRadar.Offense.OffenseSource
      description: The source of the offense.
      type: string
    - contextPath: QRadar.Offense.Status
      description: The status of the offense. One of "OPEN", "HIDDEN", or "CLOSED".
      type: string
    - contextPath: QRadar.Offense.Magnitude
      description: The magnitude of the offense.
      type: number
    - contextPath: QRadar.Offense.ClosingUser
      description: The user that closed the offense.
      type: string
    - contextPath: QRadar.Offense.ClosingReason
      description: The offense closing reason.
      type: string
    - contextPath: QRadar.Offense.CloseTime
      description: The time when the offense was closed.
      type: date
    - contextPath: QRadar.Offense.LastUpdatedTime
      description: The time (ISO) when the offense was last updated.
      type: date
    - contextPath: QRadar.Offense.Categories
      description: Event categories that are associated with the offense.
      type: Unknown
    - contextPath: QRadar.Offense.FlowCount
      description: The number of flows that are associated with the offense.
      type: number
    - contextPath: QRadar.Offense.FollowUp
      description: Offense followup.
      type: boolean
    - contextPath: QRadar.Offense.OffenseType
      description: A number that represents the offense type.
      type: string
    - contextPath: QRadar.Offense.Protected
      description: Is the offense protected.
      type: boolean
    - contextPath: QRadar.Offense.RemoteDestinationCount
      description: The remote destinations that are associated with the offesne. If this value is greater than 0 that means your offense has a remote destination, you will need to use QRadarFullSearch playbook with the following query - SELECT destinationip FROM events WHERE inOffense(<offenseID>) GROUP BY destinationip.
      type: Unknown
  - arguments:
    - description: The query expressions in AQL (for more information about Ariel Query Language, review "https://www.ibm.com/support/knowledgecenter/en/SS42VS_7.3.0/com.ibm.qradar.doc/c_aql_intro.html").
      name: query_expression
      required: true
      default: true
    - description: "Table headers to use the human readable output (if none provided, will show all table headers)."
      name: headers
    hidden: true
    description: Searches in QRadar using AQL. It is highly recommended to use the playbook 'QRadarFullSearch' instead of this command - it will execute the search, and will return the result.
    name: qradar-searches
    outputs:
    - contextPath: QRadar.Search.ID
      description: Search ID.
      type: number
    - contextPath: QRadar.Search.Status
      description: The status of the search.
      type: string
  - arguments:
    - description: The search id.
      name: search_id
      required: true
      default: true
    - description: Table headers to use the human readable output (if none provided, will show all table headers).
      name: headers
    hidden: true
    description: Gets a specific search id and status.
    name: qradar-get-search
    outputs:
    - contextPath: QRadar.Search.ID
      description: Search ID.
      type: number
    - contextPath: QRadar.Search.Status
      description: The status of the search.
      type: string
  - arguments:
    - description: The search id.
      name: search_id
      required: true
      default: true
    - description: 'Range of results to return. e.g.: 0-20.'
      name: range
    - description: "Table headers to use in the human readable output (if none provided, will show all table headers)."
      name: headers
    - description: Replaces the default context output path for the query result (QRadar.Search.Result). e.g. for output_path=QRadar.Correlations the result will be under the key "QRadar.Correlations" in the context data.
      name: output_path
    hidden: true
    description: Gets search results.
    name: qradar-get-search-results
    outputs:
    - contextPath: QRadar.Search.Result
      description: The result of the search.
      type: Unknown
  - arguments:
    - description: 'Query to filter assets. For reference please consult: https://www.ibm.com/support/knowledgecenter/en/SS42VS_7.3.1/com.ibm.qradar.doc/c_rest_api_filtering.html'
      name: filter
    - description: "If used, will filter all fields except for the specified ones. Use this parameter to specify which fields you would like to get back in the response. Fields that are not named are excluded. Specify subfields in brackets and multiple fields in the same object separated by commas. The filter uses QRadar's field names, for reference, consult: https://www.ibm.com/support/knowledgecenter/SSKMKU/com.ibm.qradar.doc_cloud/9.1--asset_model-assets-GET.html"
      name: fields
    - description: 'Range of results to return. e.g.: 0-20.'
      name: range
    - description: Table headers to use the human readable output (if none provided, will show all table headers).
      name: headers
    description: List all assets found in the model.
    hidden: true
    name: qradar-get-assets
    outputs:
    - contextPath: QRadar.Asset.ID
      description: The ID of the asset.
      type: number
    - contextPath: Endpoint.IPAddress
      description: IP address of the asset.
      type: Unknown
    - contextPath: QRadar.Asset.Name.Value
      description: Name of the asset.
      type: string
    - contextPath: Endpoint.OS
      description: Asset OS.
      type: number
    - contextPath: QRadar.Asset.AggregatedCVSSScore.Value
      description: CVSSScore.
      type: number
    - contextPath: QRadar.Asset.AggregatedCVSSScore.LastUser
      description: Last user who updated the Aggregated CVSS Score.
      type: string
    - contextPath: QRadar.Asset.Weight.Value
      description: Asset weight.
      type: number
    - contextPath: QRadar.Asset.Weight.LastUser
      description: Last user who updated the weight.
      type: string
    - contextPath: QRadar.Asset.Name.LastUser
      description: Last user who updated the name.
      type: string
  - arguments:
    - description: The ID of the requested asset.
      name: asset_id
      required: true
      default: true
    description: Retrieves the asset by id.
    hidden: true
    name: qradar-get-asset-by-id
    outputs:
    - contextPath: QRadar.Asset.ID
      description: The ID of the asset.
      type: number
    - contextPath: Endpoint.MACAddress
      description: Asset MAC address.
      type: Unknown
    - contextPath: Endpoint.IPAddress
      description: IP address of the endpoint.
      type: Unknown
    - contextPath: QRadar.Asset.ComplianceNotes.Value
      description: Compliance notes.
      type: string
    - contextPath: QRadar.Asset.CompliancePlan.Value
      description: Compliance plan.
      type: string
    - contextPath: QRadar.Asset.CollateralDamagePotential.Value
      description: Collateral damage potential.
      type: Unknown
    - contextPath: QRadar.Asset.AggregatedCVSSScore.Value
      description: CVSSScore.
      type: number
    - contextPath: QRadar.Asset.Name.Value
      description: Name of the asset.
      type: string
    - contextPath: QRadar.Asset.GroupName
      description: Name of the asset's group.
      type: string
    - contextPath: Endpoint.Domain
      description: DNS name.
      type: Unknown
    - contextPath: Endpoint.OS
      description: Asset OS.
      type: Unknown
    - contextPath: QRadar.Asset.Weight.Value
      description: Asset weight.
      type: number
    - contextPath: QRadar.Asset.Vulnerabilities.Value
      description: Vulnerabilities.
      type: Unknown
    - contextPath: QRadar.Asset.Location
      description: Location.
      type: string
    - contextPath: QRadar.Asset.Description
      description: The asset description.
      type: string
    - contextPath: QRadar.Asset.SwitchID
      description: Switch ID.
      type: number
    - contextPath: QRadar.Asset.SwitchPort
      description: Switch port.
      type: number
    - contextPath: QRadar.Asset.Name.LastUser
      description: Last user who updated the name.
      type: string
    - contextPath: QRadar.Asset.AggregatedCVSSScore.LastUser
      description: Last user who updated the Aggregated CVSS Score.
      type: string
    - contextPath: QRadar.Asset.Weight.LastUser
      description: Last user who updated the weight.
      type: string
    - contextPath: QRadar.Asset.ComplianceNotes.LastUser
      description: Last user who updated the compliance notes.
      type: string
    - contextPath: QRadar.Asset.CompliancePlan.LastUser
      description: Last user who updated the compliance plan.
      type: string
    - contextPath: QRadar.Asset.CollateralDamagePotential.LastUser
      description: Last user who updated the collateral damage potential.
      type: string
    - contextPath: QRadar.Asset.Vulnerabilities.LastUser
      description: Last user who updated the vulnerabilities.
      type: string
  - arguments:
    - description: If true, reserved closing reasons are included in the response.
      name: include_reserved
      auto: PREDEFINED
      defaultValue: 'true'
      predefined:
      - 'true'
      - 'false'
    - auto: PREDEFINED
      description: 'If true, deleted closing reasons are included in the response.'
      name: include_deleted
      predefined:
      - 'true'
      - 'false'
      defaultValue: 'true'
    - description: 'Query to filter results. For reference, consult: https://www.ibm.com/support/knowledgecenter/en/SS42VS_7.3.1/com.ibm.qradar.doc/c_rest_api_filtering.html'
      name: filter
    - description: "If used, will filter all fields except for the specified ones. Use this parameter to specify which fields you would like to get back in the response. Fields that are not explicitly named are excluded. Specify subfields in brackets and multiple fields in the same object separated by commas. The filter uses QRadar's field names. For reference, consult: https://www.ibm.com/support/knowledgecenter/SSKMKU/com.ibm.qradar.doc_cloud/9.1--siem-offense_closing_reasons-GET.html"
      name: fields
    - description: 'Range of results to return. e.g.: 0-20.'
      name: range
    description: Get closing reasons.
    hidden: true
    name: qradar-get-closing-reasons
    outputs:
    - contextPath: QRadar.Offense.ClosingReasons.ID
      description: Closing reason ID.
      type: number
    - contextPath: QRadar.Offense.ClosingReasons.Name
      description: Closing reason name.
      type: string
  - arguments:
    - description: The offense ID to retrieve the note from.
      name: offense_id
      default: true
      required: true
    - description: 'The note ID.'
      name: note_id
    - description: "If used, will filter all fields except for the specified ones. Use this parameter to specify which fields you would like to get back in the response. Fields that are not explicitly named are excluded. Specify subfields in brackets and multiple fields in the same object separated by commas. The filter uses QRadar's field names. For reference, consult: https://www.ibm.com/support/knowledgecenter/SSKMKU/com.ibm.qradar.doc_cloud/9.1--siem-offenses-offense_id-notes-note_id-GET.html"
      name: fields
    - description: 'Table headers to use in the human readable output (if none provided, will show all table headers).'
      name: headers

    description: Retrieve a note for an offense.
    name: qradar-get-note
    outputs:
    - contextPath: QRadar.Note.ID
      description: Note ID.
      type: number
    - contextPath: QRadar.Note.Text
      description: Note text.
      type: string
    - contextPath: QRadar.Note.CreateTime
      description: The creation time of the note.
      type: date
    - contextPath: QRadar.Note.CreatedBy
      description: The user who created the note.
      type: string
    hidden: true
  - arguments:
    - description: The offense ID to add the note to.
      name: offense_id
      default: true
      required: true
    - description: 'The note text.'
      name: note_text
      required: true
    - description: "If used, will filter all fields except for the specified ones. Use this parameter to specify which fields you would like to get back in the response. Fields that are not explicitly named are excluded. Specify subfields in brackets and multiple fields in the same object separated by commas. The filter uses QRadar's field names. For reference, consult: https://www.ibm.com/support/knowledgecenter/SSKMKU/com.ibm.qradar.doc_cloud/9.1--siem-offenses-offense_id-notes-POST.html"
      name: fields
    - description: 'Table headers to use in the human readable output (if none provided, will show all table headers).'
      name: headers
    description: Create a note on an offense.
    name: qradar-create-note
    outputs:
    - contextPath: QRadar.Note.ID
      description: Note ID.
      type: number
    - contextPath: QRadar.Note.Text
      description: Note text.
      type: string
    - contextPath: QRadar.Note.CreateTime
      description: The creation time of the note.
      type: date
    - contextPath: QRadar.Note.CreatedBy
      description: The user who created the note.
      type: string
    hidden: true
  - arguments:
    - name: ref_name
      description: The name of the requestered reference.
      default: true
      required: true
    - name: headers
      description: Table headers to use in the human readable output (if none provided, will show all table headers).
    - name: date_value
      description: If set to true will try to convert the data values to ISO-8601 string.
      auto: PREDEFINED
      defaultValue: 'False'
      predefined:
      - 'True'
      - 'False'
    description: Information about the reference set that had data added or updated. This returns the information set, but not the contained data. This feature is supported from version 8.1 and upward.
    name: qradar-get-reference-by-name
    outputs:
    - contextPath: QRadar.Reference.Name
      description: The name of the reference set.
      type: string
    - contextPath: QRadar.Reference.CreationTime
      description: The creation time (ISO) of the reference.
      type: date
    - contextPath: QRadar.Reference.ElementType
      description: Reference element type.
      type: string
    - contextPath: QRadar.Reference.NumberOfElements
      description: Number of elements.
      type: number
    - contextPath: QRadar.Reference.TimeToLive
      description: Reference time to live.
      type: string
    - contextPath: QRadar.Reference.TimeoutType
      description: 'Reference timeout type. Valid values are: UNKNOWN, FIRST_SEEN, LAST_SEEN.'
      type: string
    - contextPath: QRadar.Reference.Data
      description: Reference set items.
      type: Unknown
    hidden: true
  - name: qradar-create-reference-set
    arguments:
    - name: ref_name
      description: Reference name to be created.
      required: true
    - name: element_type
      description: 'The element type for the values allowed in the reference set. The allowed values are: ALN (alphanumeric), ALNIC (alphanumeric ignore case), IP (IP address), NUM (numeric), PORT (port number) or DATE. Note that date values need to be represented in milliseconds since the Unix Epoch January 1st 1970.'
      auto: PREDEFINED
      predefined:
      - ALN
      - ALNIC
      - IP
      - NUM
      - PORT
      - DATE
      required: true
    - name: timeout_type
      description: The allowed values are "FIRST_SEEN", LAST_SEEN and UNKNOWN. The default value is UNKNOWN.
      auto: PREDEFINED
      predefined:
      - FIRST_SEEN
      - LAST_SEEN
      - UNKNOWN
    - name: time_to_live
      description: 'The time to live interval, for example: "1 month" or "5 minutes".'
    description: Creates a new reference set. If the provided name is already in use, this command will fail.
    hidden: true
    outputs:
    - contextPath: QRadar.Reference.CreationTime
      description: Creation time of the reference set.
      type: date
    - contextPath: QRadar.Reference.ElementType
      description: 'The element type for the values allowed in the reference set. The allowed values are: ALN (alphanumeric), ALNIC (alphanumeric ignore case), IP (IP address), NUM (numeric), PORT (port number) or DATE.'
      type: string
    - contextPath: QRadar.Reference.Name
      description: Name of the reference set.
      type: string
    - contextPath: QRadar.Reference.NumberOfElements
      description: Number of elements in the created reference set.
      type: number
    - contextPath: QRadar.Reference.TimeoutType
      description: Timeout type of the reference. The allowed values are FIRST_SEEN, LAST_SEEN and UNKNOWN.
      type: string
  - name: qradar-delete-reference-set
    arguments:
    - name: ref_name
      description: The name of reference set to delete.
      default: true
      required: true
    description: Deletes a reference set corresponding to the name provided.
    hidden: true
  - name: qradar-create-reference-set-value
    arguments:
    - name: ref_name
      required: true
      description: The name of the reference set to add or update a value in.
    - description: "The value/s to add or update in the reference set. Note: Date values must be represented in epoch in reference sets (milliseconds since the Unix Epoch January 1st 1970). If 'date_value' is set to 'True', then the argument will be converted from date in format: '%Y-%m-%dT%H:%M:%S.%f000Z' (e.g. '2018-11-06T08:56:41.000000Z') to epoch."
      isArray: true
      name: value
      required: true
    - description: An indication of where the data originated. The default value is 'reference data api'.
      name: source
    - auto: PREDEFINED
      defaultValue: 'False'
      description: "If set to True, will convert 'value' argument from date in format: '%Y-%m-%dT%H:%M:%S.%f000Z' (e.g. '2018-11-06T08:56:41.000000Z') to epoch."
      name: date_value
      predefined:
      - 'True'
      - 'False'
    description: Add or update a value in a reference set.
    hidden: true
    outputs:
    - contextPath: QRadar.Reference.Name
      description: The name of the reference set.
      type: string
    - contextPath: QRadar.Reference.CreationTime
      description: The creation time (ISO) of the reference.
      type: date
    - contextPath: QRadar.Reference.ElementType
      description: Reference element type.
      type: string
    - contextPath: QRadar.Reference.NumberOfElements
      description: Number of elements.
      type: number
    - contextPath: QRadar.Reference.TimeoutType
      description: 'Reference timeout type. One of: UNKNOWN, FIRST_SEEN, LAST_SEEN.'
      type: string
  - name: qradar-update-reference-set-value
    arguments:
    - name: ref_name
      description: The name of the reference set to add or update a value in.
      required: true
    - name: value
      description: A comma-separated list of values to add or update in the reference set. Date values must be represented in milliseconds since the Unix Epoch January 1st 1970.
      required: true
      isArray: true
    - name: source
      description: An indication of where the data originated. The default value is 'reference data api'.
    - name: date_value
      description: "If set to True, will convert 'value' argument from date in format: '%Y-%m-%dT%H:%M:%S.%f000Z' (e.g. '2018-11-06T08:56:41.000000Z') to epoch."
      auto: PREDEFINED
      defaultValue: 'False'
      predefined:
      - 'True'
      - 'False'
    outputs:
    - contextPath: QRadar.Reference.Name
      description: The name of the reference set.
      type: string
    - contextPath: QRadar.Reference.CreationTime
      description: The creation time (ISO) of the reference.
      type: date
    - contextPath: QRadar.Reference.ElementType
      description: Reference element type.
      type: string
    - contextPath: QRadar.Reference.NumberOfElements
      description: Number of elements.
      type: number
    - contextPath: QRadar.Reference.TimeoutType
      description: 'Reference timeout type. One of: UNKNOWN, FIRST_SEEN, LAST_SEEN.'
      type: string
    description: Adds or updates a value in a reference set.
    hidden: true
  - name: qradar-delete-reference-set-value
    arguments:
    - name: ref_name
      description: The name of the reference set to remove a value from.
      required: true
    - name: value
      description: The value to remove from the reference set.
      required: true
    - name: date_value
      auto: PREDEFINED
      predefined:
      - 'True'
      - 'False'
      description: "If set to True will convert 'value' argument from date in format: '%Y-%m-%dT%H:%M:%S.%f000Z' (e.g.,  '2018-11-06T08:56:41.000000Z') to epoch."
      defaultValue: 'False'
    outputs:
    - contextPath: QRadar.Reference.Name
      description: The name of the reference set.
      type: string
    - contextPath: QRadar.Reference.CreationTime
      description: The creation time (ISO) of the reference.
      type: date
    - contextPath: QRadar.Reference.ElementType
      description: Reference element type.
      type: string
    - contextPath: QRadar.Reference.NumberOfElements
      description: Number of elements.
      type: number
    - contextPath: QRadar.Reference.TimeoutType
      description: 'Reference timeout type. One of: UNKNOWN, FIRST_SEEN, LAST_SEEN.'
      type: string
    description: |-
      Deletes a value in a reference set.
    hidden: true
  - arguments:
    - description: "If used, will filter all fields except for the specified ones. Use this parameter to specify which fields you would like to get back in the response. Fields that are not explicitly named are excluded. Specify subfields in brackets and multiple fields in the same object are separated by commas. The filter uses QRadar's field names, for reference please consult: https://www.ibm.com/support/knowledgecenter/SSKMKU/com.ibm.qradar.doc_cloud/9.1--siem-offenses-offense_id-notes-note_id-GET.html"
      name: fields
    - description: Number of results in return.
      name: range
    - description: Query to filter offenses.
      name: filter
    description: Retrieve all Domains.
    hidden: true
    name: qradar-get-domains
    outputs:
    - contextPath: QRadar.Domains.AssetScannerIDs
      description: Array of Asset Scanner IDs.
      type: Number
    - contextPath: QRadar.Domains.CustomProperties
      description: Custom properties of the domain.
      type: String
    - contextPath: QRadar.Domains.Deleted
      description: Indicates if the domain is deleted.
      type: Boolean
    - contextPath: QRadar.Domains.Description
      description: Description of the domain.
      type: String
    - contextPath: QRadar.Domains.EventCollectorIDs
      description: Array of Event Collector IDs.
      type: Number
    - contextPath: QRadar.Domains.FlowCollectorIDs
      description: Array of Flow Collector IDs.
      type: Number
    - contextPath: QRadar.Domains.FlowSourceIDs
      description: Array of Flow Source IDs.
      type: Number
    - contextPath: QRadar.Domains.ID
      description: ID of the domain.
      type: Number
    - contextPath: QRadar.Domains.LogSourceGroupIDs
      description: Array of Log Source Group IDs.
      type: Number
    - contextPath: QRadar.Domains.LogSourceIDs
      description: Array of Log Source IDs.
      type: Number
    - contextPath: QRadar.Domains.Name
      description: Name of the Domain.
      type: String
    - contextPath: QRadar.Domains.QVMScannerIDs
      description: Array of QVM Scanner IDs.
      type: Number
    - contextPath: QRadar.Domains.TenantID
      description: ID of the Domain tenant.
      type: Number
  - arguments:
    - description: ID of the domain.
      name: id
      required: true
    - description: "If used, will filter all fields except for the specified ones. Use this parameter to specify which fields you would like to get back in the response. Fields that are not explicitly named are excluded. Specify subfields in brackets and multiple fields in the same object are separated by commas. The filter uses QRadar's field names, for reference please consult: https://www.ibm.com/support/knowledgecenter/SSKMKU/com.ibm.qradar.doc_cloud/9.1--siem-offenses-offense_id-notes-note_id-GET.html"
      name: fields
    description: Retrieves Domain information By ID.
    hidden: true
    name: qradar-get-domain-by-id
    outputs:
    - contextPath: QRadar.Domains.AssetScannerIDs
      description: Array of Asset Scanner IDs.
      type: Number
    - contextPath: QRadar.Domains.CustomProperties
      description: Custom properties of the domain.
      type: String
    - contextPath: QRadar.Domains.Deleted
      description: Indicates if the domain is deleted.
      type: Boolean
    - contextPath: QRadar.Domains.Description
      description: Description of the domain.
      type: String
    - contextPath: QRadar.Domains.EventCollectorIDs
      description: Array of Event Collector IDs.
      type: Number
    - contextPath: QRadar.Domains.FlowCollectorIDs
      description: Array of Flow Collector IDs.
      type: Number
    - contextPath: QRadar.Domains.FlowSourceIDs
      description: Array of Flow Source IDs.
      type: Number
    - contextPath: QRadar.Domains.ID
      description: ID of the domain.
      type: Number
    - contextPath: QRadar.Domains.LogSourceGroupIDs
      description: Array of Log Source Group IDs.
      type: Number
    - contextPath: QRadar.Domains.LogSourceIDs
      description: Array of Log Source IDs.
      type: Number
    - contextPath: QRadar.Domains.Name
      description: Name of the Domain.
      type: String
    - contextPath: QRadar.Domains.QVMScannerIDs
      description: Array of QVM Scanner IDs.
      type: Number
    - contextPath: QRadar.Domains.TenantID
      description: ID of the Domain tenant.
      type: Number
  - arguments:
    - description: The name of the reference set to add or update a value in. To create a new reference set, you need to set the element type.
      name: ref_name
      required: true
    - auto: PREDEFINED
      description: 'The element type for the values permitted in the reference set. Only required when creating a new reference set. The valid values are: ALN (alphanumeric), ALNIC (alphanumeric ignore case), IP (IP address), NUM (numeric), PORT (port number) or DATE. Note that date values need to be represented in milliseconds since the Unix Epoch January 1st 1970.'
      name: element_type
      predefined:
      - ALN
      - ALNIC
      - IP
      - NUM
      - PORT
      - DATE
    - auto: PREDEFINED
      description: The timeout_type can be "FIRST_SEEN", "LAST_SEEN", or "UNKNOWN". The default value is UNKNOWN. Only required for creating a new reference set.
      name: timeout_type
      predefined:
      - FIRST_SEEN
      - LAST_SEEN
      - UNKNOWN
    - description: 'The time to live interval, for example: "1 month" or "5 minutes". Only required when creating a new reference set.'
      name: time_to_live
    - description: The query for getting indicators.
      name: query
      required: true
    - defaultValue: '1000'
      description: The maximum number of indicators to return. The default value is 1000.
      name: limit
    - defaultValue: '0'
      description: The page from which to get the indicators.
      name: page
    - name: task_id
      description: The ID of the task that is created to add or update the element in the reference set. The task ID can be used to poll the status of the task by using the 'qradar-tasks-get' command.

    description: Uploads indicators from Demisto to QRadar.
    hidden: true
    name: qradar-upload-indicators
  - arguments:
    - description: Comma separated list. Source IPs to retrieve their data, E.g "192.168.0.1,192.160.0.2".
      isArray: true
      name: source_ip
    - description: 'Query to filter IPs. E.g, filter=`source_ip="192.168.0.1"`. For reference please consult: https://www.ibm.com/support/knowledgecenter/SS42VS_SHR/com.ibm.qradarapi.doc/c_rest_api_filtering.html'
      name: filter
    - description: "If used, will filter all fields except for the ones specified. Use this argument to specify which fields should be returned in the response. Fields that are not named are excluded. Specify subfields in brackets and multiple fields in the same object separated by commas. The filter uses QRadar's field names, for reference, consult: https://ibmsecuritydocs.github.io/qradar_api_14.0/14.0--siem-source_addresses-GET.html."
      name: fields
    - description: 'Range of results to return. e.g.: 0-20.'
      name: range

    description: Get Source IPs.
    name: qradar-ips-source-get
    outputs:
    - contextPath: QRadar.SourceIP.ID
      description: The ID of the destination address.
      type: Number
    - contextPath: QRadar.SourceIP.DomainID
      description: The ID of associated domain.
      type: String
    - contextPath: QRadar.SourceIP.EventFlowCount
      description: The number of events and flows that are associated with the destination address.
      type: Number
    - contextPath: QRadar.SourceIP.FirstEventFlowSeen
      description: Date when the first event or flow was seen.
      type: Date
    - contextPath: QRadar.SourceIP.LastEventFlowSeen
      description: Date when the last event or flow was seen.
      type: Date
    - contextPath: QRadar.SourceIP.SourceIP
      description: The IP address.
      type: String
    - contextPath: QRadar.SourceIP.Magnitude
      description: The magnitude of the destination address.
      type: Number
    - contextPath: QRadar.SourceIP.Network
      description: The network of the destination address.
      type: String
    - contextPath: QRadar.SourceIP.OffenseIDs
      description: List of offense IDs the destination address is part of.
      type: Unknown
    - contextPath: QRadar.SourceIP.LocalDestinationAddressIDs
      description: List of local destination address IDs associated with the source address.
      type: Unknown
  - arguments:
    - description: Comma separated list. Local destination IPs to retrieve their data, E.g "192.168.0.1,192.160.0.2".
      isArray: true
      name: local_destination_ip
    - description: 'Query to filter IPs. E.g, filter=`local_destination_ip="192.168.0.1"` For reference please consult: https://www.ibm.com/support/knowledgecenter/SS42VS_SHR/com.ibm.qradarapi.doc/c_rest_api_filtering.html'
      name: filter
    - description: "If used, will filter all fields except for the ones specified. Use this argument to specify which fields should be returned in the response. Fields that are not named are excluded. Specify subfields in brackets and multiple fields in the same object separated by commas. The filter uses QRadar's field names, for reference, consult: https://ibmsecuritydocs.github.io/qradar_api_14.0/14.0--siem-local_destination_addresses-GET.html."
      name: fields
    - description: 'Range of results to return. e.g.: 0-20.'
      name: range
    description: Get Source IPs.
    name: qradar-ips-local-destination-get
    outputs:
    - contextPath: QRadar.LocalDestinationIP.ID
      description: The ID of the destination address.
      type: Number
    - contextPath: QRadar.LocalDestinationIP.DomainID
      description: The ID of associated domain.
      type: String
    - contextPath: QRadar.LocalDestinationIP.EventFlowCount
      description: The number of events and flows that are associated with the destination address.
      type: Number
    - contextPath: QRadar.LocalDestinationIP.FirstEventFlowSeen
      description: Date when the first event or flow was seen.
      type: Date
    - contextPath: QRadar.LocalDestinationIP.LastEventFlowSeen
      description: Date when the last event or flow was seen.
      type: Date
    - contextPath: QRadar.LocalDestinationIP.LocalDestinationIP
      description: The IP address.
      type: String
    - contextPath: QRadar.LocalDestinationIP.Magnitude
      description: The magnitude of the destination address.
      type: Number
    - contextPath: QRadar.LocalDestinationIP.Network
      description: The network of the destination address.
      type: String
    - contextPath: QRadar.LocalDestinationIP.OffenseIDs
      description: List of offense IDs the destination address is part of.
      type: Unknown
    - contextPath: QRadar.LocalDestinationIP.SourceAddressIDs
      description: List of source address IDs associated with the destination address.
      type: Unknown
  - arguments:
    - name: offense_id
      type: Number
      description: The ID of the offense to retrieve. Mutually exclusive with query_expression.
    - name: events_limit
      type: Number
      description: The number of events to return. Mutually exclusive with query_expression.
    - name: events_columns
      type: String
      description: Comma separated list of columns to return. Mutually exclusive with query_expression.
    - name: fetch_mode
      type: PREDEFINED
      predefined:
      - Fetch With All Events
      - Fetch Correlation Events Only
      description: The mode to use when fetching events. Mutually exclusive with query_expression.
    - name: start_time
      type: Date
      description: The start time of the search. Mutually exclusive with query_expression.
    - name: query_expression
      type: String
      description: The AQL query to execute. Mutually exclusive with the other arguments.
    - name: interval_in_seconds
      type: Number
      description: The interval in seconds to use when polling events.
    - name: search_id
      type: String
      description: The search id to query the results.
    - name: retry_if_not_all_fetched
      auto: PREDEFINED
      description: Whenever set to true, the command retries to fetch all events if the number of events fetched is less than `event_count`.
      predefined:
      - 'true'
      - 'false'
    - name: polling
      description: Wait for search results.
      auto: PREDEFINED
      default: true
      predefined:
      - 'true'
      - 'false'
    description: Polling command to search for events of a specific offense.
    name: qradar-search-retrieve-events
    polling: true
    outputs:
    - contextPath: QRadar.SearchEvents.ID
      description: The search id of the query.
      type: Unknown
    - contextPath: QRadar.SearchEvents.Events
      description: The events from QRadar search.
      type: Unknown
    - contextPath: QRadar.SearchEvents.Status
      description: The status of the search ('wait', 'partial', 'success').
      type: Unknown
  - name: qradar-remote-network-cidr-create
    arguments:
    - name: cidrs
      description: An input list of CIDRs to add to QRadar (can be obtained automatically from EDL integrations and playbook). Multiple values in the same object are separated by commas. A CIDR or query is required.
      isArray: true
    - name: query
      description: The query for getting indicators from Cortex XSOAR. A CIDR or query is required.
    - name: name
      required: true
      description: A CIDR (remote network) name that will be displayed for all uploaded values in QRadar.
    - name: description
      required: true
      description: Description that will be displayed and associated with all the newly uploaded CIDRs in QRadar.
    - name: group
      required: true
      description: The exact name of the remote network group that CIDRs should be associated with as it appears in QRadar. A single group can be assigned to each create command. A new remote network group can be created in QRadar by giving a new unique remote network group name (that does not already exist in QRadar remote networks).
    - name: fields
      description: Use this parameter to specify which fields you would like to get back in the response. Fields that are not named are excluded from the output. Specify subfields in brackets, and multiple fields in the same object are separated by commas. The possible fields are id, group, name, CIDR, and description.
    description: Create remote network CIDRs.
  - name: qradar-remote-network-cidr-list
    arguments:
    - name: limit
      description: The maximum number of results to return. The default is 50.
    - name: page
      description: The page offset.
    - name: page_size
      description: Maximum number of results to retrieve in each page.
    - name: group
      description: The name of the remote network group that the CIDRs are associated with, as it appears in QRadar.
    - name: id
      description: ID of the CIDR (remote network).
    - name: name
      description: The name of the CIDRs (remote network) as it appears in QRadar.
    - name: filter
      description: Additional options to filter results using a query expression.
    - name: fields
      description: Use this parameter to specify which fields you would like to get back in the response. Fields that are not named are excluded. By default, this argument returns all fields (id, name, cidrs, group, description).
    outputs:
    - contextPath: QRadar.RemoteNetworkCIDR
      description: A list of all the retrieved CIDRs.
      type: Number
    - contextPath: QRadar.RemoteNetworkCIDR.id
      description: ID of each CIDR remote network that is part of the group.
      type: Number
    - contextPath: QRadar.RemoteNetworkCIDR.name
      description: The associated CIDR name as it appears in QRadar.
      type: String
    - contextPath: QRadar.RemoteNetworkCIDR.description
      description: The associated CIDR description as it appears in QRadar.
      type: String
    description: Retrieves the list of staged remote networks.
  - name: qradar-remote-network-cidr-delete
    arguments:
    - name: id
      type: number
      isArray: true
      required: true
      description: ID that is used to locate the staged remote network that users want to remove from QRadar.
    description: Deletes an existing staged remote network.
  - name: qradar-remote-network-cidr-update
    arguments:
    - name: id
      description: The ID that is associated with the CIDR object that needs to be modified.
      required: true
    - name: name
      description: The CIDR name in QRadar. If the CIDR name should be changed, it can be inserted here.
      required: true
    - name: cidrs
      description: An input list of CIDRs to add to QRadar (can be obtained automatically from EDL integrations and playbook). Multiple values in the same object are separated by commas. A CIDR or query is required.
      isArray: true
    - name: query
      description: The query for getting indicators from Cortex XSOAR. A CIDR or query is required.
    - name: description
      description: CIDR associated description presented in QRadar. If the CIDR description should be changed, it can be inserted here.
      required: true
    - name: group
      description: The remote network group that CIDRs should belong to. If the CIDR-associated group should be changed, it can be inserted here.
      required: true
    - name: fields
      description: Use this parameter to specify which fields you would like to get back in the response. Fields that are not named are excluded. Specify subfields in brackets, and multiple fields in the same object are separated by commas. The possible fields are id,group,name,cidr,description.
    outputs:
    - contextPath: QRadar.RemoteNetworkCIDR
      description: A list of all the CIDR ranges that were changed.
      type: Number
    - contextPath: QRadar.RemoteNetworkCIDR.id
      description: The associated CIDR ID.
      type: Number
    - contextPath: QRadar.RemoteNetworkCIDR.name
      description: The associated CIDR name.
      type: String
    - contextPath: QRadar.RemoteNetworkCIDR.group
      description: The group to which the remote network belongs.
      type: String
    - contextPath: QRadar.RemoteNetworkCIDR.description
      description: The description of the remote network.
      type: String
    description: Updates an existing staged remote network.
  - name: qradar-remote-network-deploy-execution
    arguments:
    - name: host_ip
      description: The IP of QRadar console host.
      required: true
    - name: status
      description: The deployment status. Must be in capital letters (“INITIATING”).
      auto: PREDEFINED
      predefined:
      - INITIATING
    - name: deployment_type
      auto: PREDEFINED
      predefined:
      - INCREMENTAL
      - FULL
      description: The deployment type. Must be in capital letters (“INCREMENTAL” or “FULL”).
      required: true
    outputs:
    - contextPath: QRadar.deploy.status
      description: The deployment status (INITIALIZING, IN_PROGRESS, COMPLETE).
      type: String
    description: |
      Executes a deployment.
      Potentially harmful: This API command executes any waiting system deployments in QRadar within the same deployment type and hosts defined.

  script: '-'
  type: python
  subtype: python3
  dockerimage: demisto/python3:3.10.13.89009
  isremotesyncin: true
  longRunning: true
  isFetchSamples: true
  ismappable: true
fromversion: 5.5.0
defaultmapperin: QRadar - Generic Incoming Mapper
defaultclassifier: QRadar
tests:
- QRadar_v3-test<|MERGE_RESOLUTION|>--- conflicted
+++ resolved
@@ -1516,11 +1516,7 @@
       description: 'The UUID of the disconnected log collector.'
       type: String
     - contextPath: QRadar.DisconnectedLogCollector.Version
-<<<<<<< HEAD
-      description: 'The version of the Disconnected Log Collector.'
-=======
       description: 'The version of the disconnected log collector.'
->>>>>>> db1a6e9d
       type: String
   - arguments:
     - description: 'Range of results to return (e.g.: 0-20, 3-5, 3-3).'
