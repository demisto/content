category: Analytics & SIEM
commonfields:
  id: QRadar v3
  version: -1
configuration:
- additionalinfo: (e.g., https://192.168.0.1)
  display: Server URL
  name: server
  required: true
  section: Connect
  type: 0
- display: Username
  name: credentials
  required: true
  section: Connect
  type: 9
- additionalinfo: API version of QRadar (e.g., '12.0'). Minimum API version is 10.1.
  defaultvalue: '14.0'
  display: QRadar API Version
  name: api_version
  required: true
  section: Connect
  type: 0
- display: Incident Type
  name: incident_type
  required: false
  section: Connect
  type: 13
- additionalinfo: if no offenses are found within the range of first fetch, will be set to fetch the earliest offense.
  defaultvalue: 3 days
  display: First fetch timestamp (<number> <time unit>, e.g., 12 hours, 7 days)
  name: first_fetch
  required: false
  section: Collect
  type: 0
- defaultvalue: Fetch With All Events
  display: Fetch mode
  name: fetch_mode
  options:
  - Fetch Without Events
  - Fetch With All Events
  - Fetch Correlation Events Only
  required: true
  section: Collect
  type: 15
- additionalinfo: 'Whenever enabled, the integration retries to fetch all events if the number of events fetched is less than `event_count`. Default number of tries is 3, but can be configured via the Advanced Parameter: EVENTS_SEARCH_TRIES. e.g EVENTS_SEARCH_TRIES=5'
  advanced: true
  defaultvalue: 'true'
  display: Retry events fetch
  name: retry_events_fetch
  required: false
  section: Collect
  type: 8
- additionalinfo: The maximal amount of events to pull per incident.
  advanced: true
  defaultvalue: '20'
  display: Maximum number of events per incident.
  name: events_limit
  required: false
  section: Collect
  type: 0
- additionalinfo: In case of mirroring with events, this value will be used for mirroring API calls as well, and it is advised to have a small value.
  advanced: true
  defaultvalue: '20'
  display: Number of offenses to pull per API call (max 50)
  name: offenses_per_fetch
  required: false
  section: Collect
  type: 0
- additionalinfo: Define a query to determine which offenses to fetch. E.g., "severity >= 4 AND id > 5". filtering by status in the query may result in unexpected behavior when changing an incident's status.
  advanced: true
  display: Query to fetch offenses.
  name: query
  required: false
  section: Collect
  type: 0
- additionalinfo: IPs enrichment transforms IDs of the IPs of the offense to IP values. Asset enrichment adds correlated assets to the fetched offenses.
  advanced: true
  defaultvalue: IPs And Assets
  display: Incidents Enrichment
  name: enrichment
<<<<<<< HEAD
=======
  required: true
  additionalinfo: 'IPs enrichment transforms IDs of the IPs of the offense to IP values. Asset enrichment adds correlated assets to the fetched offenses.'
  type: 15
>>>>>>> b1f03197
  options:
  - IPs
  - IPs And Assets
  - None
  required: true
  section: Collect
  type: 15
- additionalinfo: 'The parameter uses the AQL SELECT syntax. For more information, see: https://www.ibm.com/support/knowledgecenter/en/SS42VS_7.4/com.ibm.qradar.doc/c_aql_intro.html'
  advanced: true
  defaultvalue: QIDNAME(qid), LOGSOURCENAME(logsourceid), CATEGORYNAME(highlevelcategory), CATEGORYNAME(category), PROTOCOLNAME(protocolid), sourceip, sourceport, destinationip, destinationport, QIDDESCRIPTION(qid), username, PROTOCOLNAME(protocolid), RULENAME("creEventList"), sourcegeographiclocation, sourceMAC, sourcev6, destinationgeographiclocation, destinationv6, LOGSOURCETYPENAME(devicetype), credibility, severity, magnitude, eventcount, eventDirection, postNatDestinationIP, postNatDestinationPort, postNatSourceIP, postNatSourcePort, preNatDestinationPort, preNatSourceIP, preNatSourcePort, UTF8(payload), starttime, devicetime
  display: 'Event fields to return from the events query (WARNING: This parameter is correlated to the incoming mapper and changing the values may adversely affect mapping).'
  name: events_columns
  required: false
  section: Collect
  type: 12
- additionalinfo: How mirroring from QRadar to Cortex XSOAR should be done, available from QRadar 7.3.3 Fix Pack 3. For further explanation on how to check your QRadar version, see the integration documentation at https://xsoar.pan.dev.
  advanced: true
  defaultvalue: No Mirroring
  display: Mirroring Options
<<<<<<< HEAD
=======
  hidden:
  - marketplacev2
>>>>>>> b1f03197
  name: mirror_options
  options:
  - No Mirroring
  - Mirror Offense
  - Mirror Offense and Events
  required: false
  section: Collect
  type: 15
- additionalinfo: When selected, closing the QRadar offense is mirrored in Cortex XSOAR.
  advanced: true
  defaultvalue: 'false'
  display: Close Mirrored XSOAR Incident
  name: close_incident
  required: false
<<<<<<< HEAD
=======
  type: 8
  hidden:
  - marketplacev2
>>>>>>> b1f03197
  section: Collect
  type: 8
- additionalinfo: Maximum number of incoming incidents to mirror each time.
  advanced: true
  defaultvalue: '100'
  display: The number of incoming incidents to mirror each time
  name: mirror_limit
  required: false
  section: Collect
  type: 0
- additionalinfo: Comma-separated configuration for advanced parameter values. E.g., EVENTS_INTERVAL_SECS=20,FETCH_SLEEP=5
  advanced: true
<<<<<<< HEAD
  display: Advanced Parameters
=======
  hidden:
  - marketplacev2
- display: Advanced Parameters
>>>>>>> b1f03197
  name: adv_params
  required: false
  section: Collect
  type: 12
- advanced: true
  display: Trust any certificate (not secure)
  name: insecure
  required: false
  section: Connect
  type: 8
- advanced: true
  display: Use system proxy settings
  name: proxy
  required: false
  section: Connect
  type: 8
- display: Long running instance
  name: longRunning
  required: false
  type: 8
- display: Incident type
  name: incidentType
  required: false
  type: 13
contentitemexportablefields:
  contentitemfields:
    definitionid: ''
    fromServerVersion: ''
    itemVersion: ''
    packID: cbaefad6-b0ff-48eb-8b92-641fdbaf4433
    packName: test qradar
    prevname: ''
    propagationLabels:
    - all
    toServerVersion: ''
description: IBM QRadar SIEM helps security teams accurately detect and prioritize threats across the enterprise, supports API versions 10.1 and above. Provides intelligent insights that enable teams to respond quickly to reduce the impact of incidents.
display: IBM QRadar v3
name: QRadar v3
script:
  commands:
  - arguments:
    - description: The offense ID to retrieve its details. Specify offense_id to get details about a specific offense.
      name: offense_id
    - auto: PREDEFINED
      defaultValue: None
      description: IPs enrichment transforms IDs of the IPs of the offense to IP values. Asset enrichment adds correlated assets to the fetched offenses.
      name: enrichment
      predefined:
      - IPs
      - IPs And Assets
      - None
    - defaultValue: 0-49
      description: 'Range of results to return (e.g.: 0-20, 3-5, 3-3).'
      name: range
    - description: 'Query to filter offenses, e.g., "severity >= 4 AND id > 5 AND status=OPEN". For reference, see: https://www.ibm.com/support/knowledgecenter/SS42VS_SHR/com.ibm.qradarapi.doc/c_rest_api_filtering.html'
      name: filter
    - description: 'Comma-separated list of fields to retrieve in the response. Fields that are not explicitly named are excluded. E.g., "id,severity,status". Specify subfields in brackets and multiple fields in the same object separated by commas. For a full list of available fields, see: https://ibmsecuritydocs.github.io/qradar_api_14.0/14.0--siem-offenses-GET.html.'
      isArray: true
      name: fields
    description: Gets offenses from QRadar.
    name: qradar-offenses-list
    outputs:
    - contextPath: QRadar.Offense.Description
      description: Description of the offense.
      type: String
    - contextPath: QRadar.Offense.Rules.id
      description: The ID of the rule.
      type: Number
    - contextPath: QRadar.Offense.Rules.type
      description: The type of the rule.
      type: String
    - contextPath: QRadar.Offense.Rules.name
      description: The name of the rule.
      type: String
    - contextPath: QRadar.Offense.EventCount
      description: Number of events that are associated with the offense.
      type: Number
    - contextPath: QRadar.Offense.FlowCount
      description: Number of flows that are associated with the offense.
      type: Number
    - contextPath: QRadar.Offense.AssignedTo
      description: The user to whom the offense is assigned.
      type: String
    - contextPath: QRadar.Offense.Followup
      description: Whether the offense is marked for follow-up.
      type: Boolean
    - contextPath: QRadar.Offense.SourceAddress
      description: Source addresses (IPs if IPs enrich have been requested, else IDs of the IPs) that are associated with the offense.
      type: Number
    - contextPath: QRadar.Offense.Protected
      description: Whether the offense is protected.
      type: Boolean
    - contextPath: QRadar.Offense.ClosingUser
      description: The user who closed the offense.
      type: String
    - contextPath: QRadar.Offense.DestinationHostname
      description: Destination networks that are associated with the offense.
      type: String
    - contextPath: QRadar.Offense.CloseTime
      description: Time when the offense was closed.
      type: Date
    - contextPath: QRadar.Offense.RemoteDestinationCount
      description: Number of remote destinations that are associated with the offense.
      type: Number
    - contextPath: QRadar.Offense.StartTime
      description: Date of the earliest item that contributed to the offense.
      type: Date
    - contextPath: QRadar.Offense.Magnitude
      description: Magnitude of the offense.
      type: Number
    - contextPath: QRadar.Offense.LastUpdatedTime
      description: Date of the most recent item that contributed to the offense.
      type: String
    - contextPath: QRadar.Offense.Credibility
      description: Credibility of the offense.
      type: Number
    - contextPath: QRadar.Offense.ID
      description: ID of the offense.
      type: Number
    - contextPath: QRadar.Offense.Categories
      description: Event categories that are associated with the offense.
      type: String
    - contextPath: QRadar.Offense.Severity
      description: Severity of the offense.
      type: Number
    - contextPath: QRadar.Offense.ClosingReason
      description: Reason the offense was closed.
      type: String
    - contextPath: QRadar.Offense.OffenseType
      description: Type of the offense.
      type: String
    - contextPath: QRadar.Offense.Relevance
      description: Relevance of the offense.
      type: Number
    - contextPath: QRadar.Offense.OffenseSource
      description: Source of the offense.
      type: String
    - contextPath: QRadar.Offense.DestinationAddress
      description: Destination addresses (IPs if IPs enrichment have been requested, else IDs of the IPs) that are associated with the offense.
      type: Number
    - contextPath: QRadar.Offense.Status
      description: 'Status of the offense. Possible values: "OPEN", "HIDDEN", "CLOSED".'
      type: String
    - contextPath: QRadar.Offense.LinkToOffense
      description: Link to the URL containing information about the offense.
      type: String
    - contextPath: QRadar.Offense.Assets
      description: Assets correlated to the offense, if enrichment was requested.
      type: String
  - arguments:
    - description: The ID of the offense to update.
      name: offense_id
      required: true
    - auto: PREDEFINED
      defaultValue: None
      description: IPs enrichment transforms IDs of the IPs of the offense to IP values. Asset enrichment adds correlated assets to the fetched offenses.
      name: enrichment
      predefined:
      - IPs
      - IPs And Assets
      - None
    - auto: PREDEFINED
      description: Whether the offense should be protected.
      name: protected
      predefined:
      - 'true'
      - 'false'
    - auto: PREDEFINED
      description: Whether the offense should be marked for follow-up.
      name: follow_up
      predefined:
      - 'true'
      - 'false'
    - auto: PREDEFINED
      description: The new status for the offense. When the status of an offense is set to CLOSED, a valid closing_reason_id must be provided. To hide an offense, use the HIDDEN status. To show a previously hidden offense, use the OPEN status.
      name: status
      predefined:
      - OPEN
      - HIDDEN
      - CLOSED
    - description: The ID of a closing reason. You must provide a valid closing_reason_id when you close an offense. For a full list of closing reason IDs, use the 'qradar-closing-reasons' command.
      name: closing_reason_id
    - description: 'The name of a closing reason. You must provide a valid closing_reason_name when you close an offense. The default closing_reasons are: (1) False-Positive, Tuned (2) Non-Issues (3) Policy Violation.'
      name: closing_reason_name
    - description: User to assign the offense to.
      name: assigned_to
    - description: 'Comma-separated list of fields to retrieve in the response. Fields that are not explicitly named are excluded. E.g., "id,severity,status". Specify subfields in brackets and multiple fields in the same object separated by commas. For a full list of available fields, see:  https://ibmsecuritydocs.github.io/qradar_api_14.0/14.0--siem-offenses-offense_id-POST.html.'
      isArray: true
      name: fields
    description: Updates an offense.
    name: qradar-offense-update
    outputs:
    - contextPath: QRadar.Offense.Description
      description: Description of the offense.
      type: String
    - contextPath: QRadar.Offense.Rules.id
      description: The ID of the rule.
      type: Number
    - contextPath: QRadar.Offense.Rules.type
      description: The type of the rule.
      type: String
    - contextPath: QRadar.Offense.Rules.name
      description: The name of the rule.
      type: String
    - contextPath: QRadar.Offense.EventCount
      description: Number of events that are associated with the offense.
      type: Number
    - contextPath: QRadar.Offense.FlowCount
      description: Number of flows that are associated with the offense.
      type: Number
    - contextPath: QRadar.Offense.AssignedTo
      description: The user to whom the offense is assigned.
      type: String
    - contextPath: QRadar.Offense.Followup
      description: Whether the offense is marked for follow-up.
      type: Boolean
    - contextPath: QRadar.Offense.SourceAddress
      description: Source addresses (IPs if IPs enrich have been requested, else IDs of the IPs) that are associated with the offense.
      type: Number
    - contextPath: QRadar.Offense.Protected
      description: Whether the offense is protected.
      type: Boolean
    - contextPath: QRadar.Offense.ClosingUser
      description: The user who closed the offense.
      type: String
    - contextPath: QRadar.Offense.DestinationHostname
      description: Destination networks that are associated with the offense.
      type: String
    - contextPath: QRadar.Offense.CloseTime
      description: Time when the offense was closed.
      type: Date
    - contextPath: QRadar.Offense.RemoteDestinationCount
      description: Number of remote destinations that are associated with the offense.
      type: Number
    - contextPath: QRadar.Offense.StartTime
      description: Date of the earliest item that contributed to the offense.
      type: Date
    - contextPath: QRadar.Offense.Magnitude
      description: Magnitude of the offense.
      type: Number
    - contextPath: QRadar.Offense.LastUpdatedTime
      description: Date of the most recent item that contributed to the offense.
      type: String
    - contextPath: QRadar.Offense.Credibility
      description: Credibility of the offense.
      type: Number
    - contextPath: QRadar.Offense.ID
      description: ID of the offense.
      type: Number
    - contextPath: QRadar.Offense.Categories
      description: Event categories that are associated with the offense.
      type: String
    - contextPath: QRadar.Offense.Severity
      description: Severity of the offense.
      type: Number
    - contextPath: QRadar.Offense.ClosingReason
      description: Reason the offense was closed.
      type: String
    - contextPath: QRadar.Offense.OffenseType
      description: Type of the offense.
      type: String
    - contextPath: QRadar.Offense.Relevance
      description: Relevance of the offense.
      type: Number
    - contextPath: QRadar.Offense.OffenseSource
      description: Source of the offense.
      type: String
    - contextPath: QRadar.Offense.DestinationAddress
      description: Destination addresses (IPs if IPs enrichment have been requested, else IDs of the IPs) that are associated with the offense.
      type: Number
    - contextPath: QRadar.Offense.Status
      description: 'Status of the offense. Possible values: "OPEN", "HIDDEN", "CLOSED".'
      type: String
    - contextPath: QRadar.Offense.LinkToOffense
      description: Link to the URL containing information about the offense.
      type: String
    - contextPath: QRadar.Offense.Assets
      description: Assets correlated to the offense, if enrichment was requested.
      type: String
  - arguments:
    - description: The closing reason ID for which to retrieve its details. Specify closing_reason_id to get details about a specific closing reason.
      name: closing_reason_id
    - auto: PREDEFINED
      defaultValue: 'false'
      description: If true, reserved closing reasons are included in the response.
      name: include_reserved
      predefined:
      - 'true'
      - 'false'
    - auto: PREDEFINED
      defaultValue: 'false'
      description: If true, deleted closing reasons are included in the response.
      name: include_deleted
      predefined:
      - 'true'
      - 'false'
    - defaultValue: 0-49
      description: 'Range of results to return (e.g.: 0-20, 3-5, 3-3).'
      name: range
    - description: 'Query to filter closing reasons, e.g. "id > 5". For reference see: https://www.ibm.com/support/knowledgecenter/SS42VS_SHR/com.ibm.qradarapi.doc/c_rest_api_filtering.html'
      name: filter
    - description: 'Comma-separated list of fields to retrieve in the response. Fields that are not explicitly named are excluded. E.g., "id,text". Specify subfields in brackets and multiple fields in the same object separated by commas. For a full list of available fields, see:  https://ibmsecuritydocs.github.io/qradar_api_14.0/14.0--siem-offense_closing_reasons-GET.html.'
      isArray: true
      name: fields
    description: Retrieves a list of offense closing reasons.
    name: qradar-closing-reasons
    outputs:
    - contextPath: QRadar.Offense.ClosingReasons.IsDeleted
      description: Whether the closing reason is deleted. Deleted closing reasons cannot be used to close an offense.
      type: Boolean
    - contextPath: QRadar.Offense.ClosingReasons.IsReserved
      description: Whether the closing reason is reserved. Reserved closing reasons cannot be used to close an offense.
      type: Boolean
    - contextPath: QRadar.Offense.ClosingReasons.Name
      description: Name of the closing reason.
      type: String
    - contextPath: QRadar.Offense.ClosingReasons.ID
      description: ID of the closing reason.
      type: Number
  - arguments:
    - description: The offense ID to retrieve the notes for.
      name: offense_id
      required: true
    - description: The note ID for which to retrieve its details. Specify note_id to get details about a specific note.
      name: note_id
    - defaultValue: 0-49
      description: 'Range of results to return (e.g.: 0-20, 3-5, 3-3).'
      name: range
    - description: 'Query to filter offense notes, e.g., "username=admin". For reference, see: https://www.ibm.com/support/knowledgecenter/SS42VS_SHR/com.ibm.qradarapi.doc/c_rest_api_filtering.html'
      name: filter
    - description: 'Comma-separated list of fields to retrieve in the response. Fields that are not explicitly named are excluded. E.g., "username,note_text". Specify subfields in brackets and multiple fields in the same object separated by commas. For a full list of available fields, see:  https://ibmsecuritydocs.github.io/qradar_api_14.0/14.0--siem-offenses-offense_id-notes-GET.html.'
      isArray: true
      name: fields
    description: Retrieves a list of notes for an offense.
    name: qradar-offense-notes-list
    outputs:
    - contextPath: QRadar.Note.Text
      description: The text of the note.
      type: String
    - contextPath: QRadar.Note.CreateTime
      description: Creation date of the note.
      type: Date
    - contextPath: QRadar.Note.ID
      description: ID of the note.
      type: Number
    - contextPath: QRadar.Note.CreatedBy
      description: The user who created the note.
      type: String
  - arguments:
    - description: The offense ID to add the note to.
      name: offense_id
      required: true
    - description: The text of the note.
      name: note_text
      required: true
    - description: 'Comma-separated list of fields to retrieve in the response. Fields that are not explicitly named are excluded. E.g., "username,note_text". Specify subfields in brackets and multiple fields in the same object separated by commas. For a full list of available fields, see:  https://ibmsecuritydocs.github.io/qradar_api_14.0/14.0--siem-offenses-offense_id-notes-POST.html.'
      isArray: true
      name: fields
    description: Creates a note on an offense.
    name: qradar-offense-note-create
    outputs:
    - contextPath: QRadar.Note.Text
      description: The text of the note.
      type: String
    - contextPath: QRadar.Note.CreateTime
      description: Creation date of the note.
      type: Date
    - contextPath: QRadar.Note.ID
      description: ID of the note.
      type: Number
    - contextPath: QRadar.Note.CreatedBy
      description: The user who created the note.
      type: String
  - arguments:
    - description: The rule ID for which to retrieve its details. Specify rule_id to get details about a specific rule.
      name: rule_id
    - auto: PREDEFINED
      description: Retrieves rules corresponding to the specified rule type.
      name: rule_type
      predefined:
      - EVENT
      - FLOW
      - COMMON
      - USER
    - defaultValue: 0-49
      description: 'Range of results to return (e.g.: 0-20, 3-5, 3-3).'
      name: range
    - description: 'Query by which to filter rules, e.g., "type=EVENT". For reference, see: https://www.ibm.com/support/knowledgecenter/SS42VS_SHR/com.ibm.qradarapi.doc/c_rest_api_filtering.html'
      name: filter
    - description: 'Comma-separated list of fields to retrieve in the response. Fields that are not explicitly named are excluded. E.g., "owner,identifier,origin". Specify subfields in brackets and multiple fields in the same object separated by commas. For a full list of available fields, see:  https://ibmsecuritydocs.github.io/qradar_api_14.0/14.0--analytics-rules-GET.html.'
      isArray: true
      name: fields
    description: Retrieves a list of rules.
    name: qradar-rules-list
    outputs:
    - contextPath: QRadar.Rule.Owner
      description: Owner of the rule.
      type: String
    - contextPath: QRadar.Rule.BaseHostID
      description: ID of the host from which the rule's base capacity was determined.
      type: Number
    - contextPath: QRadar.Rule.CapacityTimestamp
      description: Date when the rule's capacity values were last updated.
      type: Number
    - contextPath: QRadar.Rule.Origin
      description: 'Origin of the rule. Possible values: "SYSTEM", "OVERRIDE", "USER".'
      type: String
    - contextPath: QRadar.Rule.CreationDate
      description: Date when rule was created.
      type: Date
    - contextPath: QRadar.Rule.Type
      description: 'Type of the rule. Possible values: "EVENT", "FLOW", "COMMON", "USER".'
      type: String
    - contextPath: QRadar.Rule.Enabled
      description: Whether rule is enabled.
      type: Boolean
    - contextPath: QRadar.Rule.ModificationDate
      description: Date when the rule was last modified.
      type: Date
    - contextPath: QRadar.Rule.Name
      description: Name of the rule.
      type: String
    - contextPath: QRadar.Rule.AverageCapacity
      description: Moving average capacity in EPS of the rule across all hosts.
      type: Number
    - contextPath: QRadar.Rule.ID
      description: ID of the rule.
      type: Number
    - contextPath: QRadar.Rule.BaseCapacity
      description: Base capacity of the rule in events per second.
      type: Number
  - arguments:
    - description: The rule group ID for which to retrieve its details. Specify rule_group_id to get details about a specific rule group.
      name: rule_group_id
    - defaultValue: 0-49
      description: 'Range of results to return (e.g.: 0-20, 3-5, 3-3).'
      name: range
    - description: 'Query by which to filter rules, e.g., "id >= 125". For reference, see: https://www.ibm.com/support/knowledgecenter/SS42VS_SHR/com.ibm.qradarapi.doc/c_rest_api_filtering.html'
      name: filter
    - description: 'Comma-separated list of fields to retrieve in the response. Fields that are not explicitly named are excluded. E.g., "owner,parent_id". Specify subfields in brackets and multiple fields in the same object separated by commas. For a full list of available fields, see: https://ibmsecuritydocs.github.io/qradar_api_14.0/14.0--analytics-rule_groups-GET.html.'
      isArray: true
      name: fields
    description: Retrieves a list of the rule groups.
    name: qradar-rule-groups-list
    outputs:
    - contextPath: QRadar.RuleGroup.Owner
      description: Owner of the group.
      type: String
    - contextPath: QRadar.RuleGroup.ModifiedTime
      description: Date since the group was last modified.
      type: Date
    - contextPath: QRadar.RuleGroup.Level
      description: Depth of the group in the group hierarchy.
      type: Number
    - contextPath: QRadar.RuleGroup.Name
      description: Name of the group.
      type: String
    - contextPath: QRadar.RuleGroup.Description
      description: Description of the group.
      type: String
    - contextPath: QRadar.RuleGroup.ID
      description: ID of the group.
      type: Number
    - contextPath: QRadar.RuleGroup.ChildItems
      description: Child items of the group.
      type: String
    - contextPath: QRadar.RuleGroup.ChildGroups
      description: Child group IDs.
      type: Number
    - contextPath: QRadar.RuleGroup.Type
      description: The type of the group.
      type: String
    - contextPath: QRadar.RuleGroup.ParentID
      description: ID of the parent group.
      type: Number
  - arguments:
    - description: The asset ID for which to retrieve its details. Specify asset_id to get details about a specific asset.
      name: asset_id
    - defaultValue: 0-49
      description: 'Range of results to return (e.g.: 0-20, 3-5, 3-3).'
      name: range
    - description: 'Query by which to filter assets, e.g., "domain_id=0". For reference, see: https://www.ibm.com/support/knowledgecenter/SS42VS_SHR/com.ibm.qradarapi.doc/c_rest_api_filtering.html'
      name: filter
    - description: 'Comma-separated list of fields to retrieve in the response. Fields that are not explicitly named are excluded. E.g., "id,interfaces,users,properties". Specify subfields in brackets and multiple fields in the same object separated by commas. For a full list of available fields, see:  https://ibmsecuritydocs.github.io/qradar_api_14.0/14.0--asset_model-assets-GET.html.'
      isArray: true
      name: fields
    description: Retrieves assets list.
    name: qradar-assets-list
    outputs:
    - contextPath: Endpoint.Domain
      description: DNS name.
      type: String
    - contextPath: Endpoint.OS
      description: Asset operating system.
      type: String
    - contextPath: Endpoint.MACAddress
      description: Asset MAC address.
      type: String
    - contextPath: Endpoint.IPAddress
      description: IP addresses of the endpoint.
      type: Unknown
    - contextPath: QRadar.Asset.Interfaces.id
      description: ID of the interface.
      type: Number
    - contextPath: QRadar.Asset.Interfaces.mac_address
      description: MAC address of the interface. Null if unknown.
      type: String
    - contextPath: QRadar.Asset.Interfaces.ip_addresses.id
      description: ID of the interface.
      type: Number
    - contextPath: QRadar.Asset.Interfaces.ip_addresses.network_id
      description: Network ID of the network the IP belongs to.
      type: Number
    - contextPath: QRadar.Asset.Interfaces.ip_addresses.value
      description: The IP address.
      type: String
    - contextPath: QRadar.Asset.Interfaces.ip_addresses.type
      description: 'Type of IP address. Possible values: "IPV4", "IPV6".'
      type: String
    - contextPath: QRadar.Asset.Interfaces.ip_addresses.created
      description: Date when the IP address was created.
      type: Date
    - contextPath: QRadar.Asset.Interfaces.ip_addresses.first_seen_scanner
      description: Date when the IP address was first seen during a vulnerability scan.
      type: Date
    - contextPath: QRadar.Asset.Interfaces.ip_addresses.first_seen_profiler
      description: Date when the IP address was first seen in event or flow traffic.
      type: Date
    - contextPath: QRadar.Asset.Interfaces.ip_addresses.last_seen_scanner
      description: Date when the IP address was most recently seen during a vulnerability scan.
      type: Date
    - contextPath: QRadar.Asset.Interfaces.ip_addresses.last_seen_profiler
      description: Date when the IP address was most recently seen in event or flow traffic.
      type: Date
    - contextPath: QRadar.Asset.Products.id
      description: The ID of this software product instance in QRadar's asset model.
      type: Number
    - contextPath: QRadar.Asset.Products.product_variant_id
      description: The ID of this software product variant in QRadar's catalog of products.
      type: Number
    - contextPath: QRadar.Asset.Products.first_seen_scanner
      description: Date when the product was first seen during a vulnerability scan.
      type: Date
    - contextPath: QRadar.Asset.Products.first_seen_profiler
      description: Date when the product was first seen in event or flow traffic.
      type: Date
    - contextPath: QRadar.Asset.Products.last_seen_scanner
      description: Date when the product was most recently seen seen during a vulnerability scan.
      type: Date
    - contextPath: QRadar.Asset.Products.last_seen_profiler
      description: Date when the product was most recently seen in event or flow traffic.
      type: Date
    - contextPath: QRadar.Asset.VulnerabilityCount
      description: The total number of vulnerabilities associated with this asset.
      type: Number
    - contextPath: QRadar.Asset.RiskScoreSum
      description: The sum of the CVSS scores of the vulnerabilities on this asset.
      type: Number
    - contextPath: QRadar.Asset.Hostnames.last_seen_profiler
      description: Date when the host was most recently seen in event or flow traffic.
      type: Date
    - contextPath: QRadar.Asset.Hostnames.created
      description: Date when the host was created.
      type: Date
    - contextPath: QRadar.Asset.Hostnames.last_seen_scanner
      description: Date when the host was most recently seen during a vulnerability scan.
      type: Date
    - contextPath: QRadar.Asset.Hostnames.name
      description: Name of the host.
      type: String
    - contextPath: QRadar.Asset.Hostnames.first_seen_scanner
      description: Date when the host was first seen during a vulnerability scan.
      type: Date
    - contextPath: QRadar.Asset.Hostnames.id
      description: ID of the host.
      type: Number
    - contextPath: QRadar.Asset.Hostnames.type
      description: 'Type of the host. Possible values: "DNS", "NETBIOS", "NETBIOSGROUP".'
      type: String
    - contextPath: QRadar.Asset.Hostnames.first_seen_profiler
      description: Date when the host was first seen in event or flow traffic.
      type: Date
    - contextPath: QRadar.Asset.ID
      description: ID of the asset.
      type: Number
    - contextPath: QRadar.Asset.Users.last_seen_profiler
      description: Date when the user was most recently seen in event or flow traffic.
      type: Date
    - contextPath: QRadar.Asset.Users.last_seen_scanner
      description: Date when the user was most recently seen during a vulnerability scan.
      type: Date
    - contextPath: QRadar.Asset.Users.first_seen_scanner
      description: Date when the user was first seen during a vulnerability scan.
      type: Date
    - contextPath: QRadar.Asset.Users.id
      description: ID of the user.
      type: Number
    - contextPath: QRadar.Asset.Users.first_seen_profiler
      description: Date when the user was first seen in event or flow traffic.
      type: Date
    - contextPath: QRadar.Asset.Users.username
      description: Name of the user.
      type: String
    - contextPath: QRadar.Asset.DomainID
      description: ID of the domain this asset belongs to.
      type: Number
    - contextPath: QRadar.Asset.Properties.last_reported
      description: Date when the property was last updated.
      type: Date
    - contextPath: QRadar.Asset.Properties.name
      description: Name of the property.
      type: String
    - contextPath: QRadar.Asset.Properties.type_id
      description: Type ID of the property.
      type: Number
    - contextPath: QRadar.Asset.Properties.id
      description: ID of the property.
      type: Number
    - contextPath: QRadar.Asset.Properties.last_reported_by
      description: The source of the most recent update to this property.
      type: String
    - contextPath: QRadar.Asset.Properties.value
      description: Property value.
      type: String
  - arguments:
    - description: The saved search ID for which to retrieve its details. Specify saved_search_id to get details about a specific saved search.
      name: saved_search_id
    - defaultValue: '35'
      description: Number of seconds until timeout for the specified command.
      name: timeout
    - defaultValue: 0-49
      description: 'Range of results to return (e.g.: 0-20, 3-5, 3-3).'
      name: range
    - description: 'Query by which to filter saved searches, e.g., "database=EVENTS and is_dashboard=true". For reference, see: https://www.ibm.com/support/knowledgecenter/SS42VS_SHR/com.ibm.qradarapi.doc/c_rest_api_filtering.html'
      name: filter
    - description: 'Comma-separated list of fields to retrieve in the response. Fields that are not explicitly named are excluded. E.g., "id,owner,description". Specify subfields in brackets and multiple fields in the same object separated by commas. For a full list of available fields, see: https://ibmsecuritydocs.github.io/qradar_api_14.0/14.0--ariel-saved_searches-GET.html.'
      isArray: true
      name: fields
    description: Retrieves a list of Ariel saved searches.
    name: qradar-saved-searches-list
    outputs:
    - contextPath: QRadar.SavedSearch.Owner
      description: Owner of the saved search.
      type: String
    - contextPath: QRadar.SavedSearch.Description
      description: Description of the saved search.
      type: String
    - contextPath: QRadar.SavedSearch.CreationDate
      description: Date when saved search was created.
      type: Date
    - contextPath: QRadar.SavedSearch.UID
      description: UID of the saved search.
      type: String
    - contextPath: QRadar.SavedSearch.Database
      description: The database of the Ariel saved search, events, or flows.
      type: String
    - contextPath: QRadar.SavedSearch.QuickSearch
      description: Whether the saved search is a quick search.
      type: Boolean
    - contextPath: QRadar.SavedSearch.Name
      description: Name of the saved search.
      type: String
    - contextPath: QRadar.SavedSearch.ModifiedDate
      description: Date when the saved search was most recently modified.
      type: Date
    - contextPath: QRadar.SavedSearch.ID
      description: ID of the saved search.
      type: Number
    - contextPath: QRadar.SavedSearch.AQL
      description: The AQL query.
      type: String
    - contextPath: QRadar.SavedSearch.IsShared
      description: Whether the saved search is shared with other users.
      type: Boolean
  - arguments:
    - defaultValue: 0-49
      description: 'Range of results to return (e.g.: 0-20, 3-5, 3-3).'
      name: range
    description: Retrieves the list of Ariel searches IDs. Search status and results can be polled by sending the search ID to the 'qradar-search-status-get' and 'qradar-search-results-get' commands.
    name: qradar-searches-list
    outputs:
    - contextPath: QRadar.SearchID.SearchID
      description: ID of the search.
      type: String
  - arguments:
    - description: The ID of the offense to retrieve. Mutually exclusive with query_expression and saved_search_id.
      name: offense_id
      type: Number
    - description: The number of events to return. Mutually exclusive with query_expression and saved_search_id.
      name: events_limit
      type: Number
    - description: Comma separated list of columns to return. Mutually exclusive with query_expression and saved_search_id.
      name: events_columns
      type: String
    - auto: PREDEFINED
      description: The mode to use when fetching events. Mutually exclusive with query_expression and saved_search_id.
      name: fetch_mode
      predefined:
      - Fetch With All Events
      - Fetch Correlation Events Only
      type: PREDEFINED
    - description: The start time of the search.
      name: start_time
      type: Date
    - description: The AQL query to execute. Mutually exclusive with all other arguments.
      name: query_expression
    - description: Saved search ID to execute. Mutually exclusive with all other arguments. Saved search ID is the 'id' field returned by the 'qradar-saved-searches-list' command.
      name: saved_search_id
    description: Creates a new asynchronous Ariel search. Returns the search ID. Search status and results can be polled by sending the search ID to the 'qradar-search-status-get' and 'qradar-search-results-get' commands. Accepts SELECT query expressions only.
    name: qradar-search-create
    outputs:
    - contextPath: QRadar.Search.Status
      description: Status of the newly created search.
      type: String
    - contextPath: QRadar.Search.ID
      description: ID of the newly created search.
      type: String
  - arguments:
    - description: The identifier for an Ariel search.
      name: search_id
      required: true
    description: Retrieves status information for a search, based on the search ID.
    name: qradar-search-status-get
    outputs:
    - contextPath: QRadar.Search.Status
      description: Status of the search.
      type: String
    - contextPath: QRadar.Search.ID
      description: ID of the search.
      type: String
  - arguments:
    - description: The identifier for an Ariel search.
      name: search_id
      required: true
    - description: Replaces the default context output path for the query result (QRadar.Search.Result). E.g., for output_path=QRadar.Correlations, the result will be under the 'QRadar.Correlations' key in the context data.
      name: output_path
    - defaultValue: 0-49
      description: 'Range of events to return. (e.g.: 0-20, 3-5, 3-3).'
      name: range
    description: Retrieves search results.
    name: qradar-search-results-get
    outputs:
    - contextPath: QRadar.Search.Result
      description: The result of the search.
      type: Unknown
  - arguments:
    - description: The reference name of the reference set for which to retrieve its details. Specify ref_name to get details about a specific reference set.
      name: ref_name
    - auto: PREDEFINED
      defaultValue: 'False'
      description: If set to true will try to convert the data values to ISO-8601 string.
      name: date_value
      predefined:
      - 'True'
      - 'False'
    - defaultValue: 0-49
      description: 'Range of results to return (e.g.: 0-20, 3-5, 3-3).'
      name: range
    - description: 'Query by which to filter reference sets, e.g., "timeout_type=FIRST_SEEN". For reference, see: https://www.ibm.com/support/knowledgecenter/SS42VS_SHR/com.ibm.qradarapi.doc/c_rest_api_filtering.html'
      name: filter
    - description: 'Comma-separated list of fields to retrieve in the response. Fields that are not explicitly named are excluded. E.g., "name,timeout_type". Specify subfields in brackets and multiple fields in the same object separated by commas. For a full list of available fields, see:  https://ibmsecuritydocs.github.io/qradar_api_14.0/14.0--reference_data-sets-GET.html.'
      isArray: true
      name: fields
    description: Retrieves a list of reference sets.
    name: qradar-reference-sets-list
    outputs:
    - contextPath: QRadar.Reference.TimeoutType
      description: 'Timeout type of the reference set. Possible values: "UNKNOWN", "FIRST_SEEN", "LAST_SEEN".'
      type: String
    - contextPath: QRadar.Reference.NumberOfElements
      description: Number of elements in the reference set.
      type: Number
    - contextPath: QRadar.Reference.TimeToLive
      description: Time left to live for the reference.
      type: String
    - contextPath: QRadar.Reference.Data.LastSeen
      description: Date when this data was last seen.
      type: Date
    - contextPath: QRadar.Reference.Data.FirstSeen
      description: Date when this data was first seen.
      type: Date
    - contextPath: QRadar.Reference.Data.Source
      description: Source of this data.
      type: String
    - contextPath: QRadar.Reference.Data.Value
      description: Data value.
      type: String
    - contextPath: QRadar.Reference.CreationTime
      description: Date when the reference set was created.
      type: Date
    - contextPath: QRadar.Reference.Name
      description: Name of the reference set.
      type: String
    - contextPath: QRadar.Reference.ElementType
      description: Type of the elements in the reference set.
      type: String
  - arguments:
    - description: The name of the reference set to be created.
      name: ref_name
      required: true
    - auto: PREDEFINED
      description: The element type for the values allowed in the reference set.
      name: element_type
      predefined:
      - ALN
      - ALNIC
      - NUM
      - IP
      - PORT
      - DATE
      required: true
    - auto: PREDEFINED
      defaultValue: UNKNOWN
      description: Indicates if the time_to_live interval is based on when the data was first seen or last seen.
      name: timeout_type
      predefined:
      - FIRST_SEEN
      - LAST_SEEN
      - UNKNOWN
    - description: "The time to live interval, time range. for example: '1 month' or '5 minutes'"
      name: time_to_live
    - description: 'Comma-separated list of fields to retrieve in the response. Fields that are not explicitly named are excluded. E.g., "name,timeout_type". Specify subfields in brackets and multiple fields in the same object separated by commas. For a full list of available fields, see: https://ibmsecuritydocs.github.io/qradar_api_14.0/14.0--reference_data-sets-POST.html.'
      isArray: true
      name: fields
    description: Creates a new reference set.
    name: qradar-reference-set-create
    outputs:
    - contextPath: QRadar.Reference.TimeoutType
      description: 'Timeout type of the reference set. Possible values: "UNKNOWN", "FIRST_SEEN", "LAST_SEEN".'
      type: String
    - contextPath: QRadar.Reference.NumberOfElements
      description: Number of elements in the reference set.
      type: Number
    - contextPath: QRadar.Reference.TimeToLive
      description: Time left to live for the reference.
      type: String
    - contextPath: QRadar.Reference.Data.LastSeen
      description: Date when this data was last seen.
      type: Date
    - contextPath: QRadar.Reference.Data.FirstSeen
      description: Date when this data was first seen.
      type: Date
    - contextPath: QRadar.Reference.Data.Source
      description: Source of this data.
      type: String
    - contextPath: QRadar.Reference.Data.Value
      description: Data value.
      type: String
    - contextPath: QRadar.Reference.CreationTime
      description: Date when the reference set was created.
      type: Date
    - contextPath: QRadar.Reference.Name
      description: Name of the reference set.
      type: String
    - contextPath: QRadar.Reference.ElementType
      description: Type of the elements in the reference set.
      type: String
  - arguments:
    - description: The name of the reference set to be deleted. Reference names can be found by 'Name' field in 'qradar-reference-sets-list' command.
      name: ref_name
      required: true
    - auto: PREDEFINED
      defaultValue: 'false'
      description: Indicates if the reference set should have its contents purged (true), keeping the reference set structure. If the value is 'false', or not specified the reference set is removed completely.
      name: purge_only
      predefined:
      - 'true'
      - 'false'
    description: Removes a reference set or purges its contents.
    name: qradar-reference-set-delete
  - arguments:
    - description: The name of the reference set to add or update an element in. Reference names can be found by the 'Name' field in the 'qradar-reference-sets-list' command.
      name: ref_name
      required: true
    - description: "Comma-separated list of the values to add or update in the reference set. If the values are dates, the supported date formats are: epoch, ISO, and time range (<number> <time unit>', e.g., 12 hours, 7 days.)."
      isArray: true
      name: value
      required: true
    - defaultValue: reference data api
      description: An indication of where the data originated.
      name: source
    - auto: PREDEFINED
      description: True if the specified value  type was date.
      name: date_value
      predefined:
      - 'true'
      - 'false'
    - description: 'Comma-separated list of fields to retrieve in the response. Fields that are not explicitly named are excluded. E.g., "name,timeout_type". Specify subfields in brackets and multiple fields in the same object separated by commas. For a full list of available fields, see:  https://ibmsecuritydocs.github.io/qradar_api_14.0/14.0--reference_data-sets-name-POST.html.'
      isArray: true
      name: fields
    description: Adds or updates an element in a reference set.
    name: qradar-reference-set-value-upsert
    outputs:
    - contextPath: QRadar.Reference.TimeoutType
      description: 'Timeout type of the reference set. Possible values: "UNKNOWN", "FIRST_SEEN", "LAST_SEEN".'
      type: String
    - contextPath: QRadar.Reference.NumberOfElements
      description: Number of elements in the reference set.
      type: Number
    - contextPath: QRadar.Reference.TimeToLive
      description: Time left to live for the reference.
      type: String
    - contextPath: QRadar.Reference.Data.LastSeen
      description: Date when this data was last seen.
      type: Date
    - contextPath: QRadar.Reference.Data.FirstSeen
      description: Date when this data was first seen.
      type: Date
    - contextPath: QRadar.Reference.Data.Source
      description: Source of this data.
      type: String
    - contextPath: QRadar.Reference.Data.Value
      description: Data value.
      type: String
    - contextPath: QRadar.Reference.CreationTime
      description: Date when the reference set was created.
      type: Date
    - contextPath: QRadar.Reference.Name
      description: Name of the reference set.
      type: String
    - contextPath: QRadar.Reference.ElementType
      description: Type of the elements in the reference set.
      type: String
  - arguments:
    - description: The name of the reference set from which to remove a value. Reference names can be found by the 'Name' field in the 'qradar-reference-sets-list' command.
      name: ref_name
      required: true
    - description: 'The value to remove from the reference set. If the specified value is date, the supported date formats are: epoch, ISO, and time range (<number> <time unit>, e.g., 12 hours, 7 days.)'
      name: value
      required: true
    - auto: PREDEFINED
      description: True if the specified value type was date.
      name: date_value
      predefined:
      - 'True'
      - 'False'
    description: Removes a value from a reference set.
    name: qradar-reference-set-value-delete
  - arguments:
    - description: The domain ID from which to retrieve its details. Specify domain_id to get details about a specific domain.
      name: domain_id
    - defaultValue: 0-49
      description: 'Range of results to return (e.g.: 0-20, 3-5, 3-3).'
      name: range
    - description: 'Query by which to filter domains, e.g., "id > 3". For reference, see: https://www.ibm.com/support/knowledgecenter/SS42VS_SHR/com.ibm.qradarapi.doc/c_rest_api_filtering.html'
      name: filter
    - description: 'Comma-separated list of fields to retrieve in the response. Fields that are not explicitly named are excluded. E.g., "id,name". Specify subfields in brackets and multiple fields in the same object separated by commas. For a full list of available fields, see:  https://ibmsecuritydocs.github.io/qradar_api_14.0/14.0--config-domain_management-domains-GET.html.'
      isArray: true
      name: fields
    description: Gets the list of domains. You must have System Administrator or Security Administrator permissions to call this endpoint if you are trying to retrieve the details of all domains. You can retrieve details of domains that are assigned to your Security Profile without having the System Administrator or Security Administrator permissions. If you do not have the System Administrator or Security Administrator permissions, then for each domain assigned to your security profile you can only view the values for the ID and name fields. All other values return null.
    name: qradar-domains-list
    outputs:
    - contextPath: QRadar.Domains.AssetScannerIDs
      description: Asset scanner IDs that are associated with the domain.
      type: Number
    - contextPath: QRadar.Domains.CustomProperties
      description: Custom properties of the domain.
      type: Unknown
    - contextPath: QRadar.Domains.Deleted
      description: Whether the domain has been deleted.
      type: Boolean
    - contextPath: QRadar.Domains.Description
      description: Description of the domain.
      type: String
    - contextPath: QRadar.Domains.EventCollectorIDs
      description: Event collector IDs that are assigned to this domain.
      type: Number
    - contextPath: QRadar.Domains.FlowCollectorIDs
      description: Flow collector IDs that are assigned to this domain.
      type: Number
    - contextPath: QRadar.Domains.FlowSourceIDs
      description: Flow source IDs that are assigned to this domain.
      type: Number
    - contextPath: QRadar.Domains.ID
      description: ID of the domain.
      type: Number
    - contextPath: QRadar.Domains.LogSourceGroupIDs
      description: Log source group IDs that are assigned to this domain.
      type: Number
    - contextPath: QRadar.Domains.LogSourceIDs
      description: Log source IDs that are assigned to this domain.
      type: Number
    - contextPath: QRadar.Domains.Name
      description: Name of the domain.
      type: String
    - contextPath: QRadar.Domains.QVMScannerIDs
      description: QVM scanner IDs that are assigned to this domain.
      type: Number
    - contextPath: QRadar.Domains.TenantID
      description: ID of the tenant that this domain belongs to.
      type: Number
  - arguments:
    - description: The name of set to add or update data in. Reference names can be found by the 'Name' field in the 'qradar-reference-sets-list' command.
      name: ref_name
      required: true
    - description: The query for getting indicators from Cortex XSOAR.
      name: query
    - defaultValue: '50'
      description: The maximum number of indicators to fetch from Cortex XSOAR.
      name: limit
    - description: The page from which to get the indicators.
      name: page
    - description: 'Comma-separated list of fields to retrieve in the response. Fields that are not explicitly named are excluded. E.g., "name,timeout_type". Specify subfields in brackets and multiple fields in the same object separated by commas. For a full list of available fields, see: https://ibmsecuritydocs.github.io/qradar_api_14.0/14.0--reference_data-maps-bulk_load-namespace-name-domain_id-POST.html.'
      isArray: true
      name: fields
    description: Uploads indicators to QRadar.
    name: qradar-indicators-upload
    outputs:
    - contextPath: QRadar.Reference.TimeoutType
      description: 'Timeout type of the reference set. Possible values: "UNKNOWN", "FIRST_SEEN", "LAST_SEEN".'
      type: String
    - contextPath: QRadar.Reference.NumberOfElements
      description: Number of elements in the reference set.
      type: Number
    - contextPath: QRadar.Reference.TimeToLive
      description: Time left to live for the reference.
      type: String
    - contextPath: QRadar.Reference.Data.LastSeen
      description: Date when this data was last seen.
      type: Date
    - contextPath: QRadar.Reference.Data.FirstSeen
      description: Date when this data was first seen.
      type: Date
    - contextPath: QRadar.Reference.Data.Source
      description: Source of this data.
      type: String
    - contextPath: QRadar.Reference.Data.Value
      description: Data value.
      type: String
    - contextPath: QRadar.Reference.CreationTime
      description: Date when the reference set was created.
      type: Date
    - contextPath: QRadar.Reference.Name
      description: Name of the reference set.
      type: String
    - contextPath: QRadar.Reference.ElementType
      description: Type of the elements in the reference set.
      type: String
  - arguments:
    - description: Comma-separated list of IPs fro which to retrieve their geolocation.
      isArray: true
      name: ip
      required: true
    - description: 'Comma-separated list of fields to retrieve in the response. Fields that are not explicitly named are excluded. E.g., "continent,ip_address". Specify subfields in brackets and multiple fields in the same object separated by commas. For a full list of available fields, see:  https://ibmsecuritydocs.github.io/qradar_api_14.0/14.0--services-geolocations-GET.html.'
      isArray: true
      name: fields
    description: Retrieves the MaxMind GeoIP data for the specified IP address.
    name: qradar-geolocations-for-ip
    outputs:
    - contextPath: QRadar.GeoForIP.CityName
      description: Name of the city that is associated with the IP address.
      type: String
    - contextPath: QRadar.GeoForIP.ContinentName
      description: Name of the continent that is associated with the IP address.
      type: String
    - contextPath: QRadar.GeoForIP.LocationAccuracyRadius
      description: The approximate accuracy radius in kilometers around the latitude and longitude for the IP address.
      type: Number
    - contextPath: QRadar.GeoForIP.LocationAverageIncome
      description: The average income associated with the IP address.
      type: Number
    - contextPath: QRadar.GeoForIP.LocationLatitude
      description: The approximate latitude of the location associated with the IP address.
      type: Number
    - contextPath: QRadar.GeoForIP.LocationTimezone
      description: Timezone of the location.
      type: String
    - contextPath: QRadar.GeoForIP.LocationLongitude
      description: The approximate longitude of the location associated with the IP address.
      type: Number
    - contextPath: QRadar.GeoForIP.LocationMetroCode
      description: The metro code associated with the IP address. These are only available for IP addresses in the US. Returns the same metro codes as the Google AdWords API.
      type: Number
    - contextPath: QRadar.GeoForIP.LocationPopulationDensity
      description: The estimated number of people per square kilometer.
      type: Number
    - contextPath: QRadar.GeoForIP.PhysicalCountryIsoCode
      description: ISO code of country where MaxMind believes the end user is located.
      type: String
    - contextPath: QRadar.GeoForIP.PhysicalCountryName
      description: Name of country where MaxMind believes the end user is located.
      type: String
    - contextPath: QRadar.GeoForIP.RegisteredCountryIsoCode
      description: ISO code of the country that the ISP has registered the IP address.
      type: String
    - contextPath: QRadar.GeoForIP.RegisteredCountryName
      description: Name of the country that the ISP has registered the IP address.
      type: String
    - contextPath: QRadar.GeoForIP.RepresentedCountryIsoCode
      description: ISO code of the country that is represented by users of the IP address.
      type: String
    - contextPath: QRadar.GeoForIP.RepresentedCountryName
      description: Name of the country that is represented by users of the IP address.
      type: String
    - contextPath: QRadar.GeoForIP.RepresentedCountryConfidence
      description: Value between 0-100 that represents MaxMind's confidence that the represented country is correct.
      type: Number
    - contextPath: QRadar.GeoForIP.IPAddress
      description: IP address to look up.
      type: String
    - contextPath: QRadar.GeoForIP.Traits.autonomous_system_number
      description: The autonomous system number associated with the IP address.
      type: Number
    - contextPath: QRadar.GeoForIP.Traits.autonomous_system_organization
      description: The organization associated with the registered autonomous system number for the IP address.
      type: String
    - contextPath: QRadar.GeoForIP.Traits.domain
      description: The second level domain associated with the IP address.
      type: String
    - contextPath: QRadar.GeoForIP.Traits.internet_service_provider
      description: The name of the internet service provider associated with the IP address.
      type: String
    - contextPath: QRadar.GeoForIP.Traits.organization
      description: The name of the organization associated with the IP address.
      type: String
    - contextPath: QRadar.GeoForIP.Traits.user_type
      description: The user type associated with the IP address.
      type: String
    - contextPath: QRadar.GeoForIP.Coordinates
      description: Latitude and longitude by MaxMind.
      type: Number
    - contextPath: QRadar.GeoForIP.PostalCode
      description: The postal code associated with the IP address.
      type: String
    - contextPath: QRadar.GeoForIP.PostalCodeConfidence
      description: Value between 0-100 that represents MaxMind's confidence that the postal code is correct.
      type: Number
  - arguments:
    - auto: PREDEFINED
      defaultValue: AES128
      description: The algorithm to use for encrypting the sensitive data of this endpoint.
      name: qrd_encryption_algorithm
      predefined:
      - AES128
      - AES256
      required: true
    - description: The password to use for encrypting the sensitive data of this endpoint. If password was not given, random password will be generated.
      name: qrd_encryption_password
    - defaultValue: 0-49
      description: 'Range of results to return (e.g.: 0-20, 3-5, 3-3).'
      name: range
    - description: 'Query by which to filter log sources, e.g., "auto_discovered=false". For reference, see: https://www.ibm.com/support/knowledgecenter/SS42VS_SHR/com.ibm.qradarapi.doc/c_rest_api_filtering.html'
      name: filter
    - description: 'Comma-separated list of fields to retrieve in the response. Fields that are not explicitly named are excluded. E.g., "id,name,status". Specify subfields in brackets and multiple fields in the same object separated by commas. For a full list of available fields, see:  https://ibmsecuritydocs.github.io/qradar_api_14.0/14.0--config-event_sources-log_source_management-log_sources-GET.html.'
      isArray: true
      name: fields
    description: Retrieves a list of log sources.
    name: qradar-log-sources-list
    outputs:
    - contextPath: QRadar.LogSource.SendingIP
      description: IP of the system which the log source is associated with, or fed by.
      type: String
    - contextPath: QRadar.LogSource.Internal
      description: Whether log source is internal.
      type: Boolean
    - contextPath: QRadar.LogSource.ProtocolParameters
      description: Protocol parameters.
      type: Unknown
    - contextPath: QRadar.LogSource.Description
      description: Description of the log source.
      type: String
    - contextPath: QRadar.LogSource.Enabled
      description: Whether log source is enabled.
      type: Boolean
    - contextPath: QRadar.LogSource.GroupIDs
      description: Log source group IDs.
      type: Number
    - contextPath: QRadar.LogSource.Credibility
      description: Credibility of the log source.
      type: Number
    - contextPath: QRadar.LogSource.ID
      description: ID of the log source.
      type: Number
    - contextPath: QRadar.LogSource.ProtocolTypeID
      description: Protocol type used by log source.
      type: Number
    - contextPath: QRadar.LogSource.CreationDate
      description: Date when log source was created.
      type: Date
    - contextPath: QRadar.LogSource.Name
      description: Name of the log source.
      type: String
    - contextPath: QRadar.LogSource.AutoDiscovered
      description: Whether log source was auto discovered.
      type: Boolean
    - contextPath: QRadar.LogSource.ModifiedDate
      description: Date when log source was last modified.
      type: Date
    - contextPath: QRadar.LogSource.TypeID
      description: The log source type.
      type: Number
    - contextPath: QRadar.LogSource.LastEventTime
      description: Date when the last event was received by the log source.
      type: Date
    - contextPath: QRadar.LogSource.Gateway
      description: Whether log source is configured as a gateway.
      type: Boolean
    - contextPath: QRadar.LogSource.Status
      description: Status of the log source.
      type: Unknown
  - arguments:
    - description: A comma-separated list of names of the exact properties to search for.
      name: field_name
    - defaultValue: '25'
      description: The maximum number of regex event properties to fetch.
      name: limit
    - description: A comma-separated list names of a properties to search for. Values are case insensitive.
      name: like_name
    - defaultValue: 0-49
      description: 'Range of results to return (e.g.: 0-20, 3-5, 3-3).'
      name: range
    - description: 'Query by which to filter regex properties, e.g., "auto_discovered=false". For reference, see: https://www.ibm.com/support/knowledgecenter/SS42VS_SHR/com.ibm.qradarapi.doc/c_rest_api_filtering.html'
      name: filter
    - description: 'Comma-separated list of fields to retrieve in the response. Fields that are not explicitly named are excluded. E.g., "id,gateway". Specify subfields in brackets and multiple fields in the same object separated by commas. For a full list of available fields, see: https://ibmsecuritydocs.github.io/qradar_api_14.0/14.0--config-event_sources-custom_properties-regex_properties-GET.html.'
      isArray: true
      name: fields
    description: Retrieves a list of event regex properties.
    name: qradar-get-custom-properties
    outputs:
    - contextPath: QRadar.Properties.identifier
      description: ID of the event regex property.
      type: String
    - contextPath: QRadar.Properties.modification_date
      description: Date when the event regex property was last updated.
      type: Date
    - contextPath: QRadar.Properties.datetime_format
      description: Date/time pattern that the event regex property matches.
      type: String
    - contextPath: QRadar.Properties.property_type
      description: 'Property type. Possible values: "STRING", "NUMERIC", "IP", "PORT", "TIME".'
      type: String
    - contextPath: QRadar.Properties.name
      description: Name of the event regex property.
      type: String
    - contextPath: QRadar.Properties.auto_discovered
      description: Whether the event regex property was auto discovered.
      type: Boolean
    - contextPath: QRadar.Properties.description
      description: Description of the event regex property.
      type: String
    - contextPath: QRadar.Properties.id
      description: ID of the event regex property.
      type: Number
    - contextPath: QRadar.Properties.use_for_rule_engine
      description: Whether the event regex property is parsed when the event is received.
      type: Boolean
    - contextPath: QRadar.Properties.creation_date
      description: Date when the event regex property was created.
      type: Date
    - contextPath: QRadar.Properties.locale
      description: Language tag of what locale the property matches.
      type: String
    - contextPath: QRadar.Properties.username
      description: The owner of the event regex property.
      type: String
  - arguments: []
    description: Resets the fetch incidents last run value, which resets the fetch to its initial fetch state. (Will try to fetch the first available offense).
    name: qradar-reset-last-run
  - arguments: []
    description: Returns the list of fields for an incident type. This command should be used for debugging purposes.
    name: get-mapping-fields
  - arguments:
    - description: The offense ID.
      name: id
      required: true
    - description: Date string in local time representing the last time the incident was updated. The incident is only returned if it was modified after the last update time.
      name: lastUpdate
      required: true
    description: Gets remote data from a remote incident. This method does not update the current incident, and should be used for debugging purposes.
    name: get-remote-data
  - arguments:
    - description: Date string in local time representing the last time the incident was updated. The incident is only returned if it was modified after the last update time.
      name: lastUpdate
    description: Returns the list of incidents IDs that were modified since the last update time. Note that this method is for debugging purposes. The get-modified-remote-data command is used as part of the mirroring feature, which is available from version 6.1.
    name: get-modified-remote-data
  - arguments:
    - description: 'Query by which to filter offenses. For reference, consult: https://www.ibm.com/support/knowledgecenter/en/SS42VS_7.3.1/com.ibm.qradar.doc/c_rest_api_filtering.html'
      name: filter
    - description: "If used, will filter all fields except for the specified ones. Use this parameter to specify which fields you would like to get back in the response. Fields that are not explicitly named, are excluded. Specify subfields in brackets and multiple fields in the same object separated by commas. The filter uses QRadar's field names. For reference, consult: https://www.ibm.com/support/knowledgecenter/SSKMKU/com.ibm.qradar.doc_cloud/9.1--siem-offenses-GET.html"
      name: fields
    - description: 'Range of results to return. e.g.: 0-20'
      name: range
    - description: Table headers to use the human readable output (if none provided, will show all table headers).
      name: headers
    description: Gets offenses from QRadar.
    hidden: true
    name: qradar-offenses
    outputs:
    - contextPath: QRadar.Offense.Followup
      description: Offense followup.
      type: boolean
    - contextPath: QRadar.Offense.Credibility
      description: The credibility of the offense.
      type: number
    - contextPath: QRadar.Offense.Relevance
      description: The relevance of the offense.
      type: number
    - contextPath: QRadar.Offense.Severity
      description: The severity of the offense.
      type: number
    - contextPath: QRadar.Offense.SourceAddress
      description: The source addresses that are associated with the offense.
      type: Unknown
    - contextPath: QRadar.Offense.DestinationAddress
      description: The destination addresses that are associated with the offense.
      type: Unknown
    - contextPath: QRadar.Offense.AssignedTo
      description: The user the offense is assigned to.
      type: string
    - contextPath: QRadar.Offense.StartTime
      description: The time (ISO) when the offense was started.
      type: date
    - contextPath: QRadar.Offense.ID
      description: The ID of the offense.
      type: int
    - contextPath: QRadar.Offense.DestinationHostname
      description: Destintion hostname.
      type: Unknown
    - contextPath: QRadar.Offense.Description
      description: The description of the offense.
      type: string
    - contextPath: QRadar.Offense.EventCount
      description: The number of events that are associated with the offense.
      type: number
    - contextPath: QRadar.Offense.OffenseSource
      description: The source of the offense.
      type: string
    - contextPath: QRadar.Offense.Status
      description: The status of the offense. One of "OPEN", "HIDDEN", or "CLOSED".
      type: string
    - contextPath: QRadar.Offense.Magnitude
      description: The magnitude of the offense.
      type: number
    - contextPath: QRadar.Offense.ClosingUser
      description: The user that closed the offense.
      type: string
    - contextPath: QRadar.Offense.ClosingReason
      description: The offense closing reason.
      type: string
    - contextPath: QRadar.Offense.CloseTime
      description: The time when the offense was closed.
      type: date
    - contextPath: QRadar.Offense.LastUpdatedTime
      description: The time (ISO) when the offense was last updated.
      type: date
    - contextPath: QRadar.Offense.Categories
      description: Event categories that are associated with the offense.
      type: Unknown
    - contextPath: QRadar.Offense.FlowCount
      description: The number of flows that are associated with the offense.
      type: number
    - contextPath: QRadar.Offense.FollowUp
      description: Offense followup.
      type: boolean
    - contextPath: QRadar.Offense.OffenseType
      description: A number that represents the offense type.
      type: string
    - contextPath: QRadar.Offense.Protected
      description: Is the offense protected.
      type: boolean
    - contextPath: QRadar.Offense.RemoteDestinationCount
      description: The remote destinations that are associated with the offesne. If this value is greater than 0 that means your offense has a remote destination, you will need to use QRadarFullSearch playbook with the following query - SELECT destinationip FROM events WHERE inOffense(<offenseID>) GROUP BY destinationip
      type: Unknown
  - arguments:
    - default: true
      description: Offense ID
      name: offense_id
      required: true
    - description: 'Query to filter offense. For reference please consult: https://www.ibm.com/support/knowledgecenter/en/SS42VS_7.3.1/com.ibm.qradar.doc/c_rest_api_filtering.html'
      name: filter
    - description: "If used, will filter all fields except for the specified ones. Use this parameter to specify which fields you would like to get back in the response. Fields that are not explicitly named are excluded. Specify subfields in brackets and multiple fields in the same object separated by commas. The filter uses QRadar's field names, for reference, consult: https://www.ibm.com/support/knowledgecenter/SSKMKU/com.ibm.qradar.doc_cloud/9.1--siem-offenses-offense_id-GET.html"
      name: fields
    - description: Table headers to use the human readable output (if none provided, will show all table headers).
      name: headers
    description: Gets offense with matching offense ID from qradar.
    hidden: true
    name: qradar-offense-by-id
    outputs:
    - contextPath: QRadar.Offense.Followup
      description: Offense followup.
      type: boolean
    - contextPath: QRadar.Offense.Credibility
      description: The credibility of the offense.
      type: number
    - contextPath: QRadar.Offense.Relevance
      description: The relevance of the offense.
      type: number
    - contextPath: QRadar.Offense.Severity
      description: The severity of the offense.
      type: number
    - contextPath: QRadar.Offense.SourceAddress
      description: The source addresses that are associated with the offense.
      type: Unknown
    - contextPath: QRadar.Offense.DestinationAddress
      description: The local destination addresses that are associated with the offense. If your offense has a remote destination, you will need to use the QRadarFullSearch playbook with the following query - SELECT destinationip FROM events WHERE inOffense(<offenseID>) GROUP BY destinationip
      type: Unknown
    - contextPath: QRadar.Offense.RemoteDestinationCount
      description: The remote destination that are associated with the offesne. If this value is greater than 0, it means that your offense has a remote destination, you will need to use the QRadarFullSearch playbook with the following query - SELECT destinationip FROM events WHERE inOffense(<offenseID>) GROUP BY destinationip
      type: Unknown
    - contextPath: QRadar.Offense.AssignedTo
      description: The user the offense is assigned to.
      type: string
    - contextPath: QRadar.Offense.StartTime
      description: The time (ISO) when the offense was started.
      type: date
    - contextPath: QRadar.Offense.ID
      description: The ID of the offense.
      type: int
    - contextPath: QRadar.Offense.DestinationHostname
      description: Destintion hostname.
      type: Unknown
    - contextPath: QRadar.Offense.Description
      description: The description of the offense.
      type: string
    - contextPath: QRadar.Offense.EventCount
      description: The number of events that are associated with the offense.
      type: number
    - contextPath: QRadar.Offense.OffenseSource
      description: The source of the offense.
      type: string
    - contextPath: QRadar.Offense.Status
      description: The status of the offense. One of "OPEN", "HIDDEN", or "CLOSED".
      type: string
    - contextPath: QRadar.Offense.Magnitude
      description: The magnitude of the offense.
      type: number
    - contextPath: QRadar.Offense.ClosingUser
      description: The user that closed the offense.
      type: string
    - contextPath: QRadar.Offense.ClosingReason
      description: The offense closing reason.
      type: string
    - contextPath: QRadar.Offense.CloseTime
      description: The time when the offense was closed.
      type: date
    - contextPath: QRadar.Offense.LastUpdatedTime
      description: The time (ISO) when the offense was last updated.
      type: date
    - contextPath: QRadar.Offense.Categories
      description: Event categories that are associated with the offense.
      type: Unknown
    - contextPath: QRadar.Offense.FlowCount
      description: The number of flows that are associated with the offense.
      type: number
    - contextPath: QRadar.Offense.FollowUp
      description: Offense followup.
      type: boolean
    - contextPath: QRadar.Offense.OffenseType
      description: A number that represents the offense type.
      type: string
    - contextPath: QRadar.Offense.Protected
      description: Is the offense protected.
      type: boolean
  - arguments:
    - default: true
      description: The ID of the offense to update.
      name: offense_id
      required: true
    - auto: PREDEFINED
      description: Set to true to protect the offense.
      name: protected
      predefined:
      - 'true'
      - 'false'
    - auto: PREDEFINED
      description: Set to true to set the follow up flag on the offense.
      name: follow_up
      predefined:
      - 'true'
      - 'false'
    - auto: PREDEFINED
      description: The new status for the offense.
      name: status
      predefined:
      - OPEN
      - HIDDEN
      - CLOSED
    - description: 'The id of a closing reason. You must provide a valid closing_reason_name when you close an offense. The default closing_reasons are: (1) False-Positive, Tuned (2) Non-Issues (3) Policy Violation.'
      name: closing_reason_id
    - description: 'The name of a closing reason. You must provide a valid closing_reason_name when you close an offense. The default closing_reasons are: (1) False-Positive, Tuned (2) Non-Issues (3) Policy Violation.'
      name: closing_reason_name
    - description: A user to assign the offense to.
      name: assigned_to
    - description: Use this parameter to specify which fields you would like to get back in the response. Fields that are not named are excluded. Specify subfields in brackets and multiple fields in the same object  separated by commas. Please consult - https://www.ibm.com/support/knowledgecenter/SSKMKU/com.ibm.qradar.doc_cloud/9.1--siem-offenses-offense_id-POST.html
      name: fields
    description: Update an offense.
    hidden: true
    name: qradar-update-offense
    outputs:
    - contextPath: QRadar.Offense.Followup
      description: Offense followup.
      type: boolean
    - contextPath: QRadar.Offense.Credibility
      description: The credibility of the offense.
      type: number
    - contextPath: QRadar.Offense.Relevance
      description: The relevance of the offense.
      type: number
    - contextPath: QRadar.Offense.Severity
      description: The severity of the offense.
      type: number
    - contextPath: QRadar.Offense.SourceAddress
      description: The source addresses that are associated with the offense.
      type: Unknown
    - contextPath: QRadar.Offense.DestinationAddress
      description: The destination addresses that are associated with the offense.
      type: Unknown
    - contextPath: QRadar.Offense.AssignedTo
      description: The user the offense is assigned to.
      type: string
    - contextPath: QRadar.Offense.StartTime
      description: The time (ISO) when the offense was started.
      type: date
    - contextPath: QRadar.Offense.ID
      description: The ID of the offense.
      type: int
    - contextPath: QRadar.Offense.DestinationHostname
      description: Destintion hostname.
      type: Unknown
    - contextPath: QRadar.Offense.Description
      description: The description of the offense.
      type: string
    - contextPath: QRadar.Offense.EventCount
      description: The number of events that are associated with the offense.
      type: number
    - contextPath: QRadar.Offense.OffenseSource
      description: The source of the offense.
      type: string
    - contextPath: QRadar.Offense.Status
      description: The status of the offense. One of "OPEN", "HIDDEN", or "CLOSED".
      type: string
    - contextPath: QRadar.Offense.Magnitude
      description: The magnitude of the offense.
      type: number
    - contextPath: QRadar.Offense.ClosingUser
      description: The user that closed the offense.
      type: string
    - contextPath: QRadar.Offense.ClosingReason
      description: The offense closing reason.
      type: string
    - contextPath: QRadar.Offense.CloseTime
      description: The time when the offense was closed.
      type: date
    - contextPath: QRadar.Offense.LastUpdatedTime
      description: The time (ISO) when the offense was last updated.
      type: date
    - contextPath: QRadar.Offense.Categories
      description: Event categories that are associated with the offense.
      type: Unknown
    - contextPath: QRadar.Offense.FlowCount
      description: The number of flows that are associated with the offense.
      type: number
    - contextPath: QRadar.Offense.FollowUp
      description: Offense followup.
      type: boolean
    - contextPath: QRadar.Offense.OffenseType
      description: A number that represents the offense type.
      type: string
    - contextPath: QRadar.Offense.Protected
      description: Is the offense protected.
      type: boolean
    - contextPath: QRadar.Offense.RemoteDestinationCount
      description: The remote destinations that are associated with the offesne. If this value is greater than 0 that means your offense has a remote destination, you will need to use QRadarFullSearch playbook with the following query - SELECT destinationip FROM events WHERE inOffense(<offenseID>) GROUP BY destinationip
      type: Unknown
  - arguments:
    - default: true
      description: The query expressions in AQL (for more information about Ariel Query Language, review "https://www.ibm.com/support/knowledgecenter/en/SS42VS_7.3.0/com.ibm.qradar.doc/c_aql_intro.html")
      name: query_expression
      required: true
    - description: Table headers to use the human readable output (if none provided, will show all table headers).
      name: headers
    description: Searches in QRadar using AQL. It is highly recommended to use the playbook 'QRadarFullSearch' instead of this command - it will execute the search, and will return the result.
    hidden: true
    name: qradar-searches
    outputs:
    - contextPath: QRadar.Search.ID
      description: Search ID.
      type: number
    - contextPath: QRadar.Search.Status
      description: The status of the search.
      type: string
  - arguments:
    - default: true
      description: The search id.
      name: search_id
      required: true
    - description: Table headers to use the human readable output (if none provided, will show all table headers).
      name: headers
    description: Gets a specific search id and status.
    hidden: true
    name: qradar-get-search
    outputs:
    - contextPath: QRadar.Search.ID
      description: Search ID.
      type: number
    - contextPath: QRadar.Search.Status
      description: The status of the search.
      type: string
  - arguments:
    - default: true
      description: The search id.
      name: search_id
      required: true
    - description: 'Range of results to return. e.g.: 0-20'
      name: range
    - description: Table headers to use the human readable output (if none provided, will show all table headers).
      name: headers
    - description: Replaces the default context output path for the query result (QRadar.Search.Result). e.g. for output_path=QRadar.Correlations the result will be under the key "QRadar.Correlations" in the context data.
      name: output_path
    description: Gets search results.
    hidden: true
    name: qradar-get-search-results
    outputs:
    - contextPath: QRadar.Search.Result
      description: The result of the search.
      type: Unknown
  - arguments:
    - description: 'Query to filter assets. For reference please consult: https://www.ibm.com/support/knowledgecenter/en/SS42VS_7.3.1/com.ibm.qradar.doc/c_rest_api_filtering.html'
      name: filter
    - description: "If used, will filter all fields except for the specified ones. Use this parameter to specify which fields you would like to get back in the response. Fields that are not named are excluded. Specify subfields in brackets and multiple fields in the same object separated by commas. The filter uses QRadar's field names, for reference, consult: https://www.ibm.com/support/knowledgecenter/SSKMKU/com.ibm.qradar.doc_cloud/9.1--asset_model-assets-GET.html"
      name: fields
    - description: 'Range of results to return. e.g.: 0-20'
      name: range
    - description: Table headers to use the human readable output (if none provided, will show all table headers).
      name: headers
    description: List all assets found in the model.
    hidden: true
    name: qradar-get-assets
    outputs:
    - contextPath: QRadar.Asset.ID
      description: The ID of the asset.
      type: number
    - contextPath: Endpoint.IPAddress
      description: IP address of the asset.
      type: Unknown
    - contextPath: QRadar.Asset.Name.Value
      description: Name of the asset.
      type: string
    - contextPath: Endpoint.OS
      description: Asset OS.
      type: number
    - contextPath: QRadar.Asset.AggregatedCVSSScore.Value
      description: CVSSScore.
      type: number
    - contextPath: QRadar.Asset.AggregatedCVSSScore.LastUser
      description: Last user who updated the Aggregated CVSS Score.
      type: string
    - contextPath: QRadar.Asset.Weight.Value
      description: Asset weight.
      type: number
    - contextPath: QRadar.Asset.Weight.LastUser
      description: Last user who updated the weight.
      type: string
    - contextPath: QRadar.Asset.Name.LastUser
      description: Last user who updated the name.
      type: string
  - arguments:
    - default: true
      description: The ID of the requested asset.
      name: asset_id
      required: true
    description: Retrieves the asset by id.
    hidden: true
    name: qradar-get-asset-by-id
    outputs:
    - contextPath: QRadar.Asset.ID
      description: The ID of the asset.
      type: number
    - contextPath: Endpoint.MACAddress
      description: Asset MAC address.
      type: Unknown
    - contextPath: Endpoint.IPAddress
      description: IP address of the endpoint.
      type: Unknown
    - contextPath: QRadar.Asset.ComplianceNotes.Value
      description: Compliance notes.
      type: string
    - contextPath: QRadar.Asset.CompliancePlan.Value
      description: Compliance plan.
      type: string
    - contextPath: QRadar.Asset.CollateralDamagePotential.Value
      description: Collateral damage potential.
      type: Unknown
    - contextPath: QRadar.Asset.AggregatedCVSSScore.Value
      description: CVSSScore.
      type: number
    - contextPath: QRadar.Asset.Name.Value
      description: Name of the asset.
      type: string
    - contextPath: QRadar.Asset.GroupName
      description: Name of the asset's group.
      type: string
    - contextPath: Endpoint.Domain
      description: DNS name.
      type: Unknown
    - contextPath: Endpoint.OS
      description: Asset OS.
      type: Unknown
    - contextPath: QRadar.Asset.Weight.Value
      description: Asset weight.
      type: number
    - contextPath: QRadar.Asset.Vulnerabilities.Value
      description: Vulnerabilities.
      type: Unknown
    - contextPath: QRadar.Asset.Location
      description: Location.
      type: string
    - contextPath: QRadar.Asset.Description
      description: The asset description.
      type: string
    - contextPath: QRadar.Asset.SwitchID
      description: Switch ID.
      type: number
    - contextPath: QRadar.Asset.SwitchPort
      description: Switch port.
      type: number
    - contextPath: QRadar.Asset.Name.LastUser
      description: Last user who updated the name.
      type: string
    - contextPath: QRadar.Asset.AggregatedCVSSScore.LastUser
      description: Last user who updated the Aggregated CVSS Score.
      type: string
    - contextPath: QRadar.Asset.Weight.LastUser
      description: Last user who updated the weight.
      type: string
    - contextPath: QRadar.Asset.ComplianceNotes.LastUser
      description: Last user who updated the compliance notes.
      type: string
    - contextPath: QRadar.Asset.CompliancePlan.LastUser
      description: Last user who updated the compliance plan.
      type: string
    - contextPath: QRadar.Asset.CollateralDamagePotential.LastUser
      description: Last user who updated the collateral damage potential.
      type: string
    - contextPath: QRadar.Asset.Vulnerabilities.LastUser
      description: Last user who updated the vulnerabilities.
      type: string
  - arguments:
    - auto: PREDEFINED
      defaultValue: 'true'
      description: If true, reserved closing reasons are included in the response.
      name: include_reserved
      predefined:
      - 'true'
      - 'false'
    - auto: PREDEFINED
      defaultValue: 'true'
      description: If true, deleted closing reasons are included in the response.
      name: include_deleted
      predefined:
      - 'true'
      - 'false'
    - description: 'Query to filter results. For reference, consult: https://www.ibm.com/support/knowledgecenter/en/SS42VS_7.3.1/com.ibm.qradar.doc/c_rest_api_filtering.html'
      name: filter
    - description: "If used, will filter all fields except for the specified ones. Use this parameter to specify which fields you would like to get back in the response. Fields that are not explicitly named are excluded. Specify subfields in brackets and multiple fields in the same object separated by commas. The filter uses QRadar's field names. For reference, consult: https://www.ibm.com/support/knowledgecenter/SSKMKU/com.ibm.qradar.doc_cloud/9.1--siem-offense_closing_reasons-GET.html"
      name: fields
    - description: 'Range of results to return. e.g.: 0-20.'
      name: range
    description: Get closing reasons.
    hidden: true
    name: qradar-get-closing-reasons
    outputs:
    - contextPath: QRadar.Offense.ClosingReasons.ID
      description: Closing reason ID.
      type: number
    - contextPath: QRadar.Offense.ClosingReasons.Name
      description: Closing reason name.
      type: string
  - arguments:
    - default: true
      description: The offense ID to retrieve the note from.
      name: offense_id
      required: true
    - description: The note ID.
      name: note_id
    - description: "If used, will filter all fields except for the specified ones. Use this parameter to specify which fields you would like to get back in the response. Fields that are not explicitly named are excluded. Specify subfields in brackets and multiple fields in the same object separated by commas. The filter uses QRadar's field names. For reference, consult: https://www.ibm.com/support/knowledgecenter/SSKMKU/com.ibm.qradar.doc_cloud/9.1--siem-offenses-offense_id-notes-note_id-GET.html"
      name: fields
    - description: Table headers to use the human readable output (if none provided, will show all table headers).
      name: headers
    description: Retrieve a note for an offense.
    hidden: true
    name: qradar-get-note
    outputs:
    - contextPath: QRadar.Note.ID
      description: Note ID.
      type: number
    - contextPath: QRadar.Note.Text
      description: Note text.
      type: string
    - contextPath: QRadar.Note.CreateTime
      description: The creation time of the note.
      type: date
    - contextPath: QRadar.Note.CreatedBy
      description: The user who created the note.
      type: string
  - arguments:
    - default: true
      description: The offense ID to add the note to.
      name: offense_id
      required: true
    - description: The note text.
      name: note_text
      required: true
    - description: "If used, will filter all fields except for the specified ones. Use this parameter to specify which fields you would like to get back in the response. Fields that are not explicitly named are excluded. Specify subfields in brackets and multiple fields in the same object separated by commas. The filter uses QRadar's field names. For reference, consult: https://www.ibm.com/support/knowledgecenter/SSKMKU/com.ibm.qradar.doc_cloud/9.1--siem-offenses-offense_id-notes-POST.html"
      name: fields
    - description: Table headers to use the human readable output (if none provided, will show all table headers).
      name: headers
    description: Create a note on an offense.
    hidden: true
    name: qradar-create-note
    outputs:
    - contextPath: QRadar.Note.ID
      description: Note ID.
      type: number
    - contextPath: QRadar.Note.Text
      description: Note text.
      type: string
    - contextPath: QRadar.Note.CreateTime
      description: The creation time of the note.
      type: date
    - contextPath: QRadar.Note.CreatedBy
      description: The user who created the note.
      type: string
  - arguments:
    - default: true
      description: The name of the requestered reference.
      name: ref_name
      required: true
    - description: Table headers to use the human readable output (if none provided, will show all table headers).
      name: headers
    - auto: PREDEFINED
      defaultValue: 'False'
      description: If set to true will try to convert the data values to ISO-8601 string.
      name: date_value
      predefined:
      - 'True'
      - 'False'
    description: Information about the reference set that had data added or updated. This returns the information set, but not the contained data. This feature is supported from version 8.1 and upward.
    hidden: true
    name: qradar-get-reference-by-name
    outputs:
    - contextPath: QRadar.Reference.Name
      description: The name of the reference set.
      type: string
    - contextPath: QRadar.Reference.CreationTime
      description: The creation time (ISO) of the reference.
      type: date
    - contextPath: QRadar.Reference.ElementType
      description: Reference element type.
      type: string
    - contextPath: QRadar.Reference.NumberOfElements
      description: Number of elements.
      type: number
    - contextPath: QRadar.Reference.TimeToLive
      description: Reference time to live.
      type: string
    - contextPath: QRadar.Reference.TimeoutType
      description: 'Reference timeout type. Valid values are: UNKNOWN, FIRST_SEEN, LAST_SEEN'
      type: string
    - contextPath: QRadar.Reference.Data
      description: Reference set items.
      type: Unknown
  - arguments:
    - description: Reference name to be created.
      name: ref_name
      required: true
    - auto: PREDEFINED
      description: 'The element type for the values allowed in the reference set. The allowed values are: ALN (alphanumeric), ALNIC (alphanumeric ignore case), IP (IP address), NUM (numeric), PORT (port number) or DATE. Note that date values need to be represented in milliseconds since the Unix Epoch January 1st 1970.'
      name: element_type
      predefined:
      - ALN
      - ALNIC
      - IP
      - NUM
      - PORT
      - DATE
      required: true
    - auto: PREDEFINED
      description: The allowed values are "FIRST_SEEN", LAST_SEEN and UNKNOWN. The default value is UNKNOWN.
      name: timeout_type
      predefined:
      - FIRST_SEEN
      - LAST_SEEN
      - UNKNOWN
    - description: 'The time to live interval, for example: "1 month" or "5 minutes".'
      name: time_to_live
    description: Creates a new reference set. If the provided name is already in use, this command will fail.
    hidden: true
    name: qradar-create-reference-set
    outputs:
    - contextPath: QRadar.Reference.CreationTime
      description: Creation time of the reference set.
      type: date
    - contextPath: QRadar.Reference.ElementType
      description: 'The element type for the values allowed in the reference set. The allowed values are: ALN (alphanumeric), ALNIC (alphanumeric ignore case), IP (IP address), NUM (numeric), PORT (port number) or DATE.'
      type: string
    - contextPath: QRadar.Reference.Name
      description: Name of the reference set.
      type: string
    - contextPath: QRadar.Reference.NumberOfElements
      description: Number of elements in the created reference set.
      type: number
    - contextPath: QRadar.Reference.TimeoutType
      description: Timeout type of the reference. The allowed values are FIRST_SEEN, LAST_SEEN and UNKNOWN.
      type: string
  - arguments:
    - default: true
      description: The name of reference set to delete.
      name: ref_name
      required: true
    description: Deletes a reference set corresponding to the name provided.
    hidden: true
    name: qradar-delete-reference-set
  - arguments:
    - description: The name of the reference set to add or update a value in.
      name: ref_name
      required: true
    - description: "The value/s to add or update in the reference set. Note: Date values must be represented in epoch in reference sets (milliseconds since the Unix Epoch January 1st 1970). If 'date_value' is set to 'True', then the argument will be converted from date in format: '%Y-%m-%dT%H:%M:%S.%f000Z' (e.g. '2018-11-06T08:56:41.000000Z') to epoch."
      isArray: true
      name: value
      required: true
    - description: An indication of where the data originated. The default value is 'reference data api'.
      name: source
    - auto: PREDEFINED
      defaultValue: 'False'
      description: "If set to True, will convert 'value' argument from date in format: '%Y-%m-%dT%H:%M:%S.%f000Z' (e.g. '2018-11-06T08:56:41.000000Z') to epoch."
      name: date_value
      predefined:
      - 'True'
      - 'False'
    description: Add or update a value in a reference set.
    hidden: true
    name: qradar-create-reference-set-value
    outputs:
    - contextPath: QRadar.Reference.Name
      description: The name of the reference set.
      type: string
    - contextPath: QRadar.Reference.CreationTime
      description: The creation time (ISO) of the reference.
      type: date
    - contextPath: QRadar.Reference.ElementType
      description: Reference element type.
      type: string
    - contextPath: QRadar.Reference.NumberOfElements
      description: Number of elements.
      type: number
    - contextPath: QRadar.Reference.TimeoutType
      description: 'Reference timeout type. One of: UNKNOWN, FIRST_SEEN, LAST_SEEN.'
      type: string
  - arguments:
    - description: The name of the reference set to add or update a value in.
      name: ref_name
      required: true
    - description: A comma-separated list of values to add or update in the reference set. Date values must be represented in milliseconds since the Unix Epoch January 1st 1970.
      isArray: true
      name: value
      required: true
    - description: An indication of where the data originated. The default value is 'reference data api'.
      name: source
    - auto: PREDEFINED
      defaultValue: 'False'
      description: "If set to True, will convert 'value' argument from date in format: '%Y-%m-%dT%H:%M:%S.%f000Z' (e.g. '2018-11-06T08:56:41.000000Z') to epoch."
      name: date_value
      predefined:
      - 'True'
      - 'False'
    description: Adds or updates a value in a reference set.
    hidden: true
    name: qradar-update-reference-set-value
    outputs:
    - contextPath: QRadar.Reference.Name
      description: The name of the reference set.
      type: string
    - contextPath: QRadar.Reference.CreationTime
      description: The creation time (ISO) of the reference.
      type: date
    - contextPath: QRadar.Reference.ElementType
      description: Reference element type.
      type: string
    - contextPath: QRadar.Reference.NumberOfElements
      description: Number of elements.
      type: number
    - contextPath: QRadar.Reference.TimeoutType
      description: 'Reference timeout type. One of: UNKNOWN, FIRST_SEEN, LAST_SEEN'
      type: string
  - arguments:
    - description: The name of the reference set to remove a value from.
      name: ref_name
      required: true
    - description: The value to remove from the reference set.
      name: value
      required: true
    - auto: PREDEFINED
      defaultValue: 'False'
      description: "If set to True will convert 'value' argument from date in format: '%Y-%m-%dT%H:%M:%S.%f000Z' (e.g. '2018-11-06T08:56:41.000000Z') to epoch."
      name: date_value
      predefined:
      - 'True'
      - 'False'
    description: Deletes a value in a reference set.
    hidden: true
    name: qradar-delete-reference-set-value
    outputs:
    - contextPath: QRadar.Reference.Name
      description: The name of the reference set.
      type: string
    - contextPath: QRadar.Reference.CreationTime
      description: The creation time (ISO) of the reference.
      type: date
    - contextPath: QRadar.Reference.ElementType
      description: Reference element type.
      type: string
    - contextPath: QRadar.Reference.NumberOfElements
      description: Number of elements.
      type: number
    - contextPath: QRadar.Reference.TimeoutType
      description: 'Reference timeout type. One of: UNKNOWN, FIRST_SEEN, LAST_SEEN'
      type: string
  - arguments:
    - description: "If used, will filter all fields except for the specified ones. Use this parameter to specify which fields you would like to get back in the response. Fields that are not explicitly named are excluded. Specify subfields in brackets and multiple fields in the same object are separated by commas. The filter uses QRadar's field names, for reference please consult: https://www.ibm.com/support/knowledgecenter/SSKMKU/com.ibm.qradar.doc_cloud/9.1--siem-offenses-offense_id-notes-note_id-GET.html"
      name: fields
    - description: Number of results in return.
      name: range
    - description: Query to filter offenses.
      name: filter
    description: Retrieve all Domains.
    hidden: true
    name: qradar-get-domains
    outputs:
    - contextPath: QRadar.Domains.AssetScannerIDs
      description: Array of Asset Scanner IDs.
      type: Number
    - contextPath: QRadar.Domains.CustomProperties
      description: Custom properties of the domain.
      type: String
    - contextPath: QRadar.Domains.Deleted
      description: Indicates if the domain is deleted.
      type: Boolean
    - contextPath: QRadar.Domains.Description
      description: Description of the domain.
      type: String
    - contextPath: QRadar.Domains.EventCollectorIDs
      description: Array of Event Collector IDs.
      type: Number
    - contextPath: QRadar.Domains.FlowCollectorIDs
      description: Array of Flow Collector IDs.
      type: Number
    - contextPath: QRadar.Domains.FlowSourceIDs
      description: Array of Flow Source IDs.
      type: Number
    - contextPath: QRadar.Domains.ID
      description: ID of the domain.
      type: Number
    - contextPath: QRadar.Domains.LogSourceGroupIDs
      description: Array of Log Source Group IDs.
      type: Number
    - contextPath: QRadar.Domains.LogSourceIDs
      description: Array of Log Source IDs.
      type: Number
    - contextPath: QRadar.Domains.Name
      description: Name of the Domain.
      type: String
    - contextPath: QRadar.Domains.QVMScannerIDs
      description: Array of QVM Scanner IDs.
      type: Number
    - contextPath: QRadar.Domains.TenantID
      description: ID of the Domain tenant.
      type: Number
  - arguments:
    - description: ID of the domain.
      name: id
      required: true
    - description: "If used, will filter all fields except for the specified ones. Use this parameter to specify which fields you would like to get back in the response. Fields that are not explicitly named are excluded. Specify subfields in brackets and multiple fields in the same object are separated by commas. The filter uses QRadar's field names, for reference please consult: https://www.ibm.com/support/knowledgecenter/SSKMKU/com.ibm.qradar.doc_cloud/9.1--siem-offenses-offense_id-notes-note_id-GET.html"
      name: fields
    description: Retrieves Domain information By ID.
    hidden: true
    name: qradar-get-domain-by-id
    outputs:
    - contextPath: QRadar.Domains.AssetScannerIDs
      description: Array of Asset Scanner IDs.
      type: Number
    - contextPath: QRadar.Domains.CustomProperties
      description: Custom properties of the domain.
      type: String
    - contextPath: QRadar.Domains.Deleted
      description: Indicates if the domain is deleted.
      type: Boolean
    - contextPath: QRadar.Domains.Description
      description: Description of the domain.
      type: String
    - contextPath: QRadar.Domains.EventCollectorIDs
      description: Array of Event Collector IDs.
      type: Number
    - contextPath: QRadar.Domains.FlowCollectorIDs
      description: Array of Flow Collector IDs.
      type: Number
    - contextPath: QRadar.Domains.FlowSourceIDs
      description: Array of Flow Source IDs.
      type: Number
    - contextPath: QRadar.Domains.ID
      description: ID of the domain.
      type: Number
    - contextPath: QRadar.Domains.LogSourceGroupIDs
      description: Array of Log Source Group IDs.
      type: Number
    - contextPath: QRadar.Domains.LogSourceIDs
      description: Array of Log Source IDs.
      type: Number
    - contextPath: QRadar.Domains.Name
      description: Name of the Domain.
      type: String
    - contextPath: QRadar.Domains.QVMScannerIDs
      description: Array of QVM Scanner IDs.
      type: Number
    - contextPath: QRadar.Domains.TenantID
      description: ID of the Domain tenant.
      type: Number
  - arguments:
    - description: The name of the reference set to add or update a value in. To create a new reference set, you need to set the element type.
      name: ref_name
      required: true
    - auto: PREDEFINED
      description: 'The element type for the values permitted in the reference set. Only required when creating a new reference set. The valid values are: ALN (alphanumeric), ALNIC (alphanumeric ignore case), IP (IP address), NUM (numeric), PORT (port number) or DATE. Note that date values need to be represented in milliseconds since the Unix Epoch January 1st 1970.'
      name: element_type
      predefined:
      - ALN
      - ALNIC
      - IP
      - NUM
      - PORT
      - DATE
    - auto: PREDEFINED
      description: The timeout_type can be "FIRST_SEEN", "LAST_SEEN", or "UNKNOWN". The default value is UNKNOWN. Only required for creating a new reference set.
      name: timeout_type
      predefined:
      - FIRST_SEEN
      - LAST_SEEN
      - UNKNOWN
    - description: 'The time to live interval, for example: "1 month" or "5 minutes". Only required when creating a new reference set.'
      name: time_to_live
    - description: The query for getting indicators.
      name: query
      required: true
    - defaultValue: '1000'
      description: The maximum number of indicators to return. The default value is 1000.
      name: limit
    - defaultValue: '0'
      description: The page from which to get the indicators.
      name: page
    description: Uploads indicators from Demisto to QRadar.
    hidden: true
    name: qradar-upload-indicators
  - arguments:
    - description: Comma separated list. Source IPs to retrieve their data, E.g "192.168.0.1,192.160.0.2".
      isArray: true
      name: source_ip
    - description: 'Query to filter IPs. E.g, filter=`source_ip="192.168.0.1"`. For reference please consult: https://www.ibm.com/support/knowledgecenter/SS42VS_SHR/com.ibm.qradarapi.doc/c_rest_api_filtering.html'
      name: filter
    - description: "If used, will filter all fields except for the ones specified. Use this argument to specify which fields should be returned in the response. Fields that are not named are excluded. Specify subfields in brackets and multiple fields in the same object separated by commas. The filter uses QRadar's field names, for reference, consult: https://ibmsecuritydocs.github.io/qradar_api_14.0/14.0--siem-source_addresses-GET.html."
      name: fields
    - description: 'Range of results to return. e.g.: 0-20'
      name: range
    description: Get Source IPs
<<<<<<< HEAD
=======
    execution: false
>>>>>>> b1f03197
    name: qradar-ips-source-get
    outputs:
    - contextPath: QRadar.SourceIP.ID
      description: The ID of the destination address.
      type: Number
    - contextPath: QRadar.SourceIP.DomainID
      description: The ID of associated domain.
      type: String
    - contextPath: QRadar.SourceIP.EventFlowCount
      description: The number of events and flows that are associated with the destination address.
      type: Number
    - contextPath: QRadar.SourceIP.FirstEventFlowSeen
      description: Date when the first event or flow was seen.
      type: Date
    - contextPath: QRadar.SourceIP.LastEventFlowSeen
      description: Date when the last event or flow was seen.
      type: Date
    - contextPath: QRadar.SourceIP.SourceIP
      description: The IP address.
      type: String
    - contextPath: QRadar.SourceIP.Magnitude
      description: The magnitude of the destination address.
      type: Number
    - contextPath: QRadar.SourceIP.Network
      description: The network of the destination address.
      type: String
    - contextPath: QRadar.SourceIP.OffenseIDs
      description: List of offense IDs the destination address is part of.
      type: Unknown
    - contextPath: QRadar.SourceIP.LocalDestinationAddressIDs
      description: List of local destination address IDs associated with the source address.
      type: Unknown
  - arguments:
    - description: Comma separated list. Local destination IPs to retrieve their data, E.g "192.168.0.1,192.160.0.2".
      isArray: true
      name: local_destination_ip
    - description: 'Query to filter IPs. E.g, filter=`local_destination_ip="192.168.0.1"` For reference please consult: https://www.ibm.com/support/knowledgecenter/SS42VS_SHR/com.ibm.qradarapi.doc/c_rest_api_filtering.html'
      name: filter
    - description: "If used, will filter all fields except for the ones specified. Use this argument to specify which fields should be returned in the response. Fields that are not named are excluded. Specify subfields in brackets and multiple fields in the same object separated by commas. The filter uses QRadar's field names, for reference, consult: https://ibmsecuritydocs.github.io/qradar_api_14.0/14.0--siem-local_destination_addresses-GET.html."
      name: fields
    - description: 'Range of results to return. e.g.: 0-20'
      name: range
    description: Get Source IPs
<<<<<<< HEAD
=======
    execution: false
>>>>>>> b1f03197
    name: qradar-ips-local-destination-get
    outputs:
    - contextPath: QRadar.LocalDestinationIP.ID
      description: The ID of the destination address.
      type: Number
    - contextPath: QRadar.LocalDestinationIP.DomainID
      description: The ID of associated domain.
      type: String
    - contextPath: QRadar.LocalDestinationIP.EventFlowCount
      description: The number of events and flows that are associated with the destination address.
      type: Number
    - contextPath: QRadar.LocalDestinationIP.FirstEventFlowSeen
      description: Date when the first event or flow was seen.
      type: Date
    - contextPath: QRadar.LocalDestinationIP.LastEventFlowSeen
      description: Date when the last event or flow was seen.
      type: Date
    - contextPath: QRadar.LocalDestinationIP.LocalDestinationIP
      description: The IP address.
      type: String
    - contextPath: QRadar.LocalDestinationIP.Magnitude
      description: The magnitude of the destination address.
      type: Number
    - contextPath: QRadar.LocalDestinationIP.Network
      description: The network of the destination address.
      type: String
    - contextPath: QRadar.LocalDestinationIP.OffenseIDs
      description: List of offense IDs the destination address is part of.
      type: Unknown
    - contextPath: QRadar.LocalDestinationIP.SourceAddressIDs
      description: List of source address IDs associated with the destination address.
      type: Unknown
  - arguments:
    - description: The ID of the offense to retrieve. Mutually exclusive with query_expression.
      name: offense_id
      type: Number
    - description: The number of events to return. Mutually exclusive with query_expression.
      name: events_limit
      type: Number
    - description: Comma separated list of columns to return. Mutually exclusive with query_expression.
      name: events_columns
      type: String
    - auto: PREDEFINED
      description: The mode to use when fetching events. Mutually exclusive with query_expression.
      name: fetch_mode
      predefined:
      - Fetch With All Events
      - Fetch Correlation Events Only
      type: PREDEFINED
    - description: The start time of the search. Mutually exclusive with query_expression.
      name: start_time
      type: Date
    - description: The AQL query to execute. Mutually exclusive with the other arguments.
      name: query_expression
      type: String
    - description: The interval in seconds to use when polling events.
      name: interval_in_seconds
      type: Number
    - description: The search id to query the results.
      name: search_id
      type: String
    - auto: PREDEFINED
      description: Whenever set to true, the command retries to fetch all events if the number of events fetched is less than `event_count`.
      name: retry_if_not_all_fetched
      predefined:
      - 'true'
      - 'false'
    - auto: PREDEFINED
      default: true
      description: Wait for search results.
      name: polling
      predefined:
      - 'true'
      - 'false'
    description: Polling command to search for events of a specific offense.
    name: qradar-search-retrieve-events
    outputs:
    - contextPath: QRadar.SearchEvents.ID
      description: The search id of the query.
      type: Unknown
    - contextPath: QRadar.SearchEvents.Events
      description: The events from QRadar search.
      type: Unknown
    - contextPath: QRadar.SearchEvents.Status
      description: The status of the search ('wait', 'partial', 'success').
      type: Unknown
    polling: true
  - arguments:
    - description: An input list of CIDRs to add to QRadar (can be obtained automatically from EDL integrations and playbook). Multiple values in the same object are separated by commas. A CIDR or query is required.
      isArray: true
      name: cidrs
    - description: The query for getting indicators from Cortex XSOAR. A CIDR or query is required.
      name: query
    - description: A CIDR (remote network) name that will be displayed for all uploaded values in QRadar.
      name: name
      required: true
    - description: Description that will be displayed and associated with all the newly uploaded CIDRs in QRadar.
      name: description
      required: true
    - description: The exact name of the remote network group that CIDRs should be associated with as it appears in QRadar. A single group can be assigned to each create command. A new remote network group can be created in QRadar by giving a new unique remote network group name (that does not already exist in QRadar remote networks).
      name: group
      required: true
    - description: Use this parameter to specify which fields you would like to get back in the response. Fields that are not named are excluded from the output. Specify subfields in brackets, and multiple fields in the same object are separated by commas. The possible fields are id, group, name, CIDR, and description.
      name: fields
    description: Create remote network CIDRs.
    name: qradar-remote-network-cidr-create
  - arguments:
    - description: The maximum number of results to return. The default is 50.
      name: limit
    - description: The page offset.
      name: page
    - description: Maximum number of results to retrieve in each page.
      name: page_size
    - description: The name of the remote network group that the CIDRs are associated with, as it appears in QRadar.
      name: group
    - description: ID of the CIDR (remote network).
      name: id
    - description: The name of the CIDRs (remote network) as it appears in QRadar.
      name: name
    - description: Additional options to filter results using a query expression.
      name: filter
    - description: Use this parameter to specify which fields you would like to get back in the response. Fields that are not named are excluded. By default, this argument returns all fields (id, name, cidrs, group, description).
      name: fields
    description: Retrieves the list of staged remote networks.
    name: qradar-remote-network-cidr-list
    outputs:
    - contextPath: QRadar.RemoteNetworkCIDR
      description: A list of all the retrieved CIDRs.
      type: Number
    - contextPath: QRadar.RemoteNetworkCIDR.id
      description: ID of each CIDR remote network that is part of the group.
      type: Number
    - contextPath: QRadar.RemoteNetworkCIDR.name
      description: The associated CIDR name as it appears in QRadar.
      type: String
    - contextPath: QRadar.RemoteNetworkCIDR.description
      description: The associated CIDR description as it appears in QRadar.
      type: String
  - arguments:
    - description: ID that is used to locate the staged remote network that users want to remove from QRadar.
      isArray: true
      name: id
      required: true
      type: number
    description: Deletes an existing staged remote network.
    name: qradar-remote-network-cidr-delete
  - arguments:
    - description: The ID that is associated with the CIDR object that needs to be modified.
      name: id
      required: true
    - description: The CIDR name in QRadar. If the CIDR name should be changed, it can be inserted here.
      name: name
      required: true
    - description: An input list of CIDRs to add to QRadar (can be obtained automatically from EDL integrations and playbook). Multiple values in the same object are separated by commas. A CIDR or query is required.
      isArray: true
      name: cidrs
    - description: The query for getting indicators from Cortex XSOAR. A CIDR or query is required.
      name: query
    - description: CIDR associated description presented in QRadar. If the CIDR description should be changed, it can be inserted here.
      name: description
      required: true
    - description: The remote network group that CIDRs should belong to. If the CIDR-associated group should be changed, it can be inserted here.
      name: group
      required: true
    - description: Use this parameter to specify which fields you would like to get back in the response. Fields that are not named are excluded. Specify subfields in brackets, and multiple fields in the same object are separated by commas. The possible fields are id,group,name,cidr,description.
      name: fields
    description: Updates an existing staged remote network.
    name: qradar-remote-network-cidr-update
    outputs:
    - contextPath: QRadar.RemoteNetworkCIDR
      description: A list of all the CIDR ranges that were changed.
      type: Number
    - contextPath: QRadar.RemoteNetworkCIDR.id
      description: The associated CIDR ID.
      type: Number
    - contextPath: QRadar.RemoteNetworkCIDR.name
      description: The associated CIDR name.
      type: String
    - contextPath: QRadar.RemoteNetworkCIDR.group
      description: The group to which the remote network belongs.
      type: String
    - contextPath: QRadar.RemoteNetworkCIDR.description
      description: The description of the remote network.
      type: String
  - arguments:
    - description: The IP of QRadar console host.
      name: host_ip
      required: true
    - auto: PREDEFINED
      description: The deployment status. Must be in capital letters (“INITIATING”).
      name: status
      predefined:
      - INITIATING
    - auto: PREDEFINED
      description: The deployment type. Must be in capital letters (“INCREMENTAL” or “FULL”).
      name: deployment_type
      predefined:
      - INCREMENTAL
      - FULL
      required: true
    description: |
      Executes a deployment.
      Potentially harmful: This API command executes any waiting system deployments in QRadar within the same deployment type and hosts defined.
    name: qradar-remote-network-deploy-execution
    outputs:
    - contextPath: QRadar.deploy.status
      description: The deployment status (INITIALIZING, IN_PROGRESS, COMPLETE).
      type: String
<<<<<<< HEAD
  dockerimage: demisto/python3:3.10.11.54132
=======
    description: |
      Executes a deployment.
      Potentially harmful: This API command executes any waiting system deployments in QRadar within the same deployment type and hosts defined.
  runonce: false
  script: '-'
  type: python
  subtype: python3
  dockerimage: demisto/python3:3.10.12.62631
  feed: false
  isfetch: false
  isremotesyncin: true
  longRunning: true
  longRunningPort: false
>>>>>>> b1f03197
  isFetchSamples: true
  ismappable: true
  isremotesyncin: true
  longRunning: true
  runonce: false
  script: ''
  subtype: python3
  type: python<|MERGE_RESOLUTION|>--- conflicted
+++ resolved
@@ -79,12 +79,6 @@
   defaultvalue: IPs And Assets
   display: Incidents Enrichment
   name: enrichment
-<<<<<<< HEAD
-=======
-  required: true
-  additionalinfo: 'IPs enrichment transforms IDs of the IPs of the offense to IP values. Asset enrichment adds correlated assets to the fetched offenses.'
-  type: 15
->>>>>>> b1f03197
   options:
   - IPs
   - IPs And Assets
@@ -104,11 +98,8 @@
   advanced: true
   defaultvalue: No Mirroring
   display: Mirroring Options
-<<<<<<< HEAD
-=======
   hidden:
   - marketplacev2
->>>>>>> b1f03197
   name: mirror_options
   options:
   - No Mirroring
@@ -123,12 +114,8 @@
   display: Close Mirrored XSOAR Incident
   name: close_incident
   required: false
-<<<<<<< HEAD
-=======
-  type: 8
   hidden:
   - marketplacev2
->>>>>>> b1f03197
   section: Collect
   type: 8
 - additionalinfo: Maximum number of incoming incidents to mirror each time.
@@ -141,13 +128,9 @@
   type: 0
 - additionalinfo: Comma-separated configuration for advanced parameter values. E.g., EVENTS_INTERVAL_SECS=20,FETCH_SLEEP=5
   advanced: true
-<<<<<<< HEAD
-  display: Advanced Parameters
-=======
   hidden:
   - marketplacev2
 - display: Advanced Parameters
->>>>>>> b1f03197
   name: adv_params
   required: false
   section: Collect
@@ -2311,10 +2294,7 @@
     - description: 'Range of results to return. e.g.: 0-20'
       name: range
     description: Get Source IPs
-<<<<<<< HEAD
-=======
     execution: false
->>>>>>> b1f03197
     name: qradar-ips-source-get
     outputs:
     - contextPath: QRadar.SourceIP.ID
@@ -2358,10 +2338,7 @@
     - description: 'Range of results to return. e.g.: 0-20'
       name: range
     description: Get Source IPs
-<<<<<<< HEAD
-=======
     execution: false
->>>>>>> b1f03197
     name: qradar-ips-local-destination-get
     outputs:
     - contextPath: QRadar.LocalDestinationIP.ID
@@ -2570,23 +2547,7 @@
     - contextPath: QRadar.deploy.status
       description: The deployment status (INITIALIZING, IN_PROGRESS, COMPLETE).
       type: String
-<<<<<<< HEAD
-  dockerimage: demisto/python3:3.10.11.54132
-=======
-    description: |
-      Executes a deployment.
-      Potentially harmful: This API command executes any waiting system deployments in QRadar within the same deployment type and hosts defined.
-  runonce: false
-  script: '-'
-  type: python
-  subtype: python3
   dockerimage: demisto/python3:3.10.12.62631
-  feed: false
-  isfetch: false
-  isremotesyncin: true
-  longRunning: true
-  longRunningPort: false
->>>>>>> b1f03197
   isFetchSamples: true
   ismappable: true
   isremotesyncin: true
