commonfields:
  id: QRadar v3
  version: -1
sectionorder:
- Connect
- Collect
name: QRadar v3
display: IBM QRadar v3
category: Analytics & SIEM
description: IBM QRadar SIEM helps security teams accurately detect and prioritize threats across the enterprise, supports API versions 10.1 and above. Provides intelligent insights that enable teams to respond quickly to reduce the impact of incidents.
configuration:
- display: Server URL
  name: server
  type: 0
  required: true
  additionalinfo: (e.g., https://192.168.0.1)
  section: Connect
- display: Username
  name: credentials
  type: 9
  required: true
  section: Connect
- display: QRadar API Version
  defaultvalue: 17.0
  additionalinfo: API version of QRadar (e.g., '12.0'). Minimum API version is 10.1. Since QRadar API v19, The timestamp fields should be provided as milliseconds epoch format instead of seconds.
  name: api_version
  type: 0
  required: true
  section: Connect
- display: Incident Type
  name: incident_type
  type: 13
  section: Connect
  required: false
- defaultvalue: 3 days
  additionalinfo: if no offenses are found within the range of first fetch, will be set to fetch the earliest offense.
  display: First fetch timestamp (<number> <time unit>, e.g., 12 hours, 7 days)
  name: first_fetch
  type: 0
  section: Collect
  required: false
- defaultvalue: Fetch With All Events
  display: Fetch mode
  name: fetch_mode
  options:
  - Fetch Without Events
  - Fetch With All Events
  - Fetch Correlation Events Only
  required: true
  type: 15
  section: Collect
- defaultvalue: 'true'
  display: Retry events fetch
  name: retry_events_fetch
  type: 8
  additionalinfo: "Whenever enabled, the integration retries to fetch all events if the number of events fetched is less than `event_count`. Default number of tries is 3, but can be configured via the Advanced Parameter: EVENTS_SEARCH_TRIES. e.g EVENTS_SEARCH_TRIES=5"
  section: Collect
  advanced: true
  required: false
- defaultvalue: '20'
  display: Maximum number of events per incident.
  name: events_limit
  additionalinfo: The maximal amount of events to pull per incident.
  type: 0
  section: Collect
  advanced: true
  required: false
- display: Number of offenses to pull per API call (max 50)
  name: offenses_per_fetch
  type: 0
  additionalinfo: In case of mirroring with events, this value will be used for mirroring API calls as well, and it is advised to have a small value.
  defaultvalue: '10'
  section: Collect
  advanced: true
  required: false
- display: Query to fetch offenses.
  name: query
  type: 0
  additionalinfo: Define a query to determine which offenses to fetch. E.g., "severity >= 4 AND id > 5". filtering by status in the query may result in unexpected behavior when changing an incident's status.
  section: Collect
  advanced: true
  required: false
- defaultvalue: IPs And Assets
  display: 'Incidents Enrichment'
  name: enrichment
  required: true
  additionalinfo: 'IPs enrichment transforms IDs of the IPs of the offense to IP values. Asset enrichment adds correlated assets to the fetched offenses.'
  type: 15
  options:
  - IPs
  - IPs And Assets
  - None
  section: Collect
  advanced: true
- defaultvalue: '100'
  display: 'Maximum number of assets to fetch'
  name: limit_assets
  type: 0
  section: Collect
- additionalinfo: 'The parameter uses the AQL SELECT syntax. For more information, see: https://www.ibm.com/support/knowledgecenter/en/SS42VS_7.4/com.ibm.qradar.doc/c_aql_intro.html'
  defaultvalue: 'QIDNAME(qid), LOGSOURCENAME(logsourceid), CATEGORYNAME(highlevelcategory), CATEGORYNAME(category), PROTOCOLNAME(protocolid), sourceip, sourceport, destinationip, destinationport, QIDDESCRIPTION(qid), username, PROTOCOLNAME(protocolid), RULENAME("creEventList"), sourcegeographiclocation, sourceMAC, sourcev6, destinationgeographiclocation, destinationv6, LOGSOURCETYPENAME(devicetype), credibility, severity, magnitude, eventcount, eventDirection, postNatDestinationIP, postNatDestinationPort, postNatSourceIP, postNatSourcePort, preNatDestinationPort, preNatSourceIP, preNatSourcePort, UTF8(payload), starttime, devicetime'
  display: 'Event fields to return from the events query (WARNING: This parameter is correlated to the incoming mapper and changing the values may adversely affect mapping).'
  name: events_columns
  type: 12
  section: Collect
  advanced: true
  required: false
- additionalinfo: How mirroring from QRadar to Cortex XSOAR should be done, available from QRadar 7.3.3 Fix Pack 3. For further explanation on how to check your QRadar version, see the integration documentation at https://xsoar.pan.dev.
  defaultvalue: 'No Mirroring'
  display: Mirroring Options
  name: mirror_options
  type: 15
  hidden:
  - marketplacev2
  - platform
  section: Collect
  advanced: true
  required: false
  options:
  - No Mirroring
  - Mirror Offense
  - Mirror Offense and Events
- additionalinfo: When selected, closing the QRadar offense is mirrored in Cortex XSOAR.
  display: Close Mirrored XSOAR Incident
  name: close_incident
  type: 8
  defaultvalue: 'false'
  section: Collect
  advanced: true
  hidden:
  - marketplacev2
  - platform
  required: false
- display: The number of incoming incidents to mirror each time
  name: mirror_limit
  type: 0
  additionalinfo: Maximum number of incoming incidents to mirror each time.
  section: Collect
  advanced: true
  required: false
  defaultvalue: '100'
  hidden:
  - marketplacev2
  - platform
- display: Advanced Parameters
  name: adv_params
  type: 12
  section: Collect
  advanced: true
  required: false
  additionalinfo: Comma-separated configuration for advanced parameter values. E.g., EVENTS_INTERVAL_SECS=20,FETCH_SLEEP=5
- display: Trust any certificate (not secure)
  name: insecure
  type: 8
  section: Connect
  advanced: true
  required: false
- display: "Use system proxy settings"
  name: proxy
  type: 8
  section: Connect
  advanced: true
  required: false
- defaultvalue: '60'
  display: "Timeout for http-requests"
  name: timeout
  additionalinfo: The timeout of the HTTP requests sent to the Qradar API (in seconds). If no value is provided, the timeout will be set to 60 seconds.
  type: 0
  section: Collect
  advanced: true
  required: false
- defaultvalue: '60'
  display: "Fetch Incidents Interval"
  name: fetch_interval
  additionalinfo: The fetch interval between before each fetch-incidents execution (seconds).
  type: 0
  section: Collect
  advanced: true
  required: false
script:
  commands:
  - name: qradar-offenses-list
    outputs:
    - contextPath: QRadar.Offense.Description
      description: Description of the offense.
      type: String
    - contextPath: QRadar.Offense.Rules.id
      description: The ID of the rule.
      type: Number
    - contextPath: QRadar.Offense.Rules.type
      description: The type of the rule.
      type: String
    - contextPath: QRadar.Offense.Rules.name
      description: The name of the rule.
      type: String
    - contextPath: QRadar.Offense.EventCount
      description: Number of events that are associated with the offense.
      type: Number
    - contextPath: QRadar.Offense.FlowCount
      description: Number of flows that are associated with the offense.
      type: Number
    - contextPath: QRadar.Offense.AssignedTo
      description: The user to whom the offense is assigned.
      type: String
    - contextPath: QRadar.Offense.Followup
      description: Whether the offense is marked for follow-up.
      type: Boolean
    - contextPath: QRadar.Offense.SourceAddress
      description: Source addresses (IPs if IPs enrich have been requested, else IDs of the IPs) that are associated with the offense.
      type: Number
    - contextPath: QRadar.Offense.Protected
      description: Whether the offense is protected.
      type: Boolean
    - contextPath: QRadar.Offense.ClosingUser
      description: The user who closed the offense.
      type: String
    - contextPath: QRadar.Offense.DestinationHostname
      description: Destination networks that are associated with the offense.
      type: String
    - contextPath: QRadar.Offense.CloseTime
      description: Time when the offense was closed.
      type: Date
    - contextPath: QRadar.Offense.RemoteDestinationCount
      description: Number of remote destinations that are associated with the offense.
      type: Number
    - contextPath: QRadar.Offense.StartTime
      description: Date of the earliest item that contributed to the offense.
      type: Date
    - contextPath: QRadar.Offense.Magnitude
      description: Magnitude of the offense.
      type: Number
    - contextPath: QRadar.Offense.LastUpdatedTime
      description: Date of the most recent item that contributed to the offense.
      type: String
    - contextPath: QRadar.Offense.Credibility
      description: Credibility of the offense.
      type: Number
    - contextPath: QRadar.Offense.ID
      description: ID of the offense.
      type: Number
    - contextPath: QRadar.Offense.Categories
      description: Event categories that are associated with the offense.
      type: String
    - contextPath: QRadar.Offense.Severity
      description: Severity of the offense.
      type: Number
    - contextPath: QRadar.Offense.ClosingReason
      description: Reason the offense was closed.
      type: String
    - contextPath: QRadar.Offense.OffenseType
      description: Type of the offense.
      type: String
    - contextPath: QRadar.Offense.Relevance
      description: Relevance of the offense.
      type: Number
    - contextPath: QRadar.Offense.OffenseSource
      description: Source of the offense.
      type: String
    - contextPath: QRadar.Offense.DestinationAddress
      description: Destination addresses (IPs if IPs enrichment have been requested, else IDs of the IPs) that are associated with the offense.
      type: Number
    - contextPath: QRadar.Offense.Status
      description: 'Status of the offense. Possible values: "OPEN", "HIDDEN", "CLOSED".'
      type: String
    - contextPath: QRadar.Offense.LinkToOffense
      description: Link to the URL containing information about the offense.
      type: String
    - contextPath: QRadar.Offense.Assets
      description: Assets correlated to the offense, if enrichment was requested.
      type: String
    arguments:
    - name: offense_id
      description: The offense ID to retrieve its details. Specify offense_id to get details about a specific offense.
    - name: enrichment
      defaultValue: None
      auto: PREDEFINED
      predefined:
      - IPs
      - IPs And Assets
      - None
      description: IPs enrichment transforms IDs of the IPs of the offense to IP values. Asset enrichment adds correlated assets to the fetched offenses.
    - name: range
      description: 'Range of results to return (e.g.: 0-20, 3-5, 3-3).'
      defaultValue: 0-49
    - name: filter
      description: 'Query to filter offenses, e.g., "severity >= 4 AND id > 5 AND status=OPEN". For reference, see: https://www.ibm.com/support/knowledgecenter/SS42VS_SHR/com.ibm.qradarapi.doc/c_rest_api_filtering.html'
    - name: fields
      description: 'Comma-separated list of fields to retrieve in the response. Fields that are not explicitly named are excluded. E.g., "id,severity,status". Specify subfields in brackets and multiple fields in the same object separated by commas. For a full list of available fields, see: https://ibmsecuritydocs.github.io/qradar_api_14.0/14.0--siem-offenses-GET.html.'
      isArray: true
    description: Gets offenses from QRadar.
  - name: qradar-offense-update
    outputs:
    - contextPath: QRadar.Offense.Description
      description: Description of the offense.
      type: String
    - contextPath: QRadar.Offense.Rules.id
      description: The ID of the rule.
      type: Number
    - contextPath: QRadar.Offense.Rules.type
      description: The type of the rule.
      type: String
    - contextPath: QRadar.Offense.Rules.name
      description: The name of the rule.
      type: String
    - contextPath: QRadar.Offense.EventCount
      description: Number of events that are associated with the offense.
      type: Number
    - contextPath: QRadar.Offense.FlowCount
      description: Number of flows that are associated with the offense.
      type: Number
    - contextPath: QRadar.Offense.AssignedTo
      description: The user to whom the offense is assigned.
      type: String
    - contextPath: QRadar.Offense.Followup
      description: Whether the offense is marked for follow-up.
      type: Boolean
    - contextPath: QRadar.Offense.SourceAddress
      description: Source addresses (IPs if IPs enrich have been requested, else IDs of the IPs) that are associated with the offense.
      type: Number
    - contextPath: QRadar.Offense.Protected
      description: Whether the offense is protected.
      type: Boolean
    - contextPath: QRadar.Offense.ClosingUser
      description: The user who closed the offense.
      type: String
    - contextPath: QRadar.Offense.DestinationHostname
      description: Destination networks that are associated with the offense.
      type: String
    - contextPath: QRadar.Offense.CloseTime
      description: Time when the offense was closed.
      type: Date
    - contextPath: QRadar.Offense.RemoteDestinationCount
      description: Number of remote destinations that are associated with the offense.
      type: Number
    - contextPath: QRadar.Offense.StartTime
      description: Date of the earliest item that contributed to the offense.
      type: Date
    - contextPath: QRadar.Offense.Magnitude
      description: Magnitude of the offense.
      type: Number
    - contextPath: QRadar.Offense.LastUpdatedTime
      description: Date of the most recent item that contributed to the offense.
      type: String
    - contextPath: QRadar.Offense.Credibility
      description: Credibility of the offense.
      type: Number
    - contextPath: QRadar.Offense.ID
      description: ID of the offense.
      type: Number
    - contextPath: QRadar.Offense.Categories
      description: Event categories that are associated with the offense.
      type: String
    - contextPath: QRadar.Offense.Severity
      description: Severity of the offense.
      type: Number
    - contextPath: QRadar.Offense.ClosingReason
      description: Reason the offense was closed.
      type: String
    - contextPath: QRadar.Offense.OffenseType
      description: Type of the offense.
      type: String
    - contextPath: QRadar.Offense.Relevance
      description: Relevance of the offense.
      type: Number
    - contextPath: QRadar.Offense.OffenseSource
      description: Source of the offense.
      type: String
    - contextPath: QRadar.Offense.DestinationAddress
      description: Destination addresses (IPs if IPs enrichment have been requested, else IDs of the IPs) that are associated with the offense.
      type: Number
    - contextPath: QRadar.Offense.Status
      description: 'Status of the offense. Possible values: "OPEN", "HIDDEN", "CLOSED".'
      type: String
    - contextPath: QRadar.Offense.LinkToOffense
      description: Link to the URL containing information about the offense.
      type: String
    - contextPath: QRadar.Offense.Assets
      description: Assets correlated to the offense, if enrichment was requested.
      type: String
    arguments:
    - name: offense_id
      required: true
      description: The ID of the offense to update.
    - name: enrichment
      defaultValue: None
      auto: PREDEFINED
      predefined:
      - IPs
      - IPs And Assets
      - None
      description: IPs enrichment transforms IDs of the IPs of the offense to IP values. Asset enrichment adds correlated assets to the fetched offenses.
    - name: protected
      description: Whether the offense should be protected.
      auto: PREDEFINED
      predefined:
      - 'true'
      - 'false'
    - name: follow_up
      description: Whether the offense should be marked for follow-up.
      auto: PREDEFINED
      predefined:
      - 'true'
      - 'false'
    - name: status
      auto: PREDEFINED
      predefined:
      - OPEN
      - HIDDEN
      - CLOSED
      description: The new status for the offense. When the status of an offense is set to CLOSED, a valid closing_reason_id must be provided. To hide an offense, use the HIDDEN status. To show a previously hidden offense, use the OPEN status.
    - name: closing_reason_id
      description: The ID of a closing reason. You must provide a valid closing_reason_id when you close an offense. For a full list of closing reason IDs, use the 'qradar-closing-reasons' command.
    - description: 'The name of a closing reason. You must provide a valid closing_reason_name when you close an offense. The default closing_reasons are: (1) False-Positive, Tuned (2) Non-Issues (3) Policy Violation.'
      name: closing_reason_name
    - name: assigned_to
      description: User to assign the offense to.
    - name: fields
      description: 'Comma-separated list of fields to retrieve in the response. Fields that are not explicitly named are excluded. E.g., "id,severity,status". Specify subfields in brackets and multiple fields in the same object separated by commas. For a full list of available fields, see:  https://ibmsecuritydocs.github.io/qradar_api_14.0/14.0--siem-offenses-offense_id-POST.html.'
      isArray: true
    description: Updates an offense.
  - name: qradar-closing-reasons
    description: Retrieves a list of offense closing reasons.
    outputs:
    - contextPath: QRadar.Offense.ClosingReasons.IsDeleted
      description: Whether the closing reason is deleted. Deleted closing reasons cannot be used to close an offense.
      type: Boolean
    - contextPath: QRadar.Offense.ClosingReasons.IsReserved
      description: Whether the closing reason is reserved. Reserved closing reasons cannot be used to close an offense.
      type: Boolean
    - contextPath: QRadar.Offense.ClosingReasons.Name
      description: Name of the closing reason.
      type: String
    - contextPath: QRadar.Offense.ClosingReasons.ID
      description: ID of the closing reason.
      type: Number
    arguments:
    - name: closing_reason_id
      description: The closing reason ID for which to retrieve its details. Specify closing_reason_id to get details about a specific closing reason.
    - name: include_reserved
      description: If true, reserved closing reasons are included in the response.
      defaultValue: 'false'
      auto: PREDEFINED
      predefined:
      - 'true'
      - 'false'
    - name: include_deleted
      description: If true, deleted closing reasons are included in the response.
      defaultValue: 'false'
      auto: PREDEFINED
      predefined:
      - 'true'
      - 'false'
    - name: range
      description: 'Range of results to return (e.g.: 0-20, 3-5, 3-3).'
      defaultValue: 0-49
    - name: filter
      description: 'Query to filter closing reasons, e.g. "id > 5". For reference see: https://www.ibm.com/support/knowledgecenter/SS42VS_SHR/com.ibm.qradarapi.doc/c_rest_api_filtering.html'
    - name: fields
      description: 'Comma-separated list of fields to retrieve in the response. Fields that are not explicitly named are excluded. E.g., "id,text". Specify subfields in brackets and multiple fields in the same object separated by commas. For a full list of available fields, see:  https://ibmsecuritydocs.github.io/qradar_api_14.0/14.0--siem-offense_closing_reasons-GET.html.'
      isArray: true
  - name: qradar-offense-notes-list
    outputs:
    - contextPath: QRadar.Note.Text
      description: The text of the note.
      type: String
    - contextPath: QRadar.Note.CreateTime
      description: Creation date of the note.
      type: Date
    - contextPath: QRadar.Note.ID
      description: ID of the note.
      type: Number
    - contextPath: QRadar.Note.CreatedBy
      description: The user who created the note.
      type: String
    description: Retrieves a list of notes for an offense.
    arguments:
    - name: offense_id
      required: true
      description: The offense ID to retrieve the notes for.
    - name: note_id
      description: The note ID for which to retrieve its details. Specify note_id to get details about a specific note.
    - name: range
      description: 'Range of results to return (e.g.: 0-20, 3-5, 3-3).'
      defaultValue: 0-49
    - name: filter
      description: 'Query to filter offense notes, e.g., "username=admin". For reference, see: https://www.ibm.com/support/knowledgecenter/SS42VS_SHR/com.ibm.qradarapi.doc/c_rest_api_filtering.html'
    - name: fields
      description: 'Comma-separated list of fields to retrieve in the response. Fields that are not explicitly named are excluded. E.g., "username,note_text". Specify subfields in brackets and multiple fields in the same object separated by commas. For a full list of available fields, see:  https://ibmsecuritydocs.github.io/qradar_api_14.0/14.0--siem-offenses-offense_id-notes-GET.html.'
      isArray: true
  - name: qradar-offense-note-create
    outputs:
    - contextPath: QRadar.Note.Text
      description: The text of the note.
      type: String
    - contextPath: QRadar.Note.CreateTime
      description: Creation date of the note.
      type: Date
    - contextPath: QRadar.Note.ID
      description: ID of the note.
      type: Number
    - contextPath: QRadar.Note.CreatedBy
      description: The user who created the note.
      type: String
    description: Creates a note on an offense.
    arguments:
    - name: offense_id
      required: true
      description: The offense ID to add the note to.
    - name: note_text
      required: true
      description: The text of the note.
    - name: fields
      description: 'Comma-separated list of fields to retrieve in the response. Fields that are not explicitly named are excluded. E.g., "username,note_text". Specify subfields in brackets and multiple fields in the same object separated by commas. For a full list of available fields, see:  https://ibmsecuritydocs.github.io/qradar_api_14.0/14.0--siem-offenses-offense_id-notes-POST.html.'
      isArray: true
  - name: qradar-rules-list
    outputs:
    - contextPath: QRadar.Rule.Owner
      description: Owner of the rule.
      type: String
    - contextPath: QRadar.Rule.BaseHostID
      description: ID of the host from which the rule's base capacity was determined.
      type: Number
    - contextPath: QRadar.Rule.CapacityTimestamp
      description: Date when the rule's capacity values were last updated.
      type: Number
    - contextPath: QRadar.Rule.Origin
      description: 'Origin of the rule. Possible values: "SYSTEM", "OVERRIDE", "USER".'
      type: String
    - contextPath: QRadar.Rule.CreationDate
      description: Date when rule was created.
      type: Date
    - contextPath: QRadar.Rule.Type
      description: 'Type of the rule. Possible values: "EVENT", "FLOW", "COMMON", "USER".'
      type: String
    - contextPath: QRadar.Rule.Enabled
      description: Whether rule is enabled.
      type: Boolean
    - contextPath: QRadar.Rule.ModificationDate
      description: Date when the rule was last modified.
      type: Date
    - contextPath: QRadar.Rule.Name
      description: Name of the rule.
      type: String
    - contextPath: QRadar.Rule.AverageCapacity
      description: Moving average capacity in EPS of the rule across all hosts.
      type: Number
    - contextPath: QRadar.Rule.ID
      description: ID of the rule.
      type: Number
    - contextPath: QRadar.Rule.BaseCapacity
      description: Base capacity of the rule in events per second.
      type: Number
    description: Retrieves a list of rules.
    arguments:
    - name: rule_id
      description: The rule ID for which to retrieve its details. Specify rule_id to get details about a specific rule.
    - name: rule_type
      auto: PREDEFINED
      predefined:
      - EVENT
      - FLOW
      - COMMON
      - USER
      description: Retrieves rules corresponding to the specified rule type.
    - name: range
      description: 'Range of results to return (e.g.: 0-20, 3-5, 3-3).'
      defaultValue: 0-49
    - name: filter
      description: 'Query by which to filter rules, e.g., "type=EVENT". For reference, see: https://www.ibm.com/support/knowledgecenter/SS42VS_SHR/com.ibm.qradarapi.doc/c_rest_api_filtering.html'
    - name: fields
      description: 'Comma-separated list of fields to retrieve in the response. Fields that are not explicitly named are excluded. E.g., "owner,identifier,origin". Specify subfields in brackets and multiple fields in the same object separated by commas. For a full list of available fields, see:  https://ibmsecuritydocs.github.io/qradar_api_14.0/14.0--analytics-rules-GET.html.'
      isArray: true
  - name: qradar-rule-groups-list
    outputs:
    - contextPath: QRadar.RuleGroup.Owner
      description: Owner of the group.
      type: String
    - contextPath: QRadar.RuleGroup.ModifiedTime
      description: Date since the group was last modified.
      type: Date
    - contextPath: QRadar.RuleGroup.Level
      description: Depth of the group in the group hierarchy.
      type: Number
    - contextPath: QRadar.RuleGroup.Name
      description: Name of the group.
      type: String
    - contextPath: QRadar.RuleGroup.Description
      description: Description of the group.
      type: String
    - contextPath: QRadar.RuleGroup.ID
      description: ID of the group.
      type: Number
    - contextPath: QRadar.RuleGroup.ChildItems
      description: Child items of the group.
      type: String
    - contextPath: QRadar.RuleGroup.ChildGroups
      description: Child group IDs.
      type: Number
    - contextPath: QRadar.RuleGroup.Type
      description: The type of the group.
      type: String
    - contextPath: QRadar.RuleGroup.ParentID
      description: ID of the parent group.
      type: Number
    description: Retrieves a list of the rule groups.
    arguments:
    - name: rule_group_id
      description: The rule group ID for which to retrieve its details. Specify rule_group_id to get details about a specific rule group.
    - name: range
      description: 'Range of results to return (e.g.: 0-20, 3-5, 3-3).'
      defaultValue: 0-49
    - name: filter
      description: 'Query by which to filter rules, e.g., "id >= 125". For reference, see: https://www.ibm.com/support/knowledgecenter/SS42VS_SHR/com.ibm.qradarapi.doc/c_rest_api_filtering.html'
    - name: fields
      description: 'Comma-separated list of fields to retrieve in the response. Fields that are not explicitly named are excluded. E.g., "owner,parent_id". Specify subfields in brackets and multiple fields in the same object separated by commas. For a full list of available fields, see: https://ibmsecuritydocs.github.io/qradar_api_14.0/14.0--analytics-rule_groups-GET.html.'
      isArray: true
  - name: qradar-assets-list
    description: Retrieves assets list.
    outputs:
    - contextPath: Endpoint.Domain
      description: DNS name.
      type: String
    - contextPath: Endpoint.OS
      description: Asset operating system.
      type: String
    - contextPath: Endpoint.MACAddress
      description: Asset MAC address.
      type: String
    - contextPath: Endpoint.IPAddress
      description: IP addresses of the endpoint.
      type: Unknown
    - contextPath: QRadar.Asset.Interfaces.id
      description: ID of the interface.
      type: Number
    - contextPath: QRadar.Asset.Interfaces.mac_address
      description: MAC address of the interface. Null if unknown.
      type: String
    - contextPath: QRadar.Asset.Interfaces.ip_addresses.id
      description: ID of the interface.
      type: Number
    - contextPath: QRadar.Asset.Interfaces.ip_addresses.network_id
      description: Network ID of the network the IP belongs to.
      type: Number
    - contextPath: QRadar.Asset.Interfaces.ip_addresses.value
      description: The IP address.
      type: String
    - contextPath: QRadar.Asset.Interfaces.ip_addresses.type
      description: 'Type of IP address. Possible values: "IPV4", "IPV6".'
      type: String
    - contextPath: QRadar.Asset.Interfaces.ip_addresses.created
      description: Date when the IP address was created.
      type: Date
    - contextPath: QRadar.Asset.Interfaces.ip_addresses.first_seen_scanner
      description: Date when the IP address was first seen during a vulnerability scan.
      type: Date
    - contextPath: QRadar.Asset.Interfaces.ip_addresses.first_seen_profiler
      description: Date when the IP address was first seen in event or flow traffic.
      type: Date
    - contextPath: QRadar.Asset.Interfaces.ip_addresses.last_seen_scanner
      description: Date when the IP address was most recently seen during a vulnerability scan.
      type: Date
    - contextPath: QRadar.Asset.Interfaces.ip_addresses.last_seen_profiler
      description: Date when the IP address was most recently seen in event or flow traffic.
      type: Date
    - contextPath: QRadar.Asset.Products.id
      description: The ID of this software product instance in QRadar's asset model.
      type: Number
    - contextPath: QRadar.Asset.Products.product_variant_id
      description: The ID of this software product variant in QRadar's catalog of products.
      type: Number
    - contextPath: QRadar.Asset.Products.first_seen_scanner
      description: Date when the product was first seen during a vulnerability scan.
      type: Date
    - contextPath: QRadar.Asset.Products.first_seen_profiler
      description: Date when the product was first seen in event or flow traffic.
      type: Date
    - contextPath: QRadar.Asset.Products.last_seen_scanner
      description: Date when the product was most recently seen seen during a vulnerability scan.
      type: Date
    - contextPath: QRadar.Asset.Products.last_seen_profiler
      description: Date when the product was most recently seen in event or flow traffic.
      type: Date
    - contextPath: QRadar.Asset.VulnerabilityCount
      description: The total number of vulnerabilities associated with this asset.
      type: Number
    - contextPath: QRadar.Asset.RiskScoreSum
      description: The sum of the CVSS scores of the vulnerabilities on this asset.
      type: Number
    - contextPath: QRadar.Asset.Hostnames.last_seen_profiler
      description: Date when the host was most recently seen in event or flow traffic.
      type: Date
    - contextPath: QRadar.Asset.Hostnames.created
      description: Date when the host was created.
      type: Date
    - contextPath: QRadar.Asset.Hostnames.last_seen_scanner
      description: Date when the host was most recently seen during a vulnerability scan.
      type: Date
    - contextPath: QRadar.Asset.Hostnames.name
      description: Name of the host.
      type: String
    - contextPath: QRadar.Asset.Hostnames.first_seen_scanner
      description: Date when the host was first seen during a vulnerability scan.
      type: Date
    - contextPath: QRadar.Asset.Hostnames.id
      description: ID of the host.
      type: Number
    - contextPath: QRadar.Asset.Hostnames.type
      description: 'Type of the host. Possible values: "DNS", "NETBIOS", "NETBIOSGROUP".'
      type: String
    - contextPath: QRadar.Asset.Hostnames.first_seen_profiler
      description: Date when the host was first seen in event or flow traffic.
      type: Date
    - contextPath: QRadar.Asset.ID
      description: ID of the asset.
      type: Number
    - contextPath: QRadar.Asset.Users.last_seen_profiler
      description: Date when the user was most recently seen in event or flow traffic.
      type: Date
    - contextPath: QRadar.Asset.Users.last_seen_scanner
      description: Date when the user was most recently seen during a vulnerability scan.
      type: Date
    - contextPath: QRadar.Asset.Users.first_seen_scanner
      description: Date when the user was first seen during a vulnerability scan.
      type: Date
    - contextPath: QRadar.Asset.Users.id
      description: ID of the user.
      type: Number
    - contextPath: QRadar.Asset.Users.first_seen_profiler
      description: Date when the user was first seen in event or flow traffic.
      type: Date
    - contextPath: QRadar.Asset.Users.username
      description: Name of the user.
      type: String
    - contextPath: QRadar.Asset.DomainID
      description: ID of the domain this asset belongs to.
      type: Number
    - contextPath: QRadar.Asset.Properties.last_reported
      description: Date when the property was last updated.
      type: Date
    - contextPath: QRadar.Asset.Properties.name
      description: Name of the property.
      type: String
    - contextPath: QRadar.Asset.Properties.type_id
      description: Type ID of the property.
      type: Number
    - contextPath: QRadar.Asset.Properties.id
      description: ID of the property.
      type: Number
    - contextPath: QRadar.Asset.Properties.last_reported_by
      description: The source of the most recent update to this property.
      type: String
    - contextPath: QRadar.Asset.Properties.value
      description: Property value.
      type: String
    arguments:
    - name: asset_id
      description: The asset ID for which to retrieve its details. Specify asset_id to get details about a specific asset.
    - name: range
      description: 'Range of results to return (e.g.: 0-20, 3-5, 3-3).'
      defaultValue: 0-49
    - name: filter
      description: 'Query by which to filter assets, e.g., "domain_id=0". For reference, see: https://www.ibm.com/support/knowledgecenter/SS42VS_SHR/com.ibm.qradarapi.doc/c_rest_api_filtering.html'
    - name: fields
      description: 'Comma-separated list of fields to retrieve in the response. Fields that are not explicitly named are excluded. E.g., "id,interfaces,users,properties". Specify subfields in brackets and multiple fields in the same object separated by commas. For a full list of available fields, see:  https://ibmsecuritydocs.github.io/qradar_api_14.0/14.0--asset_model-assets-GET.html.'
      isArray: true
  - name: qradar-saved-searches-list
    description: Retrieves a list of Ariel saved searches.
    outputs:
    - contextPath: QRadar.SavedSearch.Owner
      description: Owner of the saved search.
      type: String
    - contextPath: QRadar.SavedSearch.Description
      description: Description of the saved search.
      type: String
    - contextPath: QRadar.SavedSearch.CreationDate
      description: Date when saved search was created.
      type: Date
    - contextPath: QRadar.SavedSearch.UID
      description: UID of the saved search.
      type: String
    - contextPath: QRadar.SavedSearch.Database
      description: The database of the Ariel saved search, events, or flows.
      type: String
    - contextPath: QRadar.SavedSearch.QuickSearch
      description: Whether the saved search is a quick search.
      type: Boolean
    - contextPath: QRadar.SavedSearch.Name
      description: Name of the saved search.
      type: String
    - contextPath: QRadar.SavedSearch.ModifiedDate
      description: Date when the saved search was most recently modified.
      type: Date
    - contextPath: QRadar.SavedSearch.ID
      description: ID of the saved search.
      type: Number
    - contextPath: QRadar.SavedSearch.AQL
      description: The AQL query.
      type: String
    - contextPath: QRadar.SavedSearch.IsShared
      description: Whether the saved search is shared with other users.
      type: Boolean
    arguments:
    - name: saved_search_id
      description: The saved search ID for which to retrieve its details. Specify saved_search_id to get details about a specific saved search.
    - name: timeout
      defaultValue: 35
      description: Number of seconds until timeout for the specified command.
    - name: range
      description: 'Range of results to return (e.g.: 0-20, 3-5, 3-3).'
      defaultValue: 0-49
    - name: filter
      description: 'Query by which to filter saved searches, e.g., "database=EVENTS and is_dashboard=true". For reference, see: https://www.ibm.com/support/knowledgecenter/SS42VS_SHR/com.ibm.qradarapi.doc/c_rest_api_filtering.html'
    - name: fields
      description: 'Comma-separated list of fields to retrieve in the response. Fields that are not explicitly named are excluded. E.g., "id,owner,description". Specify subfields in brackets and multiple fields in the same object separated by commas. For a full list of available fields, see: https://ibmsecuritydocs.github.io/qradar_api_14.0/14.0--ariel-saved_searches-GET.html.'
      isArray: true
  - name: qradar-searches-list
    description: Retrieves the list of Ariel searches IDs. Search status and results can be polled by sending the search ID to the 'qradar-search-status-get' and 'qradar-search-results-get' commands.
    outputs:
    - contextPath: QRadar.SearchID.SearchID
      description: ID of the search.
      type: String
    arguments:
    - name: range
      description: 'Range of results to return (e.g.: 0-20, 3-5, 3-3).'
      defaultValue: 0-49
  - name: qradar-search-create
    description: Creates a new asynchronous Ariel search. Returns the search ID. Search status and results can be polled by sending the search ID to the 'qradar-search-status-get' and 'qradar-search-results-get' commands. Accepts SELECT query expressions only.
    outputs:
    - contextPath: QRadar.Search.Status
      description: Status of the newly created search.
      type: String
    - contextPath: QRadar.Search.ID
      description: ID of the newly created search.
      type: String
    arguments:
    - name: offense_id
      type: Number
      description: The ID of the offense to retrieve. Mutually exclusive with query_expression and saved_search_id.
    - name: events_limit
      type: Number
      description: The number of events to return. Mutually exclusive with query_expression and saved_search_id.
    - name: events_columns
      type: String
      description: Comma separated list of columns to return. Mutually exclusive with query_expression and saved_search_id.
    - name: fetch_mode
      type: PREDEFINED
      predefined:
      - Fetch With All Events
      - Fetch Correlation Events Only
      description: The mode to use when fetching events. Mutually exclusive with query_expression and saved_search_id.
    - name: start_time
      type: Date
      description: The start time of the search.
    - name: query_expression
      description: The AQL query to execute. Mutually exclusive with all other arguments.
    - name: saved_search_id
      description: Saved search ID to execute. Mutually exclusive with all other arguments. Saved search ID is the 'id' field returned by the 'qradar-saved-searches-list' command.
  - name: qradar-search-status-get
    description: Retrieves status information for a search, based on the search ID.
    outputs:
    - contextPath: QRadar.Search.Status
      description: Status of the search.
      type: String
    - contextPath: QRadar.Search.ID
      description: ID of the search.
      type: String
    arguments:
    - name: search_id
      required: true
      description: The identifier for an Ariel search.
  - name: qradar-search-results-get
    description: Retrieves search results.
    outputs:
    - contextPath: QRadar.Search.Result
      description: The result of the search.
      type: Unknown
    arguments:
    - name: search_id
      required: true
      description: The identifier for an Ariel search.
    - name: output_path
      description: Replaces the default context output path for the query result (QRadar.Search.Result). E.g., for output_path=QRadar.Correlations, the result will be under the 'QRadar.Correlations' key in the context data.
    - name: range
      description: 'Range of events to return. (e.g.: 0-20, 3-5, 3-3).'
      defaultValue: 0-49
  - name: qradar-search-delete
    description: Deletes the search from Qradar.
    arguments:
    - name: search_id
      required: true
      description: The identifier for an Ariel search.
  - name: qradar-search-cancel
    description: Cancels the search in QRadar.
    arguments:
    - name: search_id
      required: true
      description: The identifier for an Ariel search.
  - name: qradar-reference-sets-list
    description: Retrieves a list of reference sets.
    outputs:
    - contextPath: QRadar.Reference.TimeoutType
      description: 'Timeout type of the reference set. Possible values: "UNKNOWN", "FIRST_SEEN", "LAST_SEEN".'
      type: String
    - contextPath: QRadar.Reference.NumberOfElements
      description: Number of elements in the reference set.
      type: Number
    - contextPath: QRadar.Reference.TimeToLive
      description: Time left to live for the reference.
      type: String
    - contextPath: QRadar.Reference.Data.LastSeen
      description: Date when this data was last seen.
      type: Date
    - contextPath: QRadar.Reference.Data.FirstSeen
      description: Date when this data was first seen.
      type: Date
    - contextPath: QRadar.Reference.Data.Source
      description: Source of this data.
      type: String
    - contextPath: QRadar.Reference.Data.Value
      description: Data value.
      type: String
    - contextPath: QRadar.Reference.CreationTime
      description: Date when the reference set was created.
      type: Date
    - contextPath: QRadar.Reference.Name
      description: Name of the reference set.
      type: String
    - contextPath: QRadar.Reference.ElementType
      description: Type of the elements in the reference set.
      type: String
    arguments:
    - name: ref_name
      description: The reference name of the reference set for which to retrieve its details. Specify ref_name to get details about a specific reference set.
    - auto: PREDEFINED
      defaultValue: 'False'
      description: If set to true will try to convert the data values to ISO-8601 string.
      name: date_value
      predefined:
      - 'True'
      - 'False'
    - name: range
      description: 'Range of results to return (e.g.: 0-20, 3-5, 3-3).'
      defaultValue: 0-49
    - name: filter
      description: |-
        Query by which to filter reference sets, e.g., "timeout_type=FIRST_SEEN". For reference, see: https://www.ibm.com/support/knowledgecenter/SS42VS_SHR/com.ibm.qradarapi.doc/c_rest_api_filtering.html.
        when using both ref_name and filter arguments, the filter should be from the data values of the specified reference set, e.g. "value='1.1.1.1'".
    - name: fields
      description: 'Comma-separated list of fields to retrieve in the response. Fields that are not explicitly named are excluded. E.g., "name,timeout_type". Specify subfields in brackets and multiple fields in the same object separated by commas. For a full list of available fields, see:  https://ibmsecuritydocs.github.io/qradar_api_14.0/14.0--reference_data-sets-GET.html.'
      isArray: true
  - name: qradar-reference-set-create
    description: Creates a new reference set.
    outputs:
    - contextPath: QRadar.Reference.TimeoutType
      description: 'Timeout type of the reference set. Possible values: "UNKNOWN", "FIRST_SEEN", "LAST_SEEN".'
      type: String
    - contextPath: QRadar.Reference.NumberOfElements
      description: Number of elements in the reference set.
      type: Number
    - contextPath: QRadar.Reference.TimeToLive
      description: Time left to live for the reference.
      type: String
    - contextPath: QRadar.Reference.Data.LastSeen
      description: Date when this data was last seen.
      type: Date
    - contextPath: QRadar.Reference.Data.FirstSeen
      description: Date when this data was first seen.
      type: Date
    - contextPath: QRadar.Reference.Data.Source
      description: Source of this data.
      type: String
    - contextPath: QRadar.Reference.Data.Value
      description: Data value.
      type: String
    - contextPath: QRadar.Reference.CreationTime
      description: Date when the reference set was created.
      type: Date
    - contextPath: QRadar.Reference.Name
      description: Name of the reference set.
      type: String
    - contextPath: QRadar.Reference.ElementType
      description: Type of the elements in the reference set.
      type: String
    arguments:
    - name: ref_name
      required: true
      description: The name of the reference set to be created.
    - name: element_type
      auto: PREDEFINED
      required: true
      predefined:
      - ALN
      - ALNIC
      - NUM
      - IP
      - PORT
      - DATE
      description: The element type for the values allowed in the reference set.
    - name: timeout_type
      description: Indicates if the time_to_live interval is based on when the data was first seen or last seen.
      auto: PREDEFINED
      defaultValue: UNKNOWN
      predefined:
      - FIRST_SEEN
      - LAST_SEEN
      - UNKNOWN
    - name: time_to_live
      description: "The time to live interval, time range. for example: '1 month' or '5 minutes'."
    - name: fields
      description: 'Comma-separated list of fields to retrieve in the response. Fields that are not explicitly named are excluded. E.g., "name,timeout_type". Specify subfields in brackets and multiple fields in the same object separated by commas. For a full list of available fields, see: https://ibmsecuritydocs.github.io/qradar_api_14.0/14.0--reference_data-sets-POST.html.'
      isArray: true
  - name: qradar-reference-set-delete
    description: Removes a reference set or purges its contents.
    arguments:
    - name: ref_name
      required: true
      description: The name of the reference set to be deleted. Reference names can be found by 'Name' field in 'qradar-reference-sets-list' command.
    - name: purge_only
      description: Indicates if the reference set should have its contents purged (true), keeping the reference set structure. If the value is 'false', or not specified the reference set is removed completely.
      defaultValue: 'false'
      auto: PREDEFINED
      predefined:
      - 'true'
      - 'false'
  - name: qradar-reference-set-value-upsert
    description: Adds or updates an element in a reference set.
    outputs:
    - contextPath: QRadar.Reference.TimeoutType
      description: 'Timeout type of the reference set. Possible values: "UNKNOWN", "FIRST_SEEN", "LAST_SEEN".'
      type: String
    - contextPath: QRadar.Reference.NumberOfElements
      description: Number of elements in the reference set.
      type: Number
    - contextPath: QRadar.Reference.TimeToLive
      description: Time left to live for the reference.
      type: String
    - contextPath: QRadar.Reference.Data.LastSeen
      description: Date when this data was last seen.
      type: Date
    - contextPath: QRadar.Reference.Data.FirstSeen
      description: Date when this data was first seen.
      type: Date
    - contextPath: QRadar.Reference.Data.Source
      description: Source of this data.
      type: String
    - contextPath: QRadar.Reference.Data.Value
      description: Data value.
      type: String
    - contextPath: QRadar.Reference.CreationTime
      description: Date when the reference set was created.
      type: Date
    - contextPath: QRadar.Reference.Name
      description: Name of the reference set.
      type: String
    - contextPath: QRadar.Reference.ElementType
      description: Type of the elements in the reference set.
      type: String
    arguments:
    - name: ref_name
      required: true
      description: The name of the reference set to add or update an element in. Reference names can be found by the 'Name' field in the 'qradar-reference-sets-list' command.
    - name: value
      required: true
      description: "Comma-separated list of the values to add or update in the reference set. If the values are dates, the supported date formats are: epoch, ISO, and time range (<number> <time unit>', e.g., 12 hours, 7 days.)."
      isArray: true
    - name: source
      description: An indication of where the data originated.
      defaultValue: reference data api
    - name: date_value
      description: True if the specified value  type was date.
      auto: PREDEFINED
      predefined:
      - 'true'
      - 'false'
    - name: fields
      description: 'Comma-separated list of fields to retrieve in the response. Fields that are not explicitly named are excluded. E.g., "name,timeout_type". Specify subfields in brackets and multiple fields in the same object separated by commas. For a full list of available fields, see:  https://ibmsecuritydocs.github.io/qradar_api_14.0/14.0--reference_data-sets-name-POST.html.'
      isArray: true
    - name: task_id
      description: The ID of the task that is created to add or update the element in the reference set. The task ID can be used to poll the status of the task by using the 'qradar-tasks-get' command.
    - name: quiet_mode
      defaultValue: 'false'
      auto: PREDEFINED
      predefined:
      - 'true'
      - 'false'
      description: If true, does not output the updated reference set data. This argument helps avoid large outputs when the reference set is large.
    polling: true
  - name: qradar-reference-set-value-delete
    description: Removes a value from a reference set.
    arguments:
    - name: ref_name
      required: true
      description: The name of the reference set from which to remove a value. Reference names can be found by the 'Name' field in the 'qradar-reference-sets-list' command.
    - name: value
      required: true
      description: 'The value to remove from the reference set. If the specified value is date, the supported date formats are: epoch, ISO, and time range (<number> <time unit>, e.g., 12 hours, 7 days.)'
    - name: date_value
      description: True if the specified value type was date.
      auto: PREDEFINED
      predefined:
      - 'True'
      - 'False'
  - name: qradar-domains-list
    description: Gets the list of domains. You must have System Administrator or Security Administrator permissions to call this endpoint if you are trying to retrieve the details of all domains. You can retrieve details of domains that are assigned to your Security Profile without having the System Administrator or Security Administrator permissions. If you do not have the System Administrator or Security Administrator permissions, then for each domain assigned to your security profile you can only view the values for the ID and name fields. All other values return null.
    outputs:
    - contextPath: QRadar.Domains.AssetScannerIDs
      description: Asset scanner IDs that are associated with the domain.
      type: Number
    - contextPath: QRadar.Domains.CustomProperties
      description: Custom properties of the domain.
      type: Unknown
    - contextPath: QRadar.Domains.Deleted
      description: Whether the domain has been deleted.
      type: Boolean
    - contextPath: QRadar.Domains.Description
      description: Description of the domain.
      type: String
    - contextPath: QRadar.Domains.EventCollectorIDs
      description: Event collector IDs that are assigned to this domain.
      type: Number
    - contextPath: QRadar.Domains.FlowCollectorIDs
      description: Flow collector IDs that are assigned to this domain.
      type: Number
    - contextPath: QRadar.Domains.FlowSourceIDs
      description: Flow source IDs that are assigned to this domain.
      type: Number
    - contextPath: QRadar.Domains.ID
      description: ID of the domain.
      type: Number
    - contextPath: QRadar.Domains.LogSourceGroupIDs
      description: Log source group IDs that are assigned to this domain.
      type: Number
    - contextPath: QRadar.Domains.LogSourceIDs
      description: Log source IDs that are assigned to this domain.
      type: Number
    - contextPath: QRadar.Domains.Name
      description: Name of the domain.
      type: String
    - contextPath: QRadar.Domains.QVMScannerIDs
      description: QVM scanner IDs that are assigned to this domain.
      type: Number
    - contextPath: QRadar.Domains.TenantID
      description: ID of the tenant that this domain belongs to.
      type: Number
    arguments:
    - name: domain_id
      description: The domain ID from which to retrieve its details. Specify domain_id to get details about a specific domain.
    - name: range
      description: 'Range of results to return (e.g.: 0-20, 3-5, 3-3).'
      defaultValue: 0-49
    - name: filter
      description: 'Query by which to filter domains, e.g., "id > 3". For reference, see: https://www.ibm.com/support/knowledgecenter/SS42VS_SHR/com.ibm.qradarapi.doc/c_rest_api_filtering.html'
    - name: fields
      description: 'Comma-separated list of fields to retrieve in the response. Fields that are not explicitly named are excluded. E.g., "id,name". Specify subfields in brackets and multiple fields in the same object separated by commas. For a full list of available fields, see:  https://ibmsecuritydocs.github.io/qradar_api_14.0/14.0--config-domain_management-domains-GET.html.'
      isArray: true
  - name: qradar-indicators-upload
    description: Uploads indicators to QRadar.
    outputs:
    - contextPath: QRadar.Reference.TimeoutType
      description: 'Timeout type of the reference set. Possible values: "UNKNOWN", "FIRST_SEEN", "LAST_SEEN".'
      type: String
    - contextPath: QRadar.Reference.NumberOfElements
      description: Number of elements in the reference set.
      type: Number
    - contextPath: QRadar.Reference.TimeToLive
      description: Time left to live for the reference.
      type: String
    - contextPath: QRadar.Reference.Data.LastSeen
      description: Date when this data was last seen.
      type: Date
    - contextPath: QRadar.Reference.Data.FirstSeen
      description: Date when this data was first seen.
      type: Date
    - contextPath: QRadar.Reference.Data.Source
      description: Source of this data.
      type: String
    - contextPath: QRadar.Reference.Data.Value
      description: Data value.
      type: String
    - contextPath: QRadar.Reference.CreationTime
      description: Date when the reference set was created.
      type: Date
    - contextPath: QRadar.Reference.Name
      description: Name of the reference set.
      type: String
    - contextPath: QRadar.Reference.ElementType
      description: Type of the elements in the reference set.
      type: String
    arguments:
    - name: ref_name
      description: The name of set to add or update data in. Reference names can be found by the 'Name' field in the 'qradar-reference-sets-list' command.
      required: true
    - name: query
      description: The query for getting indicators from Cortex XSOAR.
    - name: limit
      defaultValue: 50
      description: The maximum number of indicators to fetch from Cortex XSOAR.
    - name: page
      description: The page from which to get the indicators.
    - name: fields
      description: 'Comma-separated list of fields to retrieve in the response. Fields that are not explicitly named are excluded. E.g., "name,timeout_type". Specify subfields in brackets and multiple fields in the same object separated by commas. For a full list of available fields, see: https://ibmsecuritydocs.github.io/qradar_api_14.0/14.0--reference_data-maps-bulk_load-namespace-name-domain_id-POST.html.'
      isArray: true
    - name: task_id
      description: The ID of the task that is created to add or update the element in the reference set. The task ID can be used to poll the status of the task by using the 'qradar-tasks-get' command.
    - name: quiet_mode
      defaultValue: 'false'
      auto: PREDEFINED
      predefined:
      - 'true'
      - 'false'
      description: If true, does not output the updated reference set data. This argument helps avoid large outputs when the reference set is large.
    polling: true
  - name: qradar-geolocations-for-ip
    description: Retrieves the MaxMind GeoIP data for the specified IP address.
    outputs:
    - contextPath: QRadar.GeoForIP.CityName
      description: Name of the city that is associated with the IP address.
      type: String
    - contextPath: QRadar.GeoForIP.ContinentName
      description: Name of the continent that is associated with the IP address.
      type: String
    - contextPath: QRadar.GeoForIP.LocationAccuracyRadius
      description: The approximate accuracy radius in kilometers around the latitude and longitude for the IP address.
      type: Number
    - contextPath: QRadar.GeoForIP.LocationAverageIncome
      description: The average income associated with the IP address.
      type: Number
    - contextPath: QRadar.GeoForIP.LocationLatitude
      description: The approximate latitude of the location associated with the IP address.
      type: Number
    - contextPath: QRadar.GeoForIP.LocationTimezone
      description: Timezone of the location.
      type: String
    - contextPath: QRadar.GeoForIP.LocationLongitude
      description: The approximate longitude of the location associated with the IP address.
      type: Number
    - contextPath: QRadar.GeoForIP.LocationMetroCode
      description: The metro code associated with the IP address. These are only available for IP addresses in the US. Returns the same metro codes as the Google AdWords API.
      type: Number
    - contextPath: QRadar.GeoForIP.LocationPopulationDensity
      description: The estimated number of people per square kilometer.
      type: Number
    - contextPath: QRadar.GeoForIP.PhysicalCountryIsoCode
      description: ISO code of country where MaxMind believes the end user is located.
      type: String
    - contextPath: QRadar.GeoForIP.PhysicalCountryName
      description: Name of country where MaxMind believes the end user is located.
      type: String
    - contextPath: QRadar.GeoForIP.RegisteredCountryIsoCode
      description: ISO code of the country that the ISP has registered the IP address.
      type: String
    - contextPath: QRadar.GeoForIP.RegisteredCountryName
      description: Name of the country that the ISP has registered the IP address.
      type: String
    - contextPath: QRadar.GeoForIP.RepresentedCountryIsoCode
      description: ISO code of the country that is represented by users of the IP address.
      type: String
    - contextPath: QRadar.GeoForIP.RepresentedCountryName
      description: Name of the country that is represented by users of the IP address.
      type: String
    - contextPath: QRadar.GeoForIP.RepresentedCountryConfidence
      description: Value between 0-100 that represents MaxMind's confidence that the represented country is correct.
      type: Number
    - contextPath: QRadar.GeoForIP.IPAddress
      description: IP address to look up.
      type: String
    - contextPath: QRadar.GeoForIP.Traits.autonomous_system_number
      description: The autonomous system number associated with the IP address.
      type: Number
    - contextPath: QRadar.GeoForIP.Traits.autonomous_system_organization
      description: The organization associated with the registered autonomous system number for the IP address.
      type: String
    - contextPath: QRadar.GeoForIP.Traits.domain
      description: The second level domain associated with the IP address.
      type: String
    - contextPath: QRadar.GeoForIP.Traits.internet_service_provider
      description: The name of the internet service provider associated with the IP address.
      type: String
    - contextPath: QRadar.GeoForIP.Traits.organization
      description: The name of the organization associated with the IP address.
      type: String
    - contextPath: QRadar.GeoForIP.Traits.user_type
      description: The user type associated with the IP address.
      type: String
    - contextPath: QRadar.GeoForIP.Coordinates
      description: Latitude and longitude by MaxMind.
      type: Number
    - contextPath: QRadar.GeoForIP.PostalCode
      description: The postal code associated with the IP address.
      type: String
    - contextPath: QRadar.GeoForIP.PostalCodeConfidence
      description: Value between 0-100 that represents MaxMind's confidence that the postal code is correct.
      type: Number
    arguments:
    - name: ip
      description: Comma-separated list of IPs fro which to retrieve their geolocation.
      required: true
      isArray: true
    - name: fields
      description: 'Comma-separated list of fields to retrieve in the response. Fields that are not explicitly named are excluded. E.g., "continent,ip_address". Specify subfields in brackets and multiple fields in the same object separated by commas. For a full list of available fields, see:  https://ibmsecuritydocs.github.io/qradar_api_14.0/14.0--services-geolocations-GET.html.'
      isArray: true
  - name: qradar-log-sources-list
    description: Retrieves a list of log sources.
    outputs:
    - contextPath: QRadar.LogSource.SendingIP
      description: IP of the system which the log source is associated with, or fed by.
      type: String
    - contextPath: QRadar.LogSource.Internal
      description: Whether log source is internal.
      type: Boolean
    - contextPath: QRadar.LogSource.ProtocolParameters
      description: Protocol parameters.
      type: Unknown
    - contextPath: QRadar.LogSource.Description
      description: Description of the log source.
      type: String
    - contextPath: QRadar.LogSource.Enabled
      description: Whether log source is enabled.
      type: Boolean
    - contextPath: QRadar.LogSource.GroupIDs
      description: Log source group IDs.
      type: Number
    - contextPath: QRadar.LogSource.Credibility
      description: Credibility of the log source.
      type: Number
    - contextPath: QRadar.LogSource.ID
      description: ID of the log source.
      type: Number
    - contextPath: QRadar.LogSource.ProtocolTypeID
      description: Protocol type used by log source.
      type: Number
    - contextPath: QRadar.LogSource.CreationDate
      description: Date when log source was created.
      type: Date
    - contextPath: QRadar.LogSource.Name
      description: Name of the log source.
      type: String
    - contextPath: QRadar.LogSource.AutoDiscovered
      description: Whether log source was auto discovered.
      type: Boolean
    - contextPath: QRadar.LogSource.ModifiedDate
      description: Date when log source was last modified.
      type: Date
    - contextPath: QRadar.LogSource.TypeID
      description: The log source type.
      type: Number
    - contextPath: QRadar.LogSource.LastEventTime
      description: Date when the last event was received by the log source.
      type: Date
    - contextPath: QRadar.LogSource.Gateway
      description: Whether log source is configured as a gateway.
      type: Boolean
    - contextPath: QRadar.LogSource.Status
      description: Status of the log source.
      type: Unknown
    arguments:
    - name: qrd_encryption_algorithm
      description: The algorithm to use for encrypting the sensitive data of this endpoint.
      auto: PREDEFINED
      required: true
      defaultValue: AES128
      predefined:
      - AES128
      - AES256
    - name: qrd_encryption_password
      description: The password to use for encrypting the sensitive data of this endpoint. If password was not given, random password will be generated.
    - name: range
      description: 'Range of results to return (e.g.: 0-20, 3-5, 3-3).'
      defaultValue: 0-49
    - name: filter
      description: 'Query by which to filter log sources, e.g., "auto_discovered=false". For reference, see: https://www.ibm.com/support/knowledgecenter/SS42VS_SHR/com.ibm.qradarapi.doc/c_rest_api_filtering.html'
    - name: fields
      description: 'Comma-separated list of fields to retrieve in the response. Fields that are not explicitly named are excluded. E.g., "id,name,status". Specify subfields in brackets and multiple fields in the same object separated by commas. For a full list of available fields, see:  https://ibmsecuritydocs.github.io/qradar_api_14.0/14.0--config-event_sources-log_source_management-log_sources-GET.html.'
      isArray: true
    - name: id
      description: 'ID of a specific log source.'
  - name: qradar-get-custom-properties
    description: Retrieves a list of event regex properties.
    outputs:
    - contextPath: QRadar.Properties.identifier
      description: ID of the event regex property.
      type: String
    - contextPath: QRadar.Properties.modification_date
      description: Date when the event regex property was last updated.
      type: Date
    - contextPath: QRadar.Properties.datetime_format
      description: Date/time pattern that the event regex property matches.
      type: String
    - contextPath: QRadar.Properties.property_type
      description: 'Property type. Possible values: "STRING", "NUMERIC", "IP", "PORT", "TIME".'
      type: String
    - contextPath: QRadar.Properties.name
      description: Name of the event regex property.
      type: String
    - contextPath: QRadar.Properties.auto_discovered
      description: Whether the event regex property was auto discovered.
      type: Boolean
    - contextPath: QRadar.Properties.description
      description: Description of the event regex property.
      type: String
    - contextPath: QRadar.Properties.id
      description: ID of the event regex property.
      type: Number
    - contextPath: QRadar.Properties.use_for_rule_engine
      description: Whether the event regex property is parsed when the event is received.
      type: Boolean
    - contextPath: QRadar.Properties.creation_date
      description: Date when the event regex property was created.
      type: Date
    - contextPath: QRadar.Properties.locale
      description: Language tag of what locale the property matches.
      type: String
    - contextPath: QRadar.Properties.username
      description: The owner of the event regex property.
      type: String
    arguments:
    - name: field_name
      description: A comma-separated list of names of the exact properties to search for.
    - defaultValue: '25'
      description: The maximum number of regex event properties to fetch.
      name: limit
    - description: A comma-separated list names of a properties to search for. Values are case insensitive.
      name: like_name
    - name: range
      description: 'Range of results to return (e.g.: 0-20, 3-5, 3-3).'
      defaultValue: 0-49
    - name: filter
      description: 'Query by which to filter regex properties, e.g., "auto_discovered=false". For reference, see: https://www.ibm.com/support/knowledgecenter/SS42VS_SHR/com.ibm.qradarapi.doc/c_rest_api_filtering.html'
    - name: fields
      description: 'Comma-separated list of fields to retrieve in the response. Fields that are not explicitly named are excluded. E.g., "id,gateway". Specify subfields in brackets and multiple fields in the same object separated by commas. For a full list of available fields, see: https://ibmsecuritydocs.github.io/qradar_api_14.0/14.0--config-event_sources-custom_properties-regex_properties-GET.html.'
      isArray: true
  - name: qradar-reset-last-run
    description: Resets the fetch incidents last run value, which resets the fetch to its initial fetch state. (Will try to fetch the first available offense).
  - name: get-mapping-fields
    description: Returns the list of fields for an incident type. This command should be used for debugging purposes.
  - arguments:
    - description: The offense ID.
      name: id
      required: true
    - description: Date string in local time representing the last time the incident was updated. The incident is only returned if it was modified after the last update time.
      name: lastUpdate
      required: true
    description: Gets remote data from a remote incident. This method does not update the current incident, and should be used for debugging purposes.
    name: get-remote-data
  - arguments:
    - description: Date string in local time representing the last time the incident was updated. The incident is only returned if it was modified after the last update time.
      name: lastUpdate
    description: Returns the list of incidents IDs that were modified since the last update time. Note that this method is for debugging purposes. The get-modified-remote-data command is used as part of the mirroring feature, which is available from version 6.1.
    name: get-modified-remote-data
<<<<<<< HEAD
  - name: qradar-event-collectors-list
=======
  - name: qradar-print-context
    description: Returns a redacted snapshot of integration context metrics (queued, in-progress, finished, meta sizes, concurrent active, samples count). This command is intended for debugging purposes and may return sensitive data.
    outputs:
    - contextPath: QRadar.Debug.snapshot.queried_count
      description: The number of queried mirrored offenses.
      type: Number
    - contextPath: QRadar.Debug.snapshot.finished_count
      description: The number of finished mirrored offenses.
      type: Number
    - contextPath: QRadar.Debug.snapshot.fetched_count
      description: The number of fetched mirrored offenses.
      type: Number
    - contextPath: QRadar.Debug.snapshot.in_progress_count
      description: The number of currently in progress mirrored offenses.
      type: Number
    - contextPath: QRadar.Debug.snapshot.waiting_markers_count
      description: The number of currently waiting mirrored offenses.
      type: Number
    - contextPath: QRadar.Debug.snapshot.concurrent_active
      description: The number of currently active queries for offenses.
      type: Number
    - contextPath: QRadar.Debug.snapshot.samples_count
      description: The number of sample incidents.
      type: Number
#    Deprecated commands, to support backward compatibility for QRadar v2.
  - arguments:
    - description: 'Range of results to return (e.g.: 0-20, 3-5, 3-3).'
      name: range
      defaultValue: 0-49
    - description: 'Query by which to filter event collectors, e.g., "auto_discovered=false". For reference, see: https://www.ibm.com/support/knowledgecenter/SS42VS_SHR/com.ibm.qradarapi.doc/c_rest_api_filtering.html'
      name: filter
    - description: 'Comma-separated list of fields to retrieve in the response. Fields that are not explicitly named are excluded. E.g., "id,name,status". Specify subfields in brackets and multiple fields in the same object separated by commas. For a full list of available fields, see:  https://ibmsecuritydocs.github.io/qradar_api_20.0/20.0--config-event_sources-event_collectors-GET.html.'
      name: fields
      isArray: true
    - description: 'ID of a specific event collector.'
      name: id
>>>>>>> 2acc7b7c
    description: Retrieves a list of event collectors.
    outputs:
    - contextPath: QRadar.EventCollector.Name
      description: 'The display name of the event collector. Not localized because it is derived from a process/component name and the hostname of the managed host it runs on, neither of which are translatable.'
      type: String
    - contextPath: QRadar.EventCollector.HostID
      description: 'The ID of the host on which this event collector process runs.'
      type: Number
    - contextPath: QRadar.EventCollector.ComponentName
      description: 'The name of the component backing this event collector process. Also contained in the "name" field.'
      type: String
    - contextPath: QRadar.EventCollector.ID
      description: 'The unique ID of the event collector.'
      type: Number
    arguments:
    - description: 'Range of results to return (e.g.: 0-20, 3-5, 3-3).'
      name: range
      defaultValue: 0-49
    - description: 'Query by which to filter event collectors, e.g., "auto_discovered=false". For reference, see: https://www.ibm.com/support/knowledgecenter/SS42VS_SHR/com.ibm.qradarapi.doc/c_rest_api_filtering.html'
      name: filter
    - description: 'Comma-separated list of fields to retrieve in the response. Fields that are not explicitly named are excluded. E.g., "id,name,status". Specify subfields in brackets and multiple fields in the same object separated by commas. For a full list of available fields, see:  https://ibmsecuritydocs.github.io/qradar_api_20.0/20.0--config-event_sources-event_collectors-GET.html.'
      name: fields
      isArray: true
    - description: 'ID of a specific event collector.'
      name: id
  - arguments:
    - description: 'Range of results to return (e.g.: 0-20, 3-5, 3-3).'
      name: range
      defaultValue: 0-49
    - description: 'Query by which to filter wincollect destinations, e.g., "internal=true". For reference, see: https://www.ibm.com/support/knowledgecenter/SS42VS_SHR/com.ibm.qradarapi.doc/c_rest_api_filtering.html'
      name: filter
    - description: 'Comma-separated list of fields to retrieve in the response. Fields that are not explicitly named are excluded. E.g., "id,name,host". Specify subfields in brackets and multiple fields in the same object separated by commas. For a full list of available fields, see:  https://ibmsecuritydocs.github.io/qradar_api_20.0/20.0--config-event_sources-wincollect-wincollect_destinations-GET.html.'
      name: fields
      isArray: true
    - description: 'ID of a specific WinCollect destination.'
      name: id
    description: |-
      Retrieves a list of WinCollect destinations. 
      In order to get wincollect_internal_destination_ids - filter internal=true needs to be used
      In order to get wincollect_external_destination_ids - filter internal=false needs to be used.
    name: qradar-wincollect-destinations-list
    outputs:
    - contextPath: QRadar.WinCollectDestination.ID
      description: 'The ID of the WinCollect destination.'
      type: Number
    - contextPath: QRadar.WinCollectDestination.Name
      description: 'The name of the WinCollect destination.'
      type: String
    - contextPath: QRadar.WinCollectDestination.Host
      description: 'The IP or hostname of the WinCollect destination. WinCollect agents that use this destination send syslog event data to this host.'
      type: String
    - contextPath: QRadar.WinCollectDestination.TlsCertificate
      description: 'The TLS Certificate of the WinCollect destination.'
      type: String
    - contextPath: QRadar.WinCollectDestination.Port
      description: 'The listen port of the WinCollect destination. WinCollect agents that use this destination send syslog event data to this port.'
      type: Number
    - contextPath: QRadar.WinCollectDestination.TransportProtocol
      description: 'The protocol that is used to send event data to this WinCollect destination. Possible values are TCP or UDP.'
      type: String
    - contextPath: QRadar.WinCollectDestination.IsInternal
      description: 'Set to "true" if the destination corresponds to a QRadar event collector process from this deployment; otherwise, it is set to false if it is any other host.'
      type: Boolean
    - contextPath: QRadar.WinCollectDestination.EventRateThrottle
      description: 'The events-per-second rate that is used to throttle the event flow to this destination.'
      type: Number
  - arguments:
    - description: 'Range of results to return (e.g.: 0-20, 3-5, 3-3).'
      name: range
      defaultValue: 0-49
    - description: 'Query by which to filter disconnected log collectors, e.g., "protocol=udp". For reference, see: https://www.ibm.com/support/knowledgecenter/SS42VS_SHR/com.ibm.qradarapi.doc/c_rest_api_filtering.html'
      name: filter
    - description: 'Comma-separated list of fields to retrieve in the response. Fields that are not explicitly named are excluded. E.g., "id,name,protocol". Specify subfields in brackets and multiple fields in the same object separated by commas. For a full list of available fields, see:  https://ibmsecuritydocs.github.io/qradar_api_20.0/20.0--config-event_sources-disconnected_log_collectors-GET.html.'
      name: fields
      isArray: true
    - description: 'ID of a specific disconnected log collector.'
      name: id
    description: |-
      Retrieves a list of disconnected log collectors.
    name: qradar-disconnected-log-collectors-list
    outputs:
    - contextPath: QRadar.DisconnectedLogCollector.ID
      description: 'The ID of the disconnected log collector.'
      type: Number
    - contextPath: QRadar.DisconnectedLogCollector.Name
      description: 'The name of the disconnected log Collector.'
      type: String
    - contextPath: QRadar.DisconnectedLogCollector.Description
      description: 'The description of the disconnected log collector.'
      type: String
    - contextPath: QRadar.DisconnectedLogCollector.Protocol
      description: 'The transport protocol used by the disconnected log collector to send events to QRadar. Possible values are TLS and UDP.'
      type: String
    - contextPath: QRadar.DisconnectedLogCollector.UUID
      description: 'The UUID of the disconnected log collector.'
      type: String
    - contextPath: QRadar.DisconnectedLogCollector.Version
      description: 'The version of the disconnected log collector.'
      type: String
  - arguments:
    - description: 'Range of results to return (e.g.: 0-20, 3-5, 3-3).'
      name: range
      defaultValue: 0-49
    - description: 'Query by which to filter disconnected log collectors, e.g., "protocol=udp". For reference, see: https://www.ibm.com/support/knowledgecenter/SS42VS_SHR/com.ibm.qradarapi.doc/c_rest_api_filtering.html'
      name: filter
    - description: 'Comma-separated list of fields to retrieve in the response. Fields that are not explicitly named are excluded. E.g., "id,name,protocol". Specify subfields in brackets and multiple fields in the same object separated by commas. For a full list of available fields, see:  https://ibmsecuritydocs.github.io/qradar_api_20.0/20.0--config-event_sources-log_source_management-log_source_types-GET.html.'
      name: fields
      isArray: true
    - description: 'ID of a specific disconnected log collector.'
      name: id
    description: Retrieves a list of log sources types.
    name: qradar-log-source-types-list
    outputs:
    - contextPath: QRadar.LogSourceTypesList.Custom
      description: 'The condition is set to true if this is a custom log source type; otherwise, the condition is set to false.'
      type: Boolean
    - contextPath: QRadar.LogSourceTypesList.DefaultProtocolID
      description: 'The ID of the default protocol type for this log source type. The ID must correspond to an existing protocol type. See the Protocol Type API (/api/config/event_sources/log_source_management/protocol_types/).'
      type: Number
    - contextPath: QRadar.LogSourceTypesList.ID
      description: 'The ID of the log source type.'
      type: Number
    - contextPath: QRadar.LogSourceTypesList.Internal
      description: 'The condition is set to true if the log source type is an internal log source type (for example, System Notification, SIM Audit, Asset Profiler, and so on) for which log sources cannot be created, edited, or deleted. If this is a user configurable log source type, the condition is set to false.'
      type: Boolean
    - contextPath: QRadar.LogSourceTypesList.LatestVersion
      description: 'The latest available version of the log source type component.'
      type: String
    - contextPath: QRadar.LogSourceTypesList.LogSourceExtensionID
      description: 'The log source extension that is associated with the log source type. The ID must correspond to an existing log source extension or be set to null. See the Log Source Extension API (/api/config/event_sources/log_source_management/log_source_extensions/).'
      type: Number
    - contextPath: QRadar.LogSourceTypesList.Name
      description: 'The unique name of the log source type. The name is not localized.'
      type: String
    - contextPath: QRadar.LogSourceTypesList.protocol_types.documented
      description: 'Indicates whether the protocol is documented/fully supported for this log source type.'
      type: Boolean
    - contextPath: QRadar.LogSourceTypesList.protocol_types.protocol_id
      description: 'ID of the protocol type.'
      type: Number
    - contextPath: QRadar.LogSourceTypesList.supported_language_ids
      description: 'The IDs of the languages supported by this log source type. Each ID must correspond to an existing log source language. See the Log Source Language API: https://ibmsecuritydocs.github.io/qradar_api_20.0/20.0--config-event_sources-log_source_management-log_source_languages-id-GET.html'
      type: List
    - contextPath: QRadar.LogSourceTypesList.uuid
      description: 'A UUID string of the log source type.'
      type: String
    - contextPath: QRadar.LogSourceTypesList.version
      description: 'The log source type plugin version.'
      type: String
  - arguments:
    - description: 'Range of results to return (e.g.: 0-20, 3-5, 3-3).'
      name: range
      defaultValue: 0-49
    - description: 'Query by which to filter disconnected log collectors, e.g., "protocol=udp". For reference, see: https://www.ibm.com/support/knowledgecenter/SS42VS_SHR/com.ibm.qradarapi.doc/c_rest_api_filtering.html'
      name: filter
    - name: fields
      description: 'Comma-separated list of fields to retrieve in the response. Fields that are not explicitly named are excluded. E.g., "id,name,protocol". Specify subfields in brackets and multiple fields in the same object separated by commas. For a full list of available fields, see:  https://ibmsecuritydocs.github.io/qradar_api_20.0/20.0--config-event_sources-log_source_management-log_source_extensions-GET.html.'
      isArray: true
    - name: id
      description: 'ID of a specific disconnected log collector.'
    description: Retrieves a list of log source extensions.
    name: qradar-log-source-extensions-list
    outputs:
    - contextPath: QRadar.LogSourceExtension.Name
      description: 'The name of the log source extension.'
      type: String
    - contextPath: QRadar.LogSourceExtension.Description
      description: 'The description of the log source extension.'
      type: String
    - contextPath: QRadar.LogSourceExtension.ID
      description: 'The ID of the extension.'
      type: Number
    - contextPath: QRadar.LogSourceExtension.UUID
      description: 'The UUID string of the log source extension.'
      type: String
  - arguments:
    - description: 'Range of results to return (e.g.: 0-20, 3-5, 3-3).'
      name: range
      defaultValue: 0-49
    - description: 'Query by which to filter disconnected log collectors, e.g., "protocol=udp". For reference, see: https://www.ibm.com/support/knowledgecenter/SS42VS_SHR/com.ibm.qradarapi.doc/c_rest_api_filtering.html'
      name: filter
    - name: fields
      description: 'Comma-separated list of fields to retrieve in the response. Fields that are not explicitly named are excluded. E.g., "id,name,protocol". Specify subfields in brackets and multiple fields in the same object separated by commas. For a full list of available fields, see:  https://ibmsecuritydocs.github.io/qradar_api_20.0/20.0--config-event_sources-log_source_management-log_source_languages-GET.html.'
      isArray: true
    - name: id
      description: 'ID of a specific disconnected log collector.'
    description: Retrieves a list of log source languages.
    name: qradar-log-source-languages-list
    outputs:
    - contextPath: QRadar.LogSourceLanguage.ID
      description: 'The ID of the language. This ID does not change across deployments.'
      type: Number
    - contextPath: QRadar.LogSourceLanguage.Name
      description: 'The display name of the language.'
      type: String
  - arguments:
    - description: 'Range of results to return (e.g.: 0-20, 3-5, 3-3).'
      name: range
      defaultValue: 0-49
    - description: 'Query by which to filter disconnected log collectors, e.g., "protocol=udp". For reference, see: https://www.ibm.com/support/knowledgecenter/SS42VS_SHR/com.ibm.qradarapi.doc/c_rest_api_filtering.html'
      name: filter
    - description: 'Comma-separated list of fields to retrieve in the response. Fields that are not explicitly named are excluded. E.g., "id,name,protocol". Specify subfields in brackets and multiple fields in the same object separated by commas. For a full list of available fields, see:  https://ibmsecuritydocs.github.io/qradar_api_20.0/20.0--config-event_sources-log_source_management-log_source_groups-GET.html.'
      name: fields
      isArray: true
    - description: 'ID of a specific disconnected log collector.'
      name: id
    description: Retrieves a list of log source languages.
    name: qradar-log-source-groups-list
    outputs:
    - contextPath: QRadar.LogSourceGroup.Assignable
      description: 'If log sources can be assigned to this group, the condition is set to true; otherwise, the condition is set to false. Log sources cannot be assigned directly to the "Other" group or to the root log source group node.'
      type: Boolean
    - contextPath: QRadar.LogSourceGroup.ChildGroupIDs
      description: 'The list of IDs of any child log source groups that belong to this group.'
      type: List
    - contextPath: QRadar.LogSourceGroup.Description
      description: 'The description of the group.'
      type: String
    - contextPath: QRadar.LogSourceGroup.ID
      description: 'The ID of the group.'
      type: Number
    - contextPath: QRadar.LogSourceGroup.ModificationDate
      description: 'The date and time (expressed as milliseconds since epoch) that the group was last modified.'
      type: Number
    - contextPath: QRadar.LogSourceGroup.Name
      description: 'The name of the group.'
      type: String
    - contextPath: QRadar.LogSourceGroup.Owner
      description: 'The name of the user who owns the group.'
      type: String
    - contextPath: QRadar.LogSourceGroup.ParentID
      description: "The ID of the group's parent group. The root node group has a null parent_ID."
      type: Number
  - arguments:
    - description: 'Range of results to return (e.g.: 0-20, 3-5, 3-3).'
      name: range
      defaultValue: 0-49
    - description: 'Query by which to filter disconnected log collectors, e.g., "protocol=udp". For reference, see: https://www.ibm.com/support/knowledgecenter/SS42VS_SHR/com.ibm.qradarapi.doc/c_rest_api_filtering.html'
      name: filter
    - description: 'Comma-separated list of fields to retrieve in the response. Fields that are not explicitly named are excluded. E.g., "id,name,protocol_parameters". Specify subfields in brackets and multiple fields in the same object separated by commas. For a full list of available fields, see:  https://ibmsecuritydocs.github.io/qradar_api_20.0/20.0--config-event_sources-log_source_management-protocol_types-GET.html.'
      name: fields
      isArray: true
    - description: 'ID of a specific disconnected log collector.'
      name: id
    description: Retrieves the list of protocol types.
    name: qradar-log-source-protocol-types-list
    outputs:
    - contextPath: QRadar.LogSourceProtocolType.GatewaySupported
      description: "If this protocol type can be configured for a gateway log source, the condition is set to 'true'; otherwise, the condition is set to 'false'. A gateway log source is a standalone protocol configuration. The log source receives no events itself, and serves as a host for a protocol configuration that retrieves event data to feed other log sources. It acts as a 'gateway' for events from multiple systems to enter the event pipeline. Not all protocol types can be used as a gateway if they don't support collecting event data from multiple sources."
      type: Boolean
    - contextPath: QRadar.LogSourceProtocolType.ID
      description: 'The ID of the protocol type.'
      type: Number
    - contextPath: QRadar.LogSourceProtocolType.Inbound
      description: 'Indicates whether this is an inbound protocol.'
      type: Boolean
    - contextPath: QRadar.LogSourceProtocolType.LatestVersion
      description: 'The latest version available of the protocol type component.'
      type: String
    - contextPath: QRadar.LogSourceProtocolType.Name
      description: 'The unique name of the protocol type.'
      type: String
    - contextPath: QRadar.LogSourceProtocolType.ParameterGroups.id
      description: 'The ID of the protocol parameter group.'
      type: Number
    - contextPath: QRadar.LogSourceProtocolType.ParameterGroups.name
      description: 'The name of the protocol parameter group.'
      type: String
    - contextPath: QRadar.LogSourceProtocolType.ParameterGroups.required
      description: 'If at least one parameter in this group must be set, the condition is set to true; otherwise, the condition is set to false.'
      type: Boolean
    - contextPath: QRadar.LogSourceProtocolType.Parameters.allowed_values.name
      description: 'An allowed value for the name of the parameter.'
      type: String
    - contextPath: QRadar.LogSourceProtocolType.Parameters.allowed_values.value
      description: 'An allowed value for the value of the parameter.'
      type: String
    - contextPath: QRadar.LogSourceProtocolType.Parameters.default_value
      description: 'The optional default parameter value.'
      type: String
    - contextPath: QRadar.LogSourceProtocolType.Parameters.description
      description: 'The description of the parameter.'
      type: String
    - contextPath: QRadar.LogSourceProtocolType.Parameters.group_id
      description: 'The ID of the protocol parameter group that this parameter belongs to. The group_id is optional.'
      type: Number
    - contextPath: QRadar.LogSourceProtocolType.Parameters.id
      description: 'The ID of the parameter.'
      type: Number
    - contextPath: QRadar.LogSourceProtocolType.Parameters.label
      description: 'The label of the parameter.'
      type: String
    - contextPath: QRadar.LogSourceProtocolType.Parameters.max_length
      description: 'The maximum length of the parameter value for the following parameter types: STRING, TEXT, HOST, PASSWORD, REGEX. The max_length is optional.'
      type: Number
    - contextPath: QRadar.LogSourceProtocolType.Parameters.max_value
      description: 'The maximum of the parameter value for the following parameter types: INTEGER, REAL, DATE, TIME, DATETIME, INTERVAL. The max_value is optional.'
      type: String
    - contextPath: QRadar.LogSourceProtocolType.Parameters.min_length
      description: 'The minimum length of the parameter value for the following parameter types: STRING, TEXT, HOST, PASSWORD, REGEX. The max_length is optional.'
      type: Number
    - contextPath: QRadar.LogSourceProtocolType.Parameters.min_value
      description: 'The minimum of the parameter value for the following parameter types: INTEGER, REAL, DATE, TIME, DATETIME, INTERVAL. The max_value is optional.'
      type: String
    - contextPath: QRadar.LogSourceProtocolType.Parameters.name
      description: 'The name of the parameter.'
      type: String
    - contextPath: QRadar.LogSourceProtocolType.Parameters.pattern
      description: 'An optional Java regex pattern restriction on the parameter value for the following parameter types: STRING, TEXT, HOST, PASSWORD.'
      type: String
    - contextPath: QRadar.LogSourceProtocolType.Parameters.pattern_description
      description: 'The description of the pattern of the parameter.'
      type: String
    - contextPath: QRadar.LogSourceProtocolType.Parameters.required
      description: 'If the parameter is mandatory, the condition is set to true; otherwise, the condition is set to false.'
      type: Boolean
    - contextPath: QRadar.LogSourceProtocolType.Parameters.rules.affected_property
      description: 'The affected property. For possible values visit: https://ibmsecuritydocs.github.io/qradar_api_20.0/20.0--config-event_sources-log_source_management-protocol_types-GET.html'
      type: String
    - contextPath: QRadar.LogSourceProtocolType.Parameters.rules.affected_property_value
      description: 'The value to be applied to the affected parameter when the rule is triggered. For further info visit: https://ibmsecuritydocs.github.io/qradar_api_20.0/20.0--config-event_sources-log_source_management-protocol_types-GET.html'
      type: String
    - contextPath: QRadar.LogSourceProtocolType.Parameters.rules.parameter_id
      description: 'The ID of the parameter affected by the rule.'
      type: Number
    - contextPath: QRadar.LogSourceProtocolType.Parameters.rules.trigger_parameter_id
      description: 'The ID of the trigger parameter.'
      type: Number
    - contextPath: QRadar.LogSourceProtocolType.Parameters.rules.trigger_pattern
      description: 'The pattern that triggers the rule. For example, if the value of trigger_parameter_id matches the regular expression of this field, the rule triggers.'
      type: String
    - contextPath: QRadar.LogSourceProtocolType.Parameters.type
      description: 'The type of the parameter. Possible values are: STRING, TEXT, INTEGER, REAL, BOOLEAN, DATE, TIME, DATETIME, INTERVAL, HOST, PASSWORD, REGEX.'
      type: String
    - contextPath: QRadar.LogSourceProtocolType.TestingCapabilities.can_accept_sample_events
      description: 'Indicates whether the protocol type can accept sample events (only applicable to inbound protocol types).'
      type: Boolean
    - contextPath: QRadar.LogSourceProtocolType.TestingCapabilities.can_collect_events
      description: 'Indicates whether the protocol type can collect test events.'
      type: Boolean
    - contextPath: QRadar.LogSourceProtocolType.TestingCapabilities.testable
      description: 'Indicates whether the protocol type is testable.'
      type: Boolean
    - contextPath: QRadar.LogSourceProtocolType.Version
      description: 'The version of the protocol type component.'
      type: String
  - arguments:
    - description: 'The ID of the log source to be deleted. If this argument is not provided, name must be provided.'
      name: 'id'
    - name: 'name'
      description: 'The unique name of the log source to be deleted. If this argument is not provided, the ID must be provided.'
    description: 'Deletes a log source by ID or name. One of the arguments must be provided.'
    name: qradar-log-source-delete
  - arguments:
    - description: 'The unique name of the log source.'
      name: 'name'
      required: true
    - description: 'The type of protocol that is used by the log source. Must correspond to an existing protocol type.'
      name: 'protocol_type_id'
      required: true
    - description: "The type of the log source. Must correspond to an existing log source type."
      name: type_id
      required: true
    - description: 'The list of protocol parameters corresponding with the selected protocol type ID. The syntax for this argument should follow: protocol_parameters="name_1=value_1,name_2=value_2,...,name_n=value_n" where each name should correspond to a name of a protocol parameter from the protocol type and each value should fit the type of the protocol parameter. The command qradar-log-source-protocol-types-list can be used to list all available protocol types.'
      name: protocol_parameters
      required: true
    - name: target_event_collector_id
      description: The ID of the event collector where the log source sends its data. The ID must correspond to an existing event collector.
      required: true
    - name: sending_ip
      description: The IP of the system which the log source is associated to, or fed by.
    - name: description
      description: The description of the log source.
    - name: coalesce_events
      description: Determines if events collected by this log source are coalesced based on common properties. If each individual event is stored, then the condition is set to false. Defaults to true.
    - name: enabled
      description: Determines if the log source is enabled. Defaults to true.
    - name: parsing_order
      description: The order in which log sources will parse if multiples exist with a common identifier.
    - name: group_ids
      description: The set of log source group IDs this log source is a member of. Each ID must correspond to an existing log source group. The command qradar-log-sources-groups-list can be used to list all available groups. See the Log Source Group API (https://ibmsecuritydocs.github.io/qradar_api_20.0/20.0--config-event_sources-log_source_management-log_source_groups-id-GET.html).
    - name: credibility
      description: On a scale of 0-10, the amount of credibility that the QRadar administrator places on this log source.
    - name: store_event_payload
      description: If the payloads of events that are collected by this log source are stored, the condition is set to 'true'. If only the normalized event records are stored, then the condition is set to 'false'.
    - name: disconnected_log_collector_id
      description: The ID of the disconnected log collector where this log source will run. The ID must correspond to an existing disconnected log collector.
    - name: language_id
      description: The language of the events that are being processed by this log source. Must correspond to an existing log source language.
    - name: requires_deploy
      description: Set to 'true' if you need to deploy changes to enable the log source for use; otherwise, set to 'false' if the log source is already active.
    - name: wincollect_internal_destination_id
      description: The internal WinCollect destination for this log source, if applicable. Log sources without an associated WinCollect agent have a null value. Must correspond to an existing WinCollect destination.
    - name: wincollect_external_destination_ids
      description: The set of external WinCollect destinations for this log source, if applicable. Log sources without an associated WinCollect agent have a null value. Each ID must correspond to an existing WinCollect destination.
    - name: gateway
      description: If the log source is configured as a gateway, the condition is set to 'true'; otherwise, the condition is set to 'false'. A gateway log source is a standalone protocol configuration. The log source receives no events itself, and serves as a host for a protocol configuration that retrieves event data to feed other log sources. It acts as a "gateway" for events from multiple systems to enter the event pipeline.
    description: 'Creates a new log source.'
    name: qradar-log-source-create
    outputs:
    - contextPath: QRadar.LogSource.SendingIP
      description: IP of the system which the log source is associated with, or fed by.
      type: String
    - contextPath: QRadar.LogSource.Internal
      description: Whether log source is internal.
      type: Boolean
    - contextPath: QRadar.LogSource.ProtocolParameters
      description: Protocol parameters.
      type: Unknown
    - contextPath: QRadar.LogSource.Description
      description: Description of the log source.
      type: String
    - contextPath: QRadar.LogSource.Enabled
      description: Whether log source is enabled.
      type: Boolean
    - contextPath: QRadar.LogSource.GroupIDs
      description: Log source group IDs.
      type: Number
    - contextPath: QRadar.LogSource.Credibility
      description: Credibility of the log source.
      type: Number
    - contextPath: QRadar.LogSource.ID
      description: ID of the log source.
      type: Number
    - contextPath: QRadar.LogSource.ProtocolTypeID
      description: Protocol type used by log source.
      type: Number
    - contextPath: QRadar.LogSource.CreationDate
      description: Date when log source was created.
      type: Date
    - contextPath: QRadar.LogSource.Name
      description: Name of the log source.
      type: String
    - contextPath: QRadar.LogSource.AutoDiscovered
      description: Whether log source was auto discovered.
      type: Boolean
    - contextPath: QRadar.LogSource.ModifiedDate
      description: Date when log source was last modified.
      type: Date
    - contextPath: QRadar.LogSource.TypeID
      description: The log source type.
      type: Number
    - contextPath: QRadar.LogSource.LastEventTime
      description: Date when the last event was received by the log source.
      type: Date
    - contextPath: QRadar.LogSource.Gateway
      description: Whether log source is configured as a gateway.
      type: Boolean
    - contextPath: QRadar.LogSource.Status
      description: Status of the log source.
    - contextPath: QRadar.LogSource.TargetEventCollectorID
      description: The ID of the event collector where the log source sends its data.
      type: Number
  - arguments:
    - description: The ID of the log source.
      name: id
      required: true
    - description: The unique name of the log source.
      name: name
    - description: "The type of protocol that is used by the log source. Must correspond to an existing protocol type."
      name: protocol_type_id
    - description: 'The type of the log source. Must correspond to an existing log source type.'
      name: type_id
    - name: protocol_parameters
      description: 'The list of protocol parameters corresponding with the selected protocol type ID. The syntax for this argument should follow: protocol_parameters="name_1=value_1,name_2=value_2,...,name_n=value_n" where each name should correspond to a name of a protocol parameter from the protocol type and each value should fit the type of the protocol parameter. The command qradar-log-source-protocol-types-list can be used to list all available protocol types.'
    - name: target_event_collector_id
      description: The ID of the event collector where the log source sends its data. The ID must correspond to an existing event collector.
    - name: sending_ip
      description: The IP of the system which the log source is associated to, or fed by.
    - name: description
      description: The description of the log source.
    - name: coalesce_events
      description: Determines if events collected by this log source are coalesced based on common properties. If each individual event is stored, then the condition is set to false. Defaults to true.
    - name: enabled
      description: Determines if the log source is enabled. Defaults to true.
    - name: parsing_order
      description: The order in which log sources will parse if multiples exist with a common identifier.
    - name: group_ids
      description: The set of log source group IDs this log source is a member of. Each ID must correspond to an existing log source group. The command qradar-log-sources-groups-list can be used to list all available groups. See the Log Source Group API (https://ibmsecuritydocs.github.io/qradar_api_20.0/20.0--config-event_sources-log_source_management-log_source_groups-id-GET.html).
    - name: credibility
      description: On a scale of 0-10, the amount of credibility that the QRadar administrator places on this log source.
    - name: store_event_payload
      description: If the payloads of events that are collected by this log source are stored, the condition is set to 'true'. If only the normalized event records are stored, then the condition is set to 'false'.
    - name: disconnected_log_collector_id
      description: The ID of the disconnected log collector where this log source will run. The ID must correspond to an existing disconnected log collector.
    - name: language_id
      description: The language of the events that are being processed by this log source. Must correspond to an existing log source language.
    - name: requires_deploy
      description: Set to 'true' if you need to deploy changes to enable the log source for use; otherwise, set to 'false' if the log source is already active.
    - name: wincollect_internal_destination_id
      description: The internal WinCollect destination for this log source, if applicable. Log sources without an associated WinCollect agent have a null value. Must correspond to an existing WinCollect destination.
    - name: wincollect_external_destination_ids
      description: The set of external WinCollect destinations for this log source, if applicable. Log Sources without an associated WinCollect agent have a null value. Each ID must correspond to an existing WinCollect destination.
    - name: gateway
      description: If the log source is configured as a gateway, the condition is set to 'true'; otherwise, the condition is set to 'false'. A gateway log source is a standalone protocol configuration. The log source receives no events itself, and serves as a host for a protocol configuration that retrieves event data to feed other log sources. It acts as a "gateway" for events from multiple systems to enter the event pipeline.
#    Deprecated commands, to support backward compatibility for QRadar v2.
    description: 'Updates an exising log source.'
    name: qradar-log-source-update
  - arguments:
    - description: 'Query by which to filter offenses. For reference, consult: https://www.ibm.com/support/knowledgecenter/en/SS42VS_7.3.1/com.ibm.qradar.doc/c_rest_api_filtering.html'
      name: filter
    - description: "If used, will filter all fields except for the specified ones. Use this parameter to specify which fields you would like to get back in the response. Fields that are not explicitly named, are excluded. Specify subfields in brackets and multiple fields in the same object separated by commas. The filter uses QRadar's field names. For reference, consult: https://www.ibm.com/support/knowledgecenter/SSKMKU/com.ibm.qradar.doc_cloud/9.1--siem-offenses-GET.html"
      name: fields
    - description: 'Range of results to return. e.g.: 0-20.'
      name: range
    - description: Table headers to use in the human readable output (if none provided, will show all table headers).
      name: headers
    description: 'Gets offenses from QRadar. Deprecated, Use qradar-offenses-list instead.'
    name: qradar-offenses
    hidden: true
    deprecated: true
    outputs:
    - contextPath: QRadar.Offense.Followup
      description: Offense followup.
      type: boolean
    - contextPath: QRadar.Offense.Credibility
      description: The credibility of the offense.
      type: number
    - contextPath: QRadar.Offense.Relevance
      description: The relevance of the offense.
      type: number
    - contextPath: QRadar.Offense.Severity
      description: The severity of the offense.
      type: number
    - contextPath: QRadar.Offense.SourceAddress
      description: The source addresses that are associated with the offense.
      type: Unknown
    - contextPath: QRadar.Offense.DestinationAddress
      description: 'The destination addresses that are associated with the offense.'
      type: Unknown
    - contextPath: QRadar.Offense.AssignedTo
      description: The user the offense is assigned to.
      type: string
    - contextPath: QRadar.Offense.StartTime
      description: The time (ISO) when the offense was started.
      type: date
    - contextPath: QRadar.Offense.ID
      description: The ID of the offense.
      type: int
    - contextPath: QRadar.Offense.DestinationHostname
      description: Destintion hostname.
      type: Unknown
    - contextPath: QRadar.Offense.Description
      description: The description of the offense.
      type: string
    - contextPath: QRadar.Offense.EventCount
      description: The number of events that are associated with the offense.
      type: number
    - contextPath: QRadar.Offense.OffenseSource
      description: The source of the offense.
      type: string
    - contextPath: QRadar.Offense.Status
      description: The status of the offense. One of "OPEN", "HIDDEN", or "CLOSED".
      type: string
    - contextPath: QRadar.Offense.Magnitude
      description: The magnitude of the offense.
      type: number
    - contextPath: QRadar.Offense.ClosingUser
      description: The user that closed the offense.
      type: string
    - contextPath: QRadar.Offense.ClosingReason
      description: The offense closing reason.
      type: string
    - contextPath: QRadar.Offense.CloseTime
      description: The time when the offense was closed.
      type: date
    - contextPath: QRadar.Offense.LastUpdatedTime
      description: The time (ISO) when the offense was last updated.
      type: date
    - contextPath: QRadar.Offense.Categories
      description: Event categories that are associated with the offense.
      type: Unknown
    - contextPath: QRadar.Offense.FlowCount
      description: The number of flows that are associated with the offense.
      type: number
    - contextPath: QRadar.Offense.FollowUp
      description: Offense followup.
      type: boolean
    - contextPath: QRadar.Offense.OffenseType
      description: A number that represents the offense type.
      type: string
    - contextPath: QRadar.Offense.Protected
      description: Is the offense protected.
      type: boolean
    - contextPath: QRadar.Offense.RemoteDestinationCount
      description: The remote destinations that are associated with the offesne. If this value is greater than 0 that means your offense has a remote destination, you will need to use QRadarFullSearch playbook with the following query - SELECT destinationip FROM events WHERE inOffense(<offenseID>) GROUP BY destinationip.
      type: Unknown
  - arguments:
    - description: 'Offense ID.'
      name: offense_id
      required: true
      default: true
    - description: 'Query to filter offense. For reference please consult: https://www.ibm.com/support/knowledgecenter/en/SS42VS_7.3.1/com.ibm.qradar.doc/c_rest_api_filtering.html'
      name: filter
    - description: "If used, will filter all fields except for the specified ones. Use this parameter to specify which fields you would like to get back in the response. Fields that are not explicitly named are excluded. Specify subfields in brackets and multiple fields in the same object separated by commas. The filter uses QRadar's field names, for reference, consult: https://www.ibm.com/support/knowledgecenter/SSKMKU/com.ibm.qradar.doc_cloud/9.1--siem-offenses-offense_id-GET.html"
      name: fields
    - description: Table headers to use in the human readable output (if none provided, will show all table headers).
      name: headers
    description: Gets offense with matching offense ID from qradar.Deprecated, Use qradar-offense-list instead.
    hidden: true
    deprecated: true
    name: qradar-offense-by-id
    outputs:
    - contextPath: QRadar.Offense.Followup
      description: Offense followup.
      type: boolean
    - contextPath: QRadar.Offense.Credibility
      description: The credibility of the offense.
      type: number
    - contextPath: QRadar.Offense.Relevance
      description: The relevance of the offense.
      type: number
    - contextPath: QRadar.Offense.Severity
      description: The severity of the offense.
      type: number
    - contextPath: QRadar.Offense.SourceAddress
      description: The source addresses that are associated with the offense.
      type: Unknown
    - contextPath: QRadar.Offense.DestinationAddress
      description: 'The local destination addresses that are associated with the offense. If your offense has a remote destination, you will need to use the QRadarFullSearch playbook with the following query - SELECT destinationip FROM events WHERE inOffense(<offenseID>) GROUP BY destinationip.'
      type: Unknown
    - contextPath: QRadar.Offense.RemoteDestinationCount
      description: The remote destination that are associated with the offesne. If this value is greater than 0, it means that your offense has a remote destination, you will need to use the QRadarFullSearch playbook with the following query - SELECT destinationip FROM events WHERE inOffense(<offenseID>) GROUP BY destinationip.
      type: Unknown
    - contextPath: QRadar.Offense.AssignedTo
      description: The user the offense is assigned to.
      type: string
    - contextPath: QRadar.Offense.StartTime
      description: The time (ISO) when the offense was started.
      type: date
    - contextPath: QRadar.Offense.ID
      description: The ID of the offense.
      type: int
    - contextPath: QRadar.Offense.DestinationHostname
      description: Destintion hostname.
      type: Unknown
    - contextPath: QRadar.Offense.Description
      description: The description of the offense.
      type: string
    - contextPath: QRadar.Offense.EventCount
      description: The number of events that are associated with the offense.
      type: number
    - contextPath: QRadar.Offense.OffenseSource
      description: The source of the offense.
      type: string
    - contextPath: QRadar.Offense.Status
      description: The status of the offense. One of "OPEN", "HIDDEN", or "CLOSED".
      type: string
    - contextPath: QRadar.Offense.Magnitude
      description: The magnitude of the offense.
      type: number
    - contextPath: QRadar.Offense.ClosingUser
      description: The user that closed the offense.
      type: string
    - contextPath: QRadar.Offense.ClosingReason
      description: The offense closing reason.
      type: string
    - contextPath: QRadar.Offense.CloseTime
      description: The time when the offense was closed.
      type: date
    - contextPath: QRadar.Offense.LastUpdatedTime
      description: The time (ISO) when the offense was last updated.
      type: date
    - contextPath: QRadar.Offense.Categories
      description: Event categories that are associated with the offense.
      type: Unknown
    - contextPath: QRadar.Offense.FlowCount
      description: The number of flows that are associated with the offense.
      type: number
    - contextPath: QRadar.Offense.FollowUp
      description: Offense followup.
      type: boolean
    - contextPath: QRadar.Offense.OffenseType
      description: A number that represents the offense type.
      type: string
    - contextPath: QRadar.Offense.Protected
      description: Is the offense protected.
      type: boolean
  - arguments:
    - description: The ID of the offense to update.
      name: offense_id
      required: true
      default: true
    - description: 'Set to true to protect the offense.'
      name: protected
      auto: PREDEFINED
      predefined:
      - 'true'
      - 'false'
    - description: "Set to true to set the follow up flag on the offense."
      name: follow_up
      auto: PREDEFINED
      predefined:
      - 'true'
      - 'false'
    - description: 'The new status for the offense.'
      name: status
      auto: PREDEFINED
      predefined:
      - OPEN
      - HIDDEN
      - CLOSED
    - description: 'The id of a closing reason. You must provide a valid closing_reason_name when you close an offense. The default closing_reasons are: (1) False-Positive, Tuned (2) Non-Issues (3) Policy Violation.'
      name: closing_reason_id
    - description: 'The name of a closing reason. You must provide a valid closing_reason_name when you close an offense. The default closing_reasons are: (1) False-Positive, Tuned (2) Non-Issues (3) Policy Violation.'
      name: closing_reason_name
    - description: A user to assign the offense to.
      name: assigned_to
    - description: Use this parameter to specify which fields you would like to get back in the response. Fields that are not named are excluded. Specify subfields in brackets and multiple fields in the same object  separated by commas. Please consult - https://www.ibm.com/support/knowledgecenter/SSKMKU/com.ibm.qradar.doc_cloud/9.1--siem-offenses-offense_id-POST.html
      name: fields
    description: Update an offense. Deprecated, Use qradar-offense-update instead.
    hidden: true
    deprecated: true
    name: qradar-update-offense
    outputs:
    - contextPath: QRadar.Offense.Followup
      description: Offense followup.
      type: boolean
    - contextPath: QRadar.Offense.Credibility
      description: 'The credibility of the offense.'
      type: number
    - contextPath: QRadar.Offense.Relevance
      description: The relevance of the offense.
      type: number
    - contextPath: QRadar.Offense.Severity
      description: The severity of the offense.
      type: number
    - contextPath: QRadar.Offense.SourceAddress
      description: The source addresses that are associated with the offense.
      type: Unknown
    - contextPath: QRadar.Offense.DestinationAddress
      description: The destination addresses that are associated with the offense.
      type: Unknown
    - contextPath: QRadar.Offense.AssignedTo
      description: The user the offense is assigned to.
      type: string
    - contextPath: QRadar.Offense.StartTime
      description: The time (ISO) when the offense was started.
      type: date
    - contextPath: QRadar.Offense.ID
      description: The ID of the offense.
      type: int
    - contextPath: QRadar.Offense.DestinationHostname
      description: Destintion hostname.
      type: Unknown
    - contextPath: QRadar.Offense.Description
      description: The description of the offense.
      type: string
    - contextPath: QRadar.Offense.EventCount
      description: The number of events that are associated with the offense.
      type: number
    - contextPath: QRadar.Offense.OffenseSource
      description: The source of the offense.
      type: string
    - contextPath: QRadar.Offense.Status
      description: The status of the offense. One of "OPEN", "HIDDEN", or "CLOSED".
      type: string
    - contextPath: QRadar.Offense.Magnitude
      description: The magnitude of the offense.
      type: number
    - contextPath: QRadar.Offense.ClosingUser
      description: The user that closed the offense.
      type: string
    - contextPath: QRadar.Offense.ClosingReason
      description: The offense closing reason.
      type: string
    - contextPath: QRadar.Offense.CloseTime
      description: The time when the offense was closed.
      type: date
    - contextPath: QRadar.Offense.LastUpdatedTime
      description: The time (ISO) when the offense was last updated.
      type: date
    - contextPath: QRadar.Offense.Categories
      description: Event categories that are associated with the offense.
      type: Unknown
    - contextPath: QRadar.Offense.FlowCount
      description: The number of flows that are associated with the offense.
      type: number
    - contextPath: QRadar.Offense.FollowUp
      description: Offense followup.
      type: boolean
    - contextPath: QRadar.Offense.OffenseType
      description: A number that represents the offense type.
      type: string
    - contextPath: QRadar.Offense.Protected
      description: Is the offense protected.
      type: boolean
    - contextPath: QRadar.Offense.RemoteDestinationCount
      description: The remote destinations that are associated with the offesne. If this value is greater than 0 that means your offense has a remote destination, you will need to use QRadarFullSearch playbook with the following query - SELECT destinationip FROM events WHERE inOffense(<offenseID>) GROUP BY destinationip.
      type: Unknown
  - arguments:
    - default: true
      description: The query expressions in AQL (for more information about Ariel Query Language, review "https://www.ibm.com/support/knowledgecenter/en/SS42VS_7.3.0/com.ibm.qradar.doc/c_aql_intro.html").
      name: query_expression
      required: true
    - description: "Table headers to use in the human readable output (if none provided, will show all table headers)."
      name: headers
    description: |
      Searches in QRadar using AQL. It is highly recommended to use the playbook 'QRadarFullSearch' instead of this command - it will execute the search, and will return the result.
      Deprecated, Use qradar-search-create instead.
    hidden: true
    deprecated: true
    name: qradar-searches
    outputs:
    - contextPath: QRadar.Search.ID
      description: Search ID.
      type: number
    - contextPath: QRadar.Search.Status
      description: The status of the search.
      type: string
  - arguments:
    - description: The search ID.
      name: search_id
      required: true
      default: true
    - description: "Table headers to use in the human readable output (if none provided, will show all table headers)."
      name: headers
    hidden: true
    deprecated: true
    description: |-
      Gets a specific search ID and status. Deprecated, Use qradar-search-status-get instead.
    name: qradar-get-search
    outputs:
    - contextPath: QRadar.Search.ID
      description: Search ID.
      type: number
    - contextPath: QRadar.Search.Status
      description: The status of the search.
      type: string
  - arguments:
    - description: The search id.
      name: search_id
      required: true
      default: true
    - description: 'Range of results to return. e.g.: 0-20.'
      name: range
    - description: "Table headers to use in the human readable output (if none provided, will show all table headers)."
      name: headers
    - description: Replaces the default context output path for the query result (QRadar.Search.Result). e.g. for output_path=QRadar.Correlations the result will be under the key "QRadar.Correlations" in the context data.
      name: output_path
    hidden: true
    deprecated: true
    description: Gets search results. Deprecated, Use qradar-search-results-get instead.
    name: qradar-get-search-results
    outputs:
    - contextPath: QRadar.Search.Result
      description: The result of the search.
      type: Unknown
  - arguments:
    - description: 'Query to filter assets. For reference please consult: https://www.ibm.com/support/knowledgecenter/en/SS42VS_7.3.1/com.ibm.qradar.doc/c_rest_api_filtering.html'
      name: filter
    - description: "If used, will filter all fields except for the specified ones. Use this parameter to specify which fields you would like to get back in the response. Fields that are not named are excluded. Specify subfields in brackets and multiple fields in the same object separated by commas. The filter uses QRadar's field names, for reference, consult: https://www.ibm.com/support/knowledgecenter/SSKMKU/com.ibm.qradar.doc_cloud/9.1--asset_model-assets-GET.html"
      name: fields
    - description: 'Range of results to return. e.g.: 0-20.'
      name: range
    - description: Table headers to use in the human readable output (if none provided, will show all table headers).
      name: headers
    hidden: true
    deprecated: true
    description: List all assets found in the model. Deprecated, Use qradar-assets-list instead.
    name: qradar-get-assets
    outputs:
    - contextPath: QRadar.Asset.ID
      description: The ID of the asset.
      type: number
    - contextPath: Endpoint.IPAddress
      description: IP address of the asset.
      type: Unknown
    - contextPath: QRadar.Asset.Name.Value
      description: Name of the asset.
      type: string
    - contextPath: Endpoint.OS
      description: Asset OS.
      type: number
    - contextPath: QRadar.Asset.AggregatedCVSSScore.Value
      description: CVSSScore.
      type: number
    - contextPath: QRadar.Asset.AggregatedCVSSScore.LastUser
      description: Last user who updated the Aggregated CVSS Score.
      type: string
    - contextPath: QRadar.Asset.Weight.Value
      description: Asset weight.
      type: number
    - contextPath: QRadar.Asset.Weight.LastUser
      description: Last user who updated the weight.
      type: string
    - contextPath: QRadar.Asset.Name.LastUser
      description: Last user who updated the name.
      type: string
  - arguments:
    - description: 'The ID of the requested asset.'
      name: asset_id
      required: true
      default: true
    description: Retrieves the asset by id. Deprecated, Use qradar-assets-list instead.
    hidden: true
    deprecated: true
    name: qradar-get-asset-by-id
    outputs:
    - contextPath: QRadar.Asset.ID
      description: The ID of the asset.
      type: number
    - contextPath: Endpoint.MACAddress
      description: Asset MAC address.
      type: Unknown
    - contextPath: Endpoint.IPAddress
      description: IP address of the endpoint.
      type: Unknown
    - contextPath: QRadar.Asset.ComplianceNotes.Value
      description: Compliance notes.
      type: string
    - contextPath: QRadar.Asset.CompliancePlan.Value
      description: Compliance plan.
      type: string
    - contextPath: QRadar.Asset.CollateralDamagePotential.Value
      description: Collateral damage potential.
      type: Unknown
    - contextPath: QRadar.Asset.AggregatedCVSSScore.Value
      description: CVSSScore.
      type: number
    - contextPath: QRadar.Asset.Name.Value
      description: Name of the asset.
      type: string
    - contextPath: QRadar.Asset.GroupName
      description: Name of the asset's group.
      type: string
    - contextPath: Endpoint.Domain
      description: DNS name.
      type: Unknown
    - contextPath: Endpoint.OS
      description: Asset OS.
      type: Unknown
    - contextPath: QRadar.Asset.Weight.Value
      description: Asset weight.
      type: number
    - contextPath: QRadar.Asset.Vulnerabilities.Value
      description: Vulnerabilities.
      type: Unknown
    - contextPath: QRadar.Asset.Location
      description: Location.
      type: string
    - contextPath: QRadar.Asset.Description
      description: The asset description.
      type: string
    - contextPath: QRadar.Asset.SwitchID
      description: Switch ID.
      type: number
    - contextPath: QRadar.Asset.SwitchPort
      description: Switch port.
      type: number
    - contextPath: QRadar.Asset.Name.LastUser
      description: Last user who updated the name.
      type: string
    - contextPath: QRadar.Asset.AggregatedCVSSScore.LastUser
      description: Last user who updated the Aggregated CVSS Score.
      type: string
    - contextPath: QRadar.Asset.Weight.LastUser
      description: Last user who updated the weight.
      type: string
    - contextPath: QRadar.Asset.ComplianceNotes.LastUser
      description: Last user who updated the compliance notes.
      type: string
    - contextPath: QRadar.Asset.CompliancePlan.LastUser
      description: Last user who updated the compliance plan.
      type: string
    - contextPath: QRadar.Asset.CollateralDamagePotential.LastUser
      description: Last user who updated the collateral damage potential.
      type: string
    - contextPath: QRadar.Asset.Vulnerabilities.LastUser
      description: Last user who updated the vulnerabilities.
      type: string
  - arguments:
    - description: If true, reserved closing reasons are included in the response.
      name: include_reserved
      auto: PREDEFINED
      defaultValue: 'true'
      predefined:
      - 'true'
      - 'false'
    - auto: PREDEFINED
      description: 'If true, deleted closing reasons are included in the response.'
      name: include_deleted
      predefined:
      - 'true'
      - 'false'
      defaultValue: 'true'
    - description: 'Query to filter results. For reference, consult: https://www.ibm.com/support/knowledgecenter/en/SS42VS_7.3.1/com.ibm.qradar.doc/c_rest_api_filtering.html'
      name: filter
    - description: "If used, will filter all fields except for the specified ones. Use this parameter to specify which fields you would like to get back in the response. Fields that are not explicitly named are excluded. Specify subfields in brackets and multiple fields in the same object separated by commas. The filter uses QRadar's field names. For reference, consult: https://www.ibm.com/support/knowledgecenter/SSKMKU/com.ibm.qradar.doc_cloud/9.1--siem-offense_closing_reasons-GET.html"
      name: fields
    - description: 'Range of results to return. e.g.: 0-20.'
      name: range
    description: Get closing reasons. Deprecated, Use qradar-closing-reasons instead.
    hidden: true
    deprecated: true
    name: qradar-get-closing-reasons
    outputs:
    - contextPath: QRadar.Offense.ClosingReasons.ID
      description: Closing reason ID.
      type: number
    - contextPath: QRadar.Offense.ClosingReasons.Name
      description: Closing reason name.
      type: string
  - arguments:
    - description: The offense ID to retrieve the note from.
      name: offense_id
      default: true
      required: true
    - description: 'The note ID.'
      name: note_id
    - description: "If used, will filter all fields except for the specified ones. Use this parameter to specify which fields you would like to get back in the response. Fields that are not explicitly named are excluded. Specify subfields in brackets and multiple fields in the same object separated by commas. The filter uses QRadar's field names. For reference, consult: https://www.ibm.com/support/knowledgecenter/SSKMKU/com.ibm.qradar.doc_cloud/9.1--siem-offenses-offense_id-notes-note_id-GET.html"
      name: fields
    - description: 'Table headers to use in the human readable output (if none provided, will show all table headers).'
      name: headers
    description: Retrieve a note for an offense. Deprecated, Use qradar-offense-notes-list instead.
    hidden: true
    deprecated: true
    name: qradar-get-note
    outputs:
    - contextPath: QRadar.Note.ID
      description: Note ID.
      type: number
    - contextPath: QRadar.Note.Text
      description: Note text.
      type: string
    - contextPath: QRadar.Note.CreateTime
      description: The creation time of the note.
      type: date
    - contextPath: QRadar.Note.CreatedBy
      description: The user who created the note.
      type: string
  - arguments:
    - description: The offense ID to add the note to.
      name: offense_id
      default: true
      required: true
    - description: 'The note text.'
      name: note_text
      required: true
    - description: "If used, will filter all fields except for the specified ones. Use this parameter to specify which fields you would like to get back in the response. Fields that are not explicitly named are excluded. Specify subfields in brackets and multiple fields in the same object separated by commas. The filter uses QRadar's field names. For reference, consult: https://www.ibm.com/support/knowledgecenter/SSKMKU/com.ibm.qradar.doc_cloud/9.1--siem-offenses-offense_id-notes-POST.html"
      name: fields
    - description: 'Table headers to use in the human readable output (if none provided, will show all table headers).'
      name: headers

    description: Create a note on an offense. Deprecated, Use qradar-offense-note-create instead.
    name: qradar-create-note
    outputs:
    - contextPath: QRadar.Note.ID
      description: Note ID.
      type: number
    - contextPath: QRadar.Note.Text
      description: Note text.
      type: string
    - contextPath: QRadar.Note.CreateTime
      description: The creation time of the note.
      type: date
    - contextPath: QRadar.Note.CreatedBy
      description: The user who created the note.
      type: string
    hidden: true
    deprecated: true
  - arguments:
    - description: The name of the requestered reference.
      name: ref_name
      default: true
      required: true
    - description: 'Table headers to use in the human readable output (if none provided, will show all table headers).'
      name: headers
    - description: "If set to true will try to convert the data values to ISO-8601 string."
      name: date_value
      auto: PREDEFINED
      defaultValue: 'False'
      predefined:
      - 'True'
      - 'False'
    description: |
      Information about the reference set that had data added or updated. This returns the information set, but not the contained data. This feature is supported from version 8.1 and upward.
      Deprecated, Use qradar-reference-sets-list instead.
    name: qradar-get-reference-by-name
    outputs:
    - contextPath: QRadar.Reference.Name
      description: The name of the reference set.
      type: string
    - contextPath: QRadar.Reference.CreationTime
      description: The creation time (ISO) of the reference.
      type: date
    - contextPath: QRadar.Reference.ElementType
      description: Reference element type.
      type: string
    - contextPath: QRadar.Reference.NumberOfElements
      description: Number of elements.
      type: number
    - contextPath: QRadar.Reference.TimeToLive
      description: Reference time to live.
      type: string
    - contextPath: QRadar.Reference.TimeoutType
      description: 'Reference timeout type. Valid values are: UNKNOWN, FIRST_SEEN, LAST_SEEN.'
      type: string
    - contextPath: QRadar.Reference.Data
      description: Reference set items.
      type: Unknown
    hidden: true
    deprecated: true
  - arguments:
    - name: ref_name
      description: Reference name to be created.
      required: true
    - name: element_type
      description: 'The element type for the values allowed in the reference set. The allowed values are: ALN (alphanumeric), ALNIC (alphanumeric ignore case), IP (IP address), NUM (numeric), PORT (port number) or DATE. Note that date values need to be represented in milliseconds since the Unix Epoch January 1st 1970.'
      auto: PREDEFINED
      predefined:
      - ALN
      - ALNIC
      - IP
      - NUM
      - PORT
      - DATE
      required: true
    - name: timeout_type
      description: The allowed values are "FIRST_SEEN", LAST_SEEN and UNKNOWN. The default value is UNKNOWN.
      auto: PREDEFINED
      predefined:
      - 'FIRST_SEEN'
      - 'LAST_SEEN'
      - UNKNOWN
    - name: time_to_live
      description: 'The time to live interval, for example: "1 month" or "5 minutes".'
    description: |
      Creates a new reference set. If the provided name is already in use, this command will fail.
      Deprecated, Use qradar-reference-set-create instead.
    name: qradar-create-reference-set
    outputs:
    - contextPath: QRadar.Reference.CreationTime
      description: Creation time of the reference set.
      type: date
    - contextPath: QRadar.Reference.ElementType
      description: 'The element type for the values allowed in the reference set. The allowed values are: ALN (alphanumeric), ALNIC (alphanumeric ignore case), IP (IP address), NUM (numeric), PORT (port number) or DATE.'
      type: string
    - contextPath: QRadar.Reference.Name
      description: Name of the reference set.
      type: string
    - contextPath: QRadar.Reference.NumberOfElements
      description: Number of elements in the created reference set.
      type: number
    - contextPath: QRadar.Reference.TimeoutType
      description: Timeout type of the reference. The allowed values are FIRST_SEEN, LAST_SEEN and UNKNOWN.
      type: string
    hidden: true
    deprecated: true
  - name: qradar-delete-reference-set
    arguments:
    - name: ref_name
      description: The name of reference set to delete.
      required: true
      default: true
    description: |-
      Deletes a reference set corresponding to the name provided. Deprecated, Use qradar-reference-set-delete instead.
    hidden: true
    deprecated: true
  - name: qradar-create-reference-set-value
    arguments:
    - name: ref_name
      description: The name of the reference set to add or update a value in.
      required: true
    - description: "The value/s to add or update in the reference set. Note: Date values must be represented in epoch in reference sets (milliseconds since the Unix Epoch January 1st 1970). If 'date_value' is set to 'True', then the argument will be converted from date in format: '%Y-%m-%dT%H:%M:%S.%f000Z' (e.g. '2018-11-06T08:56:41.000000Z') to epoch."
      isArray: true
      name: value
      required: true
    - description: An indication of where the data originated. The default value is 'reference data api'.
      name: source
    - auto: PREDEFINED
      defaultValue: 'False'
      description: "If set to True, will convert 'value' argument from date in format: '%Y-%m-%dT%H:%M:%S.%f000Z' (e.g. '2018-11-06T08:56:41.000000Z') to epoch."
      name: date_value
      predefined:
      - 'True'
      - 'False'
    description: Add or update a value in a reference set. Deprecated, Use qradar-reference-set-value-upsert instead.
    hidden: true
    deprecated: true
    outputs:
    - contextPath: QRadar.Reference.Name
      description: The name of the reference set.
      type: string
    - contextPath: QRadar.Reference.CreationTime
      description: The creation time (ISO) of the reference.
      type: date
    - contextPath: QRadar.Reference.ElementType
      description: Reference element type.
      type: string
    - contextPath: QRadar.Reference.NumberOfElements
      description: Number of elements.
      type: number
    - contextPath: QRadar.Reference.TimeoutType
      description: 'Reference timeout type. One of: UNKNOWN, FIRST_SEEN, LAST_SEEN.'
      type: string
  - name: qradar-update-reference-set-value
    arguments:
    - name: ref_name
      required: true
      description: The name of the reference set to add or update a value in.
    - description: "A comma-separated list of values to add or update in the reference set. Date values must be represented in milliseconds since the Unix Epoch January 1st 1970."
      isArray: true
      name: value
      required: true
    - description: An indication of where the data originated. The default value is 'reference data api'.
      name: source
    - auto: PREDEFINED
      defaultValue: 'False'
      description: "If set to True, will convert 'value' argument from date in format: '%Y-%m-%dT%H:%M:%S.%f000Z' (e.g. '2018-11-06T08:56:41.000000Z') to epoch."
      name: date_value
      predefined:
      - 'True'
      - 'False'
    description: Adds or updates a value in a reference set. Deprecated, Use qradar-reference-set-value-upsert instead.
    hidden: true
    deprecated: true
    outputs:
    - contextPath: QRadar.Reference.Name
      description: The name of the reference set.
      type: string
    - contextPath: QRadar.Reference.CreationTime
      description: The creation time (ISO) of the reference.
      type: date
    - contextPath: QRadar.Reference.ElementType
      description: Reference element type.
      type: string
    - contextPath: QRadar.Reference.NumberOfElements
      description: Number of elements.
      type: number
    - contextPath: QRadar.Reference.TimeoutType
      description: 'Reference timeout type. One of: UNKNOWN, FIRST_SEEN, LAST_SEEN.'
      type: string
  - name: qradar-delete-reference-set-value
    arguments:
    - name: ref_name
      description: The name of the reference set to remove a value from.
      required: true
    - name: value
      description: The value to remove from the reference set.
      required: true
    - name: date_value
      description: "If set to True will convert 'value' argument from date in format: '%Y-%m-%dT%H:%M:%S.%f000Z' (e.g.,  '2018-11-06T08:56:41.000000Z') to epoch."
      auto: PREDEFINED
      predefined:
      - 'True'
      - 'False'
      defaultValue: 'False'
    outputs:
    - contextPath: QRadar.Reference.Name
      description: The name of the reference set.
      type: string
    - contextPath: QRadar.Reference.CreationTime
      description: The creation time (ISO) of the reference.
      type: date
    - contextPath: QRadar.Reference.ElementType
      description: Reference element type.
      type: string
    - contextPath: QRadar.Reference.NumberOfElements
      description: Number of elements.
      type: number
    - contextPath: QRadar.Reference.TimeoutType
      description: 'Reference timeout type. One of: UNKNOWN, FIRST_SEEN, LAST_SEEN.'
      type: string
    description: |-
      Deletes a value in a reference set.
      Deprecated, Use qradar-reference-set-value-delete instead.
    hidden: true
    deprecated: true
  - name: qradar-get-domains
    arguments:
    - name: fields
      description: "If used, will filter all fields except for the specified ones. Use this parameter to specify which fields you would like to get back in the response. Fields that are not explicitly named are excluded. Specify subfields in brackets and multiple fields in the same object are separated by commas. The filter uses QRadar's field names, for reference please consult: https://www.ibm.com/support/knowledgecenter/SSKMKU/com.ibm.qradar.doc_cloud/9.1--siem-offenses-offense_id-notes-note_id-GET.html"
    - name: range
      description: Number of results in return.
    - name: filter
      description: "Query to filter offenses."
    outputs:
    - contextPath: QRadar.Domains.AssetScannerIDs
      description: Array of Asset Scanner IDs.
      type: Number
    - contextPath: QRadar.Domains.CustomProperties
      description: Custom properties of the domain.
      type: String
    - contextPath: QRadar.Domains.Deleted
      description: Indicates if the domain is deleted.
      type: Boolean
    - contextPath: QRadar.Domains.Description
      description: Description of the domain.
      type: String
    - contextPath: QRadar.Domains.EventCollectorIDs
      description: 'Array of Event Collector IDs.'
      type: Number
    - contextPath: QRadar.Domains.FlowCollectorIDs
      description: Array of Flow Collector IDs.
      type: Number
    - contextPath: QRadar.Domains.FlowSourceIDs
      description: Array of Flow Source IDs.
      type: Number
    - contextPath: QRadar.Domains.ID
      description: ID of the domain.
      type: Number
    - contextPath: QRadar.Domains.LogSourceGroupIDs
      description: Array of Log Source Group IDs.
      type: Number
    - contextPath: QRadar.Domains.LogSourceIDs
      description: Array of Log Source IDs.
      type: Number
    - contextPath: QRadar.Domains.Name
      description: Name of the Domain.
      type: String
    - contextPath: QRadar.Domains.QVMScannerIDs
      description: Array of QVM Scanner IDs.
      type: Number
    - contextPath: QRadar.Domains.TenantID
      description: ID of the Domain tenant.
      type: Number
    description: |-
      Retrieve all Domains. Deprecated, Use qradar-domains-list instead.
    hidden: true
    deprecated: true
  - arguments:
    - description: "ID of the domain."
      name: id
      required: true
    - description: "If used, will filter all fields except for the specified ones. Use this parameter to specify which fields you would like to get back in the response. Fields that are not explicitly named are excluded. Specify subfields in brackets and multiple fields in the same object are separated by commas. The filter uses QRadar's field names, for reference please consult: https://www.ibm.com/support/knowledgecenter/SSKMKU/com.ibm.qradar.doc_cloud/9.1--siem-offenses-offense_id-notes-note_id-GET.html"
      name: fields
    description: Retrieves Domain information By ID. Deprecated, Use qradar-domains-list instead.
    hidden: true
    deprecated: true
    name: qradar-get-domain-by-id
    outputs:
    - contextPath: QRadar.Domains.AssetScannerIDs
      description: Array of Asset Scanner IDs.
      type: Number
    - contextPath: QRadar.Domains.CustomProperties
      description: Custom properties of the domain.
      type: String
    - contextPath: QRadar.Domains.Deleted
      description: Indicates if the domain is deleted.
      type: Boolean
    - contextPath: QRadar.Domains.Description
      description: Description of the domain.
      type: String
    - contextPath: QRadar.Domains.EventCollectorIDs
      description: Array of Event Collector IDs.
      type: Number
    - contextPath: QRadar.Domains.FlowCollectorIDs
      description: Array of Flow Collector IDs.
      type: Number
    - contextPath: QRadar.Domains.FlowSourceIDs
      description: Array of Flow Source IDs.
      type: Number
    - contextPath: QRadar.Domains.ID
      description: ID of the domain.
      type: Number
    - contextPath: QRadar.Domains.LogSourceGroupIDs
      description: Array of Log Source Group IDs.
      type: Number
    - contextPath: QRadar.Domains.LogSourceIDs
      description: Array of Log Source IDs.
      type: Number
    - contextPath: QRadar.Domains.Name
      description: Name of the Domain.
      type: String
    - contextPath: QRadar.Domains.QVMScannerIDs
      description: Array of QVM Scanner IDs.
      type: Number
    - contextPath: QRadar.Domains.TenantID
      description: ID of the Domain tenant.
      type: Number
  - arguments:
    - description: The name of the reference set to add or update a value in. To create a new reference set, you need to set the element type.
      name: ref_name
      required: true
    - description: 'The element type for the values permitted in the reference set. Only required when creating a new reference set. The valid values are: ALN (alphanumeric), ALNIC (alphanumeric ignore case), IP (IP address), NUM (numeric), PORT (port number) or DATE. Note that date values need to be represented in milliseconds since the Unix Epoch January 1st 1970.'
      name: element_type
      auto: PREDEFINED
      predefined:
      - ALN
      - ALNIC
      - IP
      - NUM
      - PORT
      - DATE
    - auto: PREDEFINED
      description: The timeout_type can be "FIRST_SEEN", "LAST_SEEN", or "UNKNOWN". The default value is UNKNOWN. Only required for creating a new reference set.
      name: timeout_type
      predefined:
      - FIRST_SEEN
      - LAST_SEEN
      - UNKNOWN
    - description: 'The time to live interval, for example: "1 month" or "5 minutes". Only required when creating a new reference set.'
      name: time_to_live
    - description: The query for getting indicators.
      name: query
      required: true
    - defaultValue: '1000'
      description: The maximum number of indicators to return. The default value is 1000.
      name: limit
    - defaultValue: '0'
      description: The page from which to get the indicators.
      name: page
    - name: task_id
      description: The ID of the task that is created to add or update the element in the reference set. The task ID can be used to poll the status of the task by using the 'qradar-tasks-get' command.

    description: Uploads indicators from Demisto to QRadar.
    hidden: true
    name: qradar-upload-indicators
  - arguments:
    - description: Comma separated list. Source IPs to retrieve their data, E.g "192.168.0.1,192.160.0.2".
      name: source_ip
      isArray: true
    - description: 'Query to filter IPs. E.g, filter=`source_ip="192.168.0.1"`. For reference please consult: https://www.ibm.com/support/knowledgecenter/SS42VS_SHR/com.ibm.qradarapi.doc/c_rest_api_filtering.html'
      name: filter
    - description: "If used, will filter all fields except for the ones specified. Use this argument to specify which fields should be returned in the response. Fields that are not named are excluded. Specify subfields in brackets and multiple fields in the same object separated by commas. The filter uses QRadar's field names, for reference, consult: https://ibmsecuritydocs.github.io/qradar_api_14.0/14.0--siem-source_addresses-GET.html."
      name: fields
    - description: 'Range of results to return. e.g.: 0-20.'
      name: range
    description: Get Source IPs.
    name: qradar-ips-source-get
    outputs:
    - contextPath: QRadar.SourceIP.ID
      description: The ID of the destination address.
      type: Number
    - contextPath: QRadar.SourceIP.DomainID
      description: The ID of associated domain.
      type: String
    - contextPath: QRadar.SourceIP.EventFlowCount
      description: The number of events and flows that are associated with the destination address.
      type: Number
    - contextPath: QRadar.SourceIP.FirstEventFlowSeen
      description: Date when the first event or flow was seen.
      type: Date
    - contextPath: QRadar.SourceIP.LastEventFlowSeen
      description: Date when the last event or flow was seen.
      type: Date
    - contextPath: QRadar.SourceIP.SourceIP
      description: The IP address.
      type: String
    - contextPath: QRadar.SourceIP.Magnitude
      description: The magnitude of the destination address.
      type: Number
    - contextPath: QRadar.SourceIP.Network
      description: The network of the destination address.
      type: String
    - contextPath: QRadar.SourceIP.OffenseIDs
      description: List of offense IDs the destination address is part of.
      type: Unknown
    - contextPath: QRadar.SourceIP.LocalDestinationAddressIDs
      description: List of local destination address IDs associated with the source address.
      type: Unknown
  - arguments:
    - description: Comma separated list. Local destination IPs to retrieve their data, E.g "192.168.0.1,192.160.0.2".
      isArray: true
      name: local_destination_ip
    - description: 'Query to filter IPs. E.g, filter=`local_destination_ip="192.168.0.1"` For reference please consult: https://www.ibm.com/support/knowledgecenter/SS42VS_SHR/com.ibm.qradarapi.doc/c_rest_api_filtering.html'
      name: filter
    - description: "If used, will filter all fields except for the ones specified. Use this argument to specify which fields should be returned in the response. Fields that are not named are excluded. Specify subfields in brackets and multiple fields in the same object separated by commas. The filter uses QRadar's field names, for reference, consult: https://ibmsecuritydocs.github.io/qradar_api_14.0/14.0--siem-local_destination_addresses-GET.html."
      name: fields
    - description: 'Range of results to return. e.g.: 0-20.'
      name: range

    description: Get Source IPs.
    name: qradar-ips-local-destination-get
    outputs:
    - contextPath: QRadar.LocalDestinationIP.ID
      description: The ID of the destination address.
      type: Number
    - contextPath: QRadar.LocalDestinationIP.DomainID
      description: The ID of associated domain.
      type: String
    - contextPath: QRadar.LocalDestinationIP.EventFlowCount
      description: The number of events and flows that are associated with the destination address.
      type: Number
    - contextPath: QRadar.LocalDestinationIP.FirstEventFlowSeen
      description: Date when the first event or flow was seen.
      type: Date
    - contextPath: QRadar.LocalDestinationIP.LastEventFlowSeen
      description: Date when the last event or flow was seen.
      type: Date
    - contextPath: QRadar.LocalDestinationIP.LocalDestinationIP
      description: The IP address.
      type: String
    - contextPath: QRadar.LocalDestinationIP.Magnitude
      description: The magnitude of the destination address.
      type: Number
    - contextPath: QRadar.LocalDestinationIP.Network
      description: The network of the destination address.
      type: String
    - contextPath: QRadar.LocalDestinationIP.OffenseIDs
      description: List of offense IDs the destination address is part of.
      type: Unknown
    - contextPath: QRadar.LocalDestinationIP.SourceAddressIDs
      description: List of source address IDs associated with the destination address.
      type: Unknown
  - arguments:
    - description: The ID of the offense to retrieve. Mutually exclusive with query_expression.
      name: offense_id
      type: Number
    - description: 'The number of events to return. Mutually exclusive with query_expression.'
      name: events_limit
      type: Number
    - description: "Comma separated list of columns to return. Mutually exclusive with query_expression."
      name: events_columns
      type: String
    - description: 'The mode to use when fetching events. Mutually exclusive with query_expression.'
      name: fetch_mode
      type: PREDEFINED
      predefined:
      - Fetch With All Events
      - Fetch Correlation Events Only
    - name: start_time
      type: Date
      description: The start time of the search. Mutually exclusive with query_expression.
    - name: query_expression
      type: String
      description: The AQL query to execute. Mutually exclusive with the other arguments.
    - name: interval_in_seconds
      type: Number
      description: The interval in seconds to use when polling events.
    - name: search_id
      type: String
      description: The search id to query the results.
    - name: retry_if_not_all_fetched
      auto: PREDEFINED
      description: Whenever set to true, the command retries to fetch all events if the number of events fetched is less than `event_count`.
      predefined:
      - 'true'
      - 'false'
    - name: polling
      description: Wait for search results.
      auto: PREDEFINED
      default: true
      predefined:
      - 'true'
      - 'false'
    - name: timeout_in_seconds
      type: Number
      description: The timeout in seconds to use when polling events.
    description: Polling command to search for events of a specific offense.
    name: qradar-search-retrieve-events
    outputs:
    - contextPath: QRadar.SearchEvents.ID
      description: The search id of the query.
      type: Unknown
    - contextPath: QRadar.SearchEvents.Events
      description: The events from QRadar search.
      type: Unknown
    - contextPath: QRadar.SearchEvents.Status
      description: The status of the search ('wait', 'partial', 'success').
      type: Unknown
    polling: true
  - arguments:
    - name: cidrs
      description: An input list of CIDRs to add to QRadar (can be obtained automatically from EDL integrations and playbook). Multiple values in the same object are separated by commas. A CIDR or query is required.
      isArray: true
    - name: query
      description: The query for getting indicators from Cortex XSOAR. A CIDR or query is required.
    - name: name
      description: A CIDR (remote network) name that will be displayed for all uploaded values in QRadar.
      required: true
    - name: description
      description: Description that will be displayed and associated with all the newly uploaded CIDRs in QRadar.
      required: true
    - name: group
      description: The exact name of the remote network group that CIDRs should be associated with as it appears in QRadar. A single group can be assigned to each create command. A new remote network group can be created in QRadar by giving a new unique remote network group name (that does not already exist in QRadar remote networks).
      required: true
    - name: fields
      description: Use this parameter to specify which fields you would like to get back in the response. Fields that are not named are excluded from the output. Specify subfields in brackets, and multiple fields in the same object are separated by commas. The possible fields are id, group, name, CIDR, and description.
    description: Create remote network CIDRs.
    name: qradar-remote-network-cidr-create
  - name: qradar-remote-network-cidr-list
    arguments:
    - name: limit
      description: The maximum number of results to return. The default is 50.
    - name: page
      description: The page offset.
    - name: page_size
      description: Maximum number of results to retrieve in each page.
    - name: group
      description: The name of the remote network group that the CIDRs are associated with, as it appears in QRadar.
    - name: id
      description: ID of the CIDR (remote network).
    - name: name
      description: The name of the CIDRs (remote network) as it appears in QRadar.
    - name: filter
      description: Additional options to filter results using a query expression.
    - name: fields
      description: Use this parameter to specify which fields you would like to get back in the response. Fields that are not named are excluded. By default, this argument returns all fields (id, name, cidrs, group, description).
    description: Retrieves the list of staged remote networks.
    outputs:
    - contextPath: QRadar.RemoteNetworkCIDR
      description: A list of all the retrieved CIDRs.
      type: Number
    - contextPath: QRadar.RemoteNetworkCIDR.id
      description: ID of each CIDR remote network that is part of the group.
      type: Number
    - contextPath: QRadar.RemoteNetworkCIDR.name
      description: The associated CIDR name as it appears in QRadar.
      type: String
    - contextPath: QRadar.RemoteNetworkCIDR.description
      description: The associated CIDR description as it appears in QRadar.
      type: String
  - name: qradar-remote-network-cidr-delete
    arguments:
    - name: id
      description: ID that is used to locate the staged remote network that users want to remove from QRadar.
      type: number
      isArray: true
      required: true
    description: Deletes an existing staged remote network.
  - name: qradar-remote-network-cidr-update
    arguments:
    - name: id
      required: true
      description: The ID that is associated with the CIDR object that needs to be modified.
    - name: name
      description: The CIDR name in QRadar. If the CIDR name should be changed, it can be inserted here.
      required: true
    - name: cidrs
      description: An input list of CIDRs to add to QRadar (can be obtained automatically from EDL integrations and playbook). Multiple values in the same object are separated by commas. A CIDR or query is required.
      isArray: true
    - name: query
      description: The query for getting indicators from Cortex XSOAR. A CIDR or query is required.
    - name: description
      description: CIDR associated description presented in QRadar. If the CIDR description should be changed, it can be inserted here.
      required: true
    - name: group
      description: The remote network group that CIDRs should belong to. If the CIDR-associated group should be changed, it can be inserted here.
      required: true
    - name: fields
      description: Use this parameter to specify which fields you would like to get back in the response. Fields that are not named are excluded. Specify subfields in brackets, and multiple fields in the same object are separated by commas. The possible fields are id,group,name,cidr,description.
    description: Updates an existing staged remote network.
    outputs:
    - contextPath: QRadar.RemoteNetworkCIDR
      description: A list of all the CIDR ranges that were changed.
      type: Number
    - contextPath: QRadar.RemoteNetworkCIDR.id
      description: The associated CIDR ID.
      type: Number
    - contextPath: QRadar.RemoteNetworkCIDR.name
      description: The associated CIDR name.
      type: String
    - contextPath: QRadar.RemoteNetworkCIDR.group
      description: The group to which the remote network belongs.
      type: String
    - contextPath: QRadar.RemoteNetworkCIDR.description
      description: The description of the remote network.
      type: String
  - name: qradar-remote-network-deploy-execution
    arguments:
    - name: host_ip
      description: The IP of QRadar console host.
      required: true
    - name: status
      description: The deployment status. Must be in capital letters (“INITIATING”).
      auto: PREDEFINED
      predefined:
      - INITIATING
    - name: deployment_type
      description: The deployment type. Must be in capital letters (“INCREMENTAL” or “FULL”).
      auto: PREDEFINED
      predefined:
      - INCREMENTAL
      - FULL
      required: true
    outputs:
    - contextPath: QRadar.deploy.status
      description: The deployment status (INITIALIZING, IN_PROGRESS, COMPLETE).
      type: String
    description: |
      Executes a deployment.
      Potentially harmful: This API command executes any waiting system deployments in QRadar within the same deployment type and hosts defined.
  script: '-'
  type: python
  subtype: python3
  dockerimage: demisto/python3:3.12.11.4819260
  isremotesyncin: true
  longRunning: true
  isFetchSamples: true
  ismappable: true
fromversion: 5.5.0
defaultmapperin: QRadar - Generic Incoming Mapper
defaultclassifier: QRadar
tests:
- QRadar_v3-test<|MERGE_RESOLUTION|>--- conflicted
+++ resolved
@@ -1447,9 +1447,7 @@
       name: lastUpdate
     description: Returns the list of incidents IDs that were modified since the last update time. Note that this method is for debugging purposes. The get-modified-remote-data command is used as part of the mirroring feature, which is available from version 6.1.
     name: get-modified-remote-data
-<<<<<<< HEAD
   - name: qradar-event-collectors-list
-=======
   - name: qradar-print-context
     description: Returns a redacted snapshot of integration context metrics (queued, in-progress, finished, meta sizes, concurrent active, samples count). This command is intended for debugging purposes and may return sensitive data.
     outputs:
@@ -1486,7 +1484,6 @@
       isArray: true
     - description: 'ID of a specific event collector.'
       name: id
->>>>>>> 2acc7b7c
     description: Retrieves a list of event collectors.
     outputs:
     - contextPath: QRadar.EventCollector.Name
