--- conflicted
+++ resolved
@@ -69,11 +69,7 @@
   name: offenses_per_fetch
   type: 0
   additionalinfo: In case of mirroring with events, this value will be used for mirroring API calls as well, and it is advised to have a small value.
-<<<<<<< HEAD
-  defaultvalue: '20'
-=======
   defaultvalue: '10'
->>>>>>> 6f77591c
   section: Collect
   advanced: true
   required: false
@@ -156,8 +152,6 @@
   type: 8
   section: Connect
   advanced: true
-<<<<<<< HEAD
-=======
   required: false
 - defaultvalue: '60'
   display: "Timeout for http-requests"
@@ -174,7 +168,6 @@
   type: 0
   section: Collect
   advanced: true
->>>>>>> 6f77591c
   required: false
 script:
   commands:
@@ -2562,11 +2555,7 @@
   script: '-'
   type: python
   subtype: python3
-<<<<<<< HEAD
-  dockerimage: demisto/python3:3.10.13.77674
-=======
   dockerimage: demisto/python3:3.10.13.83255
->>>>>>> 6f77591c
   isremotesyncin: true
   longRunning: true
   isFetchSamples: true
