commonfields:
  id: QRadar v3
  version: -1
sectionOrder:
- Connect
- Collect
name: QRadar v3
display: IBM QRadar v3
category: Analytics & SIEM
description: IBM QRadar SIEM helps security teams accurately detect and prioritize threats across the enterprise, supports API versions 10.1 and above. Provides intelligent insights that enable teams to respond quickly to reduce the impact of incidents.
configuration:
- display: Server URL
  name: server
  type: 0
  required: true
  additionalinfo: (e.g., https://192.168.0.1)
  section: Connect
- display: Username
  name: credentials
  type: 9
  required: true
  section: Connect
- display: QRadar API Version
  defaultvalue: 17.0
  additionalinfo: API version of QRadar (e.g., '12.0'). Minimum API version is 10.1. Since QRadar API v19, The timestamp fields should be provided as milliseconds epoch format instead of seconds.
  name: api_version
  type: 0
  required: true
  section: Connect
- display: Incident Type
  name: incident_type
  type: 13
  section: Connect
  required: false
- defaultvalue: 3 days
  additionalinfo: if no offenses are found within the range of first fetch, will be set to fetch the earliest offense.
  display: First fetch timestamp (<number> <time unit>, e.g., 12 hours, 7 days)
  name: first_fetch
  type: 0
  section: Collect
  required: false
- defaultvalue: Fetch With All Events
  display: Fetch mode
  name: fetch_mode
  options:
  - Fetch Without Events
  - Fetch With All Events
  - Fetch Correlation Events Only
  required: true
  type: 15
  section: Collect
- defaultvalue: 'true'
  display: Retry events fetch
  name: retry_events_fetch
  type: 8
  additionalinfo: "Whenever enabled, the integration retries to fetch all events if the number of events fetched is less than `event_count`. Default number of tries is 3, but can be configured via the Advanced Parameter: EVENTS_SEARCH_TRIES. e.g EVENTS_SEARCH_TRIES=5"
  section: Collect
  advanced: true
  required: false
- defaultvalue: '20'
  display: Maximum number of events per incident.
  name: events_limit
  additionalinfo: The maximal amount of events to pull per incident.
  type: 0
  section: Collect
  advanced: true
  required: false
- display: Number of offenses to pull per API call (max 50)
  name: offenses_per_fetch
  type: 0
  additionalinfo: In case of mirroring with events, this value will be used for mirroring API calls as well, and it is advised to have a small value.
  defaultvalue: '20'
  section: Collect
  advanced: true
  required: false
- display: Query to fetch offenses.
  name: query
  type: 0
  additionalinfo: Define a query to determine which offenses to fetch. E.g., "severity >= 4 AND id > 5". filtering by status in the query may result in unexpected behavior when changing an incident's status.
  section: Collect
  advanced: true
  required: false
- defaultvalue: IPs And Assets
  display: 'Incidents Enrichment'
  name: enrichment
  required: true
  additionalinfo: 'IPs enrichment transforms IDs of the IPs of the offense to IP values. Asset enrichment adds correlated assets to the fetched offenses.'
  type: 15
  options:
  - IPs
  - IPs And Assets
  - None
  section: Collect
  advanced: true
- defaultvalue: QIDNAME(qid), LOGSOURCENAME(logsourceid), CATEGORYNAME(highlevelcategory), CATEGORYNAME(category), PROTOCOLNAME(protocolid), sourceip, sourceport, destinationip, destinationport, QIDDESCRIPTION(qid), username, PROTOCOLNAME(protocolid), RULENAME("creEventList"), sourcegeographiclocation, sourceMAC, sourcev6, destinationgeographiclocation, destinationv6, LOGSOURCETYPENAME(devicetype), credibility, severity, magnitude, eventcount, eventDirection, postNatDestinationIP, postNatDestinationPort, postNatSourceIP, postNatSourcePort, preNatDestinationPort, preNatSourceIP, preNatSourcePort, UTF8(payload), starttime, devicetime
  display: 'Event fields to return from the events query (WARNING: This parameter is correlated to the incoming mapper and changing the values may adversely affect mapping).'
  name: events_columns
  type: 12
  additionalinfo: 'The parameter uses the AQL SELECT syntax. For more information, see: https://www.ibm.com/support/knowledgecenter/en/SS42VS_7.4/com.ibm.qradar.doc/c_aql_intro.html'
  section: Collect
  advanced: true
  required: false
- additionalinfo: How mirroring from QRadar to Cortex XSOAR should be done, available from QRadar 7.3.3 Fix Pack 3. For further explanation on how to check your QRadar version, see the integration documentation at https://xsoar.pan.dev.
  defaultvalue: 'No Mirroring'
  display: Mirroring Options
  hidden:
  - marketplacev2
  name: mirror_options
  type: 15
  options:
  - No Mirroring
  - Mirror Offense
  - Mirror Offense and Events
  section: Collect
  advanced: true
  required: false
- additionalinfo: When selected, closing the QRadar offense is mirrored in Cortex XSOAR.
  defaultvalue: 'false'
  display: Close Mirrored XSOAR Incident
  name: close_incident
  type: 8
  hidden:
  - marketplacev2
  section: Collect
  advanced: true
  required: false
- additionalinfo: Maximum number of incoming incidents to mirror each time.
  display: The number of incoming incidents to mirror each time
  name: mirror_limit
  type: 0
  defaultvalue: '100'
  section: Collect
  advanced: true
  hidden:
  - marketplacev2
  required: false
- display: Advanced Parameters
  name: adv_params
  type: 12
  additionalinfo: Comma-separated configuration for advanced parameter values. E.g., EVENTS_INTERVAL_SECS=20,FETCH_SLEEP=5
  section: Collect
  advanced: true
  required: false
- display: Trust any certificate (not secure)
  name: insecure
  type: 8
  section: Connect
  advanced: true
  required: false
- display: Use system proxy settings
  name: proxy
  type: 8
  section: Connect
  advanced: true
  required: false
script:
  commands:
  - name: qradar-offenses-list
    outputs:
    - contextPath: QRadar.Offense.Description
      description: Description of the offense.
      type: String
    - contextPath: QRadar.Offense.Rules.id
      description: The ID of the rule.
      type: Number
    - contextPath: QRadar.Offense.Rules.type
      description: The type of the rule.
      type: String
    - contextPath: QRadar.Offense.Rules.name
      description: The name of the rule.
      type: String
    - contextPath: QRadar.Offense.EventCount
      description: Number of events that are associated with the offense.
      type: Number
    - contextPath: QRadar.Offense.FlowCount
      description: Number of flows that are associated with the offense.
      type: Number
    - contextPath: QRadar.Offense.AssignedTo
      description: The user to whom the offense is assigned.
      type: String
    - contextPath: QRadar.Offense.Followup
      description: Whether the offense is marked for follow-up.
      type: Boolean
    - contextPath: QRadar.Offense.SourceAddress
      description: Source addresses (IPs if IPs enrich have been requested, else IDs of the IPs) that are associated with the offense.
      type: Number
    - contextPath: QRadar.Offense.Protected
      description: Whether the offense is protected.
      type: Boolean
    - contextPath: QRadar.Offense.ClosingUser
      description: The user who closed the offense.
      type: String
    - contextPath: QRadar.Offense.DestinationHostname
      description: Destination networks that are associated with the offense.
      type: String
    - contextPath: QRadar.Offense.CloseTime
      description: Time when the offense was closed.
      type: Date
    - contextPath: QRadar.Offense.RemoteDestinationCount
      description: Number of remote destinations that are associated with the offense.
      type: Number
    - contextPath: QRadar.Offense.StartTime
      description: Date of the earliest item that contributed to the offense.
      type: Date
    - contextPath: QRadar.Offense.Magnitude
      description: Magnitude of the offense.
      type: Number
    - contextPath: QRadar.Offense.LastUpdatedTime
      description: Date of the most recent item that contributed to the offense.
      type: String
    - contextPath: QRadar.Offense.Credibility
      description: Credibility of the offense.
      type: Number
    - contextPath: QRadar.Offense.ID
      description: ID of the offense.
      type: Number
    - contextPath: QRadar.Offense.Categories
      description: Event categories that are associated with the offense.
      type: String
    - contextPath: QRadar.Offense.Severity
      description: Severity of the offense.
      type: Number
    - contextPath: QRadar.Offense.ClosingReason
      description: Reason the offense was closed.
      type: String
    - contextPath: QRadar.Offense.OffenseType
      description: Type of the offense.
      type: String
    - contextPath: QRadar.Offense.Relevance
      description: Relevance of the offense.
      type: Number
    - contextPath: QRadar.Offense.OffenseSource
      description: Source of the offense.
      type: String
    - contextPath: QRadar.Offense.DestinationAddress
      description: Destination addresses (IPs if IPs enrichment have been requested, else IDs of the IPs) that are associated with the offense.
      type: Number
    - contextPath: QRadar.Offense.Status
      description: 'Status of the offense. Possible values: "OPEN", "HIDDEN", "CLOSED".'
      type: String
    - contextPath: QRadar.Offense.LinkToOffense
      description: Link to the URL containing information about the offense.
      type: String
    - contextPath: QRadar.Offense.Assets
      description: Assets correlated to the offense, if enrichment was requested.
      type: String
    arguments:
    - name: offense_id
      description: The offense ID to retrieve its details. Specify offense_id to get details about a specific offense.
    - name: enrichment
      defaultValue: None
      auto: PREDEFINED
      predefined:
      - IPs
      - IPs And Assets
      - None
      description: IPs enrichment transforms IDs of the IPs of the offense to IP values. Asset enrichment adds correlated assets to the fetched offenses.
    - name: range
      description: 'Range of results to return (e.g.: 0-20, 3-5, 3-3).'
      defaultValue: 0-49
    - name: filter
      description: 'Query to filter offenses, e.g., "severity >= 4 AND id > 5 AND status=OPEN". For reference, see: https://www.ibm.com/support/knowledgecenter/SS42VS_SHR/com.ibm.qradarapi.doc/c_rest_api_filtering.html'
    - name: fields
      description: 'Comma-separated list of fields to retrieve in the response. Fields that are not explicitly named are excluded. E.g., "id,severity,status". Specify subfields in brackets and multiple fields in the same object separated by commas. For a full list of available fields, see: https://ibmsecuritydocs.github.io/qradar_api_14.0/14.0--siem-offenses-GET.html.'
      isArray: true
    description: Gets offenses from QRadar.
  - name: qradar-offense-update
    outputs:
    - contextPath: QRadar.Offense.Description
      description: Description of the offense.
      type: String
    - contextPath: QRadar.Offense.Rules.id
      description: The ID of the rule.
      type: Number
    - contextPath: QRadar.Offense.Rules.type
      description: The type of the rule.
      type: String
    - contextPath: QRadar.Offense.Rules.name
      description: The name of the rule.
      type: String
    - contextPath: QRadar.Offense.EventCount
      description: Number of events that are associated with the offense.
      type: Number
    - contextPath: QRadar.Offense.FlowCount
      description: Number of flows that are associated with the offense.
      type: Number
    - contextPath: QRadar.Offense.AssignedTo
      description: The user to whom the offense is assigned.
      type: String
    - contextPath: QRadar.Offense.Followup
      description: Whether the offense is marked for follow-up.
      type: Boolean
    - contextPath: QRadar.Offense.SourceAddress
      description: Source addresses (IPs if IPs enrich have been requested, else IDs of the IPs) that are associated with the offense.
      type: Number
    - contextPath: QRadar.Offense.Protected
      description: Whether the offense is protected.
      type: Boolean
    - contextPath: QRadar.Offense.ClosingUser
      description: The user who closed the offense.
      type: String
    - contextPath: QRadar.Offense.DestinationHostname
      description: Destination networks that are associated with the offense.
      type: String
    - contextPath: QRadar.Offense.CloseTime
      description: Time when the offense was closed.
      type: Date
    - contextPath: QRadar.Offense.RemoteDestinationCount
      description: Number of remote destinations that are associated with the offense.
      type: Number
    - contextPath: QRadar.Offense.StartTime
      description: Date of the earliest item that contributed to the offense.
      type: Date
    - contextPath: QRadar.Offense.Magnitude
      description: Magnitude of the offense.
      type: Number
    - contextPath: QRadar.Offense.LastUpdatedTime
      description: Date of the most recent item that contributed to the offense.
      type: String
    - contextPath: QRadar.Offense.Credibility
      description: Credibility of the offense.
      type: Number
    - contextPath: QRadar.Offense.ID
      description: ID of the offense.
      type: Number
    - contextPath: QRadar.Offense.Categories
      description: Event categories that are associated with the offense.
      type: String
    - contextPath: QRadar.Offense.Severity
      description: Severity of the offense.
      type: Number
    - contextPath: QRadar.Offense.ClosingReason
      description: Reason the offense was closed.
      type: String
    - contextPath: QRadar.Offense.OffenseType
      description: Type of the offense.
      type: String
    - contextPath: QRadar.Offense.Relevance
      description: Relevance of the offense.
      type: Number
    - contextPath: QRadar.Offense.OffenseSource
      description: Source of the offense.
      type: String
    - contextPath: QRadar.Offense.DestinationAddress
      description: Destination addresses (IPs if IPs enrichment have been requested, else IDs of the IPs) that are associated with the offense.
      type: Number
    - contextPath: QRadar.Offense.Status
      description: 'Status of the offense. Possible values: "OPEN", "HIDDEN", "CLOSED".'
      type: String
    - contextPath: QRadar.Offense.LinkToOffense
      description: Link to the URL containing information about the offense.
      type: String
    - contextPath: QRadar.Offense.Assets
      description: Assets correlated to the offense, if enrichment was requested.
      type: String
    arguments:
    - name: offense_id
      required: true
      description: The ID of the offense to update.
    - name: enrichment
      defaultValue: None
      auto: PREDEFINED
      predefined:
      - IPs
      - IPs And Assets
      - None
      description: IPs enrichment transforms IDs of the IPs of the offense to IP values. Asset enrichment adds correlated assets to the fetched offenses.
    - name: protected
      description: Whether the offense should be protected.
      auto: PREDEFINED
      predefined:
      - 'true'
      - 'false'
    - name: follow_up
      description: Whether the offense should be marked for follow-up.
      auto: PREDEFINED
      predefined:
      - 'true'
      - 'false'
    - name: status
      auto: PREDEFINED
      predefined:
      - OPEN
      - HIDDEN
      - CLOSED
      description: The new status for the offense. When the status of an offense is set to CLOSED, a valid closing_reason_id must be provided. To hide an offense, use the HIDDEN status. To show a previously hidden offense, use the OPEN status.
    - name: closing_reason_id
      description: The ID of a closing reason. You must provide a valid closing_reason_id when you close an offense. For a full list of closing reason IDs, use the 'qradar-closing-reasons' command.
    - description: 'The name of a closing reason. You must provide a valid closing_reason_name when you close an offense. The default closing_reasons are: (1) False-Positive, Tuned (2) Non-Issues (3) Policy Violation.'
      name: closing_reason_name
    - name: assigned_to
      description: User to assign the offense to.
    - name: fields
      description: 'Comma-separated list of fields to retrieve in the response. Fields that are not explicitly named are excluded. E.g., "id,severity,status". Specify subfields in brackets and multiple fields in the same object separated by commas. For a full list of available fields, see:  https://ibmsecuritydocs.github.io/qradar_api_14.0/14.0--siem-offenses-offense_id-POST.html.'
      isArray: true
    description: Updates an offense.
  - name: qradar-closing-reasons
    description: Retrieves a list of offense closing reasons.
    outputs:
    - contextPath: QRadar.Offense.ClosingReasons.IsDeleted
      description: Whether the closing reason is deleted. Deleted closing reasons cannot be used to close an offense.
      type: Boolean
    - contextPath: QRadar.Offense.ClosingReasons.IsReserved
      description: Whether the closing reason is reserved. Reserved closing reasons cannot be used to close an offense.
      type: Boolean
    - contextPath: QRadar.Offense.ClosingReasons.Name
      description: Name of the closing reason.
      type: String
    - contextPath: QRadar.Offense.ClosingReasons.ID
      description: ID of the closing reason.
      type: Number
    arguments:
    - name: closing_reason_id
      description: The closing reason ID for which to retrieve its details. Specify closing_reason_id to get details about a specific closing reason.
    - name: include_reserved
      description: If true, reserved closing reasons are included in the response.
      defaultValue: 'false'
      auto: PREDEFINED
      predefined:
      - 'true'
      - 'false'
    - name: include_deleted
      description: If true, deleted closing reasons are included in the response.
      defaultValue: 'false'
      auto: PREDEFINED
      predefined:
      - 'true'
      - 'false'
    - name: range
      description: 'Range of results to return (e.g.: 0-20, 3-5, 3-3).'
      defaultValue: 0-49
    - name: filter
      description: 'Query to filter closing reasons, e.g. "id > 5". For reference see: https://www.ibm.com/support/knowledgecenter/SS42VS_SHR/com.ibm.qradarapi.doc/c_rest_api_filtering.html'
    - name: fields
      description: 'Comma-separated list of fields to retrieve in the response. Fields that are not explicitly named are excluded. E.g., "id,text". Specify subfields in brackets and multiple fields in the same object separated by commas. For a full list of available fields, see:  https://ibmsecuritydocs.github.io/qradar_api_14.0/14.0--siem-offense_closing_reasons-GET.html.'
      isArray: true
  - name: qradar-offense-notes-list
    outputs:
    - contextPath: QRadar.Note.Text
      description: The text of the note.
      type: String
    - contextPath: QRadar.Note.CreateTime
      description: Creation date of the note.
      type: Date
    - contextPath: QRadar.Note.ID
      description: ID of the note.
      type: Number
    - contextPath: QRadar.Note.CreatedBy
      description: The user who created the note.
      type: String
    description: Retrieves a list of notes for an offense.
    arguments:
    - name: offense_id
      required: true
      description: The offense ID to retrieve the notes for.
    - name: note_id
      description: The note ID for which to retrieve its details. Specify note_id to get details about a specific note.
    - name: range
      description: 'Range of results to return (e.g.: 0-20, 3-5, 3-3).'
      defaultValue: 0-49
    - name: filter
      description: 'Query to filter offense notes, e.g., "username=admin". For reference, see: https://www.ibm.com/support/knowledgecenter/SS42VS_SHR/com.ibm.qradarapi.doc/c_rest_api_filtering.html'
    - name: fields
      description: 'Comma-separated list of fields to retrieve in the response. Fields that are not explicitly named are excluded. E.g., "username,note_text". Specify subfields in brackets and multiple fields in the same object separated by commas. For a full list of available fields, see:  https://ibmsecuritydocs.github.io/qradar_api_14.0/14.0--siem-offenses-offense_id-notes-GET.html.'
      isArray: true
  - name: qradar-offense-note-create
    outputs:
    - contextPath: QRadar.Note.Text
      description: The text of the note.
      type: String
    - contextPath: QRadar.Note.CreateTime
      description: Creation date of the note.
      type: Date
    - contextPath: QRadar.Note.ID
      description: ID of the note.
      type: Number
    - contextPath: QRadar.Note.CreatedBy
      description: The user who created the note.
      type: String
    description: Creates a note on an offense.
    arguments:
    - name: offense_id
      required: true
      description: The offense ID to add the note to.
    - name: note_text
      required: true
      description: The text of the note.
    - name: fields
      description: 'Comma-separated list of fields to retrieve in the response. Fields that are not explicitly named are excluded. E.g., "username,note_text". Specify subfields in brackets and multiple fields in the same object separated by commas. For a full list of available fields, see:  https://ibmsecuritydocs.github.io/qradar_api_14.0/14.0--siem-offenses-offense_id-notes-POST.html.'
      isArray: true
  - name: qradar-rules-list
    outputs:
    - contextPath: QRadar.Rule.Owner
      description: Owner of the rule.
      type: String
    - contextPath: QRadar.Rule.BaseHostID
      description: ID of the host from which the rule's base capacity was determined.
      type: Number
    - contextPath: QRadar.Rule.CapacityTimestamp
      description: Date when the rule's capacity values were last updated.
      type: Number
    - contextPath: QRadar.Rule.Origin
      description: 'Origin of the rule. Possible values: "SYSTEM", "OVERRIDE", "USER".'
      type: String
    - contextPath: QRadar.Rule.CreationDate
      description: Date when rule was created.
      type: Date
    - contextPath: QRadar.Rule.Type
      description: 'Type of the rule. Possible values: "EVENT", "FLOW", "COMMON", "USER".'
      type: String
    - contextPath: QRadar.Rule.Enabled
      description: Whether rule is enabled.
      type: Boolean
    - contextPath: QRadar.Rule.ModificationDate
      description: Date when the rule was last modified.
      type: Date
    - contextPath: QRadar.Rule.Name
      description: Name of the rule.
      type: String
    - contextPath: QRadar.Rule.AverageCapacity
      description: Moving average capacity in EPS of the rule across all hosts.
      type: Number
    - contextPath: QRadar.Rule.ID
      description: ID of the rule.
      type: Number
    - contextPath: QRadar.Rule.BaseCapacity
      description: Base capacity of the rule in events per second.
      type: Number
    description: Retrieves a list of rules.
    arguments:
    - name: rule_id
      description: The rule ID for which to retrieve its details. Specify rule_id to get details about a specific rule.
    - name: rule_type
      auto: PREDEFINED
      predefined:
      - EVENT
      - FLOW
      - COMMON
      - USER
      description: Retrieves rules corresponding to the specified rule type.
    - name: range
      description: 'Range of results to return (e.g.: 0-20, 3-5, 3-3).'
      defaultValue: 0-49
    - name: filter
      description: 'Query by which to filter rules, e.g., "type=EVENT". For reference, see: https://www.ibm.com/support/knowledgecenter/SS42VS_SHR/com.ibm.qradarapi.doc/c_rest_api_filtering.html'
    - name: fields
      description: 'Comma-separated list of fields to retrieve in the response. Fields that are not explicitly named are excluded. E.g., "owner,identifier,origin". Specify subfields in brackets and multiple fields in the same object separated by commas. For a full list of available fields, see:  https://ibmsecuritydocs.github.io/qradar_api_14.0/14.0--analytics-rules-GET.html.'
      isArray: true
  - name: qradar-rule-groups-list
    outputs:
    - contextPath: QRadar.RuleGroup.Owner
      description: Owner of the group.
      type: String
    - contextPath: QRadar.RuleGroup.ModifiedTime
      description: Date since the group was last modified.
      type: Date
    - contextPath: QRadar.RuleGroup.Level
      description: Depth of the group in the group hierarchy.
      type: Number
    - contextPath: QRadar.RuleGroup.Name
      description: Name of the group.
      type: String
    - contextPath: QRadar.RuleGroup.Description
      description: Description of the group.
      type: String
    - contextPath: QRadar.RuleGroup.ID
      description: ID of the group.
      type: Number
    - contextPath: QRadar.RuleGroup.ChildItems
      description: Child items of the group.
      type: String
    - contextPath: QRadar.RuleGroup.ChildGroups
      description: Child group IDs.
      type: Number
    - contextPath: QRadar.RuleGroup.Type
      description: The type of the group.
      type: String
    - contextPath: QRadar.RuleGroup.ParentID
      description: ID of the parent group.
      type: Number
    description: Retrieves a list of the rule groups.
    arguments:
    - name: rule_group_id
      description: The rule group ID for which to retrieve its details. Specify rule_group_id to get details about a specific rule group.
    - name: range
      description: 'Range of results to return (e.g.: 0-20, 3-5, 3-3).'
      defaultValue: 0-49
    - name: filter
      description: 'Query by which to filter rules, e.g., "id >= 125". For reference, see: https://www.ibm.com/support/knowledgecenter/SS42VS_SHR/com.ibm.qradarapi.doc/c_rest_api_filtering.html'
    - name: fields
      description: 'Comma-separated list of fields to retrieve in the response. Fields that are not explicitly named are excluded. E.g., "owner,parent_id". Specify subfields in brackets and multiple fields in the same object separated by commas. For a full list of available fields, see: https://ibmsecuritydocs.github.io/qradar_api_14.0/14.0--analytics-rule_groups-GET.html.'
      isArray: true
  - name: qradar-assets-list
    description: Retrieves assets list.
    outputs:
    - contextPath: Endpoint.Domain
      description: DNS name.
      type: String
    - contextPath: Endpoint.OS
      description: Asset operating system.
      type: String
    - contextPath: Endpoint.MACAddress
      description: Asset MAC address.
      type: String
    - contextPath: Endpoint.IPAddress
      description: IP addresses of the endpoint.
      type: Unknown
    - contextPath: QRadar.Asset.Interfaces.id
      description: ID of the interface.
      type: Number
    - contextPath: QRadar.Asset.Interfaces.mac_address
      description: MAC address of the interface. Null if unknown.
      type: String
    - contextPath: QRadar.Asset.Interfaces.ip_addresses.id
      description: ID of the interface.
      type: Number
    - contextPath: QRadar.Asset.Interfaces.ip_addresses.network_id
      description: Network ID of the network the IP belongs to.
      type: Number
    - contextPath: QRadar.Asset.Interfaces.ip_addresses.value
      description: The IP address.
      type: String
    - contextPath: QRadar.Asset.Interfaces.ip_addresses.type
      description: 'Type of IP address. Possible values: "IPV4", "IPV6".'
      type: String
    - contextPath: QRadar.Asset.Interfaces.ip_addresses.created
      description: Date when the IP address was created.
      type: Date
    - contextPath: QRadar.Asset.Interfaces.ip_addresses.first_seen_scanner
      description: Date when the IP address was first seen during a vulnerability scan.
      type: Date
    - contextPath: QRadar.Asset.Interfaces.ip_addresses.first_seen_profiler
      description: Date when the IP address was first seen in event or flow traffic.
      type: Date
    - contextPath: QRadar.Asset.Interfaces.ip_addresses.last_seen_scanner
      description: Date when the IP address was most recently seen during a vulnerability scan.
      type: Date
    - contextPath: QRadar.Asset.Interfaces.ip_addresses.last_seen_profiler
      description: Date when the IP address was most recently seen in event or flow traffic.
      type: Date
    - contextPath: QRadar.Asset.Products.id
      description: The ID of this software product instance in QRadar's asset model.
      type: Number
    - contextPath: QRadar.Asset.Products.product_variant_id
      description: The ID of this software product variant in QRadar's catalog of products.
      type: Number
    - contextPath: QRadar.Asset.Products.first_seen_scanner
      description: Date when the product was first seen during a vulnerability scan.
      type: Date
    - contextPath: QRadar.Asset.Products.first_seen_profiler
      description: Date when the product was first seen in event or flow traffic.
      type: Date
    - contextPath: QRadar.Asset.Products.last_seen_scanner
      description: Date when the product was most recently seen seen during a vulnerability scan.
      type: Date
    - contextPath: QRadar.Asset.Products.last_seen_profiler
      description: Date when the product was most recently seen in event or flow traffic.
      type: Date
    - contextPath: QRadar.Asset.VulnerabilityCount
      description: The total number of vulnerabilities associated with this asset.
      type: Number
    - contextPath: QRadar.Asset.RiskScoreSum
      description: The sum of the CVSS scores of the vulnerabilities on this asset.
      type: Number
    - contextPath: QRadar.Asset.Hostnames.last_seen_profiler
      description: Date when the host was most recently seen in event or flow traffic.
      type: Date
    - contextPath: QRadar.Asset.Hostnames.created
      description: Date when the host was created.
      type: Date
    - contextPath: QRadar.Asset.Hostnames.last_seen_scanner
      description: Date when the host was most recently seen during a vulnerability scan.
      type: Date
    - contextPath: QRadar.Asset.Hostnames.name
      description: Name of the host.
      type: String
    - contextPath: QRadar.Asset.Hostnames.first_seen_scanner
      description: Date when the host was first seen during a vulnerability scan.
      type: Date
    - contextPath: QRadar.Asset.Hostnames.id
      description: ID of the host.
      type: Number
    - contextPath: QRadar.Asset.Hostnames.type
      description: 'Type of the host. Possible values: "DNS", "NETBIOS", "NETBIOSGROUP".'
      type: String
    - contextPath: QRadar.Asset.Hostnames.first_seen_profiler
      description: Date when the host was first seen in event or flow traffic.
      type: Date
    - contextPath: QRadar.Asset.ID
      description: ID of the asset.
      type: Number
    - contextPath: QRadar.Asset.Users.last_seen_profiler
      description: Date when the user was most recently seen in event or flow traffic.
      type: Date
    - contextPath: QRadar.Asset.Users.last_seen_scanner
      description: Date when the user was most recently seen during a vulnerability scan.
      type: Date
    - contextPath: QRadar.Asset.Users.first_seen_scanner
      description: Date when the user was first seen during a vulnerability scan.
      type: Date
    - contextPath: QRadar.Asset.Users.id
      description: ID of the user.
      type: Number
    - contextPath: QRadar.Asset.Users.first_seen_profiler
      description: Date when the user was first seen in event or flow traffic.
      type: Date
    - contextPath: QRadar.Asset.Users.username
      description: Name of the user.
      type: String
    - contextPath: QRadar.Asset.DomainID
      description: ID of the domain this asset belongs to.
      type: Number
    - contextPath: QRadar.Asset.Properties.last_reported
      description: Date when the property was last updated.
      type: Date
    - contextPath: QRadar.Asset.Properties.name
      description: Name of the property.
      type: String
    - contextPath: QRadar.Asset.Properties.type_id
      description: Type ID of the property.
      type: Number
    - contextPath: QRadar.Asset.Properties.id
      description: ID of the property.
      type: Number
    - contextPath: QRadar.Asset.Properties.last_reported_by
      description: The source of the most recent update to this property.
      type: String
    - contextPath: QRadar.Asset.Properties.value
      description: Property value.
      type: String
    arguments:
    - name: asset_id
      description: The asset ID for which to retrieve its details. Specify asset_id to get details about a specific asset.
    - name: range
      description: 'Range of results to return (e.g.: 0-20, 3-5, 3-3).'
      defaultValue: 0-49
    - name: filter
      description: 'Query by which to filter assets, e.g., "domain_id=0". For reference, see: https://www.ibm.com/support/knowledgecenter/SS42VS_SHR/com.ibm.qradarapi.doc/c_rest_api_filtering.html'
    - name: fields
      description: 'Comma-separated list of fields to retrieve in the response. Fields that are not explicitly named are excluded. E.g., "id,interfaces,users,properties". Specify subfields in brackets and multiple fields in the same object separated by commas. For a full list of available fields, see:  https://ibmsecuritydocs.github.io/qradar_api_14.0/14.0--asset_model-assets-GET.html.'
      isArray: true
  - name: qradar-saved-searches-list
    description: Retrieves a list of Ariel saved searches.
    outputs:
    - contextPath: QRadar.SavedSearch.Owner
      description: Owner of the saved search.
      type: String
    - contextPath: QRadar.SavedSearch.Description
      description: Description of the saved search.
      type: String
    - contextPath: QRadar.SavedSearch.CreationDate
      description: Date when saved search was created.
      type: Date
    - contextPath: QRadar.SavedSearch.UID
      description: UID of the saved search.
      type: String
    - contextPath: QRadar.SavedSearch.Database
      description: The database of the Ariel saved search, events, or flows.
      type: String
    - contextPath: QRadar.SavedSearch.QuickSearch
      description: Whether the saved search is a quick search.
      type: Boolean
    - contextPath: QRadar.SavedSearch.Name
      description: Name of the saved search.
      type: String
    - contextPath: QRadar.SavedSearch.ModifiedDate
      description: Date when the saved search was most recently modified.
      type: Date
    - contextPath: QRadar.SavedSearch.ID
      description: ID of the saved search.
      type: Number
    - contextPath: QRadar.SavedSearch.AQL
      description: The AQL query.
      type: String
    - contextPath: QRadar.SavedSearch.IsShared
      description: Whether the saved search is shared with other users.
      type: Boolean
    arguments:
    - name: saved_search_id
      description: The saved search ID for which to retrieve its details. Specify saved_search_id to get details about a specific saved search.
    - name: timeout
      defaultValue: 35
      description: Number of seconds until timeout for the specified command.
    - name: range
      description: 'Range of results to return (e.g.: 0-20, 3-5, 3-3).'
      defaultValue: 0-49
    - name: filter
      description: 'Query by which to filter saved searches, e.g., "database=EVENTS and is_dashboard=true". For reference, see: https://www.ibm.com/support/knowledgecenter/SS42VS_SHR/com.ibm.qradarapi.doc/c_rest_api_filtering.html'
    - name: fields
      description: 'Comma-separated list of fields to retrieve in the response. Fields that are not explicitly named are excluded. E.g., "id,owner,description". Specify subfields in brackets and multiple fields in the same object separated by commas. For a full list of available fields, see: https://ibmsecuritydocs.github.io/qradar_api_14.0/14.0--ariel-saved_searches-GET.html.'
      isArray: true
  - name: qradar-searches-list
    description: Retrieves the list of Ariel searches IDs. Search status and results can be polled by sending the search ID to the 'qradar-search-status-get' and 'qradar-search-results-get' commands.
    outputs:
    - contextPath: QRadar.SearchID.SearchID
      description: ID of the search.
      type: String
    arguments:
    - name: range
      description: 'Range of results to return (e.g.: 0-20, 3-5, 3-3).'
      defaultValue: 0-49
  - name: qradar-search-create
    description: Creates a new asynchronous Ariel search. Returns the search ID. Search status and results can be polled by sending the search ID to the 'qradar-search-status-get' and 'qradar-search-results-get' commands. Accepts SELECT query expressions only.
    outputs:
    - contextPath: QRadar.Search.Status
      description: Status of the newly created search.
      type: String
    - contextPath: QRadar.Search.ID
      description: ID of the newly created search.
      type: String
    arguments:
    - name: offense_id
      type: Number
      description: The ID of the offense to retrieve. Mutually exclusive with query_expression and saved_search_id.
    - name: events_limit
      type: Number
      description: The number of events to return. Mutually exclusive with query_expression and saved_search_id.
    - name: events_columns
      type: String
      description: Comma separated list of columns to return. Mutually exclusive with query_expression and saved_search_id.
    - name: fetch_mode
      type: PREDEFINED
      predefined:
      - Fetch With All Events
      - Fetch Correlation Events Only
      description: The mode to use when fetching events. Mutually exclusive with query_expression and saved_search_id.
    - name: start_time
      type: Date
      description: The start time of the search.
    - name: query_expression
      description: The AQL query to execute. Mutually exclusive with all other arguments.
    - name: saved_search_id
      description: Saved search ID to execute. Mutually exclusive with all other arguments. Saved search ID is the 'id' field returned by the 'qradar-saved-searches-list' command.
  - name: qradar-search-status-get
    description: Retrieves status information for a search, based on the search ID.
    outputs:
    - contextPath: QRadar.Search.Status
      description: Status of the search.
      type: String
    - contextPath: QRadar.Search.ID
      description: ID of the search.
      type: String
    arguments:
    - name: search_id
      required: true
      description: The identifier for an Ariel search.
  - name: qradar-search-results-get
    description: Retrieves search results.
    outputs:
    - contextPath: QRadar.Search.Result
      description: The result of the search.
      type: Unknown
    arguments:
    - name: search_id
      required: true
      description: The identifier for an Ariel search.
    - name: output_path
      description: Replaces the default context output path for the query result (QRadar.Search.Result). E.g., for output_path=QRadar.Correlations, the result will be under the 'QRadar.Correlations' key in the context data.
    - name: range
      description: 'Range of events to return. (e.g.: 0-20, 3-5, 3-3).'
      defaultValue: 0-49
  - name: qradar-reference-sets-list
    description: Retrieves a list of reference sets.
    outputs:
    - contextPath: QRadar.Reference.TimeoutType
      description: 'Timeout type of the reference set. Possible values: "UNKNOWN", "FIRST_SEEN", "LAST_SEEN".'
      type: String
    - contextPath: QRadar.Reference.NumberOfElements
      description: Number of elements in the reference set.
      type: Number
    - contextPath: QRadar.Reference.TimeToLive
      description: Time left to live for the reference.
      type: String
    - contextPath: QRadar.Reference.Data.LastSeen
      description: Date when this data was last seen.
      type: Date
    - contextPath: QRadar.Reference.Data.FirstSeen
      description: Date when this data was first seen.
      type: Date
    - contextPath: QRadar.Reference.Data.Source
      description: Source of this data.
      type: String
    - contextPath: QRadar.Reference.Data.Value
      description: Data value.
      type: String
    - contextPath: QRadar.Reference.CreationTime
      description: Date when the reference set was created.
      type: Date
    - contextPath: QRadar.Reference.Name
      description: Name of the reference set.
      type: String
    - contextPath: QRadar.Reference.ElementType
      description: Type of the elements in the reference set.
      type: String
    arguments:
    - name: ref_name
      description: The reference name of the reference set for which to retrieve its details. Specify ref_name to get details about a specific reference set.
    - auto: PREDEFINED
      defaultValue: 'False'
      description: If set to true will try to convert the data values to ISO-8601 string.
      name: date_value
      predefined:
      - 'True'
      - 'False'
    - name: range
      description: 'Range of results to return (e.g.: 0-20, 3-5, 3-3).'
      defaultValue: 0-49
    - name: filter
      description: 'Query by which to filter reference sets, e.g., "timeout_type=FIRST_SEEN". For reference, see: https://www.ibm.com/support/knowledgecenter/SS42VS_SHR/com.ibm.qradarapi.doc/c_rest_api_filtering.html'
    - name: fields
      description: 'Comma-separated list of fields to retrieve in the response. Fields that are not explicitly named are excluded. E.g., "name,timeout_type". Specify subfields in brackets and multiple fields in the same object separated by commas. For a full list of available fields, see:  https://ibmsecuritydocs.github.io/qradar_api_14.0/14.0--reference_data-sets-GET.html.'
      isArray: true
  - name: qradar-reference-set-create
    description: Creates a new reference set.
    outputs:
    - contextPath: QRadar.Reference.TimeoutType
      description: 'Timeout type of the reference set. Possible values: "UNKNOWN", "FIRST_SEEN", "LAST_SEEN".'
      type: String
    - contextPath: QRadar.Reference.NumberOfElements
      description: Number of elements in the reference set.
      type: Number
    - contextPath: QRadar.Reference.TimeToLive
      description: Time left to live for the reference.
      type: String
    - contextPath: QRadar.Reference.Data.LastSeen
      description: Date when this data was last seen.
      type: Date
    - contextPath: QRadar.Reference.Data.FirstSeen
      description: Date when this data was first seen.
      type: Date
    - contextPath: QRadar.Reference.Data.Source
      description: Source of this data.
      type: String
    - contextPath: QRadar.Reference.Data.Value
      description: Data value.
      type: String
    - contextPath: QRadar.Reference.CreationTime
      description: Date when the reference set was created.
      type: Date
    - contextPath: QRadar.Reference.Name
      description: Name of the reference set.
      type: String
    - contextPath: QRadar.Reference.ElementType
      description: Type of the elements in the reference set.
      type: String
    arguments:
    - name: ref_name
      required: true
      description: The name of the reference set to be created.
    - name: element_type
      auto: PREDEFINED
      required: true
      predefined:
      - ALN
      - ALNIC
      - NUM
      - IP
      - PORT
      - DATE
      description: The element type for the values allowed in the reference set.
    - name: timeout_type
      description: Indicates if the time_to_live interval is based on when the data was first seen or last seen.
      auto: PREDEFINED
      defaultValue: UNKNOWN
      predefined:
      - FIRST_SEEN
      - LAST_SEEN
      - UNKNOWN
    - name: time_to_live
      description: "The time to live interval, time range. for example: '1 month' or '5 minutes'."
    - name: fields
      description: 'Comma-separated list of fields to retrieve in the response. Fields that are not explicitly named are excluded. E.g., "name,timeout_type". Specify subfields in brackets and multiple fields in the same object separated by commas. For a full list of available fields, see: https://ibmsecuritydocs.github.io/qradar_api_14.0/14.0--reference_data-sets-POST.html.'
      isArray: true
  - name: qradar-reference-set-delete
    description: Removes a reference set or purges its contents.
    arguments:
    - name: ref_name
      required: true
      description: The name of the reference set to be deleted. Reference names can be found by 'Name' field in 'qradar-reference-sets-list' command.
    - name: purge_only
      description: Indicates if the reference set should have its contents purged (true), keeping the reference set structure. If the value is 'false', or not specified the reference set is removed completely.
      defaultValue: 'false'
      auto: PREDEFINED
      predefined:
      - 'true'
      - 'false'
  - name: qradar-reference-set-value-upsert
    description: Adds or updates an element in a reference set.
    outputs:
    - contextPath: QRadar.Reference.TimeoutType
      description: 'Timeout type of the reference set. Possible values: "UNKNOWN", "FIRST_SEEN", "LAST_SEEN".'
      type: String
    - contextPath: QRadar.Reference.NumberOfElements
      description: Number of elements in the reference set.
      type: Number
    - contextPath: QRadar.Reference.TimeToLive
      description: Time left to live for the reference.
      type: String
    - contextPath: QRadar.Reference.Data.LastSeen
      description: Date when this data was last seen.
      type: Date
    - contextPath: QRadar.Reference.Data.FirstSeen
      description: Date when this data was first seen.
      type: Date
    - contextPath: QRadar.Reference.Data.Source
      description: Source of this data.
      type: String
    - contextPath: QRadar.Reference.Data.Value
      description: Data value.
      type: String
    - contextPath: QRadar.Reference.CreationTime
      description: Date when the reference set was created.
      type: Date
    - contextPath: QRadar.Reference.Name
      description: Name of the reference set.
      type: String
    - contextPath: QRadar.Reference.ElementType
      description: Type of the elements in the reference set.
      type: String
    arguments:
    - name: ref_name
      required: true
      description: The name of the reference set to add or update an element in. Reference names can be found by the 'Name' field in the 'qradar-reference-sets-list' command.
    - name: value
      required: true
      description: "Comma-separated list of the values to add or update in the reference set. If the values are dates, the supported date formats are: epoch, ISO, and time range (<number> <time unit>', e.g., 12 hours, 7 days.)."
      isArray: true
    - name: source
      description: An indication of where the data originated.
      defaultValue: reference data api
    - name: date_value
      description: True if the specified value  type was date.
      auto: PREDEFINED
      predefined:
      - 'true'
      - 'false'
    - name: fields
      description: 'Comma-separated list of fields to retrieve in the response. Fields that are not explicitly named are excluded. E.g., "name,timeout_type". Specify subfields in brackets and multiple fields in the same object separated by commas. For a full list of available fields, see:  https://ibmsecuritydocs.github.io/qradar_api_14.0/14.0--reference_data-sets-name-POST.html.'
      isArray: true
    - name: task_id
      description: The ID of the task that is created to add or update the element in the reference set. The task ID can be used to poll the status of the task by using the 'qradar-tasks-get' command.
    polling: true
  - name: qradar-reference-set-value-delete
    description: Removes a value from a reference set.
    arguments:
    - name: ref_name
      required: true
      description: The name of the reference set from which to remove a value. Reference names can be found by the 'Name' field in the 'qradar-reference-sets-list' command.
    - name: value
      required: true
      description: 'The value to remove from the reference set. If the specified value is date, the supported date formats are: epoch, ISO, and time range (<number> <time unit>, e.g., 12 hours, 7 days.)'
    - name: date_value
      description: True if the specified value type was date.
      auto: PREDEFINED
      predefined:
      - 'True'
      - 'False'
  - name: qradar-domains-list
    description: Gets the list of domains. You must have System Administrator or Security Administrator permissions to call this endpoint if you are trying to retrieve the details of all domains. You can retrieve details of domains that are assigned to your Security Profile without having the System Administrator or Security Administrator permissions. If you do not have the System Administrator or Security Administrator permissions, then for each domain assigned to your security profile you can only view the values for the ID and name fields. All other values return null.
    outputs:
    - contextPath: QRadar.Domains.AssetScannerIDs
      description: Asset scanner IDs that are associated with the domain.
      type: Number
    - contextPath: QRadar.Domains.CustomProperties
      description: Custom properties of the domain.
      type: Unknown
    - contextPath: QRadar.Domains.Deleted
      description: Whether the domain has been deleted.
      type: Boolean
    - contextPath: QRadar.Domains.Description
      description: Description of the domain.
      type: String
    - contextPath: QRadar.Domains.EventCollectorIDs
      description: Event collector IDs that are assigned to this domain.
      type: Number
    - contextPath: QRadar.Domains.FlowCollectorIDs
      description: Flow collector IDs that are assigned to this domain.
      type: Number
    - contextPath: QRadar.Domains.FlowSourceIDs
      description: Flow source IDs that are assigned to this domain.
      type: Number
    - contextPath: QRadar.Domains.ID
      description: ID of the domain.
      type: Number
    - contextPath: QRadar.Domains.LogSourceGroupIDs
      description: Log source group IDs that are assigned to this domain.
      type: Number
    - contextPath: QRadar.Domains.LogSourceIDs
      description: Log source IDs that are assigned to this domain.
      type: Number
    - contextPath: QRadar.Domains.Name
      description: Name of the domain.
      type: String
    - contextPath: QRadar.Domains.QVMScannerIDs
      description: QVM scanner IDs that are assigned to this domain.
      type: Number
    - contextPath: QRadar.Domains.TenantID
      description: ID of the tenant that this domain belongs to.
      type: Number
    arguments:
    - name: domain_id
      description: The domain ID from which to retrieve its details. Specify domain_id to get details about a specific domain.
    - name: range
      description: 'Range of results to return (e.g.: 0-20, 3-5, 3-3).'
      defaultValue: 0-49
    - name: filter
      description: 'Query by which to filter domains, e.g., "id > 3". For reference, see: https://www.ibm.com/support/knowledgecenter/SS42VS_SHR/com.ibm.qradarapi.doc/c_rest_api_filtering.html'
    - name: fields
      description: 'Comma-separated list of fields to retrieve in the response. Fields that are not explicitly named are excluded. E.g., "id,name". Specify subfields in brackets and multiple fields in the same object separated by commas. For a full list of available fields, see:  https://ibmsecuritydocs.github.io/qradar_api_14.0/14.0--config-domain_management-domains-GET.html.'
      isArray: true
  - name: qradar-indicators-upload
    description: Uploads indicators to QRadar.
    outputs:
    - contextPath: QRadar.Reference.TimeoutType
      description: 'Timeout type of the reference set. Possible values: "UNKNOWN", "FIRST_SEEN", "LAST_SEEN".'
      type: String
    - contextPath: QRadar.Reference.NumberOfElements
      description: Number of elements in the reference set.
      type: Number
    - contextPath: QRadar.Reference.TimeToLive
      description: Time left to live for the reference.
      type: String
    - contextPath: QRadar.Reference.Data.LastSeen
      description: Date when this data was last seen.
      type: Date
    - contextPath: QRadar.Reference.Data.FirstSeen
      description: Date when this data was first seen.
      type: Date
    - contextPath: QRadar.Reference.Data.Source
      description: Source of this data.
      type: String
    - contextPath: QRadar.Reference.Data.Value
      description: Data value.
      type: String
    - contextPath: QRadar.Reference.CreationTime
      description: Date when the reference set was created.
      type: Date
    - contextPath: QRadar.Reference.Name
      description: Name of the reference set.
      type: String
    - contextPath: QRadar.Reference.ElementType
      description: Type of the elements in the reference set.
      type: String
    arguments:
    - name: ref_name
      description: The name of set to add or update data in. Reference names can be found by the 'Name' field in the 'qradar-reference-sets-list' command.
      required: true
    - name: query
      description: The query for getting indicators from Cortex XSOAR.
    - name: limit
      defaultValue: 50
      description: The maximum number of indicators to fetch from Cortex XSOAR.
    - name: page
      description: The page from which to get the indicators.
    - name: fields
      description: 'Comma-separated list of fields to retrieve in the response. Fields that are not explicitly named are excluded. E.g., "name,timeout_type". Specify subfields in brackets and multiple fields in the same object separated by commas. For a full list of available fields, see: https://ibmsecuritydocs.github.io/qradar_api_14.0/14.0--reference_data-maps-bulk_load-namespace-name-domain_id-POST.html.'
      isArray: true
    - name: task_id
      description: The ID of the task that is created to add or update the element in the reference set. The task ID can be used to poll the status of the task by using the 'qradar-tasks-get' command.
    polling: true
  - name: qradar-geolocations-for-ip
    description: Retrieves the MaxMind GeoIP data for the specified IP address.
    outputs:
    - contextPath: QRadar.GeoForIP.CityName
      description: Name of the city that is associated with the IP address.
      type: String
    - contextPath: QRadar.GeoForIP.ContinentName
      description: Name of the continent that is associated with the IP address.
      type: String
    - contextPath: QRadar.GeoForIP.LocationAccuracyRadius
      description: The approximate accuracy radius in kilometers around the latitude and longitude for the IP address.
      type: Number
    - contextPath: QRadar.GeoForIP.LocationAverageIncome
      description: The average income associated with the IP address.
      type: Number
    - contextPath: QRadar.GeoForIP.LocationLatitude
      description: The approximate latitude of the location associated with the IP address.
      type: Number
    - contextPath: QRadar.GeoForIP.LocationTimezone
      description: Timezone of the location.
      type: String
    - contextPath: QRadar.GeoForIP.LocationLongitude
      description: The approximate longitude of the location associated with the IP address.
      type: Number
    - contextPath: QRadar.GeoForIP.LocationMetroCode
      description: The metro code associated with the IP address. These are only available for IP addresses in the US. Returns the same metro codes as the Google AdWords API.
      type: Number
    - contextPath: QRadar.GeoForIP.LocationPopulationDensity
      description: The estimated number of people per square kilometer.
      type: Number
    - contextPath: QRadar.GeoForIP.PhysicalCountryIsoCode
      description: ISO code of country where MaxMind believes the end user is located.
      type: String
    - contextPath: QRadar.GeoForIP.PhysicalCountryName
      description: Name of country where MaxMind believes the end user is located.
      type: String
    - contextPath: QRadar.GeoForIP.RegisteredCountryIsoCode
      description: ISO code of the country that the ISP has registered the IP address.
      type: String
    - contextPath: QRadar.GeoForIP.RegisteredCountryName
      description: Name of the country that the ISP has registered the IP address.
      type: String
    - contextPath: QRadar.GeoForIP.RepresentedCountryIsoCode
      description: ISO code of the country that is represented by users of the IP address.
      type: String
    - contextPath: QRadar.GeoForIP.RepresentedCountryName
      description: Name of the country that is represented by users of the IP address.
      type: String
    - contextPath: QRadar.GeoForIP.RepresentedCountryConfidence
      description: Value between 0-100 that represents MaxMind's confidence that the represented country is correct.
      type: Number
    - contextPath: QRadar.GeoForIP.IPAddress
      description: IP address to look up.
      type: String
    - contextPath: QRadar.GeoForIP.Traits.autonomous_system_number
      description: The autonomous system number associated with the IP address.
      type: Number
    - contextPath: QRadar.GeoForIP.Traits.autonomous_system_organization
      description: The organization associated with the registered autonomous system number for the IP address.
      type: String
    - contextPath: QRadar.GeoForIP.Traits.domain
      description: The second level domain associated with the IP address.
      type: String
    - contextPath: QRadar.GeoForIP.Traits.internet_service_provider
      description: The name of the internet service provider associated with the IP address.
      type: String
    - contextPath: QRadar.GeoForIP.Traits.organization
      description: The name of the organization associated with the IP address.
      type: String
    - contextPath: QRadar.GeoForIP.Traits.user_type
      description: The user type associated with the IP address.
      type: String
    - contextPath: QRadar.GeoForIP.Coordinates
      description: Latitude and longitude by MaxMind.
      type: Number
    - contextPath: QRadar.GeoForIP.PostalCode
      description: The postal code associated with the IP address.
      type: String
    - contextPath: QRadar.GeoForIP.PostalCodeConfidence
      description: Value between 0-100 that represents MaxMind's confidence that the postal code is correct.
      type: Number
    arguments:
    - name: ip
      description: Comma-separated list of IPs fro which to retrieve their geolocation.
      required: true
      isArray: true
    - name: fields
      description: 'Comma-separated list of fields to retrieve in the response. Fields that are not explicitly named are excluded. E.g., "continent,ip_address". Specify subfields in brackets and multiple fields in the same object separated by commas. For a full list of available fields, see:  https://ibmsecuritydocs.github.io/qradar_api_14.0/14.0--services-geolocations-GET.html.'
      isArray: true
  - name: qradar-log-sources-list
    description: Retrieves a list of log sources.
    outputs:
    - contextPath: QRadar.LogSource.SendingIP
      description: IP of the system which the log source is associated with, or fed by.
      type: String
    - contextPath: QRadar.LogSource.Internal
      description: Whether log source is internal.
      type: Boolean
    - contextPath: QRadar.LogSource.ProtocolParameters
      description: Protocol parameters.
      type: Unknown
    - contextPath: QRadar.LogSource.Description
      description: Description of the log source.
      type: String
    - contextPath: QRadar.LogSource.Enabled
      description: Whether log source is enabled.
      type: Boolean
    - contextPath: QRadar.LogSource.GroupIDs
      description: Log source group IDs.
      type: Number
    - contextPath: QRadar.LogSource.Credibility
      description: Credibility of the log source.
      type: Number
    - contextPath: QRadar.LogSource.ID
      description: ID of the log source.
      type: Number
    - contextPath: QRadar.LogSource.ProtocolTypeID
      description: Protocol type used by log source.
      type: Number
    - contextPath: QRadar.LogSource.CreationDate
      description: Date when log source was created.
      type: Date
    - contextPath: QRadar.LogSource.Name
      description: Name of the log source.
      type: String
    - contextPath: QRadar.LogSource.AutoDiscovered
      description: Whether log source was auto discovered.
      type: Boolean
    - contextPath: QRadar.LogSource.ModifiedDate
      description: Date when log source was last modified.
      type: Date
    - contextPath: QRadar.LogSource.TypeID
      description: The log source type.
      type: Number
    - contextPath: QRadar.LogSource.LastEventTime
      description: Date when the last event was received by the log source.
      type: Date
    - contextPath: QRadar.LogSource.Gateway
      description: Whether log source is configured as a gateway.
      type: Boolean
    - contextPath: QRadar.LogSource.Status
      description: Status of the log source.
      type: Unknown
    arguments:
    - name: qrd_encryption_algorithm
      description: The algorithm to use for encrypting the sensitive data of this endpoint.
      auto: PREDEFINED
      required: true
      defaultValue: AES128
      predefined:
      - AES128
      - AES256
    - name: qrd_encryption_password
      description: The password to use for encrypting the sensitive data of this endpoint. If password was not given, random password will be generated.
    - name: range
      description: 'Range of results to return (e.g.: 0-20, 3-5, 3-3).'
      defaultValue: 0-49
    - name: filter
      description: 'Query by which to filter log sources, e.g., "auto_discovered=false". For reference, see: https://www.ibm.com/support/knowledgecenter/SS42VS_SHR/com.ibm.qradarapi.doc/c_rest_api_filtering.html'
    - name: fields
      description: 'Comma-separated list of fields to retrieve in the response. Fields that are not explicitly named are excluded. E.g., "id,name,status". Specify subfields in brackets and multiple fields in the same object separated by commas. For a full list of available fields, see:  https://ibmsecuritydocs.github.io/qradar_api_14.0/14.0--config-event_sources-log_source_management-log_sources-GET.html.'
      isArray: true
  - name: qradar-get-custom-properties
    description: Retrieves a list of event regex properties.
    outputs:
    - contextPath: QRadar.Properties.identifier
      description: ID of the event regex property.
      type: String
    - contextPath: QRadar.Properties.modification_date
      description: Date when the event regex property was last updated.
      type: Date
    - contextPath: QRadar.Properties.datetime_format
      description: Date/time pattern that the event regex property matches.
      type: String
    - contextPath: QRadar.Properties.property_type
      description: 'Property type. Possible values: "STRING", "NUMERIC", "IP", "PORT", "TIME".'
      type: String
    - contextPath: QRadar.Properties.name
      description: Name of the event regex property.
      type: String
    - contextPath: QRadar.Properties.auto_discovered
      description: Whether the event regex property was auto discovered.
      type: Boolean
    - contextPath: QRadar.Properties.description
      description: Description of the event regex property.
      type: String
    - contextPath: QRadar.Properties.id
      description: ID of the event regex property.
      type: Number
    - contextPath: QRadar.Properties.use_for_rule_engine
      description: Whether the event regex property is parsed when the event is received.
      type: Boolean
    - contextPath: QRadar.Properties.creation_date
      description: Date when the event regex property was created.
      type: Date
    - contextPath: QRadar.Properties.locale
      description: Language tag of what locale the property matches.
      type: String
    - contextPath: QRadar.Properties.username
      description: The owner of the event regex property.
      type: String
    arguments:
    - name: field_name
      description: A comma-separated list of names of the exact properties to search for.
    - defaultValue: '25'
      description: The maximum number of regex event properties to fetch.
      name: limit
    - description: A comma-separated list names of a properties to search for. Values are case insensitive.
      name: like_name
    - name: range
      description: 'Range of results to return (e.g.: 0-20, 3-5, 3-3).'
      defaultValue: 0-49
    - name: filter
      description: 'Query by which to filter regex properties, e.g., "auto_discovered=false". For reference, see: https://www.ibm.com/support/knowledgecenter/SS42VS_SHR/com.ibm.qradarapi.doc/c_rest_api_filtering.html'
    - name: fields
      description: 'Comma-separated list of fields to retrieve in the response. Fields that are not explicitly named are excluded. E.g., "id,gateway". Specify subfields in brackets and multiple fields in the same object separated by commas. For a full list of available fields, see: https://ibmsecuritydocs.github.io/qradar_api_14.0/14.0--config-event_sources-custom_properties-regex_properties-GET.html.'
      isArray: true
  - name: qradar-reset-last-run
    description: Resets the fetch incidents last run value, which resets the fetch to its initial fetch state. (Will try to fetch the first available offense).
  - name: get-mapping-fields
    description: Returns the list of fields for an incident type. This command should be used for debugging purposes.
  - arguments:
    - description: The offense ID.
      name: id
      required: true
    - description: Date string in local time representing the last time the incident was updated. The incident is only returned if it was modified after the last update time.
      name: lastUpdate
      required: true
    description: Gets remote data from a remote incident. This method does not update the current incident, and should be used for debugging purposes.
    name: get-remote-data
  - arguments:
    - description: Date string in local time representing the last time the incident was updated. The incident is only returned if it was modified after the last update time.
      name: lastUpdate
    description: Returns the list of incidents IDs that were modified since the last update time. Note that this method is for debugging purposes. The get-modified-remote-data command is used as part of the mirroring feature, which is available from version 6.1.
    name: get-modified-remote-data
#    Deprecated commands, to support backward compatibility for QRadar v2.
  - arguments:
    - description: 'Query by which to filter offenses. For reference, consult: https://www.ibm.com/support/knowledgecenter/en/SS42VS_7.3.1/com.ibm.qradar.doc/c_rest_api_filtering.html'
      name: filter
    - description: "If used, will filter all fields except for the specified ones. Use this parameter to specify which fields you would like to get back in the response. Fields that are not explicitly named, are excluded. Specify subfields in brackets and multiple fields in the same object separated by commas. The filter uses QRadar's field names. For reference, consult: https://www.ibm.com/support/knowledgecenter/SSKMKU/com.ibm.qradar.doc_cloud/9.1--siem-offenses-GET.html"
      name: fields
    - description: 'Range of results to return. e.g.: 0-20.'
      name: range
    - description: Table headers to use the human readable output (if none provided, will show all table headers).
      name: headers
    hidden: true
    description: Gets offenses from QRadar.
    name: qradar-offenses
    outputs:
    - contextPath: QRadar.Offense.Followup
      description: Offense followup.
      type: boolean
    - contextPath: QRadar.Offense.Credibility
      description: The credibility of the offense.
      type: number
    - contextPath: QRadar.Offense.Relevance
      description: The relevance of the offense.
      type: number
    - contextPath: QRadar.Offense.Severity
      description: The severity of the offense.
      type: number
    - contextPath: QRadar.Offense.SourceAddress
      description: The source addresses that are associated with the offense.
      type: Unknown
    - contextPath: QRadar.Offense.DestinationAddress
      description: The destination addresses that are associated with the offense.
      type: Unknown
    - contextPath: QRadar.Offense.AssignedTo
      description: The user the offense is assigned to.
      type: string
    - contextPath: QRadar.Offense.StartTime
      description: The time (ISO) when the offense was started.
      type: date
    - contextPath: QRadar.Offense.ID
      description: The ID of the offense.
      type: int
    - contextPath: QRadar.Offense.DestinationHostname
      description: Destintion hostname.
      type: Unknown
    - contextPath: QRadar.Offense.Description
      description: The description of the offense.
      type: string
    - contextPath: QRadar.Offense.EventCount
      description: The number of events that are associated with the offense.
      type: number
    - contextPath: QRadar.Offense.OffenseSource
      description: The source of the offense.
      type: string
    - contextPath: QRadar.Offense.Status
      description: The status of the offense. One of "OPEN", "HIDDEN", or "CLOSED".
      type: string
    - contextPath: QRadar.Offense.Magnitude
      description: The magnitude of the offense.
      type: number
    - contextPath: QRadar.Offense.ClosingUser
      description: The user that closed the offense.
      type: string
    - contextPath: QRadar.Offense.ClosingReason
      description: The offense closing reason.
      type: string
    - contextPath: QRadar.Offense.CloseTime
      description: The time when the offense was closed.
      type: date
    - contextPath: QRadar.Offense.LastUpdatedTime
      description: The time (ISO) when the offense was last updated.
      type: date
    - contextPath: QRadar.Offense.Categories
      description: Event categories that are associated with the offense.
      type: Unknown
    - contextPath: QRadar.Offense.FlowCount
      description: The number of flows that are associated with the offense.
      type: number
    - contextPath: QRadar.Offense.FollowUp
      description: Offense followup.
      type: boolean
    - contextPath: QRadar.Offense.OffenseType
      description: A number that represents the offense type.
      type: string
    - contextPath: QRadar.Offense.Protected
      description: Is the offense protected.
      type: boolean
    - contextPath: QRadar.Offense.RemoteDestinationCount
      description: The remote destinations that are associated with the offesne. If this value is greater than 0 that means your offense has a remote destination, you will need to use QRadarFullSearch playbook with the following query - SELECT destinationip FROM events WHERE inOffense(<offenseID>) GROUP BY destinationip.
      type: Unknown
  - arguments:
    - default: true
      description: Offense ID.
      name: offense_id
      required: true
    - description: 'Query to filter offense. For reference please consult: https://www.ibm.com/support/knowledgecenter/en/SS42VS_7.3.1/com.ibm.qradar.doc/c_rest_api_filtering.html'
      name: filter
    - description: "If used, will filter all fields except for the specified ones. Use this parameter to specify which fields you would like to get back in the response. Fields that are not explicitly named are excluded. Specify subfields in brackets and multiple fields in the same object separated by commas. The filter uses QRadar's field names, for reference, consult: https://www.ibm.com/support/knowledgecenter/SSKMKU/com.ibm.qradar.doc_cloud/9.1--siem-offenses-offense_id-GET.html"
      name: fields
    - description: Table headers to use the human readable output (if none provided, will show all table headers).
      name: headers
    description: Gets offense with matching offense ID from qradar.
    hidden: true
    name: qradar-offense-by-id
    outputs:
    - contextPath: QRadar.Offense.Followup
      description: Offense followup.
      type: boolean
    - contextPath: QRadar.Offense.Credibility
      description: The credibility of the offense.
      type: number
    - contextPath: QRadar.Offense.Relevance
      description: The relevance of the offense.
      type: number
    - contextPath: QRadar.Offense.Severity
      description: The severity of the offense.
      type: number
    - contextPath: QRadar.Offense.SourceAddress
      description: The source addresses that are associated with the offense.
      type: Unknown
    - contextPath: QRadar.Offense.DestinationAddress
      description: The local destination addresses that are associated with the offense. If your offense has a remote destination, you will need to use the QRadarFullSearch playbook with the following query - SELECT destinationip FROM events WHERE inOffense(<offenseID>) GROUP BY destinationip.
      type: Unknown
    - contextPath: QRadar.Offense.RemoteDestinationCount
      description: The remote destination that are associated with the offesne. If this value is greater than 0, it means that your offense has a remote destination, you will need to use the QRadarFullSearch playbook with the following query - SELECT destinationip FROM events WHERE inOffense(<offenseID>) GROUP BY destinationip.
      type: Unknown
    - contextPath: QRadar.Offense.AssignedTo
      description: The user the offense is assigned to.
      type: string
    - contextPath: QRadar.Offense.StartTime
      description: The time (ISO) when the offense was started.
      type: date
    - contextPath: QRadar.Offense.ID
      description: The ID of the offense.
      type: int
    - contextPath: QRadar.Offense.DestinationHostname
      description: Destintion hostname.
      type: Unknown
    - contextPath: QRadar.Offense.Description
      description: The description of the offense.
      type: string
    - contextPath: QRadar.Offense.EventCount
      description: The number of events that are associated with the offense.
      type: number
    - contextPath: QRadar.Offense.OffenseSource
      description: The source of the offense.
      type: string
    - contextPath: QRadar.Offense.Status
      description: The status of the offense. One of "OPEN", "HIDDEN", or "CLOSED".
      type: string
    - contextPath: QRadar.Offense.Magnitude
      description: The magnitude of the offense.
      type: number
    - contextPath: QRadar.Offense.ClosingUser
      description: The user that closed the offense.
      type: string
    - contextPath: QRadar.Offense.ClosingReason
      description: The offense closing reason.
      type: string
    - contextPath: QRadar.Offense.CloseTime
      description: The time when the offense was closed.
      type: date
    - contextPath: QRadar.Offense.LastUpdatedTime
      description: The time (ISO) when the offense was last updated.
      type: date
    - contextPath: QRadar.Offense.Categories
      description: Event categories that are associated with the offense.
      type: Unknown
    - contextPath: QRadar.Offense.FlowCount
      description: The number of flows that are associated with the offense.
      type: number
    - contextPath: QRadar.Offense.FollowUp
      description: Offense followup.
      type: boolean
    - contextPath: QRadar.Offense.OffenseType
      description: A number that represents the offense type.
      type: string
    - contextPath: QRadar.Offense.Protected
      description: Is the offense protected.
      type: boolean
  - arguments:
    - default: true
      description: The ID of the offense to update.
      name: offense_id
      required: true
    - auto: PREDEFINED
      description: Set to true to protect the offense.
      name: protected
      predefined:
      - 'true'
      - 'false'
    - auto: PREDEFINED
      description: Set to true to set the follow up flag on the offense.
      name: follow_up
      predefined:
      - 'true'
      - 'false'
    - auto: PREDEFINED
      description: The new status for the offense.
      name: status
      predefined:
      - OPEN
      - HIDDEN
      - CLOSED
    - description: 'The id of a closing reason. You must provide a valid closing_reason_name when you close an offense. The default closing_reasons are: (1) False-Positive, Tuned (2) Non-Issues (3) Policy Violation.'
      name: closing_reason_id
    - description: 'The name of a closing reason. You must provide a valid closing_reason_name when you close an offense. The default closing_reasons are: (1) False-Positive, Tuned (2) Non-Issues (3) Policy Violation.'
      name: closing_reason_name
    - description: A user to assign the offense to.
      name: assigned_to
    - description: Use this parameter to specify which fields you would like to get back in the response. Fields that are not named are excluded. Specify subfields in brackets and multiple fields in the same object  separated by commas. Please consult - https://www.ibm.com/support/knowledgecenter/SSKMKU/com.ibm.qradar.doc_cloud/9.1--siem-offenses-offense_id-POST.html
      name: fields
    description: Update an offense.
    hidden: true
    name: qradar-update-offense
    outputs:
    - contextPath: QRadar.Offense.Followup
      description: Offense followup.
      type: boolean
    - contextPath: QRadar.Offense.Credibility
      description: The credibility of the offense.
      type: number
    - contextPath: QRadar.Offense.Relevance
      description: The relevance of the offense.
      type: number
    - contextPath: QRadar.Offense.Severity
      description: The severity of the offense.
      type: number
    - contextPath: QRadar.Offense.SourceAddress
      description: The source addresses that are associated with the offense.
      type: Unknown
    - contextPath: QRadar.Offense.DestinationAddress
      description: The destination addresses that are associated with the offense.
      type: Unknown
    - contextPath: QRadar.Offense.AssignedTo
      description: The user the offense is assigned to.
      type: string
    - contextPath: QRadar.Offense.StartTime
      description: The time (ISO) when the offense was started.
      type: date
    - contextPath: QRadar.Offense.ID
      description: The ID of the offense.
      type: int
    - contextPath: QRadar.Offense.DestinationHostname
      description: Destintion hostname.
      type: Unknown
    - contextPath: QRadar.Offense.Description
      description: The description of the offense.
      type: string
    - contextPath: QRadar.Offense.EventCount
      description: The number of events that are associated with the offense.
      type: number
    - contextPath: QRadar.Offense.OffenseSource
      description: The source of the offense.
      type: string
    - contextPath: QRadar.Offense.Status
      description: The status of the offense. One of "OPEN", "HIDDEN", or "CLOSED".
      type: string
    - contextPath: QRadar.Offense.Magnitude
      description: The magnitude of the offense.
      type: number
    - contextPath: QRadar.Offense.ClosingUser
      description: The user that closed the offense.
      type: string
    - contextPath: QRadar.Offense.ClosingReason
      description: The offense closing reason.
      type: string
    - contextPath: QRadar.Offense.CloseTime
      description: The time when the offense was closed.
      type: date
    - contextPath: QRadar.Offense.LastUpdatedTime
      description: The time (ISO) when the offense was last updated.
      type: date
    - contextPath: QRadar.Offense.Categories
      description: Event categories that are associated with the offense.
      type: Unknown
    - contextPath: QRadar.Offense.FlowCount
      description: The number of flows that are associated with the offense.
      type: number
    - contextPath: QRadar.Offense.FollowUp
      description: Offense followup.
      type: boolean
    - contextPath: QRadar.Offense.OffenseType
      description: A number that represents the offense type.
      type: string
    - contextPath: QRadar.Offense.Protected
      description: Is the offense protected.
      type: boolean
    - contextPath: QRadar.Offense.RemoteDestinationCount
      description: The remote destinations that are associated with the offesne. If this value is greater than 0 that means your offense has a remote destination, you will need to use QRadarFullSearch playbook with the following query - SELECT destinationip FROM events WHERE inOffense(<offenseID>) GROUP BY destinationip.
      type: Unknown
  - arguments:
    - default: true
      description: The query expressions in AQL (for more information about Ariel Query Language, review "https://www.ibm.com/support/knowledgecenter/en/SS42VS_7.3.0/com.ibm.qradar.doc/c_aql_intro.html").
      name: query_expression
      required: true
    - description: Table headers to use the human readable output (if none provided, will show all table headers).
      name: headers
    description: Searches in QRadar using AQL. It is highly recommended to use the playbook 'QRadarFullSearch' instead of this command - it will execute the search, and will return the result.
    name: qradar-searches
    hidden: true
    outputs:
    - contextPath: QRadar.Search.ID
      description: Search ID.
      type: number
    - contextPath: QRadar.Search.Status
      description: The status of the search.
      type: string
  - arguments:
    - default: true
      description: The search id.
      name: search_id
      required: true
    - description: Table headers to use the human readable output (if none provided, will show all table headers).
      name: headers
    description: Gets a specific search id and status.
    hidden: true
    name: qradar-get-search
    outputs:
    - contextPath: QRadar.Search.ID
      description: Search ID.
      type: number
    - contextPath: QRadar.Search.Status
      description: The status of the search.
      type: string
  - arguments:
    - default: true
      description: The search id.
      name: search_id
      required: true
    - description: 'Range of results to return. e.g.: 0-20.'
      name: range
    - description: Table headers to use the human readable output (if none provided, will show all table headers).
      name: headers
    - description: Replaces the default context output path for the query result (QRadar.Search.Result). e.g. for output_path=QRadar.Correlations the result will be under the key "QRadar.Correlations" in the context data.
      name: output_path
    description: Gets search results.
    hidden: true
    name: qradar-get-search-results
    outputs:
    - contextPath: QRadar.Search.Result
      description: The result of the search.
      type: Unknown
  - arguments:
    - description: 'Query to filter assets. For reference please consult: https://www.ibm.com/support/knowledgecenter/en/SS42VS_7.3.1/com.ibm.qradar.doc/c_rest_api_filtering.html'
      name: filter
    - description: "If used, will filter all fields except for the specified ones. Use this parameter to specify which fields you would like to get back in the response. Fields that are not named are excluded. Specify subfields in brackets and multiple fields in the same object separated by commas. The filter uses QRadar's field names, for reference, consult: https://www.ibm.com/support/knowledgecenter/SSKMKU/com.ibm.qradar.doc_cloud/9.1--asset_model-assets-GET.html"
      name: fields
    - description: 'Range of results to return. e.g.: 0-20.'
      name: range
    - description: Table headers to use the human readable output (if none provided, will show all table headers).
      name: headers
    description: List all assets found in the model.
    hidden: true
    name: qradar-get-assets
    outputs:
    - contextPath: QRadar.Asset.ID
      description: The ID of the asset.
      type: number
    - contextPath: Endpoint.IPAddress
      description: IP address of the asset.
      type: Unknown
    - contextPath: QRadar.Asset.Name.Value
      description: Name of the asset.
      type: string
    - contextPath: Endpoint.OS
      description: Asset OS.
      type: number
    - contextPath: QRadar.Asset.AggregatedCVSSScore.Value
      description: CVSSScore.
      type: number
    - contextPath: QRadar.Asset.AggregatedCVSSScore.LastUser
      description: Last user who updated the Aggregated CVSS Score.
      type: string
    - contextPath: QRadar.Asset.Weight.Value
      description: Asset weight.
      type: number
    - contextPath: QRadar.Asset.Weight.LastUser
      description: Last user who updated the weight.
      type: string
    - contextPath: QRadar.Asset.Name.LastUser
      description: Last user who updated the name.
      type: string
  - arguments:
    - default: true
      description: The ID of the requested asset.
      name: asset_id
      required: true
    description: Retrieves the asset by id.
    hidden: true
    name: qradar-get-asset-by-id
    outputs:
    - contextPath: QRadar.Asset.ID
      description: The ID of the asset.
      type: number
    - contextPath: Endpoint.MACAddress
      description: Asset MAC address.
      type: Unknown
    - contextPath: Endpoint.IPAddress
      description: IP address of the endpoint.
      type: Unknown
    - contextPath: QRadar.Asset.ComplianceNotes.Value
      description: Compliance notes.
      type: string
    - contextPath: QRadar.Asset.CompliancePlan.Value
      description: Compliance plan.
      type: string
    - contextPath: QRadar.Asset.CollateralDamagePotential.Value
      description: Collateral damage potential.
      type: Unknown
    - contextPath: QRadar.Asset.AggregatedCVSSScore.Value
      description: CVSSScore.
      type: number
    - contextPath: QRadar.Asset.Name.Value
      description: Name of the asset.
      type: string
    - contextPath: QRadar.Asset.GroupName
      description: Name of the asset's group.
      type: string
    - contextPath: Endpoint.Domain
      description: DNS name.
      type: Unknown
    - contextPath: Endpoint.OS
      description: Asset OS.
      type: Unknown
    - contextPath: QRadar.Asset.Weight.Value
      description: Asset weight.
      type: number
    - contextPath: QRadar.Asset.Vulnerabilities.Value
      description: Vulnerabilities.
      type: Unknown
    - contextPath: QRadar.Asset.Location
      description: Location.
      type: string
    - contextPath: QRadar.Asset.Description
      description: The asset description.
      type: string
    - contextPath: QRadar.Asset.SwitchID
      description: Switch ID.
      type: number
    - contextPath: QRadar.Asset.SwitchPort
      description: Switch port.
      type: number
    - contextPath: QRadar.Asset.Name.LastUser
      description: Last user who updated the name.
      type: string
    - contextPath: QRadar.Asset.AggregatedCVSSScore.LastUser
      description: Last user who updated the Aggregated CVSS Score.
      type: string
    - contextPath: QRadar.Asset.Weight.LastUser
      description: Last user who updated the weight.
      type: string
    - contextPath: QRadar.Asset.ComplianceNotes.LastUser
      description: Last user who updated the compliance notes.
      type: string
    - contextPath: QRadar.Asset.CompliancePlan.LastUser
      description: Last user who updated the compliance plan.
      type: string
    - contextPath: QRadar.Asset.CollateralDamagePotential.LastUser
      description: Last user who updated the collateral damage potential.
      type: string
    - contextPath: QRadar.Asset.Vulnerabilities.LastUser
      description: Last user who updated the vulnerabilities.
      type: string
  - arguments:
    - auto: PREDEFINED
      defaultValue: 'true'
      description: If true, reserved closing reasons are included in the response.
      name: include_reserved
      predefined:
      - 'true'
      - 'false'
    - auto: PREDEFINED
      defaultValue: 'true'
      description: If true, deleted closing reasons are included in the response.
      name: include_deleted
      predefined:
      - 'true'
      - 'false'
    - description: 'Query to filter results. For reference, consult: https://www.ibm.com/support/knowledgecenter/en/SS42VS_7.3.1/com.ibm.qradar.doc/c_rest_api_filtering.html'
      name: filter
    - description: "If used, will filter all fields except for the specified ones. Use this parameter to specify which fields you would like to get back in the response. Fields that are not explicitly named are excluded. Specify subfields in brackets and multiple fields in the same object separated by commas. The filter uses QRadar's field names. For reference, consult: https://www.ibm.com/support/knowledgecenter/SSKMKU/com.ibm.qradar.doc_cloud/9.1--siem-offense_closing_reasons-GET.html"
      name: fields
    - description: 'Range of results to return. e.g.: 0-20.'
      name: range
    hidden: true
    description: Get closing reasons.
    name: qradar-get-closing-reasons
    outputs:
    - contextPath: QRadar.Offense.ClosingReasons.ID
      description: Closing reason ID.
      type: number
    - contextPath: QRadar.Offense.ClosingReasons.Name
      description: Closing reason name.
      type: string
  - arguments:
    - default: true
      description: The offense ID to retrieve the note from.
      name: offense_id
      required: true
    - description: The note ID.
      name: note_id
    - description: "If used, will filter all fields except for the specified ones. Use this parameter to specify which fields you would like to get back in the response. Fields that are not explicitly named are excluded. Specify subfields in brackets and multiple fields in the same object separated by commas. The filter uses QRadar's field names. For reference, consult: https://www.ibm.com/support/knowledgecenter/SSKMKU/com.ibm.qradar.doc_cloud/9.1--siem-offenses-offense_id-notes-note_id-GET.html"
      name: fields
    - description: Table headers to use the human readable output (if none provided, will show all table headers).
      name: headers
    description: Retrieve a note for an offense.
    hidden: true
    name: qradar-get-note
    outputs:
    - contextPath: QRadar.Note.ID
      description: Note ID.
      type: number
    - contextPath: QRadar.Note.Text
      description: Note text.
      type: string
    - contextPath: QRadar.Note.CreateTime
      description: The creation time of the note.
      type: date
    - contextPath: QRadar.Note.CreatedBy
      description: The user who created the note.
      type: string
  - arguments:
    - default: true
      description: The offense ID to add the note to.
      name: offense_id
      required: true
    - description: The note text.
      name: note_text
      required: true
    - description: "If used, will filter all fields except for the specified ones. Use this parameter to specify which fields you would like to get back in the response. Fields that are not explicitly named are excluded. Specify subfields in brackets and multiple fields in the same object separated by commas. The filter uses QRadar's field names. For reference, consult: https://www.ibm.com/support/knowledgecenter/SSKMKU/com.ibm.qradar.doc_cloud/9.1--siem-offenses-offense_id-notes-POST.html"
      name: fields
    - description: Table headers to use the human readable output (if none provided, will show all table headers).
      name: headers
    description: Create a note on an offense.
    hidden: true
    name: qradar-create-note
    outputs:
    - contextPath: QRadar.Note.ID
      description: Note ID.
      type: number
    - contextPath: QRadar.Note.Text
      description: Note text.
      type: string
    - contextPath: QRadar.Note.CreateTime
      description: The creation time of the note.
      type: date
    - contextPath: QRadar.Note.CreatedBy
      description: The user who created the note.
      type: string
  - arguments:
    - default: true
      description: The name of the requestered reference.
      name: ref_name
      required: true
    - description: Table headers to use the human readable output (if none provided, will show all table headers).
      name: headers
    - auto: PREDEFINED
      defaultValue: 'False'
      description: If set to true will try to convert the data values to ISO-8601 string.
      name: date_value
      predefined:
      - 'True'
      - 'False'
    description: Information about the reference set that had data added or updated. This returns the information set, but not the contained data. This feature is supported from version 8.1 and upward.
    hidden: true
    name: qradar-get-reference-by-name
    outputs:
    - contextPath: QRadar.Reference.Name
      description: The name of the reference set.
      type: string
    - contextPath: QRadar.Reference.CreationTime
      description: The creation time (ISO) of the reference.
      type: date
    - contextPath: QRadar.Reference.ElementType
      description: Reference element type.
      type: string
    - contextPath: QRadar.Reference.NumberOfElements
      description: Number of elements.
      type: number
    - contextPath: QRadar.Reference.TimeToLive
      description: Reference time to live.
      type: string
    - contextPath: QRadar.Reference.TimeoutType
      description: 'Reference timeout type. Valid values are: UNKNOWN, FIRST_SEEN, LAST_SEEN.'
      type: string
    - contextPath: QRadar.Reference.Data
      description: Reference set items.
      type: Unknown
  - arguments:
    - description: Reference name to be created.
      name: ref_name
      required: true
    - auto: PREDEFINED
      description: 'The element type for the values allowed in the reference set. The allowed values are: ALN (alphanumeric), ALNIC (alphanumeric ignore case), IP (IP address), NUM (numeric), PORT (port number) or DATE. Note that date values need to be represented in milliseconds since the Unix Epoch January 1st 1970.'
      name: element_type
      predefined:
      - ALN
      - ALNIC
      - IP
      - NUM
      - PORT
      - DATE
      required: true
    - auto: PREDEFINED
      description: The allowed values are "FIRST_SEEN", LAST_SEEN and UNKNOWN. The default value is UNKNOWN.
      name: timeout_type
      predefined:
      - FIRST_SEEN
      - LAST_SEEN
      - UNKNOWN
    - description: 'The time to live interval, for example: "1 month" or "5 minutes".'
      name: time_to_live
    description: Creates a new reference set. If the provided name is already in use, this command will fail.
    hidden: true
    name: qradar-create-reference-set
    outputs:
    - contextPath: QRadar.Reference.CreationTime
      description: Creation time of the reference set.
      type: date
    - contextPath: QRadar.Reference.ElementType
      description: 'The element type for the values allowed in the reference set. The allowed values are: ALN (alphanumeric), ALNIC (alphanumeric ignore case), IP (IP address), NUM (numeric), PORT (port number) or DATE.'
      type: string
    - contextPath: QRadar.Reference.Name
      description: Name of the reference set.
      type: string
    - contextPath: QRadar.Reference.NumberOfElements
      description: Number of elements in the created reference set.
      type: number
    - contextPath: QRadar.Reference.TimeoutType
      description: Timeout type of the reference. The allowed values are FIRST_SEEN, LAST_SEEN and UNKNOWN.
      type: string
  - arguments:
    - default: true
      description: The name of reference set to delete.
      name: ref_name
      required: true
    description: Deletes a reference set corresponding to the name provided.
    hidden: true
    name: qradar-delete-reference-set
  - arguments:
    - description: The name of the reference set to add or update a value in.
      name: ref_name
      required: true
    - description: "The value/s to add or update in the reference set. Note: Date values must be represented in epoch in reference sets (milliseconds since the Unix Epoch January 1st 1970). If 'date_value' is set to 'True', then the argument will be converted from date in format: '%Y-%m-%dT%H:%M:%S.%f000Z' (e.g. '2018-11-06T08:56:41.000000Z') to epoch."
      isArray: true
      name: value
      required: true
    - description: An indication of where the data originated. The default value is 'reference data api'.
      name: source
    - auto: PREDEFINED
      defaultValue: 'False'
      description: "If set to True, will convert 'value' argument from date in format: '%Y-%m-%dT%H:%M:%S.%f000Z' (e.g. '2018-11-06T08:56:41.000000Z') to epoch."
      name: date_value
      predefined:
      - 'True'
      - 'False'
    hidden: true
    description: Add or update a value in a reference set.
    name: qradar-create-reference-set-value
    outputs:
    - contextPath: QRadar.Reference.Name
      description: The name of the reference set.
      type: string
    - contextPath: QRadar.Reference.CreationTime
      description: The creation time (ISO) of the reference.
      type: date
    - contextPath: QRadar.Reference.ElementType
      description: Reference element type.
      type: string
    - contextPath: QRadar.Reference.NumberOfElements
      description: Number of elements.
      type: number
    - contextPath: QRadar.Reference.TimeoutType
      description: 'Reference timeout type. One of: UNKNOWN, FIRST_SEEN, LAST_SEEN.'
      type: string
  - arguments:
    - description: The name of the reference set to add or update a value in.
      name: ref_name
      required: true
    - description: A comma-separated list of values to add or update in the reference set. Date values must be represented in milliseconds since the Unix Epoch January 1st 1970.
      isArray: true
      name: value
      required: true
    - description: An indication of where the data originated. The default value is 'reference data api'.
      name: source
    - auto: PREDEFINED
      defaultValue: 'False'
      description: "If set to True, will convert 'value' argument from date in format: '%Y-%m-%dT%H:%M:%S.%f000Z' (e.g. '2018-11-06T08:56:41.000000Z') to epoch."
      name: date_value
      predefined:
      - 'True'
      - 'False'
    hidden: true
    description: Adds or updates a value in a reference set.
    name: qradar-update-reference-set-value
    outputs:
    - contextPath: QRadar.Reference.Name
      description: The name of the reference set.
      type: string
    - contextPath: QRadar.Reference.CreationTime
      description: The creation time (ISO) of the reference.
      type: date
    - contextPath: QRadar.Reference.ElementType
      description: Reference element type.
      type: string
    - contextPath: QRadar.Reference.NumberOfElements
      description: Number of elements.
      type: number
    - contextPath: QRadar.Reference.TimeoutType
      description: 'Reference timeout type. One of: UNKNOWN, FIRST_SEEN, LAST_SEEN.'
      type: string
  - arguments:
    - description: The name of the reference set to remove a value from.
      name: ref_name
      required: true
    - description: The value to remove from the reference set.
      name: value
      required: true
    - auto: PREDEFINED
      defaultValue: 'False'
      description: "If set to True will convert 'value' argument from date in format: '%Y-%m-%dT%H:%M:%S.%f000Z' (e.g. '2018-11-06T08:56:41.000000Z') to epoch."
      name: date_value
      predefined:
      - 'True'
      - 'False'
    hidden: true
    description: Deletes a value in a reference set.
    name: qradar-delete-reference-set-value
    outputs:
    - contextPath: QRadar.Reference.Name
      description: The name of the reference set.
      type: string
    - contextPath: QRadar.Reference.CreationTime
      description: The creation time (ISO) of the reference.
      type: date
    - contextPath: QRadar.Reference.ElementType
      description: Reference element type.
      type: string
    - contextPath: QRadar.Reference.NumberOfElements
      description: Number of elements.
      type: number
    - contextPath: QRadar.Reference.TimeoutType
      description: 'Reference timeout type. One of: UNKNOWN, FIRST_SEEN, LAST_SEEN.'
      type: string
  - arguments:
    - description: "If used, will filter all fields except for the specified ones. Use this parameter to specify which fields you would like to get back in the response. Fields that are not explicitly named are excluded. Specify subfields in brackets and multiple fields in the same object are separated by commas. The filter uses QRadar's field names, for reference please consult: https://www.ibm.com/support/knowledgecenter/SSKMKU/com.ibm.qradar.doc_cloud/9.1--siem-offenses-offense_id-notes-note_id-GET.html"
      name: fields
    - description: Number of results in return.
      name: range
    - description: Query to filter offenses.
      name: filter
    description: Retrieve all Domains.
    hidden: true
    name: qradar-get-domains
    outputs:
    - contextPath: QRadar.Domains.AssetScannerIDs
      description: Array of Asset Scanner IDs.
      type: Number
    - contextPath: QRadar.Domains.CustomProperties
      description: Custom properties of the domain.
      type: String
    - contextPath: QRadar.Domains.Deleted
      description: Indicates if the domain is deleted.
      type: Boolean
    - contextPath: QRadar.Domains.Description
      description: Description of the domain.
      type: String
    - contextPath: QRadar.Domains.EventCollectorIDs
      description: Array of Event Collector IDs.
      type: Number
    - contextPath: QRadar.Domains.FlowCollectorIDs
      description: Array of Flow Collector IDs.
      type: Number
    - contextPath: QRadar.Domains.FlowSourceIDs
      description: Array of Flow Source IDs.
      type: Number
    - contextPath: QRadar.Domains.ID
      description: ID of the domain.
      type: Number
    - contextPath: QRadar.Domains.LogSourceGroupIDs
      description: Array of Log Source Group IDs.
      type: Number
    - contextPath: QRadar.Domains.LogSourceIDs
      description: Array of Log Source IDs.
      type: Number
    - contextPath: QRadar.Domains.Name
      description: Name of the Domain.
      type: String
    - contextPath: QRadar.Domains.QVMScannerIDs
      description: Array of QVM Scanner IDs.
      type: Number
    - contextPath: QRadar.Domains.TenantID
      description: ID of the Domain tenant.
      type: Number
  - arguments:
    - description: ID of the domain.
      name: id
      required: true
    - description: "If used, will filter all fields except for the specified ones. Use this parameter to specify which fields you would like to get back in the response. Fields that are not explicitly named are excluded. Specify subfields in brackets and multiple fields in the same object are separated by commas. The filter uses QRadar's field names, for reference please consult: https://www.ibm.com/support/knowledgecenter/SSKMKU/com.ibm.qradar.doc_cloud/9.1--siem-offenses-offense_id-notes-note_id-GET.html"
      name: fields
    description: Retrieves Domain information By ID.
    hidden: true
    name: qradar-get-domain-by-id
    outputs:
    - contextPath: QRadar.Domains.AssetScannerIDs
      description: Array of Asset Scanner IDs.
      type: Number
    - contextPath: QRadar.Domains.CustomProperties
      description: Custom properties of the domain.
      type: String
    - contextPath: QRadar.Domains.Deleted
      description: Indicates if the domain is deleted.
      type: Boolean
    - contextPath: QRadar.Domains.Description
      description: Description of the domain.
      type: String
    - contextPath: QRadar.Domains.EventCollectorIDs
      description: Array of Event Collector IDs.
      type: Number
    - contextPath: QRadar.Domains.FlowCollectorIDs
      description: Array of Flow Collector IDs.
      type: Number
    - contextPath: QRadar.Domains.FlowSourceIDs
      description: Array of Flow Source IDs.
      type: Number
    - contextPath: QRadar.Domains.ID
      description: ID of the domain.
      type: Number
    - contextPath: QRadar.Domains.LogSourceGroupIDs
      description: Array of Log Source Group IDs.
      type: Number
    - contextPath: QRadar.Domains.LogSourceIDs
      description: Array of Log Source IDs.
      type: Number
    - contextPath: QRadar.Domains.Name
      description: Name of the Domain.
      type: String
    - contextPath: QRadar.Domains.QVMScannerIDs
      description: Array of QVM Scanner IDs.
      type: Number
    - contextPath: QRadar.Domains.TenantID
      description: ID of the Domain tenant.
      type: Number
  - arguments:
    - description: The name of the reference set to add or update a value in. To create a new reference set, you need to set the element type.
      name: ref_name
      required: true
    - auto: PREDEFINED
      description: 'The element type for the values permitted in the reference set. Only required when creating a new reference set. The valid values are: ALN (alphanumeric), ALNIC (alphanumeric ignore case), IP (IP address), NUM (numeric), PORT (port number) or DATE. Note that date values need to be represented in milliseconds since the Unix Epoch January 1st 1970.'
      name: element_type
      predefined:
      - ALN
      - ALNIC
      - IP
      - NUM
      - PORT
      - DATE
    - auto: PREDEFINED
      description: The timeout_type can be "FIRST_SEEN", "LAST_SEEN", or "UNKNOWN". The default value is UNKNOWN. Only required for creating a new reference set.
      name: timeout_type
      predefined:
      - FIRST_SEEN
      - LAST_SEEN
      - UNKNOWN
    - description: 'The time to live interval, for example: "1 month" or "5 minutes". Only required when creating a new reference set.'
      name: time_to_live
    - description: The query for getting indicators.
      name: query
      required: true
    - defaultValue: '1000'
      description: The maximum number of indicators to return. The default value is 1000.
      name: limit
    - defaultValue: '0'
      description: The page from which to get the indicators.
      name: page
    - name: task_id
      description: The ID of the task that is created to add or update the element in the reference set. The task ID can be used to poll the status of the task by using the 'qradar-tasks-get' command.

    description: Uploads indicators from Demisto to QRadar.
    hidden: true
    name: qradar-upload-indicators
  - arguments:
    - description: Comma separated list. Source IPs to retrieve their data, E.g "192.168.0.1,192.160.0.2".
      isArray: true
      name: source_ip
    - description: 'Query to filter IPs. E.g, filter=`source_ip="192.168.0.1"`. For reference please consult: https://www.ibm.com/support/knowledgecenter/SS42VS_SHR/com.ibm.qradarapi.doc/c_rest_api_filtering.html'
      name: filter
    - description: "If used, will filter all fields except for the ones specified. Use this argument to specify which fields should be returned in the response. Fields that are not named are excluded. Specify subfields in brackets and multiple fields in the same object separated by commas. The filter uses QRadar's field names, for reference, consult: https://ibmsecuritydocs.github.io/qradar_api_14.0/14.0--siem-source_addresses-GET.html."
      name: fields
    - description: 'Range of results to return. e.g.: 0-20.'
      name: range
<<<<<<< HEAD
=======
      
>>>>>>> 91fb025a
    description: Get Source IPs.
    name: qradar-ips-source-get
    outputs:
    - contextPath: QRadar.SourceIP.ID
      description: The ID of the destination address.
      type: Number
    - contextPath: QRadar.SourceIP.DomainID
      description: The ID of associated domain.
      type: String
    - contextPath: QRadar.SourceIP.EventFlowCount
      description: The number of events and flows that are associated with the destination address.
      type: Number
    - contextPath: QRadar.SourceIP.FirstEventFlowSeen
      description: Date when the first event or flow was seen.
      type: Date
    - contextPath: QRadar.SourceIP.LastEventFlowSeen
      description: Date when the last event or flow was seen.
      type: Date
    - contextPath: QRadar.SourceIP.SourceIP
      description: The IP address.
      type: String
    - contextPath: QRadar.SourceIP.Magnitude
      description: The magnitude of the destination address.
      type: Number
    - contextPath: QRadar.SourceIP.Network
      description: The network of the destination address.
      type: String
    - contextPath: QRadar.SourceIP.OffenseIDs
      description: List of offense IDs the destination address is part of.
      type: Unknown
    - contextPath: QRadar.SourceIP.LocalDestinationAddressIDs
      description: List of local destination address IDs associated with the source address.
      type: Unknown
  - arguments:
    - description: Comma separated list. Local destination IPs to retrieve their data, E.g "192.168.0.1,192.160.0.2".
      isArray: true
      name: local_destination_ip
    - description: 'Query to filter IPs. E.g, filter=`local_destination_ip="192.168.0.1"` For reference please consult: https://www.ibm.com/support/knowledgecenter/SS42VS_SHR/com.ibm.qradarapi.doc/c_rest_api_filtering.html'
      name: filter
    - description: "If used, will filter all fields except for the ones specified. Use this argument to specify which fields should be returned in the response. Fields that are not named are excluded. Specify subfields in brackets and multiple fields in the same object separated by commas. The filter uses QRadar's field names, for reference, consult: https://ibmsecuritydocs.github.io/qradar_api_14.0/14.0--siem-local_destination_addresses-GET.html."
      name: fields
    - description: 'Range of results to return. e.g.: 0-20.'
      name: range
    description: Get Source IPs.
    name: qradar-ips-local-destination-get
    outputs:
    - contextPath: QRadar.LocalDestinationIP.ID
      description: The ID of the destination address.
      type: Number
    - contextPath: QRadar.LocalDestinationIP.DomainID
      description: The ID of associated domain.
      type: String
    - contextPath: QRadar.LocalDestinationIP.EventFlowCount
      description: The number of events and flows that are associated with the destination address.
      type: Number
    - contextPath: QRadar.LocalDestinationIP.FirstEventFlowSeen
      description: Date when the first event or flow was seen.
      type: Date
    - contextPath: QRadar.LocalDestinationIP.LastEventFlowSeen
      description: Date when the last event or flow was seen.
      type: Date
    - contextPath: QRadar.LocalDestinationIP.LocalDestinationIP
      description: The IP address.
      type: String
    - contextPath: QRadar.LocalDestinationIP.Magnitude
      description: The magnitude of the destination address.
      type: Number
    - contextPath: QRadar.LocalDestinationIP.Network
      description: The network of the destination address.
      type: String
    - contextPath: QRadar.LocalDestinationIP.OffenseIDs
      description: List of offense IDs the destination address is part of.
      type: Unknown
    - contextPath: QRadar.LocalDestinationIP.SourceAddressIDs
      description: List of source address IDs associated with the destination address.
      type: Unknown
  - arguments:
    - name: offense_id
      type: Number
      description: The ID of the offense to retrieve. Mutually exclusive with query_expression.
    - name: events_limit
      type: Number
      description: The number of events to return. Mutually exclusive with query_expression.
    - name: events_columns
      type: String
      description: Comma separated list of columns to return. Mutually exclusive with query_expression.
    - name: fetch_mode
      type: PREDEFINED
      predefined:
      - Fetch With All Events
      - Fetch Correlation Events Only
      description: The mode to use when fetching events. Mutually exclusive with query_expression.
    - name: start_time
      type: Date
      description: The start time of the search. Mutually exclusive with query_expression.
    - name: query_expression
      type: String
      description: The AQL query to execute. Mutually exclusive with the other arguments.
    - name: interval_in_seconds
      type: Number
      description: The interval in seconds to use when polling events.
    - name: search_id
      type: String
      description: The search id to query the results.
    - name: retry_if_not_all_fetched
      auto: PREDEFINED
      description: Whenever set to true, the command retries to fetch all events if the number of events fetched is less than `event_count`.
      predefined:
      - 'true'
      - 'false'
    - name: polling
      description: Wait for search results.
      auto: PREDEFINED
      default: true
      predefined:
      - 'true'
      - 'false'
    description: Polling command to search for events of a specific offense.
    name: qradar-search-retrieve-events
    polling: true
    outputs:
    - contextPath: QRadar.SearchEvents.ID
      description: The search id of the query.
      type: Unknown
    - contextPath: QRadar.SearchEvents.Events
      description: The events from QRadar search.
      type: Unknown
    - contextPath: QRadar.SearchEvents.Status
      description: The status of the search ('wait', 'partial', 'success').
      type: Unknown
  - name: qradar-remote-network-cidr-create
    arguments:
    - name: cidrs
      description: An input list of CIDRs to add to QRadar (can be obtained automatically from EDL integrations and playbook). Multiple values in the same object are separated by commas. A CIDR or query is required.
      isArray: true
    - name: query
      description: The query for getting indicators from Cortex XSOAR. A CIDR or query is required.
    - name: name
      required: true
      description: A CIDR (remote network) name that will be displayed for all uploaded values in QRadar.
    - name: description
      required: true
      description: Description that will be displayed and associated with all the newly uploaded CIDRs in QRadar.
    - name: group
      required: true
      description: The exact name of the remote network group that CIDRs should be associated with as it appears in QRadar. A single group can be assigned to each create command. A new remote network group can be created in QRadar by giving a new unique remote network group name (that does not already exist in QRadar remote networks).
    - name: fields
      description: Use this parameter to specify which fields you would like to get back in the response. Fields that are not named are excluded from the output. Specify subfields in brackets, and multiple fields in the same object are separated by commas. The possible fields are id, group, name, CIDR, and description.
    description: Create remote network CIDRs.
  - name: qradar-remote-network-cidr-list
    arguments:
    - name: limit
      description: The maximum number of results to return. The default is 50.
    - name: page
      description: The page offset.
    - name: page_size
      description: Maximum number of results to retrieve in each page.
    - name: group
      description: The name of the remote network group that the CIDRs are associated with, as it appears in QRadar.
    - name: id
      description: ID of the CIDR (remote network).
    - name: name
      description: The name of the CIDRs (remote network) as it appears in QRadar.
    - name: filter
      description: Additional options to filter results using a query expression.
    - name: fields
      description: Use this parameter to specify which fields you would like to get back in the response. Fields that are not named are excluded. By default, this argument returns all fields (id, name, cidrs, group, description).
    outputs:
    - contextPath: QRadar.RemoteNetworkCIDR
      description: A list of all the retrieved CIDRs.
      type: Number
    - contextPath: QRadar.RemoteNetworkCIDR.id
      description: ID of each CIDR remote network that is part of the group.
      type: Number
    - contextPath: QRadar.RemoteNetworkCIDR.name
      description: The associated CIDR name as it appears in QRadar.
      type: String
    - contextPath: QRadar.RemoteNetworkCIDR.description
      description: The associated CIDR description as it appears in QRadar.
      type: String
    description: Retrieves the list of staged remote networks.
  - name: qradar-remote-network-cidr-delete
    arguments:
    - name: id
      type: number
      isArray: true
      required: true
      description: ID that is used to locate the staged remote network that users want to remove from QRadar.
    description: Deletes an existing staged remote network.
  - name: qradar-remote-network-cidr-update
    arguments:
    - name: id
      description: The ID that is associated with the CIDR object that needs to be modified.
      required: true
    - name: name
      description: The CIDR name in QRadar. If the CIDR name should be changed, it can be inserted here.
      required: true
    - name: cidrs
      description: An input list of CIDRs to add to QRadar (can be obtained automatically from EDL integrations and playbook). Multiple values in the same object are separated by commas. A CIDR or query is required.
      isArray: true
    - name: query
      description: The query for getting indicators from Cortex XSOAR. A CIDR or query is required.
    - name: description
      description: CIDR associated description presented in QRadar. If the CIDR description should be changed, it can be inserted here.
      required: true
    - name: group
      description: The remote network group that CIDRs should belong to. If the CIDR-associated group should be changed, it can be inserted here.
      required: true
    - name: fields
      description: Use this parameter to specify which fields you would like to get back in the response. Fields that are not named are excluded. Specify subfields in brackets, and multiple fields in the same object are separated by commas. The possible fields are id,group,name,cidr,description.
    outputs:
    - contextPath: QRadar.RemoteNetworkCIDR
      description: A list of all the CIDR ranges that were changed.
      type: Number
    - contextPath: QRadar.RemoteNetworkCIDR.id
      description: The associated CIDR ID.
      type: Number
    - contextPath: QRadar.RemoteNetworkCIDR.name
      description: The associated CIDR name.
      type: String
    - contextPath: QRadar.RemoteNetworkCIDR.group
      description: The group to which the remote network belongs.
      type: String
    - contextPath: QRadar.RemoteNetworkCIDR.description
      description: The description of the remote network.
      type: String
    description: Updates an existing staged remote network.
  - name: qradar-remote-network-deploy-execution
    arguments:
    - name: host_ip
      description: The IP of QRadar console host.
      required: true
    - name: status
      description: The deployment status. Must be in capital letters (“INITIATING”).
      auto: PREDEFINED
      predefined:
      - INITIATING
    - name: deployment_type
      auto: PREDEFINED
      predefined:
      - INCREMENTAL
      - FULL
      description: The deployment type. Must be in capital letters (“INCREMENTAL” or “FULL”).
      required: true
    outputs:
    - contextPath: QRadar.deploy.status
      description: The deployment status (INITIALIZING, IN_PROGRESS, COMPLETE).
      type: String
    description: |
      Executes a deployment.
      Potentially harmful: This API command executes any waiting system deployments in QRadar within the same deployment type and hosts defined.
  script: '-'
  type: python
  subtype: python3
  dockerimage: demisto/python3:3.10.13.75921
  isremotesyncin: true
  longRunning: true
  isFetchSamples: true
  ismappable: true
fromversion: 5.5.0
defaultmapperin: QRadar - Generic Incoming Mapper
defaultclassifier: QRadar
tests:
- QRadar_v3-test<|MERGE_RESOLUTION|>--- conflicted
+++ resolved
@@ -2284,10 +2284,7 @@
       name: fields
     - description: 'Range of results to return. e.g.: 0-20.'
       name: range
-<<<<<<< HEAD
-=======
       
->>>>>>> 91fb025a
     description: Get Source IPs.
     name: qradar-ips-source-get
     outputs:
