--- conflicted
+++ resolved
@@ -69,11 +69,7 @@
   name: offenses_per_fetch
   type: 0
   additionalinfo: In case of mirroring with events, this value will be used for mirroring API calls as well, and it is advised to have a small value.
-<<<<<<< HEAD
-  defaultvalue: '20'
-=======
   defaultvalue: '10'
->>>>>>> 90cf3b88
   section: Collect
   advanced: true
   required: false
@@ -96,13 +92,6 @@
   - None
   section: Collect
   advanced: true
-<<<<<<< HEAD
-- defaultvalue: QIDNAME(qid), LOGSOURCENAME(logsourceid), CATEGORYNAME(highlevelcategory), CATEGORYNAME(category), PROTOCOLNAME(protocolid), sourceip, sourceport, destinationip, destinationport, QIDDESCRIPTION(qid), username, PROTOCOLNAME(protocolid), RULENAME("creEventList"), sourcegeographiclocation, sourceMAC, sourcev6, destinationgeographiclocation, destinationv6, LOGSOURCETYPENAME(devicetype), credibility, severity, magnitude, eventcount, eventDirection, postNatDestinationIP, postNatDestinationPort, postNatSourceIP, postNatSourcePort, preNatDestinationPort, preNatSourceIP, preNatSourcePort, UTF8(payload), starttime, devicetime
-  display: 'Event fields to return from the events query (WARNING: This parameter is correlated to the incoming mapper and changing the values may adversely affect mapping).'
-  name: events_columns
-  type: 12
-  additionalinfo: 'The parameter uses the AQL SELECT syntax. For more information, see: https://www.ibm.com/support/knowledgecenter/en/SS42VS_7.4/com.ibm.qradar.doc/c_aql_intro.html'
-=======
 - defaultvalue: '100'
   display: 'Maximum number of assets to fetch'
   name: limit_assets
@@ -113,18 +102,12 @@
   display: 'Event fields to return from the events query (WARNING: This parameter is correlated to the incoming mapper and changing the values may adversely affect mapping).'
   name: events_columns
   type: 12
->>>>>>> 90cf3b88
   section: Collect
   advanced: true
   required: false
 - additionalinfo: How mirroring from QRadar to Cortex XSOAR should be done, available from QRadar 7.3.3 Fix Pack 3. For further explanation on how to check your QRadar version, see the integration documentation at https://xsoar.pan.dev.
   defaultvalue: 'No Mirroring'
   display: Mirroring Options
-<<<<<<< HEAD
-  hidden:
-  - marketplacev2
-=======
->>>>>>> 90cf3b88
   name: mirror_options
   type: 15
   hidden:
@@ -143,15 +126,6 @@
   display: Close Mirrored XSOAR Incident
   name: close_incident
   type: 8
-<<<<<<< HEAD
-  hidden:
-  - marketplacev2
-  section: Collect
-  advanced: true
-  required: false
-- additionalinfo: Maximum number of incoming incidents to mirror each time.
-  display: The number of incoming incidents to mirror each time
-=======
   defaultvalue: 'false'
   section: Collect
   advanced: true
@@ -159,7 +133,6 @@
   - marketplacev2
   required: false
 - display: The number of incoming incidents to mirror each time
->>>>>>> 90cf3b88
   name: mirror_limit
   type: 0
   additionalinfo: Maximum number of incoming incidents to mirror each time.
@@ -167,16 +140,6 @@
   advanced: true
   required: false
   defaultvalue: '100'
-<<<<<<< HEAD
-  section: Collect
-  advanced: true
-  hidden:
-  - marketplacev2
-  required: false
-- display: Advanced Parameters
-  name: adv_params
-  type: 12
-=======
   hidden:
   - marketplacev2
 - display: Advanced Parameters
@@ -185,7 +148,6 @@
   section: Collect
   advanced: true
   required: false
->>>>>>> 90cf3b88
   additionalinfo: Comma-separated configuration for advanced parameter values. E.g., EVENTS_INTERVAL_SECS=20,FETCH_SLEEP=5
   section: Collect
   advanced: true
@@ -201,8 +163,6 @@
   type: 8
   section: Connect
   advanced: true
-<<<<<<< HEAD
-=======
   required: false
 - defaultvalue: '60'
   display: "Timeout for http-requests"
@@ -219,7 +179,6 @@
   type: 0
   section: Collect
   advanced: true
->>>>>>> 90cf3b88
   required: false
 script:
   commands:
@@ -1467,8 +1426,6 @@
     name: get-modified-remote-data
 #    Deprecated commands, to support backward compatibility for QRadar v2.
   - arguments:
-<<<<<<< HEAD
-=======
     - description: 'Range of results to return (e.g.: 0-20, 3-5, 3-3).'
       name: range
       defaultValue: 0-49
@@ -1967,25 +1924,17 @@
     description: 'Updates an exising log source.'
     name: qradar-log-source-update
   - arguments:
->>>>>>> 90cf3b88
     - description: 'Query by which to filter offenses. For reference, consult: https://www.ibm.com/support/knowledgecenter/en/SS42VS_7.3.1/com.ibm.qradar.doc/c_rest_api_filtering.html'
       name: filter
     - description: "If used, will filter all fields except for the specified ones. Use this parameter to specify which fields you would like to get back in the response. Fields that are not explicitly named, are excluded. Specify subfields in brackets and multiple fields in the same object separated by commas. The filter uses QRadar's field names. For reference, consult: https://www.ibm.com/support/knowledgecenter/SSKMKU/com.ibm.qradar.doc_cloud/9.1--siem-offenses-GET.html"
       name: fields
     - description: 'Range of results to return. e.g.: 0-20.'
       name: range
-<<<<<<< HEAD
-    - description: Table headers to use the human readable output (if none provided, will show all table headers).
-      name: headers
-    hidden: true
-    description: Gets offenses from QRadar.
-=======
     - description: Table headers to use in the human readable output (if none provided, will show all table headers).
       name: headers
     description: Gets offenses from QRadar. Deprecated, Use qradar-offenses-list instead.
     hidden: true
     deprecated: true
->>>>>>> 90cf3b88
     name: qradar-offenses
     outputs:
     - contextPath: QRadar.Offense.Followup
@@ -2064,30 +2013,17 @@
       description: The remote destinations that are associated with the offesne. If this value is greater than 0 that means your offense has a remote destination, you will need to use QRadarFullSearch playbook with the following query - SELECT destinationip FROM events WHERE inOffense(<offenseID>) GROUP BY destinationip.
       type: Unknown
   - arguments:
-<<<<<<< HEAD
-    - default: true
-      description: Offense ID.
-      name: offense_id
-      required: true
-=======
     - description: Offense ID.
       name: offense_id
       required: true
       default: true
->>>>>>> 90cf3b88
     - description: 'Query to filter offense. For reference please consult: https://www.ibm.com/support/knowledgecenter/en/SS42VS_7.3.1/com.ibm.qradar.doc/c_rest_api_filtering.html'
       name: filter
     - description: "If used, will filter all fields except for the specified ones. Use this parameter to specify which fields you would like to get back in the response. Fields that are not explicitly named are excluded. Specify subfields in brackets and multiple fields in the same object separated by commas. The filter uses QRadar's field names, for reference, consult: https://www.ibm.com/support/knowledgecenter/SSKMKU/com.ibm.qradar.doc_cloud/9.1--siem-offenses-offense_id-GET.html"
       name: fields
-<<<<<<< HEAD
-    - description: Table headers to use the human readable output (if none provided, will show all table headers).
-      name: headers
-    description: Gets offense with matching offense ID from qradar.
-=======
     - description: 'Table headers to use in the human readable output (if none provided, will show all table headers).'
       name: headers
     description: Gets offense with matching offense ID from qradar.Deprecated, Use qradar-offense-list instead.
->>>>>>> 90cf3b88
     hidden: true
     deprecated: true
     name: qradar-offense-by-id
@@ -2199,11 +2135,7 @@
       name: assigned_to
     - description: Use this parameter to specify which fields you would like to get back in the response. Fields that are not named are excluded. Specify subfields in brackets and multiple fields in the same object  separated by commas. Please consult - https://www.ibm.com/support/knowledgecenter/SSKMKU/com.ibm.qradar.doc_cloud/9.1--siem-offenses-offense_id-POST.html
       name: fields
-<<<<<<< HEAD
-    description: Update an offense.
-=======
     description: Update an offense. Deprecated, Use qradar-offense-update instead.
->>>>>>> 90cf3b88
     hidden: true
     deprecated: true
     name: qradar-update-offense
@@ -2284,23 +2216,12 @@
       description: The remote destinations that are associated with the offesne. If this value is greater than 0 that means your offense has a remote destination, you will need to use QRadarFullSearch playbook with the following query - SELECT destinationip FROM events WHERE inOffense(<offenseID>) GROUP BY destinationip.
       type: Unknown
   - arguments:
-<<<<<<< HEAD
-    - default: true
-      description: The query expressions in AQL (for more information about Ariel Query Language, review "https://www.ibm.com/support/knowledgecenter/en/SS42VS_7.3.0/com.ibm.qradar.doc/c_aql_intro.html").
-      name: query_expression
-      required: true
-    - description: Table headers to use the human readable output (if none provided, will show all table headers).
-      name: headers
-    description: Searches in QRadar using AQL. It is highly recommended to use the playbook 'QRadarFullSearch' instead of this command - it will execute the search, and will return the result.
-    name: qradar-searches
-=======
     - description: The query expressions in AQL (for more information about Ariel Query Language, review "https://www.ibm.com/support/knowledgecenter/en/SS42VS_7.3.0/com.ibm.qradar.doc/c_aql_intro.html").
       name: query_expression
       required: true
       default: true
     - description: "Table headers to use in the human readable output (if none provided, will show all table headers)."
       name: headers
->>>>>>> 90cf3b88
     hidden: true
     deprecated: true
     description: |
@@ -2315,22 +2236,12 @@
       description: The status of the search.
       type: string
   - arguments:
-<<<<<<< HEAD
-    - default: true
-      description: The search id.
-      name: search_id
-      required: true
-    - description: Table headers to use the human readable output (if none provided, will show all table headers).
-      name: headers
-    description: Gets a specific search id and status.
-=======
     - description: The search ID.
       name: search_id
       required: true
       default: true
     - description: Table headers to use in the human readable output (if none provided, will show all table headers).
       name: headers
->>>>>>> 90cf3b88
     hidden: true
     deprecated: true
     description: Gets a specific search ID and status. Deprecated, Use qradar-search-status-get instead.
@@ -2343,19 +2254,6 @@
       description: The status of the search.
       type: string
   - arguments:
-<<<<<<< HEAD
-    - default: true
-      description: The search id.
-      name: search_id
-      required: true
-    - description: 'Range of results to return. e.g.: 0-20.'
-      name: range
-    - description: Table headers to use the human readable output (if none provided, will show all table headers).
-      name: headers
-    - description: Replaces the default context output path for the query result (QRadar.Search.Result). e.g. for output_path=QRadar.Correlations the result will be under the key "QRadar.Correlations" in the context data.
-      name: output_path
-    description: Gets search results.
-=======
     - description: The search id.
       name: search_id
       required: true
@@ -2366,7 +2264,6 @@
       name: headers
     - description: Replaces the default context output path for the query result (QRadar.Search.Result). e.g. for output_path=QRadar.Correlations the result will be under the key "QRadar.Correlations" in the context data.
       name: output_path
->>>>>>> 90cf3b88
     hidden: true
     deprecated: true
     description: Gets search results. Deprecated, Use qradar-search-results-get instead.
@@ -2382,15 +2279,9 @@
       name: fields
     - description: 'Range of results to return. e.g.: 0-20.'
       name: range
-<<<<<<< HEAD
-    - description: Table headers to use the human readable output (if none provided, will show all table headers).
-      name: headers
-    description: List all assets found in the model.
-=======
     - description: Table headers to use in the human readable output (if none provided, will show all table headers).
       name: headers
     description: List all assets found in the model. Deprecated, Use qradar-assets-list instead.
->>>>>>> 90cf3b88
     hidden: true
     deprecated: true
     name: qradar-get-assets
@@ -2423,19 +2314,11 @@
       description: Last user who updated the name.
       type: string
   - arguments:
-<<<<<<< HEAD
-    - default: true
-      description: The ID of the requested asset.
-      name: asset_id
-      required: true
-    description: Retrieves the asset by id.
-=======
     - description: The ID of the requested asset.
       name: asset_id
       required: true
       default: true
     description: Retrieves the asset by id. Deprecated, Use qradar-assets-list instead.
->>>>>>> 90cf3b88
     hidden: true
     deprecated: true
     name: qradar-get-asset-by-id
@@ -2513,13 +2396,7 @@
       description: Last user who updated the vulnerabilities.
       type: string
   - arguments:
-<<<<<<< HEAD
-    - auto: PREDEFINED
-      defaultValue: 'true'
-      description: If true, reserved closing reasons are included in the response.
-=======
     - description: If true, reserved closing reasons are included in the response.
->>>>>>> 90cf3b88
       name: include_reserved
       auto: PREDEFINED
       defaultValue: 'true'
@@ -2527,34 +2404,21 @@
       - 'true'
       - 'false'
     - auto: PREDEFINED
-<<<<<<< HEAD
-      defaultValue: 'true'
-      description: If true, deleted closing reasons are included in the response.
-=======
       description: 'If true, deleted closing reasons are included in the response.'
->>>>>>> 90cf3b88
       name: include_deleted
       predefined:
       - 'true'
       - 'false'
-<<<<<<< HEAD
-=======
       defaultValue: 'true'
->>>>>>> 90cf3b88
     - description: 'Query to filter results. For reference, consult: https://www.ibm.com/support/knowledgecenter/en/SS42VS_7.3.1/com.ibm.qradar.doc/c_rest_api_filtering.html'
       name: filter
     - description: "If used, will filter all fields except for the specified ones. Use this parameter to specify which fields you would like to get back in the response. Fields that are not explicitly named are excluded. Specify subfields in brackets and multiple fields in the same object separated by commas. The filter uses QRadar's field names. For reference, consult: https://www.ibm.com/support/knowledgecenter/SSKMKU/com.ibm.qradar.doc_cloud/9.1--siem-offense_closing_reasons-GET.html"
       name: fields
     - description: 'Range of results to return. e.g.: 0-20.'
       name: range
-<<<<<<< HEAD
-    hidden: true
-    description: Get closing reasons.
-=======
     description: Get closing reasons. Deprecated, Use qradar-closing-reasons instead.
     hidden: true
     deprecated: true
->>>>>>> 90cf3b88
     name: qradar-get-closing-reasons
     outputs:
     - contextPath: QRadar.Offense.ClosingReasons.ID
@@ -2564,25 +2428,10 @@
       description: Closing reason name.
       type: string
   - arguments:
-<<<<<<< HEAD
-    - default: true
-      description: The offense ID to retrieve the note from.
-=======
     - description: The offense ID to retrieve the note from.
->>>>>>> 90cf3b88
       name: offense_id
       default: true
       required: true
-<<<<<<< HEAD
-    - description: The note ID.
-      name: note_id
-    - description: "If used, will filter all fields except for the specified ones. Use this parameter to specify which fields you would like to get back in the response. Fields that are not explicitly named are excluded. Specify subfields in brackets and multiple fields in the same object separated by commas. The filter uses QRadar's field names. For reference, consult: https://www.ibm.com/support/knowledgecenter/SSKMKU/com.ibm.qradar.doc_cloud/9.1--siem-offenses-offense_id-notes-note_id-GET.html"
-      name: fields
-    - description: Table headers to use the human readable output (if none provided, will show all table headers).
-      name: headers
-    description: Retrieve a note for an offense.
-    hidden: true
-=======
     - description: 'The note ID.'
       name: note_id
     - description: "If used, will filter all fields except for the specified ones. Use this parameter to specify which fields you would like to get back in the response. Fields that are not explicitly named are excluded. Specify subfields in brackets and multiple fields in the same object separated by commas. The filter uses QRadar's field names. For reference, consult: https://www.ibm.com/support/knowledgecenter/SSKMKU/com.ibm.qradar.doc_cloud/9.1--siem-offenses-offense_id-notes-note_id-GET.html"
@@ -2591,7 +2440,6 @@
       name: headers
 
     description: Retrieve a note for an offense. Deprecated, Use qradar-offense-notes-list instead.
->>>>>>> 90cf3b88
     name: qradar-get-note
     outputs:
     - contextPath: QRadar.Note.ID
@@ -2609,34 +2457,18 @@
     hidden: true
     deprecated: true
   - arguments:
-<<<<<<< HEAD
-    - default: true
-      description: The offense ID to add the note to.
-=======
     - description: The offense ID to add the note to.
->>>>>>> 90cf3b88
       name: offense_id
       default: true
       required: true
-<<<<<<< HEAD
-    - description: The note text.
-=======
     - description: 'The note text.'
->>>>>>> 90cf3b88
       name: note_text
       required: true
     - description: "If used, will filter all fields except for the specified ones. Use this parameter to specify which fields you would like to get back in the response. Fields that are not explicitly named are excluded. Specify subfields in brackets and multiple fields in the same object separated by commas. The filter uses QRadar's field names. For reference, consult: https://www.ibm.com/support/knowledgecenter/SSKMKU/com.ibm.qradar.doc_cloud/9.1--siem-offenses-offense_id-notes-POST.html"
       name: fields
-<<<<<<< HEAD
-    - description: Table headers to use the human readable output (if none provided, will show all table headers).
-      name: headers
-    description: Create a note on an offense.
-    hidden: true
-=======
     - description: 'Table headers to use in the human readable output (if none provided, will show all table headers).'
       name: headers
     description: Create a note on an offense. Deprecated, Use qradar-offense-note-create instead.
->>>>>>> 90cf3b88
     name: qradar-create-note
     outputs:
     - contextPath: QRadar.Note.ID
@@ -2656,21 +2488,6 @@
   - arguments:
     - name: ref_name
       description: The name of the requestered reference.
-<<<<<<< HEAD
-      name: ref_name
-      required: true
-    - description: Table headers to use the human readable output (if none provided, will show all table headers).
-      name: headers
-    - auto: PREDEFINED
-      defaultValue: 'False'
-      description: If set to true will try to convert the data values to ISO-8601 string.
-      name: date_value
-      predefined:
-      - 'True'
-      - 'False'
-    description: Information about the reference set that had data added or updated. This returns the information set, but not the contained data. This feature is supported from version 8.1 and upward.
-    hidden: true
-=======
       default: true
       required: true
     - name: headers
@@ -2685,7 +2502,6 @@
     description: |
       Information about the reference set that had data added or updated. This returns the information set, but not the contained data. This feature is supported from version 8.1 and upward.
       Deprecated, Use qradar-reference-sets-list instead.
->>>>>>> 90cf3b88
     name: qradar-get-reference-by-name
     outputs:
     - contextPath: QRadar.Reference.Name
@@ -2709,15 +2525,6 @@
     - contextPath: QRadar.Reference.Data
       description: Reference set items.
       type: Unknown
-<<<<<<< HEAD
-  - arguments:
-    - description: Reference name to be created.
-      name: ref_name
-      required: true
-    - auto: PREDEFINED
-      description: 'The element type for the values allowed in the reference set. The allowed values are: ALN (alphanumeric), ALNIC (alphanumeric ignore case), IP (IP address), NUM (numeric), PORT (port number) or DATE. Note that date values need to be represented in milliseconds since the Unix Epoch January 1st 1970.'
-      name: element_type
-=======
     hidden: true
     deprecated: true
   - name: qradar-create-reference-set
@@ -2728,7 +2535,6 @@
     - name: element_type
       description: 'The element type for the values allowed in the reference set. The allowed values are: ALN (alphanumeric), ALNIC (alphanumeric ignore case), IP (IP address), NUM (numeric), PORT (port number) or DATE. Note that date values need to be represented in milliseconds since the Unix Epoch January 1st 1970.'
       auto: PREDEFINED
->>>>>>> 90cf3b88
       predefined:
       - ALN
       - ALNIC
@@ -2737,30 +2543,18 @@
       - PORT
       - DATE
       required: true
-<<<<<<< HEAD
-    - auto: PREDEFINED
-      description: The allowed values are "FIRST_SEEN", LAST_SEEN and UNKNOWN. The default value is UNKNOWN.
-      name: timeout_type
-=======
     - name: timeout_type
       description: The allowed values are "FIRST_SEEN", LAST_SEEN and UNKNOWN. The default value is UNKNOWN.
       auto: PREDEFINED
->>>>>>> 90cf3b88
       predefined:
       - FIRST_SEEN
       - LAST_SEEN
       - UNKNOWN
-<<<<<<< HEAD
-    - description: 'The time to live interval, for example: "1 month" or "5 minutes".'
-      name: time_to_live
-    description: Creates a new reference set. If the provided name is already in use, this command will fail.
-=======
     - name: time_to_live
       description: 'The time to live interval, for example: "1 month" or "5 minutes".'
     description: | 
       Creates a new reference set. If the provided name is already in use, this command will fail.
       Deprecated, Use qradar-reference-set-create instead.
->>>>>>> 90cf3b88
     hidden: true
     deprecated: true
     outputs:
@@ -2783,17 +2577,6 @@
     arguments:
     - name: ref_name
       description: The name of reference set to delete.
-<<<<<<< HEAD
-      name: ref_name
-      required: true
-    description: Deletes a reference set corresponding to the name provided.
-    hidden: true
-    name: qradar-delete-reference-set
-  - arguments:
-    - description: The name of the reference set to add or update a value in.
-      name: ref_name
-      required: true
-=======
       default: true
       required: true
     description: Deletes a reference set corresponding to the name provided. Deprecated, Use qradar-reference-set-delete instead.
@@ -2804,7 +2587,6 @@
     - name: ref_name
       required: true
       description: The name of the reference set to add or update a value in.
->>>>>>> 90cf3b88
     - description: "The value/s to add or update in the reference set. Note: Date values must be represented in epoch in reference sets (milliseconds since the Unix Epoch January 1st 1970). If 'date_value' is set to 'True', then the argument will be converted from date in format: '%Y-%m-%dT%H:%M:%S.%f000Z' (e.g. '2018-11-06T08:56:41.000000Z') to epoch."
       isArray: true
       name: value
@@ -2818,15 +2600,9 @@
       predefined:
       - 'True'
       - 'False'
-<<<<<<< HEAD
-    hidden: true
-    description: Add or update a value in a reference set.
-    name: qradar-create-reference-set-value
-=======
     description: Add or update a value in a reference set. Deprecated, Use qradar-reference-set-value-upsert instead.
     hidden: true
     deprecated: true
->>>>>>> 90cf3b88
     outputs:
     - contextPath: QRadar.Reference.Name
       description: The name of the reference set.
@@ -2843,28 +2619,6 @@
     - contextPath: QRadar.Reference.TimeoutType
       description: 'Reference timeout type. One of: UNKNOWN, FIRST_SEEN, LAST_SEEN.'
       type: string
-<<<<<<< HEAD
-  - arguments:
-    - description: The name of the reference set to add or update a value in.
-      name: ref_name
-      required: true
-    - description: A comma-separated list of values to add or update in the reference set. Date values must be represented in milliseconds since the Unix Epoch January 1st 1970.
-      isArray: true
-      name: value
-      required: true
-    - description: An indication of where the data originated. The default value is 'reference data api'.
-      name: source
-    - auto: PREDEFINED
-      defaultValue: 'False'
-      description: "If set to True, will convert 'value' argument from date in format: '%Y-%m-%dT%H:%M:%S.%f000Z' (e.g. '2018-11-06T08:56:41.000000Z') to epoch."
-      name: date_value
-      predefined:
-      - 'True'
-      - 'False'
-    hidden: true
-    description: Adds or updates a value in a reference set.
-    name: qradar-update-reference-set-value
-=======
   - name: qradar-update-reference-set-value
     arguments:
     - name: ref_name
@@ -2883,7 +2637,6 @@
       predefined:
       - 'True'
       - 'False'
->>>>>>> 90cf3b88
     outputs:
     - contextPath: QRadar.Reference.Name
       description: The name of the reference set.
@@ -2900,25 +2653,6 @@
     - contextPath: QRadar.Reference.TimeoutType
       description: 'Reference timeout type. One of: UNKNOWN, FIRST_SEEN, LAST_SEEN.'
       type: string
-<<<<<<< HEAD
-  - arguments:
-    - description: The name of the reference set to remove a value from.
-      name: ref_name
-      required: true
-    - description: The value to remove from the reference set.
-      name: value
-      required: true
-    - auto: PREDEFINED
-      defaultValue: 'False'
-      description: "If set to True will convert 'value' argument from date in format: '%Y-%m-%dT%H:%M:%S.%f000Z' (e.g. '2018-11-06T08:56:41.000000Z') to epoch."
-      name: date_value
-      predefined:
-      - 'True'
-      - 'False'
-    hidden: true
-    description: Deletes a value in a reference set.
-    name: qradar-delete-reference-set-value
-=======
     description: Adds or updates a value in a reference set. Deprecated, Use qradar-reference-set-value-upsert instead.
     hidden: true
     deprecated: true
@@ -2937,7 +2671,6 @@
       - 'False'
       description: "If set to True will convert 'value' argument from date in format: '%Y-%m-%dT%H:%M:%S.%f000Z' (e.g.,  '2018-11-06T08:56:41.000000Z') to epoch."
       defaultValue: 'False'
->>>>>>> 90cf3b88
     outputs:
     - contextPath: QRadar.Reference.Name
       description: The name of the reference set.
@@ -2966,11 +2699,7 @@
       name: range
     - description: Query to filter offenses.
       name: filter
-<<<<<<< HEAD
-    description: Retrieve all Domains.
-=======
     description: Retrieve all Domains. Deprecated, Use qradar-domains-list instead.
->>>>>>> 90cf3b88
     hidden: true
     deprecated: true
     name: qradar-get-domains
@@ -3020,11 +2749,7 @@
       required: true
     - description: "If used, will filter all fields except for the specified ones. Use this parameter to specify which fields you would like to get back in the response. Fields that are not explicitly named are excluded. Specify subfields in brackets and multiple fields in the same object are separated by commas. The filter uses QRadar's field names, for reference please consult: https://www.ibm.com/support/knowledgecenter/SSKMKU/com.ibm.qradar.doc_cloud/9.1--siem-offenses-offense_id-notes-note_id-GET.html"
       name: fields
-<<<<<<< HEAD
-    description: Retrieves Domain information By ID.
-=======
     description: Retrieves Domain information By ID. Deprecated, Use qradar-domains-list instead.
->>>>>>> 90cf3b88
     hidden: true
     deprecated: true
     name: qradar-get-domain-by-id
@@ -3234,12 +2959,9 @@
       predefined:
       - 'true'
       - 'false'
-<<<<<<< HEAD
-=======
     - name: timeout_in_seconds
       type: Number
       description: The timeout in seconds to use when polling events.
->>>>>>> 90cf3b88
     description: Polling command to search for events of a specific offense.
     name: qradar-search-retrieve-events
     polling: true
@@ -3374,18 +3096,11 @@
     description: |
       Executes a deployment.
       Potentially harmful: This API command executes any waiting system deployments in QRadar within the same deployment type and hosts defined.
-<<<<<<< HEAD
-  script: '-'
-  type: python
-  subtype: python3
-  dockerimage: demisto/python3:3.10.13.80014
-=======
 
   script: '-'
   type: python
   subtype: python3
   dockerimage: demisto/python3:3.10.14.92207
->>>>>>> 90cf3b88
   isremotesyncin: true
   longRunning: true
   isFetchSamples: true
