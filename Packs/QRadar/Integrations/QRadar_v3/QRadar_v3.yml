commonfields:
  id: QRadar v3
  version: -1
name: QRadar v3
display: IBM QRadar v3
category: Analytics & SIEM
description: IBM QRadar SIEM helps security teams accurately detect and prioritize threats across the enterprise, supports API versions 10.1 and above. Provides intelligent insights that enable teams to respond quickly to reduce the impact of incidents.
configuration:
- display: Server URL
  name: server
  type: 0
  required: true
  additionalinfo: (e.g., https://192.168.0.1)
  section: Connect
- display: Username
  name: credentials
  type: 9
  required: true
  section: Connect
- display: QRadar API Version
  defaultvalue: '14.0'
  additionalinfo: API version of QRadar (e.g., '12.0'). Minimum API version is 10.1.
  name: api_version
  type: 0
  required: true
  section: Connect
- display: Incident Type
  name: incident_type
  required: false
  type: 13
  section: Connect
- defaultvalue: 3 days
  additionalinfo: if no offenses are found within the range of first fetch, will be set to fetch the earliest offense.
  display: First fetch timestamp (<number> <time unit>, e.g., 12 hours, 7 days)
  name: first_fetch
  required: false
  type: 0
  section: Collect
- defaultvalue: Fetch With All Events
  display: Fetch mode
  name: fetch_mode
  options:
  - Fetch Without Events
  - Fetch With All Events
  - Fetch Correlation Events Only
  required: true
  type: 15
  section: Collect
- defaultvalue: 'true'
  display: Retry events fetch
  name: retry_events_fetch
  required: false
  type: 8
  additionalinfo: "Whenever enabled, the integration retries to fetch all events if the number of events fetched is less than `event_count`. Default number of tries is 3, but can be configured via the Advanced Parameter: EVENTS_SEARCH_TRIES. e.g EVENTS_SEARCH_TRIES=5"
  section: Collect
  advanced: true
- defaultvalue: '20'
  display: Maximum number of events per incident.
  name: events_limit
  additionalinfo: The maximal amount of events to pull per incident.
  required: false
  type: 0
  section: Collect
  advanced: true
- display: Number of offenses to pull per API call (max 50)
  name: offenses_per_fetch
  required: false
  type: 0
  additionalinfo: In case of mirroring with events, this value will be used for mirroring API calls as well, and it is advised to have a small value.
  defaultvalue: '20'
  section: Collect
  advanced: true
- display: Query to fetch offenses.
  name: query
  required: false
  type: 0
  additionalinfo: Define a query to determine which offenses to fetch. E.g., "severity >= 4 AND id > 5". filtering by status in the query may result in unexpected behavior when changing an incident's status.
  section: Collect
  advanced: true
- defaultvalue: IPs And Assets
  display: 'Incidents Enrichment'
  name: enrichment
  required: true
  additionalinfo: 'IPs enrichment transforms IDs of the IPs of the offense to IP values. Asset enrichment adds correlated assets to the fetched offenses.'
  type: 15
  options:
  - IPs
  - IPs And Assets
  - None
  section: Collect
  advanced: true
- defaultvalue: QIDNAME(qid), LOGSOURCENAME(logsourceid), CATEGORYNAME(highlevelcategory), CATEGORYNAME(category), PROTOCOLNAME(protocolid), sourceip, sourceport, destinationip, destinationport, QIDDESCRIPTION(qid), username, PROTOCOLNAME(protocolid), RULENAME("creEventList"), sourcegeographiclocation, sourceMAC, sourcev6, destinationgeographiclocation, destinationv6, LOGSOURCETYPENAME(devicetype), credibility, severity, magnitude, eventcount, eventDirection, postNatDestinationIP, postNatDestinationPort, postNatSourceIP, postNatSourcePort, preNatDestinationPort, preNatSourceIP, preNatSourcePort, UTF8(payload), starttime, devicetime
  display: 'Event fields to return from the events query (WARNING: This parameter is correlated to the incoming mapper and changing the values may adversely affect mapping).'
  name: events_columns
  required: false
  type: 12
  additionalinfo: 'The parameter uses the AQL SELECT syntax. For more information, see: https://www.ibm.com/support/knowledgecenter/en/SS42VS_7.4/com.ibm.qradar.doc/c_aql_intro.html'
  section: Collect
  advanced: true
- additionalinfo: How mirroring from QRadar to Cortex XSOAR should be done, available from QRadar 7.3.3 Fix Pack 3. For further explanation on how to check your QRadar version, see the integration documentation at https://xsoar.pan.dev.
  defaultvalue: 'No Mirroring'
  display: Mirroring Options
  hidden:
  - marketplacev2
  name: mirror_options
  required: false
  type: 15
  options:
  - No Mirroring
  - Mirror Offense
  - Mirror Offense and Events
  section: Collect
  advanced: true
- additionalinfo: When selected, closing the QRadar offense is mirrored in Cortex XSOAR.
  defaultvalue: 'false'
  display: Close Mirrored XSOAR Incident
  name: close_incident
  required: false
  type: 8
  hidden:
  - marketplacev2
  section: Collect
  advanced: true
- additionalinfo: Maximum number of incoming incidents to mirror each time.
  display: The number of incoming incidents to mirror each time
  name: mirror_limit
  required: false
  type: 0
  defaultvalue: '100'
  section: Collect
  advanced: true
  hidden:
  - marketplacev2
- display: Advanced Parameters
  name: adv_params
  type: 12
  required: false
  additionalinfo: Comma-separated configuration for advanced parameter values. E.g., EVENTS_INTERVAL_SECS=20,FETCH_SLEEP=5
  section: Collect
  advanced: true
- display: Trust any certificate (not secure)
  name: insecure
  type: 8
  required: false
  section: Connect
  advanced: true
- display: Use system proxy settings
  name: proxy
  type: 8
  required: false
  section: Connect
  advanced: true
- display: Long running instance
  name: longRunning
  required: false
  type: 8
- display: Incident type
  name: incidentType
  required: false
  type: 13
script:
  commands:
  - name: qradar-offenses-list
    outputs:
    - contextPath: QRadar.Offense.Description
      description: Description of the offense.
      type: String
    - contextPath: QRadar.Offense.Rules.id
      description: The ID of the rule.
      type: Number
    - contextPath: QRadar.Offense.Rules.type
      description: The type of the rule.
      type: String
    - contextPath: QRadar.Offense.Rules.name
      description: The name of the rule.
      type: String
    - contextPath: QRadar.Offense.EventCount
      description: Number of events that are associated with the offense.
      type: Number
    - contextPath: QRadar.Offense.FlowCount
      description: Number of flows that are associated with the offense.
      type: Number
    - contextPath: QRadar.Offense.AssignedTo
      description: The user to whom the offense is assigned.
      type: String
    - contextPath: QRadar.Offense.Followup
      description: Whether the offense is marked for follow-up.
      type: Boolean
    - contextPath: QRadar.Offense.SourceAddress
      description: Source addresses (IPs if IPs enrich have been requested, else IDs of the IPs) that are associated with the offense.
      type: Number
    - contextPath: QRadar.Offense.Protected
      description: Whether the offense is protected.
      type: Boolean
    - contextPath: QRadar.Offense.ClosingUser
      description: The user who closed the offense.
      type: String
    - contextPath: QRadar.Offense.DestinationHostname
      description: Destination networks that are associated with the offense.
      type: String
    - contextPath: QRadar.Offense.CloseTime
      description: Time when the offense was closed.
      type: Date
    - contextPath: QRadar.Offense.RemoteDestinationCount
      description: Number of remote destinations that are associated with the offense.
      type: Number
    - contextPath: QRadar.Offense.StartTime
      description: Date of the earliest item that contributed to the offense.
      type: Date
    - contextPath: QRadar.Offense.Magnitude
      description: Magnitude of the offense.
      type: Number
    - contextPath: QRadar.Offense.LastUpdatedTime
      description: Date of the most recent item that contributed to the offense.
      type: String
    - contextPath: QRadar.Offense.Credibility
      description: Credibility of the offense.
      type: Number
    - contextPath: QRadar.Offense.ID
      description: ID of the offense.
      type: Number
    - contextPath: QRadar.Offense.Categories
      description: Event categories that are associated with the offense.
      type: String
    - contextPath: QRadar.Offense.Severity
      description: Severity of the offense.
      type: Number
    - contextPath: QRadar.Offense.ClosingReason
      description: Reason the offense was closed.
      type: String
    - contextPath: QRadar.Offense.OffenseType
      description: Type of the offense.
      type: String
    - contextPath: QRadar.Offense.Relevance
      description: Relevance of the offense.
      type: Number
    - contextPath: QRadar.Offense.OffenseSource
      description: Source of the offense.
      type: String
    - contextPath: QRadar.Offense.DestinationAddress
      description: Destination addresses (IPs if IPs enrichment have been requested, else IDs of the IPs) that are associated with the offense.
      type: Number
    - contextPath: QRadar.Offense.Status
      description: 'Status of the offense. Possible values: "OPEN", "HIDDEN", "CLOSED".'
      type: String
    - contextPath: QRadar.Offense.LinkToOffense
      description: Link to the URL containing information about the offense.
      type: String
    - contextPath: QRadar.Offense.Assets
      description: Assets correlated to the offense, if enrichment was requested.
      type: String
    arguments:
    - name: offense_id
      description: The offense ID to retrieve its details. Specify offense_id to get details about a specific offense.
    - name: enrichment
      defaultValue: None
      auto: PREDEFINED
      predefined:
      - IPs
      - IPs And Assets
      - None
      description: IPs enrichment transforms IDs of the IPs of the offense to IP values. Asset enrichment adds correlated assets to the fetched offenses.
    - name: range
      description: 'Range of results to return (e.g.: 0-20, 3-5, 3-3).'
      defaultValue: 0-49
    - name: filter
      description: 'Query to filter offenses, e.g., "severity >= 4 AND id > 5 AND status=OPEN". For reference, see: https://www.ibm.com/support/knowledgecenter/SS42VS_SHR/com.ibm.qradarapi.doc/c_rest_api_filtering.html'
    - name: fields
      description: 'Comma-separated list of fields to retrieve in the response. Fields that are not explicitly named are excluded. E.g., "id,severity,status". Specify subfields in brackets and multiple fields in the same object separated by commas. For a full list of available fields, see: https://ibmsecuritydocs.github.io/qradar_api_14.0/14.0--siem-offenses-GET.html.'
      isArray: true
    description: Gets offenses from QRadar.
  - name: qradar-offense-update
    outputs:
    - contextPath: QRadar.Offense.Description
      description: Description of the offense.
      type: String
    - contextPath: QRadar.Offense.Rules.id
      description: The ID of the rule.
      type: Number
    - contextPath: QRadar.Offense.Rules.type
      description: The type of the rule.
      type: String
    - contextPath: QRadar.Offense.Rules.name
      description: The name of the rule.
      type: String
    - contextPath: QRadar.Offense.EventCount
      description: Number of events that are associated with the offense.
      type: Number
    - contextPath: QRadar.Offense.FlowCount
      description: Number of flows that are associated with the offense.
      type: Number
    - contextPath: QRadar.Offense.AssignedTo
      description: The user to whom the offense is assigned.
      type: String
    - contextPath: QRadar.Offense.Followup
      description: Whether the offense is marked for follow-up.
      type: Boolean
    - contextPath: QRadar.Offense.SourceAddress
      description: Source addresses (IPs if IPs enrich have been requested, else IDs of the IPs) that are associated with the offense.
      type: Number
    - contextPath: QRadar.Offense.Protected
      description: Whether the offense is protected.
      type: Boolean
    - contextPath: QRadar.Offense.ClosingUser
      description: The user who closed the offense.
      type: String
    - contextPath: QRadar.Offense.DestinationHostname
      description: Destination networks that are associated with the offense.
      type: String
    - contextPath: QRadar.Offense.CloseTime
      description: Time when the offense was closed.
      type: Date
    - contextPath: QRadar.Offense.RemoteDestinationCount
      description: Number of remote destinations that are associated with the offense.
      type: Number
    - contextPath: QRadar.Offense.StartTime
      description: Date of the earliest item that contributed to the offense.
      type: Date
    - contextPath: QRadar.Offense.Magnitude
      description: Magnitude of the offense.
      type: Number
    - contextPath: QRadar.Offense.LastUpdatedTime
      description: Date of the most recent item that contributed to the offense.
      type: String
    - contextPath: QRadar.Offense.Credibility
      description: Credibility of the offense.
      type: Number
    - contextPath: QRadar.Offense.ID
      description: ID of the offense.
      type: Number
    - contextPath: QRadar.Offense.Categories
      description: Event categories that are associated with the offense.
      type: String
    - contextPath: QRadar.Offense.Severity
      description: Severity of the offense.
      type: Number
    - contextPath: QRadar.Offense.ClosingReason
      description: Reason the offense was closed.
      type: String
    - contextPath: QRadar.Offense.OffenseType
      description: Type of the offense.
      type: String
    - contextPath: QRadar.Offense.Relevance
      description: Relevance of the offense.
      type: Number
    - contextPath: QRadar.Offense.OffenseSource
      description: Source of the offense.
      type: String
    - contextPath: QRadar.Offense.DestinationAddress
      description: Destination addresses (IPs if IPs enrichment have been requested, else IDs of the IPs) that are associated with the offense.
      type: Number
    - contextPath: QRadar.Offense.Status
      description: 'Status of the offense. Possible values: "OPEN", "HIDDEN", "CLOSED".'
      type: String
    - contextPath: QRadar.Offense.LinkToOffense
      description: Link to the URL containing information about the offense.
      type: String
    - contextPath: QRadar.Offense.Assets
      description: Assets correlated to the offense, if enrichment was requested.
      type: String
    arguments:
    - name: offense_id
      required: true
      description: The ID of the offense to update.
    - name: enrichment
      defaultValue: None
      auto: PREDEFINED
      predefined:
      - IPs
      - IPs And Assets
      - None
      description: IPs enrichment transforms IDs of the IPs of the offense to IP values. Asset enrichment adds correlated assets to the fetched offenses.
    - name: protected
      description: Whether the offense should be protected.
      auto: PREDEFINED
      predefined:
      - 'true'
      - 'false'
    - name: follow_up
      description: Whether the offense should be marked for follow-up.
      auto: PREDEFINED
      predefined:
      - 'true'
      - 'false'
    - name: status
      auto: PREDEFINED
      predefined:
      - OPEN
      - HIDDEN
      - CLOSED
      description: The new status for the offense. When the status of an offense is set to CLOSED, a valid closing_reason_id must be provided. To hide an offense, use the HIDDEN status. To show a previously hidden offense, use the OPEN status.
    - name: closing_reason_id
      description: The ID of a closing reason. You must provide a valid closing_reason_id when you close an offense. For a full list of closing reason IDs, use the 'qradar-closing-reasons' command.
    - description: 'The name of a closing reason. You must provide a valid closing_reason_name when you close an offense. The default closing_reasons are: (1) False-Positive, Tuned (2) Non-Issues (3) Policy Violation.'
      name: closing_reason_name
    - name: assigned_to
      description: User to assign the offense to.
    - name: fields
      description: 'Comma-separated list of fields to retrieve in the response. Fields that are not explicitly named are excluded. E.g., "id,severity,status". Specify subfields in brackets and multiple fields in the same object separated by commas. For a full list of available fields, see:  https://ibmsecuritydocs.github.io/qradar_api_14.0/14.0--siem-offenses-offense_id-POST.html.'
      isArray: true
    description: Updates an offense.
  - name: qradar-closing-reasons
    description: Retrieves a list of offense closing reasons.
    outputs:
    - contextPath: QRadar.Offense.ClosingReasons.IsDeleted
      description: Whether the closing reason is deleted. Deleted closing reasons cannot be used to close an offense.
      type: Boolean
    - contextPath: QRadar.Offense.ClosingReasons.IsReserved
      description: Whether the closing reason is reserved. Reserved closing reasons cannot be used to close an offense.
      type: Boolean
    - contextPath: QRadar.Offense.ClosingReasons.Name
      description: Name of the closing reason.
      type: String
    - contextPath: QRadar.Offense.ClosingReasons.ID
      description: ID of the closing reason.
      type: Number
    arguments:
    - name: closing_reason_id
      description: The closing reason ID for which to retrieve its details. Specify closing_reason_id to get details about a specific closing reason.
    - name: include_reserved
      description: If true, reserved closing reasons are included in the response.
      defaultValue: 'false'
      auto: PREDEFINED
      predefined:
      - 'true'
      - 'false'
    - name: include_deleted
      description: If true, deleted closing reasons are included in the response.
      defaultValue: 'false'
      auto: PREDEFINED
      predefined:
      - 'true'
      - 'false'
    - name: range
      description: 'Range of results to return (e.g.: 0-20, 3-5, 3-3).'
      defaultValue: 0-49
    - name: filter
      description: 'Query to filter closing reasons, e.g. "id > 5". For reference see: https://www.ibm.com/support/knowledgecenter/SS42VS_SHR/com.ibm.qradarapi.doc/c_rest_api_filtering.html'
    - name: fields
      description: 'Comma-separated list of fields to retrieve in the response. Fields that are not explicitly named are excluded. E.g., "id,text". Specify subfields in brackets and multiple fields in the same object separated by commas. For a full list of available fields, see:  https://ibmsecuritydocs.github.io/qradar_api_14.0/14.0--siem-offense_closing_reasons-GET.html.'
      isArray: true
  - name: qradar-offense-notes-list
    outputs:
    - contextPath: QRadar.Note.Text
      description: The text of the note.
      type: String
    - contextPath: QRadar.Note.CreateTime
      description: Creation date of the note.
      type: Date
    - contextPath: QRadar.Note.ID
      description: ID of the note.
      type: Number
    - contextPath: QRadar.Note.CreatedBy
      description: The user who created the note.
      type: String
    description: Retrieves a list of notes for an offense.
    arguments:
    - name: offense_id
      required: true
      description: The offense ID to retrieve the notes for.
    - name: note_id
      description: The note ID for which to retrieve its details. Specify note_id to get details about a specific note.
    - name: range
      description: 'Range of results to return (e.g.: 0-20, 3-5, 3-3).'
      defaultValue: 0-49
    - name: filter
      description: 'Query to filter offense notes, e.g., "username=admin". For reference, see: https://www.ibm.com/support/knowledgecenter/SS42VS_SHR/com.ibm.qradarapi.doc/c_rest_api_filtering.html'
    - name: fields
      description: 'Comma-separated list of fields to retrieve in the response. Fields that are not explicitly named are excluded. E.g., "username,note_text". Specify subfields in brackets and multiple fields in the same object separated by commas. For a full list of available fields, see:  https://ibmsecuritydocs.github.io/qradar_api_14.0/14.0--siem-offenses-offense_id-notes-GET.html.'
      isArray: true
  - name: qradar-offense-note-create
    outputs:
    - contextPath: QRadar.Note.Text
      description: The text of the note.
      type: String
    - contextPath: QRadar.Note.CreateTime
      description: Creation date of the note.
      type: Date
    - contextPath: QRadar.Note.ID
      description: ID of the note.
      type: Number
    - contextPath: QRadar.Note.CreatedBy
      description: The user who created the note.
      type: String
    description: Creates a note on an offense.
    arguments:
    - name: offense_id
      required: true
      description: The offense ID to add the note to.
    - name: note_text
      required: true
      description: The text of the note.
    - name: fields
      description: 'Comma-separated list of fields to retrieve in the response. Fields that are not explicitly named are excluded. E.g., "username,note_text". Specify subfields in brackets and multiple fields in the same object separated by commas. For a full list of available fields, see:  https://ibmsecuritydocs.github.io/qradar_api_14.0/14.0--siem-offenses-offense_id-notes-POST.html.'
      isArray: true
  - name: qradar-rules-list
    outputs:
    - contextPath: QRadar.Rule.Owner
      description: Owner of the rule.
      type: String
    - contextPath: QRadar.Rule.BaseHostID
      description: ID of the host from which the rule's base capacity was determined.
      type: Number
    - contextPath: QRadar.Rule.CapacityTimestamp
      description: Date when the rule's capacity values were last updated.
      type: Number
    - contextPath: QRadar.Rule.Origin
      description: 'Origin of the rule. Possible values: "SYSTEM", "OVERRIDE", "USER".'
      type: String
    - contextPath: QRadar.Rule.CreationDate
      description: Date when rule was created.
      type: Date
    - contextPath: QRadar.Rule.Type
      description: 'Type of the rule. Possible values: "EVENT", "FLOW", "COMMON", "USER".'
      type: String
    - contextPath: QRadar.Rule.Enabled
      description: Whether rule is enabled.
      type: Boolean
    - contextPath: QRadar.Rule.ModificationDate
      description: Date when the rule was last modified.
      type: Date
    - contextPath: QRadar.Rule.Name
      description: Name of the rule.
      type: String
    - contextPath: QRadar.Rule.AverageCapacity
      description: Moving average capacity in EPS of the rule across all hosts.
      type: Number
    - contextPath: QRadar.Rule.ID
      description: ID of the rule.
      type: Number
    - contextPath: QRadar.Rule.BaseCapacity
      description: Base capacity of the rule in events per second.
      type: Number
    description: Retrieves a list of rules.
    arguments:
    - name: rule_id
      description: The rule ID for which to retrieve its details. Specify rule_id to get details about a specific rule.
    - name: rule_type
      auto: PREDEFINED
      predefined:
      - EVENT
      - FLOW
      - COMMON
      - USER
      description: Retrieves rules corresponding to the specified rule type.
    - name: range
      description: 'Range of results to return (e.g.: 0-20, 3-5, 3-3).'
      defaultValue: 0-49
    - name: filter
      description: 'Query by which to filter rules, e.g., "type=EVENT". For reference, see: https://www.ibm.com/support/knowledgecenter/SS42VS_SHR/com.ibm.qradarapi.doc/c_rest_api_filtering.html'
    - name: fields
      description: 'Comma-separated list of fields to retrieve in the response. Fields that are not explicitly named are excluded. E.g., "owner,identifier,origin". Specify subfields in brackets and multiple fields in the same object separated by commas. For a full list of available fields, see:  https://ibmsecuritydocs.github.io/qradar_api_14.0/14.0--analytics-rules-GET.html.'
      isArray: true
  - name: qradar-rule-groups-list
    outputs:
    - contextPath: QRadar.RuleGroup.Owner
      description: Owner of the group.
      type: String
    - contextPath: QRadar.RuleGroup.ModifiedTime
      description: Date since the group was last modified.
      type: Date
    - contextPath: QRadar.RuleGroup.Level
      description: Depth of the group in the group hierarchy.
      type: Number
    - contextPath: QRadar.RuleGroup.Name
      description: Name of the group.
      type: String
    - contextPath: QRadar.RuleGroup.Description
      description: Description of the group.
      type: String
    - contextPath: QRadar.RuleGroup.ID
      description: ID of the group.
      type: Number
    - contextPath: QRadar.RuleGroup.ChildItems
      description: Child items of the group.
      type: String
    - contextPath: QRadar.RuleGroup.ChildGroups
      description: Child group IDs.
      type: Number
    - contextPath: QRadar.RuleGroup.Type
      description: The type of the group.
      type: String
    - contextPath: QRadar.RuleGroup.ParentID
      description: ID of the parent group.
      type: Number
    description: Retrieves a list of the rule groups.
    arguments:
    - name: rule_group_id
      description: The rule group ID for which to retrieve its details. Specify rule_group_id to get details about a specific rule group.
    - name: range
      description: 'Range of results to return (e.g.: 0-20, 3-5, 3-3).'
      defaultValue: 0-49
    - name: filter
      description: 'Query by which to filter rules, e.g., "id >= 125". For reference, see: https://www.ibm.com/support/knowledgecenter/SS42VS_SHR/com.ibm.qradarapi.doc/c_rest_api_filtering.html'
    - name: fields
      description: 'Comma-separated list of fields to retrieve in the response. Fields that are not explicitly named are excluded. E.g., "owner,parent_id". Specify subfields in brackets and multiple fields in the same object separated by commas. For a full list of available fields, see: https://ibmsecuritydocs.github.io/qradar_api_14.0/14.0--analytics-rule_groups-GET.html.'
      isArray: true
  - name: qradar-assets-list
    description: Retrieves assets list.
    outputs:
    - contextPath: Endpoint.Domain
      description: DNS name.
      type: String
    - contextPath: Endpoint.OS
      description: Asset operating system.
      type: String
    - contextPath: Endpoint.MACAddress
      description: Asset MAC address.
      type: String
    - contextPath: Endpoint.IPAddress
      description: IP addresses of the endpoint.
      type: Unknown
    - contextPath: QRadar.Asset.Interfaces.id
      description: ID of the interface.
      type: Number
    - contextPath: QRadar.Asset.Interfaces.mac_address
      description: MAC address of the interface. Null if unknown.
      type: String
    - contextPath: QRadar.Asset.Interfaces.ip_addresses.id
      description: ID of the interface.
      type: Number
    - contextPath: QRadar.Asset.Interfaces.ip_addresses.network_id
      description: Network ID of the network the IP belongs to.
      type: Number
    - contextPath: QRadar.Asset.Interfaces.ip_addresses.value
      description: The IP address.
      type: String
    - contextPath: QRadar.Asset.Interfaces.ip_addresses.type
      description: 'Type of IP address. Possible values: "IPV4", "IPV6".'
      type: String
    - contextPath: QRadar.Asset.Interfaces.ip_addresses.created
      description: Date when the IP address was created.
      type: Date
    - contextPath: QRadar.Asset.Interfaces.ip_addresses.first_seen_scanner
      description: Date when the IP address was first seen during a vulnerability scan.
      type: Date
    - contextPath: QRadar.Asset.Interfaces.ip_addresses.first_seen_profiler
      description: Date when the IP address was first seen in event or flow traffic.
      type: Date
    - contextPath: QRadar.Asset.Interfaces.ip_addresses.last_seen_scanner
      description: Date when the IP address was most recently seen during a vulnerability scan.
      type: Date
    - contextPath: QRadar.Asset.Interfaces.ip_addresses.last_seen_profiler
      description: Date when the IP address was most recently seen in event or flow traffic.
      type: Date
    - contextPath: QRadar.Asset.Products.id
      description: The ID of this software product instance in QRadar's asset model.
      type: Number
    - contextPath: QRadar.Asset.Products.product_variant_id
      description: The ID of this software product variant in QRadar's catalog of products.
      type: Number
    - contextPath: QRadar.Asset.Products.first_seen_scanner
      description: Date when the product was first seen during a vulnerability scan.
      type: Date
    - contextPath: QRadar.Asset.Products.first_seen_profiler
      description: Date when the product was first seen in event or flow traffic.
      type: Date
    - contextPath: QRadar.Asset.Products.last_seen_scanner
      description: Date when the product was most recently seen seen during a vulnerability scan.
      type: Date
    - contextPath: QRadar.Asset.Products.last_seen_profiler
      description: Date when the product was most recently seen in event or flow traffic.
      type: Date
    - contextPath: QRadar.Asset.VulnerabilityCount
      description: The total number of vulnerabilities associated with this asset.
      type: Number
    - contextPath: QRadar.Asset.RiskScoreSum
      description: The sum of the CVSS scores of the vulnerabilities on this asset.
      type: Number
    - contextPath: QRadar.Asset.Hostnames.last_seen_profiler
      description: Date when the host was most recently seen in event or flow traffic.
      type: Date
    - contextPath: QRadar.Asset.Hostnames.created
      description: Date when the host was created.
      type: Date
    - contextPath: QRadar.Asset.Hostnames.last_seen_scanner
      description: Date when the host was most recently seen during a vulnerability scan.
      type: Date
    - contextPath: QRadar.Asset.Hostnames.name
      description: Name of the host.
      type: String
    - contextPath: QRadar.Asset.Hostnames.first_seen_scanner
      description: Date when the host was first seen during a vulnerability scan.
      type: Date
    - contextPath: QRadar.Asset.Hostnames.id
      description: ID of the host.
      type: Number
    - contextPath: QRadar.Asset.Hostnames.type
      description: 'Type of the host. Possible values: "DNS", "NETBIOS", "NETBIOSGROUP".'
      type: String
    - contextPath: QRadar.Asset.Hostnames.first_seen_profiler
      description: Date when the host was first seen in event or flow traffic.
      type: Date
    - contextPath: QRadar.Asset.ID
      description: ID of the asset.
      type: Number
    - contextPath: QRadar.Asset.Users.last_seen_profiler
      description: Date when the user was most recently seen in event or flow traffic.
      type: Date
    - contextPath: QRadar.Asset.Users.last_seen_scanner
      description: Date when the user was most recently seen during a vulnerability scan.
      type: Date
    - contextPath: QRadar.Asset.Users.first_seen_scanner
      description: Date when the user was first seen during a vulnerability scan.
      type: Date
    - contextPath: QRadar.Asset.Users.id
      description: ID of the user.
      type: Number
    - contextPath: QRadar.Asset.Users.first_seen_profiler
      description: Date when the user was first seen in event or flow traffic.
      type: Date
    - contextPath: QRadar.Asset.Users.username
      description: Name of the user.
      type: String
    - contextPath: QRadar.Asset.DomainID
      description: ID of the domain this asset belongs to.
      type: Number
    - contextPath: QRadar.Asset.Properties.last_reported
      description: Date when the property was last updated.
      type: Date
    - contextPath: QRadar.Asset.Properties.name
      description: Name of the property.
      type: String
    - contextPath: QRadar.Asset.Properties.type_id
      description: Type ID of the property.
      type: Number
    - contextPath: QRadar.Asset.Properties.id
      description: ID of the property.
      type: Number
    - contextPath: QRadar.Asset.Properties.last_reported_by
      description: The source of the most recent update to this property.
      type: String
    - contextPath: QRadar.Asset.Properties.value
      description: Property value.
      type: String
    arguments:
    - name: asset_id
      description: The asset ID for which to retrieve its details. Specify asset_id to get details about a specific asset.
    - name: range
      description: 'Range of results to return (e.g.: 0-20, 3-5, 3-3).'
      defaultValue: 0-49
    - name: filter
      description: 'Query by which to filter assets, e.g., "domain_id=0". For reference, see: https://www.ibm.com/support/knowledgecenter/SS42VS_SHR/com.ibm.qradarapi.doc/c_rest_api_filtering.html'
    - name: fields
      description: 'Comma-separated list of fields to retrieve in the response. Fields that are not explicitly named are excluded. E.g., "id,interfaces,users,properties". Specify subfields in brackets and multiple fields in the same object separated by commas. For a full list of available fields, see:  https://ibmsecuritydocs.github.io/qradar_api_14.0/14.0--asset_model-assets-GET.html.'
      isArray: true
  - name: qradar-saved-searches-list
    description: Retrieves a list of Ariel saved searches.
    outputs:
    - contextPath: QRadar.SavedSearch.Owner
      description: Owner of the saved search.
      type: String
    - contextPath: QRadar.SavedSearch.Description
      description: Description of the saved search.
      type: String
    - contextPath: QRadar.SavedSearch.CreationDate
      description: Date when saved search was created.
      type: Date
    - contextPath: QRadar.SavedSearch.UID
      description: UID of the saved search.
      type: String
    - contextPath: QRadar.SavedSearch.Database
      description: The database of the Ariel saved search, events, or flows.
      type: String
    - contextPath: QRadar.SavedSearch.QuickSearch
      description: Whether the saved search is a quick search.
      type: Boolean
    - contextPath: QRadar.SavedSearch.Name
      description: Name of the saved search.
      type: String
    - contextPath: QRadar.SavedSearch.ModifiedDate
      description: Date when the saved search was most recently modified.
      type: Date
    - contextPath: QRadar.SavedSearch.ID
      description: ID of the saved search.
      type: Number
    - contextPath: QRadar.SavedSearch.AQL
      description: The AQL query.
      type: String
    - contextPath: QRadar.SavedSearch.IsShared
      description: Whether the saved search is shared with other users.
      type: Boolean
    arguments:
    - name: saved_search_id
      description: The saved search ID for which to retrieve its details. Specify saved_search_id to get details about a specific saved search.
    - name: timeout
      defaultValue: '35'
      description: Number of seconds until timeout for the specified command.
    - name: range
      description: 'Range of results to return (e.g.: 0-20, 3-5, 3-3).'
      defaultValue: 0-49
    - name: filter
      description: 'Query by which to filter saved searches, e.g., "database=EVENTS and is_dashboard=true". For reference, see: https://www.ibm.com/support/knowledgecenter/SS42VS_SHR/com.ibm.qradarapi.doc/c_rest_api_filtering.html'
    - name: fields
      description: 'Comma-separated list of fields to retrieve in the response. Fields that are not explicitly named are excluded. E.g., "id,owner,description". Specify subfields in brackets and multiple fields in the same object separated by commas. For a full list of available fields, see: https://ibmsecuritydocs.github.io/qradar_api_14.0/14.0--ariel-saved_searches-GET.html.'
      isArray: true
  - name: qradar-searches-list
    description: Retrieves the list of Ariel searches IDs. Search status and results can be polled by sending the search ID to the 'qradar-search-status-get' and 'qradar-search-results-get' commands.
    outputs:
    - contextPath: QRadar.SearchID.SearchID
      description: ID of the search.
      type: String
    arguments:
    - name: range
      description: 'Range of results to return (e.g.: 0-20, 3-5, 3-3).'
      defaultValue: 0-49
  - name: qradar-search-create
    description: Creates a new asynchronous Ariel search. Returns the search ID. Search status and results can be polled by sending the search ID to the 'qradar-search-status-get' and 'qradar-search-results-get' commands. Accepts SELECT query expressions only.
    outputs:
    - contextPath: QRadar.Search.Status
      description: Status of the newly created search.
      type: String
    - contextPath: QRadar.Search.ID
      description: ID of the newly created search.
      type: String
    arguments:
    - name: offense_id
      type: Number
      description: The ID of the offense to retrieve. Mutually exclusive with query_expression and saved_search_id.
    - name: events_limit
      type: Number
      description: The number of events to return. Mutually exclusive with query_expression and saved_search_id.
    - name: events_columns
      type: String
      description: Comma separated list of columns to return. Mutually exclusive with query_expression and saved_search_id.
    - name: fetch_mode
      type: PREDEFINED
      predefined:
      - Fetch With All Events
      - Fetch Correlation Events Only
      description: The mode to use when fetching events. Mutually exclusive with query_expression and saved_search_id.
      auto: PREDEFINED
    - name: start_time
      type: Date
      description: The start time of the search.
    - name: query_expression
      description: The AQL query to execute. Mutually exclusive with all other arguments.
    - name: saved_search_id
      description: Saved search ID to execute. Mutually exclusive with all other arguments. Saved search ID is the 'id' field returned by the 'qradar-saved-searches-list' command.
  - name: qradar-search-status-get
    description: Retrieves status information for a search, based on the search ID.
    outputs:
    - contextPath: QRadar.Search.Status
      description: Status of the search.
      type: String
    - contextPath: QRadar.Search.ID
      description: ID of the search.
      type: String
    arguments:
    - name: search_id
      required: true
      description: The identifier for an Ariel search.
  - name: qradar-search-results-get
    description: Retrieves search results.
    outputs:
    - contextPath: QRadar.Search.Result
      description: The result of the search.
      type: Unknown
    arguments:
    - name: search_id
      required: true
      description: The identifier for an Ariel search.
    - name: output_path
      description: Replaces the default context output path for the query result (QRadar.Search.Result). E.g., for output_path=QRadar.Correlations, the result will be under the 'QRadar.Correlations' key in the context data.
    - name: range
      description: 'Range of events to return. (e.g.: 0-20, 3-5, 3-3).'
      defaultValue: 0-49
  - name: qradar-reference-sets-list
    description: Retrieves a list of reference sets.
    outputs:
    - contextPath: QRadar.Reference.TimeoutType
      description: 'Timeout type of the reference set. Possible values: "UNKNOWN", "FIRST_SEEN", "LAST_SEEN".'
      type: String
    - contextPath: QRadar.Reference.NumberOfElements
      description: Number of elements in the reference set.
      type: Number
    - contextPath: QRadar.Reference.TimeToLive
      description: Time left to live for the reference.
      type: String
    - contextPath: QRadar.Reference.Data.LastSeen
      description: Date when this data was last seen.
      type: Date
    - contextPath: QRadar.Reference.Data.FirstSeen
      description: Date when this data was first seen.
      type: Date
    - contextPath: QRadar.Reference.Data.Source
      description: Source of this data.
      type: String
    - contextPath: QRadar.Reference.Data.Value
      description: Data value.
      type: String
    - contextPath: QRadar.Reference.CreationTime
      description: Date when the reference set was created.
      type: Date
    - contextPath: QRadar.Reference.Name
      description: Name of the reference set.
      type: String
    - contextPath: QRadar.Reference.ElementType
      description: Type of the elements in the reference set.
      type: String
    arguments:
    - name: ref_name
      description: The reference name of the reference set for which to retrieve its details. Specify ref_name to get details about a specific reference set.
    - auto: PREDEFINED
      defaultValue: 'False'
      description: If set to true will try to convert the data values to ISO-8601 string.
      name: date_value
      predefined:
      - 'True'
      - 'False'
    - name: range
      description: 'Range of results to return (e.g.: 0-20, 3-5, 3-3).'
      defaultValue: 0-49
    - name: filter
      description: 'Query by which to filter reference sets, e.g., "timeout_type=FIRST_SEEN". For reference, see: https://www.ibm.com/support/knowledgecenter/SS42VS_SHR/com.ibm.qradarapi.doc/c_rest_api_filtering.html'
    - name: fields
      description: 'Comma-separated list of fields to retrieve in the response. Fields that are not explicitly named are excluded. E.g., "name,timeout_type". Specify subfields in brackets and multiple fields in the same object separated by commas. For a full list of available fields, see:  https://ibmsecuritydocs.github.io/qradar_api_14.0/14.0--reference_data-sets-GET.html.'
      isArray: true
  - name: qradar-reference-set-create
    description: Creates a new reference set.
    outputs:
    - contextPath: QRadar.Reference.TimeoutType
      description: 'Timeout type of the reference set. Possible values: "UNKNOWN", "FIRST_SEEN", "LAST_SEEN".'
      type: String
    - contextPath: QRadar.Reference.NumberOfElements
      description: Number of elements in the reference set.
      type: Number
    - contextPath: QRadar.Reference.TimeToLive
      description: Time left to live for the reference.
      type: String
    - contextPath: QRadar.Reference.Data.LastSeen
      description: Date when this data was last seen.
      type: Date
    - contextPath: QRadar.Reference.Data.FirstSeen
      description: Date when this data was first seen.
      type: Date
    - contextPath: QRadar.Reference.Data.Source
      description: Source of this data.
      type: String
    - contextPath: QRadar.Reference.Data.Value
      description: Data value.
      type: String
    - contextPath: QRadar.Reference.CreationTime
      description: Date when the reference set was created.
      type: Date
    - contextPath: QRadar.Reference.Name
      description: Name of the reference set.
      type: String
    - contextPath: QRadar.Reference.ElementType
      description: Type of the elements in the reference set.
      type: String
    arguments:
    - name: ref_name
      required: true
      description: The name of the reference set to be created.
    - name: element_type
      auto: PREDEFINED
      required: true
      predefined:
      - ALN
      - ALNIC
      - NUM
      - IP
      - PORT
      - DATE
      description: The element type for the values allowed in the reference set.
    - name: timeout_type
      description: Indicates if the time_to_live interval is based on when the data was first seen or last seen.
      auto: PREDEFINED
      defaultValue: UNKNOWN
      predefined:
      - FIRST_SEEN
      - LAST_SEEN
      - UNKNOWN
    - name: time_to_live
      description: "The time to live interval, time range. for example: '1 month' or '5 minutes'"
    - name: fields
      description: 'Comma-separated list of fields to retrieve in the response. Fields that are not explicitly named are excluded. E.g., "name,timeout_type". Specify subfields in brackets and multiple fields in the same object separated by commas. For a full list of available fields, see: https://ibmsecuritydocs.github.io/qradar_api_14.0/14.0--reference_data-sets-POST.html.'
      isArray: true
  - name: qradar-reference-set-delete
    description: Removes a reference set or purges its contents.
    arguments:
    - name: ref_name
      required: true
      description: The name of the reference set to be deleted. Reference names can be found by 'Name' field in 'qradar-reference-sets-list' command.
    - name: purge_only
      description: Indicates if the reference set should have its contents purged (true), keeping the reference set structure. If the value is 'false', or not specified the reference set is removed completely.
      defaultValue: 'false'
      auto: PREDEFINED
      predefined:
      - 'true'
      - 'false'
  - name: qradar-reference-set-value-upsert
    description: Adds or updates an element in a reference set.
    outputs:
    - contextPath: QRadar.Reference.TimeoutType
      description: 'Timeout type of the reference set. Possible values: "UNKNOWN", "FIRST_SEEN", "LAST_SEEN".'
      type: String
    - contextPath: QRadar.Reference.NumberOfElements
      description: Number of elements in the reference set.
      type: Number
    - contextPath: QRadar.Reference.TimeToLive
      description: Time left to live for the reference.
      type: String
    - contextPath: QRadar.Reference.Data.LastSeen
      description: Date when this data was last seen.
      type: Date
    - contextPath: QRadar.Reference.Data.FirstSeen
      description: Date when this data was first seen.
      type: Date
    - contextPath: QRadar.Reference.Data.Source
      description: Source of this data.
      type: String
    - contextPath: QRadar.Reference.Data.Value
      description: Data value.
      type: String
    - contextPath: QRadar.Reference.CreationTime
      description: Date when the reference set was created.
      type: Date
    - contextPath: QRadar.Reference.Name
      description: Name of the reference set.
      type: String
    - contextPath: QRadar.Reference.ElementType
      description: Type of the elements in the reference set.
      type: String
    arguments:
    - name: ref_name
      required: true
      description: The name of the reference set to add or update an element in. Reference names can be found by the 'Name' field in the 'qradar-reference-sets-list' command.
    - name: value
      required: true
      description: "Comma-separated list of the values to add or update in the reference set. If the values are dates, the supported date formats are: epoch, ISO, and time range (<number> <time unit>', e.g., 12 hours, 7 days.)."
      isArray: true
    - name: source
      description: An indication of where the data originated.
      defaultValue: reference data api
    - name: date_value
      description: True if the specified value  type was date.
      auto: PREDEFINED
      predefined:
      - 'true'
      - 'false'
    - name: fields
      description: 'Comma-separated list of fields to retrieve in the response. Fields that are not explicitly named are excluded. E.g., "name,timeout_type". Specify subfields in brackets and multiple fields in the same object separated by commas. For a full list of available fields, see:  https://ibmsecuritydocs.github.io/qradar_api_14.0/14.0--reference_data-sets-name-POST.html.'
      isArray: true
  - name: qradar-reference-set-value-delete
    description: Removes a value from a reference set.
    arguments:
    - name: ref_name
      required: true
      description: The name of the reference set from which to remove a value. Reference names can be found by the 'Name' field in the 'qradar-reference-sets-list' command.
    - name: value
      required: true
      description: 'The value to remove from the reference set. If the specified value is date, the supported date formats are: epoch, ISO, and time range (<number> <time unit>, e.g., 12 hours, 7 days.)'
    - name: date_value
      description: True if the specified value type was date.
      auto: PREDEFINED
      predefined:
      - 'True'
      - 'False'
  - name: qradar-domains-list
    description: Gets the list of domains. You must have System Administrator or Security Administrator permissions to call this endpoint if you are trying to retrieve the details of all domains. You can retrieve details of domains that are assigned to your Security Profile without having the System Administrator or Security Administrator permissions. If you do not have the System Administrator or Security Administrator permissions, then for each domain assigned to your security profile you can only view the values for the ID and name fields. All other values return null.
    outputs:
    - contextPath: QRadar.Domains.AssetScannerIDs
      description: Asset scanner IDs that are associated with the domain.
      type: Number
    - contextPath: QRadar.Domains.CustomProperties
      description: Custom properties of the domain.
      type: Unknown
    - contextPath: QRadar.Domains.Deleted
      description: Whether the domain has been deleted.
      type: Boolean
    - contextPath: QRadar.Domains.Description
      description: Description of the domain.
      type: String
    - contextPath: QRadar.Domains.EventCollectorIDs
      description: Event collector IDs that are assigned to this domain.
      type: Number
    - contextPath: QRadar.Domains.FlowCollectorIDs
      description: Flow collector IDs that are assigned to this domain.
      type: Number
    - contextPath: QRadar.Domains.FlowSourceIDs
      description: Flow source IDs that are assigned to this domain.
      type: Number
    - contextPath: QRadar.Domains.ID
      description: ID of the domain.
      type: Number
    - contextPath: QRadar.Domains.LogSourceGroupIDs
      description: Log source group IDs that are assigned to this domain.
      type: Number
    - contextPath: QRadar.Domains.LogSourceIDs
      description: Log source IDs that are assigned to this domain.
      type: Number
    - contextPath: QRadar.Domains.Name
      description: Name of the domain.
      type: String
    - contextPath: QRadar.Domains.QVMScannerIDs
      description: QVM scanner IDs that are assigned to this domain.
      type: Number
    - contextPath: QRadar.Domains.TenantID
      description: ID of the tenant that this domain belongs to.
      type: Number
    arguments:
    - name: domain_id
      description: The domain ID from which to retrieve its details. Specify domain_id to get details about a specific domain.
    - name: range
      description: 'Range of results to return (e.g.: 0-20, 3-5, 3-3).'
      defaultValue: 0-49
    - name: filter
      description: 'Query by which to filter domains, e.g., "id > 3". For reference, see: https://www.ibm.com/support/knowledgecenter/SS42VS_SHR/com.ibm.qradarapi.doc/c_rest_api_filtering.html'
    - name: fields
      description: 'Comma-separated list of fields to retrieve in the response. Fields that are not explicitly named are excluded. E.g., "id,name". Specify subfields in brackets and multiple fields in the same object separated by commas. For a full list of available fields, see:  https://ibmsecuritydocs.github.io/qradar_api_14.0/14.0--config-domain_management-domains-GET.html.'
      isArray: true
  - name: qradar-indicators-upload
    description: Uploads indicators to QRadar.
    outputs:
    - contextPath: QRadar.Reference.TimeoutType
      description: 'Timeout type of the reference set. Possible values: "UNKNOWN", "FIRST_SEEN", "LAST_SEEN".'
      type: String
    - contextPath: QRadar.Reference.NumberOfElements
      description: Number of elements in the reference set.
      type: Number
    - contextPath: QRadar.Reference.TimeToLive
      description: Time left to live for the reference.
      type: String
    - contextPath: QRadar.Reference.Data.LastSeen
      description: Date when this data was last seen.
      type: Date
    - contextPath: QRadar.Reference.Data.FirstSeen
      description: Date when this data was first seen.
      type: Date
    - contextPath: QRadar.Reference.Data.Source
      description: Source of this data.
      type: String
    - contextPath: QRadar.Reference.Data.Value
      description: Data value.
      type: String
    - contextPath: QRadar.Reference.CreationTime
      description: Date when the reference set was created.
      type: Date
    - contextPath: QRadar.Reference.Name
      description: Name of the reference set.
      type: String
    - contextPath: QRadar.Reference.ElementType
      description: Type of the elements in the reference set.
      type: String
    arguments:
    - name: ref_name
      description: The name of set to add or update data in. Reference names can be found by the 'Name' field in the 'qradar-reference-sets-list' command.
      required: true
    - name: query
      description: The query for getting indicators from Cortex XSOAR.
    - name: limit
      defaultValue: '50'
      description: The maximum number of indicators to fetch from Cortex XSOAR.
    - name: page
      description: The page from which to get the indicators.
    - name: fields
      description: 'Comma-separated list of fields to retrieve in the response. Fields that are not explicitly named are excluded. E.g., "name,timeout_type". Specify subfields in brackets and multiple fields in the same object separated by commas. For a full list of available fields, see: https://ibmsecuritydocs.github.io/qradar_api_14.0/14.0--reference_data-maps-bulk_load-namespace-name-domain_id-POST.html.'
      isArray: true
  - name: qradar-geolocations-for-ip
    description: Retrieves the MaxMind GeoIP data for the specified IP address.
    outputs:
    - contextPath: QRadar.GeoForIP.CityName
      description: Name of the city that is associated with the IP address.
      type: String
    - contextPath: QRadar.GeoForIP.ContinentName
      description: Name of the continent that is associated with the IP address.
      type: String
    - contextPath: QRadar.GeoForIP.LocationAccuracyRadius
      description: The approximate accuracy radius in kilometers around the latitude and longitude for the IP address.
      type: Number
    - contextPath: QRadar.GeoForIP.LocationAverageIncome
      description: The average income associated with the IP address.
      type: Number
    - contextPath: QRadar.GeoForIP.LocationLatitude
      description: The approximate latitude of the location associated with the IP address.
      type: Number
    - contextPath: QRadar.GeoForIP.LocationTimezone
      description: Timezone of the location.
      type: String
    - contextPath: QRadar.GeoForIP.LocationLongitude
      description: The approximate longitude of the location associated with the IP address.
      type: Number
    - contextPath: QRadar.GeoForIP.LocationMetroCode
      description: The metro code associated with the IP address. These are only available for IP addresses in the US. Returns the same metro codes as the Google AdWords API.
      type: Number
    - contextPath: QRadar.GeoForIP.LocationPopulationDensity
      description: The estimated number of people per square kilometer.
      type: Number
    - contextPath: QRadar.GeoForIP.PhysicalCountryIsoCode
      description: ISO code of country where MaxMind believes the end user is located.
      type: String
    - contextPath: QRadar.GeoForIP.PhysicalCountryName
      description: Name of country where MaxMind believes the end user is located.
      type: String
    - contextPath: QRadar.GeoForIP.RegisteredCountryIsoCode
      description: ISO code of the country that the ISP has registered the IP address.
      type: String
    - contextPath: QRadar.GeoForIP.RegisteredCountryName
      description: Name of the country that the ISP has registered the IP address.
      type: String
    - contextPath: QRadar.GeoForIP.RepresentedCountryIsoCode
      description: ISO code of the country that is represented by users of the IP address.
      type: String
    - contextPath: QRadar.GeoForIP.RepresentedCountryName
      description: Name of the country that is represented by users of the IP address.
      type: String
    - contextPath: QRadar.GeoForIP.RepresentedCountryConfidence
      description: Value between 0-100 that represents MaxMind's confidence that the represented country is correct.
      type: Number
    - contextPath: QRadar.GeoForIP.IPAddress
      description: IP address to look up.
      type: String
    - contextPath: QRadar.GeoForIP.Traits.autonomous_system_number
      description: The autonomous system number associated with the IP address.
      type: Number
    - contextPath: QRadar.GeoForIP.Traits.autonomous_system_organization
      description: The organization associated with the registered autonomous system number for the IP address.
      type: String
    - contextPath: QRadar.GeoForIP.Traits.domain
      description: The second level domain associated with the IP address.
      type: String
    - contextPath: QRadar.GeoForIP.Traits.internet_service_provider
      description: The name of the internet service provider associated with the IP address.
      type: String
    - contextPath: QRadar.GeoForIP.Traits.organization
      description: The name of the organization associated with the IP address.
      type: String
    - contextPath: QRadar.GeoForIP.Traits.user_type
      description: The user type associated with the IP address.
      type: String
    - contextPath: QRadar.GeoForIP.Coordinates
      description: Latitude and longitude by MaxMind.
      type: Number
    - contextPath: QRadar.GeoForIP.PostalCode
      description: The postal code associated with the IP address.
      type: String
    - contextPath: QRadar.GeoForIP.PostalCodeConfidence
      description: Value between 0-100 that represents MaxMind's confidence that the postal code is correct.
      type: Number
    arguments:
    - name: ip
      description: Comma-separated list of IPs fro which to retrieve their geolocation.
      required: true
      isArray: true
    - name: fields
      description: 'Comma-separated list of fields to retrieve in the response. Fields that are not explicitly named are excluded. E.g., "continent,ip_address". Specify subfields in brackets and multiple fields in the same object separated by commas. For a full list of available fields, see:  https://ibmsecuritydocs.github.io/qradar_api_14.0/14.0--services-geolocations-GET.html.'
      isArray: true
  - name: qradar-log-sources-list
    description: Retrieves a list of log sources.
    outputs:
    - contextPath: QRadar.LogSource.SendingIP
      description: IP of the system which the log source is associated with, or fed by.
      type: String
    - contextPath: QRadar.LogSource.Internal
      description: Whether log source is internal.
      type: Boolean
    - contextPath: QRadar.LogSource.ProtocolParameters
      description: Protocol parameters.
      type: Unknown
    - contextPath: QRadar.LogSource.Description
      description: Description of the log source.
      type: String
    - contextPath: QRadar.LogSource.Enabled
      description: Whether log source is enabled.
      type: Boolean
    - contextPath: QRadar.LogSource.GroupIDs
      description: Log source group IDs.
      type: Number
    - contextPath: QRadar.LogSource.Credibility
      description: Credibility of the log source.
      type: Number
    - contextPath: QRadar.LogSource.ID
      description: ID of the log source.
      type: Number
    - contextPath: QRadar.LogSource.ProtocolTypeID
      description: Protocol type used by log source.
      type: Number
    - contextPath: QRadar.LogSource.CreationDate
      description: Date when log source was created.
      type: Date
    - contextPath: QRadar.LogSource.Name
      description: Name of the log source.
      type: String
    - contextPath: QRadar.LogSource.AutoDiscovered
      description: Whether log source was auto discovered.
      type: Boolean
    - contextPath: QRadar.LogSource.ModifiedDate
      description: Date when log source was last modified.
      type: Date
    - contextPath: QRadar.LogSource.TypeID
      description: The log source type.
      type: Number
    - contextPath: QRadar.LogSource.LastEventTime
      description: Date when the last event was received by the log source.
      type: Date
    - contextPath: QRadar.LogSource.Gateway
      description: Whether log source is configured as a gateway.
      type: Boolean
    - contextPath: QRadar.LogSource.Status
      description: Status of the log source.
      type: Unknown
    arguments:
    - name: qrd_encryption_algorithm
      description: The algorithm to use for encrypting the sensitive data of this endpoint.
      auto: PREDEFINED
      required: true
      defaultValue: AES128
      predefined:
      - AES128
      - AES256
    - name: qrd_encryption_password
      description: The password to use for encrypting the sensitive data of this endpoint. If password was not given, random password will be generated.
    - name: range
      description: 'Range of results to return (e.g.: 0-20, 3-5, 3-3).'
      defaultValue: 0-49
    - name: filter
      description: 'Query by which to filter log sources, e.g., "auto_discovered=false". For reference, see: https://www.ibm.com/support/knowledgecenter/SS42VS_SHR/com.ibm.qradarapi.doc/c_rest_api_filtering.html'
    - name: fields
      description: 'Comma-separated list of fields to retrieve in the response. Fields that are not explicitly named are excluded. E.g., "id,name,status". Specify subfields in brackets and multiple fields in the same object separated by commas. For a full list of available fields, see:  https://ibmsecuritydocs.github.io/qradar_api_14.0/14.0--config-event_sources-log_source_management-log_sources-GET.html.'
      isArray: true
  - name: qradar-get-custom-properties
    description: Retrieves a list of event regex properties.
    outputs:
    - contextPath: QRadar.Properties.identifier
      description: ID of the event regex property.
      type: String
    - contextPath: QRadar.Properties.modification_date
      description: Date when the event regex property was last updated.
      type: Date
    - contextPath: QRadar.Properties.datetime_format
      description: Date/time pattern that the event regex property matches.
      type: String
    - contextPath: QRadar.Properties.property_type
      description: 'Property type. Possible values: "STRING", "NUMERIC", "IP", "PORT", "TIME".'
      type: String
    - contextPath: QRadar.Properties.name
      description: Name of the event regex property.
      type: String
    - contextPath: QRadar.Properties.auto_discovered
      description: Whether the event regex property was auto discovered.
      type: Boolean
    - contextPath: QRadar.Properties.description
      description: Description of the event regex property.
      type: String
    - contextPath: QRadar.Properties.id
      description: ID of the event regex property.
      type: Number
    - contextPath: QRadar.Properties.use_for_rule_engine
      description: Whether the event regex property is parsed when the event is received.
      type: Boolean
    - contextPath: QRadar.Properties.creation_date
      description: Date when the event regex property was created.
      type: Date
    - contextPath: QRadar.Properties.locale
      description: Language tag of what locale the property matches.
      type: String
    - contextPath: QRadar.Properties.username
      description: The owner of the event regex property.
      type: String
    arguments:
    - name: field_name
      description: A comma-separated list of names of the exact properties to search for.
    - defaultValue: '25'
      description: The maximum number of regex event properties to fetch.
      name: limit
    - description: A comma-separated list names of a properties to search for. Values are case insensitive.
      name: like_name
    - name: range
      description: 'Range of results to return (e.g.: 0-20, 3-5, 3-3).'
      defaultValue: 0-49
    - name: filter
      description: 'Query by which to filter regex properties, e.g., "auto_discovered=false". For reference, see: https://www.ibm.com/support/knowledgecenter/SS42VS_SHR/com.ibm.qradarapi.doc/c_rest_api_filtering.html'
    - name: fields
      description: 'Comma-separated list of fields to retrieve in the response. Fields that are not explicitly named are excluded. E.g., "id,gateway". Specify subfields in brackets and multiple fields in the same object separated by commas. For a full list of available fields, see: https://ibmsecuritydocs.github.io/qradar_api_14.0/14.0--config-event_sources-custom_properties-regex_properties-GET.html.'
      isArray: true
  - name: qradar-reset-last-run
    description: Resets the fetch incidents last run value, which resets the fetch to its initial fetch state. (Will try to fetch the first available offense).
    arguments: []
  - name: get-mapping-fields
    description: Returns the list of fields for an incident type. This command should be used for debugging purposes.
    arguments: []
  - arguments:
    - description: The offense ID.
      name: id
      required: true
    - description: Date string in local time representing the last time the incident was updated. The incident is only returned if it was modified after the last update time.
      name: lastUpdate
      required: true
    description: Gets remote data from a remote incident. This method does not update the current incident, and should be used for debugging purposes.
    name: get-remote-data
  - arguments:
    - description: Date string in local time representing the last time the incident was updated. The incident is only returned if it was modified after the last update time.
      name: lastUpdate
    description: Returns the list of incidents IDs that were modified since the last update time. Note that this method is for debugging purposes. The get-modified-remote-data command is used as part of the mirroring feature, which is available from version 6.1.
    name: get-modified-remote-data
#    Deprecated commands, to support backward compatibility for QRadar v2.
  - arguments:
    - description: 'Query by which to filter offenses. For reference, consult: https://www.ibm.com/support/knowledgecenter/en/SS42VS_7.3.1/com.ibm.qradar.doc/c_rest_api_filtering.html'
      name: filter
    - description: "If used, will filter all fields except for the specified ones. Use this parameter to specify which fields you would like to get back in the response. Fields that are not explicitly named, are excluded. Specify subfields in brackets and multiple fields in the same object separated by commas. The filter uses QRadar's field names. For reference, consult: https://www.ibm.com/support/knowledgecenter/SSKMKU/com.ibm.qradar.doc_cloud/9.1--siem-offenses-GET.html"
      name: fields
    - description: 'Range of results to return. e.g.: 0-20'
      name: range
    - description: Table headers to use the human readable output (if none provided, will show all table headers).
      name: headers
    hidden: true
    description: Gets offenses from QRadar.
    name: qradar-offenses
    outputs:
    - contextPath: QRadar.Offense.Followup
      description: Offense followup.
      type: boolean
    - contextPath: QRadar.Offense.Credibility
      description: The credibility of the offense.
      type: number
    - contextPath: QRadar.Offense.Relevance
      description: The relevance of the offense.
      type: number
    - contextPath: QRadar.Offense.Severity
      description: The severity of the offense.
      type: number
    - contextPath: QRadar.Offense.SourceAddress
      description: The source addresses that are associated with the offense.
      type: Unknown
    - contextPath: QRadar.Offense.DestinationAddress
      description: The destination addresses that are associated with the offense.
      type: Unknown
    - contextPath: QRadar.Offense.AssignedTo
      description: The user the offense is assigned to.
      type: string
    - contextPath: QRadar.Offense.StartTime
      description: The time (ISO) when the offense was started.
      type: date
    - contextPath: QRadar.Offense.ID
      description: The ID of the offense.
      type: int
    - contextPath: QRadar.Offense.DestinationHostname
      description: Destintion hostname.
      type: Unknown
    - contextPath: QRadar.Offense.Description
      description: The description of the offense.
      type: string
    - contextPath: QRadar.Offense.EventCount
      description: The number of events that are associated with the offense.
      type: number
    - contextPath: QRadar.Offense.OffenseSource
      description: The source of the offense.
      type: string
    - contextPath: QRadar.Offense.Status
      description: The status of the offense. One of "OPEN", "HIDDEN", or "CLOSED".
      type: string
    - contextPath: QRadar.Offense.Magnitude
      description: The magnitude of the offense.
      type: number
    - contextPath: QRadar.Offense.ClosingUser
      description: The user that closed the offense.
      type: string
    - contextPath: QRadar.Offense.ClosingReason
      description: The offense closing reason.
      type: string
    - contextPath: QRadar.Offense.CloseTime
      description: The time when the offense was closed.
      type: date
    - contextPath: QRadar.Offense.LastUpdatedTime
      description: The time (ISO) when the offense was last updated.
      type: date
    - contextPath: QRadar.Offense.Categories
      description: Event categories that are associated with the offense.
      type: Unknown
    - contextPath: QRadar.Offense.FlowCount
      description: The number of flows that are associated with the offense.
      type: number
    - contextPath: QRadar.Offense.FollowUp
      description: Offense followup.
      type: boolean
    - contextPath: QRadar.Offense.OffenseType
      description: A number that represents the offense type.
      type: string
    - contextPath: QRadar.Offense.Protected
      description: Is the offense protected.
      type: boolean
    - contextPath: QRadar.Offense.RemoteDestinationCount
      description: The remote destinations that are associated with the offesne. If this value is greater than 0 that means your offense has a remote destination, you will need to use QRadarFullSearch playbook with the following query - SELECT destinationip FROM events WHERE inOffense(<offenseID>) GROUP BY destinationip
      type: Unknown
  - arguments:
    - default: true
      description: Offense ID
      name: offense_id
      required: true
    - description: 'Query to filter offense. For reference please consult: https://www.ibm.com/support/knowledgecenter/en/SS42VS_7.3.1/com.ibm.qradar.doc/c_rest_api_filtering.html'
      name: filter
    - description: "If used, will filter all fields except for the specified ones. Use this parameter to specify which fields you would like to get back in the response. Fields that are not explicitly named are excluded. Specify subfields in brackets and multiple fields in the same object separated by commas. The filter uses QRadar's field names, for reference, consult: https://www.ibm.com/support/knowledgecenter/SSKMKU/com.ibm.qradar.doc_cloud/9.1--siem-offenses-offense_id-GET.html"
      name: fields
    - description: Table headers to use the human readable output (if none provided, will show all table headers).
      name: headers
    description: Gets offense with matching offense ID from qradar.
    hidden: true
    name: qradar-offense-by-id
    outputs:
    - contextPath: QRadar.Offense.Followup
      description: Offense followup.
      type: boolean
    - contextPath: QRadar.Offense.Credibility
      description: The credibility of the offense.
      type: number
    - contextPath: QRadar.Offense.Relevance
      description: The relevance of the offense.
      type: number
    - contextPath: QRadar.Offense.Severity
      description: The severity of the offense.
      type: number
    - contextPath: QRadar.Offense.SourceAddress
      description: The source addresses that are associated with the offense.
      type: Unknown
    - contextPath: QRadar.Offense.DestinationAddress
      description: The local destination addresses that are associated with the offense. If your offense has a remote destination, you will need to use the QRadarFullSearch playbook with the following query - SELECT destinationip FROM events WHERE inOffense(<offenseID>) GROUP BY destinationip
      type: Unknown
    - contextPath: QRadar.Offense.RemoteDestinationCount
      description: The remote destination that are associated with the offesne. If this value is greater than 0, it means that your offense has a remote destination, you will need to use the QRadarFullSearch playbook with the following query - SELECT destinationip FROM events WHERE inOffense(<offenseID>) GROUP BY destinationip
      type: Unknown
    - contextPath: QRadar.Offense.AssignedTo
      description: The user the offense is assigned to.
      type: string
    - contextPath: QRadar.Offense.StartTime
      description: The time (ISO) when the offense was started.
      type: date
    - contextPath: QRadar.Offense.ID
      description: The ID of the offense.
      type: int
    - contextPath: QRadar.Offense.DestinationHostname
      description: Destintion hostname.
      type: Unknown
    - contextPath: QRadar.Offense.Description
      description: The description of the offense.
      type: string
    - contextPath: QRadar.Offense.EventCount
      description: The number of events that are associated with the offense.
      type: number
    - contextPath: QRadar.Offense.OffenseSource
      description: The source of the offense.
      type: string
    - contextPath: QRadar.Offense.Status
      description: The status of the offense. One of "OPEN", "HIDDEN", or "CLOSED".
      type: string
    - contextPath: QRadar.Offense.Magnitude
      description: The magnitude of the offense.
      type: number
    - contextPath: QRadar.Offense.ClosingUser
      description: The user that closed the offense.
      type: string
    - contextPath: QRadar.Offense.ClosingReason
      description: The offense closing reason.
      type: string
    - contextPath: QRadar.Offense.CloseTime
      description: The time when the offense was closed.
      type: date
    - contextPath: QRadar.Offense.LastUpdatedTime
      description: The time (ISO) when the offense was last updated.
      type: date
    - contextPath: QRadar.Offense.Categories
      description: Event categories that are associated with the offense.
      type: Unknown
    - contextPath: QRadar.Offense.FlowCount
      description: The number of flows that are associated with the offense.
      type: number
    - contextPath: QRadar.Offense.FollowUp
      description: Offense followup.
      type: boolean
    - contextPath: QRadar.Offense.OffenseType
      description: A number that represents the offense type.
      type: string
    - contextPath: QRadar.Offense.Protected
      description: Is the offense protected.
      type: boolean
  - arguments:
    - default: true
      description: The ID of the offense to update.
      name: offense_id
      required: true
    - auto: PREDEFINED
      description: Set to true to protect the offense.
      name: protected
      predefined:
      - 'true'
      - 'false'
    - auto: PREDEFINED
      description: Set to true to set the follow up flag on the offense.
      name: follow_up
      predefined:
      - 'true'
      - 'false'
    - auto: PREDEFINED
      description: The new status for the offense.
      name: status
      predefined:
      - OPEN
      - HIDDEN
      - CLOSED
    - description: 'The id of a closing reason. You must provide a valid closing_reason_name when you close an offense. The default closing_reasons are: (1) False-Positive, Tuned (2) Non-Issues (3) Policy Violation.'
      name: closing_reason_id
    - description: 'The name of a closing reason. You must provide a valid closing_reason_name when you close an offense. The default closing_reasons are: (1) False-Positive, Tuned (2) Non-Issues (3) Policy Violation.'
      name: closing_reason_name
    - description: A user to assign the offense to.
      name: assigned_to
    - description: Use this parameter to specify which fields you would like to get back in the response. Fields that are not named are excluded. Specify subfields in brackets and multiple fields in the same object  separated by commas. Please consult - https://www.ibm.com/support/knowledgecenter/SSKMKU/com.ibm.qradar.doc_cloud/9.1--siem-offenses-offense_id-POST.html
      name: fields
    description: Update an offense.
    hidden: true
    name: qradar-update-offense
    outputs:
    - contextPath: QRadar.Offense.Followup
      description: Offense followup.
      type: boolean
    - contextPath: QRadar.Offense.Credibility
      description: The credibility of the offense.
      type: number
    - contextPath: QRadar.Offense.Relevance
      description: The relevance of the offense.
      type: number
    - contextPath: QRadar.Offense.Severity
      description: The severity of the offense.
      type: number
    - contextPath: QRadar.Offense.SourceAddress
      description: The source addresses that are associated with the offense.
      type: Unknown
    - contextPath: QRadar.Offense.DestinationAddress
      description: The destination addresses that are associated with the offense.
      type: Unknown
    - contextPath: QRadar.Offense.AssignedTo
      description: The user the offense is assigned to.
      type: string
    - contextPath: QRadar.Offense.StartTime
      description: The time (ISO) when the offense was started.
      type: date
    - contextPath: QRadar.Offense.ID
      description: The ID of the offense.
      type: int
    - contextPath: QRadar.Offense.DestinationHostname
      description: Destintion hostname.
      type: Unknown
    - contextPath: QRadar.Offense.Description
      description: The description of the offense.
      type: string
    - contextPath: QRadar.Offense.EventCount
      description: The number of events that are associated with the offense.
      type: number
    - contextPath: QRadar.Offense.OffenseSource
      description: The source of the offense.
      type: string
    - contextPath: QRadar.Offense.Status
      description: The status of the offense. One of "OPEN", "HIDDEN", or "CLOSED".
      type: string
    - contextPath: QRadar.Offense.Magnitude
      description: The magnitude of the offense.
      type: number
    - contextPath: QRadar.Offense.ClosingUser
      description: The user that closed the offense.
      type: string
    - contextPath: QRadar.Offense.ClosingReason
      description: The offense closing reason.
      type: string
    - contextPath: QRadar.Offense.CloseTime
      description: The time when the offense was closed.
      type: date
    - contextPath: QRadar.Offense.LastUpdatedTime
      description: The time (ISO) when the offense was last updated.
      type: date
    - contextPath: QRadar.Offense.Categories
      description: Event categories that are associated with the offense.
      type: Unknown
    - contextPath: QRadar.Offense.FlowCount
      description: The number of flows that are associated with the offense.
      type: number
    - contextPath: QRadar.Offense.FollowUp
      description: Offense followup.
      type: boolean
    - contextPath: QRadar.Offense.OffenseType
      description: A number that represents the offense type.
      type: string
    - contextPath: QRadar.Offense.Protected
      description: Is the offense protected.
      type: boolean
    - contextPath: QRadar.Offense.RemoteDestinationCount
      description: The remote destinations that are associated with the offesne. If this value is greater than 0 that means your offense has a remote destination, you will need to use QRadarFullSearch playbook with the following query - SELECT destinationip FROM events WHERE inOffense(<offenseID>) GROUP BY destinationip
      type: Unknown
  - arguments:
    - default: true
      description: The query expressions in AQL (for more information about Ariel Query Language, review "https://www.ibm.com/support/knowledgecenter/en/SS42VS_7.3.0/com.ibm.qradar.doc/c_aql_intro.html")
      name: query_expression
      required: true
    - description: Table headers to use the human readable output (if none provided, will show all table headers).
      name: headers
    description: Searches in QRadar using AQL. It is highly recommended to use the playbook 'QRadarFullSearch' instead of this command - it will execute the search, and will return the result.
    name: qradar-searches
    hidden: true
    outputs:
    - contextPath: QRadar.Search.ID
      description: Search ID.
      type: number
    - contextPath: QRadar.Search.Status
      description: The status of the search.
      type: string
  - arguments:
    - default: true
      description: The search id.
      name: search_id
      required: true
    - description: Table headers to use the human readable output (if none provided, will show all table headers).
      name: headers
    description: Gets a specific search id and status.
    hidden: true
    name: qradar-get-search
    outputs:
    - contextPath: QRadar.Search.ID
      description: Search ID.
      type: number
    - contextPath: QRadar.Search.Status
      description: The status of the search.
      type: string
  - arguments:
    - default: true
      description: The search id.
      name: search_id
      required: true
    - description: 'Range of results to return. e.g.: 0-20'
      name: range
    - description: Table headers to use the human readable output (if none provided, will show all table headers).
      name: headers
    - description: Replaces the default context output path for the query result (QRadar.Search.Result). e.g. for output_path=QRadar.Correlations the result will be under the key "QRadar.Correlations" in the context data.
      name: output_path
    description: Gets search results.
    hidden: true
    name: qradar-get-search-results
    outputs:
    - contextPath: QRadar.Search.Result
      description: The result of the search.
      type: Unknown
  - arguments:
    - description: 'Query to filter assets. For reference please consult: https://www.ibm.com/support/knowledgecenter/en/SS42VS_7.3.1/com.ibm.qradar.doc/c_rest_api_filtering.html'
      name: filter
    - description: "If used, will filter all fields except for the specified ones. Use this parameter to specify which fields you would like to get back in the response. Fields that are not named are excluded. Specify subfields in brackets and multiple fields in the same object separated by commas. The filter uses QRadar's field names, for reference, consult: https://www.ibm.com/support/knowledgecenter/SSKMKU/com.ibm.qradar.doc_cloud/9.1--asset_model-assets-GET.html"
      name: fields
    - description: 'Range of results to return. e.g.: 0-20'
      name: range
    - description: Table headers to use the human readable output (if none provided, will show all table headers).
      name: headers
    description: List all assets found in the model.
    hidden: true
    name: qradar-get-assets
    outputs:
    - contextPath: QRadar.Asset.ID
      description: The ID of the asset.
      type: number
    - contextPath: Endpoint.IPAddress
      description: IP address of the asset.
      type: Unknown
    - contextPath: QRadar.Asset.Name.Value
      description: Name of the asset.
      type: string
    - contextPath: Endpoint.OS
      description: Asset OS.
      type: number
    - contextPath: QRadar.Asset.AggregatedCVSSScore.Value
      description: CVSSScore.
      type: number
    - contextPath: QRadar.Asset.AggregatedCVSSScore.LastUser
      description: Last user who updated the Aggregated CVSS Score.
      type: string
    - contextPath: QRadar.Asset.Weight.Value
      description: Asset weight.
      type: number
    - contextPath: QRadar.Asset.Weight.LastUser
      description: Last user who updated the weight.
      type: string
    - contextPath: QRadar.Asset.Name.LastUser
      description: Last user who updated the name.
      type: string
  - arguments:
    - default: true
      description: The ID of the requested asset.
      name: asset_id
      required: true
    description: Retrieves the asset by id.
    hidden: true
    name: qradar-get-asset-by-id
    outputs:
    - contextPath: QRadar.Asset.ID
      description: The ID of the asset.
      type: number
    - contextPath: Endpoint.MACAddress
      description: Asset MAC address.
      type: Unknown
    - contextPath: Endpoint.IPAddress
      description: IP address of the endpoint.
      type: Unknown
    - contextPath: QRadar.Asset.ComplianceNotes.Value
      description: Compliance notes.
      type: string
    - contextPath: QRadar.Asset.CompliancePlan.Value
      description: Compliance plan.
      type: string
    - contextPath: QRadar.Asset.CollateralDamagePotential.Value
      description: Collateral damage potential.
      type: Unknown
    - contextPath: QRadar.Asset.AggregatedCVSSScore.Value
      description: CVSSScore.
      type: number
    - contextPath: QRadar.Asset.Name.Value
      description: Name of the asset.
      type: string
    - contextPath: QRadar.Asset.GroupName
      description: Name of the asset's group.
      type: string
    - contextPath: Endpoint.Domain
      description: DNS name.
      type: Unknown
    - contextPath: Endpoint.OS
      description: Asset OS.
      type: Unknown
    - contextPath: QRadar.Asset.Weight.Value
      description: Asset weight.
      type: number
    - contextPath: QRadar.Asset.Vulnerabilities.Value
      description: Vulnerabilities.
      type: Unknown
    - contextPath: QRadar.Asset.Location
      description: Location.
      type: string
    - contextPath: QRadar.Asset.Description
      description: The asset description.
      type: string
    - contextPath: QRadar.Asset.SwitchID
      description: Switch ID.
      type: number
    - contextPath: QRadar.Asset.SwitchPort
      description: Switch port.
      type: number
    - contextPath: QRadar.Asset.Name.LastUser
      description: Last user who updated the name.
      type: string
    - contextPath: QRadar.Asset.AggregatedCVSSScore.LastUser
      description: Last user who updated the Aggregated CVSS Score.
      type: string
    - contextPath: QRadar.Asset.Weight.LastUser
      description: Last user who updated the weight.
      type: string
    - contextPath: QRadar.Asset.ComplianceNotes.LastUser
      description: Last user who updated the compliance notes.
      type: string
    - contextPath: QRadar.Asset.CompliancePlan.LastUser
      description: Last user who updated the compliance plan.
      type: string
    - contextPath: QRadar.Asset.CollateralDamagePotential.LastUser
      description: Last user who updated the collateral damage potential.
      type: string
    - contextPath: QRadar.Asset.Vulnerabilities.LastUser
      description: Last user who updated the vulnerabilities.
      type: string
  - arguments:
    - auto: PREDEFINED
      defaultValue: 'true'
      description: If true, reserved closing reasons are included in the response.
      name: include_reserved
      predefined:
      - 'true'
      - 'false'
    - auto: PREDEFINED
      defaultValue: 'true'
      description: If true, deleted closing reasons are included in the response.
      name: include_deleted
      predefined:
      - 'true'
      - 'false'
    - description: 'Query to filter results. For reference, consult: https://www.ibm.com/support/knowledgecenter/en/SS42VS_7.3.1/com.ibm.qradar.doc/c_rest_api_filtering.html'
      name: filter
    - description: "If used, will filter all fields except for the specified ones. Use this parameter to specify which fields you would like to get back in the response. Fields that are not explicitly named are excluded. Specify subfields in brackets and multiple fields in the same object separated by commas. The filter uses QRadar's field names. For reference, consult: https://www.ibm.com/support/knowledgecenter/SSKMKU/com.ibm.qradar.doc_cloud/9.1--siem-offense_closing_reasons-GET.html"
      name: fields
    - description: 'Range of results to return. e.g.: 0-20.'
      name: range
    hidden: true
    description: Get closing reasons.
    name: qradar-get-closing-reasons
    outputs:
    - contextPath: QRadar.Offense.ClosingReasons.ID
      description: Closing reason ID.
      type: number
    - contextPath: QRadar.Offense.ClosingReasons.Name
      description: Closing reason name.
      type: string
  - arguments:
    - default: true
      description: The offense ID to retrieve the note from.
      name: offense_id
      required: true
    - description: The note ID.
      name: note_id
    - description: "If used, will filter all fields except for the specified ones. Use this parameter to specify which fields you would like to get back in the response. Fields that are not explicitly named are excluded. Specify subfields in brackets and multiple fields in the same object separated by commas. The filter uses QRadar's field names. For reference, consult: https://www.ibm.com/support/knowledgecenter/SSKMKU/com.ibm.qradar.doc_cloud/9.1--siem-offenses-offense_id-notes-note_id-GET.html"
      name: fields
    - description: Table headers to use the human readable output (if none provided, will show all table headers).
      name: headers
    description: Retrieve a note for an offense.
    hidden: true
    name: qradar-get-note
    outputs:
    - contextPath: QRadar.Note.ID
      description: Note ID.
      type: number
    - contextPath: QRadar.Note.Text
      description: Note text.
      type: string
    - contextPath: QRadar.Note.CreateTime
      description: The creation time of the note.
      type: date
    - contextPath: QRadar.Note.CreatedBy
      description: The user who created the note.
      type: string
  - arguments:
    - default: true
      description: The offense ID to add the note to.
      name: offense_id
      required: true
    - description: The note text.
      name: note_text
      required: true
    - description: "If used, will filter all fields except for the specified ones. Use this parameter to specify which fields you would like to get back in the response. Fields that are not explicitly named are excluded. Specify subfields in brackets and multiple fields in the same object separated by commas. The filter uses QRadar's field names. For reference, consult: https://www.ibm.com/support/knowledgecenter/SSKMKU/com.ibm.qradar.doc_cloud/9.1--siem-offenses-offense_id-notes-POST.html"
      name: fields
    - description: Table headers to use the human readable output (if none provided, will show all table headers).
      name: headers
    description: Create a note on an offense.
    hidden: true
    name: qradar-create-note
    outputs:
    - contextPath: QRadar.Note.ID
      description: Note ID.
      type: number
    - contextPath: QRadar.Note.Text
      description: Note text.
      type: string
    - contextPath: QRadar.Note.CreateTime
      description: The creation time of the note.
      type: date
    - contextPath: QRadar.Note.CreatedBy
      description: The user who created the note.
      type: string
  - arguments:
    - default: true
      description: The name of the requestered reference.
      name: ref_name
      required: true
    - description: Table headers to use the human readable output (if none provided, will show all table headers).
      name: headers
    - auto: PREDEFINED
      defaultValue: 'False'
      description: If set to true will try to convert the data values to ISO-8601 string.
      name: date_value
      predefined:
      - 'True'
      - 'False'
    description: Information about the reference set that had data added or updated. This returns the information set, but not the contained data. This feature is supported from version 8.1 and upward.
    hidden: true
    name: qradar-get-reference-by-name
    outputs:
    - contextPath: QRadar.Reference.Name
      description: The name of the reference set.
      type: string
    - contextPath: QRadar.Reference.CreationTime
      description: The creation time (ISO) of the reference.
      type: date
    - contextPath: QRadar.Reference.ElementType
      description: Reference element type.
      type: string
    - contextPath: QRadar.Reference.NumberOfElements
      description: Number of elements.
      type: number
    - contextPath: QRadar.Reference.TimeToLive
      description: Reference time to live.
      type: string
    - contextPath: QRadar.Reference.TimeoutType
      description: 'Reference timeout type. Valid values are: UNKNOWN, FIRST_SEEN, LAST_SEEN'
      type: string
    - contextPath: QRadar.Reference.Data
      description: Reference set items.
      type: Unknown
  - arguments:
    - description: Reference name to be created.
      name: ref_name
      required: true
    - auto: PREDEFINED
      description: 'The element type for the values allowed in the reference set. The allowed values are: ALN (alphanumeric), ALNIC (alphanumeric ignore case), IP (IP address), NUM (numeric), PORT (port number) or DATE. Note that date values need to be represented in milliseconds since the Unix Epoch January 1st 1970.'
      name: element_type
      predefined:
      - ALN
      - ALNIC
      - IP
      - NUM
      - PORT
      - DATE
      required: true
    - auto: PREDEFINED
      description: The allowed values are "FIRST_SEEN", LAST_SEEN and UNKNOWN. The default value is UNKNOWN.
      name: timeout_type
      predefined:
      - FIRST_SEEN
      - LAST_SEEN
      - UNKNOWN
    - description: 'The time to live interval, for example: "1 month" or "5 minutes".'
      name: time_to_live
    description: Creates a new reference set. If the provided name is already in use, this command will fail.
    hidden: true
    name: qradar-create-reference-set
    outputs:
    - contextPath: QRadar.Reference.CreationTime
      description: Creation time of the reference set.
      type: date
    - contextPath: QRadar.Reference.ElementType
      description: 'The element type for the values allowed in the reference set. The allowed values are: ALN (alphanumeric), ALNIC (alphanumeric ignore case), IP (IP address), NUM (numeric), PORT (port number) or DATE.'
      type: string
    - contextPath: QRadar.Reference.Name
      description: Name of the reference set.
      type: string
    - contextPath: QRadar.Reference.NumberOfElements
      description: Number of elements in the created reference set.
      type: number
    - contextPath: QRadar.Reference.TimeoutType
      description: Timeout type of the reference. The allowed values are FIRST_SEEN, LAST_SEEN and UNKNOWN.
      type: string
  - arguments:
    - default: true
      description: The name of reference set to delete.
      name: ref_name
      required: true
    description: Deletes a reference set corresponding to the name provided.
    hidden: true
    name: qradar-delete-reference-set
  - arguments:
    - description: The name of the reference set to add or update a value in.
      name: ref_name
      required: true
    - description: "The value/s to add or update in the reference set. Note: Date values must be represented in epoch in reference sets (milliseconds since the Unix Epoch January 1st 1970). If 'date_value' is set to 'True', then the argument will be converted from date in format: '%Y-%m-%dT%H:%M:%S.%f000Z' (e.g. '2018-11-06T08:56:41.000000Z') to epoch."
      isArray: true
      name: value
      required: true
    - description: An indication of where the data originated. The default value is 'reference data api'.
      name: source
    - auto: PREDEFINED
      defaultValue: 'False'
      description: "If set to True, will convert 'value' argument from date in format: '%Y-%m-%dT%H:%M:%S.%f000Z' (e.g. '2018-11-06T08:56:41.000000Z') to epoch."
      name: date_value
      predefined:
      - 'True'
      - 'False'
    hidden: true
    description: Add or update a value in a reference set.
    name: qradar-create-reference-set-value
    outputs:
    - contextPath: QRadar.Reference.Name
      description: The name of the reference set.
      type: string
    - contextPath: QRadar.Reference.CreationTime
      description: The creation time (ISO) of the reference.
      type: date
    - contextPath: QRadar.Reference.ElementType
      description: Reference element type.
      type: string
    - contextPath: QRadar.Reference.NumberOfElements
      description: Number of elements.
      type: number
    - contextPath: QRadar.Reference.TimeoutType
      description: 'Reference timeout type. One of: UNKNOWN, FIRST_SEEN, LAST_SEEN.'
      type: string
  - arguments:
    - description: The name of the reference set to add or update a value in.
      name: ref_name
      required: true
    - description: A comma-separated list of values to add or update in the reference set. Date values must be represented in milliseconds since the Unix Epoch January 1st 1970.
      isArray: true
      name: value
      required: true
    - description: An indication of where the data originated. The default value is 'reference data api'.
      name: source
    - auto: PREDEFINED
      defaultValue: 'False'
      description: "If set to True, will convert 'value' argument from date in format: '%Y-%m-%dT%H:%M:%S.%f000Z' (e.g. '2018-11-06T08:56:41.000000Z') to epoch."
      name: date_value
      predefined:
      - 'True'
      - 'False'
    hidden: true
    description: Adds or updates a value in a reference set.
    name: qradar-update-reference-set-value
    outputs:
    - contextPath: QRadar.Reference.Name
      description: The name of the reference set.
      type: string
    - contextPath: QRadar.Reference.CreationTime
      description: The creation time (ISO) of the reference.
      type: date
    - contextPath: QRadar.Reference.ElementType
      description: Reference element type.
      type: string
    - contextPath: QRadar.Reference.NumberOfElements
      description: Number of elements.
      type: number
    - contextPath: QRadar.Reference.TimeoutType
      description: 'Reference timeout type. One of: UNKNOWN, FIRST_SEEN, LAST_SEEN'
      type: string
  - arguments:
    - description: The name of the reference set to remove a value from.
      name: ref_name
      required: true
    - description: The value to remove from the reference set.
      name: value
      required: true
    - auto: PREDEFINED
      defaultValue: 'False'
      description: "If set to True will convert 'value' argument from date in format: '%Y-%m-%dT%H:%M:%S.%f000Z' (e.g. '2018-11-06T08:56:41.000000Z') to epoch."
      name: date_value
      predefined:
      - 'True'
      - 'False'
    hidden: true
    description: Deletes a value in a reference set.
    name: qradar-delete-reference-set-value
    outputs:
    - contextPath: QRadar.Reference.Name
      description: The name of the reference set.
      type: string
    - contextPath: QRadar.Reference.CreationTime
      description: The creation time (ISO) of the reference.
      type: date
    - contextPath: QRadar.Reference.ElementType
      description: Reference element type.
      type: string
    - contextPath: QRadar.Reference.NumberOfElements
      description: Number of elements.
      type: number
    - contextPath: QRadar.Reference.TimeoutType
      description: 'Reference timeout type. One of: UNKNOWN, FIRST_SEEN, LAST_SEEN'
      type: string
  - arguments:
    - description: "If used, will filter all fields except for the specified ones. Use this parameter to specify which fields you would like to get back in the response. Fields that are not explicitly named are excluded. Specify subfields in brackets and multiple fields in the same object are separated by commas. The filter uses QRadar's field names, for reference please consult: https://www.ibm.com/support/knowledgecenter/SSKMKU/com.ibm.qradar.doc_cloud/9.1--siem-offenses-offense_id-notes-note_id-GET.html"
      name: fields
    - description: Number of results in return.
      name: range
    - description: Query to filter offenses.
      name: filter
    description: Retrieve all Domains.
    hidden: true
    name: qradar-get-domains
    outputs:
    - contextPath: QRadar.Domains.AssetScannerIDs
      description: Array of Asset Scanner IDs.
      type: Number
    - contextPath: QRadar.Domains.CustomProperties
      description: Custom properties of the domain.
      type: String
    - contextPath: QRadar.Domains.Deleted
      description: Indicates if the domain is deleted.
      type: Boolean
    - contextPath: QRadar.Domains.Description
      description: Description of the domain.
      type: String
    - contextPath: QRadar.Domains.EventCollectorIDs
      description: Array of Event Collector IDs.
      type: Number
    - contextPath: QRadar.Domains.FlowCollectorIDs
      description: Array of Flow Collector IDs.
      type: Number
    - contextPath: QRadar.Domains.FlowSourceIDs
      description: Array of Flow Source IDs.
      type: Number
    - contextPath: QRadar.Domains.ID
      description: ID of the domain.
      type: Number
    - contextPath: QRadar.Domains.LogSourceGroupIDs
      description: Array of Log Source Group IDs.
      type: Number
    - contextPath: QRadar.Domains.LogSourceIDs
      description: Array of Log Source IDs.
      type: Number
    - contextPath: QRadar.Domains.Name
      description: Name of the Domain.
      type: String
    - contextPath: QRadar.Domains.QVMScannerIDs
      description: Array of QVM Scanner IDs.
      type: Number
    - contextPath: QRadar.Domains.TenantID
      description: ID of the Domain tenant.
      type: Number
  - arguments:
    - description: ID of the domain.
      name: id
      required: true
    - description: "If used, will filter all fields except for the specified ones. Use this parameter to specify which fields you would like to get back in the response. Fields that are not explicitly named are excluded. Specify subfields in brackets and multiple fields in the same object are separated by commas. The filter uses QRadar's field names, for reference please consult: https://www.ibm.com/support/knowledgecenter/SSKMKU/com.ibm.qradar.doc_cloud/9.1--siem-offenses-offense_id-notes-note_id-GET.html"
      name: fields
    description: Retrieves Domain information By ID.
    hidden: true
    name: qradar-get-domain-by-id
    outputs:
    - contextPath: QRadar.Domains.AssetScannerIDs
      description: Array of Asset Scanner IDs.
      type: Number
    - contextPath: QRadar.Domains.CustomProperties
      description: Custom properties of the domain.
      type: String
    - contextPath: QRadar.Domains.Deleted
      description: Indicates if the domain is deleted.
      type: Boolean
    - contextPath: QRadar.Domains.Description
      description: Description of the domain.
      type: String
    - contextPath: QRadar.Domains.EventCollectorIDs
      description: Array of Event Collector IDs.
      type: Number
    - contextPath: QRadar.Domains.FlowCollectorIDs
      description: Array of Flow Collector IDs.
      type: Number
    - contextPath: QRadar.Domains.FlowSourceIDs
      description: Array of Flow Source IDs.
      type: Number
    - contextPath: QRadar.Domains.ID
      description: ID of the domain.
      type: Number
    - contextPath: QRadar.Domains.LogSourceGroupIDs
      description: Array of Log Source Group IDs.
      type: Number
    - contextPath: QRadar.Domains.LogSourceIDs
      description: Array of Log Source IDs.
      type: Number
    - contextPath: QRadar.Domains.Name
      description: Name of the Domain.
      type: String
    - contextPath: QRadar.Domains.QVMScannerIDs
      description: Array of QVM Scanner IDs.
      type: Number
    - contextPath: QRadar.Domains.TenantID
      description: ID of the Domain tenant.
      type: Number
  - arguments:
    - description: The name of the reference set to add or update a value in. To create a new reference set, you need to set the element type.
      name: ref_name
      required: true
    - auto: PREDEFINED
      description: 'The element type for the values permitted in the reference set. Only required when creating a new reference set. The valid values are: ALN (alphanumeric), ALNIC (alphanumeric ignore case), IP (IP address), NUM (numeric), PORT (port number) or DATE. Note that date values need to be represented in milliseconds since the Unix Epoch January 1st 1970.'
      name: element_type
      predefined:
      - ALN
      - ALNIC
      - IP
      - NUM
      - PORT
      - DATE
    - auto: PREDEFINED
      description: The timeout_type can be "FIRST_SEEN", "LAST_SEEN", or "UNKNOWN". The default value is UNKNOWN. Only required for creating a new reference set.
      name: timeout_type
      predefined:
      - FIRST_SEEN
      - LAST_SEEN
      - UNKNOWN
    - description: 'The time to live interval, for example: "1 month" or "5 minutes". Only required when creating a new reference set.'
      name: time_to_live
    - description: The query for getting indicators.
      name: query
      required: true
    - defaultValue: '1000'
      description: The maximum number of indicators to return. The default value is 1000.
      name: limit
    - defaultValue: '0'
      description: The page from which to get the indicators.
      name: page
    description: Uploads indicators from Demisto to QRadar.
    hidden: true
    name: qradar-upload-indicators
  - arguments:
    - description: Comma separated list. Source IPs to retrieve their data, E.g "192.168.0.1,192.160.0.2".
      isArray: true
      name: source_ip
    - description: 'Query to filter IPs. E.g, filter=`source_ip="192.168.0.1"`. For reference please consult: https://www.ibm.com/support/knowledgecenter/SS42VS_SHR/com.ibm.qradarapi.doc/c_rest_api_filtering.html'
      name: filter
    - description: "If used, will filter all fields except for the ones specified. Use this argument to specify which fields should be returned in the response. Fields that are not named are excluded. Specify subfields in brackets and multiple fields in the same object separated by commas. The filter uses QRadar's field names, for reference, consult: https://ibmsecuritydocs.github.io/qradar_api_14.0/14.0--siem-source_addresses-GET.html."
      name: fields
    - description: 'Range of results to return. e.g.: 0-20'
      name: range
    description: Get Source IPs
<<<<<<< HEAD
=======
    execution: false
>>>>>>> b30deeb3
    name: qradar-ips-source-get
    outputs:
    - contextPath: QRadar.SourceIP.ID
      description: The ID of the destination address.
      type: Number
    - contextPath: QRadar.SourceIP.DomainID
      description: The ID of associated domain.
      type: String
    - contextPath: QRadar.SourceIP.EventFlowCount
      description: The number of events and flows that are associated with the destination address.
      type: Number
    - contextPath: QRadar.SourceIP.FirstEventFlowSeen
      description: Date when the first event or flow was seen.
      type: Date
    - contextPath: QRadar.SourceIP.LastEventFlowSeen
      description: Date when the last event or flow was seen.
      type: Date
    - contextPath: QRadar.SourceIP.SourceIP
      description: The IP address.
      type: String
    - contextPath: QRadar.SourceIP.Magnitude
      description: The magnitude of the destination address.
      type: Number
    - contextPath: QRadar.SourceIP.Network
      description: The network of the destination address.
      type: String
    - contextPath: QRadar.SourceIP.OffenseIDs
      description: List of offense IDs the destination address is part of.
      type: Unknown
    - contextPath: QRadar.SourceIP.LocalDestinationAddressIDs
      description: List of local destination address IDs associated with the source address.
      type: Unknown
  - arguments:
    - description: Comma separated list. Local destination IPs to retrieve their data, E.g "192.168.0.1,192.160.0.2".
      isArray: true
      name: local_destination_ip
    - description: 'Query to filter IPs. E.g, filter=`local_destination_ip="192.168.0.1"` For reference please consult: https://www.ibm.com/support/knowledgecenter/SS42VS_SHR/com.ibm.qradarapi.doc/c_rest_api_filtering.html'
      name: filter
    - description: "If used, will filter all fields except for the ones specified. Use this argument to specify which fields should be returned in the response. Fields that are not named are excluded. Specify subfields in brackets and multiple fields in the same object separated by commas. The filter uses QRadar's field names, for reference, consult: https://ibmsecuritydocs.github.io/qradar_api_14.0/14.0--siem-local_destination_addresses-GET.html."
      name: fields
    - description: 'Range of results to return. e.g.: 0-20'
      name: range
    description: Get Source IPs
<<<<<<< HEAD
=======
    execution: false
>>>>>>> b30deeb3
    name: qradar-ips-local-destination-get
    outputs:
    - contextPath: QRadar.LocalDestinationIP.ID
      description: The ID of the destination address.
      type: Number
    - contextPath: QRadar.LocalDestinationIP.DomainID
      description: The ID of associated domain.
      type: String
    - contextPath: QRadar.LocalDestinationIP.EventFlowCount
      description: The number of events and flows that are associated with the destination address.
      type: Number
    - contextPath: QRadar.LocalDestinationIP.FirstEventFlowSeen
      description: Date when the first event or flow was seen.
      type: Date
    - contextPath: QRadar.LocalDestinationIP.LastEventFlowSeen
      description: Date when the last event or flow was seen.
      type: Date
    - contextPath: QRadar.LocalDestinationIP.LocalDestinationIP
      description: The IP address.
      type: String
    - contextPath: QRadar.LocalDestinationIP.Magnitude
      description: The magnitude of the destination address.
      type: Number
    - contextPath: QRadar.LocalDestinationIP.Network
      description: The network of the destination address.
      type: String
    - contextPath: QRadar.LocalDestinationIP.OffenseIDs
      description: List of offense IDs the destination address is part of.
      type: Unknown
    - contextPath: QRadar.LocalDestinationIP.SourceAddressIDs
      description: List of source address IDs associated with the destination address.
      type: Unknown
  - arguments:
    - name: offense_id
      type: Number
      description: The ID of the offense to retrieve. Mutually exclusive with query_expression.
    - name: events_limit
      type: Number
      description: The number of events to return. Mutually exclusive with query_expression.
    - name: events_columns
      type: String
      description: Comma separated list of columns to return. Mutually exclusive with query_expression.
    - name: fetch_mode
      type: PREDEFINED
      predefined:
      - Fetch With All Events
      - Fetch Correlation Events Only
      description: The mode to use when fetching events. Mutually exclusive with query_expression.
      auto: PREDEFINED
    - name: start_time
      type: Date
      description: The start time of the search. Mutually exclusive with query_expression.
    - name: query_expression
      type: String
      description: The AQL query to execute. Mutually exclusive with the other arguments.
    - name: interval_in_seconds
      type: Number
      description: The interval in seconds to use when polling events.
    - name: search_id
      type: String
      description: The search id to query the results.
    - name: retry_if_not_all_fetched
      auto: PREDEFINED
      description: Whenever set to true, the command retries to fetch all events if the number of events fetched is less than `event_count`.
      predefined:
      - 'true'
      - 'false'
    - name: polling
      description: Wait for search results.
      auto: PREDEFINED
      default: true
      predefined:
      - 'true'
      - 'false'
    description: Polling command to search for events of a specific offense.
    name: qradar-search-retrieve-events
    polling: true
    outputs:
    - contextPath: QRadar.SearchEvents.ID
      description: The search id of the query.
      type: Unknown
    - contextPath: QRadar.SearchEvents.Events
      description: The events from QRadar search.
      type: Unknown
    - contextPath: QRadar.SearchEvents.Status
      description: The status of the search ('wait', 'partial', 'success').
      type: Unknown
  - name: qradar-remote-network-cidr-create
    arguments:
    - name: cidrs
      description: An input list of CIDRs to add to QRadar (can be obtained automatically from EDL integrations and playbook). Multiple values in the same object are separated by commas. A CIDR or query is required.
      isArray: true
    - name: query
      description: The query for getting indicators from Cortex XSOAR. A CIDR or query is required.
    - name: name
      required: true
      description: A CIDR (remote network) name that will be displayed for all uploaded values in QRadar.
    - name: description
      required: true
      description: Description that will be displayed and associated with all the newly uploaded CIDRs in QRadar.
    - name: group
      required: true
      description: The exact name of the remote network group that CIDRs should be associated with as it appears in QRadar. A single group can be assigned to each create command. A new remote network group can be created in QRadar by giving a new unique remote network group name (that does not already exist in QRadar remote networks).
    - name: fields
      description: Use this parameter to specify which fields you would like to get back in the response. Fields that are not named are excluded from the output. Specify subfields in brackets, and multiple fields in the same object are separated by commas. The possible fields are id, group, name, CIDR, and description.
    description: Create remote network CIDRs.
  - name: qradar-remote-network-cidr-list
    arguments:
    - name: limit
      description: The maximum number of results to return. The default is 50.
    - name: page
      description: The page offset.
    - name: page_size
      description: Maximum number of results to retrieve in each page.
    - name: group
      description: The name of the remote network group that the CIDRs are associated with, as it appears in QRadar.
    - name: id
      description: ID of the CIDR (remote network).
    - name: name
      description: The name of the CIDRs (remote network) as it appears in QRadar.
    - name: filter
      description: Additional options to filter results using a query expression.
    - name: fields
      description: Use this parameter to specify which fields you would like to get back in the response. Fields that are not named are excluded. By default, this argument returns all fields (id, name, cidrs, group, description).
    outputs:
    - contextPath: QRadar.RemoteNetworkCIDR
      description: A list of all the retrieved CIDRs.
      type: Number
    - contextPath: QRadar.RemoteNetworkCIDR.id
      description: ID of each CIDR remote network that is part of the group.
      type: Number
    - contextPath: QRadar.RemoteNetworkCIDR.name
      description: The associated CIDR name as it appears in QRadar.
      type: String
    - contextPath: QRadar.RemoteNetworkCIDR.description
      description: The associated CIDR description as it appears in QRadar.
      type: String
    description: Retrieves the list of staged remote networks.
  - name: qradar-remote-network-cidr-delete
    arguments:
    - name: id
      type: number
      isArray: true
      required: true
      description: ID that is used to locate the staged remote network that users want to remove from QRadar.
    description: Deletes an existing staged remote network.
  - name: qradar-remote-network-cidr-update
    arguments:
    - name: id
      description: The ID that is associated with the CIDR object that needs to be modified.
      required: true
    - name: name
      description: The CIDR name in QRadar. If the CIDR name should be changed, it can be inserted here.
      required: true
    - name: cidrs
      description: An input list of CIDRs to add to QRadar (can be obtained automatically from EDL integrations and playbook). Multiple values in the same object are separated by commas. A CIDR or query is required.
      isArray: true
    - name: query
      description: The query for getting indicators from Cortex XSOAR. A CIDR or query is required.
    - name: description
      description: CIDR associated description presented in QRadar. If the CIDR description should be changed, it can be inserted here.
      required: true
    - name: group
      description: The remote network group that CIDRs should belong to. If the CIDR-associated group should be changed, it can be inserted here.
      required: true
    - name: fields
      description: Use this parameter to specify which fields you would like to get back in the response. Fields that are not named are excluded. Specify subfields in brackets, and multiple fields in the same object are separated by commas. The possible fields are id,group,name,cidr,description.
    outputs:
    - contextPath: QRadar.RemoteNetworkCIDR
      description: A list of all the CIDR ranges that were changed.
      type: Number
    - contextPath: QRadar.RemoteNetworkCIDR.id
      description: The associated CIDR ID.
      type: Number
    - contextPath: QRadar.RemoteNetworkCIDR.name
      description: The associated CIDR name.
      type: String
    - contextPath: QRadar.RemoteNetworkCIDR.group
      description: The group to which the remote network belongs.
      type: String
    - contextPath: QRadar.RemoteNetworkCIDR.description
      description: The description of the remote network.
      type: String
    description: Updates an existing staged remote network.
  - name: qradar-remote-network-deploy-execution
    arguments:
    - name: host_ip
      description: The IP of QRadar console host.
      required: true
    - name: status
      description: The deployment status. Must be in capital letters (“INITIATING”).
      auto: PREDEFINED
      predefined:
      - INITIATING
    - name: deployment_type
      auto: PREDEFINED
      predefined:
      - INCREMENTAL
      - FULL
      description: The deployment type. Must be in capital letters (“INCREMENTAL” or “FULL”).
      required: true
    outputs:
    - contextPath: QRadar.deploy.status
      description: The deployment status (INITIALIZING, IN_PROGRESS, COMPLETE).
      type: String
    description: |
      Executes a deployment.
      Potentially harmful: This API command executes any waiting system deployments in QRadar within the same deployment type and hosts defined.
  runonce: false
  script: ''
  type: python
  subtype: python3
  dockerimage: demisto/python3:3.10.12.62631
<<<<<<< HEAD
=======
  feed: false
  isfetch: false
>>>>>>> b30deeb3
  isremotesyncin: true
  longRunning: true
  isFetchSamples: true
  ismappable: true
fromversion: 5.5.0
tests:
- QRadar_v3-test<|MERGE_RESOLUTION|>--- conflicted
+++ resolved
@@ -2284,10 +2284,7 @@
     - description: 'Range of results to return. e.g.: 0-20'
       name: range
     description: Get Source IPs
-<<<<<<< HEAD
-=======
     execution: false
->>>>>>> b30deeb3
     name: qradar-ips-source-get
     outputs:
     - contextPath: QRadar.SourceIP.ID
@@ -2331,10 +2328,7 @@
     - description: 'Range of results to return. e.g.: 0-20'
       name: range
     description: Get Source IPs
-<<<<<<< HEAD
-=======
     execution: false
->>>>>>> b30deeb3
     name: qradar-ips-local-destination-get
     outputs:
     - contextPath: QRadar.LocalDestinationIP.ID
@@ -2548,11 +2542,8 @@
   type: python
   subtype: python3
   dockerimage: demisto/python3:3.10.12.62631
-<<<<<<< HEAD
-=======
   feed: false
   isfetch: false
->>>>>>> b30deeb3
   isremotesyncin: true
   longRunning: true
   isFetchSamples: true
