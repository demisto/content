"""
QRadar v3 integration for Cortex XSOAR - Unit Tests file
"""

import copy
import json
from collections.abc import Callable
from datetime import datetime

import demistomock as demisto
import pytest
import pytz
import QRadar_v3  # import module separately for mocker
import requests
from CommonServerPython import (
    CommandResults,
    DemistoException,
    GetModifiedRemoteDataResponse,
    GetRemoteDataResponse,
    get_integration_context,
    set_integration_context,
)
from QRadar_v3 import (
    ASSET_PROPERTIES_NAME_MAP,
    FULL_ASSET_PROPERTIES_NAMES_MAP,
    LAST_FETCH_KEY,
    LAST_MIRROR_CLOSED_KEY,
    LAST_MIRROR_KEY,
    MINIMUM_API_VERSION,
    MIRROR_OFFENSE_AND_EVENTS,
    MIRRORED_OFFENSES_FETCHED_CTX_KEY,
    MIRRORED_OFFENSES_FINISHED_CTX_KEY,
    MIRRORED_OFFENSES_QUERIED_CTX_KEY,
    OFFENSE_OLD_NEW_NAMES_MAP,
    REFERENCE_SETS_RAW_FORMATTED,
    USECS_ENTRIES,
    Client,
    EntryFormat,
    EntryType,
    FetchMode,
    IndicatorsSearcher,
    QueryStatus,
    add_iso_entries_to_asset,
    add_iso_entries_to_dict,
    build_final_outputs,
    build_headers,
    convert_dict_to_actual_values,
    convert_list_to_actual_values,
    create_incidents_from_offenses,
    create_search_with_retry,
    create_single_asset_for_offense_enrichment,
    enrich_asset_properties,
    enrich_assets_results,
    enrich_offense_with_assets,
    enrich_offense_with_events,
    flatten_nested_geolocation_values,
    get_cidrs_indicators,
    get_domain_names,
    get_minimum_id_to_fetch,
    get_modified_remote_data_command,
    get_offense_addresses,
    get_offense_closing_reasons,
    get_offense_enrichment,
    get_offense_types,
    get_remote_data_command,
    get_rules_names,
    get_time_parameter,
    is_positive,
    is_valid_ip,
    migrate_integration_ctx,
    perform_long_running_loop,
    poll_offense_events,
    qradar_assets_list_command,
    qradar_closing_reasons_list_command,
    qradar_disconnected_log_collectors_list_command,
    qradar_domains_list_command,
    qradar_event_collectors_list_command,
    qradar_geolocations_for_ip_command,
    qradar_get_custom_properties_command,
    qradar_indicators_upload_command,
    should_get_time_parameter,
    qradar_ips_local_destination_get_command,
    qradar_ips_source_get_command,
    qradar_log_source_create_command,
    qradar_log_source_delete_command,
    qradar_log_source_extensions_list_command,
    qradar_log_source_groups_list_command,
    qradar_log_source_languages_list_command,
    qradar_log_source_protocol_types_list_command,
    qradar_log_source_types_list_command,
    qradar_log_source_update_command,
    qradar_log_sources_list_command,
    qradar_offense_notes_create_command,
    qradar_offense_notes_list_command,
    qradar_offense_update_command,
    qradar_offenses_list_command,
    qradar_reference_set_create_command,
    qradar_reference_set_delete_command,
    qradar_reference_set_value_delete_command,
    qradar_reference_set_value_upsert_command,
    qradar_reference_sets_list_command,
    qradar_remote_network_cidr_create_command,
    qradar_remote_network_cidr_delete_command,
    qradar_remote_network_cidr_list_command,
    qradar_remote_network_cidr_update_command,
    qradar_remote_network_deploy_execution_command,
    qradar_rule_groups_list_command,
    qradar_rules_list_command,
    qradar_saved_searches_list_command,
    qradar_search_cancel_command,
    qradar_search_create_command,
    qradar_search_results_get_command,
    qradar_search_status_get_command,
    qradar_searches_list_command,
    qradar_wincollect_destinations_list_command,
    sanitize_outputs,
    validate_integration_context,
    verify_args_for_remote_network_cidr,
    verify_args_for_remote_network_cidr_list,
)
from requests.exceptions import ReadTimeout

QRadar_v3.FAILURE_SLEEP = 0
QRadar_v3.SLEEP_FETCH_EVENT_RETRIES = 0

client = Client(
    server="https://192.168.0.1",
    verify=False,
    proxy=False,
    api_version=str(MINIMUM_API_VERSION),
    credentials={"identifier": "admin", "password": "1234"},
)

QRadar_v3.EVENTS_SEARCH_RETRY_SECONDS = 0


def util_load_json(path):
    with open(path, encoding="utf-8") as f:
        return json.loads(f.read())


asset_enrich_data = util_load_json("./test_data/asset_enrich_test.json")

command_test_data = util_load_json("./test_data/command_test_data.json")
ip_command_test_data = util_load_json("./test_data/ips_commands_data.json")
ctx_test_data = util_load_json("./test_data/integration_context_tests.json")

event_columns_default_value = (
    "QIDNAME(qid), LOGSOURCENAME(logsourceid), CATEGORYNAME(highlevelcategory), "
    "CATEGORYNAME(category), PROTOCOLNAME(protocolid), sourceip, sourceport, destinationip, "
    "destinationport, QIDDESCRIPTION(qid), username, PROTOCOLNAME(protocolid), "
    'RULENAME("creEventList"), sourcegeographiclocation, sourceMAC, sourcev6, '
    "destinationgeographiclocation, destinationv6, LOGSOURCETYPENAME(devicetype), "
    "credibility, severity, magnitude, eventcount, eventDirection, postNatDestinationIP, "
    "postNatDestinationPort, postNatSourceIP, postNatSourcePort, preNatDestinationPort, "
    "preNatSourceIP, preNatSourcePort, UTF8(payload), starttime, devicetime "
)


@pytest.mark.parametrize(
    "arg, iso_format, epoch_format, expected",
    [
        ("2020-11-22T16:31:14-02:00", False, False, datetime(2020, 11, 22, 18, 31, 14, tzinfo=pytz.utc)),
        (None, False, False, None),
        (None, True, False, None),
        ("2020-12-12", True, False, "2020-12-12T00:00:00+00:00"),
        ("2020-12-12T10:11:22", True, False, "2020-12-12T10:11:22+00:00"),
        ("2020-12-12T22:11:22-03:00", True, False, "2020-12-13T01:11:22+00:00"),
        ("2020-12-12", False, True, 1607731200000),
        ("2020-12-12T10:11:22", False, True, 1607767882000),
        ("2020-12-12T22:11:22-03:00", False, True, 1607821882000),
    ],
)
def test_get_optional_time_parameter_valid_time_argument(arg, iso_format, epoch_format, expected):
    """
    Given:
     - Demisto arguments.
     - Argument of type time to extract from Demisto arguments as epoch time.

    When:
     - Case a: Argument exists, has expected date format, parse format was not asked,.
     - Case b: Argument does not exist, parse format was not asked.
     - Case c: Argument does not exist, parse format was asked.
     - Case d: Argument exist and has ISO format, parse format was asked.
     - Case e: Argument exist and has ISO format, parse format was asked.

    Then:
     - Case a: Ensure that the corresponding epoch time is returned.
     - Case b: Ensure that None is returned.
     - Case c: Ensure that None is returned.
     - Case d: Ensure that correct FraudWatch format is returned.
     - Case e: Ensure that correct FraudWatch format is returned.
    """
    assert (get_time_parameter(arg, iso_format=iso_format, epoch_format=epoch_format)) == expected


def test_connection_errors_recovers(mocker):
    """
    Given:
     - Connection Error, ReadTimeout error and a success response

    When:
     - running the http_request method

    Then:
     - Ensure that success message is printed and recovery for http request happens.
    """
    mocker.patch.object(demisto, "error")
    mocker.patch("QRadar_v3.time.sleep")
    mocker.patch.object(
        client,
        "_http_request",
        side_effect=[
            DemistoException(message="error", exception=requests.ConnectionError("error")),
            requests.ReadTimeout("error"),
            "success",
        ],
    )
    assert client.http_request(method="GET", url_suffix="url") == "success"


@pytest.mark.parametrize(
    "dict_key, inner_keys, expected",
    [
        ("continent", ["name"], {"ContinentName": "NorthAmerica"}),
        ("city", ["name"], {"CityName": "Mukilteo"}),
        (
            "represented_country",
            ["unknown", "confidence"],
            {"RepresentedCountryUnknown": None, "RepresentedCountryConfidence": None},
        ),
        (
            "registered_country",
            ["iso_code", "name"],
            {"RegisteredCountryIsoCode": "US", "RegisteredCountryName": "United States"},
        ),
        (
            "location",
            ["accuracy_radius", "timezone", "latitude", "metro_code", "average_income", "population_density", "longitude"],
            {
                "LocationAccuracyRadius": 1000,
                "LocationTimezone": "America/Los_Angeles",
                "LocationLatitude": 47.913,
                "LocationMetroCode": 819,
                "LocationAverageIncome": None,
                "LocationPopulationDensity": None,
                "LocationLongitude": -122.3042,
            },
        ),
    ],
)
def test_flatten_nested_geolocation_values(dict_key, inner_keys, expected):
    """
    Given:
     - Dict of IP details returned by QRadar service for geolocations for ip command.
     - Dict key to flatten its inner values.
     - Inner values to be flattened

    When:
     - Creating outputs to Demisto form geolocations for ip command.

    Then:
     Ensure values are flattened as expected
    """
    assert (
        flatten_nested_geolocation_values(command_test_data["geolocations_for_ip"]["response"][0], dict_key, inner_keys)
        == expected
    )


@pytest.mark.parametrize(
    "properties, properties_to_enrich_dict, expected",
    [
        (
            asset_enrich_data["assets"][0]["properties"],
            ASSET_PROPERTIES_NAME_MAP,
            {"Name": {"Value": "192.168.0.1", "LastUser": "admin"}},
        ),
        (
            asset_enrich_data["assets"][0]["properties"],
            FULL_ASSET_PROPERTIES_NAMES_MAP,
            {"ComplianceNotes": {"Value": "note", "LastUser": "Adam"}},
        ),
        ([], FULL_ASSET_PROPERTIES_NAMES_MAP, {}),
    ],
)
def test_enrich_asset_properties(properties, properties_to_enrich_dict: dict, expected):
    """
    Given:
     - Properties of an asset.
     - Dict containing properties keys to enrich, and the new names of the enrichment as corresponding values.

    When:
     - Case a: Basic enrichment of properties have been asked.
     - Case b: Full enrichment of properties have been asked.
     - Case c: Full enrichment of properties have been asked, properties are empty.

    Then:
     - Case a: Ensure that only properties keys that are contained in basic enrichment are enriched.
     - Case b: Ensure that only properties keys that are contained in full enrichment are enriched.
     - Case c: Ensure that empty dict is returned
    """
    assert enrich_asset_properties(properties, properties_to_enrich_dict) == expected


@pytest.mark.parametrize(
    "enrichment, expected", [("None", (False, False)), ("IPs", (True, False)), ("IPs And Assets", (True, True))]
)
def test_get_offense_enrichment(enrichment, expected):
    """
    Given:
     - Enrichment asked by the user.

    When:
     - Case a: Enrichment was not asked (None).
     - Case b: Enrichment asked was for IPs only.
     - Case c: Enrichment asked was for IPs and assets.

    Then:
     - Case a: Ensure False, False is returned.
     - Case b: Ensure True, False is returned.
     - Case c: Ensure True, True is returned.
    """
    assert get_offense_enrichment(enrichment) == expected


def test_add_iso_entries_to_dict():
    """
    Given:
     - Dict containing entries with epoch time.

    When:
     - Adding to entries with epoch time entries with iso time.

    Then:
     - All 'usecs' keys in the dict are replaced with 'iso time' entries with correct iso values.
     - The dict is cloned and its values are not changed, and a new one is created
    """
    tested_dict = {usec_entry: 1600000000000 for usec_entry in USECS_ENTRIES}
    tested_dict["host_name"] = "QRadar Host"
    output_dict = add_iso_entries_to_dict([tested_dict])[0]
    assert tested_dict["host_name"] == "QRadar Host"
    assert output_dict["host_name"] == "QRadar Host"
    assert all(tested_dict.get(iso_entry) == 1600000000000 for iso_entry in USECS_ENTRIES)
    assert all(output_dict.get(iso_entry) == "2020-09-13T12:26:40+00:00" for iso_entry in USECS_ENTRIES)
    assert len(tested_dict) == (1 + len(USECS_ENTRIES))
    assert len(output_dict) == (1 + len(USECS_ENTRIES))


def test_add_iso_entries_to_asset():
    """
    Given:
     - Asset.

    When:
     - Replacing epoch values with ISO values

    Then:
     - Ensure epoch values are replaced with the expected ISO values.
    """
    assets = asset_enrich_data["assets"]
    assert [add_iso_entries_to_asset(asset) for asset in assets] == asset_enrich_data["iso_transform"]


@pytest.mark.parametrize(
    "output, old_new_dict, expected",
    [
        ([{"a": 2, "c": 3}], {"a": "b"}, [{"b": 2}]),
        ([OFFENSE_OLD_NEW_NAMES_MAP], OFFENSE_OLD_NEW_NAMES_MAP, [{v: v for v in OFFENSE_OLD_NEW_NAMES_MAP.values()}]),
        ([{"description": "bla"}], {"name": "Adam"}, [{}]),
        (
            [{"a": 1, "b": 2, "c": 3}, {"a": 4, "d": 5, "e": 6}],
            {"a": "A", "b": "B", "d": "D"},
            [{"A": 1, "B": 2}, {"A": 4, "D": 5}],
        ),
    ],
)
def test_build_final_outputs(output, old_new_dict, expected):
    """
    Given:
     - Output.
     - Dict mapping old key names to be replaced with new key names

    When:
     - Case a: Part of the keys of the output intersects with 'old_new' dictionary and some are not
     - Case b: All of the keys of the output intersects in 'old_new' dictionary.
     - Case c: No key of the output intersects with 'old_new' dictionary

    Then:
     - Case a: Correct keys are replaced (only those who intersects).
     - Case b: All of the keys are replaced (because all keys intersects).
     - Case c: No key is replaced (no intersect).
    """
    assert (build_final_outputs(output, old_new_dict)) == expected


@pytest.mark.parametrize(
    "first_headers, all_headers", [(["ID", "Description"], {"A", "B", "C", "ID", "Description"}), (["A"], {"A", "B"})]
)
def test_build_headers(first_headers, all_headers):
    """
    Given:
     - List of first headers to be shown in entry room.
     - Set of all of the headers to be shown in the entry room.

    When:
     - Case a: Building headers for human readable.
     - Case b: Building headers for human readable.

    Then:
     - Case a: First headers are first in the list.
     - Case b: First headers are first in the list.
    """
    assert (build_headers(first_headers, all_headers))[: len(first_headers)] == first_headers


@pytest.mark.parametrize(
    "last_run_offense_id, user_query, expected",
    [
        (1, None, 1),
        (2, "status=open or id > 4", 4),
        (6, "username_count > 2 and id > 3 or event_count < 6", 6),
        (4, "id >= 4", 4),
        (2, "id >= 4", 3),
        (32, "as4ll a4as ll5ajs 352lk aklj id     >           35 zjfzlkfj selkj", 35),
        (32, "as4ll a4as ll5ajs 352lk aklj id     >=           35 zjfzlkfj selkj", 34),
        (32, "a id     >=           35001 ", 35000),
        (1523, "closing_reason_id > 5000", 1523),
        (0, "id > 4", 4),
        (0, "id > 1", 2),
    ],
)
def test_get_minimum_id_to_fetch(last_run_offense_id, user_query, expected, mocker):
    """
    Given:
     - The highest fetched offense ID from last run.
     - The user query for fetch.

    When:
     - Fetching incidents in long time execution.

    Then:
     - Ensure that returned value is the lowest ID to fetch from.
    """
    mocker.patch.object(client, "offenses_list", return_value=[{"id": "3"}])
    assert get_minimum_id_to_fetch(last_run_offense_id, user_query, "3 days", client) == expected


@pytest.mark.parametrize(
    "outputs, key_replace_dict, expected",
    [
        (
            {"a": 2, "number_of_elements": 3, "creation_time": 1600000000000},
            REFERENCE_SETS_RAW_FORMATTED,
            [{"NumberOfElements": 3, "CreationTime": "2020-09-13T12:26:40+00:00"}],
        ),
        (
            {"a": 2, "number_of_elements": 3, "creation_time": 1600000000000},
            None,
            [{"a": 2, "number_of_elements": 3, "creation_time": "2020-09-13T12:26:40+00:00"}],
        ),
    ],
)
def test_sanitize_outputs(outputs, key_replace_dict, expected):
    """
    Given:
     - Outputs.
     - Dict, containing old names as keys, and new names as values.

    When:
     - Case a: Sanitizing outputs, 'key_replace_dict' exists.
     - Case b: Sanitizng outputs, 'key_replace_dict' does not exist.

    Then:
     - Case a: Ensure that outputs keys not included in 'key_replace_dict' are dismissed, and key names are changed.
     - Case b: Ensure that outputs are sanitized, but keys remains the same.
    """
    assert sanitize_outputs(outputs, key_replace_dict) == expected


def test_create_single_asset_for_offense_enrichment():
    """
    Given:
     - Asset to enrich

    When:
     - Enriching offense with asset values.

    Then:
     - Ensure enrichment asset object returned is as expected.
    """
    assets = asset_enrich_data["assets"]
    enriched_assets = [create_single_asset_for_offense_enrichment(asset) for asset in assets]
    assert enriched_assets == asset_enrich_data["offense_enrich"]


@pytest.mark.parametrize(
    "status_exception, status_response, results_response, search_id, expected",
    [
        (
            None,
            command_test_data["search_status_get"]["response"],
            command_test_data["search_results_get"]["response"],
            "19e90792-1a17-403b-ae5b-d0e60740b95e",
            (sanitize_outputs(command_test_data["search_results_get"]["response"]["events"]), QueryStatus.SUCCESS.value),
        ),
        (DemistoException("error occurred"), None, None, None, ([], QueryStatus.ERROR.value)),
    ],
)
def test_poll_offense_events_with_retry(
    mocker, requests_mock, status_exception, status_response, results_response, search_id, expected
):
    """
    Given:
     - Client to perform API calls.
     - Search ID of the query to enrich events.

    When:
     - Case a: QRadar returns a valid and terminated results to the search.
     - Case b: Error occurred in request to QRadar during poll.

    Then:
     - Case a: Ensure that expected events are returned.
     - Case b: Ensure that None is returned.
    """
    mocker.patch.object(demisto, "error")
    context_data = {MIRRORED_OFFENSES_QUERIED_CTX_KEY: {}, MIRRORED_OFFENSES_FINISHED_CTX_KEY: {}}
    set_integration_context(context_data)
    if status_exception:
        requests_mock.get(f"{client.server}/api/ariel/searches/{search_id}", exc=status_exception)
    else:
        requests_mock.get(f"{client.server}/api/ariel/searches/{search_id}", json=status_response)
    requests_mock.get(f"{client.server}/api/ariel/searches/{search_id}/results", json=results_response)
    assert poll_offense_events(client, search_id, True, 16) == expected


@pytest.mark.parametrize(
    "search_exception, fetch_mode, search_response",
    [
        (None, "Fetch With All Events", command_test_data["search_create"]["response"]),
        (DemistoException("error occurred"), "Fetch With All Events", None),
        (None, "Fetch Correlation Events Only", command_test_data["search_create"]["response"]),
        (DemistoException("error occurred"), "Fetch Correlation Events Only", None),
    ],
)
def test_create_search_with_retry(mocker, search_exception, fetch_mode, search_response):
    """
    Given:
     - Client to perform API calls.
     - Query for creating search in QRadar service.
    When:
     - Case a: QRadar manages to create search, fetch_mode is all events.
     - Case b: Error occurred in request to QRadar search creation, fetch_mode is all events.
     - Case c: QRadar manages to create search, fetch_mode is correlation events only.
     - Case d: Error occurred in request to QRadar search creation, fetch_mode is correlation events only.

    Then:
     - Case a: Ensure that QRadar service response is returned.
     - Case b: Ensure that None is returned.
     - Case c: Ensure that QRadar service response is returned.
     - Case d: Ensure that None is returned.
    """
    context_data = {MIRRORED_OFFENSES_QUERIED_CTX_KEY: {}, MIRRORED_OFFENSES_FINISHED_CTX_KEY: {}}
    set_integration_context(context_data)
    offense = command_test_data["offenses_list"]["response"][0]
    if search_exception:
        mocker.patch.object(client, "search_create", side_effect=[search_exception])
    else:
        mocker.patch.object(client, "search_create", return_value=search_response)
    expected_search_id = search_response["search_id"] if search_response else QueryStatus.ERROR.value
    assert (
        create_search_with_retry(
            client,
            fetch_mode=fetch_mode,
            offense=offense,
            event_columns=event_columns_default_value,
            events_limit=20,
            max_retries=1,
        )
        == expected_search_id
    )


@pytest.mark.parametrize(
    "offense, fetch_mode, mock_search_response, poll_events_response, events_limit",
    [
        # success cases
        (
            command_test_data["offenses_list"]["response"][0],
            FetchMode.correlations_events_only.value,
            command_test_data["search_create"]["response"],
            (sanitize_outputs(command_test_data["search_results_get"]["response"]["events"]), ""),
            3,
        ),
        (
            command_test_data["offenses_list"]["response"][0],
            FetchMode.correlations_events_only.value,
            command_test_data["search_create"]["response"],
            (sanitize_outputs(command_test_data["search_results_get"]["response"]["events"][:1]), ""),
            2,
        ),
        (
            command_test_data["offenses_list"]["response"][0],
            FetchMode.all_events.value,
            command_test_data["search_create"]["response"],
            (sanitize_outputs(command_test_data["search_results_get"]["response"]["events"]), ""),
            3,
        ),
        (
            command_test_data["offenses_list"]["response"][0],
            FetchMode.all_events.value,
            command_test_data["search_create"]["response"],
            (sanitize_outputs(command_test_data["search_results_get"]["response"]["events"][:1]), ""),
            1,
        ),
        # failure cases
        (
            command_test_data["offenses_list"]["response"][0],
            FetchMode.correlations_events_only.value,
            None,
            None,
            3,
        ),
        (
            command_test_data["offenses_list"]["response"][0],
            FetchMode.correlations_events_only.value,
            command_test_data["search_create"]["response"],
            (sanitize_outputs(command_test_data["search_results_get"]["response"]["events"][:1]), ""),
            3,
        ),
        (
            command_test_data["offenses_list"]["response"][0],
            FetchMode.all_events.value,
            None,
            None,
            3,
        ),
        (
            command_test_data["offenses_list"]["response"][0],
            FetchMode.all_events.value,
            command_test_data["search_create"]["response"],
            (sanitize_outputs(command_test_data["search_results_get"]["response"]["events"][:1]), ""),
            3,
        ),
    ],
)
def test_enrich_offense_with_events(
    mocker, offense: dict, fetch_mode: FetchMode, mock_search_response: dict, poll_events_response, events_limit
):
    """
    Given:
     - Offense to enrich with events.
     - Fetch modes of the events.

    When:
    Success cases:
     - Case a: Fetch mode is 'correlations_events_only', number of events returned equals to event count, lower than
               'events_limit'.
     - Case b: Fetch mode is 'correlations_events_only', number of events returned is lower than event count, but equals
               to 'events_limit'.
     - Case c: Fetch mode is 'all_events', number of events returned equals to event count, lower than 'events_limit'.
     - Case d: Fetch mode is 'all_events', number of events returned is lower than event count, but equals
               to 'events_limit'.
     Failure cases:
     - Case a: Fetch mode is 'correlations_events_only', fails to enrich offense (fails to create search).
     - Case b: Fetch mode is 'correlations_events_only', fails to enrich offense (not enough events).
     - Case c: Fetch mode is 'all_events', fails to enrich offense (fails to create search).
     - Case d: Fetch mode is 'all_events', fails to enrich offense (not enough events).


    Then:
        For success cases:
        - Ensure additional where clause is added to the query if fetch mode is 'correlations_events_only'.
        - Ensure expected events are returned.
        - Ensure expected count of events are returned.
        - Ensure poll events is queried with the expected search ID.
        For failure cases:
        - Ensure additional where clause is added to the query if fetch mode is 'correlations_events_only'.
        - Ensure empty list of events are returned.
        - Ensure poll events is queried with the expected search ID, if search ID succeeded.
    """
    offense = offense.copy()
    context_data = {MIRRORED_OFFENSES_QUERIED_CTX_KEY: {}, MIRRORED_OFFENSES_FINISHED_CTX_KEY: {}}
    set_integration_context(context_data)
    poll_events = poll_events_response[0] if poll_events_response else []
    num_events = sum(event.get("eventcount", 1) for event in poll_events)
    if poll_events and num_events >= min(events_limit, offense.get("event_count")):
        events = poll_events[: min(events_limit, len(poll_events))] if poll_events else []
        num_events = sum(event.get("eventcount", 1) for event in poll_events)
        expected_offense: dict[str, list | int] = dict(
            offense,
            events=events,
            events_fetched=num_events,
        )
    else:
        expected_offense = dict(
            offense,
            events_fetched=num_events,
        )
        if poll_events:
            expected_offense = dict(expected_offense, events=poll_events)
    expected_id = mock_search_response["search_id"] if mock_search_response else QueryStatus.ERROR.value
    mocker.patch.object(QRadar_v3, "create_search_with_retry", return_value=expected_id)
    poll_events_mock = mocker.patch.object(QRadar_v3, "poll_offense_events_with_retry", return_value=poll_events_response)
    is_all_events_fetched = mock_search_response and (
        (num_events >= min(offense["event_count"], events_limit)) or (fetch_mode == FetchMode.correlations_events_only.value)
    )
    mocker.patch.object(QRadar_v3, "is_all_events_fetched", return_value=is_all_events_fetched)
    enriched_offense, is_success = enrich_offense_with_events(
        client, offense, fetch_mode, event_columns_default_value, events_limit=events_limit
    )
    assert "mirroring_events_message" in enriched_offense
    del enriched_offense["mirroring_events_message"]
    if mock_search_response:
        assert is_success == is_all_events_fetched
        assert poll_events_mock.call_args[0][1] == mock_search_response["search_id"]
    else:
        assert not is_success
    if not expected_offense.get("events"):
        expected_offense["events"] = []
    assert enriched_offense == expected_offense


def test_create_incidents_from_offenses():
    """
    Given:
     - List of offenses.
     - Incident type.

    When:
     - Creating incidents by the offenses with the corresponding incident type.

    Then:
     - Ensure expected incidents are created.
    """
    offenses = command_test_data["offenses_list"]["enrich_offenses_result"]
    assert create_incidents_from_offenses(offenses, "QRadar Incident") == [
        {
            "name": f"""{offense.get('id')} {offense.get('description', '')}""",
            "rawJSON": json.dumps(offense),
            "occurred": get_time_parameter(offense.get("start_time"), iso_format=True),
            "type": "QRadar Incident",
            "haIntegrationEventID": str(offense.get("id")),
        }
        for offense in offenses
    ]


@pytest.mark.parametrize(
    "enrich_func, mock_func_name, args, mock_response, expected",
    [
        (
            get_offense_types,
            "offense_types",
            {
                "client": client,
                "offenses": [{"offense_type": 1, "offense_name": "offense1"}, {"offense_type": 2, "offense_name": "offense2"}],
            },
            [{"id": 1, "name": "Scheduled Search"}, {"id": 2, "name": "Destination IP Identity"}],
            {1: "Scheduled Search", 2: "Destination IP Identity"},
        ),
        (
            get_offense_closing_reasons,
            "closing_reasons_list",
            {
                "client": client,
                "offenses": [
                    {"closing_reason_id": 3, "offense_name": "offense1"},
                    {"closing_reason_id": 4, "offense_name": "offense2"},
                ],
            },
            [{"id": 3, "text": "Non-Issue"}, {"id": 4, "text": "Policy Violation"}],
            {3: "Non-Issue", 4: "Policy Violation"},
        ),
        (
            get_domain_names,
            "domains_list",
            {
                "client": client,
                "outputs": [{"domain_id": 5, "offense_name": "offense1"}, {"domain_id": 6, "offense_name": "offense2"}],
            },
            [{"id": 5, "name": "domain1"}, {"id": 6, "name": "domain2"}],
            {5: "domain1", 6: "domain2"},
        ),
        (
            get_rules_names,
            "rules_list",
            {
                "client": client,
                "offenses": [
                    {"rules": [{"id": 7}, {"id": 8}], "offense_name": "offense1"},
                    {"rules": [{"id": 9}], "offense_name": "offense2"},
                ],
            },
            [
                {"id": 7, "name": "Devices with High Event Rates"},
                {"id": 8, "name": "Excessive Database Connections"},
                {"id": 9, "name": "Anomaly: Excessive Firewall Accepts Across Multiple Hosts"},
            ],
            {
                7: "Devices with High Event Rates",
                8: "Excessive Database Connections",
                9: "Anomaly: Excessive Firewall Accepts Across Multiple Hosts",
            },
        ),
        (
            get_offense_addresses,
            "get_addresses",
            {
                "client": client,
                "offenses": [
                    {"source_address_ids": [1, 2], "offense_name": "offense1"},
                    {"source_address_ids": [3, 4], "offense_name": "offense2"},
                ],
                "is_destination_addresses": False,
            },
            [
                {"id": 1, "source_ip": "1.2.3.4"},
                {"id": 2, "source_ip": "1.2.3.5"},
                {"id": 3, "source_ip": "192.168.1.3"},
                {"id": 4, "source_ip": "192.168.0.2"},
            ],
            {1: "1.2.3.4", 2: "1.2.3.5", 3: "192.168.1.3", 4: "192.168.0.2"},
        ),
        (
            get_offense_addresses,
            "get_addresses",
            {
                "client": client,
                "offenses": [
                    {"local_destination_address_ids": [1, 2], "offense_name": "offense1"},
                    {"local_destination_address_ids": [3, 4], "offense_name": "offense2"},
                ],
                "is_destination_addresses": True,
            },
            [
                {"id": 1, "local_destination_ip": "1.2.3.4"},
                {"id": 2, "local_destination_ip": "1.2.3.5"},
                {"id": 3, "local_destination_ip": "192.168.1.3"},
                {"id": 4, "local_destination_ip": "192.168.0.2"},
            ],
            {1: "1.2.3.4", 2: "1.2.3.5", 3: "192.168.1.3", 4: "192.168.0.2"},
        ),
        (
            enrich_offense_with_assets,
            "assets_list",
            {"client": client, "offense_ips": ["8.8.8.8", "1.1.1.1", "2.2.2.2"]},
            asset_enrich_data["assets"],
            asset_enrich_data["offense_enrich"],
        ),
        (
            enrich_assets_results,
            "domains_list",
            {
                "client": client,
                "assets": asset_enrich_data["assets"],
                "full_enrichment": asset_enrich_data["case_one"]["full_enrichment"],
            },
            asset_enrich_data["domain_mock_response"],
            asset_enrich_data["case_one"]["expected"],
        ),
        (
            enrich_assets_results,
            "domains_list",
            {
                "client": client,
                "assets": asset_enrich_data["assets"],
                "full_enrichment": asset_enrich_data["case_two"]["full_enrichment"],
            },
            asset_enrich_data["domain_mock_response"],
            asset_enrich_data["case_two"]["expected"],
        ),
        # Empty cases
        (
            get_offense_types,
            "offense_types",
            {
                "client": client,
                "offenses": [{"offense_name": "offense1"}, {"offense_name": "offense2"}],
            },
            None,
            {},
        ),
        (
            get_offense_closing_reasons,
            "closing_reasons_list",
            {
                "client": client,
                "offenses": [{"offense_name": "offense1"}, {"offense_name": "offense2"}],
            },
            None,
            {},
        ),
        (
            get_domain_names,
            "domains_list",
            {
                "client": client,
                "outputs": [{"offense_name": "offense1"}, {"offense_name": "offense2"}],
            },
            None,
            {},
        ),
        (
            get_rules_names,
            "rules_list",
            {
                "client": client,
                "offenses": [{"offense_name": "offense1"}, {"offense_name": "offense2"}],
            },
            None,
            {},
        ),
        (
            get_offense_addresses,
            "get_addresses",
            {
                "client": client,
                "offenses": [
                    {"source_address_ids": [], "offense_name": "offense1"},
                    {"source_address_ids": [], "offense_name": "offense2"},
                ],
                "is_destination_addresses": False,
            },
            None,
            {},
        ),
        (
            get_offense_addresses,
            "get_addresses",
            {
                "client": client,
                "offenses": [
                    {"local_destination_address_ids": [], "offense_name": "offense1"},
                    {"local_destination_address_ids": [], "offense_name": "offense2"},
                ],
                "is_destination_addresses": True,
            },
            None,
            {},
        ),
        (
            enrich_assets_results,
            "domains_list",
            {"client": client, "assets": asset_enrich_data["empty_case"]["assets"], "full_enrichment": False},
            asset_enrich_data["domain_mock_response"],
            asset_enrich_data["empty_case"]["expected_basic_enrichment"],
        ),
        (
            enrich_assets_results,
            "domains_list",
            {"client": client, "assets": asset_enrich_data["empty_case"]["assets"], "full_enrichment": True},
            asset_enrich_data["domain_mock_response"],
            asset_enrich_data["empty_case"]["expected_full_enrichment"],
        ),
    ],
)
def test_outputs_enriches(mocker, enrich_func, mock_func_name, args, mock_response, expected):
    """
    Given:
     - Function to do enrichment.
     - List of outputs.

    When:
     - Calling function to return the dict containing values of the enrichment.

    Then:
     - Ensure dict containing the enrichment is as expected.
    """
    mocker.patch.object(client, mock_func_name, return_value=mock_response)
    res = enrich_func(**args)
    assert res == expected


@pytest.mark.parametrize(
    "command_func, command_name",
    [
        (qradar_closing_reasons_list_command, "closing_reasons_list"),
        (qradar_offense_notes_list_command, "offense_notes_list"),
        (qradar_offense_notes_create_command, "offense_notes_create"),
        (qradar_rules_list_command, "rules_list"),
        (qradar_rule_groups_list_command, "rule_groups_list"),
        (qradar_saved_searches_list_command, "saved_searches_list"),
        (qradar_searches_list_command, "searches_list"),
        (qradar_search_create_command, "search_create"),
        (qradar_search_status_get_command, "search_status_get"),
        (qradar_search_results_get_command, "search_results_get"),
        (qradar_search_cancel_command, "search_cancel"),
        (qradar_reference_sets_list_command, "reference_sets_list"),
        (qradar_reference_set_create_command, "reference_set_create"),
        (qradar_reference_set_delete_command, "reference_set_delete"),
        (qradar_reference_set_value_delete_command, "reference_set_value_delete"),
        (qradar_reference_set_value_upsert_command, "reference_set_bulk_load"),
        (qradar_domains_list_command, "domains_list"),
        (qradar_geolocations_for_ip_command, "geolocations_for_ip"),
        (qradar_get_custom_properties_command, "custom_properties"),
        (qradar_remote_network_cidr_list_command, "get_remote_network_cidr"),
        (qradar_remote_network_cidr_update_command, "create_and_update_remote_network_cidr"),
        (qradar_remote_network_deploy_execution_command, "remote_network_deploy_execution"),
        (qradar_indicators_upload_command, "reference_set_bulk_load"),
    ],
)
def test_commands(mocker, command_func: Callable[[Client, dict], CommandResults], command_name: str):
    """
    Given:
     - Command function.
     - Demisto arguments.

    When:
     - Executing a command

    Then:
     - Ensure that the expected CommandResults object is returned by the command function.
    """
    mocker.patch.object(QRadar_v3.ScheduledCommand, "raise_error_if_not_supported")
    args = command_test_data[command_name].get("args", {})
    response = command_test_data[command_name]["response"]
    expected = command_test_data[command_name]["expected"]
    expected_command_results = CommandResults(
        outputs_prefix=expected.get("outputs_prefix"),
        outputs_key_field=expected.get("outputs_key_field"),
        outputs=expected.get("outputs"),
        raw_response=response,
    )
    mocker.patch.object(client, command_name, return_value=response)
    if command_func == qradar_search_create_command:
        results = command_func(client, {}, args)
    elif command_func == qradar_reference_set_value_upsert_command:
        results = command_func(args, client, {"api_version": "14"})
    elif command_func == qradar_indicators_upload_command:
        mocker.patch.object(
            IndicatorsSearcher,
            "search_indicators_by_version",
            return_value={
                "iocs": [
                    {"value": "test1", "indicator_type": "ip"},
                    {"value": "test2", "indicator_type": "ip"},
                    {"value": "test3", "indicator_type": "ip"},
                ]
            },
        )
        mocker.patch.object(client, "reference_sets_list")
        results = command_func(args, client, {"api_version": "14"})

    else:
        results = command_func(client, args)

    assert results.outputs_prefix == expected_command_results.outputs_prefix
    assert results.outputs_key_field == expected_command_results.outputs_key_field
    assert results.outputs == expected_command_results.outputs
    assert results.raw_response == expected_command_results.raw_response


@pytest.mark.parametrize(
    "command_func, command_name, enrichment_func_name",
    [
        (qradar_offenses_list_command, "offenses_list", "enrich_offenses_result"),
        (qradar_offense_update_command, "offense_update", "enrich_offenses_result"),
        (qradar_assets_list_command, "assets_list", "enrich_assets_results"),
    ],
)
def test_commands_with_enrichment(
    mocker, command_func: Callable[[Client, dict], CommandResults], command_name: str, enrichment_func_name: str
):
    """
    Given:
     - Command function that requires another API calls for enrichment.
     - Demisto arguments.

    When:
     - Executing a command.

    Then:
     - Ensure that the expected CommandResults object is returned by the command function.
    """
    response = command_test_data[command_name]["response"]
    expected = command_test_data[command_name]["expected"]
    args = command_test_data[command_name].get("args", {})
    enriched_response = command_test_data[command_name][enrichment_func_name]
    expected_command_results = CommandResults(
        outputs_prefix=expected.get("outputs_prefix"),
        outputs_key_field=expected.get("outputs_key_field"),
        outputs=expected.get("outputs"),
        raw_response=response,
    )
    mocker.patch.object(client, command_name, return_value=response)
    mocked_enrich = mocker.patch.object(QRadar_v3, enrichment_func_name, return_value=enriched_response)

    results = command_func(client, args)

    assert mocked_enrich.call_args[0][1] == response

    assert results.outputs_prefix == expected_command_results.outputs_prefix
    assert results.outputs_key_field == expected_command_results.outputs_key_field
    assert results.outputs == expected_command_results.outputs
    assert results.raw_response == expected_command_results.raw_response


def mock_mirroring_response(filter_, **kwargs):
    if "status=closed" in filter_:
        return list(filter(lambda x: x["status"] == "CLOSED", command_test_data["get_modified_remote_data"]["response"]))
    else:
        return list(filter(lambda x: x["status"] != "CLOSED", command_test_data["get_modified_remote_data"]["response"]))


def test_get_modified_remote_data_command(mocker):
    """
    Given:
     - QRadar client.
     - Demisto arguments.

    When:
     - Command 'get-modified-remote-data' is being called.

    Then:
     - Ensure that command outputs the IDs of the offenses to update.
    """
    set_integration_context({MIRRORED_OFFENSES_QUERIED_CTX_KEY: {}, MIRRORED_OFFENSES_FINISHED_CTX_KEY: {}, "last_update": 1})
    expected = GetModifiedRemoteDataResponse(list(map(str, command_test_data["get_modified_remote_data"]["outputs"])))
    mocker.patch.object(client, "offenses_list", side_effect=mock_mirroring_response)
    result = get_modified_remote_data_command(client, {}, command_test_data["get_modified_remote_data"]["args"])
    assert {int(id_) for id_ in expected.modified_incident_ids} == {int(id_) for id_ in result.modified_incident_ids}


@pytest.mark.parametrize(
    "params, offense, enriched_offense, note_response, expected",
    [
        (
            {},
            command_test_data["get_remote_data"]["response"],
            command_test_data["get_remote_data"]["enrich_offenses_result"],
            None,
            GetRemoteDataResponse(sanitize_outputs(command_test_data["get_remote_data"]["enrich_offenses_result"])[0], []),
        ),
        (
            {},
            command_test_data["get_remote_data"]["closed"],
            command_test_data["get_remote_data"]["enrich_closed_offense"],
            None,
            GetRemoteDataResponse(sanitize_outputs(command_test_data["get_remote_data"]["enrich_closed_offense"])[0], []),
        ),
        (
            {"close_incident": True},
            command_test_data["get_remote_data"]["closed"],
            command_test_data["get_remote_data"]["enrich_closed_offense"],
            [],
            GetRemoteDataResponse(
                sanitize_outputs(command_test_data["get_remote_data"]["enrich_closed_offense"])[0],
                [
                    {
                        "Type": EntryType.NOTE,
                        "Contents": {
                            "dbotIncidentClose": True,
                            "closeReason": "False-Positive, Tuned",
                            "closeNotes": "From QRadar: False-Positive, Tuned",
                        },
                        "ContentsFormat": EntryFormat.JSON,
                    }
                ],
            ),
        ),
        (
            {"close_incident": True},
            command_test_data["get_remote_data"]["closed"],
            command_test_data["get_remote_data"]["enrich_closed_offense"],
            [{"note_text": "This offense was closed with reason: False-Positive, Tuned."}],
            GetRemoteDataResponse(
                sanitize_outputs(command_test_data["get_remote_data"]["enrich_closed_offense"])[0],
                [
                    {
                        "Type": EntryType.NOTE,
                        "Contents": {
                            "dbotIncidentClose": True,
                            "closeReason": "False-Positive, Tuned",
                            "closeNotes": "From QRadar: This offense was closed with reason: False-Positive, Tuned.",
                        },
                        "ContentsFormat": EntryFormat.JSON,
                    }
                ],
            ),
        ),
        (
            {"close_incident": True},
            command_test_data["get_remote_data"]["closed"],
            command_test_data["get_remote_data"]["enrich_closed_offense"],
            [
                {
                    "note_text": "This offense was closed with reason: False-Positive, Tuned. Notes: "
                    "Closed because it is on our white list."
                }
            ],
            GetRemoteDataResponse(
                sanitize_outputs(command_test_data["get_remote_data"]["enrich_closed_offense"])[0],
                [
                    {
                        "Type": EntryType.NOTE,
                        "Contents": {
                            "dbotIncidentClose": True,
                            "closeReason": "False-Positive, Tuned",
                            "closeNotes": "From QRadar: This offense was closed with reason: "
                            "False-Positive, Tuned. Notes: Closed because it is on our "
                            "white list.",
                        },
                        "ContentsFormat": EntryFormat.JSON,
                    }
                ],
            ),
        ),
    ],
)
def test_get_remote_data_command(mocker, params, offense: dict, enriched_offense, note_response, expected: GetRemoteDataResponse):
    """
    Given:
     - QRadar client.
     - Demisto params.
     - Demisto arguments.

    When:
     - Case a: Offense updated, not closed, no events.
     - Case b: Offense updated, closed, no events, close_incident is false.
     - Case c: Offense updated, closed, no events, close_incident is true, close was made through API call (no note).
     - Case d: Offense updated, closed, no events, close_incident is true, close was made through QRadar UI, empty note.
     - Case e: Offense updated, closed, no events, close_incident is true, close was made through QRadar UI, with note.

    Then:
     - Case a: Ensure that offense is returned as is.
     - Case b: Ensure that offense is returned as is.
     - Case c: Ensure that offense is returned, along with expected entries.
     - Case d: Ensure that offense is returned, along with expected entries.
     - Case e: Ensure that offense is returned, along with expected entries.
    """
    set_integration_context({MIRRORED_OFFENSES_QUERIED_CTX_KEY: {}, MIRRORED_OFFENSES_FINISHED_CTX_KEY: {}, "last_update": 1})
    mocker.patch.object(client, "offenses_list", return_value=offense)
    mocker.patch.object(QRadar_v3, "enrich_offenses_result", return_value=enriched_offense)
    if "close_incident" in params:
        mocker.patch.object(client, "closing_reasons_list", return_value=command_test_data["closing_reasons_list"]["response"][0])
    if note_response is not None:
        mocker.patch.object(client, "offense_notes_list", return_value=note_response)
    result = get_remote_data_command(client, params, {"id": offense.get("id"), "lastUpdate": 1})
    expected.mirrored_object["last_mirror_in_time"] = result.mirrored_object["last_mirror_in_time"]
    expected.mirrored_object["events_fetched"] = 0
    assert result.mirrored_object == expected.mirrored_object
    assert result.entries == expected.entries


@pytest.mark.parametrize(
    "ip_address, expected",
    [
        ("1.2.3.4", True),
        ("1.2.3.4.765", False),
        ("", False),
        ("192.0.0.1", True),
        ("::1", True),
        ("2001:0db8:0a0b:12f0:0000:0000:0000:0001", True),
        ("1", False),
    ],
)
def test_is_valid_ip(ip_address: str, expected: bool):
    """
    Given:
     - IP address returned by QRadar, could be valid and could be invalid.

    When:
     - Checking whether IP is valid or not.

    Then:
     - Ensure expected bool is returned indicating whether IP is valid.
    """
    assert is_valid_ip(ip_address) == expected


def test_validate_long_running_params():
    """
    Given:
     - Cortex XSOAR params.

    When:
     - Running long running execution.

    Then:
     - Ensure that error is thrown.
    """
    from QRadar_v3 import LONG_RUNNING_REQUIRED_PARAMS, validate_long_running_params

    for param_name, _param_value in LONG_RUNNING_REQUIRED_PARAMS.items():
        params_without_required_param = {k: v for k, v in LONG_RUNNING_REQUIRED_PARAMS.items() if k is not param_name}
        with pytest.raises(DemistoException):
            validate_long_running_params(params_without_required_param)


@pytest.mark.parametrize(
    "command_func, command_name",
    [(qradar_ips_source_get_command, "source_ip"), (qradar_ips_local_destination_get_command, "local_destination")],
)
def test_ip_commands(mocker, command_func: Callable[[Client, dict], CommandResults], command_name: str):
    """
    Given:
     - Command function.
     - Demisto arguments.

    When:
     - Executing a command

    Then:
     - Ensure that the expected CommandResults object is returned by the command function.
    """
    args = {}
    response = ip_command_test_data[command_name]["response"]
    expected = ip_command_test_data[command_name]["expected"]
    expected_command_results = CommandResults(
        outputs_prefix=expected.get("outputs_prefix"),
        outputs_key_field=expected.get("outputs_key_field"),
        outputs=expected.get("outputs"),
        raw_response=response,
    )
    mocker.patch.object(client, "get_addresses", return_value=response)

    results = command_func(client, args)

    assert results.outputs_prefix == expected_command_results.outputs_prefix
    assert results.outputs_key_field == expected_command_results.outputs_key_field
    assert results.outputs == expected_command_results.outputs
    assert results.raw_response == expected_command_results.raw_response


class MockResults:
    def __init__(self, value):
        self.value = value

    def result(self, timeout=None):
        return self.value


def test_get_modified_with_events(mocker):
    """
    Given:
        Context data with mirrored offenses, queried and finished.

    When:
        Calling get_modified_with_events.

    Then:
        Ensure that finished queries goes to finished queue,
        and modified incidents returns the modified offenses and the finished queries.
    """
    context_data = {
        MIRRORED_OFFENSES_QUERIED_CTX_KEY: {"1": "123", "2": "456", "10": QueryStatus.WAIT.value},
        MIRRORED_OFFENSES_FINISHED_CTX_KEY: {"3": "789", "4": "012"},
        MIRRORED_OFFENSES_FETCHED_CTX_KEY: {},
    }
    expected_updated_context = {
        MIRRORED_OFFENSES_QUERIED_CTX_KEY: {"2": "456", "10": "555"},
        MIRRORED_OFFENSES_FINISHED_CTX_KEY: {"3": "789", "4": "012", "1": "123"},
        LAST_MIRROR_KEY: 3444,
        MIRRORED_OFFENSES_FETCHED_CTX_KEY: {},
        LAST_MIRROR_CLOSED_KEY: 3444,
    }
    set_integration_context(context_data)
    status = {"123": {"status": "COMPLETED"}, "456": {"status": "WAIT"}, "555": {"status": "PENDING"}}

    mocker.patch.object(client, "offenses_list", return_value=[{"id": 6, "last_persisted_time": "3444", "close_time": "3444"}])
    mocker.patch.object(QRadar_v3, "create_events_search", return_value="555")
    mocker.patch.object(client, "search_status_get", side_effect=lambda offense_id: status[offense_id])
    modified = get_modified_remote_data_command(client, {"mirror_options": MIRROR_OFFENSE_AND_EVENTS}, {"lastUpdate": "0"})
    assert set(modified.modified_incident_ids) == {"1", "6"}
    assert get_integration_context() == expected_updated_context


@pytest.mark.parametrize("offense_id", ["1", "2", "3", "4", "5", "10"])
def test_remote_data_with_events(mocker, offense_id):
    """
    Given:
        - Offense ID.

    When:
        - Calling get_remote_data_command with offense ID after `get-modified`

    Then:
        - Ensure that the offense data is returned and context_data is updated.
    """
    context_data = {
        MIRRORED_OFFENSES_QUERIED_CTX_KEY: {"1": "123", "2": "456", "10": QueryStatus.WAIT.value},
        MIRRORED_OFFENSES_FINISHED_CTX_KEY: {"3": "789", "4": "012"},
        MIRRORED_OFFENSES_FETCHED_CTX_KEY: {},
    }
    set_integration_context(copy.deepcopy(context_data))

    mocker.patch.object(QRadar_v3, "create_events_search", return_value="555")

    # we expect the total events fetched to be the sum of `eventcount`, meaning 5 + int(offense_id)
    events = {"events": [{"eventcount": int(offense_id)}, {"eventcount": 2}, {"eventcount": 3}]}
    mocker.patch.object(client, "search_results_get", return_value=events)
    mocker.patch.object(client, "search_status_get", return_value={"status": "EXECUTE"})
    offense = {"id": offense_id}
    mocker.patch.object(client, "offenses_list", return_value=offense)
    if offense_id in context_data[MIRRORED_OFFENSES_FINISHED_CTX_KEY]:
        offense_data = get_remote_data_command(
            client, {"mirror_options": MIRROR_OFFENSE_AND_EVENTS}, {"id": offense_id, "lastUpdate": "0"}
        ).mirrored_object

    else:
        # if not finished we expect to get an exception
        with pytest.raises(DemistoException):
            get_remote_data_command(client, {"mirror_options": MIRROR_OFFENSE_AND_EVENTS}, {"id": offense_id, "lastUpdate": "0"})

    updated_context = get_integration_context()
    if offense_id in context_data[MIRRORED_OFFENSES_FINISHED_CTX_KEY]:
        # offense is already finished, so we expect it to being deleted from the context
        assert offense_id not in updated_context[MIRRORED_OFFENSES_FINISHED_CTX_KEY]
        assert offense_data.get("events") == events["events"]
        expected_events_fetched = 5 + int(offense_id)
        assert offense_data.get("events_fetched") == expected_events_fetched
        assert updated_context[MIRRORED_OFFENSES_FETCHED_CTX_KEY][offense_id] == expected_events_fetched

    elif offense_id not in context_data[MIRRORED_OFFENSES_QUERIED_CTX_KEY] or (
        offense_id in context_data[MIRRORED_OFFENSES_QUERIED_CTX_KEY]
        and context_data[MIRRORED_OFFENSES_QUERIED_CTX_KEY][offense_id] == QueryStatus.WAIT.value
    ):
        # offense is not yet queried, so we expect it to be added to the context
        assert updated_context[MIRRORED_OFFENSES_QUERIED_CTX_KEY][offense_id] == "555"
    else:
        # offense is unchanged, so we expect it to be unchanged in the context
        assert offense_id in updated_context[MIRRORED_OFFENSES_QUERIED_CTX_KEY]


def test_qradar_remote_network_cidr_create_command(mocker):
    """
    Given:
        - A network CIDR to create.

    When:
        - Calling qradar_remote_network_cidr_create_command.

    Then:
        - Ensure the correct request was called and the correct response is returned.
    """
    expected_response_from_api = {
        "name": "test_name",
        "description": "description",
        "cidrs": ["1.2.3.4/32", "8.8.8.8/24"],
        "id": 12,
        "group": "test_group",
    }

    mocker.patch.object(client, "create_and_update_remote_network_cidr", return_value=expected_response_from_api)

    res = qradar_remote_network_cidr_create_command(
        client, {"name": "test_name", "description": "description", "cidrs": "1.2.3.4/32,8.8.8.8/24", "group": "test_group"}
    )

    assert expected_response_from_api == res.raw_response
    assert "| description | test_group | 12 | test_name |" in res.readable_output


def test_qradar_remote_network_cidr_delete_command(mocker):
    expected_command_result = command_test_data["remote_network_cidr_delete"]["readable_output"]

    mocker.patch.object(client, "delete_remote_network_cidr", return_value=b"")
    result = qradar_remote_network_cidr_delete_command(client, {"id": "46"})

    assert result.readable_output == expected_command_result


@pytest.mark.parametrize("mirror_options", [MIRROR_OFFENSE_AND_EVENTS, ""])
@pytest.mark.parametrize(
    "test_case_data",
    [
        (ctx_test_data["ctx_compatible"]["empty_ctx_no_mirroring_two_loops_offenses"]),
        (ctx_test_data["ctx_compatible"]["empty_ctx_mirror_offense_two_loops_offenses"]),
        (ctx_test_data["ctx_compatible"]["empty_ctx_mirror_offense_and_events_two_loops_offenses"]),
        (ctx_test_data["ctx_compatible"]["no_mirroring_two_offenses_loop"]),
        (ctx_test_data["ctx_compatible"]["mirror_offense_two_offenses_loop"]),
        (ctx_test_data["ctx_compatible"]["mirror_offense_and_events_two_offenses_loop"]),
        (ctx_test_data["ctx_compatible"]["empty_ctx_no_mirroring_first_loop_offenses"]),
        (ctx_test_data["ctx_compatible"]["empty_ctx_mirror_offense_first_loop_offenses"]),
        (ctx_test_data["ctx_compatible"]["empty_ctx_mirror_offense_and_events_first_loop_offenses"]),
        (ctx_test_data["ctx_compatible"]["no_mirroring_first_offenses_loop"]),
        (ctx_test_data["ctx_compatible"]["mirror_offense_first_offenses_loop"]),
        (ctx_test_data["ctx_compatible"]["mirror_offense_and_events_first_offenses_loop"]),
        (ctx_test_data["ctx_compatible"]["empty_ctx_no_mirroring_second_loop_offenses"]),
        (ctx_test_data["ctx_compatible"]["empty_ctx_mirror_offenses_second_loop_offenses"]),
        (ctx_test_data["ctx_compatible"]["empty_ctx_mirror_offenses_and_events_second_loop_offenses"]),
        (ctx_test_data["ctx_compatible"]["no_mirroring_second_loop_offenses"]),
        (ctx_test_data["ctx_compatible"]["mirror_offenses_second_loop_offenses"]),
        (ctx_test_data["ctx_compatible"]["mirror_offenses_and_events_second_loop_offenses"]),
        (ctx_test_data["ctx_compatible"]["empty_ctx_no_mirroring_no_loop_offenses"]),
        (ctx_test_data["ctx_compatible"]["empty_ctx_mirror_offenses_no_loop_offenses"]),
        (ctx_test_data["ctx_compatible"]["empty_ctx_mirror_offenses_and_events_no_loop_offenses"]),
        (ctx_test_data["ctx_compatible"]["no_mirroring_no_loop_offenses"]),
        (ctx_test_data["ctx_compatible"]["mirror_offense_no_loop_offenses"]),
        (ctx_test_data["ctx_compatible"]["mirror_offense_and_events_no_loop_offenses"]),
    ],
)
def test_integration_context_during_run(mirror_options, test_case_data, mocker):
    """
    Given:
    - Cortex XSOAR parameters.

    When:
    - Performing `long-running-execution` command

    Then:
    - Assure the whole flow of managing the context is as expected.
    1) Call to change_ctx_to_be_compatible_with_retry is performed.
    2) Resetting the mirroring events variables.
    3) Performing long-running loop.
    4) Assuring context is as expected after first loop.
    5) Performing another long-running loop.
    6) Assure context is as expected after the second loop.

    Cases:
    a) Integration ctx is empty (first instance run), no mirroring.
    b) Integration ctx is empty (first instance run), mirroring of offense only.
    c) Integration ctx is empty (first instance run), mirroring offense with events.
    a, b, c are only relevant for cases where the integration context is compatible with retries, as empty integration
    context is always compatible with retries.
    d) Integration context is not empty, no mirroring.
    e) Integration context is not empty, mirroring of offense only.
    f) Integration context is not empty, mirroring offense with events.

    All those cases will be tested where:
    A) With init integration context not compatible with retry.
    B) With init integration context compatible with retry.
    And for one of A, B, checks the following:
        1) In both loop runs, offenses were fetched.
        2) Only in first loop run offenses were fetched.
        3) Only in second loop run offenses were fetched.
        4) In both loop runs no offenses were fetched.
    """
    mirror_direction = test_case_data["mirror_direction"]

    init_context = test_case_data["init_context"].copy()
    init_context |= {
        MIRRORED_OFFENSES_QUERIED_CTX_KEY: {},
        MIRRORED_OFFENSES_FINISHED_CTX_KEY: {},
        MIRRORED_OFFENSES_FETCHED_CTX_KEY: {},
        LAST_FETCH_KEY: init_context.get(LAST_FETCH_KEY, 0),
        "samples": init_context.get("samples", []),
    }

    set_integration_context(init_context)
    if is_offenses_first_loop := test_case_data["offenses_first_loop"]:
        first_loop_offenses_with_success = ctx_test_data["offenses_first_loop"]
        first_loop_offenses_with_events = [
            (dict(offense, events=ctx_test_data["events"]), is_success)
            for offense, is_success in first_loop_offenses_with_success
        ]
        first_loop_offenses = [offense for offense, _ in first_loop_offenses_with_success]
        mocker.patch.object(client, "offenses_list", return_value=first_loop_offenses)
        mocker.patch.object(QRadar_v3, "enrich_offenses_result", return_value=first_loop_offenses)
        enrich_mock = mocker.patch.object(QRadar_v3, "enrich_offense_with_events")
        enrich_mock.side_effect = first_loop_offenses_with_events
        expected_ctx_first_loop = ctx_test_data["context_data_first_loop_default"].copy()
    else:
        mocker.patch.object(client, "offenses_list", return_value=[])
        expected_ctx_first_loop = ctx_test_data["context_data_after_retry_compatible"].copy()

    first_loop_ctx_not_default_values = test_case_data.get("first_loop_ctx_not_default_values", {})
    for k, v in first_loop_ctx_not_default_values.items():
        expected_ctx_first_loop[k] = v

    perform_long_running_loop(
        client=client,
        offenses_per_fetch=2,
        fetch_mode="Fetch With All Events",
        user_query="id > 5",
        events_columns="QIDNAME(qid), LOGSOURCENAME(logsourceid)",
        events_limit=3,
        ip_enrich=False,
        asset_enrich=False,
        incident_type=None,
        mirror_direction=mirror_direction,
        first_fetch="3 days",
        mirror_options=mirror_options,
        assets_limit=100,
        long_running_container_id="12345",
    )
    expected_ctx_first_loop |= {
        MIRRORED_OFFENSES_QUERIED_CTX_KEY: {"15": QueryStatus.WAIT.value} if mirror_options and is_offenses_first_loop else {},
        MIRRORED_OFFENSES_FINISHED_CTX_KEY: {},
        MIRRORED_OFFENSES_FETCHED_CTX_KEY: {},
        LAST_FETCH_KEY: expected_ctx_first_loop.get(LAST_FETCH_KEY, 0),
        "samples": expected_ctx_first_loop.get("samples", []),
    }

    current_context = get_integration_context()

    assert current_context == expected_ctx_first_loop

    if test_case_data["offenses_second_loop"]:
        second_loop_offenses_with_success = ctx_test_data["offenses_second_loop"]
        second_loop_offenses_with_events = [
            (dict(offense, events=ctx_test_data["events"]), is_success)
            for offense, is_success in second_loop_offenses_with_success
        ]
        second_loop_offenses = [offense for offense, _ in second_loop_offenses_with_success]
        mocker.patch.object(client, "offenses_list", return_value=second_loop_offenses)
        mocker.patch.object(QRadar_v3, "enrich_offenses_result", return_value=second_loop_offenses)
        enrich_mock = mocker.patch.object(QRadar_v3, "enrich_offense_with_events")
        enrich_mock.side_effect = second_loop_offenses_with_events
        expected_ctx_second_loop = ctx_test_data["context_data_second_loop_default"].copy()
    else:
        mocker.patch.object(client, "offenses_list", return_value=[])
        expected_ctx_second_loop = expected_ctx_first_loop
    perform_long_running_loop(
        client=client,
        offenses_per_fetch=2,
        fetch_mode="Fetch With All Events",
        user_query="id > 15",
        events_columns="QIDNAME(qid), LOGSOURCENAME(logsourceid)",
        events_limit=3,
        ip_enrich=False,
        asset_enrich=False,
        incident_type=None,
        mirror_direction=mirror_direction,
        first_fetch="3 days",
        mirror_options=mirror_options,
        assets_limit=100,
        long_running_container_id="12345",
    )
    second_loop_ctx_not_default_values = test_case_data.get("second_loop_ctx_not_default_values", {})
    for k, v in second_loop_ctx_not_default_values.items():
        expected_ctx_second_loop[k] = v

    expected_ctx_second_loop |= {
        MIRRORED_OFFENSES_QUERIED_CTX_KEY: {"15": QueryStatus.WAIT.value} if mirror_options and is_offenses_first_loop else {},
        MIRRORED_OFFENSES_FINISHED_CTX_KEY: {},
        MIRRORED_OFFENSES_FETCHED_CTX_KEY: {},
        LAST_FETCH_KEY: expected_ctx_second_loop.get(LAST_FETCH_KEY, 0),
        "samples": expected_ctx_second_loop.get("samples", []),
    }

    current_context = get_integration_context()
    assert current_context == expected_ctx_second_loop
    set_integration_context({})


def test_convert_ctx():
    """
    Given: Old context structure

    When: Calling to update structure

    Then: New structure is returned
    """
    new_context = migrate_integration_ctx(ctx_test_data.get("old_ctxs")[0])
    expected = {
        MIRRORED_OFFENSES_QUERIED_CTX_KEY: {},
        MIRRORED_OFFENSES_FINISHED_CTX_KEY: {},
        MIRRORED_OFFENSES_FETCHED_CTX_KEY: {},
        LAST_FETCH_KEY: 15,
        LAST_MIRROR_KEY: 0,
        "samples": [],
    }
    assert new_context == expected


def test_convert_ctx_to_new_structure():
    context = {LAST_FETCH_KEY: "15", LAST_MIRROR_KEY: "0", "samples": "[]"}
    set_integration_context(context)
    validate_integration_context()
    assert get_integration_context() == {
        MIRRORED_OFFENSES_QUERIED_CTX_KEY: {},
        MIRRORED_OFFENSES_FINISHED_CTX_KEY: {},
        MIRRORED_OFFENSES_FETCHED_CTX_KEY: {},
        LAST_FETCH_KEY: 15,
        LAST_MIRROR_KEY: 0,
        "samples": [],
    }


@pytest.mark.parametrize("query, expected", [("", []), ("cidr", ["1.2.3.4/32", "5.6.7.8/2"])])
def test_get_cidrs_indicators(query, expected, mocker):
    """
    Given: A query to get cidr indicators

    When: Calling the function

    Then: Extract and return a clean list of cidrs only
    """
    mocker.patch.object(
        demisto,
        "searchIndicators",
        return_value={
            "iocs": [
                {"id": "14", "version": 1, "indicator_type": "CIDR", "value": "1.2.3.4/32"},
                {"id": "12", "version": 1, "indicator_type": "CIDR", "value": "5.6.7.8/2"},
            ]
        },
    )

    assert get_cidrs_indicators(query) == expected


VERIFY_MESSAGES_ERRORS = [
    "Cannot specify both cidrs and query arguments.",
    "Must specify either cidrs or query arguments.",
    "1.2.3.4 is not a valid CIDR.",
    "Name and group arguments only allow letters, numbers, '_' and '-'.",
    "cidr is not a valid field. Possible fields are: ['id', 'name', 'group', 'cidrs', 'description'].",
]


@pytest.mark.parametrize(
    "cidrs_list, cidrs_from_query, name, group, fields, expected",
    [
        (["1.2.3.4/32", "5.6.7.8/2"], ["8.8.8.8/12"], "test1", "test_group1", "", VERIFY_MESSAGES_ERRORS[0]),
        ([], [], "test2", "test_group2", "", VERIFY_MESSAGES_ERRORS[1]),
        (["1.2.3.4"], [], "test3", "test_group3", "", VERIFY_MESSAGES_ERRORS[2]),
        (["1.2.3.4/32"], [], "test4!", "test_group4", "", VERIFY_MESSAGES_ERRORS[3]),
        (["1.2.3.4/32"], [], "test5", "test_group5!", "", VERIFY_MESSAGES_ERRORS[3]),
        (["1.2.3.4/32"], [], "test9", "test_group9", "id,cidr", VERIFY_MESSAGES_ERRORS[4]),
    ],
)
def test_verify_args_for_remote_network_cidr(cidrs_list, cidrs_from_query, name, group, fields, expected):
    """
    Given: Command arguments

    When: Calling to verify arguments

    Then: Verify that the correct error message is returned
    """
    error_message = verify_args_for_remote_network_cidr(cidrs_list, cidrs_from_query, name, group, fields)

    assert error_message == expected


@pytest.mark.parametrize(
    "values, expected", [([50, 2, 25], True), ([None, 2, None], True), ([None, None, 0], False), ([4, -5], False), ([None], True)]
)
def test_is_positive(values, expected):
    assert is_positive(*values) == expected


VERIFY_LIST_MESSAGES_ERRORS = [
    "Please provide either limit argument or page and page_size arguments.",
    "Please provide both page and page_size arguments.",
    "Limit, page and page_size arguments must be positive numbers.",
    "You can not use filter argument with group, id or name arguments.",
]


@pytest.mark.parametrize(
    "limit, page, page_size, filter_, group, id_, name, expected",
    [
        (50, 2, 25, None, None, None, None, VERIFY_LIST_MESSAGES_ERRORS[0]),
        (None, 2, None, None, None, None, None, VERIFY_LIST_MESSAGES_ERRORS[1]),
        (None, None, 25, None, None, None, None, VERIFY_LIST_MESSAGES_ERRORS[1]),
        (-1, None, None, None, None, None, None, VERIFY_LIST_MESSAGES_ERRORS[2]),
        (None, -1, -1, None, None, None, None, VERIFY_LIST_MESSAGES_ERRORS[2]),
        (None, None, None, "test", "test", "test", "test", VERIFY_LIST_MESSAGES_ERRORS[3]),
    ],
)
def test_verify_args_for_remote_network_cidr_list(limit, page, page_size, filter_, group, id_, name, expected):
    """
    Given: Command arguments

    When: Calling to verify arguments

    Then: Verify that the correct error message is returned
    """
    error_message = verify_args_for_remote_network_cidr_list(limit, page, page_size, filter_, group, id_, name)

    assert error_message == expected


@pytest.mark.parametrize("api_version", ("16.2", "17.0"))
@pytest.mark.parametrize("status", ("COMPLETED", "IN_PROGRESS"))
@pytest.mark.parametrize("func", (qradar_reference_set_value_upsert_command, qradar_indicators_upload_command))
def test_reference_set_upsert_commands_new_api(mocker, api_version, status, func):
    """
    Given:
        - A reference set name and data to upload

    When:
        - Calling the reference set upsert command or the indicators upload command

    Then:
        - Verify that the correct API is used.
        - Verify that the data is returned if the status is COMPLETED.
        - Verify that the task id is returned if the status is IN_PROGRESS.
    """
    if func == qradar_indicators_upload_command:
        mocker.patch.object(client, "reference_sets_list")
        mocker.patch.object(
            IndicatorsSearcher,
            "search_indicators_by_version",
            return_value={
                "iocs": [
                    {"value": "test1", "indicator_type": "ip"},
                    {"value": "test2", "indicator_type": "ip"},
                    {"value": "test3", "indicator_type": "ip"},
                ]
            },
        )

    mocker.patch.object(QRadar_v3.ScheduledCommand, "raise_error_if_not_supported")
    mocker.patch.object(client, "reference_set_entries", return_value={"id": 1234})
    mocker.patch.object(client, "get_reference_data_bulk_task_status", return_value={"status": status})
    response = command_test_data["reference_set_bulk_load"]["response"]
    mocker.patch.object(client, "reference_sets_list", return_value=response)
    args = {"ref_name": "test_ref"}
    if func == qradar_reference_set_value_upsert_command:
        args["value"] = "test1,test2,test3"
    results = func(args, client, {"api_version": api_version})
    if status == "COMPLETED":
        expected = command_test_data["reference_set_bulk_load"]["expected"]
        expected_command_results = CommandResults(
            outputs_prefix=expected.get("outputs_prefix"),
            outputs_key_field=expected.get("outputs_key_field"),
            outputs=expected.get("outputs"),
            raw_response=response,
        )

        assert results.outputs_prefix == expected_command_results.outputs_prefix
        assert results.outputs_key_field == expected_command_results.outputs_key_field
        assert results.outputs == expected_command_results.outputs
        assert results.raw_response == expected_command_results.raw_response

    else:
        assert results.readable_output == "Reference set test_ref is still being updated in task 1234"
        assert results.scheduled_command._args.get("task_id") == 1234


def test_qradar_reference_set_value_upsert_command_continue_polling_with_connection_issues(mocker):
    """
    Given:
        - get_reference_data_bulk_task_status that returns ReadTimeout exception, IN_PROGRESS and COMPLETED statuses

    When:
        - qradar_reference_set_value_upsert_command function

    Then:
        - Verify the command would keep polling when there are temporary connection issues.
    """
    mocker.patch.object(QRadar_v3.ScheduledCommand, "raise_error_if_not_supported")
    mocker.patch.object(client, "reference_set_entries", return_value={"id": 1234})
    mocker.patch.object(
        client,
        "get_reference_data_bulk_task_status",
        side_effect=[ReadTimeout, {"status": "IN_PROGRESS"}, {"status": "COMPLETED"}],
    )
    args = {"ref_name": "test_ref", "value": "value1"}
    api_version = {"api_version": "17.0"}
    mocker.patch.object(client, "reference_sets_list", return_value=command_test_data["reference_set_bulk_load"]["response"])

    result = qradar_reference_set_value_upsert_command(args, client=client, params=api_version)
    # make sure in ReadTimeout that no outputs are returned
    assert not result.outputs
    result = qradar_reference_set_value_upsert_command(args, client=client, params=api_version)
    # make sure when status is IN_PROGRESS no outputs are returned
    assert not result.outputs
    result = qradar_reference_set_value_upsert_command(args, client=client, params=api_version)
    # make sure when status is COMPLETED that outputs are returned
    assert result.outputs


@pytest.mark.parametrize(
    "command_func, endpoint, resource_id",
    [
        (qradar_event_collectors_list_command, "/config/event_sources/event_collectors", 0),
        (qradar_wincollect_destinations_list_command, "/config/event_sources/wincollect/wincollect_destinations", 0),
        (qradar_disconnected_log_collectors_list_command, "/config/event_sources/disconnected_log_collectors", 0),
        (qradar_log_source_types_list_command, "/config/event_sources/log_source_management/log_source_types", 0),
        (qradar_log_source_protocol_types_list_command, "/config/event_sources/log_source_management/protocol_types", 0),
        (qradar_log_source_extensions_list_command, "/config/event_sources/log_source_management/log_source_extensions", 0),
        (qradar_log_source_languages_list_command, "/config/event_sources/log_source_management/log_source_languages", 0),
        (qradar_log_source_groups_list_command, "/config/event_sources/log_source_management/log_source_groups", 0),
    ],
)
def test_id_commands(mocker, command_func: Callable[[Client, dict], CommandResults], endpoint: str, resource_id: int):
    """
    Given:
        - A command an endpoint and an ID.
    When:
        - Running the command with the corresponding endpoint and ID packed in an args object.
    Then:
        - Verify that the correct GET function is called with the ID and the endpoint.
    """
    args = {"id": resource_id}
    get_by_id_mock = mocker.patch.object(client, "get_resource_by_id", return_value={})
    try:
        command_func(client, args)
    except KeyError:
        demisto.log(f"command {command_func.__name__} raised key error")
    get_by_id_mock.assert_called_with(resource_id, endpoint, None, None)


@pytest.mark.parametrize(
    "command_func, endpoint",
    [
        (qradar_event_collectors_list_command, "/config/event_sources/event_collectors"),
        (qradar_wincollect_destinations_list_command, "/config/event_sources/wincollect/wincollect_destinations"),
        (qradar_disconnected_log_collectors_list_command, "/config/event_sources/disconnected_log_collectors"),
        (qradar_log_source_types_list_command, "/config/event_sources/log_source_management/log_source_types"),
        (qradar_log_source_protocol_types_list_command, "/config/event_sources/log_source_management/protocol_types"),
        (qradar_log_source_extensions_list_command, "/config/event_sources/log_source_management/log_source_extensions"),
        (qradar_log_source_languages_list_command, "/config/event_sources/log_source_management/log_source_languages"),
        (
            qradar_log_source_groups_list_command,
            "/config/event_sources/log_source_management/log_source_groups",
        ),
    ],
)
def test_list_commands(mocker, command_func: Callable[[Client, dict], CommandResults], endpoint: str):
    """
    Given:
        - A command and an endpoint.
    When:
        - Running the command with the corresponding endpoint.
    Then:
        - Verify that the correct GET function is called with the correct endpoint
    """
    args = {"range": "0-49"}
    get_list_mock = mocker.patch.object(client, "get_resource_list", return_value=[{}])
    try:
        command_func(client, args)
    except KeyError:
        demisto.log(f"command {command_func.__name__} raised key error")
    get_list_mock.assert_called_with(f"items={args['range']}", endpoint, None, None, None)


@pytest.mark.parametrize("id", [(0), (None)])
def test_get_resource(mocker, id: int | None):
    """
    Given:
        - An existing ID or None.
    When:
        - Running the get_resource function with the int or None value.
    Then:
        - Verify that the correct GET function is called.
    """
    endpoint = "example.com"
    range = "items=0-49"
    get_resource_by_id_mock = mocker.patch.object(client, "get_resource_by_id")
    get_resource_list_mock = mocker.patch.object(client, "get_resource_list")

    client.get_resource(id, range, endpoint)
    if id is not None:
        get_resource_by_id_mock.assert_called()
    else:
        get_resource_list_mock.assert_called()


def test_get_log_sources_list(mocker):
    """
    Given:
        - An endpoint, a range, an algorithm and a password.
    When:
        - Running the qradar_log_sources_list command with the corresponding arguments.
    Then:
        - Verify that the get_resource_list function is called with the correct parameters.
    """
    qrd_encryption_details = {"qrd_encryption_algorithm": "algorithm", "qrd_encryption_password": "password"}
    args = {"range": "0-49", **qrd_encryption_details}
    get_list_mock = mocker.patch.object(client, "get_resource_list", return_value=[{}])
    endpoint = "/config/event_sources/log_source_management/log_sources"
    expected_additional_headers = {"x-qrd-encryption-algorithm": "algorithm", "x-qrd-encryption-password": "password"}
    try:
        qradar_log_sources_list_command(client, args)
    except KeyError:
        demisto.log("command log_sources_list_command raised key error")
    get_list_mock.assert_called_with(f"items={args['range']}", endpoint, None, None, expected_additional_headers)


def test_get_log_source_by_id(mocker):
    """
    Given:
        - An endpoint, a range, an algorithm a password and an id.
    When:
        - Running the qradar_log_sources_list command with the corresponding arguments and an id.
    Then:
        - Verify that the get_resource_by_id function is called with the correct parameters.
    """
    mock_id = 1880
    qrd_encryption_details = {"qrd_encryption_algorithm": "algorithm", "qrd_encryption_password": "password"}
    args = {"id": mock_id, **qrd_encryption_details}
    get_by_id_mock = mocker.patch.object(client, "get_resource_by_id", return_value={})
    endpoint = "/config/event_sources/log_source_management/log_sources"
    expected_additional_headers = {"x-qrd-encryption-algorithm": "algorithm", "x-qrd-encryption-password": "password"}
    try:
        qradar_log_sources_list_command(client, args)
    except KeyError:
        demisto.log("command log_sources_list_command raised key error")
    get_by_id_mock.assert_called_with(mock_id, endpoint, None, expected_additional_headers)


def test_create_log_source(mocker):
    """
    Given:
        - The required arguments for creating a log source.
    When:
        - Running the qradar_log_source_create command with the required arguments.
    Then:
        - Verify that the create_log_source function is called with the body correctly parsed and formatted.
    """
    args = command_test_data["create_log_source"]["args"]
    expected_body = command_test_data["create_log_source"]["expected_body"]
    return_value = command_test_data["create_log_source"]["response"]
    create_log_source_mock = mocker.patch.object(client, "create_log_source", return_value=return_value)
    qradar_log_source_create_command(client, args)
    create_log_source_mock.assert_called_with(expected_body)


def test_update_log_source(mocker):
    """
    Given:
        - The required arguments for updating a log source.
    When:
        - Running the qradar_log_source_update command with the required arguments.
    Then:
        - Verify that the update_log_source function is called with nothing but the correct fields.
    """
    args = command_test_data["update_log_source"]["args"]
    expected_body = command_test_data["update_log_source"]["expected_body"]
    update_log_source_mock = mocker.patch.object(client, "update_log_source", return_value={})
    qradar_log_source_update_command(client, args)
    update_log_source_mock.assert_called_with(expected_body)


def test_delete_log_source(mocker):
    """
    Given:
        - An id.
    When:
        - Running the qradar_log_source_delete command with the id.
    Then:
        - Verify that the delete_log_source function is called with the correct id.
    """
    id = 0
    args = {"id": id}
    update_log_source_mock = mocker.patch.object(client, "delete_log_source")

    qradar_log_source_delete_command(client, args)
    update_log_source_mock.assert_called_with(id)


def test_dict_converter():
    """
    Given:
        - A dictionary with string represented values.
    When:
        - Converting the dictionary to actual values using the conversion function.
    Then:
        - Verify that the outputted dictionary contains the expected values.
    """
    input_dict = {"enabled": "true", "year": "2024", "name": "Moshe"}
    expected_output = {"enabled": True, "year": 2024, "name": "Moshe"}
    assert convert_dict_to_actual_values(input_dict) == expected_output

    input_nested_dict = {"enabled": "true", "year": "2024", "name": "Moshe", "details": {"age": "30", "score": "95.5"}}
    expected_nested_output = {"enabled": True, "year": 2024, "name": "Moshe", "details": {"age": 30, "score": 95.5}}
    assert convert_dict_to_actual_values(input_nested_dict) == expected_nested_output

    input_dict_with_list = {"enabled": "true", "year": "2024", "name": "Moshe", "lst": ["true", "22", "str"]}
    expected_output_with_list = {"enabled": True, "year": 2024, "name": "Moshe", "lst": [True, 22, "str"]}
    assert convert_dict_to_actual_values(input_dict_with_list) == expected_output_with_list

    input_nested_with_list_dict = {
        "enabled": "true",
        "year": "2024",
        "name": "Moshe",
        "details": {"age": "30", "score": "95.5"},
        "lst": [{"age": "30", "score": "95"}, {"name": "Moshe"}],
    }
    expected_nested_with_list_output = {
        "enabled": True,
        "year": 2024,
        "name": "Moshe",
        "details": {"age": 30, "score": 95.5},
        "lst": [{"age": 30, "score": 95}, {"name": "Moshe"}],
    }
    assert convert_dict_to_actual_values(input_nested_with_list_dict) == expected_nested_with_list_output


def test_list_converter():
    """
    Given:
        - A list with string represented values.
    When:
        - Converting the list to actual values using the conversion function.
    Then:
        - Verify that the outputted list contains the expected values.
    """
    simple_input_list = ["true", "2024", "moshe"]
    expected_output = [True, 2024, "moshe"]
    assert convert_list_to_actual_values(simple_input_list) == expected_output

    expected_nested_output = [True, 2024, "Moshe", [30, 95.5, False, "string"]]
    input_nested_list = ["true", "2024", "Moshe", ["30", "95.5", "false", "string"]]
    assert convert_list_to_actual_values(input_nested_list) == expected_nested_output

    input_list_with_dict = ["true", "2024", "Moshe", {"enabled": "true", "year": "2024", "name": "Moshe"}]
    expected_output_with_dict = [True, 2024, "Moshe", {"enabled": True, "year": 2024, "name": "Moshe"}]
    assert convert_list_to_actual_values(input_list_with_dict) == expected_output_with_dict


def test_recovery_lastrun(mocker):
    """
    Given:
        - Last run is more up-to-date than the integration context.
        - Last run is the same as the integration context.

    When:
        - The container starts and the recovery method is called

    Then:
        - Ensure that the integration context is updated to the last run.
        - If there are not changes, make sure that the context is not updated
    """
    set_integration_context(
        {LAST_FETCH_KEY: 2, MIRRORED_OFFENSES_QUERIED_CTX_KEY: {0: 0}, MIRRORED_OFFENSES_FINISHED_CTX_KEY: {0: 0}}
    )
    mocker.patch.object(QRadar_v3.demisto, "getLastRun", return_value={LAST_FETCH_KEY: 4})
    QRadar_v3.recover_from_last_run()
    context_data = get_integration_context()
    assert context_data[LAST_FETCH_KEY] == 4

    # now the last run and the integration context are the same, make sure that update context is not called
<<<<<<< HEAD
    update_context_mock = mocker.patch.object(QRadar_v3, "safely_update_context_data_partial")
    set_integration_context({LAST_FETCH_KEY: 2, MIRRORED_OFFENSES_QUERIED_CTX_KEY: {
                            0: 0}, MIRRORED_OFFENSES_FINISHED_CTX_KEY: {0: 0}})
=======
    update_context_mock = mocker.patch.object(QRadar_v3, "safely_update_context_data")
    set_integration_context(
        {LAST_FETCH_KEY: 2, MIRRORED_OFFENSES_QUERIED_CTX_KEY: {0: 0}, MIRRORED_OFFENSES_FINISHED_CTX_KEY: {0: 0}}
    )
>>>>>>> 9eca92d5
    mocker.patch.object(QRadar_v3.demisto, "getLastRun", return_value={LAST_FETCH_KEY: 2})
    QRadar_v3.recover_from_last_run()
    context_data = get_integration_context()
    assert context_data[LAST_FETCH_KEY] == 2
    assert not update_context_mock.called


@pytest.mark.parametrize("quiet_mode", [False, True])
def test_qradar_reference_set_value_upsert_command_quiet_mode(mocker, quiet_mode):
    """
    Given:
        - A reference set with data
    When:
        - Running qradar-reference-set-value-upsert with quiet_mode, once set to true and once to false
        - The polling status is "completed" (i.e. the results should be returned in the current interval)
    Then:
        - Ensure the command does not output the reference set data iff quiet_mode=true
        - Ensure the data is always in the raw response
    """
    args = {"ref_name": "test_ref", "value": "value1", "task_id": "test", "quiet_mode": quiet_mode}

    mocker.patch.object(QRadar_v3.ScheduledCommand, "raise_error_if_not_supported")
    mocker.patch.object(client, "get_reference_data_bulk_task_status", return_value={"status": "COMPLETED"})
    mock_response = command_test_data["reference_set_bulk_load"]["response"] | {"data": ["some_data"]}
    mocker.patch.object(client, "reference_sets_list", return_value=mock_response)

    result = qradar_reference_set_value_upsert_command(args, client=client, params={"api_version": "17.0"})

    assert all("Name" in i for i in result.outputs)
    assert all("Data" not in i for i in result.outputs) or not quiet_mode
    assert "data" in result.raw_response


@pytest.mark.parametrize("quiet_mode", [False, True])
def test_qradar_indicators_upload_command_quiet_mode(mocker, quiet_mode):
    """
    Given:
        - A reference set with data
    When:
        - Running qradar-indicators-upload with quiet_mode, once set to true and once to false
        - The polling status is "completed" (i.e. the results should be returned in the current interval)
    Then:
        - Ensure the command does not output the reference set data iff quiet_mode=true
        - Ensure the data is always in the raw response
    """
    args = {"ref_name": "test_ref", "quiet_mode": quiet_mode, "task_id": "test"}

    mocker.patch.object(QRadar_v3.ScheduledCommand, "raise_error_if_not_supported")
    mocker.patch.object(client, "get_reference_data_bulk_task_status", return_value={"status": "COMPLETED"})
    mocker.patch.object(
        IndicatorsSearcher, "search_indicators_by_version", return_value={"iocs": [{"value": "test", "indicator_type": "ip"}]}
    )
    mock_response = command_test_data["reference_set_bulk_load"]["response"] | {"data": ["some_data"]}
    mocker.patch.object(client, "reference_sets_list", return_value=mock_response)

    result = qradar_indicators_upload_command(args, client=client, params={"api_version": "17.0"})

    assert all("Name" in i for i in result.outputs)
    assert all("Data" not in i for i in result.outputs) or not quiet_mode
    assert "data" in result.raw_response


@pytest.mark.parametrize(
    "key, value, expected_results",
    [
        ("last_persisted_time", "1.1.2025", True),
        ("last_persisted_time", 1741790340000, True),
        ("last_persisted_time", 9223372036854775807, False),
        ("last_persisted_times", 1741790340000, False),
    ],
)
def test_should_get_time_parameter(key, value, expected_results):
    """
    Given:
        - A key and a value
        - Case 1: A key that appears in the USECS_ENTRIES list and a valid str value.
        - Case 2: A key that appears in the USECS_ENTRIES list and a valid int value.
        - Case 3: A key that appears in the USECS_ENTRIES list and an invalid int value.
        - Case 4: A key that doesn't appear in the USECS_ENTRIES list and a valid int value.
    When:
        - Running should_get_time_parameter.
    Then:
        - Ensure the right results returned.
        - Case 1: Should return True.
        - Case 2: Should return True.
        - Case 3: Should return False.
        - Case 4: Should return False.
    """
    assert should_get_time_parameter(key, value) is expected_results


def test_add_iso_entries_to_dict_placeholder_edge_case():
    """
    Given:
        - A dict with valid and invalid time values.
    When:
        - Running add_iso_entries_to_dict.
    Then:
        - Ensure the right results returned and no error is thrown.
    """
    dicts = [{"start_time": 9223372036854775807, "last_persisted_time": 1741790340000}]
    results = add_iso_entries_to_dict(dicts)
    assert results == [{"start_time": 9223372036854775807, "last_persisted_time": "2025-03-12T14:39:00+00:00"}]<|MERGE_RESOLUTION|>--- conflicted
+++ resolved
@@ -2117,16 +2117,9 @@
     assert context_data[LAST_FETCH_KEY] == 4
 
     # now the last run and the integration context are the same, make sure that update context is not called
-<<<<<<< HEAD
     update_context_mock = mocker.patch.object(QRadar_v3, "safely_update_context_data_partial")
     set_integration_context({LAST_FETCH_KEY: 2, MIRRORED_OFFENSES_QUERIED_CTX_KEY: {
                             0: 0}, MIRRORED_OFFENSES_FINISHED_CTX_KEY: {0: 0}})
-=======
-    update_context_mock = mocker.patch.object(QRadar_v3, "safely_update_context_data")
-    set_integration_context(
-        {LAST_FETCH_KEY: 2, MIRRORED_OFFENSES_QUERIED_CTX_KEY: {0: 0}, MIRRORED_OFFENSES_FINISHED_CTX_KEY: {0: 0}}
-    )
->>>>>>> 9eca92d5
     mocker.patch.object(QRadar_v3.demisto, "getLastRun", return_value={LAST_FETCH_KEY: 2})
     QRadar_v3.recover_from_last_run()
     context_data = get_integration_context()
