"""
    QRadar v3 integration for Cortex XSOAR - Unit Tests file
"""
import json
from datetime import datetime
from collections.abc import Callable
import copy

<<<<<<< HEAD
=======
import requests
from requests.exceptions import ReadTimeout

>>>>>>> 90cf3b88
import QRadar_v3  # import module separately for mocker
import pytest
import pytz
from QRadar_v3 import LAST_FETCH_KEY, USECS_ENTRIES, OFFENSE_OLD_NEW_NAMES_MAP, MINIMUM_API_VERSION, \
    Client, ASSET_PROPERTIES_NAME_MAP, REFERENCE_SETS_RAW_FORMATTED, \
    FULL_ASSET_PROPERTIES_NAMES_MAP, EntryType, EntryFormat, MIRROR_OFFENSE_AND_EVENTS, \
    MIRRORED_OFFENSES_QUERIED_CTX_KEY, MIRRORED_OFFENSES_FINISHED_CTX_KEY, LAST_MIRROR_KEY, QueryStatus, LAST_MIRROR_CLOSED_KEY
from QRadar_v3 import get_time_parameter, add_iso_entries_to_dict, build_final_outputs, build_headers, \
    get_offense_types, get_offense_closing_reasons, get_domain_names, get_rules_names, enrich_assets_results, \
    get_offense_addresses, get_minimum_id_to_fetch, poll_offense_events, sanitize_outputs, \
    create_search_with_retry, enrich_offense_with_assets, get_offense_enrichment, \
    add_iso_entries_to_asset, create_single_asset_for_offense_enrichment, create_incidents_from_offenses, \
    qradar_offenses_list_command, qradar_offense_update_command, qradar_closing_reasons_list_command, \
    qradar_offense_notes_list_command, qradar_offense_notes_create_command, qradar_rules_list_command, \
    qradar_rule_groups_list_command, qradar_assets_list_command, qradar_saved_searches_list_command, \
    qradar_searches_list_command, qradar_search_create_command, qradar_search_status_get_command, \
    qradar_search_results_get_command, qradar_reference_sets_list_command, qradar_reference_set_create_command, \
    qradar_reference_set_delete_command, qradar_reference_set_value_upsert_command, \
    qradar_reference_set_value_delete_command, qradar_domains_list_command, qradar_geolocations_for_ip_command, \
    qradar_log_sources_list_command, qradar_get_custom_properties_command, enrich_asset_properties, \
    flatten_nested_geolocation_values, get_modified_remote_data_command, get_remote_data_command, is_valid_ip, \
    qradar_ips_source_get_command, qradar_ips_local_destination_get_command, \
    qradar_remote_network_cidr_create_command, get_cidrs_indicators, verify_args_for_remote_network_cidr, \
    qradar_remote_network_cidr_list_command, verify_args_for_remote_network_cidr_list, is_positive, \
    qradar_remote_network_cidr_delete_command, qradar_remote_network_cidr_update_command, \
    qradar_remote_network_deploy_execution_command, qradar_indicators_upload_command, migrate_integration_ctx, \
<<<<<<< HEAD
    enrich_offense_with_events, perform_long_running_loop, validate_integration_context, FetchMode, \
    MIRRORED_OFFENSES_FETCHED_CTX_KEY, IndicatorsSearcher
=======
    qradar_event_collectors_list_command, qradar_wincollect_destinations_list_command, \
    qradar_disconnected_log_collectors_list_command, qradar_log_source_types_list_command, \
    qradar_log_source_protocol_types_list_command, qradar_log_source_extensions_list_command, \
    qradar_log_source_languages_list_command, qradar_log_source_groups_list_command, qradar_log_source_create_command, \
    qradar_log_source_delete_command, qradar_log_source_update_command, convert_dict_to_actual_values, \
    enrich_offense_with_events, perform_long_running_loop, validate_integration_context, convert_list_to_actual_values, \
    MIRRORED_OFFENSES_FETCHED_CTX_KEY, FetchMode, IndicatorsSearcher
>>>>>>> 90cf3b88

from CommonServerPython import DemistoException, set_integration_context, CommandResults, \
    GetModifiedRemoteDataResponse, GetRemoteDataResponse, get_integration_context
import demistomock as demisto

QRadar_v3.FAILURE_SLEEP = 0
QRadar_v3.SLEEP_FETCH_EVENT_RETRIES = 0

client = Client(
    server='https://192.168.0.1',
    verify=False,
    proxy=False,
    api_version=str(MINIMUM_API_VERSION),
    credentials={
        'identifier': 'admin',
        'password': '1234'
    }
)

QRadar_v3.EVENTS_SEARCH_RETRY_SECONDS = 0


def util_load_json(path):
    with open(path, encoding='utf-8') as f:
        return json.loads(f.read())


asset_enrich_data = util_load_json("./test_data/asset_enrich_test.json")

command_test_data = util_load_json('./test_data/command_test_data.json')
ip_command_test_data = util_load_json('./test_data/ips_commands_data.json')
ctx_test_data = util_load_json('./test_data/integration_context_tests.json')

event_columns_default_value = \
    'QIDNAME(qid), LOGSOURCENAME(logsourceid), CATEGORYNAME(highlevelcategory), ' \
    'CATEGORYNAME(category), PROTOCOLNAME(protocolid), sourceip, sourceport, destinationip, ' \
    'destinationport, QIDDESCRIPTION(qid), username, PROTOCOLNAME(protocolid), ' \
    'RULENAME("creEventList"), sourcegeographiclocation, sourceMAC, sourcev6, ' \
    'destinationgeographiclocation, destinationv6, LOGSOURCETYPENAME(devicetype), ' \
    'credibility, severity, magnitude, eventcount, eventDirection, postNatDestinationIP, ' \
    'postNatDestinationPort, postNatSourceIP, postNatSourcePort, preNatDestinationPort, ' \
    'preNatSourceIP, preNatSourcePort, UTF8(payload), starttime, devicetime '


@pytest.mark.parametrize('arg, iso_format, epoch_format, expected',
                         [('2020-11-22T16:31:14-02:00', False, False,
                           datetime(2020, 11, 22, 18, 31, 14, tzinfo=pytz.utc)),
                          (None, False, False, None),
                          (None, True, False, None),
                          ('2020-12-12', True, False, '2020-12-12T00:00:00+00:00'),
                          ('2020-12-12T10:11:22', True, False, '2020-12-12T10:11:22+00:00'),
                          ('2020-12-12T22:11:22-03:00', True, False, '2020-12-13T01:11:22+00:00'),
                          ('2020-12-12', False, True, 1607731200000),
                          ('2020-12-12T10:11:22', False, True, 1607767882000),
                          ('2020-12-12T22:11:22-03:00', False, True, 1607821882000)
                          ])
def test_get_optional_time_parameter_valid_time_argument(arg, iso_format, epoch_format, expected):
    """
    Given:
     - Demisto arguments.
     - Argument of type time to extract from Demisto arguments as epoch time.

    When:
     - Case a: Argument exists, has expected date format, parse format was not asked,.
     - Case b: Argument does not exist, parse format was not asked.
     - Case c: Argument does not exist, parse format was asked.
     - Case d: Argument exist and has ISO format, parse format was asked.
     - Case e: Argument exist and has ISO format, parse format was asked.

    Then:
     - Case a: Ensure that the corresponding epoch time is returned.
     - Case b: Ensure that None is returned.
     - Case c: Ensure that None is returned.
     - Case d: Ensure that correct FraudWatch format is returned.
     - Case e: Ensure that correct FraudWatch format is returned.
    """
    assert (get_time_parameter(arg, iso_format=iso_format, epoch_format=epoch_format)) == expected


def test_connection_errors_recovers(mocker):
    """
    Given:
     - Connection Error, ReadTimeout error and a success response

    When:
     - running the http_request method

    Then:
     - Ensure that success message is printed and recovery for http request happens.
    """
    mocker.patch.object(demisto, "error")
    mocker.patch("QRadar_v3.time.sleep")
    mocker.patch.object(
        client,
        "_http_request",
        side_effect=[
            DemistoException(message="error", exception=requests.ConnectionError("error")),
            requests.ReadTimeout("error"),
            "success"
        ]
    )
    assert client.http_request(method="GET", url_suffix="url") == "success"


@pytest.mark.parametrize('dict_key, inner_keys, expected',
                         [('continent', ['name'], {'ContinentName': 'NorthAmerica'}),
                          ('city', ['name'], {'CityName': 'Mukilteo'}),
                          ('represented_country', ['unknown', 'confidence'],
                           {'RepresentedCountryUnknown': None, 'RepresentedCountryConfidence': None}),
                          ('registered_country', ['iso_code', 'name'],
                           {'RegisteredCountryIsoCode': 'US', 'RegisteredCountryName': 'United States'}),
                          ('location', ['accuracy_radius', 'timezone', 'latitude', 'metro_code', 'average_income',
                                        'population_density', 'longitude'],
                           {'LocationAccuracyRadius': 1000, 'LocationTimezone': 'America/Los_Angeles',
                            'LocationLatitude': 47.913,
                            'LocationMetroCode': 819, 'LocationAverageIncome': None, 'LocationPopulationDensity': None,
                            'LocationLongitude': -122.3042})])
def test_flatten_nested_geolocation_values(dict_key, inner_keys, expected):
    """
    Given:
     - Dict of IP details returned by QRadar service for geolocations for ip command.
     - Dict key to flatten its inner values.
     - Inner values to be flattened

    When:
     - Creating outputs to Demisto form geolocations for ip command.

    Then:
     Ensure values are flattened as expected
    """
    assert flatten_nested_geolocation_values(command_test_data['geolocations_for_ip']['response'][0], dict_key,
                                             inner_keys) == expected


@pytest.mark.parametrize('properties, properties_to_enrich_dict, expected',
                         [(asset_enrich_data['assets'][0]['properties'], ASSET_PROPERTIES_NAME_MAP,
                           {'Name': {'Value': '192.168.0.1', 'LastUser': 'admin'}}),
                          (asset_enrich_data['assets'][0]['properties'], FULL_ASSET_PROPERTIES_NAMES_MAP,
                           {'ComplianceNotes': {'Value': 'note', 'LastUser': 'Adam'}}),
                          ([], FULL_ASSET_PROPERTIES_NAMES_MAP, {})
                          ])
def test_enrich_asset_properties(properties, properties_to_enrich_dict: dict, expected):
    """
    Given:
     - Properties of an asset.
     - Dict containing properties keys to enrich, and the new names of the enrichment as corresponding values.

    When:
     - Case a: Basic enrichment of properties have been asked.
     - Case b: Full enrichment of properties have been asked.
     - Case c: Full enrichment of properties have been asked, properties are empty.

    Then:
     - Case a: Ensure that only properties keys that are contained in basic enrichment are enriched.
     - Case b: Ensure that only properties keys that are contained in full enrichment are enriched.
     - Case c: Ensure that empty dict is returned
    """
    assert enrich_asset_properties(properties, properties_to_enrich_dict) == expected


@pytest.mark.parametrize('enrichment, expected',
                         [('None', (False, False)), ('IPs', (True, False)), ('IPs And Assets', (True, True))])
def test_get_offense_enrichment(enrichment, expected):
    """
    Given:
     - Enrichment asked by the user.

    When:
     - Case a: Enrichment was not asked (None).
     - Case b: Enrichment asked was for IPs only.
     - Case c: Enrichment asked was for IPs and assets.

    Then:
     - Case a: Ensure False, False is returned.
     - Case b: Ensure True, False is returned.
     - Case c: Ensure True, True is returned.
    """
    assert get_offense_enrichment(enrichment) == expected


def test_add_iso_entries_to_dict():
    """
    Given:
     - Dict containing entries with epoch time.

    When:
     - Adding to entries with epoch time entries with iso time.

    Then:
     - All 'usecs' keys in the dict are replaced with 'iso time' entries with correct iso values.
     - The dict is cloned and its values are not changed, and a new one is created
    """
    tested_dict = {usec_entry: 1600000000000 for usec_entry in USECS_ENTRIES}
    tested_dict['host_name'] = 'QRadar Host'
    output_dict = add_iso_entries_to_dict([tested_dict])[0]
    assert tested_dict['host_name'] == 'QRadar Host'
    assert output_dict['host_name'] == 'QRadar Host'
    assert all(
        tested_dict.get(iso_entry) == 1600000000000 for iso_entry in USECS_ENTRIES)
    assert all(
        output_dict.get(iso_entry) == '2020-09-13T12:26:40+00:00' for iso_entry in USECS_ENTRIES)
    assert len(tested_dict) == (1 + len(USECS_ENTRIES))
    assert len(output_dict) == (1 + len(USECS_ENTRIES))


def test_add_iso_entries_to_asset():
    """
    Given:
     - Asset.

    When:
     - Replacing epoch values with ISO values

    Then:
     - Ensure epoch values are replaced with the expected ISO values.
    """
    assets = asset_enrich_data['assets']
    assert [add_iso_entries_to_asset(asset) for asset in assets] == asset_enrich_data['iso_transform']


@pytest.mark.parametrize('output, old_new_dict, expected',
                         [([{'a': 2, 'c': 3}], {'a': 'b'}, [{'b': 2}]),
                          ([OFFENSE_OLD_NEW_NAMES_MAP], OFFENSE_OLD_NEW_NAMES_MAP,
                           [{v: v for v in OFFENSE_OLD_NEW_NAMES_MAP.values()}]),
                          ([{'description': 'bla'}], {'name': 'Adam'}, [{}]),
                          ([{'a': 1, 'b': 2, 'c': 3}, {'a': 4, 'd': 5, 'e': 6}],
                           {'a': 'A', 'b': 'B', 'd': 'D'}, [{'A': 1, 'B': 2}, {'A': 4, 'D': 5}])])
def test_build_final_outputs(output, old_new_dict, expected):
    """
    Given:
     - Output.
     - Dict mapping old key names to be replaced with new key names

    When:
     - Case a: Part of the keys of the output intersects with 'old_new' dictionary and some are not
     - Case b: All of the keys of the output intersects in 'old_new' dictionary.
     - Case c: No key of the output intersects with 'old_new' dictionary

    Then:
     - Case a: Correct keys are replaced (only those who intersects).
     - Case b: All of the keys are replaced (because all keys intersects).
     - Case c: No key is replaced (no intersect).
    """
    assert (build_final_outputs(output, old_new_dict)) == expected


@pytest.mark.parametrize('first_headers, all_headers',
                         [(['ID', 'Description'], {'A', 'B', 'C', 'ID', 'Description'}),
                          (['A'], {'A', 'B'})])
def test_build_headers(first_headers, all_headers):
    """
    Given:
     - List of first headers to be shown in entry room.
     - Set of all of the headers to be shown in the entry room.

    When:
     - Case a: Building headers for human readable.
     - Case b: Building headers for human readable.

    Then:
     - Case a: First headers are first in the list.
     - Case b: First headers are first in the list.
    """
    assert (build_headers(first_headers, all_headers))[:len(first_headers)] == first_headers


@pytest.mark.parametrize('last_run_offense_id, user_query, expected',
                         [(1, None, 1),
                          (2, 'status=open or id > 4', 4),
                          (6, 'username_count > 2 and id > 3 or event_count < 6', 6),
                          (4, 'id >= 4', 4),
                          (2, 'id >= 4', 3),
                          (32, 'as4ll a4as ll5ajs 352lk aklj id     >           35 zjfzlkfj selkj', 35),
                          (32, 'as4ll a4as ll5ajs 352lk aklj id     >=           35 zjfzlkfj selkj', 34),
                          (32, 'a id     >=           35001 ', 35000),
                          (1523, 'closing_reason_id > 5000', 1523),
                          (0, 'id > 4', 4),
                          (0, 'id > 1', 2)])
def test_get_minimum_id_to_fetch(last_run_offense_id, user_query, expected, mocker):
    """
    Given:
     - The highest fetched offense ID from last run.
     - The user query for fetch.

    When:
     - Fetching incidents in long time execution.

    Then:
     - Ensure that returned value is the lowest ID to fetch from.
    """
    mocker.patch.object(client, 'offenses_list', return_value=[{'id': '3'}])
    assert get_minimum_id_to_fetch(last_run_offense_id, user_query, '3 days', client) == expected


@pytest.mark.parametrize('outputs, key_replace_dict, expected',
                         [({'a': 2, 'number_of_elements': 3, 'creation_time': 1600000000000},
                           REFERENCE_SETS_RAW_FORMATTED,
                           [{'NumberOfElements': 3, 'CreationTime': '2020-09-13T12:26:40+00:00'}]),
                          ({'a': 2, 'number_of_elements': 3, 'creation_time': 1600000000000},
                           None,
                           [{'a': 2, 'number_of_elements': 3, 'creation_time': '2020-09-13T12:26:40+00:00'}])
                          ])
def test_sanitize_outputs(outputs, key_replace_dict, expected):
    """
    Given:
     - Outputs.
     - Dict, containing old names as keys, and new names as values.

    When:
     - Case a: Sanitizing outputs, 'key_replace_dict' exists.
     - Case b: Sanitizng outputs, 'key_replace_dict' does not exist.

    Then:
     - Case a: Ensure that outputs keys not included in 'key_replace_dict' are dismissed, and key names are changed.
     - Case b: Ensure that outputs are sanitized, but keys remains the same.
    """
    assert sanitize_outputs(outputs, key_replace_dict) == expected


def test_create_single_asset_for_offense_enrichment():
    """
    Given:
     - Asset to enrich

    When:
     - Enriching offense with asset values.

    Then:
     - Ensure enrichment asset object returned is as expected.
    """
    assets = asset_enrich_data['assets']
    enriched_assets = [create_single_asset_for_offense_enrichment(asset) for asset in assets]
    assert enriched_assets == asset_enrich_data['offense_enrich']


@pytest.mark.parametrize('status_exception, status_response, results_response, search_id, expected',
                         [(None,
                           command_test_data['search_status_get']['response'],
                           command_test_data['search_results_get']['response'],
                           '19e90792-1a17-403b-ae5b-d0e60740b95e',
                           (sanitize_outputs(command_test_data['search_results_get']['response']['events']),
                            QueryStatus.SUCCESS.value)),
                          (DemistoException('error occurred'),
                           None,
                           None,
                           None,
                           ([], QueryStatus.ERROR.value))
                          ])
def test_poll_offense_events_with_retry(mocker, requests_mock, status_exception, status_response, results_response, search_id,
                                        expected):
    """
    Given:
     - Client to perform API calls.
     - Search ID of the query to enrich events.

    When:
     - Case a: QRadar returns a valid and terminated results to the search.
     - Case b: Error occurred in request to QRadar during poll.

    Then:
     - Case a: Ensure that expected events are returned.
     - Case b: Ensure that None is returned.
    """
    mocker.patch.object(demisto, "error")
    context_data = {MIRRORED_OFFENSES_QUERIED_CTX_KEY: {},
                    MIRRORED_OFFENSES_FINISHED_CTX_KEY: {}}
    set_integration_context(context_data)
    if status_exception:
        requests_mock.get(
            f'{client.server}/api/ariel/searches/{search_id}',
            exc=status_exception
        )
    else:
        requests_mock.get(
            f'{client.server}/api/ariel/searches/{search_id}',
            json=status_response
        )
    requests_mock.get(
        f'{client.server}/api/ariel/searches/{search_id}/results',
        json=results_response
    )
    assert poll_offense_events(client, search_id, True, 16) == expected


@pytest.mark.parametrize('search_exception, fetch_mode, search_response',
                         [(None, 'Fetch With All Events',
                           command_test_data['search_create']['response']),
                          (DemistoException('error occurred'),
                           'Fetch With All Events',
                           None),
                          (None, 'Fetch Correlation Events Only',
                           command_test_data['search_create']['response']),
                          (DemistoException('error occurred'),
                           'Fetch Correlation Events Only',
                           None)
                          ])
def test_create_search_with_retry(mocker, search_exception, fetch_mode, search_response):
    """
    Given:
     - Client to perform API calls.
     - Query for creating search in QRadar service.
    When:
     - Case a: QRadar manages to create search, fetch_mode is all events.
     - Case b: Error occurred in request to QRadar search creation, fetch_mode is all events.
     - Case c: QRadar manages to create search, fetch_mode is correlation events only.
     - Case d: Error occurred in request to QRadar search creation, fetch_mode is correlation events only.

    Then:
     - Case a: Ensure that QRadar service response is returned.
     - Case b: Ensure that None is returned.
     - Case c: Ensure that QRadar service response is returned.
     - Case d: Ensure that None is returned.
    """
    context_data = {MIRRORED_OFFENSES_QUERIED_CTX_KEY: {},
                    MIRRORED_OFFENSES_FINISHED_CTX_KEY: {}}
    set_integration_context(context_data)
    offense = command_test_data['offenses_list']['response'][0]
    if search_exception:
        mocker.patch.object(client, "search_create", side_effect=[search_exception])
    else:
        mocker.patch.object(client, "search_create", return_value=search_response)
    expected_search_id = search_response['search_id'] if search_response else QueryStatus.ERROR.value
    assert create_search_with_retry(client, fetch_mode=fetch_mode,
                                    offense=offense,
                                    event_columns=event_columns_default_value, events_limit=20,
                                    max_retries=1) == expected_search_id


@pytest.mark.parametrize(
    'offense, fetch_mode, mock_search_response, poll_events_response, events_limit',
    [
        # success cases
        (command_test_data['offenses_list']['response'][0],
         FetchMode.correlations_events_only.value,
         command_test_data['search_create']['response'],
         (sanitize_outputs(command_test_data['search_results_get']['response']['events']), ''),
         3,
         ),
        (command_test_data['offenses_list']['response'][0],
         FetchMode.correlations_events_only.value,
         command_test_data['search_create']['response'],
         (sanitize_outputs(command_test_data['search_results_get']['response']['events'][:1]), ''),
         2,
         ),
        (command_test_data['offenses_list']['response'][0],
         FetchMode.all_events.value,
         command_test_data['search_create']['response'],
         (sanitize_outputs(command_test_data['search_results_get']['response']['events']), ''),
         3,
         ),
        (command_test_data['offenses_list']['response'][0],
         FetchMode.all_events.value,
         command_test_data['search_create']['response'],
         (sanitize_outputs(command_test_data['search_results_get']['response']['events'][:1]), ''),
         1,
         ),

        # failure cases
        (command_test_data['offenses_list']['response'][0],
         FetchMode.correlations_events_only.value,
         None,
         None,
         3,
         ),
        (command_test_data['offenses_list']['response'][0],
         FetchMode.correlations_events_only.value,
         command_test_data['search_create']['response'],
         (sanitize_outputs(command_test_data['search_results_get']['response']['events'][:1]), ''),
         3,
         ),
        (command_test_data['offenses_list']['response'][0],
         FetchMode.all_events.value,
         None,
         None,
         3,
         ),
        (command_test_data['offenses_list']['response'][0],
         FetchMode.all_events.value,
         command_test_data['search_create']['response'],
         (sanitize_outputs(command_test_data['search_results_get']['response']['events'][:1]), ''),
         3,
         ),
    ])
<<<<<<< HEAD
def test_enrich_offense_with_events(mocker, offense: dict, fetch_mode, mock_search_response: dict,
=======
def test_enrich_offense_with_events(mocker, offense: dict, fetch_mode: FetchMode, mock_search_response: dict,
>>>>>>> 90cf3b88
                                    poll_events_response, events_limit):
    """
    Given:
     - Offense to enrich with events.
     - Fetch modes of the events.

    When:
    Success cases:
     - Case a: Fetch mode is 'correlations_events_only', number of events returned equals to event count, lower than
               'events_limit'.
     - Case b: Fetch mode is 'correlations_events_only', number of events returned is lower than event count, but equals
               to 'events_limit'.
     - Case c: Fetch mode is 'all_events', number of events returned equals to event count, lower than 'events_limit'.
     - Case d: Fetch mode is 'all_events', number of events returned is lower than event count, but equals
               to 'events_limit'.
     Failure cases:
     - Case a: Fetch mode is 'correlations_events_only', fails to enrich offense (fails to create search).
     - Case b: Fetch mode is 'correlations_events_only', fails to enrich offense (not enough events).
     - Case c: Fetch mode is 'all_events', fails to enrich offense (fails to create search).
     - Case d: Fetch mode is 'all_events', fails to enrich offense (not enough events).


    Then:
        For success cases:
        - Ensure additional where clause is added to the query if fetch mode is 'correlations_events_only'.
        - Ensure expected events are returned.
        - Ensure expected count of events are returned.
        - Ensure poll events is queried with the expected search ID.
        For failure cases:
        - Ensure additional where clause is added to the query if fetch mode is 'correlations_events_only'.
        - Ensure empty list of events are returned.
        - Ensure poll events is queried with the expected search ID, if search ID succeeded.
    """
    offense = offense.copy()
    context_data = {MIRRORED_OFFENSES_QUERIED_CTX_KEY: {},
                    MIRRORED_OFFENSES_FINISHED_CTX_KEY: {}}
    set_integration_context(context_data)
    poll_events = poll_events_response[0] if poll_events_response else []
    num_events = sum(event.get('eventcount', 1) for event in poll_events)
    if poll_events and num_events >= min(events_limit, offense.get('event_count')):
        events = poll_events[:min(events_limit, len(poll_events))] if poll_events else []
        num_events = sum(event.get('eventcount', 1) for event in poll_events)
        expected_offense: dict[str, list | int] = dict(offense, events=events,
                                                       events_fetched=num_events,
                                                       )
    else:
        expected_offense = dict(offense,
                                events_fetched=num_events,
                                )
        if poll_events:
            expected_offense = dict(expected_offense, events=poll_events)
    expected_id = mock_search_response['search_id'] if mock_search_response else QueryStatus.ERROR.value
    mocker.patch.object(QRadar_v3, "create_search_with_retry", return_value=expected_id)
    poll_events_mock = mocker.patch.object(QRadar_v3, "poll_offense_events_with_retry",
                                           return_value=poll_events_response)
    is_all_events_fetched = mock_search_response and ((num_events >= min(offense['event_count'], events_limit))
                                                      or (fetch_mode == FetchMode.correlations_events_only.value))
    mocker.patch.object(QRadar_v3, 'is_all_events_fetched', return_value=is_all_events_fetched)
    enriched_offense, is_success = enrich_offense_with_events(client, offense, fetch_mode, event_columns_default_value,
                                                              events_limit=events_limit)
    assert 'mirroring_events_message' in enriched_offense
    del enriched_offense['mirroring_events_message']
    if mock_search_response:
        assert is_success == is_all_events_fetched
        assert poll_events_mock.call_args[0][1] == mock_search_response['search_id']
    else:
        assert not is_success
    if not expected_offense.get('events'):
        expected_offense['events'] = []
    assert enriched_offense == expected_offense


def test_create_incidents_from_offenses():
    """
    Given:
     - List of offenses.
     - Incident type.

    When:
     - Creating incidents by the offenses with the corresponding incident type.

    Then:
     - Ensure expected incidents are created.
    """
    offenses = command_test_data['offenses_list']['enrich_offenses_result']
    assert create_incidents_from_offenses(offenses, 'QRadar Incident') == [{
        'name': f'''{offense.get('id')} {offense.get('description', '')}''',
        'rawJSON': json.dumps(offense),
        'occurred': get_time_parameter(offense.get('start_time'), iso_format=True),
        'type': 'QRadar Incident'
    } for offense in offenses]


@pytest.mark.parametrize('enrich_func, mock_func_name, args, mock_response, expected',
                         [
                             (get_offense_types,
                              'offense_types',
                              {
                                  'client': client,
                                  'offenses': [{'offense_type': 1, 'offense_name': 'offense1'},
                                               {'offense_type': 2, 'offense_name': 'offense2'}]
                              },
                              [{'id': 1, 'name': 'Scheduled Search'},
                               {'id': 2, 'name': 'Destination IP Identity'}],
                              {1: 'Scheduled Search', 2: 'Destination IP Identity'}
                              ),
                             (get_offense_closing_reasons,
                              'closing_reasons_list',
                              {
                                  'client': client,
                                  'offenses': [{'closing_reason_id': 3, 'offense_name': 'offense1'},
                                               {'closing_reason_id': 4, 'offense_name': 'offense2'}]
                              },
                              [{'id': 3, 'text': 'Non-Issue'},
                               {'id': 4, 'text': 'Policy Violation'}],
                              {3: 'Non-Issue', 4: 'Policy Violation'}
                              ),
                             (get_domain_names,
                              'domains_list',
                              {
                                  'client': client,
                                  'outputs': [{'domain_id': 5, 'offense_name': 'offense1'},
                                              {'domain_id': 6, 'offense_name': 'offense2'}]
                              },
                              [{'id': 5, 'name': 'domain1'},
                               {'id': 6, 'name': 'domain2'}],
                              {5: 'domain1', 6: 'domain2'}
                              ),
                             (get_rules_names,
                              'rules_list',
                              {
                                  'client': client,
                                  'offenses': [{'rules': [{'id': 7}, {'id': 8}], 'offense_name': 'offense1'},
                                               {'rules': [{'id': 9}], 'offense_name': 'offense2'}]
                              },
                              [{'id': 7, 'name': 'Devices with High Event Rates'},
                               {'id': 8, 'name': 'Excessive Database Connections'},
                               {'id': 9, 'name': 'Anomaly: Excessive Firewall Accepts Across Multiple Hosts'}],
                              {7: 'Devices with High Event Rates',
                               8: 'Excessive Database Connections',
                               9: 'Anomaly: Excessive Firewall Accepts Across Multiple Hosts'}
                              ),
                             (get_offense_addresses,
                              'get_addresses',
                              {
                                  'client': client,
                                  'offenses': [{'source_address_ids': [1, 2], 'offense_name': 'offense1'},
                                               {'source_address_ids': [3, 4], 'offense_name': 'offense2'}],
                                  'is_destination_addresses': False
                              },
                              [{'id': 1, 'source_ip': '1.2.3.4'},
                               {'id': 2, 'source_ip': '1.2.3.5'},
                               {'id': 3, 'source_ip': '192.168.1.3'},
                               {'id': 4, 'source_ip': '192.168.0.2'}],
                              {1: '1.2.3.4',
                               2: '1.2.3.5',
                               3: '192.168.1.3',
                               4: '192.168.0.2'}
                              ),
                             (get_offense_addresses,
                              'get_addresses',
                              {
                                  'client': client,
                                  'offenses': [
                                      {'local_destination_address_ids': [1, 2], 'offense_name': 'offense1'},
                                      {'local_destination_address_ids': [3, 4], 'offense_name': 'offense2'}],
                                  'is_destination_addresses': True
                              },
                              [{'id': 1, 'local_destination_ip': '1.2.3.4'},
                               {'id': 2, 'local_destination_ip': '1.2.3.5'},
                               {'id': 3, 'local_destination_ip': '192.168.1.3'},
                               {'id': 4, 'local_destination_ip': '192.168.0.2'}],
                              {1: '1.2.3.4',
                               2: '1.2.3.5',
                               3: '192.168.1.3',
                               4: '192.168.0.2'}
                              ),
                             (enrich_offense_with_assets,
                              'assets_list',
                              {
                                  'client': client,
                                  'offense_ips': ['8.8.8.8', '1.1.1.1', '2.2.2.2']
                              },
                              asset_enrich_data['assets'],
                              asset_enrich_data['offense_enrich']
                              ),
                             (enrich_assets_results,
                              'domains_list',
                              {
                                  'client': client,
                                  'assets': asset_enrich_data['assets'],
                                  'full_enrichment': asset_enrich_data['case_one']['full_enrichment']
                              },
                              asset_enrich_data['domain_mock_response'],
                              asset_enrich_data['case_one']['expected']
                              ),
                             (enrich_assets_results,
                              'domains_list',
                              {
                                  'client': client,
                                  'assets': asset_enrich_data['assets'],
                                  'full_enrichment': asset_enrich_data['case_two']['full_enrichment']
                              },
                              asset_enrich_data['domain_mock_response'],
                              asset_enrich_data['case_two']['expected']
                              ),

                             # Empty cases
                             (get_offense_types,
                              'offense_types',
                              {
                                  'client': client,
                                  'offenses': [{'offense_name': 'offense1'},
                                               {'offense_name': 'offense2'}],
                              },
                              None,
                              {}
                              ),
                             (get_offense_closing_reasons,
                              'closing_reasons_list',
                              {
                                  'client': client,
                                  'offenses': [{'offense_name': 'offense1'},
                                               {'offense_name': 'offense2'}],
                              },
                              None,
                              {}
                              ),
                             (get_domain_names,
                              'domains_list',
                              {
                                  'client': client,
                                  'outputs': [{'offense_name': 'offense1'},
                                              {'offense_name': 'offense2'}],
                              },
                              None,
                              {}
                              ),
                             (get_rules_names,
                              'rules_list',
                              {
                                  'client': client,
                                  'offenses': [{'offense_name': 'offense1'},
                                               {'offense_name': 'offense2'}],
                              },
                              None,
                              {}
                              ),
                             (get_offense_addresses,
                              'get_addresses',
                              {
                                  'client': client,
                                  'offenses': [{'source_address_ids': [], 'offense_name': 'offense1'},
                                               {'source_address_ids': [], 'offense_name': 'offense2'}],
                                  'is_destination_addresses': False
                              },
                              None,
                              {}
                              ),
                             (get_offense_addresses,
                              'get_addresses',
                              {
                                  'client': client,
                                  'offenses': [{'local_destination_address_ids': [], 'offense_name': 'offense1'},
                                               {'local_destination_address_ids': [], 'offense_name': 'offense2'}],
                                  'is_destination_addresses': True
                              },
                              None,
                              {}
                              ),
                             (enrich_assets_results,
                              'domains_list',
                              {
                                  'client': client,
                                  'assets': asset_enrich_data['empty_case']['assets'],
                                  'full_enrichment': False
                              },
                              asset_enrich_data['domain_mock_response'],
                              asset_enrich_data['empty_case']['expected_basic_enrichment']
                              ),
                             (enrich_assets_results,
                              'domains_list',
                              {
                                  'client': client,
                                  'assets': asset_enrich_data['empty_case']['assets'],
                                  'full_enrichment': True
                              },
                              asset_enrich_data['domain_mock_response'],
                              asset_enrich_data['empty_case']['expected_full_enrichment']
                              )
                         ])
def test_outputs_enriches(mocker, enrich_func, mock_func_name, args, mock_response, expected):
    """
    Given:
     - Function to do enrichment.
     - List of outputs.

    When:
     - Calling function to return the dict containing values of the enrichment.

    Then:
     - Ensure dict containing the enrichment is as expected.
    """
    mocker.patch.object(client, mock_func_name, return_value=mock_response)
    res = enrich_func(**args)
    assert res == expected


@pytest.mark.parametrize('command_func, command_name',
                         [
                             (qradar_closing_reasons_list_command, 'closing_reasons_list'),
                             (qradar_offense_notes_list_command, 'offense_notes_list'),
                             (qradar_offense_notes_create_command, 'offense_notes_create'),
                             (qradar_rules_list_command, 'rules_list'),
                             (qradar_rule_groups_list_command, 'rule_groups_list'),
                             (qradar_saved_searches_list_command, 'saved_searches_list'),
                             (qradar_searches_list_command, 'searches_list'),
                             (qradar_search_create_command, 'search_create'),
                             (qradar_search_status_get_command, 'search_status_get'),
                             (qradar_search_results_get_command, 'search_results_get'),
                             (qradar_reference_sets_list_command, 'reference_sets_list'),
                             (qradar_reference_set_create_command, 'reference_set_create'),
                             (qradar_reference_set_delete_command, 'reference_set_delete'),
                             (qradar_reference_set_value_delete_command, 'reference_set_value_delete'),
                             (qradar_reference_set_value_upsert_command, 'reference_set_bulk_load'),
                             (qradar_domains_list_command, 'domains_list'),
                             (qradar_geolocations_for_ip_command, 'geolocations_for_ip'),
                             (qradar_get_custom_properties_command, 'custom_properties'),
                             (qradar_remote_network_cidr_list_command, 'get_remote_network_cidr'),
                             (qradar_remote_network_cidr_update_command, 'create_and_update_remote_network_cidr'),
                             (qradar_remote_network_deploy_execution_command, 'remote_network_deploy_execution'),
                             (qradar_indicators_upload_command, 'reference_set_bulk_load')
                         ])
def test_commands(mocker, command_func: Callable[[Client, dict], CommandResults], command_name: str):
    """
    Given:
     - Command function.
     - Demisto arguments.

    When:
     - Executing a command

    Then:
     - Ensure that the expected CommandResults object is returned by the command function.
    """
    mocker.patch.object(QRadar_v3.ScheduledCommand, "raise_error_if_not_supported")
    args = command_test_data[command_name].get('args', {})
    response = command_test_data[command_name]['response']
    expected = command_test_data[command_name]['expected']
    expected_command_results = CommandResults(
        outputs_prefix=expected.get('outputs_prefix'),
        outputs_key_field=expected.get('outputs_key_field'),
        outputs=expected.get('outputs'),
        raw_response=response
    )
    mocker.patch.object(client, command_name, return_value=response)
    if command_func == qradar_search_create_command:
        results = command_func(client, {}, args)
    elif command_func == qradar_reference_set_value_upsert_command:
        results = command_func(args, client, {"api_version": "14"})
    elif command_func == qradar_indicators_upload_command:
        mocker.patch.object(IndicatorsSearcher, "search_indicators_by_version", return_value={
            "iocs": [{"value": "test1", "indicator_type": "ip"},
                     {"value": "test2", "indicator_type": "ip"},
                     {"value": "test3", "indicator_type": "ip"}]})
        mocker.patch.object(client, "reference_sets_list")
        results = command_func(args, client, {"api_version": "14"})

    else:
        results = command_func(client, args)

    assert results.outputs_prefix == expected_command_results.outputs_prefix
    assert results.outputs_key_field == expected_command_results.outputs_key_field
    assert results.outputs == expected_command_results.outputs
    assert results.raw_response == expected_command_results.raw_response


@pytest.mark.parametrize('command_func, command_name, enrichment_func_name',
                         [(qradar_offenses_list_command, 'offenses_list', 'enrich_offenses_result'),
                          (qradar_offense_update_command, 'offense_update', 'enrich_offenses_result'),
                          (qradar_assets_list_command, 'assets_list', 'enrich_assets_results')
                          ])
def test_commands_with_enrichment(mocker, command_func: Callable[[Client, dict], CommandResults], command_name: str,
                                  enrichment_func_name: str):
    """
    Given:
     - Command function that requires another API calls for enrichment.
     - Demisto arguments.

    When:
     - Executing a command.

    Then:
     - Ensure that the expected CommandResults object is returned by the command function.
    """
    response = command_test_data[command_name]['response']
    expected = command_test_data[command_name]['expected']
    args = command_test_data[command_name].get('args', {})
    enriched_response = command_test_data[command_name][enrichment_func_name]
    expected_command_results = CommandResults(
        outputs_prefix=expected.get('outputs_prefix'),
        outputs_key_field=expected.get('outputs_key_field'),
        outputs=expected.get('outputs'),
        raw_response=response
    )
    mocker.patch.object(client, command_name, return_value=response)
    mocked_enrich = mocker.patch.object(QRadar_v3, enrichment_func_name, return_value=enriched_response)

    results = command_func(client, args)

    assert mocked_enrich.call_args[0][1] == response

    assert results.outputs_prefix == expected_command_results.outputs_prefix
    assert results.outputs_key_field == expected_command_results.outputs_key_field
    assert results.outputs == expected_command_results.outputs
    assert results.raw_response == expected_command_results.raw_response


def mock_mirroring_response(filter_, **kwargs):
    if "status=closed" in filter_:
        return list(filter(lambda x: x['status'] == 'CLOSED', command_test_data['get_modified_remote_data']['response']))
    else:
        return list(filter(lambda x: x['status'] != 'CLOSED', command_test_data['get_modified_remote_data']['response']))


def test_get_modified_remote_data_command(mocker):
    """
    Given:
     - QRadar client.
     - Demisto arguments.

    When:
     - Command 'get-modified-remote-data' is being called.

    Then:
     - Ensure that command outputs the IDs of the offenses to update.
    """
    set_integration_context({MIRRORED_OFFENSES_QUERIED_CTX_KEY: {},
                             MIRRORED_OFFENSES_FINISHED_CTX_KEY: {},
                             'last_update': 1})
    expected = GetModifiedRemoteDataResponse(list(map(str, command_test_data['get_modified_remote_data']['outputs'])))
    mocker.patch.object(client, 'offenses_list', side_effect=mock_mirroring_response)
    result = get_modified_remote_data_command(client, {}, command_test_data['get_modified_remote_data']['args'])
    assert {int(id_) for id_ in expected.modified_incident_ids} == {int(id_) for id_ in result.modified_incident_ids}


@pytest.mark.parametrize('params, offense, enriched_offense, note_response, expected',
                         [
                             ({}, command_test_data['get_remote_data']['response'],
                              command_test_data['get_remote_data']['enrich_offenses_result'],
                              None,
                              GetRemoteDataResponse(
                                  sanitize_outputs(command_test_data['get_remote_data']['enrich_offenses_result'])[0],
                                  [])),

                             ({}, command_test_data['get_remote_data']['closed'],
                              command_test_data['get_remote_data']['enrich_closed_offense'],
                              None,
                              GetRemoteDataResponse(
                                  sanitize_outputs(command_test_data['get_remote_data']['enrich_closed_offense'])[0],
                                  [])),

                             ({'close_incident': True}, command_test_data['get_remote_data']['closed'],
                              command_test_data['get_remote_data']['enrich_closed_offense'],
                              [],
                              GetRemoteDataResponse(
                                  sanitize_outputs(command_test_data['get_remote_data']['enrich_closed_offense'])[0],
                                  [{
                                      'Type': EntryType.NOTE,
                                      'Contents': {
                                          'dbotIncidentClose': True,
                                          'closeReason': 'False-Positive, Tuned',
                                          'closeNotes': 'From QRadar: False-Positive, Tuned'
                                      },
                                      'ContentsFormat': EntryFormat.JSON
                                  }])),

                             ({'close_incident': True}, command_test_data['get_remote_data']['closed'],
                              command_test_data['get_remote_data']['enrich_closed_offense'],
                              [{'note_text': 'This offense was closed with reason: False-Positive, Tuned.'}],
                              GetRemoteDataResponse(
                                  sanitize_outputs(command_test_data['get_remote_data']['enrich_closed_offense'])[0],
                                  [{
                                      'Type': EntryType.NOTE,
                                      'Contents': {
                                          'dbotIncidentClose': True,
                                          'closeReason': 'False-Positive, Tuned',
                                          'closeNotes': 'From QRadar: This offense was closed with reason: '
                                                         'False-Positive, Tuned.',
                                      },
                                      'ContentsFormat': EntryFormat.JSON
                                  }])),

                             ({'close_incident': True}, command_test_data['get_remote_data']['closed'],
                              command_test_data['get_remote_data']['enrich_closed_offense'],
                              [{'note_text': 'This offense was closed with reason: False-Positive, Tuned. Notes: '
                                             'Closed because it is on our white list.'}],
                              GetRemoteDataResponse(
                                  sanitize_outputs(command_test_data['get_remote_data']['enrich_closed_offense'])[0],
                                  [{
                                      'Type': EntryType.NOTE,
                                      'Contents': {
                                          'dbotIncidentClose': True,
                                          'closeReason': 'False-Positive, Tuned',
                                          'closeNotes': 'From QRadar: This offense was closed with reason: '
                                                         'False-Positive, Tuned. Notes: Closed because it is on our '
                                                         'white list.',
                                      },
                                      'ContentsFormat': EntryFormat.JSON
                                  }]))
                         ])
def test_get_remote_data_command(mocker, params, offense: dict, enriched_offense, note_response,
                                 expected: GetRemoteDataResponse):
    """
    Given:
     - QRadar client.
     - Demisto params.
     - Demisto arguments.

    When:
     - Case a: Offense updated, not closed, no events.
     - Case b: Offense updated, closed, no events, close_incident is false.
     - Case c: Offense updated, closed, no events, close_incident is true, close was made through API call (no note).
     - Case d: Offense updated, closed, no events, close_incident is true, close was made through QRadar UI, empty note.
     - Case e: Offense updated, closed, no events, close_incident is true, close was made through QRadar UI, with note.

    Then:
     - Case a: Ensure that offense is returned as is.
     - Case b: Ensure that offense is returned as is.
     - Case c: Ensure that offense is returned, along with expected entries.
     - Case d: Ensure that offense is returned, along with expected entries.
     - Case e: Ensure that offense is returned, along with expected entries.
    """
    set_integration_context({MIRRORED_OFFENSES_QUERIED_CTX_KEY: {},
                             MIRRORED_OFFENSES_FINISHED_CTX_KEY: {},
                             'last_update': 1})
    mocker.patch.object(client, 'offenses_list', return_value=offense)
    mocker.patch.object(QRadar_v3, 'enrich_offenses_result', return_value=enriched_offense)
    if 'close_incident' in params:
        mocker.patch.object(client, 'closing_reasons_list',
                            return_value=command_test_data['closing_reasons_list']['response'][0])
    if note_response is not None:
        mocker.patch.object(client, 'offense_notes_list', return_value=note_response)
    result = get_remote_data_command(client, params, {'id': offense.get('id'), 'lastUpdate': 1})
    expected.mirrored_object['last_mirror_in_time'] = result.mirrored_object['last_mirror_in_time']
    expected.mirrored_object['events_fetched'] = 0
    assert result.mirrored_object == expected.mirrored_object
    assert result.entries == expected.entries


@pytest.mark.parametrize('ip_address, expected', [('1.2.3.4', True), ('1.2.3.4.765', False), ('', False),
                                                  ('192.0.0.1', True), ('::1', True),
                                                  ('2001:0db8:0a0b:12f0:0000:0000:0000:0001', True), ('1', False)])
def test_is_valid_ip(ip_address: str, expected: bool):
    """
    Given:
     - IP address returned by QRadar, could be valid and could be invalid.

    When:
     - Checking whether IP is valid or not.

    Then:
     - Ensure expected bool is returned indicating whether IP is valid.
    """
    assert is_valid_ip(ip_address) == expected


def test_validate_long_running_params():
    """
    Given:
     - Cortex XSOAR params.

    When:
     - Running long running execution.

    Then:
     - Ensure that error is thrown.
    """
    from QRadar_v3 import validate_long_running_params, LONG_RUNNING_REQUIRED_PARAMS
    for param_name, _param_value in LONG_RUNNING_REQUIRED_PARAMS.items():
        params_without_required_param = {k: v for k, v in LONG_RUNNING_REQUIRED_PARAMS.items() if k is not param_name}
        with pytest.raises(DemistoException):
            validate_long_running_params(params_without_required_param)


@pytest.mark.parametrize('command_func, command_name',
                         [
                             (qradar_ips_source_get_command, 'source_ip'),
                             (qradar_ips_local_destination_get_command, 'local_destination')
                         ])
def test_ip_commands(mocker, command_func: Callable[[Client, dict], CommandResults], command_name: str):
    """
    Given:
     - Command function.
     - Demisto arguments.

    When:
     - Executing a command

    Then:
     - Ensure that the expected CommandResults object is returned by the command function.
    """
    args = {}
    response = ip_command_test_data[command_name]['response']
    expected = ip_command_test_data[command_name]['expected']
    expected_command_results = CommandResults(
        outputs_prefix=expected.get('outputs_prefix'),
        outputs_key_field=expected.get('outputs_key_field'),
        outputs=expected.get('outputs'),
        raw_response=response
    )
    mocker.patch.object(client, 'get_addresses', return_value=response)

    results = command_func(client, args)

    assert results.outputs_prefix == expected_command_results.outputs_prefix
    assert results.outputs_key_field == expected_command_results.outputs_key_field
    assert results.outputs == expected_command_results.outputs
    assert results.raw_response == expected_command_results.raw_response


class MockResults:
    def __init__(self, value):
        self.value = value

    def result(self, timeout=None):
        return self.value


def test_get_modified_with_events(mocker):
    """
    Given:
        Context data with mirrored offenses, queried and finished.

    When:
        Calling get_modified_with_events.

    Then:
        Ensure that finished queries goes to finished queue,
        and modified incidents returns the modified offenses and the finished queries.
    """
    context_data = {MIRRORED_OFFENSES_QUERIED_CTX_KEY: {'1': '123', '2': '456', '10': QueryStatus.WAIT.value},
                    MIRRORED_OFFENSES_FINISHED_CTX_KEY: {'3': '789', '4': '012'}, MIRRORED_OFFENSES_FETCHED_CTX_KEY: {}}
    expected_updated_context = {MIRRORED_OFFENSES_QUERIED_CTX_KEY: {'2': '456', '10': '555'},
                                MIRRORED_OFFENSES_FINISHED_CTX_KEY: {'3': '789', '4': '012', '1': '123'},
                                LAST_MIRROR_KEY: 3444, MIRRORED_OFFENSES_FETCHED_CTX_KEY: {}, LAST_MIRROR_CLOSED_KEY: 3444}
    set_integration_context(context_data)
    status = {'123': {'status': 'COMPLETED'},
              '456': {'status': 'WAIT'},
              '555': {'status': 'PENDING'}}

    mocker.patch.object(client, 'offenses_list', return_value=[{'id': 6, 'last_persisted_time': "3444", 'close_time': '3444'}])
    mocker.patch.object(QRadar_v3, 'create_events_search', return_value='555')
    mocker.patch.object(client, 'search_status_get', side_effect=lambda offense_id: status[offense_id])
    modified = get_modified_remote_data_command(client,
                                                {'mirror_options': MIRROR_OFFENSE_AND_EVENTS},
                                                {'lastUpdate': '0'})
    assert set(modified.modified_incident_ids) == {'1', '6'}
    assert get_integration_context() == expected_updated_context


@pytest.mark.parametrize('offense_id', ['1', '2', '3', '4', '5', '10'])
def test_remote_data_with_events(mocker, offense_id):
    """
    Given:
        - Offense ID.

    When:
        - Calling get_remote_data_command with offense ID after `get-modified`

    Then:
        - Ensure that the offense data is returned and context_data is updated.
    """
    context_data = {MIRRORED_OFFENSES_QUERIED_CTX_KEY: {'1': '123', '2': '456', '10': QueryStatus.WAIT.value},
                    MIRRORED_OFFENSES_FINISHED_CTX_KEY: {'3': '789', '4': '012'}, MIRRORED_OFFENSES_FETCHED_CTX_KEY: {}}
    set_integration_context(copy.deepcopy(context_data))

    mocker.patch.object(QRadar_v3, 'create_events_search', return_value='555')

    # we expect the total events fetched to be the sum of `eventcount`, meaning 5 + int(offense_id)
    events = {'events':
              [{'eventcount': int(offense_id)},
               {'eventcount': 2},
               {'eventcount': 3}]}
    mocker.patch.object(client, 'search_results_get', return_value=events)
    mocker.patch.object(client, 'search_status_get', return_value={'status': 'EXECUTE'})
    offense = {'id': offense_id}
    mocker.patch.object(client, 'offenses_list', return_value=offense)
    if offense_id in context_data[MIRRORED_OFFENSES_FINISHED_CTX_KEY]:
        offense_data = get_remote_data_command(client,
                                               {'mirror_options': MIRROR_OFFENSE_AND_EVENTS},
                                               {'id': offense_id,
                                                'lastUpdate': '0'}).mirrored_object

    else:
        # if not finished we expect to get an exception
        with pytest.raises(DemistoException):
            get_remote_data_command(client,
                                    {'mirror_options': MIRROR_OFFENSE_AND_EVENTS},
                                    {'id': offense_id,
                                     'lastUpdate': '0'})

    updated_context = get_integration_context()
    if offense_id in context_data[MIRRORED_OFFENSES_FINISHED_CTX_KEY]:
        # offense is already finished, so we expect it to being deleted from the context
        assert offense_id not in updated_context[MIRRORED_OFFENSES_FINISHED_CTX_KEY]
        assert offense_data.get('events') == events['events']
        expected_events_fetched = 5 + int(offense_id)
        assert offense_data.get('events_fetched') == expected_events_fetched
        assert updated_context[MIRRORED_OFFENSES_FETCHED_CTX_KEY][offense_id] == expected_events_fetched

    elif offense_id not in context_data[MIRRORED_OFFENSES_QUERIED_CTX_KEY] or \
            (offense_id in context_data[MIRRORED_OFFENSES_QUERIED_CTX_KEY]
             and context_data[MIRRORED_OFFENSES_QUERIED_CTX_KEY][offense_id] == QueryStatus.WAIT.value):
        # offense is not yet queried, so we expect it to be added to the context
        assert updated_context[MIRRORED_OFFENSES_QUERIED_CTX_KEY][offense_id] == '555'
    else:
        # offense is unchanged, so we expect it to be unchanged in the context
        assert offense_id in updated_context[MIRRORED_OFFENSES_QUERIED_CTX_KEY]


def test_qradar_remote_network_cidr_create_command(mocker):
    """
    Given:
        - A network CIDR to create.

    When:
        - Calling qradar_remote_network_cidr_create_command.

    Then:
        - Ensure the correct request was called and the correct response is returned.
    """
    expected_response_from_api = {'name': 'test_name',
                                  'description': 'description',
                                  'cidrs': ['1.2.3.4/32', '8.8.8.8/24'],
                                  'id': 12,
                                  'group': 'test_group'}

    mocker.patch.object(client, 'create_and_update_remote_network_cidr', return_value=expected_response_from_api)

    res = qradar_remote_network_cidr_create_command(client, {'name': 'test_name',
                                                             'description': 'description',
                                                             'cidrs': '1.2.3.4/32,8.8.8.8/24',
                                                             'group': 'test_group'})

    assert expected_response_from_api == res.raw_response
    assert '| description | test_group | 12 | test_name |' in res.readable_output


def test_qradar_remote_network_cidr_delete_command(mocker):
    expected_command_result = command_test_data['remote_network_cidr_delete']['readable_output']

    mocker.patch.object(client, 'delete_remote_network_cidr', return_value=b'')
    result = qradar_remote_network_cidr_delete_command(client, {'id': '46'})

    assert result.readable_output == expected_command_result


@pytest.mark.parametrize('mirror_options', [MIRROR_OFFENSE_AND_EVENTS, ""])
@pytest.mark.parametrize('test_case_data',
                         [(ctx_test_data['ctx_compatible']['empty_ctx_no_mirroring_two_loops_offenses']),
                          (ctx_test_data['ctx_compatible']['empty_ctx_mirror_offense_two_loops_offenses']),
                          (ctx_test_data['ctx_compatible']['empty_ctx_mirror_offense_and_events_two_loops_offenses']),
                          (ctx_test_data['ctx_compatible']['no_mirroring_two_offenses_loop']),
                          (ctx_test_data['ctx_compatible']['mirror_offense_two_offenses_loop']),
                          (ctx_test_data['ctx_compatible']['mirror_offense_and_events_two_offenses_loop']),
                          (ctx_test_data['ctx_compatible']['empty_ctx_no_mirroring_first_loop_offenses']),
                          (ctx_test_data['ctx_compatible']['empty_ctx_mirror_offense_first_loop_offenses']),
                          (ctx_test_data['ctx_compatible']['empty_ctx_mirror_offense_and_events_first_loop_offenses']),
                          (ctx_test_data['ctx_compatible']['no_mirroring_first_offenses_loop']),
                          (ctx_test_data['ctx_compatible']['mirror_offense_first_offenses_loop']),
                          (ctx_test_data['ctx_compatible']['mirror_offense_and_events_first_offenses_loop']),
                          (ctx_test_data['ctx_compatible']['empty_ctx_no_mirroring_second_loop_offenses']),
                          (ctx_test_data['ctx_compatible']['empty_ctx_mirror_offenses_second_loop_offenses']),
                          (
                          ctx_test_data['ctx_compatible']['empty_ctx_mirror_offenses_and_events_second_loop_offenses']),
                          (ctx_test_data['ctx_compatible']['no_mirroring_second_loop_offenses']),
                          (ctx_test_data['ctx_compatible']['mirror_offenses_second_loop_offenses']),
                          (ctx_test_data['ctx_compatible']['mirror_offenses_and_events_second_loop_offenses']),
                          (ctx_test_data['ctx_compatible']['empty_ctx_no_mirroring_no_loop_offenses']),
                          (ctx_test_data['ctx_compatible']['empty_ctx_mirror_offenses_no_loop_offenses']),
                          (ctx_test_data['ctx_compatible']['empty_ctx_mirror_offenses_and_events_no_loop_offenses']),
                          (ctx_test_data['ctx_compatible']['no_mirroring_no_loop_offenses']),
                          (ctx_test_data['ctx_compatible']['mirror_offense_no_loop_offenses']),
                          (ctx_test_data['ctx_compatible']['mirror_offense_and_events_no_loop_offenses']),
                          ])
def test_integration_context_during_run(mirror_options, test_case_data, mocker):
    """
    Given:
    - Cortex XSOAR parameters.

    When:
    - Performing `long-running-execution` command

    Then:
    - Assure the whole flow of managing the context is as expected.
    1) Call to change_ctx_to_be_compatible_with_retry is performed.
    2) Resetting the mirroring events variables.
    3) Performing long-running loop.
    4) Assuring context is as expected after first loop.
    5) Performing another long-running loop.
    6) Assure context is as expected after the second loop.

    Cases:
    a) Integration ctx is empty (first instance run), no mirroring.
    b) Integration ctx is empty (first instance run), mirroring of offense only.
    c) Integration ctx is empty (first instance run), mirroring offense with events.
    a, b, c are only relevant for cases where the integration context is compatible with retries, as empty integration
    context is always compatible with retries.
    d) Integration context is not empty, no mirroring.
    e) Integration context is not empty, mirroring of offense only.
    f) Integration context is not empty, mirroring offense with events.

    All those cases will be tested where:
    A) With init integration context not compatible with retry.
    B) With init integration context compatible with retry.
    And for one of A, B, checks the following:
        1) In both loop runs, offenses were fetched.
        2) Only in first loop run offenses were fetched.
        3) Only in second loop run offenses were fetched.
        4) In both loop runs no offenses were fetched.
    """
    mirror_direction = test_case_data['mirror_direction']

    init_context = test_case_data['init_context'].copy()
    init_context |= {MIRRORED_OFFENSES_QUERIED_CTX_KEY: {},
                     MIRRORED_OFFENSES_FINISHED_CTX_KEY: {},
                     MIRRORED_OFFENSES_FETCHED_CTX_KEY: {},
                     LAST_FETCH_KEY: init_context.get(LAST_FETCH_KEY, 0),
                     'samples': init_context.get('samples', [])}

    set_integration_context(init_context)
    if is_offenses_first_loop := test_case_data['offenses_first_loop']:
        first_loop_offenses_with_success = ctx_test_data['offenses_first_loop']
        first_loop_offenses_with_events = [(dict(offense, events=ctx_test_data['events']), is_success) for offense, is_success in
                                           first_loop_offenses_with_success]
        first_loop_offenses = [offense for offense, _ in first_loop_offenses_with_success]
        mocker.patch.object(client, 'offenses_list', return_value=first_loop_offenses)
        mocker.patch.object(QRadar_v3, 'enrich_offenses_result', return_value=first_loop_offenses)
        enrich_mock = mocker.patch.object(QRadar_v3, 'enrich_offense_with_events')
        enrich_mock.side_effect = first_loop_offenses_with_events
        expected_ctx_first_loop = ctx_test_data['context_data_first_loop_default'].copy()
    else:
        mocker.patch.object(client, 'offenses_list', return_value=[])
        expected_ctx_first_loop = ctx_test_data['context_data_after_retry_compatible'].copy()

    first_loop_ctx_not_default_values = test_case_data.get('first_loop_ctx_not_default_values', {})
    for k, v in first_loop_ctx_not_default_values.items():
        expected_ctx_first_loop[k] = v

    perform_long_running_loop(
        client=client,
        offenses_per_fetch=2,
        fetch_mode='Fetch With All Events',
        user_query='id > 5',
        events_columns='QIDNAME(qid), LOGSOURCENAME(logsourceid)',
        events_limit=3,
        ip_enrich=False,
        asset_enrich=False,
        incident_type=None,
        mirror_direction=mirror_direction,
        first_fetch='3 days',
        mirror_options=mirror_options,
<<<<<<< HEAD
=======
        assets_limit=100,
        long_running_container_id="12345"
>>>>>>> 90cf3b88
    )
    expected_ctx_first_loop |= {MIRRORED_OFFENSES_QUERIED_CTX_KEY:
                                {'15': QueryStatus.WAIT.value} if mirror_options and is_offenses_first_loop else {},
                                MIRRORED_OFFENSES_FINISHED_CTX_KEY: {},
                                MIRRORED_OFFENSES_FETCHED_CTX_KEY: {},
                                LAST_FETCH_KEY: expected_ctx_first_loop.get(LAST_FETCH_KEY, 0),
                                'samples': expected_ctx_first_loop.get('samples', [])}

    current_context = get_integration_context()

    assert current_context == expected_ctx_first_loop

    if test_case_data['offenses_second_loop']:
        second_loop_offenses_with_success = ctx_test_data['offenses_second_loop']
        second_loop_offenses_with_events = [(dict(offense, events=ctx_test_data['events']), is_success) for offense, is_success in
                                            second_loop_offenses_with_success]
        second_loop_offenses = [offense for offense, _ in second_loop_offenses_with_success]
        mocker.patch.object(client, 'offenses_list', return_value=second_loop_offenses)
        mocker.patch.object(QRadar_v3, 'enrich_offenses_result', return_value=second_loop_offenses)
        enrich_mock = mocker.patch.object(QRadar_v3, 'enrich_offense_with_events')
        enrich_mock.side_effect = second_loop_offenses_with_events
        expected_ctx_second_loop = ctx_test_data['context_data_second_loop_default'].copy()
    else:
        mocker.patch.object(client, 'offenses_list', return_value=[])
        expected_ctx_second_loop = expected_ctx_first_loop
    perform_long_running_loop(
        client=client,
        offenses_per_fetch=2,
        fetch_mode='Fetch With All Events',
        user_query='id > 15',
        events_columns='QIDNAME(qid), LOGSOURCENAME(logsourceid)',
        events_limit=3,
        ip_enrich=False,
        asset_enrich=False,
        incident_type=None,
        mirror_direction=mirror_direction,
        first_fetch='3 days',
        mirror_options=mirror_options,
<<<<<<< HEAD
=======
        assets_limit=100,
        long_running_container_id="12345"
>>>>>>> 90cf3b88
    )
    second_loop_ctx_not_default_values = test_case_data.get('second_loop_ctx_not_default_values', {})
    for k, v in second_loop_ctx_not_default_values.items():
        expected_ctx_second_loop[k] = v

    expected_ctx_second_loop |= {MIRRORED_OFFENSES_QUERIED_CTX_KEY:
                                 {'15': QueryStatus.WAIT.value} if mirror_options and is_offenses_first_loop else {},
                                 MIRRORED_OFFENSES_FINISHED_CTX_KEY: {},
                                 MIRRORED_OFFENSES_FETCHED_CTX_KEY: {},
                                 LAST_FETCH_KEY: expected_ctx_second_loop.get(LAST_FETCH_KEY, 0),
                                 'samples': expected_ctx_second_loop.get('samples', [])}

    current_context = get_integration_context()
    assert current_context == expected_ctx_second_loop
    set_integration_context({})


def test_convert_ctx():
    """
    Given: Old context structure

    When: Calling to update structure

    Then: New structure is returned
    """
    new_context = migrate_integration_ctx(ctx_test_data.get('old_ctxs')[0])
    expected = {MIRRORED_OFFENSES_QUERIED_CTX_KEY: {},
                MIRRORED_OFFENSES_FINISHED_CTX_KEY: {},
                MIRRORED_OFFENSES_FETCHED_CTX_KEY: {},
                LAST_FETCH_KEY: 15,
                LAST_MIRROR_KEY: 0,
                'samples': [],
                }
    assert new_context == expected


def test_convert_ctx_to_new_structure():
    context = {LAST_FETCH_KEY: '15',
               LAST_MIRROR_KEY: '0',
               'samples': '[]'}
    set_integration_context(context)
    validate_integration_context()
    assert get_integration_context() == {MIRRORED_OFFENSES_QUERIED_CTX_KEY: {},
                                         MIRRORED_OFFENSES_FINISHED_CTX_KEY: {},
                                         MIRRORED_OFFENSES_FETCHED_CTX_KEY: {},
                                         LAST_FETCH_KEY: 15,
                                         LAST_MIRROR_KEY: 0,
                                         'samples': []}


@pytest.mark.parametrize('query, expected', [
    ('', []),
    ('cidr', ['1.2.3.4/32', '5.6.7.8/2'])
])
def test_get_cidrs_indicators(query, expected, mocker):
    """
    Given: A query to get cidr indicators

    When: Calling the function

    Then: Extract and return a clean list of cidrs only
    """
    mocker.patch.object(demisto, 'searchIndicators', return_value={'iocs': [
        {'id': '14', 'version': 1, 'indicator_type': 'CIDR', 'value': '1.2.3.4/32'},
        {'id': '12', 'version': 1, 'indicator_type': 'CIDR', 'value': '5.6.7.8/2'},
    ]})

    assert get_cidrs_indicators(query) == expected


VERIFY_MESSAGES_ERRORS = [
    'Cannot specify both cidrs and query arguments.',
    'Must specify either cidrs or query arguments.',
    '1.2.3.4 is not a valid CIDR.',
    'Name and group arguments only allow letters, numbers, \'_\' and \'-\'.',
    "cidr is not a valid field. Possible fields are: ['id', 'name', 'group', 'cidrs', 'description']."
]


@pytest.mark.parametrize('cidrs_list, cidrs_from_query, name, group, fields, expected', [
    (['1.2.3.4/32', '5.6.7.8/2'], ['8.8.8.8/12'], 'test1', 'test_group1', '', VERIFY_MESSAGES_ERRORS[0]),
    ([], [], 'test2', 'test_group2', '', VERIFY_MESSAGES_ERRORS[1]),
    (['1.2.3.4'], [], 'test3', 'test_group3', '', VERIFY_MESSAGES_ERRORS[2]),
    (['1.2.3.4/32'], [], 'test4!', 'test_group4', '', VERIFY_MESSAGES_ERRORS[3]),
    (['1.2.3.4/32'], [], 'test5', 'test_group5!', '', VERIFY_MESSAGES_ERRORS[3]),
    (['1.2.3.4/32'], [], 'test9', 'test_group9', 'id,cidr', VERIFY_MESSAGES_ERRORS[4]),
])
def test_verify_args_for_remote_network_cidr(cidrs_list, cidrs_from_query, name, group, fields, expected):
    """
    Given: Command arguments

    When: Calling to verify arguments

    Then: Verify that the correct error message is returned
    """
    error_message = verify_args_for_remote_network_cidr(cidrs_list, cidrs_from_query, name, group, fields)

    assert error_message == expected


@pytest.mark.parametrize('values, expected', [
    ([50, 2, 25], True),
    ([None, 2, None], True),
    ([None, None, 0], False),
    ([4, -5], False),
    ([None], True)
])
def test_is_positive(values, expected):
    assert is_positive(*values) == expected


VERIFY_LIST_MESSAGES_ERRORS = [
    'Please provide either limit argument or page and page_size arguments.',
    'Please provide both page and page_size arguments.',
    'Limit, page and page_size arguments must be positive numbers.',
    'You can not use filter argument with group, id or name arguments.'
]


@pytest.mark.parametrize('limit, page, page_size, filter_, group, id_, name, expected', [
    (50, 2, 25, None, None, None, None, VERIFY_LIST_MESSAGES_ERRORS[0]),
    (None, 2, None, None, None, None, None, VERIFY_LIST_MESSAGES_ERRORS[1]),
    (None, None, 25, None, None, None, None, VERIFY_LIST_MESSAGES_ERRORS[1]),
    (-1, None, None, None, None, None, None, VERIFY_LIST_MESSAGES_ERRORS[2]),
    (None, -1, -1, None, None, None, None, VERIFY_LIST_MESSAGES_ERRORS[2]),
    (None, None, None, 'test', 'test', 'test', 'test', VERIFY_LIST_MESSAGES_ERRORS[3])
])
def test_verify_args_for_remote_network_cidr_list(limit, page, page_size, filter_, group, id_, name, expected):
    """
    Given: Command arguments

    When: Calling to verify arguments

    Then: Verify that the correct error message is returned
    """
    error_message = verify_args_for_remote_network_cidr_list(limit, page, page_size, filter_, group, id_, name)

    assert error_message == expected


@pytest.mark.parametrize("api_version", ("16.2", "17.0"))
@pytest.mark.parametrize("status", ("COMPLETED", "IN_PROGRESS"))
@pytest.mark.parametrize("func", (qradar_reference_set_value_upsert_command, qradar_indicators_upload_command))
def test_reference_set_upsert_commands_new_api(mocker, api_version, status, func):
    """
    Given:
        - A reference set name and data to upload

    When:
        - Calling the reference set upsert command or the indicators upload command

    Then:
        - Verify that the correct API is used.
        - Verify that the data is returned if the status is COMPLETED.
        - Verify that the task id is returned if the status is IN_PROGRESS.
    """
    if func == qradar_indicators_upload_command:
        mocker.patch.object(client, "reference_sets_list")
        mocker.patch.object(IndicatorsSearcher, "search_indicators_by_version", return_value={
                            "iocs": [{"value": "test1", "indicator_type": "ip"},
                                     {"value": "test2", "indicator_type": "ip"},
                                     {"value": "test3", "indicator_type": "ip"}]})

    mocker.patch.object(QRadar_v3.ScheduledCommand, "raise_error_if_not_supported")
    mocker.patch.object(client, "reference_set_entries", return_value={"id": 1234})
    mocker.patch.object(client, "get_reference_data_bulk_task_status", return_value={"status": status})
    response = command_test_data["reference_set_bulk_load"]['response']
    mocker.patch.object(client, "reference_sets_list", return_value=response)
    args = {"ref_name": "test_ref"}
    if func == qradar_reference_set_value_upsert_command:
        args["value"] = "test1,test2,test3"
    results = func(
        args, client, {"api_version": api_version}
    )
    if status == "COMPLETED":

        expected = command_test_data["reference_set_bulk_load"]['expected']
        expected_command_results = CommandResults(
            outputs_prefix=expected.get('outputs_prefix'),
            outputs_key_field=expected.get('outputs_key_field'),
            outputs=expected.get('outputs'),
            raw_response=response
        )

        assert results.outputs_prefix == expected_command_results.outputs_prefix
        assert results.outputs_key_field == expected_command_results.outputs_key_field
        assert results.outputs == expected_command_results.outputs
        assert results.raw_response == expected_command_results.raw_response

    else:
        assert results.readable_output == 'Reference set test_ref is still being updated in task 1234'
<<<<<<< HEAD
        assert results.scheduled_command._args.get('task_id') == 1234
=======
        assert results.scheduled_command._args.get('task_id') == 1234


def test_qradar_reference_set_value_upsert_command_continue_polling_with_connection_issues(mocker):
    """
    Given:
        - get_reference_data_bulk_task_status that returns ReadTimeout exception, IN_PROGRESS and COMPLETED statuses

    When:
        - qradar_reference_set_value_upsert_command function

    Then:
        - Verify the command would keep polling when there are temporary connection issues.
    """
    mocker.patch.object(QRadar_v3.ScheduledCommand, "raise_error_if_not_supported")
    mocker.patch.object(client, "reference_set_entries", return_value={"id": 1234})
    mocker.patch.object(client, "get_reference_data_bulk_task_status", side_effect=[
                        ReadTimeout, {"status": "IN_PROGRESS"}, {"status": "COMPLETED"}])
    args = {"ref_name": "test_ref", "value": "value1"}
    api_version = {"api_version": "17.0"}
    mocker.patch.object(client, "reference_sets_list", return_value=command_test_data["reference_set_bulk_load"]['response'])

    result = qradar_reference_set_value_upsert_command(args, client=client, params=api_version)
    # make sure in ReadTimeout that no outputs are returned
    assert not result.outputs
    result = qradar_reference_set_value_upsert_command(args, client=client, params=api_version)
    # make sure when status is IN_PROGRESS no outputs are returned
    assert not result.outputs
    result = qradar_reference_set_value_upsert_command(args, client=client, params=api_version)
    # make sure when status is COMPLETED that outputs are returned
    assert result.outputs


@pytest.mark.parametrize('command_func, endpoint, resource_id', [
    (qradar_event_collectors_list_command, '/config/event_sources/event_collectors', 0),
    (qradar_wincollect_destinations_list_command, '/config/event_sources/wincollect/wincollect_destinations', 0),
    (qradar_disconnected_log_collectors_list_command, '/config/event_sources/disconnected_log_collectors', 0),
    (qradar_log_source_types_list_command, '/config/event_sources/log_source_management/log_source_types', 0),
    (qradar_log_source_protocol_types_list_command, '/config/event_sources/log_source_management/protocol_types', 0),
    (qradar_log_source_extensions_list_command, '/config/event_sources/log_source_management/log_source_extensions', 0),
    (qradar_log_source_languages_list_command, '/config/event_sources/log_source_management/log_source_languages', 0),
    (qradar_log_source_groups_list_command, '/config/event_sources/log_source_management/log_source_groups', 0)
])
def test_id_commands(mocker, command_func: Callable[[Client, dict], CommandResults], endpoint: str, resource_id: int):
    """
    Given:
        - A command an endpoint and an ID.
    When:
        - Running the command with the corresponding endpoint and ID packed in an args object.
    Then:
        - Verify that the correct GET function is called with the ID and the endpoint.
    """
    args = {"id": resource_id}
    get_by_id_mock = mocker.patch.object(client, 'get_resource_by_id', return_value={})
    try:
        command_func(client, args)
    except KeyError:
        demisto.log(f'command {command_func.__name__} raised key error')
    get_by_id_mock.assert_called_with(resource_id, endpoint, None, None)


@pytest.mark.parametrize('command_func, endpoint', [
    (qradar_event_collectors_list_command, '/config/event_sources/event_collectors'),
    (qradar_wincollect_destinations_list_command, '/config/event_sources/wincollect/wincollect_destinations'),
    (qradar_disconnected_log_collectors_list_command, '/config/event_sources/disconnected_log_collectors'),
    (qradar_log_source_types_list_command, '/config/event_sources/log_source_management/log_source_types'),
    (qradar_log_source_protocol_types_list_command, '/config/event_sources/log_source_management/protocol_types'),
    (qradar_log_source_extensions_list_command, '/config/event_sources/log_source_management/log_source_extensions'),
    (qradar_log_source_languages_list_command, '/config/event_sources/log_source_management/log_source_languages'),
    (qradar_log_source_groups_list_command, '/config/event_sources/log_source_management/log_source_groups',)
])
def test_list_commands(mocker, command_func: Callable[[Client, dict], CommandResults], endpoint: str):
    """
    Given:
        - A command and an endpoint.
    When:
        - Running the command with the corresponding endpoint.
    Then:
        - Verify that the correct GET function is called with the correct endpoint
    """
    args = {'range': '0-49'}
    get_list_mock = mocker.patch.object(client, 'get_resource_list', return_value=[{}])
    try:
        command_func(client, args)
    except KeyError:
        demisto.log(f'command {command_func.__name__} raised key error')
    get_list_mock.assert_called_with(f"items={args['range']}", endpoint, None, None, None)


@pytest.mark.parametrize('id', [(0), (None)])
def test_get_resource(mocker, id: int | None):
    """
    Given:
        - An existing ID or None.
    When:
        - Running the get_resource function with the int or None value.
    Then:
        - Verify that the correct GET function is called.
    """
    endpoint = 'example.com'
    range = 'items=0-49'
    get_resource_by_id_mock = mocker.patch.object(client, 'get_resource_by_id')
    get_resource_list_mock = mocker.patch.object(client, 'get_resource_list')

    client.get_resource(id, range, endpoint)
    if id is not None:
        get_resource_by_id_mock.assert_called()
    else:
        get_resource_list_mock.assert_called()


def test_get_log_sources_list(mocker):
    """
    Given:
        - An endpoint, a range, an algorithm and a password.
    When:
        - Running the qradar_log_sources_list command with the corresponding arguments.
    Then:
        - Verify that the get_resource_list function is called with the correct parameters.
    """
    qrd_encryption_details = {
        'qrd_encryption_algorithm': 'algorithm',
        'qrd_encryption_password': 'password'
    }
    args = {'range': '0-49', **qrd_encryption_details}
    get_list_mock = mocker.patch.object(client, 'get_resource_list', return_value=[{}])
    endpoint = '/config/event_sources/log_source_management/log_sources'
    expected_additional_headers = {'x-qrd-encryption-algorithm': 'algorithm', 'x-qrd-encryption-password': 'password'}
    try:
        qradar_log_sources_list_command(client, args)
    except KeyError:
        demisto.log('command log_sources_list_command raised key error')
    get_list_mock.assert_called_with(f"items={args['range']}", endpoint, None, None, expected_additional_headers)


def test_get_log_source_by_id(mocker):
    """
    Given:
        - An endpoint, a range, an algorithm a password and an id.
    When:
        - Running the qradar_log_sources_list command with the corresponding arguments and an id.
    Then:
        - Verify that the get_resource_by_id function is called with the correct parameters.
    """
    mock_id = 1880
    qrd_encryption_details = {
        'qrd_encryption_algorithm': 'algorithm',
        'qrd_encryption_password': 'password'
    }
    args = {'id': mock_id, **qrd_encryption_details}
    get_by_id_mock = mocker.patch.object(client, 'get_resource_by_id', return_value={})
    endpoint = '/config/event_sources/log_source_management/log_sources'
    expected_additional_headers = {'x-qrd-encryption-algorithm': 'algorithm', 'x-qrd-encryption-password': 'password'}
    try:
        qradar_log_sources_list_command(client, args)
    except KeyError:
        demisto.log('command log_sources_list_command raised key error')
    get_by_id_mock.assert_called_with(mock_id, endpoint, None, expected_additional_headers)


def test_create_log_source(mocker):
    """
    Given:
        - The required arguments for creating a log source.
    When:
        - Running the qradar_log_source_create command with the required arguments.
    Then:
        - Verify that the create_log_source function is called with the body correctly parsed and formatted.
    """
    args = command_test_data['create_log_source']['args']
    expected_body = command_test_data['create_log_source']['expected_body']
    return_value = command_test_data['create_log_source']['response']
    create_log_source_mock = mocker.patch.object(client, 'create_log_source', return_value=return_value)
    qradar_log_source_create_command(client, args)
    create_log_source_mock.assert_called_with(expected_body)


def test_update_log_source(mocker):
    """
    Given:
        - The required arguments for updating a log source.
    When:
        - Running the qradar_log_source_update command with the required arguments.
    Then:
        - Verify that the update_log_source function is called with nothing but the correct fields.
    """
    args = command_test_data['update_log_source']['args']
    expected_body = command_test_data['update_log_source']['expected_body']
    update_log_source_mock = mocker.patch.object(client, 'update_log_source', return_value={})
    qradar_log_source_update_command(client, args)
    update_log_source_mock.assert_called_with(expected_body)


def test_delete_log_source(mocker):
    """
    Given:
        - An id.
    When:
        - Running the qradar_log_source_delete command with the id.
    Then:
        - Verify that the delete_log_source function is called with the correct id.
    """
    id = 0
    args = {"id": id}
    update_log_source_mock = mocker.patch.object(client, 'delete_log_source')

    qradar_log_source_delete_command(client, args)
    update_log_source_mock.assert_called_with(id)


def test_dict_converter():
    """
    Given:
        - A dictionary with string represented values.
    When:
        - Converting the dictionary to actual values using the conversion function.
    Then:
        - Verify that the outputted dictionary contains the expected values.
    """
    input_dict = {'enabled': 'true', 'year': '2024', 'name': 'Moshe'}
    expected_output = {'enabled': True, 'year': 2024, 'name': 'Moshe'}
    assert convert_dict_to_actual_values(input_dict) == expected_output

    input_nested_dict = {'enabled': 'true', 'year': '2024', 'name': 'Moshe', 'details': {'age': '30', 'score': '95.5'}}
    expected_nested_output = {'enabled': True, 'year': 2024, 'name': 'Moshe', 'details': {'age': 30, 'score': 95.5}}
    assert convert_dict_to_actual_values(input_nested_dict) == expected_nested_output

    input_dict_with_list = {'enabled': 'true', 'year': '2024', 'name': 'Moshe', 'lst': ['true', '22', 'str']}
    expected_output_with_list = {'enabled': True, 'year': 2024, 'name': 'Moshe', 'lst': [True, 22, 'str']}
    assert convert_dict_to_actual_values(input_dict_with_list) == expected_output_with_list

    input_nested_with_list_dict = {
        'enabled': 'true',
        'year': '2024',
        'name': 'Moshe',
        'details': {'age': '30', 'score': '95.5'},
        'lst': [{'age': '30', 'score': '95'}, {'name': 'Moshe'}]
    }
    expected_nested_with_list_output = {
        'enabled': True,
        'year': 2024,
        'name': 'Moshe',
        'details': {'age': 30, 'score': 95.5},
        'lst': [{'age': 30, 'score': 95}, {'name': 'Moshe'}],
    }
    assert convert_dict_to_actual_values(input_nested_with_list_dict) == expected_nested_with_list_output


def test_list_converter():
    """
    Given:
        - A list with string represented values.
    When:
        - Converting the list to actual values using the conversion function.
    Then:
        - Verify that the outputted list contains the expected values.
    """
    simple_input_list = ['true', '2024', 'moshe']
    expected_output = [True, 2024, 'moshe']
    assert convert_list_to_actual_values(simple_input_list) == expected_output

    expected_nested_output = [True, 2024, 'Moshe', [30, 95.5, False, 'string']]
    input_nested_list = ['true', '2024', 'Moshe', ['30', '95.5', 'false', 'string']]
    assert convert_list_to_actual_values(input_nested_list) == expected_nested_output

    input_list_with_dict = ['true', '2024', 'Moshe', {'enabled': 'true', 'year': '2024', 'name': 'Moshe'}]
    expected_output_with_dict = [True, 2024, 'Moshe', {'enabled': True, 'year': 2024, 'name': 'Moshe'}]
    assert convert_list_to_actual_values(input_list_with_dict) == expected_output_with_dict


def test_recovery_lastrun(mocker):
    """
    Given:
        - Last run is more up-to-date than the integration context.
        - Last run is the same as the integration context.

    When:
        - The container starts and the recovery method is called

    Then:
        - Ensure that the integration context is updated to the last run.
        - If there are not changes, make sure that the context is not updated
    """
    set_integration_context({LAST_FETCH_KEY: 2, MIRRORED_OFFENSES_QUERIED_CTX_KEY: {
                            0: 0}, MIRRORED_OFFENSES_FINISHED_CTX_KEY: {0: 0}})
    mocker.patch.object(QRadar_v3.demisto, "getLastRun", return_value={LAST_FETCH_KEY: 4})
    QRadar_v3.recover_from_last_run()
    context_data = get_integration_context()
    assert context_data[LAST_FETCH_KEY] == 4

    # now the last run and the integration context are the same, make sure that update context is not called
    update_context_mock = mocker.patch.object(QRadar_v3, "safely_update_context_data")
    set_integration_context({LAST_FETCH_KEY: 2, MIRRORED_OFFENSES_QUERIED_CTX_KEY: {
                            0: 0}, MIRRORED_OFFENSES_FINISHED_CTX_KEY: {0: 0}})
    mocker.patch.object(QRadar_v3.demisto, "getLastRun", return_value={LAST_FETCH_KEY: 2})
    QRadar_v3.recover_from_last_run()
    context_data = get_integration_context()
    assert context_data[LAST_FETCH_KEY] == 2
    assert not update_context_mock.called
>>>>>>> 90cf3b88
<|MERGE_RESOLUTION|>--- conflicted
+++ resolved
@@ -6,12 +6,9 @@
 from collections.abc import Callable
 import copy
 
-<<<<<<< HEAD
-=======
 import requests
 from requests.exceptions import ReadTimeout
 
->>>>>>> 90cf3b88
 import QRadar_v3  # import module separately for mocker
 import pytest
 import pytz
@@ -38,10 +35,6 @@
     qradar_remote_network_cidr_list_command, verify_args_for_remote_network_cidr_list, is_positive, \
     qradar_remote_network_cidr_delete_command, qradar_remote_network_cidr_update_command, \
     qradar_remote_network_deploy_execution_command, qradar_indicators_upload_command, migrate_integration_ctx, \
-<<<<<<< HEAD
-    enrich_offense_with_events, perform_long_running_loop, validate_integration_context, FetchMode, \
-    MIRRORED_OFFENSES_FETCHED_CTX_KEY, IndicatorsSearcher
-=======
     qradar_event_collectors_list_command, qradar_wincollect_destinations_list_command, \
     qradar_disconnected_log_collectors_list_command, qradar_log_source_types_list_command, \
     qradar_log_source_protocol_types_list_command, qradar_log_source_extensions_list_command, \
@@ -49,7 +42,6 @@
     qradar_log_source_delete_command, qradar_log_source_update_command, convert_dict_to_actual_values, \
     enrich_offense_with_events, perform_long_running_loop, validate_integration_context, convert_list_to_actual_values, \
     MIRRORED_OFFENSES_FETCHED_CTX_KEY, FetchMode, IndicatorsSearcher
->>>>>>> 90cf3b88
 
 from CommonServerPython import DemistoException, set_integration_context, CommandResults, \
     GetModifiedRemoteDataResponse, GetRemoteDataResponse, get_integration_context
@@ -533,11 +525,7 @@
          3,
          ),
     ])
-<<<<<<< HEAD
-def test_enrich_offense_with_events(mocker, offense: dict, fetch_mode, mock_search_response: dict,
-=======
 def test_enrich_offense_with_events(mocker, offense: dict, fetch_mode: FetchMode, mock_search_response: dict,
->>>>>>> 90cf3b88
                                     poll_events_response, events_limit):
     """
     Given:
@@ -1401,11 +1389,8 @@
         mirror_direction=mirror_direction,
         first_fetch='3 days',
         mirror_options=mirror_options,
-<<<<<<< HEAD
-=======
         assets_limit=100,
         long_running_container_id="12345"
->>>>>>> 90cf3b88
     )
     expected_ctx_first_loop |= {MIRRORED_OFFENSES_QUERIED_CTX_KEY:
                                 {'15': QueryStatus.WAIT.value} if mirror_options and is_offenses_first_loop else {},
@@ -1444,11 +1429,8 @@
         mirror_direction=mirror_direction,
         first_fetch='3 days',
         mirror_options=mirror_options,
-<<<<<<< HEAD
-=======
         assets_limit=100,
         long_running_container_id="12345"
->>>>>>> 90cf3b88
     )
     second_loop_ctx_not_default_values = test_case_data.get('second_loop_ctx_not_default_values', {})
     for k, v in second_loop_ctx_not_default_values.items():
@@ -1640,9 +1622,6 @@
 
     else:
         assert results.readable_output == 'Reference set test_ref is still being updated in task 1234'
-<<<<<<< HEAD
-        assert results.scheduled_command._args.get('task_id') == 1234
-=======
         assert results.scheduled_command._args.get('task_id') == 1234
 
 
@@ -1941,5 +1920,4 @@
     QRadar_v3.recover_from_last_run()
     context_data = get_integration_context()
     assert context_data[LAST_FETCH_KEY] == 2
-    assert not update_context_mock.called
->>>>>>> 90cf3b88
+    assert not update_context_mock.called