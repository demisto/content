"""
    QRadar v3 integration for Cortex XSOAR - Unit Tests file
"""
import json
from datetime import datetime
from collections.abc import Callable
import copy

import requests
from requests.exceptions import ReadTimeout

import QRadar_v3  # import module separately for mocker
import pytest
import pytz
from QRadar_v3 import LAST_FETCH_KEY, USECS_ENTRIES, OFFENSE_OLD_NEW_NAMES_MAP, MINIMUM_API_VERSION, REFERENCE_SETS_RAW_FORMATTED, \
    Client, ASSET_PROPERTIES_NAME_MAP, \
    FULL_ASSET_PROPERTIES_NAMES_MAP, EntryType, EntryFormat, MIRROR_OFFENSE_AND_EVENTS, \
    MIRRORED_OFFENSES_QUERIED_CTX_KEY, MIRRORED_OFFENSES_FINISHED_CTX_KEY, LAST_MIRROR_KEY, QueryStatus, LAST_MIRROR_CLOSED_KEY
from QRadar_v3 import get_time_parameter, add_iso_entries_to_dict, build_final_outputs, build_headers, \
    get_offense_types, get_offense_closing_reasons, get_domain_names, get_rules_names, enrich_assets_results, \
    get_offense_addresses, get_minimum_id_to_fetch, poll_offense_events, sanitize_outputs, \
    create_search_with_retry, enrich_offense_with_assets, get_offense_enrichment, \
    add_iso_entries_to_asset, create_single_asset_for_offense_enrichment, create_incidents_from_offenses, \
    qradar_offenses_list_command, qradar_offense_update_command, qradar_closing_reasons_list_command, \
    qradar_offense_notes_list_command, qradar_offense_notes_create_command, qradar_rules_list_command, \
    qradar_rule_groups_list_command, qradar_assets_list_command, qradar_saved_searches_list_command, \
    qradar_searches_list_command, qradar_search_create_command, qradar_search_status_get_command, \
    qradar_search_results_get_command, qradar_reference_sets_list_command, qradar_reference_set_create_command, \
    qradar_reference_set_delete_command, qradar_reference_set_value_upsert_command, \
    qradar_reference_set_value_delete_command, qradar_domains_list_command, qradar_geolocations_for_ip_command, \
    qradar_log_sources_list_command, qradar_get_custom_properties_command, enrich_asset_properties, \
    flatten_nested_geolocation_values, get_modified_remote_data_command, get_remote_data_command, is_valid_ip, \
    qradar_ips_source_get_command, qradar_ips_local_destination_get_command, \
    qradar_remote_network_cidr_create_command, get_cidrs_indicators, verify_args_for_remote_network_cidr, \
    qradar_remote_network_cidr_list_command, verify_args_for_remote_network_cidr_list, is_positive, \
    qradar_remote_network_cidr_delete_command, qradar_remote_network_cidr_update_command, \
    qradar_remote_network_deploy_execution_command, qradar_indicators_upload_command, migrate_integration_ctx, \
    qradar_event_collectors_list_command, qradar_wincollect_destinations_list_command, \
    qradar_disconnected_log_collectors_list_command, qradar_log_source_types_list_command, \
    qradar_log_source_protocol_types_list_command, qradar_log_source_extensions_list_command, \
    qradar_log_source_languages_list_command, qradar_log_source_groups_list_command, qradar_log_source_create_command, \
    qradar_log_source_delete_command, qradar_log_source_update_command, convert_to_actual_values_recursive, \
    enrich_offense_with_events, perform_long_running_loop, validate_integration_context, FetchMode, \
    MIRRORED_OFFENSES_FETCHED_CTX_KEY, IndicatorsSearcher

from CommonServerPython import DemistoException, set_integration_context, CommandResults, \
    GetModifiedRemoteDataResponse, GetRemoteDataResponse, get_integration_context
import demistomock as demisto

QRadar_v3.FAILURE_SLEEP = 0
QRadar_v3.SLEEP_FETCH_EVENT_RETRIES = 0

client = Client(
    server='https://192.168.0.1',
    verify=False,
    proxy=False,
    api_version=str(MINIMUM_API_VERSION),
    credentials={
        'identifier': 'admin',
        'password': '1234'
    }
)

QRadar_v3.EVENTS_SEARCH_RETRY_SECONDS = 0


def util_load_json(path):
    with open(path, encoding='utf-8') as f:
        return json.loads(f.read())


asset_enrich_data = util_load_json("./test_data/asset_enrich_test.json")

command_test_data = util_load_json('./test_data/command_test_data.json')
ip_command_test_data = util_load_json('./test_data/ips_commands_data.json')
ctx_test_data = util_load_json('./test_data/integration_context_tests.json')

event_columns_default_value = \
    'QIDNAME(qid), LOGSOURCENAME(logsourceid), CATEGORYNAME(highlevelcategory), ' \
    'CATEGORYNAME(category), PROTOCOLNAME(protocolid), sourceip, sourceport, destinationip, ' \
    'destinationport, QIDDESCRIPTION(qid), username, PROTOCOLNAME(protocolid), ' \
    'RULENAME("creEventList"), sourcegeographiclocation, sourceMAC, sourcev6, ' \
    'destinationgeographiclocation, destinationv6, LOGSOURCETYPENAME(devicetype), ' \
    'credibility, severity, magnitude, eventcount, eventDirection, postNatDestinationIP, ' \
    'postNatDestinationPort, postNatSourceIP, postNatSourcePort, preNatDestinationPort, ' \
    'preNatSourceIP, preNatSourcePort, UTF8(payload), starttime, devicetime '


@pytest.mark.parametrize('arg, iso_format, epoch_format, expected',
                         [('2020-11-22T16:31:14-02:00', False, False,
                           datetime(2020, 11, 22, 18, 31, 14, tzinfo=pytz.utc)),
                          (None, False, False, None),
                          (None, True, False, None),
                          ('2020-12-12', True, False, '2020-12-12T00:00:00+00:00'),
                          ('2020-12-12T10:11:22', True, False, '2020-12-12T10:11:22+00:00'),
                          ('2020-12-12T22:11:22-03:00', True, False, '2020-12-13T01:11:22+00:00'),
                          ('2020-12-12', False, True, 1607731200000),
                          ('2020-12-12T10:11:22', False, True, 1607767882000),
                          ('2020-12-12T22:11:22-03:00', False, True, 1607821882000)
                          ])
def test_get_optional_time_parameter_valid_time_argument(arg, iso_format, epoch_format, expected):
    """
    Given:
     - Demisto arguments.
     - Argument of type time to extract from Demisto arguments as epoch time.

    When:
     - Case a: Argument exists, has expected date format, parse format was not asked,.
     - Case b: Argument does not exist, parse format was not asked.
     - Case c: Argument does not exist, parse format was asked.
     - Case d: Argument exist and has ISO format, parse format was asked.
     - Case e: Argument exist and has ISO format, parse format was asked.

    Then:
     - Case a: Ensure that the corresponding epoch time is returned.
     - Case b: Ensure that None is returned.
     - Case c: Ensure that None is returned.
     - Case d: Ensure that correct FraudWatch format is returned.
     - Case e: Ensure that correct FraudWatch format is returned.
    """
    assert (get_time_parameter(arg, iso_format=iso_format, epoch_format=epoch_format)) == expected


def test_connection_errors_recovers(mocker):
    """
    Given:
     - Connection Error, ReadTimeout error and a success response

    When:
     - running the http_request method

    Then:
     - Ensure that success message is printed and recovery for http request happens.
    """
    mocker.patch.object(demisto, "error")
    mocker.patch("QRadar_v3.time.sleep")
    mocker.patch.object(
        client,
        "_http_request",
        side_effect=[
            DemistoException(message="error", exception=requests.ConnectionError("error")),
            requests.ReadTimeout("error"),
            "success"
        ]
    )
    assert client.http_request(method="GET", url_suffix="url") == "success"


@pytest.mark.parametrize('dict_key, inner_keys, expected',
                         [('continent', ['name'], {'ContinentName': 'NorthAmerica'}),
                          ('city', ['name'], {'CityName': 'Mukilteo'}),
                          ('represented_country', ['unknown', 'confidence'],
                           {'RepresentedCountryUnknown': None, 'RepresentedCountryConfidence': None}),
                          ('registered_country', ['iso_code', 'name'],
                           {'RegisteredCountryIsoCode': 'US', 'RegisteredCountryName': 'United States'}),
                          ('location', ['accuracy_radius', 'timezone', 'latitude', 'metro_code', 'average_income',
                                        'population_density', 'longitude'],
                           {'LocationAccuracyRadius': 1000, 'LocationTimezone': 'America/Los_Angeles',
                            'LocationLatitude': 47.913,
                            'LocationMetroCode': 819, 'LocationAverageIncome': None, 'LocationPopulationDensity': None,
                            'LocationLongitude': -122.3042})])
def test_flatten_nested_geolocation_values(dict_key, inner_keys, expected):
    """
    Given:
     - Dict of IP details returned by QRadar service for geolocations for ip command.
     - Dict key to flatten its inner values.
     - Inner values to be flattened

    When:
     - Creating outputs to Demisto form geolocations for ip command.

    Then:
     Ensure values are flattened as expected
    """
    assert flatten_nested_geolocation_values(command_test_data['geolocations_for_ip']['response'][0], dict_key,
                                             inner_keys) == expected


@pytest.mark.parametrize('properties, properties_to_enrich_dict, expected',
                         [(asset_enrich_data['assets'][0]['properties'], ASSET_PROPERTIES_NAME_MAP,
                           {'Name': {'Value': '192.168.0.1', 'LastUser': 'admin'}}),
                          (asset_enrich_data['assets'][0]['properties'], FULL_ASSET_PROPERTIES_NAMES_MAP,
                           {'ComplianceNotes': {'Value': 'note', 'LastUser': 'Adam'}}),
                          ([], FULL_ASSET_PROPERTIES_NAMES_MAP, {})
                          ])
def test_enrich_asset_properties(properties, properties_to_enrich_dict: dict, expected):
    """
    Given:
     - Properties of an asset.
     - Dict containing properties keys to enrich, and the new names of the enrichment as corresponding values.

    When:
     - Case a: Basic enrichment of properties have been asked.
     - Case b: Full enrichment of properties have been asked.
     - Case c: Full enrichment of properties have been asked, properties are empty.

    Then:
     - Case a: Ensure that only properties keys that are contained in basic enrichment are enriched.
     - Case b: Ensure that only properties keys that are contained in full enrichment are enriched.
     - Case c: Ensure that empty dict is returned
    """
    assert enrich_asset_properties(properties, properties_to_enrich_dict) == expected


@pytest.mark.parametrize('enrichment, expected',
                         [('None', (False, False)), ('IPs', (True, False)), ('IPs And Assets', (True, True))])
def test_get_offense_enrichment(enrichment, expected):
    """
    Given:
     - Enrichment asked by the user.

    When:
     - Case a: Enrichment was not asked (None).
     - Case b: Enrichment asked was for IPs only.
     - Case c: Enrichment asked was for IPs and assets.

    Then:
     - Case a: Ensure False, False is returned.
     - Case b: Ensure True, False is returned.
     - Case c: Ensure True, True is returned.
    """
    assert get_offense_enrichment(enrichment) == expected


def test_add_iso_entries_to_dict():
    """
    Given:
     - Dict containing entries with epoch time.

    When:
     - Adding to entries with epoch time entries with iso time.

    Then:
     - All 'usecs' keys in the dict are replaced with 'iso time' entries with correct iso values.
     - The dict is cloned and its values are not changed, and a new one is created
    """
    tested_dict = {usec_entry: 1600000000000 for usec_entry in USECS_ENTRIES}
    tested_dict['host_name'] = 'QRadar Host'
    output_dict = add_iso_entries_to_dict([tested_dict])[0]
    assert tested_dict['host_name'] == 'QRadar Host'
    assert output_dict['host_name'] == 'QRadar Host'
    assert all(
        tested_dict.get(iso_entry) == 1600000000000 for iso_entry in USECS_ENTRIES)
    assert all(
        output_dict.get(iso_entry) == '2020-09-13T12:26:40+00:00' for iso_entry in USECS_ENTRIES)
    assert len(tested_dict) == (1 + len(USECS_ENTRIES))
    assert len(output_dict) == (1 + len(USECS_ENTRIES))


def test_add_iso_entries_to_asset():
    """
    Given:
     - Asset.

    When:
     - Replacing epoch values with ISO values

    Then:
     - Ensure epoch values are replaced with the expected ISO values.
    """
    assets = asset_enrich_data['assets']
    assert [add_iso_entries_to_asset(asset) for asset in assets] == asset_enrich_data['iso_transform']


@pytest.mark.parametrize('output, old_new_dict, expected',
                         [([{'a': 2, 'c': 3}], {'a': 'b'}, [{'b': 2}]),
                          ([OFFENSE_OLD_NEW_NAMES_MAP], OFFENSE_OLD_NEW_NAMES_MAP,
                           [{v: v for v in OFFENSE_OLD_NEW_NAMES_MAP.values()}]),
                          ([{'description': 'bla'}], {'name': 'Adam'}, [{}]),
                          ([{'a': 1, 'b': 2, 'c': 3}, {'a': 4, 'd': 5, 'e': 6}],
                           {'a': 'A', 'b': 'B', 'd': 'D'}, [{'A': 1, 'B': 2}, {'A': 4, 'D': 5}])])
def test_build_final_outputs(output, old_new_dict, expected):
    """
    Given:
     - Output.
     - Dict mapping old key names to be replaced with new key names

    When:
     - Case a: Part of the keys of the output intersects with 'old_new' dictionary and some are not
     - Case b: All of the keys of the output intersects in 'old_new' dictionary.
     - Case c: No key of the output intersects with 'old_new' dictionary

    Then:
     - Case a: Correct keys are replaced (only those who intersects).
     - Case b: All of the keys are replaced (because all keys intersects).
     - Case c: No key is replaced (no intersect).
    """
    assert (build_final_outputs(output, old_new_dict)) == expected


@pytest.mark.parametrize('first_headers, all_headers',
                         [(['ID', 'Description'], {'A', 'B', 'C', 'ID', 'Description'}),
                          (['A'], {'A', 'B'})])
def test_build_headers(first_headers, all_headers):
    """
    Given:
     - List of first headers to be shown in entry room.
     - Set of all of the headers to be shown in the entry room.

    When:
     - Case a: Building headers for human readable.
     - Case b: Building headers for human readable.

    Then:
     - Case a: First headers are first in the list.
     - Case b: First headers are first in the list.
    """
    assert (build_headers(first_headers, all_headers))[:len(first_headers)] == first_headers


@pytest.mark.parametrize('last_run_offense_id, user_query, expected',
                         [(1, None, 1),
                          (2, 'status=open or id > 4', 4),
                          (6, 'username_count > 2 and id > 3 or event_count < 6', 6),
                          (4, 'id >= 4', 4),
                          (2, 'id >= 4', 3),
                          (32, 'as4ll a4as ll5ajs 352lk aklj id     >           35 zjfzlkfj selkj', 35),
                          (32, 'as4ll a4as ll5ajs 352lk aklj id     >=           35 zjfzlkfj selkj', 34),
                          (32, 'a id     >=           35001 ', 35000),
                          (1523, 'closing_reason_id > 5000', 1523),
                          (0, 'id > 4', 4),
                          (0, 'id > 1', 2)])
def test_get_minimum_id_to_fetch(last_run_offense_id, user_query, expected, mocker):
    """
    Given:
     - The highest fetched offense ID from last run.
     - The user query for fetch.

    When:
     - Fetching incidents in long time execution.

    Then:
     - Ensure that returned value is the lowest ID to fetch from.
    """
    mocker.patch.object(client, 'offenses_list', return_value=[{'id': '3'}])
    assert get_minimum_id_to_fetch(last_run_offense_id, user_query, '3 days', client) == expected


@pytest.mark.parametrize('outputs, key_replace_dict, expected',
                         [({'a': 2, 'number_of_elements': 3, 'creation_time': 1600000000000},
                           REFERENCE_SETS_RAW_FORMATTED,
                           [{'NumberOfElements': 3, 'CreationTime': '2020-09-13T12:26:40+00:00'}]),
                          ({'a': 2, 'number_of_elements': 3, 'creation_time': 1600000000000},
                           None,
                           [{'a': 2, 'number_of_elements': 3, 'creation_time': '2020-09-13T12:26:40+00:00'}])
                          ])
def test_sanitize_outputs(outputs, key_replace_dict, expected):
    """
    Given:
     - Outputs.
     - Dict, containing old names as keys, and new names as values.

    When:
     - Case a: Sanitizing outputs, 'key_replace_dict' exists.
     - Case b: Sanitizng outputs, 'key_replace_dict' does not exist.

    Then:
     - Case a: Ensure that outputs keys not included in 'key_replace_dict' are dismissed, and key names are changed.
     - Case b: Ensure that outputs are sanitized, but keys remains the same.
    """
    assert sanitize_outputs(outputs, key_replace_dict) == expected


def test_create_single_asset_for_offense_enrichment():
    """
    Given:
     - Asset to enrich

    When:
     - Enriching offense with asset values.

    Then:
     - Ensure enrichment asset object returned is as expected.
    """
    assets = asset_enrich_data['assets']
    enriched_assets = [create_single_asset_for_offense_enrichment(asset) for asset in assets]
    assert enriched_assets == asset_enrich_data['offense_enrich']


@pytest.mark.parametrize('status_exception, status_response, results_response, search_id, expected',
                         [(None,
                           command_test_data['search_status_get']['response'],
                           command_test_data['search_results_get']['response'],
                           '19e90792-1a17-403b-ae5b-d0e60740b95e',
                           (sanitize_outputs(command_test_data['search_results_get']['response']['events']),
                            QueryStatus.SUCCESS.value)),
                          (DemistoException('error occurred'),
                           None,
                           None,
                           None,
                           ([], QueryStatus.ERROR.value))
                          ])
def test_poll_offense_events_with_retry(mocker, requests_mock, status_exception, status_response, results_response, search_id,
                                        expected):
    """
    Given:
     - Client to perform API calls.
     - Search ID of the query to enrich events.

    When:
     - Case a: QRadar returns a valid and terminated results to the search.
     - Case b: Error occurred in request to QRadar during poll.

    Then:
     - Case a: Ensure that expected events are returned.
     - Case b: Ensure that None is returned.
    """
    mocker.patch.object(demisto, "error")
    context_data = {MIRRORED_OFFENSES_QUERIED_CTX_KEY: {},
                    MIRRORED_OFFENSES_FINISHED_CTX_KEY: {}}
    set_integration_context(context_data)
    if status_exception:
        requests_mock.get(
            f'{client.server}/api/ariel/searches/{search_id}',
            exc=status_exception
        )
    else:
        requests_mock.get(
            f'{client.server}/api/ariel/searches/{search_id}',
            json=status_response
        )
    requests_mock.get(
        f'{client.server}/api/ariel/searches/{search_id}/results',
        json=results_response
    )
    assert poll_offense_events(client, search_id, 16, 1) == expected


@pytest.mark.parametrize('search_exception, fetch_mode, search_response',
                         [(None, 'Fetch With All Events',
                           command_test_data['search_create']['response']),
                          (DemistoException('error occurred'),
                           'Fetch With All Events',
                           None),
                          (None, 'Fetch Correlation Events Only',
                           command_test_data['search_create']['response']),
                          (DemistoException('error occurred'),
                           'Fetch Correlation Events Only',
                           None)
                          ])
def test_create_search_with_retry(mocker, search_exception, fetch_mode, search_response):
    """
    Given:
     - Client to perform API calls.
     - Query for creating search in QRadar service.
    When:
     - Case a: QRadar manages to create search, fetch_mode is all events.
     - Case b: Error occurred in request to QRadar search creation, fetch_mode is all events.
     - Case c: QRadar manages to create search, fetch_mode is correlation events only.
     - Case d: Error occurred in request to QRadar search creation, fetch_mode is correlation events only.

    Then:
     - Case a: Ensure that QRadar service response is returned.
     - Case b: Ensure that None is returned.
     - Case c: Ensure that QRadar service response is returned.
     - Case d: Ensure that None is returned.
    """
    context_data = {MIRRORED_OFFENSES_QUERIED_CTX_KEY: {},
                    MIRRORED_OFFENSES_FINISHED_CTX_KEY: {}}
    set_integration_context(context_data)
    offense = command_test_data['offenses_list']['response'][0]
    if search_exception:
        mocker.patch.object(client, "search_create", side_effect=[search_exception])
    else:
        mocker.patch.object(client, "search_create", return_value=search_response)
    expected_search_id = search_response['search_id'] if search_response else QueryStatus.ERROR.value
    assert create_search_with_retry(client, fetch_mode=fetch_mode,
                                    offense=offense,
                                    event_columns=event_columns_default_value, events_limit=20,
                                    max_retries=1) == expected_search_id


@pytest.mark.parametrize(
    'offense, fetch_mode, mock_search_response, poll_events_response, events_limit',
    [
        # success cases
        (command_test_data['offenses_list']['response'][0],
         FetchMode.correlations_events_only.value,
         command_test_data['search_create']['response'],
         (sanitize_outputs(command_test_data['search_results_get']['response']['events']), ''),
         3,
         ),
        (command_test_data['offenses_list']['response'][0],
         FetchMode.correlations_events_only.value,
         command_test_data['search_create']['response'],
         (sanitize_outputs(command_test_data['search_results_get']['response']['events'][:1]), ''),
         2,
         ),
        (command_test_data['offenses_list']['response'][0],
         FetchMode.all_events.value,
         command_test_data['search_create']['response'],
         (sanitize_outputs(command_test_data['search_results_get']['response']['events']), ''),
         3,
         ),
        (command_test_data['offenses_list']['response'][0],
         FetchMode.all_events.value,
         command_test_data['search_create']['response'],
         (sanitize_outputs(command_test_data['search_results_get']['response']['events'][:1]), ''),
         1,
         ),

        # failure cases
        (command_test_data['offenses_list']['response'][0],
         FetchMode.correlations_events_only.value,
         None,
         None,
         3,
         ),
        (command_test_data['offenses_list']['response'][0],
         FetchMode.correlations_events_only.value,
         command_test_data['search_create']['response'],
         (sanitize_outputs(command_test_data['search_results_get']['response']['events'][:1]), ''),
         3,
         ),
        (command_test_data['offenses_list']['response'][0],
         FetchMode.all_events.value,
         None,
         None,
         3,
         ),
        (command_test_data['offenses_list']['response'][0],
         FetchMode.all_events.value,
         command_test_data['search_create']['response'],
         (sanitize_outputs(command_test_data['search_results_get']['response']['events'][:1]), ''),
         3,
         ),
    ])
def test_enrich_offense_with_events(mocker, offense: dict, fetch_mode, mock_search_response: dict,
                                    poll_events_response, events_limit):
    """
    Given:
     - Offense to enrich with events.
     - Fetch modes of the events.

    When:
    Success cases:
     - Case a: Fetch mode is 'correlations_events_only', number of events returned equals to event count, lower than
               'events_limit'.
     - Case b: Fetch mode is 'correlations_events_only', number of events returned is lower than event count, but equals
               to 'events_limit'.
     - Case c: Fetch mode is 'all_events', number of events returned equals to event count, lower than 'events_limit'.
     - Case d: Fetch mode is 'all_events', number of events returned is lower than event count, but equals
               to 'events_limit'.
     Failure cases:
     - Case a: Fetch mode is 'correlations_events_only', fails to enrich offense (fails to create search).
     - Case b: Fetch mode is 'correlations_events_only', fails to enrich offense (not enough events).
     - Case c: Fetch mode is 'all_events', fails to enrich offense (fails to create search).
     - Case d: Fetch mode is 'all_events', fails to enrich offense (not enough events).


    Then:
        For success cases:
        - Ensure additional where clause is added to the query if fetch mode is 'correlations_events_only'.
        - Ensure expected events are returned.
        - Ensure expected count of events are returned.
        - Ensure poll events is queried with the expected search ID.
        For failure cases:
        - Ensure additional where clause is added to the query if fetch mode is 'correlations_events_only'.
        - Ensure empty list of events are returned.
        - Ensure poll events is queried with the expected search ID, if search ID succeeded.
    """
    offense = offense.copy()
    context_data = {MIRRORED_OFFENSES_QUERIED_CTX_KEY: {},
                    MIRRORED_OFFENSES_FINISHED_CTX_KEY: {}}
    set_integration_context(context_data)
    poll_events = poll_events_response[0] if poll_events_response else []
    num_events = sum(event.get('eventcount', 1) for event in poll_events)
    if poll_events and num_events >= min(events_limit, offense.get('event_count')):
        events = poll_events[:min(events_limit, len(poll_events))] if poll_events else []
        num_events = sum(event.get('eventcount', 1) for event in poll_events)
        expected_offense = dict(offense, events=events,
                                events_fetched=num_events,
                                )
    else:
        expected_offense = dict(offense,
                                events_fetched=num_events,
                                )
        if poll_events:
            expected_offense = dict(expected_offense, events=poll_events)
    expected_id = mock_search_response['search_id'] if mock_search_response else QueryStatus.ERROR.value
    mocker.patch.object(QRadar_v3, "create_search_with_retry", return_value=expected_id)
    poll_events_mock = mocker.patch.object(QRadar_v3, "poll_offense_events_with_retry",
                                           return_value=poll_events_response)
    is_all_events_fetched = mock_search_response and ((num_events >= min(offense['event_count'], events_limit))
                                                      or (fetch_mode == FetchMode.correlations_events_only.value))
    mocker.patch.object(QRadar_v3, 'is_all_events_fetched', return_value=is_all_events_fetched)
    enriched_offense, is_success = enrich_offense_with_events(client, offense, fetch_mode, event_columns_default_value,
                                                              events_limit=events_limit)
    assert 'mirroring_events_message' in enriched_offense
    del enriched_offense['mirroring_events_message']
    if mock_search_response:
        assert is_success == is_all_events_fetched
        assert poll_events_mock.call_args[0][1] == mock_search_response['search_id']
    else:
        assert not is_success
    if not expected_offense.get('events'):
        expected_offense['events'] = []
    assert enriched_offense == expected_offense


def test_create_incidents_from_offenses():
    """
    Given:
     - List of offenses.
     - Incident type.

    When:
     - Creating incidents by the offenses with the corresponding incident type.

    Then:
     - Ensure expected incidents are created.
    """
    offenses = command_test_data['offenses_list']['enrich_offenses_result']
    assert create_incidents_from_offenses(offenses, 'QRadar Incident') == [{
        'name': f'''{offense.get('id')} {offense.get('description', '')}''',
        'rawJSON': json.dumps(offense),
        'occurred': get_time_parameter(offense.get('start_time'), iso_format=True),
        'type': 'QRadar Incident'
    } for offense in offenses]


@pytest.mark.parametrize('enrich_func, mock_func_name, args, mock_response, expected',
                         [
                             (get_offense_types,
                              'offense_types',
                              {
                                  'client': client,
                                  'offenses': [{'offense_type': 1, 'offense_name': 'offense1'},
                                               {'offense_type': 2, 'offense_name': 'offense2'}]
                              },
                              [{'id': 1, 'name': 'Scheduled Search'},
                               {'id': 2, 'name': 'Destination IP Identity'}],
                              {1: 'Scheduled Search', 2: 'Destination IP Identity'}
                              ),
                             (get_offense_closing_reasons,
                              'closing_reasons_list',
                              {
                                  'client': client,
                                  'offenses': [{'closing_reason_id': 3, 'offense_name': 'offense1'},
                                               {'closing_reason_id': 4, 'offense_name': 'offense2'}]
                              },
                              [{'id': 3, 'text': 'Non-Issue'},
                               {'id': 4, 'text': 'Policy Violation'}],
                              {3: 'Non-Issue', 4: 'Policy Violation'}
                              ),
                             (get_domain_names,
                              'domains_list',
                              {
                                  'client': client,
                                  'outputs': [{'domain_id': 5, 'offense_name': 'offense1'},
                                              {'domain_id': 6, 'offense_name': 'offense2'}]
                              },
                              [{'id': 5, 'name': 'domain1'},
                               {'id': 6, 'name': 'domain2'}],
                              {5: 'domain1', 6: 'domain2'}
                              ),
                             (get_rules_names,
                              'rules_list',
                              {
                                  'client': client,
                                  'offenses': [{'rules': [{'id': 7}, {'id': 8}], 'offense_name': 'offense1'},
                                               {'rules': [{'id': 9}], 'offense_name': 'offense2'}]
                              },
                              [{'id': 7, 'name': 'Devices with High Event Rates'},
                               {'id': 8, 'name': 'Excessive Database Connections'},
                               {'id': 9, 'name': 'Anomaly: Excessive Firewall Accepts Across Multiple Hosts'}],
                              {7: 'Devices with High Event Rates',
                               8: 'Excessive Database Connections',
                               9: 'Anomaly: Excessive Firewall Accepts Across Multiple Hosts'}
                              ),
                             (get_offense_addresses,
                              'get_addresses',
                              {
                                  'client': client,
                                  'offenses': [{'source_address_ids': [1, 2], 'offense_name': 'offense1'},
                                               {'source_address_ids': [3, 4], 'offense_name': 'offense2'}],
                                  'is_destination_addresses': False
                              },
                              [{'id': 1, 'source_ip': '1.2.3.4'},
                               {'id': 2, 'source_ip': '1.2.3.5'},
                               {'id': 3, 'source_ip': '192.168.1.3'},
                               {'id': 4, 'source_ip': '192.168.0.2'}],
                              {1: '1.2.3.4',
                               2: '1.2.3.5',
                               3: '192.168.1.3',
                               4: '192.168.0.2'}
                              ),
                             (get_offense_addresses,
                              'get_addresses',
                              {
                                  'client': client,
                                  'offenses': [
                                      {'local_destination_address_ids': [1, 2], 'offense_name': 'offense1'},
                                      {'local_destination_address_ids': [3, 4], 'offense_name': 'offense2'}],
                                  'is_destination_addresses': True
                              },
                              [{'id': 1, 'local_destination_ip': '1.2.3.4'},
                               {'id': 2, 'local_destination_ip': '1.2.3.5'},
                               {'id': 3, 'local_destination_ip': '192.168.1.3'},
                               {'id': 4, 'local_destination_ip': '192.168.0.2'}],
                              {1: '1.2.3.4',
                               2: '1.2.3.5',
                               3: '192.168.1.3',
                               4: '192.168.0.2'}
                              ),
                             (enrich_offense_with_assets,
                              'assets_list',
                              {
                                  'client': client,
                                  'offense_ips': ['8.8.8.8', '1.1.1.1', '2.2.2.2']
                              },
                              asset_enrich_data['assets'],
                              asset_enrich_data['offense_enrich']
                              ),
                             (enrich_assets_results,
                              'domains_list',
                              {
                                  'client': client,
                                  'assets': asset_enrich_data['assets'],
                                  'full_enrichment': asset_enrich_data['case_one']['full_enrichment']
                              },
                              asset_enrich_data['domain_mock_response'],
                              asset_enrich_data['case_one']['expected']
                              ),
                             (enrich_assets_results,
                              'domains_list',
                              {
                                  'client': client,
                                  'assets': asset_enrich_data['assets'],
                                  'full_enrichment': asset_enrich_data['case_two']['full_enrichment']
                              },
                              asset_enrich_data['domain_mock_response'],
                              asset_enrich_data['case_two']['expected']
                              ),

                             # Empty cases
                             (get_offense_types,
                              'offense_types',
                              {
                                  'client': client,
                                  'offenses': [{'offense_name': 'offense1'},
                                               {'offense_name': 'offense2'}],
                              },
                              None,
                              {}
                              ),
                             (get_offense_closing_reasons,
                              'closing_reasons_list',
                              {
                                  'client': client,
                                  'offenses': [{'offense_name': 'offense1'},
                                               {'offense_name': 'offense2'}],
                              },
                              None,
                              {}
                              ),
                             (get_domain_names,
                              'domains_list',
                              {
                                  'client': client,
                                  'outputs': [{'offense_name': 'offense1'},
                                              {'offense_name': 'offense2'}],
                              },
                              None,
                              {}
                              ),
                             (get_rules_names,
                              'rules_list',
                              {
                                  'client': client,
                                  'offenses': [{'offense_name': 'offense1'},
                                               {'offense_name': 'offense2'}],
                              },
                              None,
                              {}
                              ),
                             (get_offense_addresses,
                              'get_addresses',
                              {
                                  'client': client,
                                  'offenses': [{'source_address_ids': [], 'offense_name': 'offense1'},
                                               {'source_address_ids': [], 'offense_name': 'offense2'}],
                                  'is_destination_addresses': False
                              },
                              None,
                              {}
                              ),
                             (get_offense_addresses,
                              'get_addresses',
                              {
                                  'client': client,
                                  'offenses': [{'local_destination_address_ids': [], 'offense_name': 'offense1'},
                                               {'local_destination_address_ids': [], 'offense_name': 'offense2'}],
                                  'is_destination_addresses': True
                              },
                              None,
                              {}
                              ),
                             (enrich_assets_results,
                              'domains_list',
                              {
                                  'client': client,
                                  'assets': asset_enrich_data['empty_case']['assets'],
                                  'full_enrichment': False
                              },
                              asset_enrich_data['domain_mock_response'],
                              asset_enrich_data['empty_case']['expected_basic_enrichment']
                              ),
                             (enrich_assets_results,
                              'domains_list',
                              {
                                  'client': client,
                                  'assets': asset_enrich_data['empty_case']['assets'],
                                  'full_enrichment': True
                              },
                              asset_enrich_data['domain_mock_response'],
                              asset_enrich_data['empty_case']['expected_full_enrichment']
                              )
                         ])
def test_outputs_enriches(mocker, enrich_func, mock_func_name, args, mock_response, expected):
    """
    Given:
     - Function to do enrichment.
     - List of outputs.

    When:
     - Calling function to return the dict containing values of the enrichment.

    Then:
     - Ensure dict containing the enrichment is as expected.
    """
    mocker.patch.object(client, mock_func_name, return_value=mock_response)
    res = enrich_func(**args)
    assert res == expected


@pytest.mark.parametrize('command_func, command_name',
                         [
                             (qradar_closing_reasons_list_command, 'closing_reasons_list'),
                             (qradar_offense_notes_list_command, 'offense_notes_list'),
                             (qradar_offense_notes_create_command, 'offense_notes_create'),
                             (qradar_rules_list_command, 'rules_list'),
                             (qradar_rule_groups_list_command, 'rule_groups_list'),
                             (qradar_saved_searches_list_command, 'saved_searches_list'),
                             (qradar_searches_list_command, 'searches_list'),
                             (qradar_search_create_command, 'search_create'),
                             (qradar_search_status_get_command, 'search_status_get'),
                             (qradar_search_results_get_command, 'search_results_get'),
                             (qradar_reference_sets_list_command, 'reference_sets_list'),
                             (qradar_reference_set_create_command, 'reference_set_create'),
                             (qradar_reference_set_delete_command, 'reference_set_delete'),
                             (qradar_reference_set_value_delete_command, 'reference_set_value_delete'),
                             (qradar_reference_set_value_upsert_command, 'reference_set_bulk_load'),
                             (qradar_domains_list_command, 'domains_list'),
                             (qradar_geolocations_for_ip_command, 'geolocations_for_ip'),
                             (qradar_get_custom_properties_command, 'custom_properties'),
                             (qradar_remote_network_cidr_list_command, 'get_remote_network_cidr'),
                             (qradar_remote_network_cidr_update_command, 'create_and_update_remote_network_cidr'),
                             (qradar_remote_network_deploy_execution_command, 'remote_network_deploy_execution'),
                             (qradar_indicators_upload_command, 'reference_set_bulk_load')
                         ])
def test_commands(mocker, command_func: Callable[[Client, dict], CommandResults], command_name: str):
    """
    Given:
     - Command function.
     - Demisto arguments.

    When:
     - Executing a command

    Then:
     - Ensure that the expected CommandResults object is returned by the command function.
    """
    mocker.patch.object(QRadar_v3.ScheduledCommand, "raise_error_if_not_supported")
    args = command_test_data[command_name].get('args', {})
    response = command_test_data[command_name]['response']
    expected = command_test_data[command_name]['expected']
    expected_command_results = CommandResults(
        outputs_prefix=expected.get('outputs_prefix'),
        outputs_key_field=expected.get('outputs_key_field'),
        outputs=expected.get('outputs'),
        raw_response=response
    )
    mocker.patch.object(client, command_name, return_value=response)
    if command_func == qradar_search_create_command:
        results = command_func(client, {}, args)
    elif command_func == qradar_reference_set_value_upsert_command:
        results = command_func(args, client, {"api_version": "14"})
    elif command_func == qradar_indicators_upload_command:
        mocker.patch.object(IndicatorsSearcher, "search_indicators_by_version", return_value={
            "iocs": [{"value": "test1", "indicator_type": "ip"},
                     {"value": "test2", "indicator_type": "ip"},
                     {"value": "test3", "indicator_type": "ip"}]})
        mocker.patch.object(client, "reference_sets_list")
        results = command_func(args, client, {"api_version": "14"})

    else:
        results = command_func(client, args)

    assert results.outputs_prefix == expected_command_results.outputs_prefix
    assert results.outputs_key_field == expected_command_results.outputs_key_field
    assert results.outputs == expected_command_results.outputs
    assert results.raw_response == expected_command_results.raw_response


@pytest.mark.parametrize('command_func, command_name, enrichment_func_name',
                         [(qradar_offenses_list_command, 'offenses_list', 'enrich_offenses_result'),
                          (qradar_offense_update_command, 'offense_update', 'enrich_offenses_result'),
                          (qradar_assets_list_command, 'assets_list', 'enrich_assets_results')
                          ])
def test_commands_with_enrichment(mocker, command_func: Callable[[Client, dict], CommandResults], command_name: str,
                                  enrichment_func_name: str):
    """
    Given:
     - Command function that requires another API calls for enrichment.
     - Demisto arguments.

    When:
     - Executing a command.

    Then:
     - Ensure that the expected CommandResults object is returned by the command function.
    """
    response = command_test_data[command_name]['response']
    expected = command_test_data[command_name]['expected']
    args = command_test_data[command_name].get('args', {})
    enriched_response = command_test_data[command_name][enrichment_func_name]
    expected_command_results = CommandResults(
        outputs_prefix=expected.get('outputs_prefix'),
        outputs_key_field=expected.get('outputs_key_field'),
        outputs=expected.get('outputs'),
        raw_response=response
    )
    mocker.patch.object(client, command_name, return_value=response)
    mocked_enrich = mocker.patch.object(QRadar_v3, enrichment_func_name, return_value=enriched_response)

    results = command_func(client, args)

    assert mocked_enrich.call_args[0][1] == response

    assert results.outputs_prefix == expected_command_results.outputs_prefix
    assert results.outputs_key_field == expected_command_results.outputs_key_field
    assert results.outputs == expected_command_results.outputs
    assert results.raw_response == expected_command_results.raw_response


def mock_mirroring_response(filter_, **kwargs):
    if "status=closed" in filter_:
        return list(filter(lambda x: x['status'] == 'CLOSED', command_test_data['get_modified_remote_data']['response']))
    else:
        return list(filter(lambda x: x['status'] != 'CLOSED', command_test_data['get_modified_remote_data']['response']))


def test_get_modified_remote_data_command(mocker):
    """
    Given:
     - QRadar client.
     - Demisto arguments.

    When:
     - Command 'get-modified-remote-data' is being called.

    Then:
     - Ensure that command outputs the IDs of the offenses to update.
    """
    set_integration_context({MIRRORED_OFFENSES_QUERIED_CTX_KEY: {},
                             MIRRORED_OFFENSES_FINISHED_CTX_KEY: {},
                             'last_update': 1})
    expected = GetModifiedRemoteDataResponse(list(map(str, command_test_data['get_modified_remote_data']['outputs'])))
    mocker.patch.object(client, 'offenses_list', side_effect=mock_mirroring_response)
    result = get_modified_remote_data_command(client, {}, command_test_data['get_modified_remote_data']['args'])
    assert {int(id_) for id_ in expected.modified_incident_ids} == {int(id_) for id_ in result.modified_incident_ids}


@pytest.mark.parametrize('params, offense, enriched_offense, note_response, expected',
                         [
                             ({}, command_test_data['get_remote_data']['response'],
                              command_test_data['get_remote_data']['enrich_offenses_result'],
                              None,
                              GetRemoteDataResponse(
                                  sanitize_outputs(command_test_data['get_remote_data']['enrich_offenses_result'])[0],
                                  [])),

                             ({}, command_test_data['get_remote_data']['closed'],
                              command_test_data['get_remote_data']['enrich_closed_offense'],
                              None,
                              GetRemoteDataResponse(
                                  sanitize_outputs(command_test_data['get_remote_data']['enrich_closed_offense'])[0],
                                  [])),

                             ({'close_incident': True}, command_test_data['get_remote_data']['closed'],
                              command_test_data['get_remote_data']['enrich_closed_offense'],
                              [],
                              GetRemoteDataResponse(
                                  sanitize_outputs(command_test_data['get_remote_data']['enrich_closed_offense'])[0],
                                  [{
                                      'Type': EntryType.NOTE,
                                      'Contents': {
                                          'dbotIncidentClose': True,
                                          'closeReason': 'False-Positive, Tuned',
                                          'closeNotes': 'From QRadar: False-Positive, Tuned'
                                      },
                                      'ContentsFormat': EntryFormat.JSON
                                  }])),

                             ({'close_incident': True}, command_test_data['get_remote_data']['closed'],
                              command_test_data['get_remote_data']['enrich_closed_offense'],
                              [{'note_text': 'This offense was closed with reason: False-Positive, Tuned.'}],
                              GetRemoteDataResponse(
                                  sanitize_outputs(command_test_data['get_remote_data']['enrich_closed_offense'])[0],
                                  [{
                                      'Type': EntryType.NOTE,
                                      'Contents': {
                                          'dbotIncidentClose': True,
                                          'closeReason': 'False-Positive, Tuned',
                                          'closeNotes': 'From QRadar: This offense was closed with reason: '
                                                         'False-Positive, Tuned.',
                                      },
                                      'ContentsFormat': EntryFormat.JSON
                                  }])),

                             ({'close_incident': True}, command_test_data['get_remote_data']['closed'],
                              command_test_data['get_remote_data']['enrich_closed_offense'],
                              [{'note_text': 'This offense was closed with reason: False-Positive, Tuned. Notes: '
                                             'Closed because it is on our white list.'}],
                              GetRemoteDataResponse(
                                  sanitize_outputs(command_test_data['get_remote_data']['enrich_closed_offense'])[0],
                                  [{
                                      'Type': EntryType.NOTE,
                                      'Contents': {
                                          'dbotIncidentClose': True,
                                          'closeReason': 'False-Positive, Tuned',
                                          'closeNotes': 'From QRadar: This offense was closed with reason: '
                                                         'False-Positive, Tuned. Notes: Closed because it is on our '
                                                         'white list.',
                                      },
                                      'ContentsFormat': EntryFormat.JSON
                                  }]))
                         ])
def test_get_remote_data_command(mocker, params, offense: dict, enriched_offense, note_response,
                                 expected: GetRemoteDataResponse):
    """
    Given:
     - QRadar client.
     - Demisto params.
     - Demisto arguments.

    When:
     - Case a: Offense updated, not closed, no events.
     - Case b: Offense updated, closed, no events, close_incident is false.
     - Case c: Offense updated, closed, no events, close_incident is true, close was made through API call (no note).
     - Case d: Offense updated, closed, no events, close_incident is true, close was made through QRadar UI, empty note.
     - Case e: Offense updated, closed, no events, close_incident is true, close was made through QRadar UI, with note.

    Then:
     - Case a: Ensure that offense is returned as is.
     - Case b: Ensure that offense is returned as is.
     - Case c: Ensure that offense is returned, along with expected entries.
     - Case d: Ensure that offense is returned, along with expected entries.
     - Case e: Ensure that offense is returned, along with expected entries.
    """
    set_integration_context({MIRRORED_OFFENSES_QUERIED_CTX_KEY: {},
                             MIRRORED_OFFENSES_FINISHED_CTX_KEY: {},
                             'last_update': 1})
    mocker.patch.object(client, 'offenses_list', return_value=offense)
    mocker.patch.object(QRadar_v3, 'enrich_offenses_result', return_value=enriched_offense)
    if 'close_incident' in params:
        mocker.patch.object(client, 'closing_reasons_list',
                            return_value=command_test_data['closing_reasons_list']['response'][0])
    if note_response is not None:
        mocker.patch.object(client, 'offense_notes_list', return_value=note_response)
    result = get_remote_data_command(client, params, {'id': offense.get('id'), 'lastUpdate': 1})
    expected.mirrored_object['last_mirror_in_time'] = result.mirrored_object['last_mirror_in_time']
    expected.mirrored_object['events_fetched'] = 0
    assert result.mirrored_object == expected.mirrored_object
    assert result.entries == expected.entries


@pytest.mark.parametrize('ip_address, expected', [('1.2.3.4', True), ('1.2.3.4.765', False), ('', False),
                                                  ('192.0.0.1', True), ('::1', True),
                                                  ('2001:0db8:0a0b:12f0:0000:0000:0000:0001', True), ('1', False)])
def test_is_valid_ip(ip_address: str, expected: bool):
    """
    Given:
     - IP address returned by QRadar, could be valid and could be invalid.

    When:
     - Checking whether IP is valid or not.

    Then:
     - Ensure expected bool is returned indicating whether IP is valid.
    """
    assert is_valid_ip(ip_address) == expected


def test_validate_long_running_params():
    """
    Given:
     - Cortex XSOAR params.

    When:
     - Running long running execution.

    Then:
     - Ensure that error is thrown.
    """
    from QRadar_v3 import validate_long_running_params, LONG_RUNNING_REQUIRED_PARAMS
    for param_name, _param_value in LONG_RUNNING_REQUIRED_PARAMS.items():
        params_without_required_param = {k: v for k, v in LONG_RUNNING_REQUIRED_PARAMS.items() if k is not param_name}
        with pytest.raises(DemistoException):
            validate_long_running_params(params_without_required_param)


@pytest.mark.parametrize('command_func, command_name',
                         [
                             (qradar_ips_source_get_command, 'source_ip'),
                             (qradar_ips_local_destination_get_command, 'local_destination')
                         ])
def test_ip_commands(mocker, command_func: Callable[[Client, dict], CommandResults], command_name: str):
    """
    Given:
     - Command function.
     - Demisto arguments.

    When:
     - Executing a command

    Then:
     - Ensure that the expected CommandResults object is returned by the command function.
    """
    args = {}
    response = ip_command_test_data[command_name]['response']
    expected = ip_command_test_data[command_name]['expected']
    expected_command_results = CommandResults(
        outputs_prefix=expected.get('outputs_prefix'),
        outputs_key_field=expected.get('outputs_key_field'),
        outputs=expected.get('outputs'),
        raw_response=response
    )
    mocker.patch.object(client, 'get_addresses', return_value=response)

    results = command_func(client, args)

    assert results.outputs_prefix == expected_command_results.outputs_prefix
    assert results.outputs_key_field == expected_command_results.outputs_key_field
    assert results.outputs == expected_command_results.outputs
    assert results.raw_response == expected_command_results.raw_response


class MockResults:
    def __init__(self, value):
        self.value = value

    def result(self, timeout=None):
        return self.value


def test_get_modified_with_events(mocker):
    """
    Given:
        Context data with mirrored offenses, queried and finished.

    When:
        Calling get_modified_with_events.

    Then:
        Ensure that finished queries goes to finished queue,
        and modified incidents returns the modified offenses and the finished queries.
    """
    context_data = {MIRRORED_OFFENSES_QUERIED_CTX_KEY: {'1': '123', '2': '456', '10': QueryStatus.WAIT.value},
                    MIRRORED_OFFENSES_FINISHED_CTX_KEY: {'3': '789', '4': '012'}, MIRRORED_OFFENSES_FETCHED_CTX_KEY: {}}
    expected_updated_context = {MIRRORED_OFFENSES_QUERIED_CTX_KEY: {'2': '456', '10': '555'},
                                MIRRORED_OFFENSES_FINISHED_CTX_KEY: {'3': '789', '4': '012', '1': '123'},
                                LAST_MIRROR_KEY: 3444, MIRRORED_OFFENSES_FETCHED_CTX_KEY: {}, LAST_MIRROR_CLOSED_KEY: 3444}
    set_integration_context(context_data)
    status = {'123': {'status': 'COMPLETED'},
              '456': {'status': 'WAIT'},
              '555': {'status': 'PENDING'}}

    mocker.patch.object(client, 'offenses_list', return_value=[{'id': 6, 'last_persisted_time': "3444", 'close_time': '3444'}])
    mocker.patch.object(QRadar_v3, 'create_events_search', return_value='555')
    mocker.patch.object(client, 'search_status_get', side_effect=lambda offense_id: status[offense_id])
    modified = get_modified_remote_data_command(client,
                                                {'mirror_options': MIRROR_OFFENSE_AND_EVENTS},
                                                {'lastUpdate': '0'})
    assert set(modified.modified_incident_ids) == {'1', '6'}
    assert get_integration_context() == expected_updated_context


@pytest.mark.parametrize('offense_id', ['1', '2', '3', '4', '5', '10'])
def test_remote_data_with_events(mocker, offense_id):
    """
    Given:
        - Offense ID.

    When:
        - Calling get_remote_data_command with offense ID after `get-modified`

    Then:
        - Ensure that the offense data is returned and context_data is updated.
    """
    context_data = {MIRRORED_OFFENSES_QUERIED_CTX_KEY: {'1': '123', '2': '456', '10': QueryStatus.WAIT.value},
                    MIRRORED_OFFENSES_FINISHED_CTX_KEY: {'3': '789', '4': '012'}, MIRRORED_OFFENSES_FETCHED_CTX_KEY: {}}
    set_integration_context(copy.deepcopy(context_data))

    mocker.patch.object(QRadar_v3, 'create_events_search', return_value='555')

    # we expect the total events fetched to be the sum of `eventcount`, meaning 5 + int(offense_id)
    events = {'events':
              [{'eventcount': int(offense_id)},
               {'eventcount': 2},
               {'eventcount': 3}]}
    mocker.patch.object(client, 'search_results_get', return_value=events)
    mocker.patch.object(client, 'search_status_get', return_value={'status': 'EXECUTE'})
    offense = {'id': offense_id}
    mocker.patch.object(client, 'offenses_list', return_value=offense)
    if offense_id in context_data[MIRRORED_OFFENSES_FINISHED_CTX_KEY]:
        offense_data = get_remote_data_command(client,
                                               {'mirror_options': MIRROR_OFFENSE_AND_EVENTS},
                                               {'id': offense_id,
                                                'lastUpdate': '0'}).mirrored_object

    else:
        # if not finished we expect to get an exception
        with pytest.raises(DemistoException):
            get_remote_data_command(client,
                                    {'mirror_options': MIRROR_OFFENSE_AND_EVENTS},
                                    {'id': offense_id,
                                     'lastUpdate': '0'})

    updated_context = get_integration_context()
    if offense_id in context_data[MIRRORED_OFFENSES_FINISHED_CTX_KEY]:
        # offense is already finished, so we expect it to being deleted from the context
        assert offense_id not in updated_context[MIRRORED_OFFENSES_FINISHED_CTX_KEY]
        assert offense_data.get('events') == events['events']
        expected_events_fetched = 5 + int(offense_id)
        assert offense_data.get('events_fetched') == expected_events_fetched
        assert updated_context[MIRRORED_OFFENSES_FETCHED_CTX_KEY][offense_id] == expected_events_fetched

    elif offense_id not in context_data[MIRRORED_OFFENSES_QUERIED_CTX_KEY] or \
            (offense_id in context_data[MIRRORED_OFFENSES_QUERIED_CTX_KEY]
             and context_data[MIRRORED_OFFENSES_QUERIED_CTX_KEY][offense_id] == QueryStatus.WAIT.value):
        # offense is not yet queried, so we expect it to be added to the context
        assert updated_context[MIRRORED_OFFENSES_QUERIED_CTX_KEY][offense_id] == '555'
    else:
        # offense is unchanged, so we expect it to be unchanged in the context
        assert offense_id in updated_context[MIRRORED_OFFENSES_QUERIED_CTX_KEY]


def test_qradar_remote_network_cidr_create_command(mocker):
    """
    Given:
        - A network CIDR to create.

    When:
        - Calling qradar_remote_network_cidr_create_command.

    Then:
        - Ensure the correct request was called and the correct response is returned.
    """
    expected_response_from_api = {'name': 'test_name',
                                  'description': 'description',
                                  'cidrs': ['1.2.3.4/32', '8.8.8.8/24'],
                                  'id': 12,
                                  'group': 'test_group'}

    mocker.patch.object(client, 'create_and_update_remote_network_cidr', return_value=expected_response_from_api)

    res = qradar_remote_network_cidr_create_command(client, {'name': 'test_name',
                                                             'description': 'description',
                                                             'cidrs': '1.2.3.4/32,8.8.8.8/24',
                                                             'group': 'test_group'})

    assert expected_response_from_api == res.raw_response
    assert '| description | test_group | 12 | test_name |' in res.readable_output


def test_qradar_remote_network_cidr_delete_command(mocker):
    expected_command_result = command_test_data['remote_network_cidr_delete']['readable_output']

    mocker.patch.object(client, 'delete_remote_network_cidr', return_value=b'')
    result = qradar_remote_network_cidr_delete_command(client, {'id': '46'})

    assert result.readable_output == expected_command_result


@pytest.mark.parametrize('mirror_options', [MIRROR_OFFENSE_AND_EVENTS, ""])
@pytest.mark.parametrize('test_case_data',
                         [(ctx_test_data['ctx_compatible']['empty_ctx_no_mirroring_two_loops_offenses']),
                          (ctx_test_data['ctx_compatible']['empty_ctx_mirror_offense_two_loops_offenses']),
                          (ctx_test_data['ctx_compatible']['empty_ctx_mirror_offense_and_events_two_loops_offenses']),
                          (ctx_test_data['ctx_compatible']['no_mirroring_two_offenses_loop']),
                          (ctx_test_data['ctx_compatible']['mirror_offense_two_offenses_loop']),
                          (ctx_test_data['ctx_compatible']['mirror_offense_and_events_two_offenses_loop']),
                          (ctx_test_data['ctx_compatible']['empty_ctx_no_mirroring_first_loop_offenses']),
                          (ctx_test_data['ctx_compatible']['empty_ctx_mirror_offense_first_loop_offenses']),
                          (ctx_test_data['ctx_compatible']['empty_ctx_mirror_offense_and_events_first_loop_offenses']),
                          (ctx_test_data['ctx_compatible']['no_mirroring_first_offenses_loop']),
                          (ctx_test_data['ctx_compatible']['mirror_offense_first_offenses_loop']),
                          (ctx_test_data['ctx_compatible']['mirror_offense_and_events_first_offenses_loop']),
                          (ctx_test_data['ctx_compatible']['empty_ctx_no_mirroring_second_loop_offenses']),
                          (ctx_test_data['ctx_compatible']['empty_ctx_mirror_offenses_second_loop_offenses']),
                          (
                          ctx_test_data['ctx_compatible']['empty_ctx_mirror_offenses_and_events_second_loop_offenses']),
                          (ctx_test_data['ctx_compatible']['no_mirroring_second_loop_offenses']),
                          (ctx_test_data['ctx_compatible']['mirror_offenses_second_loop_offenses']),
                          (ctx_test_data['ctx_compatible']['mirror_offenses_and_events_second_loop_offenses']),
                          (ctx_test_data['ctx_compatible']['empty_ctx_no_mirroring_no_loop_offenses']),
                          (ctx_test_data['ctx_compatible']['empty_ctx_mirror_offenses_no_loop_offenses']),
                          (ctx_test_data['ctx_compatible']['empty_ctx_mirror_offenses_and_events_no_loop_offenses']),
                          (ctx_test_data['ctx_compatible']['no_mirroring_no_loop_offenses']),
                          (ctx_test_data['ctx_compatible']['mirror_offense_no_loop_offenses']),
                          (ctx_test_data['ctx_compatible']['mirror_offense_and_events_no_loop_offenses']),
                          ])
def test_integration_context_during_run(mirror_options, test_case_data, mocker):
    """
    Given:
    - Cortex XSOAR parameters.

    When:
    - Performing `long-running-execution` command

    Then:
    - Assure the whole flow of managing the context is as expected.
    1) Call to change_ctx_to_be_compatible_with_retry is performed.
    2) Resetting the mirroring events variables.
    3) Performing long-running loop.
    4) Assuring context is as expected after first loop.
    5) Performing another long-running loop.
    6) Assure context is as expected after the second loop.

    Cases:
    a) Integration ctx is empty (first instance run), no mirroring.
    b) Integration ctx is empty (first instance run), mirroring of offense only.
    c) Integration ctx is empty (first instance run), mirroring offense with events.
    a, b, c are only relevant for cases where the integration context is compatible with retries, as empty integration
    context is always compatible with retries.
    d) Integration context is not empty, no mirroring.
    e) Integration context is not empty, mirroring of offense only.
    f) Integration context is not empty, mirroring offense with events.

    All those cases will be tested where:
    A) With init integration context not compatible with retry.
    B) With init integration context compatible with retry.
    And for one of A, B, checks the following:
        1) In both loop runs, offenses were fetched.
        2) Only in first loop run offenses were fetched.
        3) Only in second loop run offenses were fetched.
        4) In both loop runs no offenses were fetched.
    """
    mirror_direction = test_case_data['mirror_direction']

    init_context = test_case_data['init_context'].copy()
    init_context |= {MIRRORED_OFFENSES_QUERIED_CTX_KEY: {},
                     MIRRORED_OFFENSES_FINISHED_CTX_KEY: {},
                     MIRRORED_OFFENSES_FETCHED_CTX_KEY: {},
                     LAST_FETCH_KEY: init_context.get(LAST_FETCH_KEY, 0),
                     'samples': init_context.get('samples', [])}

    set_integration_context(init_context)
    if is_offenses_first_loop := test_case_data['offenses_first_loop']:
        first_loop_offenses_with_success = ctx_test_data['offenses_first_loop']
        first_loop_offenses_with_events = [(dict(offense, events=ctx_test_data['events']), is_success) for offense, is_success in
                                           first_loop_offenses_with_success]
        first_loop_offenses = [offense for offense, _ in first_loop_offenses_with_success]
        mocker.patch.object(client, 'offenses_list', return_value=first_loop_offenses)
        mocker.patch.object(QRadar_v3, 'enrich_offenses_result', return_value=first_loop_offenses)
        enrich_mock = mocker.patch.object(QRadar_v3, 'enrich_offense_with_events')
        enrich_mock.side_effect = first_loop_offenses_with_events
        expected_ctx_first_loop = ctx_test_data['context_data_first_loop_default'].copy()
    else:
        mocker.patch.object(client, 'offenses_list', return_value=[])
        expected_ctx_first_loop = ctx_test_data['context_data_after_retry_compatible'].copy()

    first_loop_ctx_not_default_values = test_case_data.get('first_loop_ctx_not_default_values', {})
    for k, v in first_loop_ctx_not_default_values.items():
        expected_ctx_first_loop[k] = v

    perform_long_running_loop(
        client=client,
        offenses_per_fetch=2,
        fetch_mode='Fetch With All Events',
        user_query='id > 5',
        events_columns='QIDNAME(qid), LOGSOURCENAME(logsourceid)',
        events_limit=3,
        ip_enrich=False,
        asset_enrich=False,
        incident_type=None,
        mirror_direction=mirror_direction,
        first_fetch='3 days',
        mirror_options=mirror_options,
        assets_limit=100
    )
    expected_ctx_first_loop |= {MIRRORED_OFFENSES_QUERIED_CTX_KEY:
                                {'15': QueryStatus.WAIT.value} if mirror_options and is_offenses_first_loop else {},
                                MIRRORED_OFFENSES_FINISHED_CTX_KEY: {},
                                MIRRORED_OFFENSES_FETCHED_CTX_KEY: {},
                                LAST_FETCH_KEY: expected_ctx_first_loop.get(LAST_FETCH_KEY, 0),
                                'samples': expected_ctx_first_loop.get('samples', [])}

    current_context = get_integration_context()

    assert current_context == expected_ctx_first_loop

    if test_case_data['offenses_second_loop']:
        second_loop_offenses_with_success = ctx_test_data['offenses_second_loop']
        second_loop_offenses_with_events = [(dict(offense, events=ctx_test_data['events']), is_success) for offense, is_success in
                                            second_loop_offenses_with_success]
        second_loop_offenses = [offense for offense, _ in second_loop_offenses_with_success]
        mocker.patch.object(client, 'offenses_list', return_value=second_loop_offenses)
        mocker.patch.object(QRadar_v3, 'enrich_offenses_result', return_value=second_loop_offenses)
        enrich_mock = mocker.patch.object(QRadar_v3, 'enrich_offense_with_events')
        enrich_mock.side_effect = second_loop_offenses_with_events
        expected_ctx_second_loop = ctx_test_data['context_data_second_loop_default'].copy()
    else:
        mocker.patch.object(client, 'offenses_list', return_value=[])
        expected_ctx_second_loop = expected_ctx_first_loop
    perform_long_running_loop(
        client=client,
        offenses_per_fetch=2,
        fetch_mode='Fetch With All Events',
        user_query='id > 15',
        events_columns='QIDNAME(qid), LOGSOURCENAME(logsourceid)',
        events_limit=3,
        ip_enrich=False,
        asset_enrich=False,
        incident_type=None,
        mirror_direction=mirror_direction,
        first_fetch='3 days',
        mirror_options=mirror_options,
        assets_limit=100
    )
    second_loop_ctx_not_default_values = test_case_data.get('second_loop_ctx_not_default_values', {})
    for k, v in second_loop_ctx_not_default_values.items():
        expected_ctx_second_loop[k] = v

    expected_ctx_second_loop |= {MIRRORED_OFFENSES_QUERIED_CTX_KEY:
                                 {'15': QueryStatus.WAIT.value} if mirror_options and is_offenses_first_loop else {},
                                 MIRRORED_OFFENSES_FINISHED_CTX_KEY: {},
                                 MIRRORED_OFFENSES_FETCHED_CTX_KEY: {},
                                 LAST_FETCH_KEY: expected_ctx_second_loop.get(LAST_FETCH_KEY, 0),
                                 'samples': expected_ctx_second_loop.get('samples', [])}

    current_context = get_integration_context()
    assert current_context == expected_ctx_second_loop
    set_integration_context({})


def test_convert_ctx():
    """
    Given: Old context structure

    When: Calling to update structure

    Then: New structure is returned
    """
    new_context = migrate_integration_ctx(ctx_test_data.get('old_ctxs')[0])
    expected = {MIRRORED_OFFENSES_QUERIED_CTX_KEY: {},
                MIRRORED_OFFENSES_FINISHED_CTX_KEY: {},
                MIRRORED_OFFENSES_FETCHED_CTX_KEY: {},
                LAST_FETCH_KEY: 15,
                LAST_MIRROR_KEY: 0,
                'samples': [],
                }
    assert new_context == expected


def test_convert_ctx_to_new_structure():
    context = {LAST_FETCH_KEY: '15',
               LAST_MIRROR_KEY: '0',
               'samples': '[]'}
    set_integration_context(context)
    validate_integration_context()
    assert get_integration_context() == {MIRRORED_OFFENSES_QUERIED_CTX_KEY: {},
                                         MIRRORED_OFFENSES_FINISHED_CTX_KEY: {},
                                         MIRRORED_OFFENSES_FETCHED_CTX_KEY: {},
                                         LAST_FETCH_KEY: 15,
                                         LAST_MIRROR_KEY: 0,
                                         'samples': []}


@pytest.mark.parametrize('query, expected', [
    ('', []),
    ('cidr', ['1.2.3.4/32', '5.6.7.8/2'])
])
def test_get_cidrs_indicators(query, expected, mocker):
    """
    Given: A query to get cidr indicators

    When: Calling the function

    Then: Extract and return a clean list of cidrs only
    """
    mocker.patch.object(demisto, 'searchIndicators', return_value={'iocs': [
        {'id': '14', 'version': 1, 'indicator_type': 'CIDR', 'value': '1.2.3.4/32'},
        {'id': '12', 'version': 1, 'indicator_type': 'CIDR', 'value': '5.6.7.8/2'},
    ]})

    assert get_cidrs_indicators(query) == expected


VERIFY_MESSAGES_ERRORS = [
    'Cannot specify both cidrs and query arguments.',
    'Must specify either cidrs or query arguments.',
    '1.2.3.4 is not a valid CIDR.',
    'Name and group arguments only allow letters, numbers, \'_\' and \'-\'.',
    "cidr is not a valid field. Possible fields are: ['id', 'name', 'group', 'cidrs', 'description']."
]


@pytest.mark.parametrize('cidrs_list, cidrs_from_query, name, group, fields, expected', [
    (['1.2.3.4/32', '5.6.7.8/2'], ['8.8.8.8/12'], 'test1', 'test_group1', '', VERIFY_MESSAGES_ERRORS[0]),
    ([], [], 'test2', 'test_group2', '', VERIFY_MESSAGES_ERRORS[1]),
    (['1.2.3.4'], [], 'test3', 'test_group3', '', VERIFY_MESSAGES_ERRORS[2]),
    (['1.2.3.4/32'], [], 'test4!', 'test_group4', '', VERIFY_MESSAGES_ERRORS[3]),
    (['1.2.3.4/32'], [], 'test5', 'test_group5!', '', VERIFY_MESSAGES_ERRORS[3]),
    (['1.2.3.4/32'], [], 'test9', 'test_group9', 'id,cidr', VERIFY_MESSAGES_ERRORS[4]),
])
def test_verify_args_for_remote_network_cidr(cidrs_list, cidrs_from_query, name, group, fields, expected):
    """
    Given: Command arguments

    When: Calling to verify arguments

    Then: Verify that the correct error message is returned
    """
    error_message = verify_args_for_remote_network_cidr(cidrs_list, cidrs_from_query, name, group, fields)

    assert error_message == expected


@pytest.mark.parametrize('values, expected', [
    ([50, 2, 25], True),
    ([None, 2, None], True),
    ([None, None, 0], False),
    ([4, -5], False),
    ([None], True)
])
def test_is_positive(values, expected):
    assert is_positive(*values) == expected


VERIFY_LIST_MESSAGES_ERRORS = [
    'Please provide either limit argument or page and page_size arguments.',
    'Please provide both page and page_size arguments.',
    'Limit, page and page_size arguments must be positive numbers.',
    'You can not use filter argument with group, id or name arguments.'
]


@pytest.mark.parametrize('limit, page, page_size, filter_, group, id_, name, expected', [
    (50, 2, 25, None, None, None, None, VERIFY_LIST_MESSAGES_ERRORS[0]),
    (None, 2, None, None, None, None, None, VERIFY_LIST_MESSAGES_ERRORS[1]),
    (None, None, 25, None, None, None, None, VERIFY_LIST_MESSAGES_ERRORS[1]),
    (-1, None, None, None, None, None, None, VERIFY_LIST_MESSAGES_ERRORS[2]),
    (None, -1, -1, None, None, None, None, VERIFY_LIST_MESSAGES_ERRORS[2]),
    (None, None, None, 'test', 'test', 'test', 'test', VERIFY_LIST_MESSAGES_ERRORS[3])
])
def test_verify_args_for_remote_network_cidr_list(limit, page, page_size, filter_, group, id_, name, expected):
    """
    Given: Command arguments

    When: Calling to verify arguments

    Then: Verify that the correct error message is returned
    """
    error_message = verify_args_for_remote_network_cidr_list(limit, page, page_size, filter_, group, id_, name)

    assert error_message == expected


@pytest.mark.parametrize("api_version", ("16.2", "17.0"))
@pytest.mark.parametrize("status", ("COMPLETED", "IN_PROGRESS"))
@pytest.mark.parametrize("func", (qradar_reference_set_value_upsert_command, qradar_indicators_upload_command))
def test_reference_set_upsert_commands_new_api(mocker, api_version, status, func):
    """
    Given:
        - A reference set name and data to upload

    When:
        - Calling the reference set upsert command or the indicators upload command

    Then:
        - Verify that the correct API is used.
        - Verify that the data is returned if the status is COMPLETED.
        - Verify that the task id is returned if the status is IN_PROGRESS.
    """
    if func == qradar_indicators_upload_command:
        mocker.patch.object(client, "reference_sets_list")
        mocker.patch.object(IndicatorsSearcher, "search_indicators_by_version", return_value={
                            "iocs": [{"value": "test1", "indicator_type": "ip"},
                                     {"value": "test2", "indicator_type": "ip"},
                                     {"value": "test3", "indicator_type": "ip"}]})

    mocker.patch.object(QRadar_v3.ScheduledCommand, "raise_error_if_not_supported")
    mocker.patch.object(client, "reference_set_entries", return_value={"id": 1234})
    mocker.patch.object(client, "get_reference_data_bulk_task_status", return_value={"status": status})
    response = command_test_data["reference_set_bulk_load"]['response']
    mocker.patch.object(client, "reference_sets_list", return_value=response)
    args = {"ref_name": "test_ref"}
    if func == qradar_reference_set_value_upsert_command:
        args["value"] = "test1,test2,test3"
    results = func(
        args, client, {"api_version": api_version}
    )
    if status == "COMPLETED":

        expected = command_test_data["reference_set_bulk_load"]['expected']
        expected_command_results = CommandResults(
            outputs_prefix=expected.get('outputs_prefix'),
            outputs_key_field=expected.get('outputs_key_field'),
            outputs=expected.get('outputs'),
            raw_response=response
        )

        assert results.outputs_prefix == expected_command_results.outputs_prefix
        assert results.outputs_key_field == expected_command_results.outputs_key_field
        assert results.outputs == expected_command_results.outputs
        assert results.raw_response == expected_command_results.raw_response

    else:
        assert results.readable_output == 'Reference set test_ref is still being updated in task 1234'
        assert results.scheduled_command._args.get('task_id') == 1234


def test_qradar_reference_set_value_upsert_command_continue_polling_with_connection_issues(mocker):
    """
    Given:
        - get_reference_data_bulk_task_status that returns ReadTimeout exception, IN_PROGRESS and COMPLETED statuses

    When:
        - qradar_reference_set_value_upsert_command function

    Then:
        - Verify the command would keep polling when there are temporary connection issues.
    """
    mocker.patch.object(QRadar_v3.ScheduledCommand, "raise_error_if_not_supported")
    mocker.patch.object(client, "reference_set_entries", return_value={"id": 1234})
    mocker.patch.object(client, "get_reference_data_bulk_task_status", side_effect=[
                        ReadTimeout, {"status": "IN_PROGRESS"}, {"status": "COMPLETED"}])
    args = {"ref_name": "test_ref", "value": "value1"}
    api_version = {"api_version": "17.0"}
    mocker.patch.object(client, "reference_sets_list", return_value=command_test_data["reference_set_bulk_load"]['response'])

    result = qradar_reference_set_value_upsert_command(args, client=client, params=api_version)
    # make sure in ReadTimeout that no outputs are returned
    assert not result.outputs
    result = qradar_reference_set_value_upsert_command(args, client=client, params=api_version)
    # make sure when status is IN_PROGRESS no outputs are returned
    assert not result.outputs
    result = qradar_reference_set_value_upsert_command(args, client=client, params=api_version)
    # make sure when status is COMPLETED that outputs are returned
    assert result.outputs

<<<<<<< HEAD
@pytest.mark.parametrize('command_func, endpoint, id', [
    (qradar_event_collectors_list_command,  '/config/event_sources/event_collectors', 0),
    (qradar_wincollect_destinations_list_command,  '/config/event_sources/wincollect/wincollect_destinations', 0),
    (qradar_disconnected_log_collectors_list_command,  '/config/event_sources/disconnected_log_collectors', 0),
    (qradar_log_source_types_list_command,  '/config/event_sources/log_source_management/log_source_types', 0),
    (qradar_log_source_protocol_types_list_command, '/config/event_sources/log_source_management/protocol_types', 0),
    (qradar_log_source_extensions_list_command,  '/config/event_sources/log_source_management/log_source_extensions', 0),
    (qradar_log_source_languages_list_command,  '/config/event_sources/log_source_management/log_source_languages', 0),
    (qradar_log_source_groups_list_command, '/config/event_sources/log_source_management/log_source_groups',  0)
    ])
def test_id_commands(mocker, command_func: Callable[[Client, dict], CommandResults], endpoint:str , id: int):
    args = {"id": id}
    get_by_id_mock = mocker.patch.object(client, 'get_resource_by_id', return_value={})
    try:
        command_func(client, args)
    except KeyError:
        demisto.log(f'command {command_func.__name__} raised key error')
    get_by_id_mock.assert_called_with(id, endpoint, None, None)

@pytest.mark.parametrize('command_func, endpoint', [
    (qradar_event_collectors_list_command,  '/config/event_sources/event_collectors'),
    (qradar_wincollect_destinations_list_command,  '/config/event_sources/wincollect/wincollect_destinations'),
    (qradar_disconnected_log_collectors_list_command,  '/config/event_sources/disconnected_log_collectors'),
    (qradar_log_source_types_list_command,  '/config/event_sources/log_source_management/log_source_types'),
    (qradar_log_source_protocol_types_list_command, '/config/event_sources/log_source_management/protocol_types'),
    (qradar_log_source_extensions_list_command,  '/config/event_sources/log_source_management/log_source_extensions'),
    (qradar_log_source_languages_list_command,  '/config/event_sources/log_source_management/log_source_languages'),
    (qradar_log_source_groups_list_command, '/config/event_sources/log_source_management/log_source_groups',)
    ])
def test_list_commands(mocker, command_func: Callable[[Client, dict], CommandResults], endpoint:str):
    args = {'range': '0-49'}
    get_list_mock = mocker.patch.object(client, 'get_resource_list', return_value=[{}])
    try:
        command_func(client, args)
    except KeyError:
        demisto.log(f'command {command_func.__name__} raised key error')
    get_list_mock.assert_called_with(f"items={args['range']}", endpoint, None, None, None)

@pytest.mark.parametrize('id', [(0), (None)])
def test_get_resource(mocker, id: int | None):
    endpoint = 'example.com'
    range = 'items=0-49'
    get_resource_by_id_mock = mocker.patch.object(client, 'get_resource_by_id')
    get_resource_list_mock = mocker.patch.object(client, 'get_resource_list')
    
    client.get_resource(id, range, endpoint)
    if id is not None:
        get_resource_by_id_mock.assert_called()
    else:
        get_resource_list_mock.assert_called()


def test_get_log_sources_list(mocker):
    qrd_encryption_details = {
        'qrd_encryption_algorithm': 'algorithm',
        'qrd_encryption_password': 'password'
    }
    args = {'range': '0-49', **qrd_encryption_details}
    get_list_mock = mocker.patch.object(client, 'get_resource_list', return_value=[{}])
    endpoint = '/config/event_sources/log_source_management/log_sources'
    expected_additional_headers = {'x-qrd-encryption-algorithm': 'algorithm', 'x-qrd-encryption-password': 'password'}
    try:
        qradar_log_sources_list_command(client, args)
    except KeyError:
        demisto.log('command log_sources_list_command raised key error')
    get_list_mock.assert_called_with(f"items={args['range']}", endpoint, None, None, expected_additional_headers)

def test_get_log_source_by_id(mocker):
    mock_id = 1880
    qrd_encryption_details = {
        'qrd_encryption_algorithm': 'algorithm',
        'qrd_encryption_password': 'password'
    }
    args = {'id': mock_id, **qrd_encryption_details}
    get_by_id_mock = mocker.patch.object(client, 'get_resource_by_id', return_value={})
    endpoint = '/config/event_sources/log_source_management/log_sources'
    expected_additional_headers = {'x-qrd-encryption-algorithm': 'algorithm', 'x-qrd-encryption-password': 'password'}
    try:
        qradar_log_sources_list_command(client, args)
    except KeyError:
        demisto.log('command log_sources_list_command raised key error')
    get_by_id_mock.assert_called_with(mock_id, endpoint, None, expected_additional_headers)    

def test_create_log_source(mocker):
    args =  command_test_data['create_log_source']['args']
    expected_body =  command_test_data['create_log_source']['expected_body']
    create_log_source_mock = mocker.patch.object(client, 'create_log_source', return_value={})
    
    try:
        qradar_log_source_create_command(client, args)
    except KeyError:
        demisto.log('command create_log_source_command raised key error')
    
    create_log_source_mock.assert_called_with(expected_body)

def test_update_log_source(mocker):
    args =  command_test_data['update_log_source']['args']
    expected_body =  command_test_data['update_log_source']['expected_body']
    update_log_source_mock = mocker.patch.object(client, 'update_log_source', return_value={})
    
    try:
        qradar_log_source_update_command(client, args)
    except KeyError:
        demisto.log('command update_log_source_command raised key error')
    
    update_log_source_mock.assert_called_with(expected_body)

def test_delete_log_source(mocker):
    id = 0
    args = {"id": id}
    update_log_source_mock = mocker.patch.object(client, 'delete_log_source')
    
    qradar_log_source_delete_command(client, args)
    update_log_source_mock.assert_called_with(id)

def test_dict_converter():
    input_dict = {'enabled': 'true', 'year': '2024', 'name': 'Moshe'}
    expected_output = {'enabled': True, 'year': 2024, 'name': 'Moshe'}
    assert convert_to_actual_values_recursive(input_dict) == expected_output

    input_nested_dict = {'enabled': 'true', 'year': '2024', 'name': 'Moshe', 'details': {'age': '30', 'score': '95.5'}}
    expected_nested_output = {'enabled': True, 'year': 2024, 'name': 'Moshe', 'details': {'age': 30, 'score': 95.5}}
    assert convert_to_actual_values_recursive(input_nested_dict) == expected_nested_output

    input_dict_with_list = {'enabled': 'true', 'year': '2024', 'name': 'Moshe', 'lst': ['true', '22', 'str']}
    expectedoutput_with_list = {'enabled': True, 'year': 2024, 'name': 'Moshe', 'lst': [True, 22, 'str']}
    assert convert_to_actual_values_recursive(input_nested_dict) == expected_nested_output
=======

def test_recovery_lastrun(mocker):
    """
    Given:
        - Last run is more up-to-date than the integration context.
        - Last run is the same as the integration context.

    When:
        - The container starts and the recovery method is called

    Then:
        - Ensure that the integration context is updated to the last run.
        - If there are not changes, make sure that the context is not updated
    """
    set_integration_context({LAST_FETCH_KEY: 2, MIRRORED_OFFENSES_QUERIED_CTX_KEY: {
                            0: 0}, MIRRORED_OFFENSES_FINISHED_CTX_KEY: {0: 0}})
    mocker.patch.object(QRadar_v3.demisto, "getLastRun", return_value={LAST_FETCH_KEY: 4})
    QRadar_v3.recover_from_last_run()
    context_data = get_integration_context()
    assert context_data[LAST_FETCH_KEY] == 4

    # now the last run and the integration context are the same, make sure that update context is not called
    update_context_mock = mocker.patch.object(QRadar_v3, "safely_update_context_data")
    set_integration_context({LAST_FETCH_KEY: 2, MIRRORED_OFFENSES_QUERIED_CTX_KEY: {
                            0: 0}, MIRRORED_OFFENSES_FINISHED_CTX_KEY: {0: 0}})
    mocker.patch.object(QRadar_v3.demisto, "getLastRun", return_value={LAST_FETCH_KEY: 2})
    QRadar_v3.recover_from_last_run()
    context_data = get_integration_context()
    assert context_data[LAST_FETCH_KEY] == 2
    assert not update_context_mock.called
>>>>>>> ef626adf
<|MERGE_RESOLUTION|>--- conflicted
+++ resolved
@@ -1652,7 +1652,6 @@
     # make sure when status is COMPLETED that outputs are returned
     assert result.outputs
 
-<<<<<<< HEAD
 @pytest.mark.parametrize('command_func, endpoint, id', [
     (qradar_event_collectors_list_command,  '/config/event_sources/event_collectors', 0),
     (qradar_wincollect_destinations_list_command,  '/config/event_sources/wincollect/wincollect_destinations', 0),
@@ -1780,7 +1779,6 @@
     input_dict_with_list = {'enabled': 'true', 'year': '2024', 'name': 'Moshe', 'lst': ['true', '22', 'str']}
     expectedoutput_with_list = {'enabled': True, 'year': 2024, 'name': 'Moshe', 'lst': [True, 22, 'str']}
     assert convert_to_actual_values_recursive(input_nested_dict) == expected_nested_output
-=======
 
 def test_recovery_lastrun(mocker):
     """
@@ -1810,5 +1808,4 @@
     QRadar_v3.recover_from_last_run()
     context_data = get_integration_context()
     assert context_data[LAST_FETCH_KEY] == 2
-    assert not update_context_mock.called
->>>>>>> ef626adf
+    assert not update_context_mock.called