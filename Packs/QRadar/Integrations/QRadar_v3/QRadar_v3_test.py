--- conflicted
+++ resolved
@@ -732,17 +732,14 @@
     Then:
      - Ensure expected incidents are created.
     """
-<<<<<<< HEAD
-    offenses = command_test_data["offenses_list"]["enrich_offenses_result"]
-    assert create_incidents_from_offenses(offenses, "QRadar Incident") == [
-        {
-            "name": f"""{offense.get('id')} {offense.get('description', '')}""",
-            "rawJSON": json.dumps(offense),
-            "occurred": get_time_parameter(offense.get("start_time"), iso_format=True),
-            "type": "QRadar Incident",
-        }
-        for offense in offenses
-    ]
+    offenses = command_test_data['offenses_list']['enrich_offenses_result']
+    assert create_incidents_from_offenses(offenses, 'QRadar Incident') == [{
+        'name': f'''{offense.get('id')} {offense.get('description', '')}''',
+        'rawJSON': json.dumps(offense),
+        'occurred': get_time_parameter(offense.get('start_time'), iso_format=True),
+        'type': 'QRadar Incident',
+        'haIntegrationEventID': str(offense.get('id'))
+    } for offense in offenses]
 
 
 @pytest.mark.parametrize(
@@ -954,216 +951,6 @@
         ),
     ],
 )
-=======
-    offenses = command_test_data['offenses_list']['enrich_offenses_result']
-    assert create_incidents_from_offenses(offenses, 'QRadar Incident') == [{
-        'name': f'''{offense.get('id')} {offense.get('description', '')}''',
-        'rawJSON': json.dumps(offense),
-        'occurred': get_time_parameter(offense.get('start_time'), iso_format=True),
-        'type': 'QRadar Incident',
-        'haIntegrationEventID': str(offense.get('id'))
-    } for offense in offenses]
-
-
-@pytest.mark.parametrize('enrich_func, mock_func_name, args, mock_response, expected',
-                         [
-                             (get_offense_types,
-                              'offense_types',
-                              {
-                                  'client': client,
-                                  'offenses': [{'offense_type': 1, 'offense_name': 'offense1'},
-                                               {'offense_type': 2, 'offense_name': 'offense2'}]
-                              },
-                              [{'id': 1, 'name': 'Scheduled Search'},
-                               {'id': 2, 'name': 'Destination IP Identity'}],
-                              {1: 'Scheduled Search', 2: 'Destination IP Identity'}
-                              ),
-                             (get_offense_closing_reasons,
-                              'closing_reasons_list',
-                              {
-                                  'client': client,
-                                  'offenses': [{'closing_reason_id': 3, 'offense_name': 'offense1'},
-                                               {'closing_reason_id': 4, 'offense_name': 'offense2'}]
-                              },
-                              [{'id': 3, 'text': 'Non-Issue'},
-                               {'id': 4, 'text': 'Policy Violation'}],
-                              {3: 'Non-Issue', 4: 'Policy Violation'}
-                              ),
-                             (get_domain_names,
-                              'domains_list',
-                              {
-                                  'client': client,
-                                  'outputs': [{'domain_id': 5, 'offense_name': 'offense1'},
-                                              {'domain_id': 6, 'offense_name': 'offense2'}]
-                              },
-                              [{'id': 5, 'name': 'domain1'},
-                               {'id': 6, 'name': 'domain2'}],
-                              {5: 'domain1', 6: 'domain2'}
-                              ),
-                             (get_rules_names,
-                              'rules_list',
-                              {
-                                  'client': client,
-                                  'offenses': [{'rules': [{'id': 7}, {'id': 8}], 'offense_name': 'offense1'},
-                                               {'rules': [{'id': 9}], 'offense_name': 'offense2'}]
-                              },
-                              [{'id': 7, 'name': 'Devices with High Event Rates'},
-                               {'id': 8, 'name': 'Excessive Database Connections'},
-                               {'id': 9, 'name': 'Anomaly: Excessive Firewall Accepts Across Multiple Hosts'}],
-                              {7: 'Devices with High Event Rates',
-                               8: 'Excessive Database Connections',
-                               9: 'Anomaly: Excessive Firewall Accepts Across Multiple Hosts'}
-                              ),
-                             (get_offense_addresses,
-                              'get_addresses',
-                              {
-                                  'client': client,
-                                  'offenses': [{'source_address_ids': [1, 2], 'offense_name': 'offense1'},
-                                               {'source_address_ids': [3, 4], 'offense_name': 'offense2'}],
-                                  'is_destination_addresses': False
-                              },
-                              [{'id': 1, 'source_ip': '1.2.3.4'},
-                               {'id': 2, 'source_ip': '1.2.3.5'},
-                               {'id': 3, 'source_ip': '192.168.1.3'},
-                               {'id': 4, 'source_ip': '192.168.0.2'}],
-                              {1: '1.2.3.4',
-                               2: '1.2.3.5',
-                               3: '192.168.1.3',
-                               4: '192.168.0.2'}
-                              ),
-                             (get_offense_addresses,
-                              'get_addresses',
-                              {
-                                  'client': client,
-                                  'offenses': [
-                                      {'local_destination_address_ids': [1, 2], 'offense_name': 'offense1'},
-                                      {'local_destination_address_ids': [3, 4], 'offense_name': 'offense2'}],
-                                  'is_destination_addresses': True
-                              },
-                              [{'id': 1, 'local_destination_ip': '1.2.3.4'},
-                               {'id': 2, 'local_destination_ip': '1.2.3.5'},
-                               {'id': 3, 'local_destination_ip': '192.168.1.3'},
-                               {'id': 4, 'local_destination_ip': '192.168.0.2'}],
-                              {1: '1.2.3.4',
-                               2: '1.2.3.5',
-                               3: '192.168.1.3',
-                               4: '192.168.0.2'}
-                              ),
-                             (enrich_offense_with_assets,
-                              'assets_list',
-                              {
-                                  'client': client,
-                                  'offense_ips': ['8.8.8.8', '1.1.1.1', '2.2.2.2']
-                              },
-                              asset_enrich_data['assets'],
-                              asset_enrich_data['offense_enrich']
-                              ),
-                             (enrich_assets_results,
-                              'domains_list',
-                              {
-                                  'client': client,
-                                  'assets': asset_enrich_data['assets'],
-                                  'full_enrichment': asset_enrich_data['case_one']['full_enrichment']
-                              },
-                              asset_enrich_data['domain_mock_response'],
-                              asset_enrich_data['case_one']['expected']
-                              ),
-                             (enrich_assets_results,
-                              'domains_list',
-                              {
-                                  'client': client,
-                                  'assets': asset_enrich_data['assets'],
-                                  'full_enrichment': asset_enrich_data['case_two']['full_enrichment']
-                              },
-                              asset_enrich_data['domain_mock_response'],
-                              asset_enrich_data['case_two']['expected']
-                              ),
-
-                             # Empty cases
-                             (get_offense_types,
-                              'offense_types',
-                              {
-                                  'client': client,
-                                  'offenses': [{'offense_name': 'offense1'},
-                                               {'offense_name': 'offense2'}],
-                              },
-                              None,
-                              {}
-                              ),
-                             (get_offense_closing_reasons,
-                              'closing_reasons_list',
-                              {
-                                  'client': client,
-                                  'offenses': [{'offense_name': 'offense1'},
-                                               {'offense_name': 'offense2'}],
-                              },
-                              None,
-                              {}
-                              ),
-                             (get_domain_names,
-                              'domains_list',
-                              {
-                                  'client': client,
-                                  'outputs': [{'offense_name': 'offense1'},
-                                              {'offense_name': 'offense2'}],
-                              },
-                              None,
-                              {}
-                              ),
-                             (get_rules_names,
-                              'rules_list',
-                              {
-                                  'client': client,
-                                  'offenses': [{'offense_name': 'offense1'},
-                                               {'offense_name': 'offense2'}],
-                              },
-                              None,
-                              {}
-                              ),
-                             (get_offense_addresses,
-                              'get_addresses',
-                              {
-                                  'client': client,
-                                  'offenses': [{'source_address_ids': [], 'offense_name': 'offense1'},
-                                               {'source_address_ids': [], 'offense_name': 'offense2'}],
-                                  'is_destination_addresses': False
-                              },
-                              None,
-                              {}
-                              ),
-                             (get_offense_addresses,
-                              'get_addresses',
-                              {
-                                  'client': client,
-                                  'offenses': [{'local_destination_address_ids': [], 'offense_name': 'offense1'},
-                                               {'local_destination_address_ids': [], 'offense_name': 'offense2'}],
-                                  'is_destination_addresses': True
-                              },
-                              None,
-                              {}
-                              ),
-                             (enrich_assets_results,
-                              'domains_list',
-                              {
-                                  'client': client,
-                                  'assets': asset_enrich_data['empty_case']['assets'],
-                                  'full_enrichment': False
-                              },
-                              asset_enrich_data['domain_mock_response'],
-                              asset_enrich_data['empty_case']['expected_basic_enrichment']
-                              ),
-                             (enrich_assets_results,
-                              'domains_list',
-                              {
-                                  'client': client,
-                                  'assets': asset_enrich_data['empty_case']['assets'],
-                                  'full_enrichment': True
-                              },
-                              asset_enrich_data['domain_mock_response'],
-                              asset_enrich_data['empty_case']['expected_full_enrichment']
-                              )
-                         ])
->>>>>>> a695ad70
 def test_outputs_enriches(mocker, enrich_func, mock_func_name, args, mock_response, expected):
     """
     Given:
