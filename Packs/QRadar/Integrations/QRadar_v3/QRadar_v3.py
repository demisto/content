import concurrent.futures
import secrets
from enum import Enum
from ipaddress import ip_address
from urllib import parse

import pytz
import urllib3
from CommonServerUserPython import *  # noqa

from CommonServerPython import *

# Disable insecure warnings
urllib3.disable_warnings()  # pylint: disable=no-member

''' ADVANCED GLOBAL PARAMETERS '''

FAILURE_SLEEP = 20  # sleep between consecutive failures events fetch
FETCH_SLEEP = arg_to_number(demisto.params().get("fetch_interval")) or 60  # sleep between fetches
BATCH_SIZE = 100  # batch size used for offense ip enrichment
OFF_ENRCH_LIMIT = BATCH_SIZE * 10  # max amount of IPs to enrich per offense
MAX_WORKERS = 8  # max concurrent workers used for events enriching
DOMAIN_ENRCH_FLG = 'true'  # when set to true, will try to enrich offense and assets with domain names
RULES_ENRCH_FLG = 'true'  # when set to true, will try to enrich offense with rule names
SLEEP_FETCH_EVENT_RETRIES = 10  # sleep between iteration to try search the events of an offense
MAX_NUMBER_OF_OFFENSES_TO_CHECK_SEARCH = 5  # Number of offenses to check during mirroring if search was completed.
DEFAULT_EVENTS_TIMEOUT = 30  # default timeout for the events enrichment in minutes
PROFILING_DUMP_ROWS_LIMIT = 20
MAX_RETRIES_CONTEXT = 5  # max number of retries to update the context
MAX_SEARCHES_QUEUE = 10  # maximum number of concurrent searches in mirroring

SAMPLE_SIZE = 2  # number of samples to store in integration context
EVENTS_INTERVAL_SECS = 60  # interval between events polling
EVENTS_MODIFIED_SECS = 5  # interval between events status polling in modified

EVENTS_SEARCH_TRIES = 3  # number of retries for creating a new search
EVENTS_POLLING_TRIES = 10  # number of retries for events polling
EVENTS_SEARCH_RETRY_SECONDS = 100  # seconds between retries to create a new search
CONNECTION_ERRORS_RETRIES = 5  # num of times to retry in case of connection-errors
CONNECTION_ERRORS_INTERVAL = 1  # num of seconds between each time to send an http-request in case of a connection error.


ADVANCED_PARAMETERS_STRING_NAMES = [
    'DOMAIN_ENRCH_FLG',
    'RULES_ENRCH_FLG',
]
ADVANCED_PARAMETER_INT_NAMES = [
    'EVENTS_INTERVAL_SECS',
    'MAX_SEARCHES_QUEUE',
    'EVENTS_SEARCH_RETRIES',
    'EVENTS_POLLING_RETRIES',
    'EVENTS_SEARCH_RETRY_SECONDS',
    'FAILURE_SLEEP',
    'FETCH_SLEEP',
    'BATCH_SIZE',
    'OFF_ENRCH_LIMIT',
    'MAX_WORKERS',
    'SLEEP_FETCH_EVENT_RETRIES',
    'DEFAULT_EVENTS_TIMEOUT',
    'PROFILING_DUMP_ROWS_LIMIT',
]

''' CONSTANTS '''
API_USERNAME = '_api_token_key'
RESET_KEY = 'reset'
LAST_FETCH_KEY = 'id'
MINIMUM_API_VERSION = 10.1
DEFAULT_RANGE_VALUE = '0-49'
DEFAULT_TIMEOUT_VALUE = '35'
DEFAULT_LIMIT_VALUE = 50
MAXIMUM_MIRROR_LIMIT = 100
DEFAULT_EVENTS_LIMIT = 20
MAXIMUM_OFFENSES_PER_FETCH = 50
DEFAULT_OFFENSES_PER_FETCH = 20
DEFAULT_MIRRORING_DIRECTION = 'No Mirroring'
MIRROR_OFFENSE_AND_EVENTS = 'Mirror Offense and Events'
MIRROR_DIRECTION: dict[str, Optional[str]] = {
    'No Mirroring': None,
    'Mirror Offense': 'In',
    MIRROR_OFFENSE_AND_EVENTS: 'In'
}
MIRRORED_OFFENSES_QUERIED_CTX_KEY = 'mirrored_offenses_queried'
MIRRORED_OFFENSES_FINISHED_CTX_KEY = 'mirrored_offenses_finished'
MIRRORED_OFFENSES_FETCHED_CTX_KEY = 'mirrored_offenses_fetched'

LAST_MIRROR_KEY = 'last_mirror_update'
LAST_MIRROR_CLOSED_KEY = 'last_mirror_closed_update'

UTC_TIMEZONE = pytz.timezone('utc')
ID_QUERY_REGEX = re.compile(r'(?:\s+|^)id((\s)*)>(=?)((\s)*)((\d)+)(?:\s+|$)')
NAME_AND_GROUP_REGEX = re.compile(r'^[\w-]+$')
ASCENDING_ID_ORDER = '+id'
EXECUTOR = concurrent.futures.ThreadPoolExecutor(max_workers=MAX_WORKERS)

DEFAULT_EVENTS_COLUMNS = """QIDNAME(qid), LOGSOURCENAME(logsourceid), CATEGORYNAME(highlevelcategory), CATEGORYNAME(category), PROTOCOLNAME(protocolid), sourceip, sourceport, destinationip, destinationport, QIDDESCRIPTION(qid), username, PROTOCOLNAME(protocolid), RULENAME("creEventList"), sourcegeographiclocation, sourceMAC, sourcev6, destinationgeographiclocation, destinationv6, LOGSOURCETYPENAME(devicetype), credibility, severity, magnitude, eventcount, eventDirection, postNatDestinationIP, postNatDestinationPort, postNatSourceIP, postNatSourcePort, preNatDestinationPort, preNatSourceIP, preNatSourcePort, UTF8(payload), starttime, devicetime"""  # noqa: E501
DEFAULT_ASSETS_LIMIT = 100

''' OUTPUT FIELDS REPLACEMENT MAPS '''
OFFENSE_OLD_NEW_NAMES_MAP = {
    'credibility': 'Credibility',
    'relevance': 'Relevance',
    'severity': 'Severity',
    'assigned_to': 'AssignedTo',
    'destination_networks': 'DestinationHostname',
    'status': 'Status',
    'closing_user': 'ClosingUser',
    'closing_reason_id': 'ClosingReason',
    'close_time': 'CloseTime',
    'categories': 'Categories',
    'follow_up': 'Followup',
    'id': 'ID',
    'description': 'Description',
    'source_address_ids': 'SourceAddress',
    'local_destination_address_ids': 'DestinationAddress',
    'remote_destination_count': 'RemoteDestinationCount',
    'start_time': 'StartTime',
    'event_count': 'EventCount',
    'flow_count': 'FlowCount',
    'offense_source': 'OffenseSource',
    'magnitude': 'Magnitude',
    'last_updated_time': 'LastUpdatedTime',
    'offense_type': 'OffenseType',
    'protected': 'Protected',
    'LinkToOffense': 'LinkToOffense',
    'rules': 'Rules',
    'domain_name': 'DomainName',
    'assets': 'Assets'
}

CLOSING_REASONS_OLD_NEW_MAP = {
    'id': 'ID',
    'text': 'Name',
    'is_reserved': 'IsReserved',
    'is_deleted': 'IsDeleted'
}

NOTES_OLD_NEW_MAP = {
    'id': 'ID',
    'note_text': 'Text',
    'create_time': 'CreateTime',
    'username': 'CreatedBy'
}

RULES_OLD_NEW_MAP = {
    'owner': 'Owner',
    'base_host_id': 'BaseHostID',
    'capacity_timestamp': 'CapacityTimestamp',
    'origin': 'Origin',
    'creation_date': 'CreationDate',
    'type': 'Type',
    'enabled': 'Enabled',
    'modification_date': 'ModificationDate',
    'name': 'Name',
    'average_capacity': 'AverageCapacity',
    'id': 'ID',
    'base_capacity': 'BaseCapacity'
}

RULES_GROUP_OLD_NEW_MAP = {
    'owner': 'Owner',
    'modified_time': 'ModifiedTime',
    'level': 'Level',
    'name': 'Name',
    'description': 'Description',
    'id': 'ID',
    'child_groups': 'ChildGroups',
    'child_items': 'ChildItems',
    'type': 'Type',
    'parent_id': 'ParentID'
}

ASSET_OLD_NEW_MAP = {
    'vulnerability_count': 'VulnerabilityCount',
    'interfaces': 'Interfaces',
    'risk_score_sum': 'RiskScoreSum',
    'hostnames': 'Hostnames',
    'id': 'ID',
    'users': 'Users',
    'domain_id': 'DomainID',
    'properties': 'Properties',
    'products': 'Products'
}

SEARCH_OLD_NEW_MAP = {'search_id': 'ID', 'status': 'Status'}

REFERENCE_SETS_OLD_NEW_MAP = {
    'number_of_elements': 'NumberOfElements',
    'name': 'Name',
    'creation_time': 'CreationTime',
    'element_type': 'ElementType',
    'time_to_live': 'TimeToLive',
    'timeout_type': 'TimeoutType',
    'data': 'Data',
}
REFERENCE_SET_DATA_OLD_NEW_MAP = {
    'last_seen': 'LastSeen',
    'source': 'Source',
    'value': 'Value',
    'first_seen': 'FirstSeen'
}

DOMAIN_OLD_NEW_MAP = {
    'asset_scanner_ids': 'AssetScannerIDs',
    'custom_properties': 'CustomProperties',
    'deleted': 'Deleted',
    'description': 'Description',
    'event_collector_ids': 'EventCollectorIDs',
    'flow_collector_ids': 'FlowCollectorIDs',
    'flow_source_ids': 'FlowSourceIDs',
    'id': 'ID',
    'log_source_ids': 'LogSourceIDs',
    'log_source_group_ids': 'LogSourceGroupIDs',
    'name': 'Name',
    'qvm_scanner_ids': 'QVMScannerIDs',
    'tenant_id': 'TenantID'
}

SAVED_SEARCH_OLD_NEW_MAP = {
    'owner': 'Owner',
    'description': 'Description',
    'creation_date': 'CreationDate',
    'uid': 'UID',
    'database': 'Database',
    'is_quick_search': 'QuickSearch',
    'name': 'Name',
    'modified_date': 'ModifiedDate',
    'id': 'ID',
    'aql': 'AQL',
    'is_shared': 'IsShared'
}

IP_GEOLOCATION_OLD_NEW_MAP = {
    'continent': 'Continent',
    'traits': 'Traits',
    'geo_json': 'Geolocation',
    'city': 'City',
    'ip_address': 'IPAddress',
    'represented_country': 'RepresentedCountry',
    'registered_country': 'RegisteredCountry',
    'is_local': 'IsLocalCountry',
    'location': 'Location',
    'postal': 'Postal',
    'physical_country': 'PhysicalCountry',
    'subdivisions': 'SubDivisions'
}

LOG_SOURCES_OLD_NEW_MAP = {
    'sending_ip': 'SendingIP',
    'internal': 'Internal',
    'protocol_parameters': 'ProtocolParameters',
    'description': 'Description',
    'enabled': 'Enabled',
    'group_ids': 'GroupIDs',
    'credibility': 'Credibility',
    'id': 'ID',
    'protocol_type_id': 'ProtocolTypeID',
    'creation_date': 'CreationDate',
    'name': 'Name',
    'modified_date': 'ModifiedDate',
    'auto_discovered': 'AutoDiscovered',
    'type_id': 'TypeID',
    'last_event_time': 'LastEventTime',
    'gateway': 'Gateway',
    'status': 'Status'
}

USECS_ENTRIES = {'last_persisted_time',
                 'start_time',
                 'close_time',
                 'create_time',
                 'creation_time',
                 'creation_date',
                 'last_updated_time',
                 'first_persisted_time',
                 'modification_date',
                 'last_seen',
                 'first_seen',
                 'starttime',
                 'devicetime',
                 'last_reported',
                 'created',
                 'last_seen_profiler',
                 'last_seen_scanner',
                 'first_seen_scanner',
                 'first_seen_profiler',
                 'modified_time',
                 'last_event_time',
                 'modified_date',
                 'first_event_flow_seen',
                 'last_event_flow_seen'}

LOCAL_DESTINATION_IPS_OLD_NEW_MAP = {
    'domain_id': 'DomainID',
    'event_flow_count': 'EventFlowCount',
    'first_event_flow_seen': 'FirstEventFlowSeen',
    'id': 'ID',
    'last_event_flow_seen': 'LastEventFlowSeen',
    'local_destination_ip': 'LocalDestinationIP',
    'magnitude': 'Magnitude',
    'network': 'Network',
    'offense_ids': 'OffenseIDs',
    'source_address_ids': 'SourceAddressIDs'
}
SOURCE_IPS_OLD_NEW_MAP = {
    'domain_id': 'DomainID',
    'event_flow_count': 'EventFlowCount',
    'first_event_flow_seen': 'FirstEventFlowSeen',
    'id': 'ID',
    'last_event_flow_seen': 'LastEventFlowSeen',
    'local_destination_address_ids': 'LocalDestinationAddressIDs',
    'magnitude': 'Magnitude',
    'network': 'Network',
    'offense_ids': 'OffenseIDs',
    'source_ip': 'SourceIP'
}
''' ENRICHMENT MAPS '''

ASSET_PROPERTIES_NAME_MAP = {
    'Unified Name': 'Name',
    'CVSS Collateral Damage Potential': 'AggregatedCVSSScore',
    'Weight': 'Weight'
}

FULL_ASSET_PROPERTIES_NAMES_MAP = {
    'Compliance Notes': 'ComplianceNotes',
    'Compliance Plan': 'CompliancePlan',
    'Location': 'Location',
    'Switch ID': 'SwitchID',
    'Switch Port ID': 'SwitchPort',
    'Group Name': 'GroupName',
    'Vulnerabilities': 'Vulnerabilities',
}
LONG_RUNNING_REQUIRED_PARAMS = {'fetch_mode': 'Fetch mode',
                                'offenses_per_fetch': 'Number of offenses to pull per API call (max 50)',
                                'events_limit': 'Maximum number of events per incident.'}

''' ENUMS '''


class FetchMode(str, Enum):
    """
    Enums for the options of fetching the incidents.
    """
    no_events = 'Fetch Without Events'
    all_events = 'Fetch With All Events'
    correlations_events_only = 'Fetch Correlation Events Only'


class QueryStatus(str, Enum):
    """
    Enums for the options of fetching the events.
    """
    WAIT = 'wait'
    ERROR = 'error'
    SUCCESS = 'success'
    PARTIAL = 'partial'


FIELDS_MIRRORING = 'id,start_time,event_count,last_persisted_time,close_time'

''' CLIENT CLASS '''


class Client(BaseClient):

    def __init__(
        self, server: str, verify: bool, proxy: bool, api_version: str, credentials: dict, timeout: Optional[int] = None
    ):
        username = credentials.get('identifier')
        password = credentials.get('password')
        if username == API_USERNAME:
            self.base_headers = {'Version': api_version, 'SEC': password}
            auth = None
        else:
            auth = (username, password)
            self.base_headers = {'Version': api_version}
        base_url = urljoin(server, '/api')
        super().__init__(base_url=base_url, verify=verify, proxy=proxy, auth=auth)
        self.timeout = timeout  # type: ignore[assignment]
        self.password = password
        self.server = server

    def http_request(self, method: str, url_suffix: str, params: Optional[dict] = None,
                     json_data: Optional[dict] = None, additional_headers: Optional[dict] = None,
                     timeout: Optional[int] = None, resp_type: str = 'json'):
        headers = {**additional_headers, **self.base_headers} if additional_headers else self.base_headers
        for _time in range(1, CONNECTION_ERRORS_RETRIES + 1):
            try:
                return self._http_request(
                    method=method,
                    url_suffix=url_suffix,
                    params=params,
                    json_data=json_data,
                    headers=headers,
                    error_handler=self.qradar_error_handler,
                    timeout=timeout or self.timeout,
                    resp_type=resp_type
                )
            except (DemistoException, requests.ReadTimeout) as error:
                demisto.error(f'Error {error} in time {_time}')
                if (
                    isinstance(
                        error, DemistoException
                    ) and not isinstance(
                        error.exception, requests.ConnectionError) or _time == CONNECTION_ERRORS_RETRIES
                ):
                    raise
                else:
                    time.sleep(CONNECTION_ERRORS_INTERVAL)  # pylint: disable=sleep-exists
        return None

    @staticmethod
    def qradar_error_handler(res: requests.Response):
        """
        QRadar error handler for any error occurred during the API request.
        This function job is to translate the known exceptions returned by QRadar
        to human readable exception to help the user understand why the request have failed.
        If error returned is not in the expected error format, raises the exception as is.
        Args:
            res (Any): The error response returned by QRadar.

        Returns:
            - raises DemistoException.
        """
        err_msg = f'Error in API call [{res.status_code}] - {res.reason}'
        try:
            # Try to parse json error response
            error_entry = res.json()
            message = error_entry.get('message', '')
            if 'items=x-y' in message:
                message = 'Failed to parse Range argument. The syntax of the Range argument must follow this pattern:' \
                    ' x-y'
            elif 'unauthorized to access' in err_msg or 'No SEC header present in request' in err_msg:
                message = 'Authorization Error: make sure credentials are correct.'
            elif 'The specified encryption strength is not available' in err_msg:
                err_msg = ''
                message = 'The specified encryption is not available, try using a weaker encryption (AES128).'
            elif 'User has insufficient capabilities to access this endpoint resource' in message:
                message = 'The given credentials do not have the needed permissions to perform the call the endpoint' \
                    f'\n{res.request.path_url}.\n' \
                    'Please supply credentials with the needed permissions as can be seen in the integration ' \
                    'description, or do not call or enrich offenses with the mentioned endpoint.'
            err_msg += f'\n{message}'
            raise DemistoException(err_msg, res=res)
        except ValueError as e:
            err_msg += f'\n{res.text}'
            raise DemistoException(err_msg, res=res) from e

    def offenses_list(self, range_: Optional[str] = None, offense_id: Optional[int] = None,
                      filter_: Optional[str] = None, fields: Optional[str] = None, sort: Optional[str] = None):
        id_suffix = f'/{offense_id}' if offense_id else ''
        params = assign_params(fields=fields) if offense_id else assign_params(filter=filter_, fields=fields, sort=sort)
        additional_headers = {'Range': range_} if not offense_id else None
        return self.http_request(
            method='GET',
            url_suffix=f'/siem/offenses{id_suffix}',
            params=params,
            additional_headers=additional_headers
        )

    def offense_update(self, offense_id: int, protected: Optional[str] = None, follow_up: Optional[str] = None,
                       status: Optional[str] = None, closing_reason_id: Optional[int] = None,
                       assigned_to: Optional[str] = None, fields: Optional[str] = None):
        return self.http_request(
            method='POST',
            url_suffix=f'/siem/offenses/{offense_id}',
            params=assign_params(
                protected=protected,
                follow_up=follow_up,
                status=status,
                closing_reason_id=closing_reason_id,
                assigned_to=assigned_to,
                fields=fields
            )
        )

    def closing_reasons_list(self, closing_reason_id: Optional[int] = None, include_reserved: Optional[bool] = None,
                             include_deleted: Optional[bool] = None, range_: Optional[str] = None,
                             filter_: Optional[str] = None, fields: Optional[str] = None):
        id_suffix = f'/{closing_reason_id}' if closing_reason_id else ''
        params = assign_params(fields=fields) if closing_reason_id else assign_params(include_reserved=include_reserved,
                                                                                      include_deleted=include_deleted,
                                                                                      filter=filter_, fields=fields)
        additional_headers = {'Range': range_} if not closing_reason_id and range_ else None
        return self.http_request(
            method='GET',
            url_suffix=f'/siem/offense_closing_reasons{id_suffix}',
            additional_headers=additional_headers,
            params=params
        )

    def offense_notes_list(self, offense_id: int, range_: str, note_id: Optional[int] = None,
                           filter_: Optional[str] = None, fields: Optional[str] = None):
        note_id_suffix = f'/{note_id}' if note_id else ''
        params = assign_params(fields=fields) if note_id else assign_params(filter=filter_, fields=fields)
        additional_headers = {'Range': range_} if not note_id else None
        return self.http_request(
            method='GET',
            url_suffix=f'/siem/offenses/{offense_id}/notes{note_id_suffix}',
            additional_headers=additional_headers,
            params=params
        )

    def offense_notes_create(self, offense_id: int, note_text: str, fields: Optional[str] = None):
        return self.http_request(
            method='POST',
            url_suffix=f'/siem/offenses/{offense_id}/notes',
            params=assign_params(note_text=note_text, fields=fields)
        )

    def rules_list(self, rule_id: Optional[str] = None, range_: Optional[str] = None, filter_: Optional[str] = None,
                   fields: Optional[str] = None):
        id_suffix = f'/{rule_id}' if rule_id else ''
        params = assign_params(fields=fields) if rule_id else assign_params(filter=filter_, fields=fields)
        additional_headers = {'Range': range_} if range_ and not rule_id else None
        return self.http_request(
            method='GET',
            url_suffix=f'/analytics/rules{id_suffix}',
            params=params,
            additional_headers=additional_headers
        )

    def rule_groups_list(self, range_: str, rule_group_id: Optional[int] = None, filter_: Optional[str] = None,
                         fields: Optional[str] = None):
        id_suffix = f'/{rule_group_id}' if rule_group_id else ''
        additional_headers = {'Range': range_} if not rule_group_id else None
        params = assign_params(fields=fields) if rule_group_id else assign_params(filter=filter_, fields=fields)
        return self.http_request(
            method='GET',
            url_suffix=f'/analytics/rule_groups{id_suffix}',
            additional_headers=additional_headers,
            params=params
        )

    def assets_list(self, range_: Optional[str] = None, filter_: Optional[str] = None, fields: Optional[str] = None):
        return self.http_request(
            method='GET',
            url_suffix='/asset_model/assets',
            additional_headers={'Range': range_},
            params=assign_params(filter=filter_, fields=fields)
        )

    def saved_searches_list(self, range_: str, timeout: Optional[int], saved_search_id: Optional[str] = None,
                            filter_: Optional[str] = None, fields: Optional[str] = None):
        id_suffix = f'/{saved_search_id}' if saved_search_id else ''
        params = assign_params(fields=fields) if saved_search_id else assign_params(filter=filter_, fields=fields)
        additional_headers = {'Range': range_} if not saved_search_id else None
        return self.http_request(
            method='GET',
            url_suffix=f'/ariel/saved_searches{id_suffix}',
            additional_headers=additional_headers,
            params=params,
            timeout=timeout
        )

    def searches_list(self, range_: str, filter_: Optional[str] = None):
        return self.http_request(
            method='GET',
            url_suffix='/ariel/searches',
            additional_headers={'Range': range_},
            params=assign_params(filter=filter_)
        )

    def search_create(self, query_expression: Optional[str] = None, saved_search_id: Optional[str] = None):
        return self.http_request(
            method='POST',
            url_suffix='/ariel/searches',
            params=assign_params(
                query_expression=query_expression,
                saved_search_id=saved_search_id
            )
        )

    def search_status_get(self, search_id: str):
        return self.http_request(
            method='GET',
            url_suffix=f'/ariel/searches/{search_id}',
        )

    def search_results_get(self, search_id: str, range_: Optional[str] = None):
        return self.http_request(
            method='GET',
            url_suffix=f'/ariel/searches/{search_id}/results',
            additional_headers={'Range': range_} if range_ else None
        )

    def reference_sets_list(self, range_: Optional[str] = None, ref_name: Optional[str] = None,
                            filter_: Optional[str] = None, fields: Optional[str] = None):
        name_suffix = f'/{parse.quote(ref_name, safe="")}' if ref_name else ''
        params = assign_params(fields=fields) if ref_name else assign_params(filter=filter_, fields=fields)
        additional_headers = {'Range': range_} if not ref_name else None
        return self.http_request(
            method='GET',
            url_suffix=f'/reference_data/sets{name_suffix}',
            params=params,
            additional_headers=additional_headers
        )

    def reference_set_create(self, ref_name: str, element_type: str, timeout_type: Optional[str] = None,
                             time_to_live: Optional[str] = None, fields: Optional[str] = None):
        return self.http_request(
            method='POST',
            url_suffix='/reference_data/sets',
            params=assign_params(
                name=ref_name,
                element_type=element_type,
                timeout_type=timeout_type,
                time_to_live=time_to_live,
                fields=fields
            )
        )

    def reference_set_delete(self, ref_name: str, purge_only: Optional[str] = None, fields: Optional[str] = None):
        return self.http_request(
            method='DELETE',
            url_suffix=f'/reference_data/sets/{parse.quote(ref_name, safe="")}',
            params=assign_params(purge_only=purge_only, fields=fields)
        )

    def reference_set_value_upsert(self, ref_name: str, value: str, source: Optional[str] = None,
                                   fields: Optional[str] = None):
        return self.http_request(
            method='POST',
            url_suffix=f'/reference_data/sets/{parse.quote(ref_name, safe="")}',
            params=assign_params(value=value, source=source, fields=fields)
        )

    def reference_set_value_delete(self, ref_name: str, value: str):
        return self.http_request(
            method='DELETE',
            url_suffix=f'/reference_data/sets/{parse.quote(ref_name, safe="")}/{value}'
        )

    def domains_list(self, domain_id: Optional[int] = None, range_: Optional[str] = None, filter_: Optional[str] = None,
                     fields: Optional[str] = None):
        id_suffix = f'/{domain_id}' if domain_id else ''
        params = assign_params(fields=fields) if domain_id else assign_params(filter=filter_, fields=fields)
        additional_headers = {'Range': range_} if not domain_id and range_ else None
        return self.http_request(
            method='GET',
            url_suffix=f'/config/domain_management/domains{id_suffix}',
            additional_headers=additional_headers,
            params=params
        )

    def reference_set_bulk_load(self, ref_name: str, indicators: Any, fields: Optional[str] = None):
        headers = {
            'Content-Type': 'application/json'
        }
        if fields:
            headers['fields'] = fields
        return self.http_request(
            method='POST',
            url_suffix=f'/reference_data/sets/bulk_load/{parse.quote(ref_name, safe="")}',
            json_data=indicators,
            additional_headers=headers
        )

    def reference_set_entries(
        self,
        ref_name: str,
        indicators: Any,
        fields: Optional[str] = None,
        source: Optional[str] = None,
        timeout: Optional[int] = None
    ):
        headers = {
            'Content-Type': 'application/json'
        }
        if fields:
            headers['fields'] = fields
        name = parse.quote(ref_name, safe='')
        sets = self.http_request(method='GET', url_suffix=f'/reference_data/sets/{name}')
        if not sets:
            raise DemistoException(f'Reference set {ref_name} does not exist.')
        set_id = sets.get('collection_id')
        return self.http_request(
            method='PATCH',
            url_suffix='/reference_data_collections/set_entries',
            json_data=[{"collection_id": set_id, "value": str(indicator), "source": source}
                       for indicator in indicators],  # type: ignore[arg-type]
            additional_headers=headers,
            timeout=timeout
        )

    def get_reference_data_bulk_task_status(self, task_id: int):
        return self.http_request(
            method='GET',
            url_suffix=f'/reference_data_collections/set_bulk_update_tasks/{task_id}'
        )

    def geolocations_for_ip(self, filter_: Optional[str] = None, fields: Optional[str] = None):
        return self.http_request(
            method='GET',
            url_suffix='/services/geolocations',
            params=assign_params(filter=filter_, fields=fields)
        )

    def log_sources_list(self, qrd_encryption_algorithm: str, qrd_encryption_password: str,
                         range_: str, filter_: Optional[str] = None, fields: Optional[str] = None):
        return self.http_request(
            method='GET',
            url_suffix='/config/event_sources/log_source_management/log_sources',
            params=assign_params(filter=filter_, fields=fields),
            additional_headers={
                'x-qrd-encryption-algorithm': qrd_encryption_algorithm,
                'x-qrd-encryption-password': qrd_encryption_password,
                'Range': range_
            }
        )

    def custom_properties(self, range_: Optional[str] = None, filter_: Optional[str] = None,
                          fields: Optional[str] = None):
        return self.http_request(
            method='GET',
            url_suffix='/config/event_sources/custom_properties/regex_properties',
            params=assign_params(filter=filter_, fields=fields),
            additional_headers={'Range': range_} if range_ else None
        )

    def offense_types(self, filter_: Optional[str] = None, fields: Optional[str] = None):
        return self.http_request(
            method='GET',
            url_suffix='/siem/offense_types',
            params=assign_params(filter=filter_, fields=fields)
        )

    def get_addresses(self, address_suffix: str, filter_: Optional[str] = None, fields: Optional[str] = None,
                      range_: Optional[str] = None):
        return self.http_request(
            method='GET',
            url_suffix=f'/siem/{address_suffix}',
            params=assign_params(filter=filter_, fields=fields),
            additional_headers={'Range': range_} if range_ else None
        )

    def create_and_update_remote_network_cidr(self, body: dict[str, Any], fields: str, update: bool = False):
        headers = {'fields': fields}

        return self.http_request(
            method='POST',
            url_suffix='/staged_config/remote_networks' + (f'/{body.get("id")}' if update else ''),
            json_data=body,
            additional_headers=headers
        )

    def get_remote_network_cidr(self, range_: Optional[str] = None, filter_: Optional[str] = None, fields: Optional[str] = None):
        headers = {'Range': range_}
        params = assign_params(filter=filter_, fields=fields)

        return self.http_request(
            method='GET',
            url_suffix='/staged_config/remote_networks',
            params=params,
            additional_headers=headers
        )

    def delete_remote_network_cidr(self, id_):
        return self.http_request(
            method='DELETE',
            url_suffix=f'/staged_config/remote_networks/{id_}',
            resp_type='response'
        )

    def remote_network_deploy_execution(self, body):
        return self.http_request(
            method='POST',
            url_suffix='/staged_config/deploy_status',
            json_data=body
        )

    def test_connection(self):
        """
        Test connection with databases (should always be up)
        """
        self.http_request(method='GET', url_suffix='/ariel/databases')
        return 'ok'


''' HELPER FUNCTIONS '''


def get_major_version(version: str) -> int:
    try:
        if '.' not in version:
            return int(version)
        return int(version.split('.')[0])
    except ValueError:
        print_debug_msg(f'Could not parse version {version} to int')
        return 17


def insert_values_to_reference_set_polling(client: Client,
                                           api_version: str,
                                           args: dict,
                                           from_indicators: bool = False,
                                           values: list[str] | None = None,
                                           ) -> PollResult:
    """This function inserts values to reference set using polling method.


    Args:
        client (Client): QRadar Client
        api_version (str): The API version of QRadar.
        args (dict): args of the command
        from_indicators (bool, optional): Whether to insert values from XSOAR indicators. Defaults to False.
        values (list[str] | None, optional): The values to insert. Defaults to None.

    Raises:
        DemistoException: If there are no values to insert

    Returns:
        PollResult: The result with the CommandResults
    """
    response = {}
    use_old_api = get_major_version(api_version) <= 15
    ref_name = args.get('ref_name', '')
    try:
        if use_old_api or 'task_id' not in args:
            if from_indicators:
                query = args.get('query')
                limit = arg_to_number(args.get('limit', DEFAULT_LIMIT_VALUE))
                page = arg_to_number(args.get('page', 0))

                # Backward compatibility for QRadar V2 command. Create reference set for given 'ref_name' if does not exist.
                element_type = args.get('element_type', '')
                timeout_type = args.get('timeout_type')
                time_to_live = args.get('time_to_live')
                try:
                    client.reference_sets_list(ref_name=ref_name)
                except DemistoException as e:
                    # Create reference set if does not exist
                    if e.message and f'{ref_name} does not exist' in e.message:
                        # if this call fails, raise an error and stop command execution
                        client.reference_set_create(ref_name, element_type, timeout_type, time_to_live)
                    else:
                        raise e

                search_indicators = IndicatorsSearcher(page=page)
                indicators = search_indicators.search_indicators_by_version(query=query, size=limit).get('iocs', [])
                indicators_data = [{'Indicator Value': indicator.get('value'), 'Indicator Type': indicator.get('indicator_type')}
                                   for indicator in indicators if 'value' in indicator and 'indicator_type' in indicator]
                values = [indicator.get('Indicator Value', '') for indicator in indicators_data]
                if not indicators_data:
                    return PollResult(CommandResults(
                        readable_output=f'No indicators were found for reference set {ref_name}',
                    ))

            if not values:
                raise DemistoException('Value to insert must be given.')
            source = args.get('source')
            date_value = argToBoolean(args.get('date_value', False))
            fields = args.get('fields')

            if date_value:
                values = [get_time_parameter(value, epoch_format=True) for value in values]
            if use_old_api:
                response = client.reference_set_bulk_load(ref_name, values, fields)
            else:
                response = client.reference_set_entries(ref_name, values, fields, source, timeout=300)
                args['task_id'] = response.get('id')
        if not use_old_api:
            response = client.get_reference_data_bulk_task_status(args["task_id"])
    except (DemistoException, requests.Timeout) as e:
        if 'task_id' in args:
            print_debug_msg(
                f"Polling task status {args['task_id']} failed due to {e}. "
                f"Will try to poll task status again in the next interval."
            )
        else:
            print_debug_msg(
                f"Failed inserting values to reference due to {e}, will retry in the insert in the next interval"
            )
        response = {}
    if use_old_api or response.get("status") == "COMPLETED":
        if not use_old_api:
            # get the reference set data
            response = client.reference_sets_list(ref_name=ref_name)
        outputs = sanitize_outputs(response, REFERENCE_SETS_OLD_NEW_MAP)

        command_results = CommandResults(
            readable_output=tableToMarkdown('Reference Update Create', outputs, removeNull=True),
            outputs_prefix='QRadar.Reference',
            outputs_key_field='Name',
            outputs=outputs,
            raw_response=response
        )
        return PollResult(command_results, continue_to_poll=False)
    return PollResult(
        partial_result=CommandResults(
            readable_output=f'Reference set {ref_name} is still being updated in task {args["task_id"]}'),
        continue_to_poll=True,
        args_for_next_run=args,
        response=None
    )


def get_remote_events(client: Client,
                      offense_id: str,
                      context_data: dict,
                      context_version: Any,
                      events_columns: str,
                      events_limit: int,
                      fetch_mode: str,
                      ) -> tuple[list[dict], str]:
    """
    Get the remote events of the `offense_id`
    It will update the context data as well

    Args:
        client (Client): QRadar client
        offense_id (str): Offense id to update
        context_data (dict): The current context data
        context_version (Any): The current context version
        events_columns (str): events columns of AQL
        events_limit (int): events limit of AQL
        fetch_mode (str): The fetch mode configure

    Returns:
        Tuple[list[dict], SearchQueryStatus]: List of events of the offense id, the status of the request
    """
    changed_ids_ctx = []
    offenses_queried = context_data.get(MIRRORED_OFFENSES_QUERIED_CTX_KEY, {})
    offenses_finished = context_data.get(MIRRORED_OFFENSES_FINISHED_CTX_KEY, {})
    offenses_fetched = context_data.get(MIRRORED_OFFENSES_FETCHED_CTX_KEY, {})

    events: list[dict] = []
    status = QueryStatus.ERROR.value
    if offenses_queried.get(offense_id) == QueryStatus.ERROR.value:
        return events, QueryStatus.ERROR.value
    if offense_id not in offenses_finished or \
            offenses_queried.get(offense_id, '') in {QueryStatus.WAIT.value, QueryStatus.ERROR.value}:
        # if our offense not in the finished list, we will create a new search
        # the value will be error because we don't want to wait until the search is complete
        search_id = create_events_search(client, fetch_mode, events_columns, events_limit, int(offense_id))
        offenses_queried[offense_id] = search_id
        changed_ids_ctx.append(offense_id)
    elif offense_id in offenses_finished:  # if our offense is in finished list, we will get the result
        search_id = offenses_finished[offense_id]
        try:
            search_results = client.search_results_get(search_id)
            events = search_results.get('events', [])
            del offenses_finished[offense_id]
            changed_ids_ctx.append(offense_id)
            status = QueryStatus.SUCCESS.value
        except Exception as e:
            # getting results failed, move back to queried queue to be queried again
            del offenses_finished[offense_id]
            changed_ids_ctx.append(offense_id)
            offenses_queried[offense_id] = QueryStatus.ERROR.value
            status = QueryStatus.ERROR.value
            print_debug_msg(f'No results for {offense_id}. Error: {e}. Stopping execution')
            time.sleep(FAILURE_SLEEP)
    elif offense_id in offenses_queried:  # if our offense is in the queried list, we will get the result
        search_id = offenses_queried[offense_id]
        events, status = poll_offense_events(client, search_id, should_get_events=True, offense_id=int(offense_id))
        if status == QueryStatus.SUCCESS.value:
            del offenses_queried[offense_id]
            changed_ids_ctx.append(offense_id)

    if status == QueryStatus.SUCCESS.value:
        offenses_fetched[offense_id] = get_num_events(events)
        context_data.update({MIRRORED_OFFENSES_FETCHED_CTX_KEY: offenses_fetched})

    context_data.update({MIRRORED_OFFENSES_QUERIED_CTX_KEY: offenses_queried})
    context_data.update({MIRRORED_OFFENSES_FINISHED_CTX_KEY: offenses_finished})

    safely_update_context_data(context_data, context_version, offense_ids=changed_ids_ctx)
    return events, status


def update_user_query(user_query: str) -> str:
    return f' AND ({user_query})' if user_query else ''


def insert_to_updated_context(context_data: dict,
                              offense_ids: list | None = None,
                              should_update_last_fetch: bool = False,
                              should_update_last_mirror: bool = False,
                              should_add_reset_key: bool = False,
                              should_force_update: bool = False
                              ):
    """When we have a race condition, insert the changed data from context_data to the updated context data

    Args:
        context_data (dict): Context data with relevant changes.
        updated_context_data (dict): Context data that was updated before.
        offense_ids (list, optional): Offense ids that were changed. Defaults to None.
        should_update_last_fetch (bool, optional): Should update the last_fetch. Defaults to False.
        should_update_last_mirror (bool, optional): Should update the last mirror. Defaults to False.
        should_add_reset_key (bool, optional): If we should add reset key. Defaults to False
        should_force_update (bool, optional): If we should force update the current context. Defaults to False

    """
    if offense_ids is None:
        offense_ids = []
    updated_context_data, version = get_integration_context_with_version()
    new_context_data = updated_context_data.copy()
    if should_force_update:
        return context_data, version

    if should_add_reset_key:
        new_context_data[RESET_KEY] = True
    for id_ in offense_ids:
        # Those are "trusted ids" from the changed context_data, we will keep the data (either update or delete it)
        for key in (MIRRORED_OFFENSES_QUERIED_CTX_KEY, MIRRORED_OFFENSES_FINISHED_CTX_KEY, MIRRORED_OFFENSES_FETCHED_CTX_KEY):
            if id_ in context_data[key]:
                new_context_data[key][id_] = context_data[key][id_]
            else:
                new_context_data[key].pop(id_, None)

    if should_update_last_fetch:
        # Last fetch is updated with the samples that were fetched
        new_context_data.update({LAST_FETCH_KEY: int(context_data.get(LAST_FETCH_KEY, 0)),
                                 'samples': context_data.get('samples', [])})

    if should_update_last_mirror:
        new_context_data.update({LAST_MIRROR_KEY: int(context_data.get(LAST_MIRROR_KEY, 0)),
                                 LAST_MIRROR_CLOSED_KEY: int(context_data.get(LAST_MIRROR_CLOSED_KEY, 0))})
    return new_context_data, version


def safely_update_context_data(
    context_data: dict,
    version: Any,
    offense_ids: list | None = None,
    should_update_last_fetch: bool = False,
    should_update_last_mirror: bool = False,
    should_add_reset_key: bool = False,
    should_force_update: bool = False,
) -> None:
    """Safely updates context

    Args:
        context_data (dict): The context data to save (encoded)
        version (Any): The context current version
        offense_ids (list, optional): List of offenses ids to change. Defaults to None.
        should_update_last_fetch (bool, optional): If we should update last fetch. Defaults to False
        should_update_last_mirror (bool, optional): If we should update last mirror. Defaults to False
        should_add_reset_key (bool, optional): If we should add reset key. Defaults to False
        should_force_update (bool, optional): If we should force update the current context. Defaults to False


    Raises:
        DemistoException: if could not update the context_data in all retries

    Returns:
    """
    if not offense_ids and \
            not should_update_last_fetch and \
            not should_update_last_mirror and \
            not should_add_reset_key and \
            not should_force_update:
        print_debug_msg('No need to update context, no ids and no last fetch/mirror')
        return
    print_debug_msg(f'Attempting to update context data after version {version}')
    updated_context = context_data.copy()
    new_version = version
    print_context_data_stats(updated_context, 'Safely update context - Before Update')

    for retry in range(MAX_RETRIES_CONTEXT):
        try:
            updated_context, new_version = insert_to_updated_context(context_data,
                                                                     offense_ids,
                                                                     should_update_last_fetch,
                                                                     should_update_last_mirror,
                                                                     should_add_reset_key,
                                                                     should_force_update)

            set_integration_context(updated_context, version=new_version)
            print_debug_msg(f'Updated integration context after version {new_version}.')
            break
        except Exception as e:
            # if someone else is updating the context, we will get a conflict error
            print_debug_msg(f'Could not set integration context in retry {retry + 1}. '
                            f'Error: {e}. Trying to resolve conflicts')
    else:
        raise DemistoException(f'Could not update integration context with version {new_version}.')

    print_context_data_stats(updated_context, 'Safely update context - After Update')


def add_iso_entries_to_dict(dicts: List[dict]) -> List[dict]:
    """
    Takes list of dicts, for each dict:
    creates a new dict, and for each field in the output that
    is contained in 'USECS_ENTRIES', maps its value to be iso format corresponding to the value of the field.
    Args:
        dicts (List[Dict]): List of the dicts to be transformed.

    Returns:
        (List[Dict]): New dicts with iso entries for the corresponding items in 'USECS_ENTRIES'
    """
    return [{k: (get_time_parameter(v, iso_format=True) if k in USECS_ENTRIES else v)
             for k, v in dict_.items()} for dict_ in dicts]


def sanitize_outputs(outputs: Any, key_replace_dict: Optional[dict] = None) -> List[dict]:
    """
    Gets a list of all the outputs, and sanitizes outputs.
    - Removes empty elements.
    - adds ISO entries to the outputs.
    - Outputs only keys found in 'key_replace_dict', saving their names by 'key_replace_dict values,
      if 'key_replace_dict' is not None.
    Args:
        outputs (List[Dict]): List of the outputs to be sanitized.
        key_replace_dict (Dict): Dict of the keys to transform their names.

    Returns:
        (List[Dict]): Sanitized outputs.
    """
    if not isinstance(outputs, list):
        outputs = [outputs]
    outputs = [remove_empty_elements(output) for output in outputs]
    outputs = add_iso_entries_to_dict(outputs)
    return build_final_outputs(outputs, key_replace_dict) if key_replace_dict else outputs


def get_time_parameter(arg: Union[Optional[str], Optional[int]], iso_format: bool = False, epoch_format: bool = False):
    """
    parses arg into date time object with aware time zone if 'arg' exists.
    If no time zone is given, sets timezone to UTC.
    Returns the date time object created/ISO format/epoch format.
    Args:
        arg (str): The argument to turn into aware date time.
        iso_format (bool): Whether to return date or the parsed format of the date.
        epoch_format (bool): Whether to return date or the epoch format of the date.

    Returns:
        - (None) If 'arg' is None, returns None.
        - (datetime): If 'arg' is exists and 'iso_format' and 'epoch_format' are false, returns date time.
        - (str): If 'arg' is exists and parse_format is true, returns ISO format of the date time object.
        - (int): If 'arg' is exists and epoch_format is true, returns epoch format of the date time object.
    """
    maybe_unaware_date = arg_to_datetime(arg, is_utc=True)
    if not maybe_unaware_date:
        return None

    aware_time_date = maybe_unaware_date if maybe_unaware_date.tzinfo else UTC_TIMEZONE.localize(
        maybe_unaware_date)

    if iso_format:
        return aware_time_date.isoformat()
    if epoch_format:
        return int(aware_time_date.timestamp() * 1000)
    return aware_time_date


def build_final_outputs(outputs: List[dict], old_new_dict: dict) -> List[dict]:
    """
    Receives outputs, or a single output, and a dict containing mapping of old key names to new key names.
    Returns a list of outputs containing the new names contained in old_new_dict.
    Args:
        outputs (Dict): Outputs to replace its keys.
        old_new_dict (Dict): Old key name mapped to new key name.

    Returns:
        (Dict): The dictionary with the transformed keys and their values.
    """
    return [{old_new_dict.get(k): v for k, v in output.items() if k in old_new_dict} for output in outputs]


def build_headers(first_headers: List[str], all_headers: set[str]) -> List[str]:
    """
    Receives headers to be shown first in entry room, and concat all the headers after first headers.
    Args:
        first_headers (Set[str]): First headers to be shown in the entry room.
        all_headers (Set[str]): List of all of the headers.

    Returns:
        (List[str]): List of all of the headers, where first_headers are first in the list.
    """
    return first_headers + list(set.difference(all_headers, first_headers))


def is_valid_ip(ip: str) -> bool:
    try:
        ip_address(ip)
        return True
    except ValueError:
        print_debug_msg(f'IP {ip} was found invalid.')
        return False


def get_offense_types(client: Client, offenses: List[dict]) -> dict:
    """
    Receives list of offenses, and performs API call to QRadar service to retrieve the offense type names
    matching the offense type IDs of the offenses.
    Args:
        client (Client): Client to perform the API request to QRadar.
        offenses (List[Dict]): List of all of the offenses.

    Returns:
        (Dict): Dictionary of {offense_type_id: offense_type_name}
    """
    try:
        offense_types_ids = {offense.get('offense_type') for offense in offenses if offense.get('offense_type') is not None}
        if not offense_types_ids:
            return {}
        offense_types = client.offense_types(filter_=f'''id in ({','.join(map(str, offense_types_ids))})''',
                                             fields='id,name')
        return {offense_type.get('id'): offense_type.get('name') for offense_type in offense_types}
    except Exception as e:
        demisto.error(f"Encountered an issue while getting offense type: {e}")
        return {}


def get_offense_closing_reasons(client: Client, offenses: List[dict]) -> dict:
    """
    Receives list of offenses, and performs API call to QRadar service to retrieve the closing reason names
    matching the closing reason IDs of the offenses.
    Args:
        client (Client): Client to perform the API request to QRadar.
        offenses (List[Dict]): List of all of the offenses.

    Returns:
        (Dict): Dictionary of {closing_reason_id: closing_reason_name}
    """
    try:
        closing_reason_ids = {offense.get('closing_reason_id') for offense in offenses
                              if offense.get('closing_reason_id') is not None}
        if not closing_reason_ids:
            return {}
        closing_reasons = client.closing_reasons_list(filter_=f'''id in ({','.join(map(str, closing_reason_ids))})''',
                                                      fields='id,text')
        return {closing_reason.get('id'): closing_reason.get('text') for closing_reason in closing_reasons}
    except Exception as e:
        demisto.error(f"Encountered an issue while getting offense closing reasons: {e}")
        return {}


def get_domain_names(client: Client, outputs: List[dict]) -> dict:
    """
    Receives list of outputs, and performs API call to QRadar service to retrieve the domain names
    matching the domain IDs of the outputs.
    Args:
        client (Client): Client to perform the API request to QRadar.
        outputs (List[Dict]): List of all of the offenses.

    Returns:
        (Dict): Dictionary of {domain_id: domain_name}
    """
    try:
        domain_ids = {offense.get('domain_id') for offense in outputs if offense.get('domain_id') is not None}
        if not domain_ids:
            return {}
        domains_info = client.domains_list(filter_=f'''id in ({','.join(map(str, domain_ids))})''', fields='id,name')
        return {domain_info.get('id'): domain_info.get('name') for domain_info in domains_info}
    except Exception as e:
        demisto.error(f"Encountered an issue while getting offense domain names: {e}")
        return {}


def get_rules_names(client: Client, offenses: List[dict]) -> dict:
    """
    Receives list of offenses, and performs API call to QRadar service to retrieve the rules names
    matching the rule IDs of the offenses.
    Args:
        client (Client): Client to perform the API request to QRadar.
        offenses (List[Dict]): List of all of the offenses.

    Returns:
        (Dict): Dictionary of {rule_id: rule_name}
    """
    try:
        rules_ids = {rule.get('id') for offense in offenses for rule in offense.get('rules', [])}
        if not rules_ids:
            return {}
        rules = client.rules_list(None, None, f'''id in ({','.join(map(str, rules_ids))})''', 'id,name')
        return {rule.get('id'): rule.get('name') for rule in rules}
    except Exception as e:
        demisto.error(f"Encountered an issue while getting offenses rules: {e}")
        return {}


def get_offense_addresses(client: Client, offenses: List[dict], is_destination_addresses: bool) -> dict:
    """
    Receives list of offenses, and performs API call to QRadar service to retrieve the source IP values
    matching the source IPs IDs of the offenses.
    Args:
        client (Client): Client to perform the API request to QRadar.
        offenses (List[Dict]): List of all of the offenses.
        is_destination_addresses(bool): Whether addresses to enrich are destination IPs (or source).

    Returns:
        (Dict): Dictionary of {source_address_id: source_address_name}.
    """
    address_type = 'local_destination' if is_destination_addresses else 'source'
    address_field = f'{address_type}_ip'
    address_list_field = f'{address_type}_address_ids'
    url_suffix = f'{address_type}_addresses'

    def get_addresses_for_batch(b: List):
        try:
            return client.get_addresses(url_suffix, f'''id in ({','.join(map(str, b))})''', f'id,{address_field}')
        except Exception as e:
            demisto.error(f'Failed getting address barch with error: {e}')
            return []

    addresses_ids = [address_id for offense in offenses
                     for address_id in offense.get(address_list_field, [])]

    # Submit addresses in batches to avoid overloading QRadar service
    addresses_batches = [get_addresses_for_batch(b) for b
                         in batch(addresses_ids[:OFF_ENRCH_LIMIT], batch_size=int(BATCH_SIZE))]

    return {address_data.get('id'): address_data.get(address_field)
            for addresses_batch in addresses_batches
            for address_data in addresses_batch}


def create_single_asset_for_offense_enrichment(asset: dict) -> dict:
    """
    Recieves one asset, and returns the expected asset values for enriching offense.
    Args:
        asset (Dict): Asset to enrich the offense with

    Returns:
        (Dict): The enriched asset.
    """
    interfaces = {'interfaces': [{
        'mac_address': interface.get('mac_address'),
        'id': interface.get('id'),
        'ip_addresses': [{
            'type': ip_add.get('type'),
            'value': ip_add.get('value')
        } for ip_add in interface.get('ip_addresses', [])]
    } for interface in asset.get('interfaces', [])]}
    properties = {prop.get('name'): prop.get('value') for prop in asset.get('properties', [])
                  if 'name' in prop and 'value' in prop}
    offense_without_properties = {k: v for k, v in asset.items() if k != 'properties'}
    return add_iso_entries_to_asset(dict(offense_without_properties, **properties, **interfaces))


def enrich_offense_with_assets(client: Client, offense_ips: List[str], assets_limit: int | None) -> List[dict]:
    """
    Receives list of offense's IPs, and performs API call to QRadar service to retrieve assets correlated to IPs given.
    Args:
        client (Client): Client to perform the API request to QRadar.
        offense_ips (List[str]): List of all of the offense's IPs.

    Returns:
        (List[Dict]): List of all the correlated assets.
    """

    def get_assets_for_ips_batch(b: List):
        filter_query = ' or '.join([f'interfaces contains ip_addresses contains value="{ip}"' for ip in b])
        try:
            return client.assets_list(filter_=filter_query)
        except Exception as e:
            demisto.error(f'Failed getting assets for filter_query: {filter_query}. {e}')
            return []

    offense_ips = [offense_ip for offense_ip in offense_ips if is_valid_ip(offense_ip)]
    # Submit addresses in batches to avoid overloading QRadar service
    assets: List = []
    for b in batch(offense_ips[:OFF_ENRCH_LIMIT], batch_size=int(BATCH_SIZE)):
        assets.extend(get_assets_for_ips_batch(b))
        if assets_limit and len(assets) >= assets_limit:
            assets = assets[:assets_limit]
            break

    return [create_single_asset_for_offense_enrichment(asset) for asset in assets]


def enrich_offenses_result(client: Client, offenses: Any, enrich_ip_addresses: bool,
                           enrich_assets: bool, assets_limit: int | None = None) -> List[dict]:
    """
    Receives list of offenses, and enriches the offenses with the following:
    - Changes offense_type value from the offense type ID to the offense type name.
    - Changes closing_reason_id value from closing reason ID to the closing reason name.
    - Adds a link to the URL of each offense.
    - Adds the domain name of the domain ID for each offense.
    - Adds to each rule of the offense its name.
    - Adds enrichment to each source/destination IP ID to its address (if enrich_ip_addresses is true).
    - Adds enrichment of assets to each offense (if enrich_assets is true).
    Args:
        client (Client): Client to perform the API calls.
        offenses (Any): List of all of the offenses to enrich.
        enrich_ip_addresses (bool): Whether to enrich the offense source/destination IP addresses.
        enrich_assets (bool): Whether to enrich the offense with assets.
        assets_limit (int): The limit of assets to enrich the offense with.

    Returns:
        (List[Dict]): The enriched offenses.
    """
    if not isinstance(offenses, list):
        offenses = [offenses]

    print_debug_msg('Enriching offenses')
    offense_types_id_name_dict = get_offense_types(client, offenses)
    closing_reasons_id_name_dict = get_offense_closing_reasons(client, offenses)
    domain_id_name_dict = get_domain_names(client, offenses) if DOMAIN_ENRCH_FLG.lower() == 'true' else {}
    rules_id_name_dict = get_rules_names(client, offenses) if RULES_ENRCH_FLG.lower() == 'true' else {}
    source_addresses_id_ip_dict = get_offense_addresses(client, offenses, False) if enrich_ip_addresses else {}
    destination_addresses_id_ip_dict = get_offense_addresses(client, offenses, True) if enrich_ip_addresses else {}

    def create_enriched_offense(offense: dict) -> dict:
        link_to_offense_suffix = '/console/do/sem/offensesummary?appName=Sem&pageId=OffenseSummary&summaryId' \
                                 f'''={offense.get('id')}'''
        offense_type = offense.get('offense_type')
        closing_reason_id = offense.get('closing_reason_id')
        domain_id = offense.get('domain_id')
        basic_enriches = {
            'offense_type': offense_types_id_name_dict.get(offense_type, offense_type),
            'closing_reason_id': closing_reasons_id_name_dict.get(closing_reason_id, closing_reason_id),
            'LinkToOffense': urljoin(client.server, link_to_offense_suffix),
        }

        domain_enrich = {
            'domain_name': domain_id_name_dict.get(domain_id, domain_id)
        } if DOMAIN_ENRCH_FLG.lower() == 'true' and domain_id_name_dict.get(domain_id, domain_id) else {}

        rules_enrich = {
            'rules': [{
                'id': rule.get('id'),
                'type': rule.get('type'),
                'name': rules_id_name_dict.get(rule.get('id'), rule.get('id'))
            } for rule in offense.get('rules', [])] if RULES_ENRCH_FLG.lower() == 'true' else {}
        }

        source_addresses_enrich = {
            'source_address_ids': [source_addresses_id_ip_dict.get(source_address_id) for source_address_id in
                                   offense.get('source_address_ids', [])]
        } if enrich_ip_addresses else {}

        destination_addresses_enrich = {
            'local_destination_address_ids': [destination_addresses_id_ip_dict.get(destination_address_id) for
                                              destination_address_id in
                                              offense.get('local_destination_address_ids', [])]
        } if enrich_ip_addresses else {}

        if enrich_assets:
            source_ips: List = source_addresses_enrich.get('source_address_ids', [])
            destination_ips: List = destination_addresses_enrich.get('local_destination_address_ids', [])
            all_ips: List = source_ips + destination_ips
            asset_enrich = {'assets': enrich_offense_with_assets(client, all_ips, assets_limit)}
        else:
            asset_enrich = {}

        return dict(offense, **basic_enriches, **domain_enrich, **rules_enrich, **source_addresses_enrich,
                    **destination_addresses_enrich, **asset_enrich)

    result = [create_enriched_offense(offense) for offense in offenses]
    print_debug_msg('Enriched offenses successfully.')
    return result


def enrich_asset_properties(properties: List, properties_to_enrich_dict: dict) -> dict:
    """
    Receives list of properties of an asset, and properties to enrich, and returns a dict containing the enrichment
    Args:
        properties (List): List of properties of an asset.
        properties_to_enrich_dict (Dict): Properties to be enriched.

    Returns:
        (List[Dict]) List of new assets with enrichment.
    """
    return {
        properties_to_enrich_dict.get(prop.get('name')): {
            'Value': prop.get('value'),
            'LastUser': prop.get('last_reported_by')
        } for prop in properties if prop.get('name') in properties_to_enrich_dict
    }


def add_iso_entries_to_asset(asset: dict) -> dict:
    """
    Transforms epoch entries to ISO entries in an asset.
    Requires a special treatment, because some of the usec entries are nested.
    Args:
        asset (Dict): Asset to transform its epoch entries to ISO.

    Returns:
        (Dict): Asset transformed.
    """

    def get_asset_entry(k: str, v: Any):
        if k == 'interfaces':
            return [{
                k: (get_time_parameter(v, iso_format=True) if k in USECS_ENTRIES
                    else add_iso_entries_to_dict(v) if k == 'ip_addresses' else v)
                for k, v in interface.items()
            } for interface in v]

        elif k == 'properties':
            return add_iso_entries_to_dict(v)

        elif k in USECS_ENTRIES:
            return get_time_parameter(v, iso_format=True)

        else:
            return v

    return {k: get_asset_entry(k, v) for k, v in asset.items()}


def enrich_assets_results(client: Client, assets: Any, full_enrichment: bool) -> List[dict]:
    """
    Receives list of assets, and enriches each asset with 'Endpoint' entry containing the following:
    - IP addresses of all interfaces.
    - OS name.
    - MAC addresses of the interfaces, if full enrichment was requested.
    - Domain name if full enrichment was requested.
    - Properties enrichment.

    Args:
        client (Client): Client to perform API call to retrieve domain names corresponding to the domain IDs.
        assets (List[Dict]): List of assets to be enriched.
        full_enrichment (bool): Whether the asset should be full enriched.

    Returns:
        (List[Dict]) List of new assets with enrichment.
    """
    domain_id_name_dict = get_domain_names(client, assets) if full_enrichment else {}

    def enrich_single_asset(asset: dict) -> dict:
        updated_asset = add_iso_entries_to_asset(asset)
        interfaces = updated_asset.get('interfaces', [])
        properties = updated_asset.get('properties', [])
        domain_id = updated_asset.get('domain_id')
        os_name = next((prop.get('value') for prop in properties if prop.get('name') == 'Primary OS ID'), None)

        ip_enrichment = {
            'IPAddress': [ip_add.get('value') for interface in interfaces
                          for ip_add in interface.get('ip_addresses', [])
                          if ip_add.get('value')]
        }

        os_enrichment = {'OS': os_name} if os_name else {}

        mac_enrichment = {
            'MACAddress': [interface.get('mac_address') for interface in interfaces if
                           interface.get('mac_address')]
        } if full_enrichment else {}

        domains_enrichment = {'Domain': domain_id_name_dict.get(domain_id, domain_id)} \
            if full_enrichment and domain_id else {}

        basic_properties_enrichment = enrich_asset_properties(properties, ASSET_PROPERTIES_NAME_MAP)
        full_properties_enrichment = enrich_asset_properties(properties,
                                                             FULL_ASSET_PROPERTIES_NAMES_MAP) \
            if full_enrichment else {}

        enriched_asset = dict(asset, **basic_properties_enrichment, **full_properties_enrichment)
        return {'Asset': add_iso_entries_to_asset(enriched_asset),
                'Endpoint': dict(ip_enrichment, **os_enrichment, **mac_enrichment,
                                 **domains_enrichment)}

    return [enrich_single_asset(asset) for asset in assets]


def get_minimum_id_to_fetch(highest_offense_id: int, user_query: Optional[str], first_fetch: str, client: Client) -> int:
    """
    Receives the highest offense ID saved from last run, and user query.
    Checks if user query has a limitation for a minimum ID.
    If such ID exists, returns the maximum between 'highest_offense_id' and the minimum ID
    limitation received by the user query.
    Args:
        highest_offense_id (int): Minimum ID to fetch offenses by from last run.
        user_query (Optional[str]): User query for QRadar service.
        first_fetch (str): First fetch timestamp.
        client (Client): Client to perform the API calls.
    Returns:
        (int): The Minimum ID to fetch offenses by.
    """
    if not highest_offense_id:
        highest_offense_id = get_min_id_from_first_fetch(first_fetch, client)
    if user_query:
        id_query = ID_QUERY_REGEX.search(user_query)
        if id_query:
            id_query_raw = id_query.group(0)
            operator = '>=' if '>=' in id_query_raw else '>'
            # safe to int parse without catch because regex checks for number
            user_offense_id = int(id_query.group(0).split(operator)[1].strip())
            user_lowest_offense_id = user_offense_id if operator == '>' else user_offense_id - 1
            print_debug_msg(f'Found ID in user query: {user_lowest_offense_id}, last highest ID: {highest_offense_id}')
            return max(highest_offense_id, user_lowest_offense_id)
    return highest_offense_id


def get_min_id_from_first_fetch(first_fetch: str, client: Client):
    """
    Receives first_fetch integration param
    and retrieve the lowest id (earliest offense) that was created after that time.
    Args:
        first_fetch (str): First fetch timestamp.
        client (Client): Client to perform the API calls.

    Returns:
        (int): The ID of the earliest offense created after first_fetch.
    """
    filter_fetch_query = f'start_time>{str(convert_start_fetch_to_milliseconds(first_fetch))}'
    raw_offenses = client.offenses_list(filter_=filter_fetch_query, sort=ASCENDING_ID_ORDER, range_="items=0-0", fields="id")
    return int(raw_offenses[0].get('id')) - 1 if raw_offenses else 0


def convert_start_fetch_to_milliseconds(fetch_start_time: str):
    """
    Convert a timestamp string to milliseconds
    Args:
        fetch_start_time (str): First fetch timestamp.

    Returns:
        (int): time since (epoch - first_fetch) in milliseconds.
    """
    date = dateparser.parse(fetch_start_time, settings={'TIMEZONE': 'UTC'})
    if date is None:
        # if date is None it means dateparser failed to parse it
        raise ValueError(f'Invalid first_fetch format: {fetch_start_time}')
    return int(date.timestamp() * 1000)


def get_offense_enrichment(enrichment: str) -> tuple[bool, bool]:
    """
    Receives enrichment asked by the user, returns true or false values indicating which enrichment should be done.
    Args:
        enrichment (Optional[str]): Enrichment argument.

    Returns:
        (bool, bool): Tuple of (ip_enrich, asset_enrich).
    """
    if enrichment == 'IPs And Assets':
        return True, True
    if enrichment == 'IPs':
        return True, False
    return False, False


def print_debug_msg(msg: str):
    """
    Prints a message to debug with QRadarMsg prefix.
    Args:
        msg (str): Message to be logged.

    """
    demisto.debug(f'QRadarMsg - {msg}')


def is_reset_triggered():
    """
    Checks if reset of integration context have been made by the user.
    Because fetch is long running execution, user communicates with us
    by calling 'qradar-reset-last-run' command which sets reset flag in
    context.

    Returns:
        (bool):
        - True if reset flag was set. If 'handle_reset' is true, also resets integration context.
        - False if reset flag was not found in integration context.
    """
    ctx, version = get_integration_context_with_version()
    if ctx and RESET_KEY in ctx:
        print_debug_msg('Reset fetch-incidents.')
        demisto.setLastRun({LAST_FETCH_KEY: 0})
        context_data: dict[str, Any] = {MIRRORED_OFFENSES_QUERIED_CTX_KEY: {},
                                        MIRRORED_OFFENSES_FINISHED_CTX_KEY: {},
                                        'samples': []}
        safely_update_context_data(context_data, version=version, should_force_update=True)
        return True
    return False


def validate_long_running_params(params: dict) -> None:
    """
    Receives params, checks whether the required parameters for long running execution is configured.
    Args:
        params (Dict): Cortex XSOAR params.

    Returns:
        (None): If all required params are set, raises DemistoException otherwise.
    """
    for param_field, param_display in LONG_RUNNING_REQUIRED_PARAMS.items():
        if param_field not in params:
            raise DemistoException(f'Parameter {param_display} is required when enabling long running execution.'
                                   ' Please set a value for it.')


def get_cidrs_indicators(query):
    """Extracts cidrs from a query"""
    if not query:
        return []

    res = demisto.searchIndicators(query=query)

    indicators = []
    for indicator in res.get('iocs', []):
        if indicator.get('indicator_type').lower() == 'cidr':
            indicators.append(indicator.get('value'))

    return indicators


def verify_args_for_remote_network_cidr(cidrs_list, cidrs_from_query, name, group, fields):
    # verify that only one of the arguments is given
    if cidrs_list and cidrs_from_query:
        return 'Cannot specify both cidrs and query arguments.'

    # verify that at least one of the arguments is given
    if not cidrs_list and not cidrs_from_query:
        return 'Must specify either cidrs or query arguments.'

    # verify that the given cidrs are valid
    for cidr in cidrs_list:
        if not re.match(ipv4cidrRegex, cidr) and not re.match(ipv6cidrRegex, cidr):
            return f'{cidr} is not a valid CIDR.'

    # verify that the given name and group are valid
    if not NAME_AND_GROUP_REGEX.match(name) or not NAME_AND_GROUP_REGEX.match(group):
        return 'Name and group arguments only allow letters, numbers, \'_\' and \'-\'.'

    fields_list = argToList(fields)
    if fields_list:
        possible_fields = ['id', 'name', 'group', 'cidrs', 'description']
        for field in fields_list:
            if field not in possible_fields:
                return f'{field} is not a valid field. Possible fields are: {possible_fields}.'
        return None
    return None


def is_positive(*values: int | None) -> bool:
    # checks if all values are positive or None but not a negative numbers
    return all(value is None or value >= 1 for value in values)


def verify_args_for_remote_network_cidr_list(limit, page, page_size, filter_, group, id_, name):
    # verify that the given limit and page and page_size are valid
    if not is_positive(limit, page, page_size):
        return 'Limit, page and page_size arguments must be positive numbers.'

    # verify that only one of the arguments is given
    if limit and (page or page_size):
        return 'Please provide either limit argument or page and page_size arguments.'

    # verify that if page are given, page_size is also given and vice versa
    if (page and not page_size) or (page_size and not page):
        return 'Please provide both page and page_size arguments.'

    # verify that only one of the arguments is given
    if filter_ and (group or id_ or name):
        return 'You can not use filter argument with group, id or name arguments.'
    return None


''' COMMAND FUNCTIONS '''


def test_module_command(client: Client, params: dict) -> str:
    """
    Tests API connectivity and authentication'

    Returning 'ok' indicates that the integration works like it is supposed to.
    Connection to the service is successful.
    Raises exceptions if something goes wrong.
    Args:
        client (Client): Client to perform the API calls.
        params (Dict): Demisto params.

    Returns:
        - (str): 'ok' if test passed
        - raises DemistoException if something had failed the test.
    """
    try:
        ctx = get_integration_context()
        print_context_data_stats(ctx, "Test Module")
        is_long_running = params.get('longRunning')
        if is_long_running:
            validate_long_running_params(params)
        client.offenses_list(range_="items=0-0")
        message = 'ok'
    except DemistoException as e:
        err_msg = str(e)
        if 'unauthorized to access the requested resource' in err_msg or 'No SEC header present in request' in err_msg:
            message = 'Authorization Error: make sure credentials are correct.'
        else:
            raise e
    return message


def fetch_incidents_command() -> List[dict]:
    """
    Fetch incidents implemented, for mapping purposes only.
    Returns list of samples saved by long running execution.

    Returns:
        (List[Dict]): List of incidents samples.
    """
    ctx = get_integration_context()
    return ctx.get('samples', [])


def create_search_with_retry(client: Client,
                             fetch_mode: str,
                             offense: dict,
                             event_columns: str,
                             events_limit: int,
                             max_retries: int = EVENTS_SEARCH_TRIES,
                             ) -> str:
    """
    Creates a search to retrieve events for an offense.
    Has retry mechanism, because QRadar service tends to return random errors when
    it is loaded.
    Therefore, 'max_retries' retries will be made, to try avoid such cases as much as possible.
    Args:
        client (Client): Client to perform the API calls.
        fetch_mode (str): Which enrichment mode was requested.
                          Can be 'Fetch With All Events', 'Fetch Correlation Events Only'
        offense (Dict): Offense ID to enrich with events.
        event_columns (str): Columns of the events to be extracted from query.
        events_limit (int): Maximum number of events to enrich the offense.
        max_retries (int): Number of retries.


    Returns:
        (str): The search id or `error` from `SearchQueryStatus`
    """
    offense_id = offense['id']
    for i in range(max_retries):
        search_id = create_events_search(client, fetch_mode, event_columns, events_limit, offense_id, offense['start_time'])
        if search_id == QueryStatus.ERROR.value:
            print_debug_msg(f'Failed to create search for offense ID: {offense_id}. '
                            f'Retry number {i+1}/{max_retries}.')
            print_debug_msg(traceback.format_exc())
        else:
            return search_id
    print_debug_msg(f'Reached max retries for creating a search for offense: {offense_id}. Returning error.')
    return QueryStatus.ERROR.value


def poll_offense_events(client: Client,
                        search_id: str,
                        should_get_events: bool,
                        offense_id: int | None,
                        ):
    try:
        print_debug_msg(f"Getting search status for {search_id}")
        search_status_response = client.search_status_get(search_id)
        print_debug_msg(f"Got search status for {search_id}")
        query_status = search_status_response.get('status')
        print_debug_msg(f'Search status for offense {offense_id} is {query_status}.')

        if query_status in {'CANCELED', 'ERROR'}:
            return [], QueryStatus.ERROR.value
        elif query_status == 'COMPLETED':
            print_debug_msg(f'Search for offense {offense_id} is completed.')
            if not should_get_events:
                return [], QueryStatus.SUCCESS.value
            print_debug_msg(f'Getting events for offense {offense_id}')
            search_results_response = client.search_results_get(search_id)
            print_debug_msg(f'Http response: {search_results_response.get("http_response", "Not specified - ok")}')
            events = search_results_response.get('events', [])
            sanitized_events = sanitize_outputs(events)
            print_debug_msg(f'Fetched events for offense {offense_id}.')
            return sanitized_events, QueryStatus.SUCCESS.value
        else:
            # still waiting for events
            return [], QueryStatus.WAIT.value
    except Exception as e:
        print_debug_msg(
            f'Error while fetching offense {offense_id} events, search_id: {search_id}. Error details: {str(e)} \n'
            f'{traceback.format_exc()}')
        time.sleep(FAILURE_SLEEP)
        return [], QueryStatus.ERROR.value


def poll_offense_events_with_retry(
    client: Client,
    search_id: str, offense_id: int,
    max_retries: int = EVENTS_POLLING_TRIES,
) -> tuple[List[dict], str]:
    """
    Polls QRadar service for search ID given until status returned is within '{'CANCELED', 'ERROR', 'COMPLETED'}'.
    Afterwards, performs a call to retrieve the events returned by the search.
    Has retry mechanism, because QRadar service tends to return random errors when
    it is loaded.
    Therefore, 'max_retries' retries will be made, to try avoid such cases as much as possible.

    Args:
        client (Client): Client to perform the API calls.
        search_id (str): ID of the search to poll for its status.
        offense_id (int): ID of the offense to enrich with events returned by search. Used for logging purposes here.
        max_retries (int): Number of retries.

    Returns:
        (List[Dict], str): List of events returned by query. Returns empty list if number of retries exceeded limit,
                           A failure message in case an error occurred.
    """
    for retry in range(max_retries):
        print_debug_msg(f'Polling for events for offense {offense_id}. Retry number {retry+1}/{max_retries}')
        events, status = poll_offense_events(client, search_id, should_get_events=True, offense_id=int(offense_id))
        if status == QueryStatus.SUCCESS.value:
            return events, ''
        elif status == QueryStatus.ERROR.value:
            return [], 'Error while getting events.'
        # dont sleep in the last iteration
        if retry < max_retries - 1:
            time.sleep(EVENTS_INTERVAL_SECS)

    print_debug_msg(f'Max retries for getting events for offense {offense_id}.')
    return [], 'Fetching events is in progress'


def enrich_offense_with_events(client: Client, offense: dict, fetch_mode: FetchMode, events_columns: str, events_limit: int):
    """
    Enriches offense given with events.
    Has retry mechanism for events returned by query to QRadar. This is needed because events might not be
    indexed when performing the search, and QRadar will return less events than expected.
    Retry mechanism here meant to avoid such cases as much as possible
    Args:
        client (Client): Client to perform the API calls.
        offense (Dict): Offense to enrich with events.
        fetch_mode (str): Which enrichment mode was requested.
                          Can be 'Fetch With All Events', 'Fetch Correlation Events Only'
        events_columns (str): Columns of the events to be extracted from query.
        events_limit (int): Maximum number of events to enrich the offense.

    Returns:
        (Dict): Enriched offense with events.
    """
    offense_id = str(offense['id'])
    events_count = offense.get('event_count', 0)
    events: List[dict] = []
    failure_message = ''
    is_success = True
    for retry in range(EVENTS_SEARCH_TRIES):
        start_time = time.time()
        search_id = create_search_with_retry(client, fetch_mode, offense, events_columns,
                                             events_limit)
        if search_id == QueryStatus.ERROR.value:
            failure_message = 'Search for events was failed.'
        else:
            events, failure_message = poll_offense_events_with_retry(client, search_id, int(offense_id))
        events_fetched = get_num_events(events)
        offense['events_fetched'] = events_fetched
        offense['events'] = events
        if is_all_events_fetched(client, fetch_mode, offense_id, events_limit, events):
            break
        print_debug_msg(f'Not enough events were fetched for offense {offense_id}. Retrying in {FAILURE_SLEEP} seconds.'
                        f'Retry {retry+1}/{EVENTS_SEARCH_TRIES}')
        time_elapsed = int(time.time() - start_time)
        # wait for the rest of the time
        time.sleep(max(EVENTS_SEARCH_RETRY_SECONDS - time_elapsed, 0))
    else:
        print_debug_msg(f'Not all the events were fetched for offense {offense_id} (fetched {events_fetched}/{events_count}). '
                        f'If mirroring is enabled, it will be queried again in mirroring.')
        is_success = False
    mirroring_events_message = update_events_mirror_message(mirror_options=MIRROR_OFFENSE_AND_EVENTS,
                                                            events_limit=events_limit,
                                                            fetch_mode=fetch_mode,
                                                            events_count=events_count,
                                                            events_mirrored=events_fetched,
                                                            events_mirrored_collapsed=len(events),
                                                            failure_message=failure_message,
                                                            offense_id=int(offense_id),
                                                            )
    offense['mirroring_events_message'] = mirroring_events_message

    return offense, is_success


def get_num_events(events: list[dict]) -> int:
    return sum(int(event.get('eventcount', 1)) for event in events)


def get_current_concurrent_searches(context_data: dict) -> int:
    """This will return the number of concurrent searches that are currently running.

    Args:
        context_data (dict): context data

    Returns:
        int: number of concurrent searches
    """
    waiting_for_update = context_data.get(MIRRORED_OFFENSES_QUERIED_CTX_KEY, {})
    # we need offenses which we have a search_id for it in QRadar
    return len([offense_id for offense_id, status in waiting_for_update.items()
               if status not in list(QueryStatus)])


def delete_offense_from_context(offense_id: str, context_data: dict, context_version: Any):
    for key in (MIRRORED_OFFENSES_QUERIED_CTX_KEY, MIRRORED_OFFENSES_FINISHED_CTX_KEY):
        context_data[key].pop(offense_id, None)
    safely_update_context_data(context_data, context_version, offense_ids=[offense_id])


def is_all_events_fetched(client: Client, fetch_mode: FetchMode, offense_id: str, events_limit: int, events: list[dict]) -> bool:
    """
    This function checks if all events were fetched for a specific offense.

    Args:
        client (Client): QRadar client
        offense_id (str): offense id of qradar
        events_limit (int): event limit parameter for the integration
        events (list[dict]): list of events fetched

    Returns:
        bool: True if all events were fetched, False otherwise
    """
    if not offense_id:
        # if we don't have offense id, we can't know if we fetched all the events
        return True
    events_count = client.offenses_list(offense_id=int(offense_id)).get('event_count', 0)
    expected_events = min(events_count, events_limit) if events_limit else events_count
    num_events = get_num_events(events)
    print_debug_msg(f'Fetched {num_events}/{expected_events} events for offense {offense_id}')
    # if we're not fetching only correlation events, we can't know if we fetched all the events
    return num_events >= expected_events if fetch_mode == FetchMode.all_events else num_events > 0


def get_incidents_long_running_execution(client: Client, offenses_per_fetch: int, user_query: str, fetch_mode: str,
                                         events_columns: str, events_limit: int, ip_enrich: bool, asset_enrich: bool,
                                         last_highest_id: int, incident_type: Optional[str], mirror_direction: Optional[str],
                                         first_fetch: str, mirror_options: str, assets_limit: int) \
        -> tuple[Optional[List[dict]], Optional[int]]:
    """
    Gets offenses from QRadar service, and transforms them to incidents in a long running execution.
    Args:
        client (Client): Client to perform the API calls.
        offenses_per_fetch (int): Maximum number of offenses to be fetched.
        user_query (str): If given, the user filters for fetching offenses from QRadar service.
        fetch_mode (str): Fetch mode of the offenses.
                          Can be 'Fetch Without Events', 'Fetch With All Events', 'Fetch Correlation Events Only'
        events_columns (str): Events columns to extract by search query for each offense. Only used when fetch mode
                              is not 'Fetch Without Events'.
        events_limit (int): Number of events to be fetched for each offense. Only used when fetch mode is not
                            'Fetch Without Events'.
        ip_enrich (bool): Whether to enrich offense by changing IP IDs of each offense to its IP value.
        asset_enrich (bool): Whether to enrich offense with assets
        last_highest_id (int): The highest ID of all the offenses that have been fetched from QRadar service.
        incident_type (Optional[str]): Incident type.
        mirror_direction (Optional[str]): Whether mirror in is activated or not.
        first_fetch (str): First fetch timestamp.


    Returns:
        (List[Dict], int): List of the incidents, and the new highest ID for next fetch.
        (None, None): if reset was triggered
    """
    offense_highest_id = get_minimum_id_to_fetch(last_highest_id, user_query, first_fetch, client)

    user_query = update_user_query(user_query)

    filter_fetch_query = f'id>{offense_highest_id}{user_query}'
    print_debug_msg(f'Filter query to QRadar: {filter_fetch_query}')
    range_max = offenses_per_fetch - 1 if offenses_per_fetch else MAXIMUM_OFFENSES_PER_FETCH - 1
    range_ = f'items=0-{range_max}'

    # if it fails here we can't recover, retry again later
    raw_offenses = client.offenses_list(range_, filter_=filter_fetch_query, sort=ASCENDING_ID_ORDER)
    if raw_offenses:
        raw_offenses_len = len(raw_offenses)
        print_debug_msg(f'raw_offenses size: {raw_offenses_len}')
    else:
        print_debug_msg('empty raw_offenses')

    new_highest_offense_id = raw_offenses[-1].get('id') if raw_offenses else offense_highest_id
    print_debug_msg(f'New highest ID returned from QRadar offenses: {new_highest_offense_id}')

    offenses: list[dict] = []
    if fetch_mode != FetchMode.no_events.value:
        futures = []
        for offense in raw_offenses:
            futures.append(EXECUTOR.submit(
                enrich_offense_with_events,
                client=client,
                offense=offense,
                fetch_mode=fetch_mode,  # type: ignore
                events_columns=events_columns,
                events_limit=events_limit,
            ))
        offenses_with_metadata = [future.result() for future in futures]
        offenses = [offense for offense, _ in offenses_with_metadata]
        if mirror_options == MIRROR_OFFENSE_AND_EVENTS:
            prepare_context_for_events(offenses_with_metadata)
    else:
        offenses = raw_offenses
    if is_reset_triggered():
        return None, None
    offenses_with_mirror = [
        dict(offense, mirror_direction=mirror_direction, mirror_instance=demisto.integrationInstance())
        for offense in offenses] if mirror_direction else offenses

    enriched_offenses = enrich_offenses_result(client, offenses_with_mirror, ip_enrich, asset_enrich, assets_limit)
    final_offenses = sanitize_outputs(enriched_offenses)
    incidents = create_incidents_from_offenses(final_offenses, incident_type)
    return incidents, new_highest_offense_id


def prepare_context_for_events(offenses_with_metadata):
    ctx, version = get_integration_context_with_version()
    changed_offense_ids = []
    for offense, is_success in offenses_with_metadata:
        if not is_success:
            offense_id = str(offense.get('id'))
            ctx[MIRRORED_OFFENSES_QUERIED_CTX_KEY][offense_id] = QueryStatus.WAIT.value
            changed_offense_ids.append(offense_id)
    safely_update_context_data(ctx, version, offense_ids=changed_offense_ids)


def create_incidents_from_offenses(offenses: List[dict], incident_type: Optional[str]) -> List[dict]:
    """
    Transforms list of offenses given into incidents for Demisto.
    Args:
        offenses (List[Dict]): List of the offenses to transform into incidents.
        incident_type (Optional[str]): Incident type to be used for each incident.

    Returns:
        (List[Dict]): Incidents list.
    """
    print_debug_msg(f'Creating {len(offenses)} incidents')
    return [{
        'name': f'''{offense.get('id')} {offense.get('description', '')}''',
        'rawJSON': json.dumps(offense),
        'occurred': get_time_parameter(offense.get('start_time'), iso_format=True),
        'type': incident_type
    } for offense in offenses]


def print_context_data_stats(context_data: dict, stage: str) -> set[str]:
    """Print debug message with information about mirroring events.

    Args:
        context_data: The integration context data.
        stage: A prefix for the debug message.

    Returns: The ids of the mirrored offenses being currently processed.
    """
    if MIRRORED_OFFENSES_QUERIED_CTX_KEY not in context_data or MIRRORED_OFFENSES_FINISHED_CTX_KEY not in context_data:
        raise ValueError(f'Context data is missing keys: {MIRRORED_OFFENSES_QUERIED_CTX_KEY} or '
                         f'{MIRRORED_OFFENSES_FINISHED_CTX_KEY}')

    if not context_data:
        print_debug_msg("Not printing stats")
        return set()

    finished_queries = context_data.get(MIRRORED_OFFENSES_FINISHED_CTX_KEY, {})
    waiting_for_update = context_data.get(MIRRORED_OFFENSES_QUERIED_CTX_KEY, {})
    print_debug_msg(f'{finished_queries=}')
    print_debug_msg(f'{waiting_for_update=}')
    last_fetch_key = context_data.get(LAST_FETCH_KEY, 'Missing')
    last_mirror_update = context_data.get(LAST_MIRROR_KEY, 0)
    last_mirror_update_closed = context_data.get(LAST_MIRROR_CLOSED_KEY, 0)
    concurrent_mirroring_searches = get_current_concurrent_searches(context_data)
    samples = context_data.get('samples', [])
    sample_length = 0
    if samples:
        sample_length = len(samples[0])
    not_updated_ids = list(waiting_for_update)
    finished_queries_ids = list(finished_queries)
    print_debug_msg(f"Context Data Stats: {stage}\n Finished Offenses (id): {finished_queries_ids}"
                    f"\n Offenses ids waiting for update: {not_updated_ids}"
                    f"\n Concurrent mirroring events searches: {concurrent_mirroring_searches}"
                    f"\n Last Fetch Key {last_fetch_key}, Last mirror update {last_mirror_update}, "
                    f"Last mirror update closed: {last_mirror_update_closed}, "
                    f"sample length {sample_length}")
    return set(not_updated_ids + finished_queries_ids)


def perform_long_running_loop(client: Client, offenses_per_fetch: int, fetch_mode: str,
                              user_query: str, events_columns: str, events_limit: int, ip_enrich: bool,
                              asset_enrich: bool, incident_type: Optional[str], mirror_direction: Optional[str],
<<<<<<< HEAD
                              first_fetch: str, mirror_options: str, last_highest_id: int):
    if is_reset_triggered():
        last_highest_id = 0
=======
                              first_fetch: str, mirror_options: str, assets_limit: int):
    is_reset_triggered()
    context_data, _ = get_integration_context_with_version()
>>>>>>> 818ad99f
    print_debug_msg(f'Starting fetch loop. Fetch mode: {fetch_mode}.')
    incidents, new_highest_id = get_incidents_long_running_execution(
        client=client,
        offenses_per_fetch=offenses_per_fetch,
        user_query=user_query,
        fetch_mode=fetch_mode,
        events_columns=events_columns,
        events_limit=events_limit,
        ip_enrich=ip_enrich,
        asset_enrich=asset_enrich,
        last_highest_id=last_highest_id,
        incident_type=incident_type,
        mirror_direction=mirror_direction,
        first_fetch=first_fetch,
        mirror_options=mirror_options,
        assets_limit=assets_limit,
    )
    print_debug_msg(f'Got incidents, Creating incidents and updating context data. new highest id is {new_highest_id}')
    context_data, ctx_version = get_integration_context_with_version()
    if incidents and new_highest_id:
        incident_batch_for_sample = incidents[:SAMPLE_SIZE] if incidents else context_data.get('samples', [])
        if incident_batch_for_sample:
            print_debug_msg(f'Saving New Highest ID: {new_highest_id}')
            context_data.update({'samples': incident_batch_for_sample, LAST_FETCH_KEY: int(new_highest_id)})

        # if incident creation fails, it'll drop the data and try again in the next iteration
        demisto.createIncidents(incidents, {LAST_FETCH_KEY: new_highest_id})
        safely_update_context_data(context_data=context_data,
                                   version=ctx_version,
                                   should_update_last_fetch=True)

        print_debug_msg(
            f'Successfully Created {len(incidents)} incidents. Incidents created: {[incident["name"] for incident in incidents]}')


def long_running_execution_command(client: Client, params: dict):
    """
    Long running execution of fetching incidents from QRadar service.
    Will continue to fetch in an infinite loop offenses from QRadar,
    Enriching each offense with events/IPs/assets according to the
    configurations given in Demisto params.
    transforming the offenses into incidents and sending them to Demisto
    to save the incidents.
    Args:
        client (Client): Client to perform API calls.
        params (Dict): Demisto params.

    """
    global EVENTS_SEARCH_TRIES
    validate_long_running_params(params)
    fetch_mode = params.get('fetch_mode', '')
    first_fetch = params.get('first_fetch', '3 days')
    ip_enrich, asset_enrich = get_offense_enrichment(params.get('enrichment', 'IPs And Assets'))
    offenses_per_fetch = int(params.get('offenses_per_fetch'))  # type: ignore
    user_query = params.get('query', '')
    events_columns = params.get('events_columns') or DEFAULT_EVENTS_COLUMNS
    events_limit = int(params.get('events_limit') or DEFAULT_EVENTS_LIMIT)
    incident_type = params.get('incident_type')
    mirror_options = params.get('mirror_options', DEFAULT_MIRRORING_DIRECTION)
    mirror_direction = MIRROR_DIRECTION.get(mirror_options)
    mirror_options = params.get('mirror_options', '')
    assets_limit = int(params.get('assets_limit', DEFAULT_ASSETS_LIMIT))
    if not argToBoolean(params.get('retry_events_fetch', True)):
        EVENTS_SEARCH_TRIES = 1
    is_reset_triggered()
    context_data, version = get_integration_context_with_version()
    last_highest_id_last_run = demisto.getLastRun().get(LAST_FETCH_KEY, 0)
    print_debug_msg(f'Last highest ID from last run: {last_highest_id_last_run}')
    last_highest_id_context = context_data.get(LAST_FETCH_KEY, 0)
    if last_highest_id_last_run != last_highest_id_context and int(last_highest_id_last_run) > 0:
        # if there is inconsistency between last run and context, we need to update the context
        print_debug_msg(
            f'Updating context data with last highest ID from last run: {last_highest_id_last_run}.'
            f'ID from context: {last_highest_id_context}')
        safely_update_context_data(context_data | {LAST_FETCH_KEY: last_highest_id_last_run},
                                   version, should_update_last_fetch=True)
    last_highest_id = int(last_highest_id_last_run)
    while True:
        try:
            perform_long_running_loop(
                client=client,
                offenses_per_fetch=offenses_per_fetch,
                fetch_mode=fetch_mode,
                user_query=user_query,
                events_columns=events_columns,
                events_limit=events_limit,
                ip_enrich=ip_enrich,
                asset_enrich=asset_enrich,
                incident_type=incident_type,
                mirror_direction=mirror_direction,
                first_fetch=first_fetch,
                mirror_options=mirror_options,
<<<<<<< HEAD
                last_highest_id=last_highest_id,
=======
                assets_limit=assets_limit,
>>>>>>> 818ad99f
            )
            demisto.updateModuleHealth('')

        except Exception as e:
            msg = f'Error occurred during long running loop: {e}'
            demisto.updateModuleHealth(msg)
            demisto.error(msg)
            demisto.error(traceback.format_exc())

        finally:
            print_debug_msg('Finished fetch loop')
            time.sleep(FETCH_SLEEP)


def qradar_offenses_list_command(client: Client, args: dict) -> CommandResults:
    """
    Retrieves list of offenses from QRadar service.
    possible arguments:
    - offense_id: Retrieves details of the specific offense that corresponds to the ID given.
    - range: Range of offenses to return (e.g.: 0-20, 3-5, 3-3).
    - filter: Query filter to filter results returned by QRadar service. see
              https://www.ibm.com/support/knowledgecenter/SS42VS_SHR/com.ibm.qradarapi.doc/c_rest_api_filtering.html
              for more details.
    - fields: If used, will filter all fields except for the specified ones.
              Use this parameter to specify which fields you would like to get back in the
              response. Fields that are not explicitly named are excluded.
    Args:
        client (Client): QRadar client to perform the API call.
        args (Dict): Demisto args.

    Returns:
        CommandResults.
    """
    offense_id = args.get('offense_id')
    range_ = f'''items={args.get('range', DEFAULT_RANGE_VALUE)}'''
    filter_ = args.get('filter')
    fields = args.get('fields')
    ip_enrich, asset_enrich = get_offense_enrichment(args.get('enrichment', 'None'))

    # if this call fails, raise an error and stop command execution
    response = client.offenses_list(range_, offense_id, filter_, fields)
    enriched_outputs = enrich_offenses_result(client, response, ip_enrich, asset_enrich)
    final_outputs = sanitize_outputs(enriched_outputs, OFFENSE_OLD_NEW_NAMES_MAP)
    headers = build_headers(['ID', 'Description', 'OffenseType', 'Status', 'Severity'],
                            set(OFFENSE_OLD_NEW_NAMES_MAP.values()))

    return CommandResults(
        readable_output=tableToMarkdown('Offenses List', final_outputs, headers=headers, removeNull=True),
        outputs_prefix='QRadar.Offense',
        outputs_key_field='ID',
        outputs=final_outputs,
        raw_response=response
    )


def qradar_offense_update_command(client: Client, args: dict) -> CommandResults:
    """
    Updates offense that corresponds to the given offense ID.
    possible arguments:
    - offense_id (Required): Update offense that corresponds to ID given.
    - protected: Whether the offense is protected.
    - follow_up: Whether the offense should be marked for follow up.
    - status: Status of the offense. One of 'OPEN', 'HIDDEN', 'CLOSED'.
    - closing_reason_id: The ID of the reason the offense was closed. full list of closing reason IDs,
                         full list of closing reason IDs can be retrieved by 'qradar-closing-reasons' command.
    - assigned_to: The user whom to assign the offense to.
    - fields: If used, will filter all fields except for the specified ones.
              Use this parameter to specify which fields you would like to get back in the
              response. Fields that are not explicitly named are excluded.
    Args:
        client (Client): QRadar client to perform the API call.
        args (Dict): Demisto args.

    Returns:
        CommandResults.
    """
    offense_id: int = int(args['offense_id'])
    protected = args.get('protected')
    follow_up = args.get('follow_up')
    closing_reason_name = args.get('closing_reason_name')

    status = args.get('status')
    closing_reason_id = args.get('closing_reason_id')
    if status == 'CLOSED' and (not closing_reason_id and not closing_reason_name):
        raise DemistoException(
            '''Closing reason ID must be provided when closing an offense. Available closing reasons can be achieved
             by 'qradar-closing-reasons' command.'''
        )

    if closing_reason_name:
        # if this call fails, raise an error and stop command execution
        closing_reasons_list = client.closing_reasons_list(include_deleted=True, include_reserved=True)
        for closing_reason in closing_reasons_list:
            if closing_reason.get('text') == closing_reason_name:
                closing_reason_id = closing_reason.get('id')
        if not closing_reason_id:
            raise DemistoException(f'Could not find closing reason name {closing_reason_name}. Please provide a valid'
                                   ' closing reason name. Closing reasons can be retrieved by running the '
                                   'qradar-closing-reasons command.')

    assigned_to = args.get('assigned_to')
    fields = args.get('fields')
    ip_enrich, asset_enrich = get_offense_enrichment(args.get('enrichment', 'None'))

    # if this call fails, raise an error and stop command execution
    response = client.offense_update(offense_id, protected, follow_up, status, closing_reason_id, assigned_to,
                                     fields)

    enriched_outputs = enrich_offenses_result(client, response, ip_enrich, asset_enrich)
    final_outputs = sanitize_outputs(enriched_outputs, OFFENSE_OLD_NEW_NAMES_MAP)
    headers = build_headers(['ID', 'Description', 'OffenseType', 'Status', 'Severity'],
                            set(OFFENSE_OLD_NEW_NAMES_MAP.values()))

    return CommandResults(
        readable_output=tableToMarkdown('offense Update', final_outputs, headers, removeNull=True),
        outputs_prefix='QRadar.Offense',
        outputs_key_field='ID',
        outputs=final_outputs,
        raw_response=response
    )


def qradar_closing_reasons_list_command(client: Client, args: dict) -> CommandResults:
    """
    Retrieves list of closing reasons from QRadar service.
    possible arguments:
    - closing_reason_id: Retrieves details of the specific closing reason that corresponds to the ID given.
    - range: Range of offenses to return (e.g.: 0-20, 3-5, 3-3).
    - filter: Query filter to filter results returned by QRadar service. see
              https://www.ibm.com/support/knowledgecenter/SS42VS_SHR/com.ibm.qradarapi.doc/c_rest_api_filtering.html
              for more details.
    - fields: If used, will filter all fields except for the specified ones.
              Use this parameter to specify which fields you would like to get back in the
              response. Fields that are not explicitly named are excluded.
    Args:
        client (Client): QRadar client to perform the API call.
        args (Dict): Demisto args.

    Returns:
        CommandResults.
    """
    closing_reason_id = args.get('closing_reason_id')
    include_reserved = argToBoolean(args.get('include_reserved', False))
    include_deleted = argToBoolean(args.get('include_deleted', False))
    range_ = f'''items={args.get('range', DEFAULT_RANGE_VALUE)}'''
    filter_ = args.get('filter')
    fields = args.get('fields')

    # if this call fails, raise an error and stop command execution
    response = client.closing_reasons_list(closing_reason_id, include_reserved, include_deleted, range_, filter_,
                                           fields)
    outputs = sanitize_outputs(response, CLOSING_REASONS_OLD_NEW_MAP)
    headers = build_headers(['ID', 'Name'], set(CLOSING_REASONS_OLD_NEW_MAP.values()))

    return CommandResults(
        readable_output=tableToMarkdown('Closing Reasons', outputs, headers=headers, removeNull=True),
        outputs_prefix='QRadar.Offense.ClosingReasons',
        outputs_key_field='ID',
        outputs=outputs,
        raw_response=response
    )


def qradar_offense_notes_list_command(client: Client, args: dict) -> CommandResults:
    """
    Retrieves list of notes corresponding to the ID of the offense ID given from QRadar service.
    possible arguments:
    - offense_id: The offense ID to retrieve the notes for.
    - note_id: The note ID to its details.
    - range: Range of notes to return for the offense corresponding to the offense ID (e.g.: 0-20, 3-5, 3-3).
    - filter: Query filter to filter results returned by QRadar service. see
              https://www.ibm.com/support/knowledgecenter/SS42VS_SHR/com.ibm.qradarapi.doc/c_rest_api_filtering.html
              for more details.
    - fields: If used, will filter all fields except for the specified ones.
              Use this parameter to specify which fields you would like to get back in the
              response. Fields that are not explicitly named are excluded.
    Args:
        client (Client): QRadar client to perform the API call.
        args (Dict): Demisto args.

    Returns:
        CommandResults.
    """
    offense_id: int = int(args['offense_id'])
    note_id = args.get('note_id')
    range_ = f'''items={args.get('range', DEFAULT_RANGE_VALUE)}'''
    filter_ = args.get('filter')
    fields = args.get('fields')

    # if this call fails, raise an error and stop command execution
    response = client.offense_notes_list(offense_id, range_, note_id, filter_, fields)
    outputs = sanitize_outputs(response, NOTES_OLD_NEW_MAP)
    headers = build_headers(['ID', 'Text', 'CreatedBy', 'CreateTime'], set(NOTES_OLD_NEW_MAP.values()))

    return CommandResults(
        readable_output=tableToMarkdown(f'Offense Notes List For Offense ID {offense_id}', outputs, headers,
                                        removeNull=True),
        outputs_prefix='QRadar.Note',
        outputs_key_field='ID',
        outputs=outputs,
        raw_response=response
    )


def qradar_offense_notes_create_command(client: Client, args: dict) -> CommandResults:
    """
    Create a new note for the offense corresponding to the given offense ID with the note text given
    to QRadar service.
    possible arguments:
    - offense_id: The offense ID to add note to.
    - note_text: The note text.
    - fields: If used, will filter all fields except for the specified ones.
              Use this parameter to specify which fields you would like to get back in the
              response. Fields that are not explicitly named are excluded.
    Args:
        client (Client): QRadar client to perform the API call.
        args (Dict): Demisto args.

    Returns:
        CommandResults.
    """
    offense_id: int = int(args['offense_id'])
    note_text: str = args.get('note_text', '')
    fields = args.get('fields')

    # if this call fails, raise an error and stop command execution
    response = client.offense_notes_create(offense_id, note_text, fields)
    outputs = sanitize_outputs(response, NOTES_OLD_NEW_MAP)
    headers = build_headers(['ID', 'Text', 'CreatedBy', 'CreateTime'], set(NOTES_OLD_NEW_MAP.values()))

    return CommandResults(
        readable_output=tableToMarkdown('Create Note', outputs, headers, removeNull=True),
        outputs_prefix='QRadar.Note',
        outputs_key_field='ID',
        outputs=outputs,
        raw_response=response
    )


def qradar_rules_list_command(client: Client, args: dict) -> CommandResults:
    """
    Retrieves list of rules from QRadar service.
    possible arguments:
    - rule_id: Retrieves details of the specific rule that corresponds to the ID given.
    - rule_type: Retrieves rules corresponding to the given rule type.
    - range: Range of offenses to return (e.g.: 0-20, 3-5, 3-3).
    - filter: Query filter to filter results returned by QRadar service. see
              https://www.ibm.com/support/knowledgecenter/SS42VS_SHR/com.ibm.qradarapi.doc/c_rest_api_filtering.html
              for more details.
    - fields: If used, will filter all fields except for the specified ones.
              Use this parameter to specify which fields you would like to get back in the
              response. Fields that are not explicitly named are excluded.
    Args:
        client (Client): QRadar client to perform the API call.
        args (Dict): Demisto args.

    Returns:
        CommandResults.
    """
    rule_id = args.get('rule_id')
    rule_type = args.get('rule_type')
    range_ = f'''items={args.get('range', DEFAULT_RANGE_VALUE)}'''
    filter_ = args.get('filter')
    fields = args.get('fields')

    if not filter_ and rule_type:
        filter_ = f'type={rule_type}'

    # if this call fails, raise an error and stop command execution
    response = client.rules_list(rule_id, range_, filter_, fields)
    outputs = sanitize_outputs(response, RULES_OLD_NEW_MAP)
    headers = build_headers(['ID', 'Name', 'Type'], set(RULES_OLD_NEW_MAP.values()))

    return CommandResults(
        readable_output=tableToMarkdown('Rules List', outputs, headers=headers, removeNull=True),
        outputs_prefix='QRadar.Rule',
        outputs_key_field='ID',
        outputs=outputs,
        raw_response=response
    )


def qradar_rule_groups_list_command(client: Client, args: dict) -> CommandResults:
    """
    Retrieves list of rule groups from QRadar service.
    possible arguments:
    - rule_group_id: Retrieves details of the specific rule group that corresponds to the ID given.
    - range: Range of offenses to return (e.g.: 0-20, 3-5, 3-3).
    - filter: Query filter to filter results returned by QRadar service. see
              https://www.ibm.com/support/knowledgecenter/SS42VS_SHR/com.ibm.qradarapi.doc/c_rest_api_filtering.html
              for more details.
    - fields: If used, will filter all fields except for the specified ones.
              Use this parameter to specify which fields you would like to get back in the
              response. Fields that are not explicitly named are excluded.
    Args:
        client (Client): QRadar client to perform the API call.
        args (Dict): Demisto args.

    Returns:
        CommandResults.
    """
    rule_group_id = arg_to_number(args.get('rule_group_id'))
    range_ = f'''items={args.get('range', DEFAULT_RANGE_VALUE)}'''
    filter_ = args.get('filter')
    fields = args.get('fields')

    # if this call fails, raise an error and stop command execution
    response = client.rule_groups_list(range_, rule_group_id, filter_, fields)
    outputs = sanitize_outputs(response, RULES_GROUP_OLD_NEW_MAP)
    headers = build_headers(['ID', 'Name', 'Description', 'Owner'], set(RULES_GROUP_OLD_NEW_MAP.values()))

    return CommandResults(
        readable_output=tableToMarkdown('Rules Group List', outputs, headers, removeNull=True),
        outputs_prefix='QRadar.RuleGroup',
        outputs_key_field='ID',
        outputs=outputs,
        raw_response=response
    )


def qradar_assets_list_command(client: Client, args: dict) -> CommandResults:
    """
    Retrieves list of assets from QRadar service.
    possible arguments:
    - asset_id: Retrieves details of the specific asset that corresponds to the ID given.
    - range: Range of offenses to return (e.g.: 0-20, 3-5, 3-3).
    - filter: Query filter to filter results returned by QRadar service. see
              https://www.ibm.com/support/knowledgecenter/SS42VS_SHR/com.ibm.qradarapi.doc/c_rest_api_filtering.html
              for more details.
    - fields: If used, will filter all fields except for the specified ones.
              Use this parameter to specify which fields you would like to get back in the
              response. Fields that are not explicitly named are excluded.
    Args:
        client (Client): QRadar client to perform the API call.
        args (Dict): Demisto args.

    Returns:
        CommandResults.
    """
    asset_id = args.get('asset_id')
    range_ = f'''items={args.get('range', DEFAULT_RANGE_VALUE)}'''
    filter_ = args.get('filter')
    fields = args.get('fields')

    # If asset ID was given, override filter if both filter and asset ID were given.
    if asset_id:
        filter_ = f'id={asset_id}'

    full_enrichment = bool(asset_id)

    # if this call fails, raise an error and stop command execution
    response = client.assets_list(range_, filter_, fields)
    enriched_outputs = enrich_assets_results(client, response, full_enrichment)
    assets_results = {}
    assets_hr = []
    endpoints = []
    for output in enriched_outputs:
        output['Asset']['hostnames'] = add_iso_entries_to_dict(output.get('Asset', {}).get('hostnames', []))
        output['Asset']['users'] = add_iso_entries_to_dict(output.get('Asset', {}).get('users', []))
        output['Asset']['products'] = add_iso_entries_to_dict(output.get('Asset', {}).get('products', []))
        output['Asset'] = sanitize_outputs(output.get('Asset'), ASSET_OLD_NEW_MAP)[0]
        assets_hr.append(output['Asset'])
        assets_results[f'''QRadar.Asset(val.ID === "{output['Asset']['ID']}")'''] = output['Asset']
        sanitized_endpoint = remove_empty_elements(output.get('Endpoint', {}))
        if sanitized_endpoint:
            endpoints.append(sanitized_endpoint)

    asset_human_readable = tableToMarkdown('Assets List', assets_hr, removeNull=True)
    endpoints_human_readable = tableToMarkdown('Endpoints', endpoints, removeNull=True)

    if endpoints:
        assets_results['Endpoint'] = endpoints

    return CommandResults(
        readable_output=asset_human_readable + endpoints_human_readable,
        outputs=assets_results,
        raw_response=response
    )


def qradar_saved_searches_list_command(client: Client, args: dict) -> CommandResults:
    """
    Retrieves list of saved searches from QRadar service.
    possible arguments:
    - saved_search_id: Retrieves details of the specific saved search that corresponds to the ID given.
    - range: Range of offenses to return (e.g.: 0-20, 3-5, 3-3).
    - filter: Query filter to filter results returned by QRadar service. see
              https://www.ibm.com/support/knowledgecenter/SS42VS_SHR/com.ibm.qradarapi.doc/c_rest_api_filtering.html
              for more details.
    - fields: If used, will filter all fields except for the specified ones.
              Use this parameter to specify which fields you would like to get back in the
              response. Fields that are not explicitly named are excluded.
    Args:
        client (Client): QRadar client to perform the API call.
        args (Dict): Demisto args.

    Returns:
        CommandResults.
    """
    saved_search_id = args.get('saved_search_id')
    timeout: Optional[int] = arg_to_number(args.get('timeout', DEFAULT_TIMEOUT_VALUE))
    range_ = f'''items={args.get('range', DEFAULT_RANGE_VALUE)}'''
    filter_ = args.get('filter')
    fields = args.get('fields')

    # if this call fails, raise an error and stop command execution
    response = client.saved_searches_list(range_, timeout, saved_search_id, filter_, fields)
    outputs = sanitize_outputs(response, SAVED_SEARCH_OLD_NEW_MAP)
    headers = build_headers(['ID', 'Name', 'Description'], set(SAVED_SEARCH_OLD_NEW_MAP.values()))

    return CommandResults(
        readable_output=tableToMarkdown('Saved Searches List', outputs, headers, removeNull=True),
        outputs_prefix='QRadar.SavedSearch',
        outputs_key_field='ID',
        outputs=outputs,
        raw_response=response
    )


def qradar_searches_list_command(client: Client, args: dict) -> CommandResults:
    """
    Retrieves list of searches IDs from QRadar service.
    possible arguments:
    - range: Range of offenses to return (e.g.: 0-20, 3-5, 3-3).
    - filter: Query filter to filter results returned by QRadar service. see
              https://www.ibm.com/support/knowledgecenter/SS42VS_SHR/com.ibm.qradarapi.doc/c_rest_api_filtering.html
              for more details.
    Args:
        client (Client): QRadar client to perform the API call.
        args (Dict): Demisto args.

    Returns:
        CommandResults.
    """
    range_ = f'''items={args.get('range', DEFAULT_RANGE_VALUE)}'''
    filter_ = args.get('filter')

    # if this call fails, raise an error and stop command execution
    response = client.searches_list(range_, filter_)
    outputs = [{'SearchID': search_id} for search_id in response]

    return CommandResults(
        readable_output=tableToMarkdown('Search ID List', outputs),
        outputs_prefix='QRadar.SearchID',
        outputs_key_field='SearchID',
        outputs=outputs,
        raw_response=response
    )


def qradar_search_create_command(client: Client, params: dict, args: dict) -> CommandResults:
    """
    Create a search in QRadar service.
    possible arguments:
    - query_expression: The AQL query to execute. Mutually exclusive with saved_search_id.
    - saved_search_id: Saved search ID to execute. Mutually exclusive with query_expression.
    Args:
        client (Client): QRadar client to perform the API call.
        params (Dict): Demisto params.
        args (Dict): Demisto args.

    Returns:
        CommandResults.
    """
    offense_id = args.get('offense_id', '')
    events_columns = args.get('events_columns', params.get('events_columns')) or DEFAULT_EVENTS_COLUMNS
    events_limit = args.get('events_limit', params.get('events_limit'))
    fetch_mode = args.get('fetch_mode', params.get('fetch_mode'))
    start_time = args.get('start_time')
    query_expression = args.get('query_expression')
    saved_search_id = args.get('saved_search_id')

    if not query_expression and not saved_search_id and not offense_id:
        raise DemistoException('Please provide one of the following args: `query_expression`, `saved_search_id` or `offense_id`.')

    if query_expression and offense_id:
        raise DemistoException('Could not use both `query_expression` and `offense_id`.')
    # if this call fails, raise an error and stop command execution
    if query_expression or saved_search_id:
        try:
            response = client.search_create(query_expression, saved_search_id)
        except Exception as e:
            if query_expression:
                raise DemistoException(f'Could not create search for query: {query_expression}.') from e
            if saved_search_id:
                raise DemistoException(f'Could not create search for saved_search_id: {saved_search_id}.') from e
    else:
        response = create_events_search(client,
                                        fetch_mode,
                                        events_columns,
                                        events_limit,
                                        int(offense_id),
                                        start_time,
                                        return_raw_response=True)
        if response == QueryStatus.ERROR.value:
            raise DemistoException(f'Could not create events search for offense_id: {offense_id}.')

    outputs = sanitize_outputs(response, SEARCH_OLD_NEW_MAP)
    return CommandResults(
        readable_output=tableToMarkdown('Create Search', outputs),
        outputs_prefix='QRadar.Search',
        outputs_key_field='ID',
        outputs=outputs,
        raw_response=response
    )


def qradar_search_status_get_command(client: Client, args: dict) -> CommandResults:
    """
    Retrieves search status from QRadar service.
    possible arguments:
    - search_id (Required): The search ID to retrieve its status.
    Args:
        client (Client): QRadar client to perform the API call.
        args (Dict): Demisto args.

    Returns:
        CommandResults.
    """
    search_id: str = args.get('search_id', '')

    # if this call fails, raise an error and stop command execution
    response = client.search_status_get(search_id)
    outputs = sanitize_outputs(response, SEARCH_OLD_NEW_MAP)

    return CommandResults(
        readable_output=tableToMarkdown(f'Search Status For Search ID {search_id}', outputs),
        outputs_prefix='QRadar.Search',
        outputs_key_field='ID',
        outputs=outputs,
        raw_response=response
    )


def qradar_search_results_get_command(client: Client, args: dict) -> CommandResults:
    """
    Retrieves search results from QRadar service.
    possible arguments:
    - search_id: Search ID to retrieve its results.
    - output_path: If specified, will be context output path prefix.
    - range: Range of offenses to return (e.g.: 0-20, 3-5, 3-3).
    Args:
        client (Client): QRadar client to perform the API call.
        args (Dict): Demisto args.

    Returns:
        CommandResults.
    """
    search_id: str = args.get('search_id', '')
    output_path = args.get('output_path')
    # Using or instead of default value for QRadarFullSearch backward compatibility
    range_ = f'''items={args.get('range') or DEFAULT_RANGE_VALUE}'''

    # if this call fails, raise an error and stop command execution
    response = client.search_results_get(search_id, range_)
    if not response:
        raise DemistoException('Unexpected response from QRadar service.')
    result_key = list(response.keys())[0]
    outputs = sanitize_outputs(response.get(result_key))

    outputs_prefix = output_path if output_path else f'QRadar.Search(val.ID === "{search_id}").Result.{result_key}'

    return CommandResults(
        readable_output=tableToMarkdown(f'Search Results For Search ID {search_id}', outputs),
        outputs_prefix=outputs_prefix,
        outputs=outputs,
        raw_response=response
    )


def qradar_reference_sets_list_command(client: Client, args: dict) -> CommandResults:
    """
    Retrieves list of reference sets from QRadar service.
    possible arguments:
    - ref_name: Retrieves details of the specific reference that corresponds to the reference name given.
    - range: Range of offenses to return (e.g.: 0-20, 3-5, 3-3).
    - filter: Query filter to filter results returned by QRadar service. see
              https://www.ibm.com/support/knowledgecenter/SS42VS_SHR/com.ibm.qradarapi.doc/c_rest_api_filtering.html
              for more details.
    - fields: If used, will filter all fields except for the specified ones.
              Use this parameter to specify which fields you would like to get back in the
              response. Fields that are not explicitly named are excluded.
    Args:
        client (Client): QRadar client to perform the API call.
        args (Dict): Demisto args.

    Returns:
        CommandResults.
    """
    ref_name = args.get('ref_name')
    convert_date_value = argToBoolean(args.get('date_value', False))
    range_ = f'''items={args.get('range', DEFAULT_RANGE_VALUE)}'''
    filter_ = args.get('filter')
    fields = args.get('fields')

    # if this call fails, raise an error and stop command execution
    response = client.reference_sets_list(range_, ref_name, filter_, fields)
    if ref_name:
        outputs = dict(response)
        if convert_date_value and outputs.get('element_type') == 'DATE':
            for data_entry in outputs.get('data', []):
                data_entry['value'] = get_time_parameter(data_entry.get('value'), iso_format=True)
        outputs['data'] = sanitize_outputs(outputs.get('data', []), REFERENCE_SET_DATA_OLD_NEW_MAP)
    else:
        outputs = response

    final_outputs = sanitize_outputs(outputs, REFERENCE_SETS_OLD_NEW_MAP)
    headers = build_headers(['Name', 'ElementType', 'Data', 'TimeToLive', 'TimeoutType'],
                            set(REFERENCE_SETS_OLD_NEW_MAP.values()))

    return CommandResults(
        readable_output=tableToMarkdown('Reference Sets List', final_outputs, headers, removeNull=True),
        outputs_prefix='QRadar.Reference',
        outputs_key_field='Name',
        outputs=final_outputs,
        raw_response=response
    )


def qradar_reference_set_create_command(client: Client, args: dict) -> CommandResults:
    """
    Create a new reference set.
    possible arguments:
    - ref_name (Required): The name of the new reference set.
    - element_type (Required): The type of the new reference set. Can be ALN (alphanumeric),
                               ALNIC (alphanumeric ignore case), IP (IP address), NUM (numeric),
                               PORT (port number) or DATE.
    - timeout_type: Indicates if the time_to_live interval is based on when the data was first seen or last seen.
                    The allowed values are 'FIRST_SEEN', 'LAST_SEEN' and 'UNKNOWN'. The default value is 'UNKNOWN'.
    - time_to_live: The time to live interval, for example: '1 month' or '5 minutes'.
    - fields: If used, will filter all fields except for the specified ones.
              Use this parameter to specify which fields you would like to get back in the
              response. Fields that are not explicitly named are excluded.
    Args:
        client (Client): QRadar client to perform the API call.
        args (Dict): Demisto args.

    Returns:
        CommandResults.
    """
    ref_name: str = args.get('ref_name', '')
    element_type: str = args.get('element_type', '')
    timeout_type = args.get('timeout_type')
    time_to_live = args.get('time_to_live')
    fields = args.get('fields')

    # if this call fails, raise an error and stop command execution
    response = client.reference_set_create(ref_name, element_type, timeout_type, time_to_live, fields)
    outputs = sanitize_outputs(response, REFERENCE_SETS_OLD_NEW_MAP)
    headers = build_headers(['Name', 'ElementType', 'Data', 'TimeToLive', 'TimeoutType'],
                            set(REFERENCE_SETS_OLD_NEW_MAP.values()))

    return CommandResults(
        readable_output=tableToMarkdown('Reference Set Create', outputs, headers, removeNull=True),
        outputs_prefix='QRadar.Reference',
        outputs_key_field='Name',
        outputs=outputs,
        raw_response=response
    )


def qradar_reference_set_delete_command(client: Client, args: dict) -> CommandResults:
    """
    Removes a reference set or purges its contents.
    possible arguments:
    - ref_name (Required): The name of the new reference set.
    - purge_only: Indicates if the reference set should have its contents purged (true),
                  keeping the reference set structure. If the value is 'false',
                  or not specified the reference set is removed completely.
                  Default is 'false'.
    - fields: If used, will filter all fields except for the specified ones.
              Use this parameter to specify which fields you would like to get back in the
              response. Fields that are not explicitly named are excluded.
    Args:
        client (Client): QRadar client to perform the API call.
        args (Dict): Demisto args.

    Returns:
        CommandResults.
    """
    ref_name: str = args.get('ref_name', '')
    purge_only = args.get('purge_only')
    fields = args.get('fields')

    # if this call fails, raise an error and stop command execution
    response = client.reference_set_delete(ref_name, purge_only, fields)
    return CommandResults(
        raw_response=response,
        readable_output=f'Request to delete reference {ref_name} was submitted.'
                        f''' Current deletion status: {response.get('status', 'Unknown')}''')


@polling_function(name='qradar-reference-set-value-upsert', requires_polling_arg=False)
def qradar_reference_set_value_upsert_command(args: dict, client: Client, params: dict) -> PollResult:
    """
    Update or insert new value to a reference set from QRadar service.
    possible arguments:
    - ref_name (Required): The reference name to insert/update a value for.
    - values (Required): Comma separated list. All the values to be inserted/updated.
    - source: An indication of where the data originated. Default is reference data api.
    - date_value: Boolean, specifies if values given are dates or not.
    - range: Range of offenses to return (e.g.: 0-20, 3-5, 3-3).
    - fields: If used, will filter all fields except for the specified ones.
              Use this parameter to specify which fields you would like to get back in the
              response. Fields that are not explicitly named are excluded.
    Args:
        client (Client): QRadar client to perform the API call.
        args (Dict): Demisto args.

    Returns:
        PollResult.
    """
    return insert_values_to_reference_set_polling(client,
                                                  params.get('api_version', ''),
                                                  args,
                                                  values=argToList(args.get('value', '')))


def qradar_reference_set_value_delete_command(client: Client, args: dict) -> CommandResults:
    """
    Delete a value in reference set from QRadar service.
    possible arguments:
    - ref_name (Required): The reference name to insert/update a value for.
    - value (Required): Value to be deleted.
    - date_value: Boolean, specifies if values given are dates or not.

    Args:
        client (Client): QRadar client to perform the API call.
        args (Dict): Demisto args.

    Returns:
        CommandResults.
    """
    ref_name: str = args.get('ref_name', '')
    value: str = args.get('value', '')
    date_value = argToBoolean(args.get('date_value', False))
    original_value = value

    if date_value:
        value = get_time_parameter(original_value, epoch_format=True)

    # if this call fails, raise an error and stop command execution
    try:
        response = client.reference_set_value_delete(ref_name, value)
    except DemistoException as e:
        response = str(e)
        if f"Set {ref_name} does not contain value {value}" not in response:
            raise e
    human_readable = f'### value: {original_value} of reference: {ref_name} was deleted successfully'

    return CommandResults(
        readable_output=human_readable,
        raw_response=response
    )


def qradar_domains_list_command(client: Client, args: dict) -> CommandResults:
    """
    Retrieves list of domains sets from QRadar service.
    If you do not have the System Administrator or Security Administrator permissions,
    then for each domain assigned to your security profile you can only view the values
    for the id and name fields. All other values return null.
    possible arguments:
    - domain_id: Retrieves details of the specific domain that corresponds to the ID given.
    - range: Range of offenses to return (e.g.: 0-20, 3-5, 3-3).
    - filter: Query filter to filter results returned by QRadar service. see
              https://www.ibm.com/support/knowledgecenter/SS42VS_SHR/com.ibm.qradarapi.doc/c_rest_api_filtering.html
              for more details.
    - fields: If used, will filter all fields except for the specified ones.
              Use this parameter to specify which fields you would like to get back in the
              response. Fields that are not explicitly named are excluded.
    Args:
        client (Client): QRadar client to perform the API call.
        args (Dict): Demisto args.

    Returns:
        CommandResults.
    """
    # backward compatibility for domain_id argument named is 'id' in QRadar v2.
    domain_id = args.get('domain_id') or args.get('id')
    range_ = f'''items={args.get('range', DEFAULT_RANGE_VALUE)}'''
    filter_ = args.get('filter')
    fields = args.get('fields')

    # if this call fails, raise an error and stop command execution
    response = client.domains_list(domain_id, range_, filter_, fields)
    outputs = sanitize_outputs(response, DOMAIN_OLD_NEW_MAP)

    return CommandResults(
        readable_output=tableToMarkdown('Domains List', outputs, removeNull=True),
        outputs_prefix='QRadar.Domains',
        outputs_key_field='ID',
        outputs=outputs,
        raw_response=response
    )


@polling_function(name='qradar-indicators-upload', requires_polling_arg=False)
def qradar_indicators_upload_command(args: dict, client: Client, params: dict) -> PollResult:
    """
    Uploads list of indicators from Demisto to a reference set in QRadar service.
    possible arguments:
    - ref_name (Required): Name of the reference set to upload indicators to.
    - query: The query for getting indicators from Demisto.
    - limit: Maximum number of indicators to fetch from Demisto.
    - page: The page from which to get the indicators.
    - fields: If used, will filter all fields except for the specified ones.
              Use this parameter to specify which fields you would like to get back in the
              response. Fields that are not explicitly named are excluded.
    Args:
        client (Client): QRadar client to perform the API call.
        args (Dict): Demisto args.

    Returns:
        PollResult.
    """
    return insert_values_to_reference_set_polling(client, params.get('api_version', ''), args, from_indicators=True)


def flatten_nested_geolocation_values(geolocation_dict: dict, dict_key: str, nested_value_keys: List[str]) -> dict:
    """
    Receives output from geolocation IPs command, and does:
    1) flattens output, takes nested keys values.
    2) Converts keys to prefix of 'dict_key' and suffix of nested key as camel case.
    Args:
        geolocation_dict (Dict): The dict to flatten.
        dict_key (Dict): The key of the inner dict to use his values.
        nested_value_keys (Dict): The keys inside inner dict to take.

    Returns:
        (Dict): dict of ({dict_key_name}{camel case nested key}: {nested key value}
    """
    return {f'{camelize_string(dict_key)}{camelize_string(k)}': geolocation_dict.get(dict_key, {}).get(k) for k in
            nested_value_keys}


def qradar_geolocations_for_ip_command(client: Client, args: dict) -> CommandResults:
    """
    Retrieves the MaxMind geoip data for the given IP addresses.
    possible arguments:
    - ip (Required): Comma separated list. the IPs to retrieve data for.
    - fields: If used, will filter all fields except for the specified ones.
              Use this parameter to specify which fields you would like to get back in the
              response. Fields that are not explicitly named are excluded.
    Args:
        client (Client): QRadar client to perform the API call.
        args (Dict): Demisto args.

    Returns:
        CommandResults.
    """
    ips = argToList(args.get('ip'))
    filter_ = f'''ip_address IN ({','.join((f'"{str(ip)}"' for ip in ips))})'''
    fields = args.get('fields')

    # if this call fails, raise an error and stop command execution
    response = client.geolocations_for_ip(filter_, fields)
    outputs = []
    for output in response:
        city_values = flatten_nested_geolocation_values(output, 'city', ['name'])
        continent_values = flatten_nested_geolocation_values(output, 'continent', ['name'])
        location_values = flatten_nested_geolocation_values(output, 'location',
                                                            ['accuracy_radius', 'average_income', 'latitude',
                                                             'longitude', 'metro_code', 'population_density',
                                                             'timezone'])
        physical_country_values = flatten_nested_geolocation_values(output, 'physical_country', ['iso_code', 'name'])
        registered_country_values = flatten_nested_geolocation_values(output, 'registered_country',
                                                                      ['iso_code', 'name'])
        represented_country_values = flatten_nested_geolocation_values(output, 'represented_country',
                                                                       ['iso_code', 'name', 'confidence'])
        subdivision_values = flatten_nested_geolocation_values(output, 'subdivision',
                                                               ['name', 'iso_code', 'confidence'])
        non_nested_values = {
            'IPAddress': output.get('ip_address'),
            'Traits': output.get('traits'),
            'Coordinates': output.get('geo_json', {}).get('coordinates'),
            'PostalCode': output.get('postal', {}).get('postal_code'),
            'PostalCodeConfidence': output.get('postal', {}).get('confidence')
        }
        final_output = dict(city_values, **continent_values, **location_values, **physical_country_values,
                            **registered_country_values, **represented_country_values, **subdivision_values,
                            **non_nested_values)
        outputs.append(final_output)

    final_outputs = sanitize_outputs(outputs)

    return CommandResults(
        readable_output=tableToMarkdown('Geolocation For IP', final_outputs),
        outputs_prefix='QRadar.GeoForIP',
        outputs_key_field='IPAddress',
        outputs=final_outputs,
        raw_response=response
    )


def qradar_log_sources_list_command(client: Client, args: dict) -> CommandResults:
    """
    Retrieves a list of log sources from QRadar service.
    possible arguments:
    - qrd_encryption_algorithm: The algorithm to use for encrypting the sensitive data of this
        endpoint. Using AES 128
    - qrd_encryption_password: The password to use for encrypting the sensitive data of this endpoint.
        If argument was not given, will be randomly generated.
    - range: Range of offenses to return (e.g.: 0-20, 3-5, 3-3).
    - filter: Query filter to filter results returned by QRadar service. see
              https://www.ibm.com/support/knowledgecenter/SS42VS_SHR/com.ibm.qradarapi.doc/c_rest_api_filtering.html
              for more details.
    - fields: If used, will filter all fields except for the specified ones.
              Use this parameter to specify which fields you would like to get back in the
              response. Fields that are not explicitly named are excluded.
    Args:
        client (Client): QRadar client to perform the API call.
        args (Dict): Demisto args.

    Returns:
        CommandResults.
    """
    qrd_encryption_algorithm: str = args.get('qrd_encryption_algorithm', 'AES128')
    qrd_encryption_password: str = args.get('qrd_encryption_password', secrets.token_urlsafe(20))
    range_ = f'''items={args.get('range', DEFAULT_RANGE_VALUE)}'''
    filter_ = args.get('filter')
    fields = args.get('fields')

    # if this call fails, raise an error and stop command execution
    response = client.log_sources_list(qrd_encryption_algorithm, qrd_encryption_password, range_, filter_, fields)
    outputs = sanitize_outputs(response, LOG_SOURCES_OLD_NEW_MAP)
    headers = build_headers(['ID', 'Name', 'Description'], set(LOG_SOURCES_OLD_NEW_MAP.values()))

    return CommandResults(
        readable_output=tableToMarkdown('Log Sources List', outputs, headers, removeNull=True),
        outputs_prefix='QRadar.LogSource',
        outputs_key_field='ID',
        outputs=outputs,
        raw_response=response
    )


def qradar_get_custom_properties_command(client: Client, args: dict) -> CommandResults:
    """
    Retrieves a list of event regex properties from QRadar service.
    possible arguments:
    - field_names: A comma-separated list of names of an exact properties to search for.
    - range: Range of offenses to return (e.g.: 0-20, 3-5, 3-3).
    - filter: Query filter to filter results returned by QRadar service. see
              https://www.ibm.com/support/knowledgecenter/SS42VS_SHR/com.ibm.qradarapi.doc/c_rest_api_filtering.html
              for more details.
    - fields: If used, will filter all fields except for the specified ones.
              Use this parameter to specify which fields you would like to get back in the
              response. Fields that are not explicitly named are excluded.
    Args:
        client (Client): QRadar client to perform the API call.
        args (Dict): Demisto args.

    Returns:
        CommandResults.
    """
    limit = arg_to_number(args.get('limit', DEFAULT_LIMIT_VALUE))
    range_ = f'items=0-{limit - 1}' if limit else f'items={args.get("range", DEFAULT_RANGE_VALUE)}'

    like_names = argToList(args.get('like_name'))
    field_names = argToList(args.get('field_name'))
    filter_ = args.get('filter', '')
    fields = args.get('fields')
    if not filter_:
        if field_names:
            filter_ += f'''name IN ({','.join((f'"{str(name)}"' for name in field_names))})'''
        if like_names:
            filter_ += ' or '.join(f' name ILIKE "%{like}%"' for like in like_names)

    # if this call fails, raise an error and stop command execution
    response = client.custom_properties(range_, filter_, fields)
    outputs = sanitize_outputs(response)

    return CommandResults(
        readable_output=tableToMarkdown('Custom Properties', outputs, removeNull=True),
        outputs_prefix='QRadar.Properties',
        outputs_key_field='identifier',
        outputs=outputs,
        raw_response=response
    )


def perform_ips_command_request(client: Client, args: dict[str, Any], is_destination_addresses: bool):
    """
    Performs request to QRadar IPs endpoint.
    Args:
        client (Client): Client to perform the request to QRadar service.
        args (Dict[str, Any]): XSOAR arguments.
        is_destination_addresses (bool): Whether request is for destination addresses or source addresses.

    Returns:
        - Request response.
    """
    range_: str = f'''items={args.get('range', DEFAULT_RANGE_VALUE)}'''
    filter_: Optional[str] = args.get('filter')
    fields: Optional[str] = args.get('fields')

    address_type = 'local_destination' if is_destination_addresses else 'source'
    ips_arg_name: str = f'{address_type}_ip'
    ips: List[str] = argToList(args.get(ips_arg_name, []))

    if ips and filter_:
        raise DemistoException(f'Both filter and {ips_arg_name} have been supplied. Please supply only one.')

    if ips:
        filter_ = ' OR '.join([f'{ips_arg_name}="{ip_}"' for ip_ in ips])
    url_suffix = f'{address_type}_addresses'

    # if this call fails, raise an error and stop command execution
    response = client.get_addresses(url_suffix, filter_, fields, range_)

    return response


def qradar_ips_source_get_command(client: Client, args: dict[str, Any]) -> CommandResults:
    """
    Get source IPS from QRadar service.
    Args:
        client (Client): Client to perform API calls to QRadar service.
        args (Dict[str, Any): XSOAR arguments.

    Returns:
        (CommandResults).
    """
    response = perform_ips_command_request(client, args, is_destination_addresses=False)
    outputs = sanitize_outputs(response, SOURCE_IPS_OLD_NEW_MAP)

    return CommandResults(
        readable_output=tableToMarkdown('Source IPs', outputs),
        outputs_prefix='QRadar.SourceIP',
        outputs_key_field='ID',
        outputs=outputs,
        raw_response=response
    )


def qradar_ips_local_destination_get_command(client: Client, args: dict[str, Any]) -> CommandResults:
    """
    Get local destination IPS from QRadar service.
    Args:
        client (Client): Client to perform API calls to QRadar service.
        args (Dict[str, Any): XSOAR arguments.

    Returns:
        (CommandResults).
    """
    response = perform_ips_command_request(client, args, is_destination_addresses=True)
    outputs = sanitize_outputs(response, LOCAL_DESTINATION_IPS_OLD_NEW_MAP)

    return CommandResults(
        readable_output=tableToMarkdown('Local Destination IPs', outputs),
        outputs_prefix='QRadar.LocalDestinationIP',
        outputs_key_field='ID',
        outputs=outputs,
        raw_response=response
    )


def qradar_reset_last_run_command() -> str:
    """
    Puts the reset flag inside integration context.
    Returns:
        (str): 'fetch-incidents was reset successfully'.
    """
    ctx, version = get_integration_context_with_version()
    safely_update_context_data(ctx, version, should_add_reset_key=True)
    return 'fetch-incidents was reset successfully.'


def qradar_get_mapping_fields_command(client: Client) -> dict:
    """
    Returns Dict object containing the list of fields for an incident type.
    This command should be used for debugging purposes.
    Args:
        client (Client): Client to perform API calls.

    Returns:
        (Dict): Contains all the mapping.
    """
    offense = {
        'username_count': 'int',
        'description': 'str',
        'rules': {
            'id': 'int',
            'type': 'str',
            'name': 'str'
        },
        'event_count': 'int',
        'flow_count': 'int',
        'assigned_to': 'NoneType',
        'security_category_count': 'int',
        'follow_up': 'bool',
        'source_address_ids': 'str',
        'source_count': 'int',
        'inactive': 'bool',
        'protected': 'bool',
        'closing_user': 'str',
        'destination_networks': 'str',
        'source_network': 'str',
        'category_count': 'int',
        'close_time': 'str',
        'remote_destination_count': 'int',
        'start_time': 'str',
        'magnitude': 'int',
        'last_updated_time': 'str',
        'credibility': 'int',
        'id': 'int',
        'categories': 'str',
        'severity': 'int',
        'policy_category_count': 'int',
        'closing_reason_id': 'str',
        'device_count': 'int',
        'offense_type': 'str',
        'relevance': 'int',
        'domain_id': 'int',
        'offense_source': 'str',
        'local_destination_address_ids': 'int',
        'local_destination_count': 'int',
        'status': 'str',
        'domain_name': 'str'
    }
    events = {
        'events': {
            'qidname_qid': 'str',
            'logsourcename_logsourceid': 'str',
            'categoryname_highlevelcategory': 'str',
            'categoryname_category': 'str',
            'protocolname_protocolid': 'str',
            'sourceip': 'str',
            'sourceport': 'int',
            'destinationip': 'str',
            'destinationport': 'int',
            'qiddescription_qid': 'str',
            'username': 'NoneType',
            'rulename_creeventlist': 'str',
            'sourcegeographiclocation': 'str',
            'sourceMAC': 'str',
            'sourcev6': 'str',
            'destinationgeographiclocation': 'str',
            'destinationv6': 'str',
            'logsourcetypename_devicetype': 'str',
            'credibility': 'int',
            'severity': 'int',
            'magnitude': 'int',
            'eventcount': 'int',
            'eventDirection': 'str',
            'postNatDestinationIP': 'str',
            'postNatDestinationPort': 'int',
            'postNatSourceIP': 'str',
            'postNatSourcePort': 'int',
            'preNatDestinationPort': 'int',
            'preNatSourceIP': 'str',
            'preNatSourcePort': 'int',
            'utf8_payload': 'str',
            'starttime': 'str',
            'devicetime': 'int'
        }
    }
    assets = {
        'assets': {
            'interfaces': {
                'mac_address': 'str',
                'ip_addresses': {
                    'type': 'str',
                    'value': 'str'
                },
                'id': 'int',
                'Unified Name': 'str',
                'Technical User': 'str',
                'Switch ID': 'str',
                'Business Contact': 'str',
                'CVSS Availability Requirement': 'str',
                'Compliance Notes': 'str',
                'Primary OS ID': 'str',
                'Compliance Plan': 'str',
                'Switch Port ID': 'str',
                'Weight': 'str',
                'Location': 'str',
                'CVSS Confidentiality Requirement': 'str',
                'Technical Contact': 'str',
                'Technical Owner': 'str',
                'CVSS Collateral Damage Potential': 'str',
                'Description': 'str',
                'Business Owner': 'str',
                'CVSS Integrity Requirement': 'str'
            },
            'id': 'int',
            'domain_id': 'int',
            'domain_name': 'str'
        }
    }
    # if this call fails, raise an error and stop command execution
    custom_fields = {
        'events': {field.get('name'): field.get('property_type')
                   for field in client.custom_properties()
                   if 'name' in field and 'property_type' in field}
    }
    fields = {
        'Offense': offense,
        'Events: Builtin Fields': events,
        'Events: Custom Fields': custom_fields,
        'Assets': assets,
    }
    return fields


def update_events_mirror_message(mirror_options: Optional[Any],
                                 events_limit: int,
                                 events_count: int,
                                 events_mirrored: int,
                                 events_mirrored_collapsed: int,
                                 fetch_mode: str,
                                 offense_id: int,
                                 failure_message: Optional[str] = None,
                                 ) -> str:
    """Return the offense's events' mirror error message.

    Args:
        mirror_options (str): The mirror options for the instance.
        events_limit (int): The events limit for the mirroring.
        failure_message (str): A failure message if there was a failure during fetching of events.
        events_count (int): The number of events in the offense.
        events_mirrored (int): The number of events mirrored in the offense

    Returns: (str) An updated offense events mirror message.
    """
    mirroring_events_message = 'Unknown'
    print_debug_msg(f"Events status for Offense {offense_id}:\n"
                    f"mirror_options {mirror_options}\n events_limit {events_limit} \n"
                    f"failure_message {failure_message}\n events_count {events_count}\n "
                    f"events_mirrored {events_mirrored}")

    if mirror_options != MIRROR_OFFENSE_AND_EVENTS:
        mirroring_events_message = ''
    elif failure_message:
        mirroring_events_message = failure_message
    elif fetch_mode == FetchMode.all_events.value and events_mirrored < min(events_count, events_limit):
        mirroring_events_message = 'Fetching events did not get all events of the offense'
    elif events_mirrored == events_count:
        mirroring_events_message = 'All available events in the offense were fetched.'
    elif events_mirrored_collapsed == events_limit:
        mirroring_events_message = 'Fetching events has reached events limit in this incident.'

    return mirroring_events_message


def get_remote_data_command(client: Client, params: dict[str, Any], args: dict) -> GetRemoteDataResponse:
    """
    get-remote-data command: Returns an updated incident and entries
    If offense's events were updated in the long running container, update the demisto incident.

    Args:
        client (Client): QRadar client to perform the API calls.
        params (Dict): Demisto params.
        args (Dict):
            id: Offense id to retrieve.
            lastUpdate: When was the last time we data was retrieved in Epoch.

    Returns:
        GetRemoteDataResponse.
    """
    remote_args = GetRemoteDataArgs(args)
    ip_enrich, asset_enrich = get_offense_enrichment(params.get('enrichment', 'IPs And Assets'))
    offense_id = str(remote_args.remote_incident_id)
    print_debug_msg(f'Starting get-remote-data for offense {offense_id}')
    # if this call fails, raise an error and stop command execution
    offense = client.offenses_list(offense_id=int(offense_id))
    offense_last_update = get_time_parameter(offense.get('last_persisted_time'))
    mirror_options = params.get('mirror_options')
    context_data, context_version = get_integration_context_with_version()
    events_columns = params.get('events_columns') or DEFAULT_EVENTS_COLUMNS
    events_limit = int(params.get('events_limit') or DEFAULT_EVENTS_LIMIT)
    fetch_mode = params.get('fetch_mode', '')
    print_context_data_stats(context_data, f"Starting Get Remote Data For "
                                           f"Offense {str(offense.get('id'))}")

    demisto.debug(f'Updating offense. Offense last update was {offense_last_update}')
    entries = []
    if offense.get('status') == 'CLOSED' and argToBoolean(params.get('close_incident', False)):
        demisto.debug(f'Offense is closed: {offense}')
        try:
            if closing_reason := offense.get('closing_reason_id', ''):
                closing_reason = client.closing_reasons_list(closing_reason).get('text')
            offense_close_time = offense.get('close_time', '')
            closed_offense_notes = client.offense_notes_list(int(offense_id), f'items={DEFAULT_RANGE_VALUE}',
                                                             filter_=f'create_time >= {offense_close_time}')
            # In QRadar UI, when you close a reason, a note is added with the reason and more details. Try to get note
            # if exists, else fallback to closing reason only, as closing QRadar through an API call does not create a note.
            closenotes = next((note.get('note_text') for note in closed_offense_notes if
                               note.get('note_text').startswith('This offense was closed with reason:')),
                              closing_reason)
            if not closing_reason:
                print_debug_msg(f'Could not find closing reason or closing note for offense with offense id {offense_id}')
                closing_reason = 'Unknown closing reason from QRadar'
                closenotes = 'Unknown closing note from QRadar'

        except Exception as e:
            demisto.error(f'Failed to get closing reason with error: {e}')
            closing_reason = 'Unknown closing reason from QRadar'
            closenotes = 'Unknown closing note from QRadar'
            time.sleep(FAILURE_SLEEP)
        entries.append({
            'Type': EntryType.NOTE,
            'Contents': {
                'dbotIncidentClose': True,
                'closeReason': closing_reason,
                'closeNotes': f'From QRadar: {closenotes}'
            },
            'ContentsFormat': EntryFormat.JSON
        })
    if mirror_options == MIRROR_OFFENSE_AND_EVENTS:
        if (num_events := context_data.get(MIRRORED_OFFENSES_FETCHED_CTX_KEY, {}).get(offense_id)) and \
                int(num_events) >= (events_limit := int(params.get('events_limit', DEFAULT_EVENTS_LIMIT))):
            print_debug_msg(f'Events were already fetched {num_events} for offense {offense_id}, '
                            f'and are more than the events limit, {events_limit}. '
                            f'Not fetching events again.')
            # delete the offense from the queue
            delete_offense_from_context(offense_id, context_data, context_version)
        else:
            events, status = get_remote_events(client,
                                               offense_id,
                                               context_data,
                                               context_version,
                                               events_columns,
                                               events_limit,
                                               fetch_mode,
                                               )
            print_context_data_stats(context_data, f"Get Remote Data events End for id {offense_id}")
            if status != QueryStatus.SUCCESS.value:
                # we raise an exception because we don't want to change the offense until all events are fetched.
                print_debug_msg(f'Events not mirrored yet for offense {offense_id}. Status: {status}')
                raise DemistoException(f'Events not mirrored yet for offense {offense_id}')
            offense['events'] = events

    enriched_offense = enrich_offenses_result(client, offense, ip_enrich, asset_enrich)

    final_offense_data = sanitize_outputs(enriched_offense)[0]
    events_mirrored = get_num_events(final_offense_data.get('events', []))
    print_debug_msg(f'Offense {offense_id} mirrored events: {events_mirrored}')
    events_message = update_events_mirror_message(
        mirror_options=mirror_options,
        events_limit=events_limit,
        events_count=int(final_offense_data.get('event_count', 0)),
        events_mirrored=events_mirrored,
        events_mirrored_collapsed=len(final_offense_data.get('events', [])),
        fetch_mode=fetch_mode,
        offense_id=int(offense_id),
    )
    print_debug_msg(f'offense {offense_id} events_message: {events_message}')
    final_offense_data['last_mirror_in_time'] = datetime.now().isoformat()
    final_offense_data['mirroring_events_message'] = events_message
    final_offense_data['events_fetched'] = events_mirrored
    return GetRemoteDataResponse(final_offense_data, entries)


def add_modified_remote_offenses(client: Client,
                                 context_data: dict,
                                 version: str,
                                 mirror_options: str,
                                 new_modified_records_ids: set[str],
                                 new_last_update_modified: int,
                                 new_last_update_closed: int,
                                 events_columns: str,
                                 events_limit: int,
                                 fetch_mode: str
                                 ) -> set:
    """Add modified remote offenses to context_data and handle exhausted offenses.

    Args:
        client: Qradar client
        context_data: The context data to update.
        version: The version of the context data to update.
        mirror_options: The mirror options for the integration.
        new_modified_records_ids: The new modified offenses ids.
        new_last_update_modified: The current last mirror update modified.
        new_last_update_closed: The current last mirror update.
        events_columns: The events_columns param.
        events_limit: The events_limit param.

    Returns: The new modified records ids
    """
    new_context_data = context_data.copy()
    changed_ids_ctx = []
    if mirror_options == MIRROR_OFFENSE_AND_EVENTS:
        # We query the search queue, to see if some searches were finished.
        # If so - move it to finished queue and add to modified ids.
        print_context_data_stats(new_context_data, "Get Modified Remote Data - Before update")
        mirrored_offenses_queries = context_data.get(MIRRORED_OFFENSES_QUERIED_CTX_KEY, {})
        finished_offenses_queue = context_data.get(MIRRORED_OFFENSES_FINISHED_CTX_KEY, {})
        current_concurrent_searches = get_current_concurrent_searches(context_data)
        offense_ids_to_search = []

        for offense_id, search_id in mirrored_offenses_queries.copy().items():
            if search_id in {QueryStatus.WAIT.value, QueryStatus.ERROR.value}:
                # if search_id is waiting or error, we will try to search again
                offense_ids_to_search.append(offense_id)
                continue
            # If the search finished, move it to finished queue
            _, status = poll_offense_events(client, search_id, should_get_events=False, offense_id=int(offense_id))
            if status == QueryStatus.ERROR.value:
                time.sleep(FAILURE_SLEEP)
                print_debug_msg(f'offense {offense_id}, search query {search_id}, status is {status}')
                mirrored_offenses_queries[offense_id] = QueryStatus.ERROR.value
                current_concurrent_searches -= 1

            elif status == QueryStatus.SUCCESS.value:
                del mirrored_offenses_queries[offense_id]
                finished_offenses_queue[offense_id] = search_id
                # add the offense id to modified in order to run get_remote_data
                new_modified_records_ids.add(offense_id)
                changed_ids_ctx.append(offense_id)
                current_concurrent_searches -= 1
            else:
                print_debug_msg(f'offense {offense_id}, search query {search_id}, status is {status}')

        for offense_id in offense_ids_to_search:
            if current_concurrent_searches >= MAX_SEARCHES_QUEUE:
                print_debug_msg(f'Reached maximum concurrent searches ({MAX_SEARCHES_QUEUE}), will try again later.')
                break
            current_concurrent_searches += 1
            search_id = create_events_search(client, fetch_mode, events_columns, events_limit, int(offense_id))
            mirrored_offenses_queries[offense_id] = search_id
            changed_ids_ctx.append(offense_id)

        new_context_data.update({MIRRORED_OFFENSES_QUERIED_CTX_KEY: mirrored_offenses_queries})
        new_context_data.update({MIRRORED_OFFENSES_FINISHED_CTX_KEY: finished_offenses_queue})

    new_context_data.update({LAST_MIRROR_KEY: new_last_update_modified, LAST_MIRROR_CLOSED_KEY: new_last_update_closed})
    print_context_data_stats(new_context_data, "Get Modified Remote Data - After update")
    safely_update_context_data(
        new_context_data, version, offense_ids=changed_ids_ctx, should_update_last_mirror=True
    )
    return new_modified_records_ids


def create_events_search(client: Client,
                         fetch_mode: str,
                         events_columns: str,
                         events_limit: int,
                         offense_id: int,
                         offense_start_time: str | None = None,
                         return_raw_response: bool = False,
                         ) -> str:
    additional_where = ''
    if fetch_mode == FetchMode.correlations_events_only.value:
        additional_where = ''' AND LOGSOURCETYPENAME(devicetype) = 'Custom Rule Engine' '''
    try:
        # Get all the events starting from one hour after epoch
        if not offense_start_time:
            offense = client.offenses_list(offense_id=offense_id)
            offense_start_time = offense['start_time']
        query_expression = (
            f'SELECT {events_columns} FROM events WHERE INOFFENSE({offense_id}) {additional_where} limit {events_limit} '  # noqa: S608, E501
            f'START {offense_start_time}'
        )
        print_debug_msg(f'Creating search for offense ID: {offense_id}, '
                        f'query_expression: {query_expression}')
        search_response = client.search_create(query_expression)
        print_debug_msg(f'Created search for offense ID: {offense_id}, '
                        f'Start Time: {offense_start_time}, '
                        f'events_limit: {events_limit}, '
                        f'ret_value: {search_response}.')
        if return_raw_response:
            return search_response
        return search_response['search_id'] if search_response['search_id'] else QueryStatus.ERROR.value
    except Exception as e:
        print_debug_msg(f'Search for {offense_id} failed. Error: {e}')
        time.sleep(FAILURE_SLEEP)
        return QueryStatus.ERROR.value


def get_modified_remote_data_command(client: Client, params: dict[str, str],
                                     args: dict[str, str]) -> GetModifiedRemoteDataResponse:
    """
    Performs API calls to QRadar service, querying for offenses that were updated in QRadar later than
    the last update time given in the argument 'lastUpdate'.
    Args:
        client (Client): QRadar client to perform the API calls.
        params (Dict): Demisto params.
        args (Dict): Demisto arguments.

    Returns:
        (GetModifiedRemoteDataResponse): IDs of the offenses that have been modified in QRadar.
    """
    ctx, ctx_version = get_integration_context_with_version()
    remote_args = GetModifiedRemoteDataArgs(args)

    highest_fetched_id = ctx.get(LAST_FETCH_KEY, 0)
    limit: int = int(params.get('mirror_limit', MAXIMUM_MIRROR_LIMIT))
    fetch_mode = params.get('fetch_mode', '')
    range_ = f'items=0-{limit - 1}'
    last_update_modified = ctx.get(LAST_MIRROR_KEY, 0)
    if not last_update_modified:
        # This is the first mirror. We get the last update of the latest incident with a window of 5 minutes
        last_update = dateparser.parse(remote_args.last_update)
        if not last_update:
            last_update = datetime.now()
        last_update -= timedelta(minutes=5)
        last_update_modified = int(last_update.timestamp() * 1000)
    last_update_closed = ctx.get(LAST_MIRROR_CLOSED_KEY, last_update_modified)
    assert isinstance(last_update_modified, int)
    assert isinstance(last_update_closed, int)
    filter_modified = f'id <= {highest_fetched_id} AND status!=closed AND last_persisted_time > {last_update_modified}'
    filter_closed = f'id <= {highest_fetched_id} AND status=closed AND close_time > {last_update_closed}'
    print_debug_msg(f'Filter to get modified offenses is: {filter_modified}')
    print_debug_msg(f'Filter to get closed offenses is: {filter_closed}')
    # if this call fails, raise an error and stop command execution
    offenses_modified = client.offenses_list(range_=range_,
                                             filter_=filter_modified,
                                             sort='+last_persisted_time',
                                             fields=FIELDS_MIRRORING)
    offenses_closed = client.offenses_list(range_=range_,
                                           filter_=filter_closed,
                                           sort='+close_time',
                                           fields=FIELDS_MIRRORING)
    if offenses_modified:
        last_update_modified = int(offenses_modified[-1].get('last_persisted_time'))
    if offenses_closed:
        last_update_closed = int(offenses_closed[-1].get('close_time'))
    new_modified_records_ids = {str(offense.get('id')) for offense in offenses_modified + offenses_closed if 'id' in offense}
    print_debug_msg(f'Last update modified: {last_update_modified}, Last update closed: {last_update_closed}')
    events_columns = params.get('events_columns') or DEFAULT_EVENTS_COLUMNS
    events_limit = int(params.get('events_limit') or DEFAULT_EVENTS_LIMIT)

    new_modified_records_ids = add_modified_remote_offenses(client=client, context_data=ctx, version=ctx_version,
                                                            mirror_options=params.get('mirror_options', ''),
                                                            new_modified_records_ids=new_modified_records_ids,
                                                            new_last_update_modified=last_update_modified,
                                                            new_last_update_closed=last_update_closed,
                                                            events_columns=events_columns,
                                                            events_limit=events_limit,
                                                            fetch_mode=fetch_mode,
                                                            )

    return GetModifiedRemoteDataResponse(list(new_modified_records_ids))


def qradar_search_retrieve_events_command(
    client: Client,
    params,
    args,
) -> CommandResults:  # pragma: no cover (tested in test-playbook)
    """A polling command to get events from QRadar offense

    Args:
        client (Client): The QRadar client to use.
        params (dict): Parameters passed to the command.
        args (dict): Demisto arguments.

    Raises:
        DemistoException: If the search failed.

    Returns:
        CommandResults: The results of the command.
    """
    interval_in_secs = int(args.get('interval_in_seconds', 30))
    search_id = args.get('search_id')
    is_polling = argToBoolean(args.get('polling', True))
    search_command_results = None
    if not search_id:
        search_command_results = qradar_search_create_command(client, params, args)
        search_id = search_command_results.outputs[0].get('ID')  # type: ignore
    calling_context = demisto.callingContext.get('context', {})
    sm = get_schedule_metadata(context=calling_context)
    end_date: datetime | None = dateparser.parse(sm.get('end_date'))
    if not end_date or end_date.year == 1:
        end_date = None
    # determine if this is the last run of the polling command
    is_last_run = (datetime.now() + timedelta(seconds=interval_in_secs)).timestamp() >= end_date.timestamp() \
        if end_date else False
    try:
        events, status = poll_offense_events(client, search_id, should_get_events=True, offense_id=args.get('offense_id', ''))
    except (DemistoException, requests.Timeout) as e:
        if is_last_run:
            raise e
        print_debug_msg(f"Polling event failed due to {e}. Will try to poll again in the next interval.")
        events = []
        status = QueryStatus.WAIT.value

    if is_last_run and args.get('success') and not events:
        # if last run, we want to get the events that were fetched in the previous calls
        return CommandResults(
            readable_output='Not all events were fetched. partial data is available.',
        )

    if status == QueryStatus.ERROR.value:
        raise DemistoException('Polling for events failed')
    if status == QueryStatus.SUCCESS.value:
        # return the result only if the all events were retrieved, unless for the last call for this function
        offense_id = args.get('offense_id', '')
        events_limit = int(args.get('events_limit', params.get('events_limit')))
        fetch_mode: FetchMode = args.get('fetch_mode', params.get('fetch_mode'))
        if argToBoolean(args.get('retry_if_not_all_fetched', False)) and  \
            not is_last_run and not \
                is_all_events_fetched(client, fetch_mode, offense_id, events_limit, events):
            # return scheduled command result without search id to search again
            polling_args = {
                'interval_in_seconds': interval_in_secs,
                'success': True,
                **args
            }

            scheduled_command = ScheduledCommand(
                command='qradar-search-retrieve-events',
                next_run_in_seconds=interval_in_secs,
                args=polling_args,
            )
            return CommandResults(scheduled_command=scheduled_command if is_polling else None,
                                  readable_output='Not all events were fetched. Searching again.',
                                  outputs_prefix='QRadar.SearchEvents',
                                  outputs_key_field='ID',
                                  outputs={'Events': events, 'ID': search_id, 'Status': QueryStatus.PARTIAL},
                                  )

        return CommandResults(
            outputs_prefix='QRadar.SearchEvents',
            outputs_key_field='ID',
            outputs={'Events': events, 'ID': search_id, 'Status': QueryStatus.SUCCESS},
            readable_output=tableToMarkdown(f'{get_num_events(events)} Events returned from search_id {search_id}',
                                            events,
                                            ),
        )

    print_debug_msg(f'Still polling for search results for search ID: {search_id}.')
    polling_args = {
        'search_id': search_id,
        'interval_in_seconds': interval_in_secs,
        **args
    }
    scheduled_command = ScheduledCommand(
        command='qradar-search-retrieve-events',
        next_run_in_seconds=interval_in_secs,
        args=polling_args,
    )
    outputs = {'ID': search_id, 'Status': QueryStatus.WAIT}
    return CommandResults(scheduled_command=scheduled_command if is_polling else None,
                          readable_output=f'Search ID: {search_id}',
                          outputs_prefix='QRadar.SearchEvents',
                          outputs_key_field='ID',
                          outputs=outputs,
                          )


def qradar_remote_network_cidr_create_command(client: Client, args) -> CommandResults:
    """Create remote network cidrs
    Args:
        client (Client): The QRadar client to use.
        args (dict): Demisto arguments.

    Raises:
        DemistoException: If the args are not valid.

    Returns:
        CommandResults.
    """
    cidrs_list = argToList(args.get('cidrs'))
    cidrs_from_query = get_cidrs_indicators(args.get('query'))
    name = args.get('name')
    description = args.get('description')
    group = args.get('group')
    fields = args.get('fields')

    error_message = verify_args_for_remote_network_cidr(cidrs_list, cidrs_from_query, name, group, fields)
    if error_message:
        raise DemistoException(error_message)

    body = {
        "name": name,
        "description": description,
        "cidrs": cidrs_list or cidrs_from_query,
        "group": group
    }

    response = client.create_and_update_remote_network_cidr(body, fields)
    success_message = 'The new staged remote network was successfully created.'

    return CommandResults(
        raw_response=response,
        readable_output=tableToMarkdown(success_message, response)
    )


def qradar_remote_network_cidr_list_command(client: Client, args: dict[str, Any]) -> CommandResults:
    """
    Args:
    client (Client): The QRadar client to use.
    args (dict): Demisto arguments.

    Raises:
        DemistoException: If given both filter and group, id or name arguments.

    Returns:
        CommandResults.

    """
    limit = arg_to_number(args.get('limit'))
    page = arg_to_number(args.get('page'))
    page_size = arg_to_number(args.get('page_size'))
    group = args.get('group')
    id_ = args.get('id')
    name = args.get('name')
    filter_ = args.get('filter', '')
    fields = args.get('fields')

    error_message = verify_args_for_remote_network_cidr_list(limit, page, page_size, filter_, group, id_, name)
    if error_message:
        raise DemistoException(error_message)

    if page and page_size:
        first_item = (int(page) - 1) * int(page_size)
        last_item = int(page) * int(page_size) - 1
        range_ = f'items={first_item}-{last_item}'
    else:
        range_ = f'items=0-{str(limit - 1) if limit else str(DEFAULT_LIMIT_VALUE - 1)}'

    if not filter_:
        if group:
            filter_ += f'group="{group}"'
        if id_:
            filter_ += f' AND id={id_}' if group else f'id={id_}'
        if name:
            filter_ += f' AND name="{name}"' if (group or id_) else f'name="{name}"'

    response = client.get_remote_network_cidr(range_, filter_, fields)
    outputs = [{'id': res.get('id'),
                'name': res.get('name'),
                'description': res.get('description')}
               for res in response]
    headers = ['id', 'name', 'group', 'cidrs', 'description']
    success_message = 'List of the staged remote networks'
    if response:
        readable_output = tableToMarkdown(success_message, response, headers=headers)
        readable_output += f"Above results are with page number: {page} and with size: {page_size}." if page and page_size \
            else f"Above results are with limit: {limit if limit else DEFAULT_LIMIT_VALUE}."
    else:
        readable_output = 'No results found.'

    return CommandResults(
        outputs_prefix='QRadar.RemoteNetworkCIDR',
        outputs_key_field='id',
        outputs=outputs,
        raw_response=response,
        readable_output=readable_output
    )


def qradar_remote_network_cidr_delete_command(client: Client, args) -> CommandResults:
    """
    Args:
    client (Client): The QRadar client to use.
    args (dict): Demisto arguments.

    Returns:
    Two CommandResults objects, one for the success and one for the failure.
    """
    ids = argToList(args.get('id'))
    success_delete_ids = []
    unsuccessful_delete_ids = []

    for id_ in ids:
        try:
            client.delete_remote_network_cidr(id_)
            success_delete_ids.append(id_)
        except DemistoException as e:
            unsuccessful_delete_ids.append(assign_params(ID=id_, Error=e.message))

    success_human_readable = tableToMarkdown('Successfully deleted the following remote network(s)',
                                             success_delete_ids, headers=['ID'])
    unsuccessful_human_readable = tableToMarkdown('Failed to delete the following remote network(s)',
                                                  unsuccessful_delete_ids, headers=['ID', 'Error'])

    return CommandResults(
        readable_output=((success_human_readable if success_delete_ids else '')
                         + (unsuccessful_human_readable if unsuccessful_delete_ids else ''))
    )


def qradar_remote_network_cidr_update_command(client: Client, args):
    """
    Args:
    client (Client): The QRadar client to use.
    args (dict): Demisto arguments.

    Raises:
        DemistoException: If the args are not valid.

    Returns:
    CommandResults.
    """
    id_ = arg_to_number(args.get('id'))
    name = args.get('name')
    cidrs_list = argToList(args.get('cidrs'))
    cidrs_from_query = get_cidrs_indicators(args.get('query'))
    description = args.get('description')
    group = args.get('group')
    fields = args.get('fields')

    error_message = verify_args_for_remote_network_cidr(cidrs_list, cidrs_from_query, name, group, fields)
    if error_message:
        raise DemistoException(error_message)

    body = {
        "name": name,
        "description": description,
        "cidrs": cidrs_list or cidrs_from_query,
        "id": id_,
        "group": group
    }

    response = client.create_and_update_remote_network_cidr(body, fields, update=True)
    success_message = 'The staged remote network was successfully updated'
    outputs = {'id': response.get('id'),
               'name': response.get('name'),
               'group': response.get('group'),
               'description': response.get('description')}

    return CommandResults(
        outputs_prefix='QRadar.RemoteNetworkCIDR',
        outputs_key_field='id',
        outputs=outputs,
        readable_output=tableToMarkdown(success_message, response),
        raw_response=response
    )


def qradar_remote_network_deploy_execution_command(client: Client, args):
    """
    Args:
    client (Client): The QRadar client to use.
    args (dict): Demisto arguments.

    Returns:
    CommandResults.
    """
    host_ip = args.get('host_ip')
    status = args.get('status', 'INITIATING')
    deployment_type = args.get('deployment_type')

    if not re.match(ipv4Regex, host_ip) and not re.match(ipv6Regex, host_ip):
        raise DemistoException('The host_ip argument is not a valid ip address.')
    if not status == 'INITIATING':
        raise DemistoException('The status argument must be INITIATING.')
    if deployment_type not in ['INCREMENTAL', 'FULL']:
        raise DemistoException('The deployment_type argument must be INCREMENTAL or FULL.')

    body = {"hosts": [{"ip": host_ip, "status": status}], "type": deployment_type}

    response = client.remote_network_deploy_execution(body)
    success_message = 'The remote network deploy execution was successfully created.'

    return CommandResults(
        outputs_prefix='QRadar.deploy',
        outputs={'status': response['status']},
        readable_output=success_message,
        raw_response=response
    )


def migrate_integration_ctx(ctx: dict) -> dict:
    """Migrates the old context to the current context

    Args:
        ctx: The context_data to simplify

    Returns: The cleared context_data
    """
    fetch_id_ctx: str = ctx.get(LAST_FETCH_KEY, '0')
    try:
        fetch_id = int(fetch_id_ctx)
    except ValueError:
        try:
            fetch_id = int(json.loads(fetch_id_ctx))
        except ValueError:
            print_debug_msg(f"Could not retrieve LAST_FETCH_KEY from {fetch_id_ctx} Setting to 0")
            fetch_id = 0

    last_update_ctx: str = ctx.get(LAST_MIRROR_KEY, '0')
    try:
        last_update = int(last_update_ctx)
    except ValueError:
        try:
            last_update = int(json.loads(last_update_ctx))
        except ValueError:
            print_debug_msg(f"Could not retrieve last_mirror_update from {last_update_ctx} Setting to 0")
            last_update = 0

    mirrored_offenses: dict[str, str] = {}
    try:
        for key in ('mirrored_offenses', 'updated_mirrored_offenses', 'resubmitted_mirrored_offenses'):
            mirrored_offenses |= {json.loads(offense).get(
                'id'): QueryStatus.WAIT.value for offense in json.loads(ctx.get(key, '[]'))}
    except Exception as e:
        print_debug_msg(f'Could not load mirrored_offenses from context_data. Error: {e}')

    return {LAST_FETCH_KEY: fetch_id,
            LAST_MIRROR_KEY: last_update,
            MIRRORED_OFFENSES_QUERIED_CTX_KEY: mirrored_offenses,
            MIRRORED_OFFENSES_FINISHED_CTX_KEY: {},
            MIRRORED_OFFENSES_FETCHED_CTX_KEY: {},
            'samples': []}


def validate_integration_context() -> None:
    """
    The new context structure consists two dictionaries of queried offenses and finished offenses.
    The structure consists the actual objects and JSON of them.

    Because some customers already have instances with the old context, we will try to convert the old context to the new one.
    to make them be compatible with new changes.
    Returns:
        (None): Modifies context to be compatible.
    """
    context_data, context_version = get_integration_context_with_version()
    new_ctx = context_data.copy()
    try:
        print_context_data_stats(context_data, "Checking ctx")
        print_debug_msg("Context is with the new mirroring standard")
        extract_works = True
    except Exception as e:
        print_debug_msg(f"Checking {context_data} failed, trying to make it retry compatible. Error was: {str(e)}")
        extract_works = False

    if not extract_works:
        cleared_ctx = migrate_integration_ctx(new_ctx)
        print_debug_msg(f"Change ctx context data was cleared and changing to {cleared_ctx}")
        safely_update_context_data(cleared_ctx, context_version, should_force_update=True)
        print_debug_msg(f"Change ctx context data was cleared and changed to {cleared_ctx}")
    elif MIRRORED_OFFENSES_FETCHED_CTX_KEY not in context_data:
        print_debug_msg(f"Adding {MIRRORED_OFFENSES_FETCHED_CTX_KEY} to context")
        new_ctx[MIRRORED_OFFENSES_FETCHED_CTX_KEY] = {}
        safely_update_context_data(new_ctx, context_version, should_force_update=True)


''' MAIN FUNCTION '''


def main() -> None:  # pragma: no cover
    params = demisto.params()
    command = demisto.command()
    args = demisto.args()

    # handle allowed advanced parameters
    adv_params = params.get('adv_params')
    if adv_params:
        try:
            globals_ = globals()
            for adv_p in adv_params.split(','):
                adv_p_kv = [item.strip() for item in adv_p.split('=')]
                if len(adv_p_kv) != 2:
                    raise DemistoException(
                        f'Failed to parse advanced parameter: {adv_p} - please make sure you entered it correctly.')
                adv_param_name = adv_p_kv[0]
                if adv_param_name in ADVANCED_PARAMETERS_STRING_NAMES:
                    globals_[adv_p_kv[0]] = adv_p_kv[1]
                elif adv_param_name in ADVANCED_PARAMETER_INT_NAMES:
                    globals_[adv_p_kv[0]] = int(adv_p_kv[1])
                else:
                    raise DemistoException(
                        f'The parameter: {adv_p_kv[0]} is not a valid advanced parameter. Please remove it')
        except DemistoException as e:
            raise DemistoException(
                f'Failed to parse advanced params. Error: {e.message}'
            ) from e
        except Exception as e:
            raise DemistoException(f'Failed to parse advanced params. Error: {e}') from e

    server = params.get('server')
    verify_certificate = not params.get('insecure', False)
    proxy = params.get('proxy', False)
    api_version = params.get('api_version')
    if api_version and float(api_version) < MINIMUM_API_VERSION:
        raise DemistoException(f'API version cannot be lower than {MINIMUM_API_VERSION}')
    credentials = params.get('credentials')
    timeout = arg_to_number(params.get("timeout"))

    try:

        client = Client(
            server=server,
            verify=verify_certificate,
            proxy=proxy,
            api_version=api_version,
            credentials=credentials,
            timeout=timeout
        )
        # All command names with or are for supporting QRadar v2 command names for backward compatibility
        if command == 'test-module':
            validate_integration_context()
            return_results(test_module_command(client, params))

        elif command == 'fetch-incidents':
            demisto.incidents(fetch_incidents_command())

        elif command == 'long-running-execution':
            validate_integration_context()
            long_running_execution_command(client, params)

        elif command in [
            'qradar-offenses-list',
            'qradar-offenses',
            'qradar-offense-by-id',
        ]:
            return_results(qradar_offenses_list_command(client, args))

        elif command in ['qradar-offense-update', 'qradar-update-offense']:
            return_results(qradar_offense_update_command(client, args))

        elif command in ['qradar-closing-reasons', 'qradar-get-closing-reasons']:
            return_results(qradar_closing_reasons_list_command(client, args))

        elif command in ['qradar-offense-notes-list', 'qradar-get-note']:
            return_results(qradar_offense_notes_list_command(client, args))

        elif command in ['qradar-offense-note-create', 'qradar-create-note']:
            return_results(qradar_offense_notes_create_command(client, args))

        elif command == 'qradar-rules-list':
            return_results(qradar_rules_list_command(client, args))

        elif command == 'qradar-rule-groups-list':
            return_results(qradar_rule_groups_list_command(client, args))

        elif command in [
            'qradar-assets-list',
            'qradar-get-assets',
            'qradar-get-asset-by-id',
        ]:
            return_results(qradar_assets_list_command(client, args))

        elif command == 'qradar-saved-searches-list':
            return_results(qradar_saved_searches_list_command(client, args))

        elif command == 'qradar-searches-list':
            return_results(qradar_searches_list_command(client, args))

        elif command in ['qradar-search-create', 'qradar-searches']:
            return_results(qradar_search_create_command(client, params, args))

        elif command in ['qradar-search-status-get', 'qradar-get-search']:
            return_results(qradar_search_status_get_command(client, args))

        elif command in [
            'qradar-search-results-get',
            'qradar-get-search-results',
        ]:
            return_results(qradar_search_results_get_command(client, args))

        elif command in [
            'qradar-reference-sets-list',
            'qradar-get-reference-by-name',
        ]:
            return_results(qradar_reference_sets_list_command(client, args))

        elif command in [
            'qradar-reference-set-create',
            'qradar-create-reference-set',
        ]:
            return_results(qradar_reference_set_create_command(client, args))

        elif command in [
            'qradar-reference-set-delete',
            'qradar-delete-reference-set',
        ]:
            return_results(qradar_reference_set_delete_command(client, args))

        elif command in [
            'qradar-reference-set-value-upsert',
            'qradar-create-reference-set-value',
            'qradar-update-reference-set-value',
        ]:
            return_results(qradar_reference_set_value_upsert_command(args, client, params))

        elif command in [
            'qradar-reference-set-value-delete',
            'qradar-delete-reference-set-value',
        ]:
            return_results(qradar_reference_set_value_delete_command(client, args))

        elif command in [
            'qradar-domains-list',
            'qradar-get-domains',
            'qradar-get-domain-by-id',
        ]:
            return_results(qradar_domains_list_command(client, args))

        elif command in ['qradar-indicators-upload', 'qradar-upload-indicators']:
            return_results(qradar_indicators_upload_command(args, client, params))

        elif command == 'qradar-geolocations-for-ip':
            return_results(qradar_geolocations_for_ip_command(client, args))

        elif command == 'qradar-log-sources-list':
            return_results(qradar_log_sources_list_command(client, args))

        elif command == 'qradar-get-custom-properties':
            return_results(qradar_get_custom_properties_command(client, args))

        elif command == 'qradar-ips-source-get':
            return_results(qradar_ips_source_get_command(client, args))

        elif command == 'qradar-ips-local-destination-get':
            return_results(qradar_ips_local_destination_get_command(client, args))

        elif command == 'qradar-reset-last-run':
            return_results(qradar_reset_last_run_command())

        elif command == 'get-mapping-fields':
            return_results(qradar_get_mapping_fields_command(client))

        elif command == 'get-remote-data':
            validate_integration_context()
            return_results(get_remote_data_command(client, params, args))

        elif command == 'get-modified-remote-data':
            validate_integration_context()
            return_results(get_modified_remote_data_command(client, params, args))

        elif command == 'qradar-search-retrieve-events':
            return_results(qradar_search_retrieve_events_command(client, params, args))

        elif command == 'qradar-remote-network-cidr-create':
            return_results(qradar_remote_network_cidr_create_command(client, args))

        elif command == 'qradar-remote-network-cidr-list':
            return_results(qradar_remote_network_cidr_list_command(client, args))

        elif command == 'qradar-remote-network-cidr-delete':
            return_results(qradar_remote_network_cidr_delete_command(client, args))

        elif command == 'qradar-remote-network-cidr-update':
            return_results(qradar_remote_network_cidr_update_command(client, args))

        elif command == 'qradar-remote-network-deploy-execution':
            return_results(qradar_remote_network_deploy_execution_command(client, args))

        else:
            raise NotImplementedError(f'''Command '{command}' is not implemented.''')

    except Exception:
        print_debug_msg(f"The integration context_data is {get_integration_context()}")
        return_error(f'Failed to execute {demisto.command()} command.\nError:\n{traceback.format_exc()}')


''' ENTRY POINT '''
if __name__ in ('__main__', '__builtin__', 'builtins'):
    register_signal_handler_profiling_dump(profiling_dump_rows_limit=PROFILING_DUMP_ROWS_LIMIT)
    main()<|MERGE_RESOLUTION|>--- conflicted
+++ resolved
@@ -2160,15 +2160,9 @@
 def perform_long_running_loop(client: Client, offenses_per_fetch: int, fetch_mode: str,
                               user_query: str, events_columns: str, events_limit: int, ip_enrich: bool,
                               asset_enrich: bool, incident_type: Optional[str], mirror_direction: Optional[str],
-<<<<<<< HEAD
-                              first_fetch: str, mirror_options: str, last_highest_id: int):
+                              first_fetch: str, mirror_options: str, assets_limit: int, last_highest_id: int):
     if is_reset_triggered():
         last_highest_id = 0
-=======
-                              first_fetch: str, mirror_options: str, assets_limit: int):
-    is_reset_triggered()
-    context_data, _ = get_integration_context_with_version()
->>>>>>> 818ad99f
     print_debug_msg(f'Starting fetch loop. Fetch mode: {fetch_mode}.')
     incidents, new_highest_id = get_incidents_long_running_execution(
         client=client,
@@ -2261,11 +2255,8 @@
                 mirror_direction=mirror_direction,
                 first_fetch=first_fetch,
                 mirror_options=mirror_options,
-<<<<<<< HEAD
+                assets_limit=assets_limit,
                 last_highest_id=last_highest_id,
-=======
-                assets_limit=assets_limit,
->>>>>>> 818ad99f
             )
             demisto.updateModuleHealth('')
 
