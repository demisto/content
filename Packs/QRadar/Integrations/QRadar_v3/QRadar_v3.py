--- conflicted
+++ resolved
@@ -1,7 +1,6 @@
 import concurrent.futures
 import copy
 import secrets
-import uuid
 from enum import Enum
 from ipaddress import ip_address
 from urllib import parse
@@ -1121,9 +1120,7 @@
         search_id = create_events_search(client, fetch_mode, events_columns, events_limit, int(offense_id))
         offenses_queried[offense_id] = search_id
         changed_ids_ctx.append(offense_id)
-
-    # 3) If in finished => get final results
-    elif offense_id in offenses_finished:
+    elif offense_id in offenses_finished:  # if our offense is in finished list, we will get the result
         search_id = offenses_finished[offense_id]
         try:
             search_results = client.search_results_get(search_id)
@@ -1132,7 +1129,7 @@
             changed_ids_ctx.append(offense_id)
             status = QueryStatus.SUCCESS.value
         except Exception as e:
-            # move back to queried queue
+            # getting results failed, move back to queried queue to be queried again
             del offenses_finished[offense_id]
             changed_ids_ctx.append(offense_id)
             offenses_queried[offense_id] = QueryStatus.ERROR.value
@@ -1159,7 +1156,6 @@
     safely_update_context_data_partial(partial_changes)
 
     return events, status
-
 
 
 def update_user_query(user_query: str) -> str:
@@ -1233,7 +1229,6 @@
 
 def safely_update_context_data_partial(changes: dict, attempts=5) -> None:
     """
-<<<<<<< HEAD
     Reads the current integration context+version,
     deep-merges `changes` into it, then writes it back.
     Retries up to `attempts` times if there's a version conflict.
@@ -1250,44 +1245,6 @@
             demisto.debug(f"Version conflict or error setting context: {e}. Retrying...")
 
     raise DemistoException(f"Failed updating context after {attempts} attempts.")
-=======
-    if (
-        not offense_ids
-        and not should_update_last_fetch
-        and not should_update_last_mirror
-        and not should_add_reset_key
-        and not should_force_update
-    ):
-        print_debug_msg("No need to update context, no ids and no last fetch/mirror")
-        return
-    print_debug_msg(f"Attempting to update context data after version {version}")
-    updated_context = context_data.copy()
-    new_version = version
-    print_context_data_stats(updated_context, "Safely update context - Before Update")
-
-    for retry in range(MAX_RETRIES_CONTEXT):
-        try:
-            updated_context, new_version = insert_to_updated_context(
-                context_data,
-                offense_ids,
-                should_update_last_fetch,
-                should_update_last_mirror,
-                should_add_reset_key,
-                should_force_update,
-            )
-            print_debug_msg(f"{updated_context=}")
-
-            set_integration_context(updated_context, version=new_version)
-            print_debug_msg(f"Updated integration context after version {new_version}.")
-            break
-        except Exception as e:
-            # if someone else is updating the context, we will get a conflict error
-            print_debug_msg(f"Could not set integration context in retry {retry + 1}. Error: {e}. Trying to resolve conflicts")
-    else:
-        raise DemistoException(f"Could not update integration context with version {new_version}.")
-
-    print_context_data_stats(updated_context, "Safely update context - After Update")
->>>>>>> 9eca92d5
 
 
 def add_iso_entries_to_dict(dicts: List[dict]) -> List[dict]:
@@ -2075,7 +2032,6 @@
         ctx, version = get_integration_context_with_version()
 
     if ctx and RESET_KEY in ctx:
-<<<<<<< HEAD
         print_debug_msg('Reset fetch-incidents.')
         demisto.setLastRun({LAST_FETCH_KEY: 0})
 
@@ -2094,21 +2050,9 @@
 
         safely_update_context_data_partial(partial_changes)
 
-=======
-        # if we need to reset we have to get the version of the context
-        print_debug_msg("Reset fetch-incidents.")
-        demisto.setLastRun({LAST_FETCH_KEY: 0})
-        context_data: dict[str, Any] = {
-            MIRRORED_OFFENSES_QUERIED_CTX_KEY: {},
-            MIRRORED_OFFENSES_FINISHED_CTX_KEY: {},
-            "samples": [],
-        }
-        safely_update_context_data(context_data, version=version, should_force_update=True)
->>>>>>> 9eca92d5
         return True
 
     return False
-
 
 
 def validate_long_running_params(params: dict) -> None:
@@ -2588,7 +2532,6 @@
 
     for offense, is_success in offenses_with_metadata:
         if not is_success:
-<<<<<<< HEAD
             offense_id = str(offense.get('id'))
             mirrored_offenses_queried[offense_id] = QueryStatus.WAIT.value
 
@@ -2598,12 +2541,6 @@
 
     safely_update_context_data_partial(partial_changes)
 
-=======
-            offense_id = str(offense.get("id"))
-            ctx[MIRRORED_OFFENSES_QUERIED_CTX_KEY][offense_id] = QueryStatus.WAIT.value
-            changed_offense_ids.append(offense_id)
-    safely_update_context_data(ctx, version, offense_ids=changed_offense_ids)
->>>>>>> 9eca92d5
 
 
 def create_incidents_from_offenses(offenses: List[dict], incident_type: Optional[str]) -> List[dict]:
@@ -2687,28 +2624,15 @@
     first_fetch: str,
     mirror_options: str,
     assets_limit: int,
-<<<<<<< HEAD
-    long_running_container_id: str
-):
-    # Get the current integration context
-=======
     long_running_container_id: str,
 ):
->>>>>>> 9eca92d5
     context_data, version = get_integration_context_with_version()
 
-    # Reset check
     if is_reset_triggered(context_data, version):
         last_highest_id = 0
     else:
         last_highest_id = int(context_data.get(LAST_FETCH_KEY, 0))
-<<<<<<< HEAD
-
-    print_debug_msg(f'Starting fetch loop. Fetch mode: {fetch_mode} on Container: {long_running_container_id}.')
-
-=======
     print_debug_msg(f"Starting fetch loop. Fetch mode: {fetch_mode} on Container:{long_running_container_id}.")
->>>>>>> 9eca92d5
     incidents, new_highest_id = get_incidents_long_running_execution(
         client=client,
         offenses_per_fetch=offenses_per_fetch,
@@ -2725,18 +2649,13 @@
         mirror_options=mirror_options,
         assets_limit=assets_limit,
     )
-<<<<<<< HEAD
 
     print_debug_msg(f'Got incidents, Creating incidents and updating context data. new highest id is {new_highest_id}')
 
     # Refresh context to see if something changed in parallel
-=======
-    print_debug_msg(f"Got incidents, Creating incidents and updating context data. new highest id is {new_highest_id}")
->>>>>>> 9eca92d5
     context_data, ctx_version = get_integration_context_with_version()
 
     if incidents and new_highest_id:
-<<<<<<< HEAD
         incident_batch_for_sample = incidents[:SAMPLE_SIZE] if incidents else context_data.get('samples', [])
         # Actually create the incidents in XSOAR
         demisto.createIncidents(incidents, {LAST_FETCH_KEY: str(new_highest_id)})
@@ -2752,19 +2671,6 @@
         print_debug_msg(
             f'Successfully Created {len(incidents)} incidents. '
             f'Incidents created: {[incident["name"] for incident in incidents]}'
-=======
-        incident_batch_for_sample = incidents[:SAMPLE_SIZE] if incidents else context_data.get("samples", [])
-        if incident_batch_for_sample:
-            print_debug_msg(f"Saving New Highest ID: {new_highest_id}")
-            context_data.update({"samples": incident_batch_for_sample, LAST_FETCH_KEY: int(new_highest_id)})
-
-        # if incident creation fails, it'll drop the data and try again in the next iteration
-        demisto.createIncidents(incidents, {LAST_FETCH_KEY: str(new_highest_id)})
-        safely_update_context_data(context_data=context_data, version=ctx_version, should_update_last_fetch=True)
-
-        print_debug_msg(
-            f'Successfully Created {len(incidents)} incidents. Incidents created: {[incident["name"] for incident in incidents]}'
->>>>>>> 9eca92d5
         )
 
 
@@ -2781,12 +2687,8 @@
 
     last_run = demisto.getLastRun() or {}
     last_highest_id_last_run = int(last_run.get(LAST_FETCH_KEY, 0))
-<<<<<<< HEAD
     print_debug_msg(f'Last highest ID from last run: {last_highest_id_last_run}')
 
-=======
-    print_debug_msg(f"Last highest ID from last run: {last_highest_id_last_run}")
->>>>>>> 9eca92d5
     last_highest_id_context = int(ctx.get(LAST_FETCH_KEY, 0))
     if last_highest_id_last_run != last_highest_id_context and last_highest_id_last_run > 0:
         # There's an inconsistency: we want to force the integration context to reflect last_run's ID.
@@ -2803,15 +2705,8 @@
         safely_update_context_data_partial(partial_changes)
 
         print_debug_msg(
-<<<<<<< HEAD
             f'Updated context last-fetch key from {last_highest_id_context} to {last_highest_id_last_run}.'
         )
-=======
-            f"Updating context data with last highest ID from last run: {last_highest_id_last_run}."
-            f"ID from context: {last_highest_id_context}"
-        )
-        safely_update_context_data(ctx | {LAST_FETCH_KEY: int(last_highest_id_last_run)}, version, should_update_last_fetch=True)
->>>>>>> 9eca92d5
 
 
 def long_running_execution_command(client: Client, params: dict):
@@ -3977,18 +3872,12 @@
     Returns:
         (str): 'fetch-incidents was reset successfully'.
     """
-<<<<<<< HEAD
     # Instead of reading the entire context and writing it back,
     # build a small dict with only the `reset` key set.
     partial_changes = {RESET_KEY: True}
     safely_update_context_data_partial(partial_changes)
 
     return 'fetch-incidents was reset successfully.'
-=======
-    ctx, version = get_integration_context_with_version()
-    safely_update_context_data(ctx, version, should_add_reset_key=True)
-    return "fetch-incidents was reset successfully."
->>>>>>> 9eca92d5
 
 
 def qradar_get_mapping_fields_command(client: Client) -> dict:
@@ -4289,23 +4178,6 @@
     return GetRemoteDataResponse(final_offense_data, entries)
 
 
-<<<<<<< HEAD
-def add_modified_remote_offenses(client: Client,
-                                 context_data: dict,
-                                 version: str,
-                                 mirror_options: str,
-                                 new_modified_records_ids: set[str],
-                                 new_last_update_modified: int,
-                                 new_last_update_closed: int,
-                                 events_columns: str,
-                                 events_limit: int,
-                                 fetch_mode: str
-                                 ) -> set:
-    """
-    Add modified remote offenses to the integration context, including possibly
-    updating MIRRORED_OFFENSES_QUERIED_CTX_KEY and MIRRORED_OFFENSES_FINISHED_CTX_KEY.
-    """
-=======
 def add_modified_remote_offenses(
     client: Client,
     context_data: dict,
@@ -4319,7 +4191,20 @@
     fetch_mode: str,
 ) -> set:
     """Add modified remote offenses to context_data and handle exhausted offenses.
->>>>>>> 9eca92d5
+
+    Args:
+        client: Qradar client
+        context_data: The context data to update.
+        version: The version of the context data to update.
+        mirror_options: The mirror options for the integration.
+        new_modified_records_ids: The new modified offenses ids.
+        new_last_update_modified: The current last mirror update modified.
+        new_last_update_closed: The current last mirror update.
+        events_columns: The events_columns param.
+        events_limit: The events_limit param.
+
+    Returns: The new modified records ids
+    """
 
     # We'll keep local references to the relevant sub-dicts, just as before:
     mirrored_offenses_queries = context_data.get(MIRRORED_OFFENSES_QUERIED_CTX_KEY, {})
@@ -4350,6 +4235,7 @@
             elif status == QueryStatus.SUCCESS.value:
                 del mirrored_offenses_queries[offense_id]
                 finished_offenses_queue[offense_id] = search_id
+                # add the offense id to modified in order to run get_remote_data
                 new_modified_records_ids.add(offense_id)
                 changed_ids_ctx.append(offense_id)
                 current_concurrent_searches -= 1
@@ -4383,12 +4269,6 @@
     # Now safely merge these partial changes.
     safely_update_context_data_partial(partial_changes)
 
-<<<<<<< HEAD
-=======
-    new_context_data.update({LAST_MIRROR_KEY: new_last_update_modified, LAST_MIRROR_CLOSED_KEY: new_last_update_closed})
-    print_context_data_stats(new_context_data, "Get Modified Remote Data - After update")
-    safely_update_context_data(new_context_data, version, offense_ids=changed_ids_ctx, should_update_last_mirror=True)
->>>>>>> 9eca92d5
     return new_modified_records_ids
 
 
