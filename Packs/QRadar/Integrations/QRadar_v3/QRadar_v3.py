--- conflicted
+++ resolved
@@ -671,7 +671,6 @@
     raise ValueError if context_data or version are not in the kwargs for the function.
     raise DemistoException if reached maximum of retries.
     """
-
     def wrapper(*args, **kwargs):
         context_was_set = False
         retries = 0
@@ -704,7 +703,6 @@
         if retries == max_retries:
             raise DemistoException(f'Reached maximum retries, could not update context data for function {func}.')
         return return_value
-
     return wrapper
 
 
@@ -1708,7 +1706,7 @@
 def perform_long_running_loop(client: Client, offenses_per_fetch: int, fetch_mode: str, mirror_options: str,
                               user_query: str, events_columns: str, events_limit: int, ip_enrich: bool,
                               asset_enrich: bool, incident_type: Optional[str], mirror_direction: Optional[str]):
-    is_reset_triggered(handle_reset=True)
+    is_reset_triggered()
     ctx, ctx_version = get_integration_context_with_version()
     print_debug_msg(f'Starting fetch loop. Fetch mode: {fetch_mode}, Mirror option: {mirror_options}.')
     incidents, new_highest_id = get_incidents_long_running_execution(
@@ -1790,14 +1788,7 @@
 
     while True:
         try:
-<<<<<<< HEAD
             perform_long_running_loop(
-=======
-            is_reset_triggered()
-            ctx, ctx_version = get_integration_context_with_version()
-            print_debug_msg(f'Starting fetch loop. Fetch mode: {fetch_mode}, Mirror option: {mirror_options}.')
-            incidents, new_highest_id = get_incidents_long_running_execution(
->>>>>>> f696fda9
                 client=client,
                 offenses_per_fetch=offenses_per_fetch,
                 fetch_mode=fetch_mode,
