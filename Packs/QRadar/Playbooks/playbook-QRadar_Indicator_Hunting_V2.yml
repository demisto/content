id: QRadar Indicator Hunting V2
version: -1
contentitemexportablefields:
  contentitemfields: {}
name: QRadar Indicator Hunting V2
description: 'The Playbook queries QRadar SIEM for indicators such as file hashes, IP addresses, domains, or urls. '
starttaskid: "0"
tasks:
  "0":
    id: "0"
    taskid: a2b99d88-69c8-4a87-8d60-74d21ca2db74
    type: start
    task:
      id: a2b99d88-69c8-4a87-8d60-74d21ca2db74
      version: -1
      name: ""
      iscommand: false
      brand: ""
      description: ''
    nexttasks:
      '#none#':
      - "55"
    separatecontext: false
    view: |-
      {
        "position": {
          "x": 1875,
          "y": -125
        }
      }
    note: false
    timertriggers: []
    ignoreworker: false
    continueonerrortype: ""
    skipunavailable: false
    quietmode: 0
    isoversize: false
    isautoswitchedtoquietmode: false
  "2":
    id: "2"
    taskid: 30250b5a-c4ae-4477-8d7d-aa586c6a5c2f
    type: title
    task:
      id: 30250b5a-c4ae-4477-8d7d-aa586c6a5c2f
      version: -1
      name: Hash Search
      type: title
      iscommand: false
      brand: ""
      description: ''
    nexttasks:
      '#none#':
      - "8"
    separatecontext: false
    view: |-
      {
        "position": {
          "x": 842.5,
          "y": 350
        }
      }
    note: false
    timertriggers: []
    ignoreworker: false
    continueonerrortype: ""
    skipunavailable: false
    quietmode: 0
    isoversize: false
    isautoswitchedtoquietmode: false
  "5":
    id: "5"
    taskid: b4ad1b02-a07b-4f3b-8949-2389d2c0c08e
    type: title
    task:
      id: b4ad1b02-a07b-4f3b-8949-2389d2c0c08e
      version: -1
      name: IP Search
      type: title
      iscommand: false
      brand: ""
      description: ''
    nexttasks:
      '#none#':
      - "7"
    separatecontext: false
    view: |-
      {
        "position": {
          "x": 1875,
          "y": 360
        }
      }
    note: false
    timertriggers: []
    ignoreworker: false
    continueonerrortype: ""
    skipunavailable: false
    quietmode: 0
    isoversize: false
    isautoswitchedtoquietmode: false
  "6":
    id: "6"
    taskid: b2482cd1-e6f4-45ab-84c4-0faf3d9e96ae
    type: title
    task:
      id: b2482cd1-e6f4-45ab-84c4-0faf3d9e96ae
      version: -1
      name: Domain/Url Search
      type: title
      iscommand: false
      brand: ""
      description: ''
    nexttasks:
      '#none#':
      - "9"
    separatecontext: false
    view: |-
      {
        "position": {
          "x": 2775,
          "y": 350
        }
      }
    note: false
    timertriggers: []
    ignoreworker: false
    continueonerrortype: ""
    skipunavailable: false
    quietmode: 0
    isoversize: false
    isautoswitchedtoquietmode: false
  "7":
    id: "7"
    taskid: b3700546-6a71-4c26-89dc-6ac3ffe0439a
    type: condition
    task:
      id: b3700546-6a71-4c26-89dc-6ac3ffe0439a
      version: -1
      name: Is there an IP to search?
      description: Is there an IP on which to search?
      type: condition
      iscommand: false
      brand: ""
    nexttasks:
      '#default#':
      - "166"
      "yes":
      - "50"
    separatecontext: false
    conditions:
    - label: "yes"
      condition:
      - - operator: isNotEmpty
          left:
            value:
              simple: inputs.IPAddress
            iscontext: true
    view: |-
      {
        "position": {
          "x": 1875,
          "y": 490
        }
      }
    note: false
    timertriggers: []
    ignoreworker: false
    continueonerrortype: ""
    skipunavailable: false
    quietmode: 0
    isoversize: false
    isautoswitchedtoquietmode: false
  "8":
    id: "8"
    taskid: 4ca411b2-9118-4c88-80ba-fd45cf7dc4d4
    type: condition
    task:
      id: 4ca411b2-9118-4c88-80ba-fd45cf7dc4d4
      version: -1
      name: Is there a hash to search?
      description: Is there a hash on which to search?
      type: condition
      iscommand: false
      brand: ""
    nexttasks:
      '#default#':
      - "166"
      "yes":
      - "26"
      - "27"
      - "38"
    separatecontext: false
    conditions:
    - label: "yes"
      condition:
      - - operator: isNotEmpty
          left:
            value:
              simple: inputs.MD5
            iscontext: true
        - operator: isNotEmpty
          left:
            value:
              simple: inputs.SHA1
            iscontext: true
        - operator: isNotEmpty
          left:
            value:
              simple: inputs.SHA256
            iscontext: true
    view: |-
      {
        "position": {
          "x": 842.5,
          "y": 475
        }
      }
    note: false
    timertriggers: []
    ignoreworker: false
    continueonerrortype: ""
    skipunavailable: false
    quietmode: 0
    isoversize: false
    isautoswitchedtoquietmode: false
  "9":
    id: "9"
    taskid: 8a910c41-e636-4df8-873d-55961fd9f5ff
    type: condition
    task:
      id: 8a910c41-e636-4df8-873d-55961fd9f5ff
      version: -1
      name: Is there a domain or url to search?
      description: Is there a domain or URL on which to search?
      type: condition
      iscommand: false
      brand: ""
    nexttasks:
      '#default#':
      - "166"
      "yes":
      - "11"
    separatecontext: false
    conditions:
    - label: "yes"
      condition:
      - - operator: isNotEmpty
          left:
            value:
              simple: inputs.URLDomain
            iscontext: true
    view: |-
      {
        "position": {
          "x": 2775,
          "y": 475
        }
      }
    note: false
    timertriggers: []
    ignoreworker: false
    continueonerrortype: ""
    skipunavailable: false
    quietmode: 0
    isoversize: false
    isautoswitchedtoquietmode: false
  "11":
    id: "11"
    taskid: 2afade2a-c653-4db2-8fc2-7dc20abba4f6
    type: condition
    task:
      id: 2afade2a-c653-4db2-8fc2-7dc20abba4f6
      version: -1
      name: Is there a custom domain or url field?
      description: Is there a custom domain or url field?
      type: condition
      iscommand: false
      brand: ""
    nexttasks:
      '#default#':
      - "56"
      "yes":
      - "57"
    separatecontext: false
    conditions:
    - label: "yes"
      condition:
      - - operator: isNotEmpty
          left:
            value:
              simple: inputs.QradarURLDomainField
            iscontext: true
    view: |-
      {
        "position": {
          "x": 2775,
          "y": 660
        }
      }
    note: false
    timertriggers: []
    ignoreworker: false
    continueonerrortype: ""
    skipunavailable: false
    quietmode: 0
    isoversize: false
    isautoswitchedtoquietmode: false
  "21":
    id: "21"
    taskid: 9dbc1709-6693-4705-8a81-90432e69bbc5
    type: condition
    task:
      id: 9dbc1709-6693-4705-8a81-90432e69bbc5
      version: -1
      name: Is there a custom MD5 field?
      description: Is there a custom MD5 field?
      type: condition
      iscommand: false
      brand: ""
    nexttasks:
      '#default#':
      - "64"
      "yes":
      - "65"
    separatecontext: false
    conditions:
    - label: "yes"
      condition:
      - - operator: isNotEmpty
          left:
            value:
              simple: inputs.QradarMD5Field
            iscontext: true
    view: |-
      {
        "position": {
          "x": -1385,
          "y": 950
        }
      }
    note: false
    timertriggers: []
    ignoreworker: false
    continueonerrortype: ""
    skipunavailable: false
    quietmode: 0
    isoversize: false
    isautoswitchedtoquietmode: false
  "22":
    id: "22"
    taskid: 9719193a-aa81-4017-8fe3-9b9c54f7c510
    type: condition
    task:
      id: 9719193a-aa81-4017-8fe3-9b9c54f7c510
      version: -1
      name: Is there an MD5 to search?
      description: Is there an MD5 on which to search?
      type: condition
      iscommand: false
      brand: ""
    nexttasks:
      '#default#':
      - "166"
      "yes":
      - "21"
    separatecontext: false
    conditions:
    - label: "yes"
      condition:
      - - operator: isNotEmpty
          left:
            value:
              simple: inputs.MD5
            iscontext: true
    view: |-
      {
        "position": {
          "x": -1385,
          "y": 775
        }
      }
    note: false
    timertriggers: []
    ignoreworker: false
    continueonerrortype: ""
    skipunavailable: false
    quietmode: 0
    isoversize: false
    isautoswitchedtoquietmode: false
  "26":
    id: "26"
    taskid: 37b3d830-4401-42fa-8c4a-ec9952bf39fd
    type: title
    task:
      id: 37b3d830-4401-42fa-8c4a-ec9952bf39fd
      version: -1
      name: MD5 Search
      type: title
      iscommand: false
      brand: ""
      description: ''
    nexttasks:
      '#none#':
      - "22"
    separatecontext: false
    view: |-
      {
        "position": {
          "x": -1385,
          "y": 650
        }
      }
    note: false
    timertriggers: []
    ignoreworker: false
    continueonerrortype: ""
    skipunavailable: false
    quietmode: 0
    isoversize: false
    isautoswitchedtoquietmode: false
  "27":
    id: "27"
    taskid: 2f6a1090-e0b8-4485-8185-83165e489c33
    type: title
    task:
      id: 2f6a1090-e0b8-4485-8185-83165e489c33
      version: -1
      name: SHA1 Search
      type: title
      iscommand: false
      brand: ""
      description: ''
    nexttasks:
      '#none#':
      - "29"
    separatecontext: false
    view: |-
      {
        "position": {
          "x": -505,
          "y": 650
        }
      }
    note: false
    timertriggers: []
    ignoreworker: false
    continueonerrortype: ""
    skipunavailable: false
    quietmode: 0
    isoversize: false
    isautoswitchedtoquietmode: false
  "29":
    id: "29"
    taskid: eab04f66-1e17-4945-8f72-a5cdda1bc308
    type: condition
    task:
      id: eab04f66-1e17-4945-8f72-a5cdda1bc308
      version: -1
      name: Is there a SHA1 to search?
      description: Is there a SHA1 hash on which to search?
      type: condition
      iscommand: false
      brand: ""
    nexttasks:
      '#default#':
      - "166"
      "yes":
      - "31"
    separatecontext: false
    conditions:
    - label: "yes"
      condition:
      - - operator: isNotEmpty
          left:
            value:
              simple: inputs.SHA1
            iscontext: true
    view: |-
      {
        "position": {
          "x": -515,
          "y": 775
        }
      }
    note: false
    timertriggers: []
    ignoreworker: false
    continueonerrortype: ""
    skipunavailable: false
    quietmode: 0
    isoversize: false
    isautoswitchedtoquietmode: false
  "31":
    id: "31"
    taskid: d6eb18bc-0884-47a5-829b-d1ae0060d3bc
    type: condition
    task:
      id: d6eb18bc-0884-47a5-829b-d1ae0060d3bc
      version: -1
      name: Was there a custom SHA1 field?
      description: Was there a custom SHA1 field?
      type: condition
      iscommand: false
      brand: ""
    nexttasks:
      '#default#':
      - "62"
      "yes":
      - "63"
    separatecontext: false
    conditions:
    - label: "yes"
      condition:
      - - operator: isNotEmpty
          left:
            value:
              complex:
                root: inputs.QradarSHA1Field
            iscontext: true
    view: |-
      {
        "position": {
          "x": -505,
          "y": 940
        }
      }
    note: false
    timertriggers: []
    ignoreworker: false
    continueonerrortype: ""
    skipunavailable: false
    quietmode: 0
    isoversize: false
    isautoswitchedtoquietmode: false
  "38":
    id: "38"
    taskid: 7a308843-7a82-4f8a-8273-bc8c81ac4d39
    type: title
    task:
      id: 7a308843-7a82-4f8a-8273-bc8c81ac4d39
      version: -1
      name: SHA256 Search
      type: title
      iscommand: false
      brand: ""
      description: ''
    nexttasks:
      '#none#':
      - "39"
    separatecontext: false
    view: |-
      {
        "position": {
          "x": 372.5,
          "y": 650
        }
      }
    note: false
    timertriggers: []
    ignoreworker: false
    continueonerrortype: ""
    skipunavailable: false
    quietmode: 0
    isoversize: false
    isautoswitchedtoquietmode: false
  "39":
    id: "39"
    taskid: d4834696-2334-462e-8fbb-d978b9079097
    type: condition
    task:
      id: d4834696-2334-462e-8fbb-d978b9079097
      version: -1
      name: Is there a SHA256 to search?
      description: Is there a SHA256 hash on which to search?
      type: condition
      iscommand: false
      brand: ""
    nexttasks:
      '#default#':
      - "166"
      "yes":
      - "41"
    separatecontext: false
    conditions:
    - label: "yes"
      condition:
      - - operator: isNotEmpty
          left:
            value:
              simple: inputs.SHA256
            iscontext: true
    view: |-
      {
        "position": {
          "x": 372.5,
          "y": 775
        }
      }
    note: false
    timertriggers: []
    ignoreworker: false
    continueonerrortype: ""
    skipunavailable: false
    quietmode: 0
    isoversize: false
    isautoswitchedtoquietmode: false
  "41":
    id: "41"
    taskid: 9202b39d-89cd-4fde-83a5-4912e2a7913b
    type: condition
    task:
      id: 9202b39d-89cd-4fde-83a5-4912e2a7913b
      version: -1
      name: Is there a custom SHA256 field?
      description: Is there a custom SHA256 field?
      type: condition
      iscommand: false
      brand: ""
    nexttasks:
      '#default#':
      - "60"
      "yes":
      - "61"
    separatecontext: false
    conditions:
    - label: "yes"
      condition:
      - - operator: isNotEmpty
          left:
            value:
              complex:
                root: inputs.QradarSHA256Field
            iscontext: true
    view: |-
      {
        "position": {
          "x": 372.5,
          "y": 950
        }
      }
    note: false
    timertriggers: []
    ignoreworker: false
    continueonerrortype: ""
    skipunavailable: false
    quietmode: 0
    isoversize: false
    isautoswitchedtoquietmode: false
  "50":
    id: "50"
    taskid: e9557ca0-59b9-4011-85df-20107a011f2c
    type: condition
    task:
      id: e9557ca0-59b9-4011-85df-20107a011f2c
      version: -1
      name: Is there a custom IP field?
      description: Is there a custom IP field?
      type: condition
      iscommand: false
      brand: ""
    nexttasks:
      '#default#':
      - "59"
      "yes":
      - "58"
    separatecontext: false
    conditions:
    - label: "yes"
      condition:
      - - operator: isNotEmpty
          left:
            value:
              complex:
                root: inputs.QradarIPfield
            iscontext: true
    view: |-
      {
        "position": {
          "x": 1575,
          "y": 660
        }
      }
    note: false
    timertriggers: []
    ignoreworker: false
    continueonerrortype: ""
    skipunavailable: false
    quietmode: 0
    isoversize: false
    isautoswitchedtoquietmode: false
  "55":
    id: "55"
    taskid: a9fa4f2d-8daf-456c-8d88-7c1c7eb830b4
    type: condition
    task:
      id: a9fa4f2d-8daf-456c-8d88-7c1c7eb830b4
      version: -1
      name: Is Qradar enabled?
      description: Is Qradar enabled?
      type: condition
      iscommand: false
      brand: ""
    nexttasks:
      '#default#':
      - "165"
      "yes":
      - "176"
    separatecontext: false
    conditions:
    - label: "yes"
      condition:
      - - operator: isExists
          left:
            value:
              complex:
                root: modules
                filters:
                - - operator: inList
                    left:
                      value:
                        simple: modules.brand
                      iscontext: true
                    right:
                      value:
                        simple: QRadar,QRadar_v2,QRadar v3
                - - operator: isEqualString
                    left:
                      value:
                        simple: modules.state
                      iscontext: true
                    right:
                      value:
                        simple: active
            iscontext: true
    view: |-
      {
        "position": {
          "x": 1350,
          "y": 30
        }
      }
    note: false
    timertriggers: []
    ignoreworker: false
    continueonerrortype: ""
    skipunavailable: false
    quietmode: 0
    isoversize: false
    isautoswitchedtoquietmode: false
  "56":
    id: "56"
    taskid: caed8241-b8b1-4f34-8f29-2177fdb3e10f
    type: title
    task:
      id: caed8241-b8b1-4f34-8f29-2177fdb3e10f
      version: -1
      name: QRadar query without custom fields
      type: title
      iscommand: false
      brand: ""
      description: ''
    nexttasks:
      '#none#':
      - "102"
    separatecontext: false
    view: |-
      {
        "position": {
          "x": 2570,
          "y": 845
        }
      }
    note: false
    timertriggers: []
    ignoreworker: false
    continueonerrortype: ""
    skipunavailable: false
    quietmode: 0
    isoversize: false
    isautoswitchedtoquietmode: false
  "57":
    id: "57"
    taskid: 148ec15e-e700-43d9-80a1-6867e0e697c4
    type: title
    task:
      id: 148ec15e-e700-43d9-80a1-6867e0e697c4
      version: -1
      name: QRadar query with custom fields
      type: title
      iscommand: false
      brand: ""
      description: ''
    nexttasks:
      '#none#':
      - "175"
    separatecontext: false
    view: |-
      {
        "position": {
          "x": 3000,
          "y": 840
        }
      }
    note: false
    timertriggers: []
    ignoreworker: false
    continueonerrortype: ""
    skipunavailable: false
    quietmode: 0
    isoversize: false
    isautoswitchedtoquietmode: false
  "58":
    id: "58"
    taskid: b376ca7c-0ef3-4ce6-8188-27c49b3d14f3
    type: title
    task:
      id: b376ca7c-0ef3-4ce6-8188-27c49b3d14f3
      version: -1
      name: QRadar query with custom fields
      type: title
      iscommand: false
      brand: ""
      description: ''
    nexttasks:
      '#none#':
      - "172"
    separatecontext: false
    view: |-
      {
        "position": {
          "x": 2100,
          "y": 840
        }
      }
    note: false
    timertriggers: []
    ignoreworker: false
    continueonerrortype: ""
    skipunavailable: false
    quietmode: 0
    isoversize: false
    isautoswitchedtoquietmode: false
  "59":
    id: "59"
    taskid: 352bb2ce-fe56-4415-805b-d15436205a16
    type: title
    task:
      id: 352bb2ce-fe56-4415-805b-d15436205a16
      version: -1
      name: QRadar query without custom fields
      type: title
      iscommand: false
      brand: ""
      description: ''
    nexttasks:
      '#none#':
      - "101"
    separatecontext: false
    view: |-
      {
        "position": {
          "x": 1670,
          "y": 840
        }
      }
    note: false
    timertriggers: []
    ignoreworker: false
    continueonerrortype: ""
    skipunavailable: false
    quietmode: 0
    isoversize: false
    isautoswitchedtoquietmode: false
  "60":
    id: "60"
    taskid: 7c514669-525a-41e6-89b3-4b03683cd2cd
    type: title
    task:
      id: 7c514669-525a-41e6-89b3-4b03683cd2cd
      version: -1
      name: QRadar query without custom fields
      type: title
      iscommand: false
      brand: ""
      description: ''
    nexttasks:
      '#none#':
      - "100"
    separatecontext: false
    view: |-
      {
        "position": {
          "x": 170,
          "y": 1125
        }
      }
    note: false
    timertriggers: []
    ignoreworker: false
    continueonerrortype: ""
    skipunavailable: false
    quietmode: 0
    isoversize: false
    isautoswitchedtoquietmode: false
  "61":
    id: "61"
    taskid: 3fb63155-a852-454d-8c8a-7e77db25eb7f
    type: title
    task:
      id: 3fb63155-a852-454d-8c8a-7e77db25eb7f
      version: -1
      name: QRadar query with custom fields
      type: title
      iscommand: false
      brand: ""
      description: ''
    nexttasks:
      '#none#':
      - "169"
    separatecontext: false
    view: |-
      {
        "position": {
          "x": 600,
          "y": 1125
        }
      }
    note: false
    timertriggers: []
    ignoreworker: false
    continueonerrortype: ""
    skipunavailable: false
    quietmode: 0
    isoversize: false
    isautoswitchedtoquietmode: false
  "62":
    id: "62"
    taskid: 3aae3e82-5aad-4f67-83df-46ed41175b6d
    type: title
    task:
      id: 3aae3e82-5aad-4f67-83df-46ed41175b6d
      version: -1
      name: QRadar query without custom fields
      type: title
      iscommand: false
      brand: ""
      description: ''
    nexttasks:
      '#none#':
      - "99"
    separatecontext: false
    view: |-
      {
        "position": {
          "x": -710,
          "y": 1125
        }
      }
    note: false
    timertriggers: []
    ignoreworker: false
    continueonerrortype: ""
    skipunavailable: false
    quietmode: 0
    isoversize: false
    isautoswitchedtoquietmode: false
  "63":
    id: "63"
    taskid: 289810bf-110b-4c31-8ebc-907f334ad50a
    type: title
    task:
      id: 289810bf-110b-4c31-8ebc-907f334ad50a
      version: -1
      name: QRadar query with custom fields
      type: title
      iscommand: false
      brand: ""
      description: ''
    nexttasks:
      '#none#':
      - "170"
    separatecontext: false
    view: |-
      {
        "position": {
          "x": -280,
          "y": 1125
        }
      }
    note: false
    timertriggers: []
    ignoreworker: false
    continueonerrortype: ""
    skipunavailable: false
    quietmode: 0
    isoversize: false
    isautoswitchedtoquietmode: false
  "64":
    id: "64"
    taskid: ce8af6fc-bdde-4ba4-8df1-81430d419c3b
    type: title
    task:
      id: ce8af6fc-bdde-4ba4-8df1-81430d419c3b
      version: -1
      name: QRadar query without custom fields
      type: title
      iscommand: false
      brand: ""
      description: ''
    nexttasks:
      '#none#':
      - "98"
    separatecontext: false
    view: |-
      {
        "position": {
          "x": -1590,
          "y": 1125
        }
      }
    note: false
    timertriggers: []
    ignoreworker: false
    continueonerrortype: ""
    skipunavailable: false
    quietmode: 0
    isoversize: false
    isautoswitchedtoquietmode: false
  "65":
    id: "65"
    taskid: dc5b8a0d-79f6-4865-8e9c-3a2638bbd6c7
    type: title
    task:
      id: dc5b8a0d-79f6-4865-8e9c-3a2638bbd6c7
      version: -1
      name: QRadar query with custom fields
      type: title
      iscommand: false
      brand: ""
      description: ''
    nexttasks:
      '#none#':
      - "181"
    separatecontext: false
    view: |-
      {
        "position": {
          "x": -1160,
          "y": 1125
        }
      }
    note: false
    timertriggers: []
    ignoreworker: false
    continueonerrortype: ""
    skipunavailable: false
    quietmode: 0
    isoversize: false
    isautoswitchedtoquietmode: false
  "98":
    id: "98"
    taskid: dff6c803-c9df-4549-89ce-8713862e29fe
    type: regular
    task:
      id: dff6c803-c9df-4549-89ce-8713862e29fe
      version: -1
      name: Set MD5 to an array
      description: Sets a value into the context with the given context key
      scriptName: Set
      type: regular
      iscommand: false
      brand: ""
    nexttasks:
      '#none#':
      - "173"
    scriptarguments:
      append:
        simple: "true"
      key:
        simple: FileMD5
      value:
        complex:
          root: inputs.MD5
          transformers:
          - operator: split
            args:
              delimiter:
                value:
                  simple: ','
          - operator: uniq
    separatecontext: false
    view: |-
      {
        "position": {
          "x": -1590,
          "y": 1290
        }
      }
    note: false
    timertriggers: []
    ignoreworker: false
    continueonerrortype: ""
    skipunavailable: false
    quietmode: 0
    isoversize: false
    isautoswitchedtoquietmode: false
  "99":
    id: "99"
    taskid: e5f785bb-75ea-4ff2-87e2-7ed44fdcf134
    type: regular
    task:
      id: e5f785bb-75ea-4ff2-87e2-7ed44fdcf134
      version: -1
      name: Set SHA1 to an array
      description: Sets a value into the context with the given context key
      scriptName: Set
      type: regular
      iscommand: false
      brand: ""
    nexttasks:
      '#none#':
      - "171"
    scriptarguments:
      append:
        simple: "true"
      key:
        simple: FileSHA1
      value:
        complex:
          root: inputs.SHA1
          transformers:
          - operator: split
            args:
              delimiter:
                value:
                  simple: ','
          - operator: uniq
    separatecontext: false
    view: |-
      {
        "position": {
          "x": -710,
          "y": 1290
        }
      }
    note: false
    timertriggers: []
    ignoreworker: false
    continueonerrortype: ""
    skipunavailable: false
    quietmode: 0
    isoversize: false
    isautoswitchedtoquietmode: false
  "100":
    id: "100"
    taskid: 6cc731ba-436e-4959-887e-973dffd05aa4
    type: regular
    task:
      id: 6cc731ba-436e-4959-887e-973dffd05aa4
      version: -1
      name: Set SHA256 to an array
      description: Sets a value into the context with the given context key
      scriptName: Set
      type: regular
      iscommand: false
      brand: ""
    nexttasks:
      '#none#':
      - "168"
    scriptarguments:
      append:
        simple: "true"
      key:
        simple: FileSHA256
      value:
        complex:
          root: inputs.SHA256
          transformers:
          - operator: split
            args:
              delimiter:
                value:
                  simple: ','
          - operator: uniq
    separatecontext: false
    view: |-
      {
        "position": {
          "x": 170,
          "y": 1270
        }
      }
    note: false
    timertriggers: []
    ignoreworker: false
    continueonerrortype: ""
    skipunavailable: false
    quietmode: 0
    isoversize: false
    isautoswitchedtoquietmode: false
  "101":
    id: "101"
    taskid: 9699d2e9-2d1f-48ba-85fc-144e59bcf3a1
    type: regular
    task:
      id: 9699d2e9-2d1f-48ba-85fc-144e59bcf3a1
      version: -1
      name: Set IP to an array
      description: Sets a value into the context with the given context key
      scriptName: Set
      type: regular
      iscommand: false
      brand: ""
    nexttasks:
      '#none#':
      - "167"
    scriptarguments:
      append:
        simple: "true"
      key:
        simple: IPAddress
      value:
        complex:
          root: inputs.IPAddress
          transformers:
          - operator: split
            args:
              delimiter:
                value:
                  simple: ','
          - operator: uniq
    separatecontext: false
    view: |-
      {
        "position": {
          "x": 1670,
          "y": 1000
        }
      }
    note: false
    timertriggers: []
    ignoreworker: false
    continueonerrortype: ""
    skipunavailable: false
    quietmode: 0
    isoversize: false
    isautoswitchedtoquietmode: false
  "102":
    id: "102"
    taskid: 2e9bf4dc-56ce-4125-86b0-66f99fdf4651
    type: regular
    task:
      id: 2e9bf4dc-56ce-4125-86b0-66f99fdf4651
      version: -1
      name: Set Domain or URL to the array
      description: Sets a value into the context with the given context key
      scriptName: Set
      type: regular
      iscommand: false
      brand: ""
    nexttasks:
      '#none#':
      - "174"
    scriptarguments:
      append:
        simple: "true"
      key:
        simple: DomainURL
      value:
        complex:
          root: inputs.URLDomain
          transformers:
          - operator: split
            args:
              delimiter:
                value:
                  simple: ','
          - operator: uniq
    separatecontext: false
    view: |-
      {
        "position": {
          "x": 2570,
          "y": 990
        }
      }
    note: false
    timertriggers: []
    ignoreworker: false
    continueonerrortype: ""
    skipunavailable: false
    quietmode: 0
    isoversize: false
    isautoswitchedtoquietmode: false
  "120":
    id: "120"
    taskid: f1aaa2dc-6ab1-408e-8851-d73171be6244
    type: title
    task:
      id: f1aaa2dc-6ab1-408e-8851-d73171be6244
      version: -1
      name: Sort internal and external IP addresses
      type: title
      iscommand: false
      brand: ""
      description: ''
    nexttasks:
      '#none#':
      - "124"
    separatecontext: false
    view: |-
      {
        "position": {
          "x": 1875,
          "y": 2640
        }
      }
    note: false
    timertriggers: []
    ignoreworker: false
    continueonerrortype: ""
    skipunavailable: false
    quietmode: 0
    isoversize: false
    isautoswitchedtoquietmode: false
  "123":
    id: "123"
    taskid: 777b2d48-c9f0-433d-8de3-7b015ba4c472
    type: regular
    task:
      id: 777b2d48-c9f0-433d-8de3-7b015ba4c472
      version: -1
      name: Set detected IP addresses as external
      description: Checks if the specified value exists in context. If the value exists, it will be set in context, otherwise no value will be set it context.
      scriptName: SetAndHandleEmpty
      type: regular
      iscommand: false
      brand: ""
    nexttasks:
      '#none#':
      - "165"
    scriptarguments:
      append:
        simple: "true"
      key:
        simple: QRadar.DetectedExternalIPs
      value:
        complex:
          root: IP
          filters:
          - - operator: isEqualString
              left:
                value:
                  simple: IP.InRange
                iscontext: true
              right:
                value:
                  simple: "no"
          accessor: Address
          transformers:
          - operator: uniq
    separatecontext: false
    view: |-
      {
        "position": {
          "x": 2080,
          "y": 3280
        }
      }
    note: false
    timertriggers: []
    ignoreworker: false
    continueonerrortype: ""
    skipunavailable: false
    quietmode: 0
    isoversize: false
    isautoswitchedtoquietmode: false
  "124":
    id: "124"
    taskid: 62deb054-e2c8-4fc9-88c5-ecc24d8fd88f
    type: condition
    task:
      id: 62deb054-e2c8-4fc9-88c5-ecc24d8fd88f
      version: -1
      name: Are there detected IP addresses?
      description: Are there detected IP addresses?
      type: condition
      iscommand: false
      brand: ""
    nexttasks:
      '#default#':
      - "165"
      "yes":
      - "142"
    separatecontext: false
    conditions:
    - label: "yes"
      condition:
      - - operator: isNotEmpty
          left:
            value:
              simple: QRadar.DetectedIPs
            iscontext: true
    view: |-
      {
        "position": {
          "x": 1875,
          "y": 2775
        }
      }
    note: false
    timertriggers: []
    ignoreworker: false
    continueonerrortype: ""
    skipunavailable: false
    quietmode: 0
    isoversize: false
    isautoswitchedtoquietmode: false
  "142":
    id: "142"
    taskid: 1b6be11a-d587-4ef8-8784-8541d2761d85
    type: regular
    task:
      id: 1b6be11a-d587-4ef8-8784-8541d2761d85
      version: -1
      name: Determine whether the IP address is internal or external
      description: Returns yes if the IP is in one of the ranges provided, returns no otherwise.
      scriptName: IsIPInRanges
      type: regular
      iscommand: false
      brand: ""
    nexttasks:
      '#none#':
      - "143"
    scriptarguments:
      ip:
        simple: ${QRadar.DetectedIPs}
      ipRanges:
        simple: ${inputs.InternalRange}
    separatecontext: false
    view: |-
      {
        "position": {
          "x": 2080,
          "y": 2950
        }
      }
    note: false
    timertriggers: []
    ignoreworker: false
    continueonerrortype: ""
    skipunavailable: false
    quietmode: 0
    isoversize: false
    isautoswitchedtoquietmode: false
  "143":
    id: "143"
    taskid: 61ca426a-bbab-45f5-8594-a0cadbd399b7
    type: regular
    task:
      id: 61ca426a-bbab-45f5-8594-a0cadbd399b7
      version: -1
      name: Set detected IP addresses as internal
      description: Checks if the specified value exists in context. If the value exists, it will be set in context, otherwise no value will be set it context.
      scriptName: SetAndHandleEmpty
      type: regular
      iscommand: false
      brand: ""
    nexttasks:
      '#none#':
      - "123"
    scriptarguments:
      append:
        simple: "true"
      key:
        simple: QRadar.DetectedInternalIPs
      value:
        complex:
          root: IP
          filters:
          - - operator: isEqualString
              left:
                value:
                  simple: IP.InRange
                iscontext: true
              right:
                value:
                  simple: "yes"
          accessor: Address
          transformers:
          - operator: uniq
    separatecontext: false
    view: |-
      {
        "position": {
          "x": 2080,
          "y": 3115
        }
      }
    note: false
    timertriggers: []
    ignoreworker: false
    continueonerrortype: ""
    skipunavailable: false
    quietmode: 0
    isoversize: false
    isautoswitchedtoquietmode: false
  "161":
    id: "161"
    taskid: f7b5c63c-7cbb-4907-8317-2dd39f6ed397
    type: regular
    task:
      id: f7b5c63c-7cbb-4907-8317-2dd39f6ed397
      version: -1
      name: Set detected usernames
      description: Sets a value into the context with the given context key
      scriptName: SetAndHandleEmpty
      type: regular
      iscommand: false
      brand: ""
    nexttasks:
      '#none#':
      - "162"
    scriptarguments:
      append:
        simple: "true"
      key:
        simple: QRadar.DetectedUsers
      value:
        complex:
          root: ${
          accessor: =[]}
          transformers:
          - operator: GetValuesOfMultipleFields
            args:
              key:
                value:
                  simple: QRadar.SearchEvents.Events
                iscontext: true
              list:
                value:
                  simple: inputs.InvestigationUserFields
                iscontext: true
    separatecontext: false
    view: |-
      {
        "position": {
          "x": 2305,
          "y": 2110
        }
      }
    note: false
    timertriggers: []
    ignoreworker: false
    continueonerrortype: ""
    skipunavailable: false
    quietmode: 0
    isoversize: false
    isautoswitchedtoquietmode: false
  "162":
    id: "162"
    taskid: 1a600002-c821-46b1-82ac-d8b5ece75e26
    type: regular
    task:
      id: 1a600002-c821-46b1-82ac-d8b5ece75e26
      version: -1
      name: Get hostnames from assets
      description: Retrieves assets list.
      script: '|||qradar-assets-list'
<<<<<<< HEAD
      type: regular
      iscommand: true
      brand: ""
    nexttasks:
      '#none#':
      - "163"
    scriptarguments:
      filter:
        complex:
          root: QRadar
          accessor: DetectedIPs
          transformers:
          - operator: concat
            args:
              prefix:
                value:
                  simple: interfaces contains ip_addresses contains value= "
              suffix:
                value:
                  simple: '"'
          - operator: join
            args:
              separator:
                value:
                  simple: ' OR '
    separatecontext: false
    continueonerror: true
    view: |-
      {
        "position": {
          "x": 2305,
          "y": 2290
        }
      }
    note: false
    timertriggers: []
    ignoreworker: false
    continueonerrortype: ""
    skipunavailable: false
    quietmode: 0
    isoversize: false
    isautoswitchedtoquietmode: false
  "163":
    id: "163"
    taskid: 7b5105b2-a7fe-4909-8226-8afb3bbcdee4
    type: regular
    task:
      id: 7b5105b2-a7fe-4909-8226-8afb3bbcdee4
      version: -1
      name: Set detected hostnames from assets
      description: Sets a value into the context with the given context key
      scriptName: SetAndHandleEmpty
      type: regular
      iscommand: false
      brand: ""
    nexttasks:
      '#none#':
      - "120"
    scriptarguments:
      append:
        simple: "true"
      key:
        simple: QRadar.DetectedInternalHosts
      value:
        complex:
          root: QRadar.Asset.Name
          accessor: Value
          transformers:
          - operator: uniq
    separatecontext: false
    continueonerrortype: ""
    view: |-
      {
        "position": {
          "x": 2305,
          "y": 2460
        }
      }
    note: false
    timertriggers: []
    ignoreworker: false
    skipunavailable: false
    quietmode: 0
    isoversize: false
    isautoswitchedtoquietmode: false
  "165":
    id: "165"
    taskid: b35aeb4f-d9f1-41f6-850a-a4b482a2bb8c
    type: title
    task:
      id: b35aeb4f-d9f1-41f6-850a-a4b482a2bb8c
      version: -1
      name: Done
      type: title
      iscommand: false
      brand: ""
      description: ''
    separatecontext: false
    view: |-
      {
        "position": {
          "x": 1875,
          "y": 3455
        }
      }
    note: false
    timertriggers: []
    ignoreworker: false
    continueonerrortype: ""
    skipunavailable: false
    quietmode: 0
    isoversize: false
    isautoswitchedtoquietmode: false
  "166":
    id: "166"
    taskid: 5590f9d8-8ff3-4775-8bd0-16d911adb755
    type: title
    task:
      id: 5590f9d8-8ff3-4775-8bd0-16d911adb755
      version: -1
      name: Set detecetd Values
      type: title
      iscommand: false
      brand: ""
      description: ''
    nexttasks:
      '#none#':
      - "178"
    separatecontext: false
    view: |-
      {
        "position": {
          "x": 1875,
          "y": 1640
        }
      }
    note: false
    timertriggers: []
    ignoreworker: false
    continueonerrortype: ""
    skipunavailable: false
    quietmode: 0
    isoversize: false
    isautoswitchedtoquietmode: false
  "167":
    id: "167"
    taskid: 483eaadc-4742-47fa-8f9e-f39f02c8eefd
    type: regular
    task:
      id: 483eaadc-4742-47fa-8f9e-f39f02c8eefd
      version: -1
      name: |
        QRadar Full Search on IP
      description: Polling command to search for events of a specific offense.
      script: '|||qradar-search-retrieve-events'
      type: regular
      iscommand: true
      brand: ""
    nexttasks:
      '#none#':
      - "166"
    scriptarguments:
      interval_in_seconds:
        simple: "1"
      polling:
        simple: "true"
      query_expression:
        complex:
          root: IPAddress
          transformers:
          - operator: replaceMatch
            args:
              regex:
                value:
                  simple: (.*)
              replaceWith:
                value:
                  simple: UTF8(payload) ILIKE  '%$1%'
          - operator: join
            args:
              separator:
                value:
                  simple: ' OR '
          - operator: concat
            args:
              prefix:
                value:
                  simple: ' from events where '
              suffix: {}
          - operator: concat
            args:
              prefix:
                value:
                  simple: inputs.InvestigationIPFields
                iscontext: true
              suffix: {}
          - operator: concat
            args:
              prefix:
                value:
                  simple: ','
              suffix: {}
          - operator: concat
            args:
              prefix:
                value:
                  simple: inputs.InvestigationUserFields
                iscontext: true
              suffix: {}
          - operator: concat
            args:
              prefix:
                value:
                  simple: DATEFORMAT(devicetime,'dd-MM-yyyy hh:mm'),LOGSOURCENAME(logsourceid),CATEGORYNAME(category),QIDNAME(qid),
              suffix: {}
          - operator: concat
            args:
              prefix: {}
              suffix:
                value:
                  simple: ' '
          - operator: concat
            args:
              prefix:
                value:
                  simple: 'select '
              suffix:
                value:
                  simple: inputs.TimeFrame
                iscontext: true
    separatecontext: false
    continueonerrortype: ""
    view: |-
      {
        "position": {
          "x": 1670,
          "y": 1175
=======
      type: regular
      iscommand: true
      brand: ""
    nexttasks:
      '#none#':
      - "163"
    scriptarguments:
      filter:
        complex:
          root: QRadar
          accessor: DetectedIPs
          transformers:
          - operator: concat
            args:
              prefix:
                value:
                  simple: interfaces contains ip_addresses contains value= "
              suffix:
                value:
                  simple: '"'
          - operator: join
            args:
              separator:
                value:
                  simple: ' OR '
    separatecontext: false
    continueonerror: true
    view: |-
      {
        "position": {
          "x": 2305,
          "y": 2290
>>>>>>> 90cf3b88
        }
      }
    note: false
    timertriggers: []
    ignoreworker: false
    skipunavailable: false
    quietmode: 0
    isoversize: false
    isautoswitchedtoquietmode: false
<<<<<<< HEAD
  "168":
    id: "168"
    taskid: 97d66679-4345-44cc-8e45-7682f562c85b
    type: regular
    task:
      id: 97d66679-4345-44cc-8e45-7682f562c85b
      version: -1
      name: QRadar Full Search on SHA256
      description: Polling command to search for events of a specific offense.
      script: '|||qradar-search-retrieve-events'
      type: regular
=======
  "163":
    id: "163"
    taskid: 7b5105b2-a7fe-4909-8226-8afb3bbcdee4
    type: regular
    task:
      id: 7b5105b2-a7fe-4909-8226-8afb3bbcdee4
      version: -1
      name: Set detected hostnames from assets
      description: Sets a value into the context with the given context key
      scriptName: SetAndHandleEmpty
      type: regular
      iscommand: false
      brand: ""
    nexttasks:
      '#none#':
      - "120"
    scriptarguments:
      append:
        simple: "true"
      key:
        simple: QRadar.DetectedInternalHosts
      value:
        complex:
          root: QRadar.Asset.Name
          accessor: Value
          transformers:
          - operator: uniq
    separatecontext: false
    continueonerrortype: ""
    view: |-
      {
        "position": {
          "x": 2305,
          "y": 2460
        }
      }
    note: false
    timertriggers: []
    ignoreworker: false
    skipunavailable: false
    quietmode: 0
    isoversize: false
    isautoswitchedtoquietmode: false
  "165":
    id: "165"
    taskid: b35aeb4f-d9f1-41f6-850a-a4b482a2bb8c
    type: title
    task:
      id: b35aeb4f-d9f1-41f6-850a-a4b482a2bb8c
      version: -1
      name: Done
      type: title
      iscommand: false
      brand: ""
      description: ''
    separatecontext: false
    view: |-
      {
        "position": {
          "x": 1875,
          "y": 3455
        }
      }
    note: false
    timertriggers: []
    ignoreworker: false
    continueonerrortype: ""
    skipunavailable: false
    quietmode: 0
    isoversize: false
    isautoswitchedtoquietmode: false
  "166":
    id: "166"
    taskid: 5590f9d8-8ff3-4775-8bd0-16d911adb755
    type: title
    task:
      id: 5590f9d8-8ff3-4775-8bd0-16d911adb755
      version: -1
      name: Set detecetd Values
      type: title
      iscommand: false
      brand: ""
      description: ''
    nexttasks:
      '#none#':
      - "178"
    separatecontext: false
    view: |-
      {
        "position": {
          "x": 1875,
          "y": 1640
        }
      }
    note: false
    timertriggers: []
    ignoreworker: false
    continueonerrortype: ""
    skipunavailable: false
    quietmode: 0
    isoversize: false
    isautoswitchedtoquietmode: false
  "167":
    id: "167"
    taskid: 483eaadc-4742-47fa-8f9e-f39f02c8eefd
    type: regular
    task:
      id: 483eaadc-4742-47fa-8f9e-f39f02c8eefd
      version: -1
      name: |
        QRadar Full Search on IP
      description: Polling command to search for events of a specific offense.
      script: '|||qradar-search-retrieve-events'
      type: regular
      iscommand: true
      brand: ""
    nexttasks:
      '#none#':
      - "166"
    scriptarguments:
      interval_in_seconds:
        simple: "1"
      polling:
        simple: "true"
      query_expression:
        complex:
          root: IPAddress
          transformers:
          - operator: replaceMatch
            args:
              regex:
                value:
                  simple: (.*)
              replaceWith:
                value:
                  simple: UTF8(payload) ILIKE  '%$1%'
          - operator: join
            args:
              separator:
                value:
                  simple: ' OR '
          - operator: concat
            args:
              prefix:
                value:
                  simple: ' from events where '
              suffix: {}
          - operator: concat
            args:
              prefix:
                value:
                  simple: inputs.InvestigationIPFields
                iscontext: true
              suffix: {}
          - operator: concat
            args:
              prefix:
                value:
                  simple: ','
              suffix: {}
          - operator: concat
            args:
              prefix:
                value:
                  simple: inputs.InvestigationUserFields
                iscontext: true
              suffix: {}
          - operator: concat
            args:
              prefix:
                value:
                  simple: DATEFORMAT(devicetime,'dd-MM-yyyy hh:mm'),LOGSOURCENAME(logsourceid),CATEGORYNAME(category),QIDNAME(qid),
              suffix: {}
          - operator: concat
            args:
              prefix: {}
              suffix:
                value:
                  simple: ' '
          - operator: concat
            args:
              prefix:
                value:
                  simple: 'select '
              suffix:
                value:
                  simple: inputs.TimeFrame
                iscontext: true
    separatecontext: false
    continueonerrortype: ""
    view: |-
      {
        "position": {
          "x": 1670,
          "y": 1175
        }
      }
    note: false
    timertriggers: []
    ignoreworker: false
    skipunavailable: false
    quietmode: 0
    isoversize: false
    isautoswitchedtoquietmode: false
  "168":
    id: "168"
    taskid: 97d66679-4345-44cc-8e45-7682f562c85b
    type: regular
    task:
      id: 97d66679-4345-44cc-8e45-7682f562c85b
      version: -1
      name: QRadar Full Search on SHA256
      description: Polling command to search for events of a specific offense.
      script: '|||qradar-search-retrieve-events'
      type: regular
>>>>>>> 90cf3b88
      iscommand: true
      brand: ""
    nexttasks:
      '#none#':
      - "166"
    scriptarguments:
      interval_in_seconds:
        simple: "1"
      polling:
        simple: "true"
      query_expression:
        complex:
          root: FileSHA256
          transformers:
          - operator: replaceMatch
            args:
              regex:
                value:
                  simple: (.*)
              replaceWith:
                value:
                  simple: UTF8(payload) ILIKE  '%$1%'
          - operator: join
            args:
              separator:
                value:
                  simple: ' OR '
          - operator: concat
            args:
              prefix:
                value:
                  simple: ' from events where '
              suffix: {}
          - operator: concat
            args:
              prefix:
                value:
                  simple: inputs.InvestigationIPFields
                iscontext: true
              suffix: {}
          - operator: concat
            args:
              prefix:
                value:
                  simple: ','
              suffix: {}
          - operator: concat
            args:
              prefix:
                value:
                  simple: inputs.InvestigationUserFields
                iscontext: true
              suffix: {}
          - operator: concat
            args:
              prefix:
                value:
                  simple: DATEFORMAT(devicetime,'dd-MM-yyyy hh:mm'),LOGSOURCENAME(logsourceid),CATEGORYNAME(category),QIDNAME(qid),
              suffix: {}
          - operator: concat
            args:
              prefix: {}
              suffix:
                value:
                  simple: ' '
          - operator: concat
            args:
              prefix:
                value:
                  simple: 'select '
              suffix:
                value:
                  simple: inputs.TimeFrame
                iscontext: true
    separatecontext: false
    continueonerrortype: ""
    view: |-
      {
        "position": {
          "x": 170,
          "y": 1445
        }
      }
    note: false
    timertriggers: []
    ignoreworker: false
    skipunavailable: false
    quietmode: 0
    isoversize: false
    isautoswitchedtoquietmode: false
  "169":
    id: "169"
    taskid: c6fc16a8-fb56-46d7-8053-384a433b5771
    type: regular
    task:
      id: c6fc16a8-fb56-46d7-8053-384a433b5771
      version: -1
      name: QRadar Full Search on SHA256
      description: Polling command to search for events of a specific offense.
      script: '|||qradar-search-retrieve-events'
      type: regular
      iscommand: true
      brand: ""
    nexttasks:
      '#none#':
      - "166"
    scriptarguments:
      interval_in_seconds:
        simple: "1"
      polling:
        simple: "true"
      query_expression:
        complex:
          root: inputs.QradarSHA256Field
          transformers:
          - operator: ProductJoin
            args:
              join:
                value:
                  simple: "="
              list2:
                value:
                  simple: inputs.SHA256
                iscontext: true
          - operator: join
            args:
              separator:
                value:
                  simple: ''' OR "'
          - operator: replaceMatch
            args:
              regex:
                value:
                  simple: "="
              replaceWith:
                value:
                  simple: '" = '''
          - operator: concat
            args:
              prefix:
                value:
                  simple: ' from events where "'
              suffix: {}
          - operator: concat
            args:
              prefix:
                value:
                  simple: 'DATEFORMAT(devicetime,''dd-MM-yyyy hh:mm''),LOGSOURCENAME(logsourceid),CATEGORYNAME(category),QIDNAME(qid) '
              suffix: {}
          - operator: concat
            args:
              prefix:
                value:
                  simple: ','
              suffix: {}
          - operator: concat
            args:
              prefix:
                value:
                  simple: inputs.InvestigationUserFields
                iscontext: true
              suffix: {}
          - operator: concat
            args:
              prefix:
                value:
                  simple: ','
              suffix: {}
          - operator: concat
            args:
              prefix:
                value:
                  simple: inputs.InvestigationIPFields
                iscontext: true
              suffix: {}
          - operator: concat
            args:
              prefix: {}
              suffix:
                value:
                  simple: ''' '
          - operator: concat
            args:
              prefix:
                value:
                  simple: 'select '
              suffix:
                value:
                  simple: inputs.TimeFrame
                iscontext: true
    separatecontext: false
    continueonerrortype: ""
    view: |-
      {
        "position": {
          "x": 600,
          "y": 1445
        }
      }
    note: false
    timertriggers: []
    ignoreworker: false
    skipunavailable: false
    quietmode: 0
    isoversize: false
    isautoswitchedtoquietmode: false
  "170":
    id: "170"
    taskid: 6621a3dc-3b43-471a-8294-1e1fb8238276
    type: regular
    task:
      id: 6621a3dc-3b43-471a-8294-1e1fb8238276
      version: -1
      name: QRadar Full Search on SHA1
      description: Polling command to search for events of a specific offense.
      script: '|||qradar-search-retrieve-events'
      type: regular
      iscommand: true
      brand: ""
    nexttasks:
      '#none#':
      - "166"
    scriptarguments:
      interval_in_seconds:
        simple: "1"
      polling:
        simple: "true"
      query_expression:
        complex:
          root: inputs.QradarSHA1Field
          transformers:
          - operator: ProductJoin
            args:
              join:
                value:
                  simple: "="
              list2:
                value:
                  simple: inputs.SHA1
                iscontext: true
          - operator: join
            args:
              separator:
                value:
                  simple: ''' OR "'
          - operator: replaceMatch
            args:
              regex:
                value:
                  simple: "="
              replaceWith:
                value:
                  simple: '" = '''
          - operator: concat
            args:
              prefix:
                value:
                  simple: ' from events where "'
              suffix: {}
          - operator: concat
            args:
              prefix:
                value:
                  simple: 'DATEFORMAT(devicetime,''dd-MM-yyyy hh:mm''),LOGSOURCENAME(logsourceid),CATEGORYNAME(category),QIDNAME(qid) '
              suffix: {}
          - operator: concat
            args:
              prefix:
                value:
                  simple: ','
              suffix: {}
          - operator: concat
            args:
              prefix:
                value:
                  simple: inputs.InvestigationUserFields
                iscontext: true
              suffix: {}
          - operator: concat
            args:
              prefix:
                value:
                  simple: ','
              suffix: {}
          - operator: concat
            args:
              prefix:
                value:
                  simple: inputs.InvestigationIPFields
                iscontext: true
              suffix: {}
          - operator: concat
            args:
              prefix: {}
              suffix:
                value:
                  simple: ''' '
          - operator: concat
            args:
              prefix:
                value:
                  simple: 'select '
              suffix:
                value:
                  simple: inputs.TimeFrame
                iscontext: true
    separatecontext: false
    continueonerrortype: ""
    view: |-
      {
        "position": {
          "x": -280,
          "y": 1465
        }
      }
    note: false
    timertriggers: []
    ignoreworker: false
    skipunavailable: false
    quietmode: 0
    isoversize: false
    isautoswitchedtoquietmode: false
  "171":
    id: "171"
    taskid: b9df3e96-97ba-453d-8070-dfb8338c6ee9
    type: regular
    task:
      id: b9df3e96-97ba-453d-8070-dfb8338c6ee9
      version: -1
      name: QRadar Full Search on SHA1
      description: Polling command to search for events of a specific offense.
      script: '|||qradar-search-retrieve-events'
      type: regular
      iscommand: true
      brand: ""
    nexttasks:
      '#none#':
      - "166"
    scriptarguments:
      interval_in_seconds:
        simple: "1"
      polling:
        simple: "true"
      query_expression:
        complex:
          root: FileSHA1
          transformers:
          - operator: replaceMatch
            args:
              regex:
                value:
                  simple: (.*)
              replaceWith:
                value:
                  simple: UTF8(payload) ILIKE  '%$1%'
          - operator: join
            args:
              separator:
                value:
                  simple: ' OR '
          - operator: concat
            args:
              prefix:
                value:
                  simple: ' from events where '
              suffix: {}
          - operator: concat
            args:
              prefix:
                value:
                  simple: inputs.InvestigationIPFields
                iscontext: true
              suffix: {}
          - operator: concat
            args:
              prefix:
                value:
                  simple: ','
              suffix: {}
          - operator: concat
            args:
              prefix:
                value:
                  simple: inputs.InvestigationUserFields
                iscontext: true
              suffix: {}
          - operator: concat
            args:
              prefix:
                value:
                  simple: DATEFORMAT(devicetime,'dd-MM-yyyy hh:mm'),LOGSOURCENAME(logsourceid),CATEGORYNAME(category),QIDNAME(qid),
              suffix: {}
          - operator: concat
            args:
              prefix: {}
              suffix:
                value:
                  simple: ' '
          - operator: concat
            args:
              prefix:
                value:
                  simple: 'select '
              suffix:
                value:
                  simple: inputs.TimeFrame
                iscontext: true
    separatecontext: false
    continueonerrortype: ""
    view: |-
      {
        "position": {
          "x": -710,
          "y": 1465
        }
      }
    note: false
    timertriggers: []
    ignoreworker: false
    skipunavailable: false
    quietmode: 0
    isoversize: false
    isautoswitchedtoquietmode: false
  "172":
    id: "172"
    taskid: 1260ad7c-2e3f-4cb1-8137-cfd4d023d16d
    type: regular
    task:
      id: 1260ad7c-2e3f-4cb1-8137-cfd4d023d16d
      version: -1
      name: QRadar Full Search on IP
      description: Polling command to search for events of a specific offense.
      script: '|||qradar-search-retrieve-events'
      type: regular
      iscommand: true
      brand: ""
    nexttasks:
      '#none#':
      - "166"
    scriptarguments:
      interval_in_seconds:
        simple: "1"
      polling:
        simple: "true"
      query_expression:
        complex:
          root: inputs.QradarIPfield
          transformers:
          - operator: ProductJoin
            args:
              join:
                value:
                  simple: "="
              list2:
                value:
                  simple: inputs.IPAddress
                iscontext: true
          - operator: join
            args:
              separator:
                value:
                  simple: ''' OR "'
          - operator: replaceMatch
            args:
              regex:
                value:
                  simple: "="
              replaceWith:
                value:
                  simple: '" = '''
          - operator: concat
            args:
              prefix:
                value:
                  simple: ' from events where "'
              suffix: {}
          - operator: concat
            args:
              prefix:
                value:
                  simple: 'DATEFORMAT(devicetime,''dd-MM-yyyy hh:mm''),LOGSOURCENAME(logsourceid),CATEGORYNAME(category),QIDNAME(qid) '
              suffix: {}
          - operator: concat
            args:
              prefix:
                value:
                  simple: ','
              suffix: {}
          - operator: concat
            args:
              prefix:
                value:
                  simple: inputs.InvestigationUserFields
                iscontext: true
              suffix: {}
          - operator: concat
            args:
              prefix:
                value:
                  simple: ','
              suffix: {}
          - operator: concat
            args:
              prefix:
                value:
                  simple: inputs.InvestigationIPFields
                iscontext: true
              suffix: {}
          - operator: concat
            args:
              prefix: {}
              suffix:
                value:
                  simple: ''' '
          - operator: concat
            args:
              prefix:
                value:
                  simple: 'select '
              suffix:
                value:
                  simple: inputs.TimeFrame
                iscontext: true
    separatecontext: false
    continueonerrortype: ""
    view: |-
      {
        "position": {
          "x": 2100,
          "y": 1175
        }
      }
    note: false
    timertriggers: []
    ignoreworker: false
    skipunavailable: false
    quietmode: 0
    isoversize: false
    isautoswitchedtoquietmode: false
  "173":
    id: "173"
    taskid: e4a747c0-ca2e-4a51-859d-e33a002a979b
    type: regular
    task:
      id: e4a747c0-ca2e-4a51-859d-e33a002a979b
      version: -1
      name: Qradar Full Search on MD5
      description: Polling command to search for events of a specific offense.
      script: '|||qradar-search-retrieve-events'
      type: regular
      iscommand: true
      brand: ""
    nexttasks:
      '#none#':
      - "166"
    scriptarguments:
      interval_in_seconds:
        simple: "1"
      polling:
        simple: "true"
      query_expression:
        complex:
          root: FileMD5
          transformers:
          - operator: replaceMatch
            args:
              regex:
                value:
                  simple: (.*)
              replaceWith:
                value:
                  simple: UTF8(payload) ILIKE  '%$1%'
          - operator: join
            args:
              separator:
                value:
                  simple: ' OR '
          - operator: concat
            args:
              prefix:
                value:
                  simple: ' from events where '
              suffix: {}
          - operator: concat
            args:
              prefix:
                value:
                  simple: inputs.InvestigationIPFields
                iscontext: true
              suffix: {}
          - operator: concat
            args:
              prefix:
                value:
                  simple: ','
              suffix: {}
          - operator: concat
            args:
              prefix:
                value:
                  simple: inputs.InvestigationUserFields
                iscontext: true
              suffix: {}
          - operator: concat
            args:
              prefix:
                value:
                  simple: DATEFORMAT(devicetime,'dd-MM-yyyy hh:mm'),LOGSOURCENAME(logsourceid),CATEGORYNAME(category),QIDNAME(qid),
              suffix: {}
          - operator: concat
            args:
              prefix: {}
              suffix:
                value:
                  simple: ' '
          - operator: concat
            args:
              prefix:
                value:
                  simple: 'select '
              suffix:
                value:
                  simple: inputs.TimeFrame
                iscontext: true
    separatecontext: false
    continueonerrortype: ""
    view: |-
      {
        "position": {
          "x": -1590,
          "y": 1465
        }
      }
    note: false
    timertriggers: []
    ignoreworker: false
    skipunavailable: false
    quietmode: 0
    isoversize: false
    isautoswitchedtoquietmode: false
  "174":
    id: "174"
    taskid: a468e334-bc35-4395-88d0-55cec984dc60
    type: regular
    task:
      id: a468e334-bc35-4395-88d0-55cec984dc60
      version: -1
      name: QRadar Full Search on Domain/URL
      description: Polling command to search for events of a specific offense.
      script: '|||qradar-search-retrieve-events'
      type: regular
      iscommand: true
      brand: ""
    nexttasks:
      '#none#':
      - "166"
    scriptarguments:
      interval_in_seconds:
        simple: "1"
      polling:
        simple: "true"
      query_expression:
        complex:
          root: DomainURL
          transformers:
          - operator: replaceMatch
            args:
              regex:
                value:
                  simple: (.*)
              replaceWith:
                value:
                  simple: UTF8(payload) ILIKE  '%$1%'
          - operator: join
            args:
              separator:
                value:
                  simple: ' OR '
          - operator: concat
            args:
              prefix:
                value:
                  simple: ' from events where '
              suffix: {}
          - operator: concat
            args:
              prefix:
                value:
                  simple: inputs.InvestigationIPFields
                iscontext: true
              suffix: {}
          - operator: concat
            args:
              prefix:
                value:
                  simple: ','
              suffix: {}
          - operator: concat
            args:
              prefix:
                value:
                  simple: inputs.InvestigationUserFields
                iscontext: true
              suffix: {}
          - operator: concat
            args:
              prefix:
                value:
                  simple: ','
              suffix: {}
          - operator: concat
            args:
              prefix:
                value:
                  simple: 'DATEFORMAT(devicetime,''dd-MM-yyyy hh:mm''),LOGSOURCENAME(logsourceid),CATEGORYNAME(category),QIDNAME(qid) '
              suffix:
                value:
                  simple: ' '
          - operator: concat
            args:
              prefix:
                value:
                  simple: 'select '
              suffix:
                value:
                  simple: inputs.TimeFrame
                iscontext: true
    separatecontext: false
    continueonerrortype: ""
    view: |-
      {
        "position": {
          "x": 2570,
          "y": 1165
        }
      }
    note: false
    timertriggers: []
    ignoreworker: false
    skipunavailable: false
    quietmode: 0
    isoversize: false
    isautoswitchedtoquietmode: false
  "175":
    id: "175"
    taskid: d2f85e1c-d849-42a9-8783-e3afbea7c91b
    type: regular
    task:
      id: d2f85e1c-d849-42a9-8783-e3afbea7c91b
      version: -1
      name: QRadar Full Search on Domain/URL
      description: Polling command to search for events of a specific offense.
      script: '|||qradar-search-retrieve-events'
      type: regular
      iscommand: true
      brand: ""
    nexttasks:
      '#none#':
      - "166"
    scriptarguments:
      interval_in_seconds:
        simple: "1"
      polling:
        simple: "true"
      query_expression:
        complex:
          root: inputs.QradarURLDomainField
          transformers:
          - operator: ProductJoin
            args:
              join:
                value:
                  simple: ILIKE
              list2:
                value:
                  simple: inputs.URLDomain
                iscontext: true
          - operator: join
            args:
              separator:
                value:
                  simple: '%'' OR "'
          - operator: replaceMatch
            args:
              regex:
                value:
                  simple: ILIKE
              replaceWith:
                value:
                  simple: '" ILIKE ''%'
          - operator: concat
            args:
              prefix:
                value:
                  simple: ' from events where "'
              suffix: {}
          - operator: concat
            args:
              prefix:
                value:
                  simple: 'DATEFORMAT(devicetime,''dd-MM-yyyy hh:mm''),LOGSOURCENAME(logsourceid),CATEGORYNAME(category),QIDNAME(qid) '
              suffix: {}
          - operator: concat
            args:
              prefix:
                value:
                  simple: ','
              suffix: {}
          - operator: concat
            args:
              prefix:
                value:
                  simple: inputs.InvestigationIPFields
                iscontext: true
              suffix: {}
          - operator: concat
            args:
              prefix:
                value:
                  simple: ','
              suffix: {}
          - operator: concat
            args:
              prefix:
                value:
                  simple: inputs.InvestigationUserFields
                iscontext: true
              suffix: {}
          - operator: concat
            args:
              prefix:
                value:
                  simple: 'select '
              suffix: {}
          - operator: concat
            args:
              prefix: {}
              suffix:
                value:
                  simple: '%'' '
          - operator: concat
            args:
              prefix: {}
              suffix:
                value:
                  simple: inputs.TimeFrame
                iscontext: true
    separatecontext: false
    continueonerrortype: ""
    view: |-
      {
        "position": {
          "x": 3000,
          "y": 1175
        }
      }
    note: false
    timertriggers: []
    ignoreworker: false
    skipunavailable: false
    quietmode: 0
    isoversize: false
    isautoswitchedtoquietmode: false
  "176":
    id: "176"
    taskid: 82ef281a-644a-4657-8453-50ca8ce25bdd
    type: title
    task:
      id: 82ef281a-644a-4657-8453-50ca8ce25bdd
      version: -1
      name: Indicator Hunting
      type: title
      iscommand: false
      brand: ""
      description: ''
    nexttasks:
      '#none#':
      - "2"
      - "5"
      - "6"
    separatecontext: false
    continueonerrortype: ""
    view: |-
      {
        "position": {
          "x": 1875,
          "y": 210
        }
      }
    note: false
    timertriggers: []
    ignoreworker: false
    skipunavailable: false
    quietmode: 0
    isoversize: false
    isautoswitchedtoquietmode: false
  "178":
    id: "178"
    taskid: 116782ab-603b-493c-8079-e003e251ab6c
    type: condition
    task:
      id: 116782ab-603b-493c-8079-e003e251ab6c
      version: -1
      name: Has query results?
      type: condition
      iscommand: false
      brand: ""
      description: ''
    nexttasks:
      '#default#':
      - "120"
      "yes":
      - "182"
    separatecontext: false
    conditions:
    - label: "yes"
      condition:
      - - operator: isNotEmpty
          left:
            value:
              complex:
                root: QRadar.SearchEvents
                accessor: Events
            iscontext: true
          right:
            value: {}
    continueonerrortype: ""
    view: |-
      {
        "position": {
          "x": 1875,
          "y": 1770
        }
      }
    note: false
    timertriggers: []
    ignoreworker: false
    skipunavailable: false
    quietmode: 0
    isoversize: false
    isautoswitchedtoquietmode: false
  "181":
    id: "181"
    taskid: b4328ddc-50db-4488-8444-48fcac80a903
    type: regular
    task:
      id: b4328ddc-50db-4488-8444-48fcac80a903
      version: -1
      name: QRadar Full Search on MD5
      description: Polling command to search for events of a specific offense.
      script: '|||qradar-search-retrieve-events'
      type: regular
      iscommand: true
      brand: ""
    nexttasks:
      '#none#':
      - "166"
    scriptarguments:
      interval_in_seconds:
        simple: "1"
      polling:
        simple: "true"
      query_expression:
        complex:
          root: inputs.QradarMD5Field
          transformers:
          - operator: ProductJoin
            args:
              join:
                value:
                  simple: "="
              list2:
                value:
                  simple: inputs.MD5
                iscontext: true
          - operator: join
            args:
              separator:
                value:
                  simple: ''' OR "'
          - operator: replaceMatch
            args:
              regex:
                value:
                  simple: "="
              replaceWith:
                value:
                  simple: '" = '''
          - operator: concat
            args:
              prefix:
                value:
                  simple: ' from events where "'
              suffix: {}
          - operator: concat
            args:
              prefix:
                value:
                  simple: 'DATEFORMAT(devicetime,''dd-MM-yyyy hh:mm''),LOGSOURCENAME(logsourceid),CATEGORYNAME(category),QIDNAME(qid) '
              suffix: {}
          - operator: concat
            args:
              prefix:
                value:
                  simple: ','
              suffix: {}
          - operator: concat
            args:
              prefix:
                value:
                  simple: inputs.InvestigationUserFields
                iscontext: true
              suffix: {}
          - operator: concat
            args:
              prefix:
                value:
                  simple: ','
              suffix: {}
          - operator: concat
            args:
              prefix:
                value:
                  simple: inputs.InvestigationIPFields
                iscontext: true
              suffix: {}
          - operator: concat
            args:
              prefix: {}
              suffix:
                value:
                  simple: ''' '
          - operator: concat
            args:
              prefix:
                value:
                  simple: 'select '
              suffix:
                value:
                  simple: inputs.TimeFrame
                iscontext: true
    separatecontext: false
    continueonerrortype: ""
    view: |-
      {
        "position": {
          "x": -1160,
          "y": 1465
        }
      }
    note: false
    timertriggers: []
    ignoreworker: false
    skipunavailable: false
    quietmode: 0
    isoversize: false
    isautoswitchedtoquietmode: false
  "182":
    id: "182"
    taskid: 5414f421-9773-4d5b-83da-d723d429bfdb
    type: regular
    task:
      id: 5414f421-9773-4d5b-83da-d723d429bfdb
      version: -1
      name: Set detected source and destination IP addresses
      description: Sets a value into the context with the given context key
      scriptName: SetAndHandleEmpty
      type: regular
      iscommand: false
      brand: ""
    nexttasks:
      '#none#':
      - "161"
    scriptarguments:
      append:
        simple: "true"
      key:
        simple: QRadar.DetectedIPs
      value:
        complex:
          root: ${
          accessor: =[]}
          transformers:
          - operator: GetValuesOfMultipleFields
            args:
              key:
                value:
                  simple: QRadar.SearchEvents.Events
                iscontext: true
              list:
                value:
                  simple: inputs.InvestigationIPFields
                iscontext: true
    separatecontext: false
    continueonerrortype: ""
    view: |-
      {
        "position": {
          "x": 2305,
          "y": 1950
        }
      }
    note: false
    timertriggers: []
    ignoreworker: false
    skipunavailable: false
    quietmode: 0
    isoversize: false
    isautoswitchedtoquietmode: false
system: true
view: |-
  {
    "linkLabelsPosition": {
      "11_56_#default#": 0.61,
      "124_165_#default#": 0.65,
      "22_166_#default#": 0.1,
      "29_166_#default#": 0.12,
      "39_166_#default#": 0.19,
      "55_176_yes": 0.44,
      "8_166_#default#": 0.1,
      "8_26_yes": 0.73,
      "9_166_#default#": 0.25
    },
    "paper": {
      "dimensions": {
        "height": 3645,
        "width": 4970,
        "x": -1590,
        "y": -125
      }
    }
  }
inputs:
- key: MD5
  value: {}
  required: false
  description: MD5 hash file or an array of hashes to search.
  playbookInputQuery:
- key: QradarMD5Field
  value: {}
  required: false
  description: MD5 field to search in QRadar. If none are specified, the search will use a payload contains filter.
  playbookInputQuery:
- key: SHA1
  value: {}
  required: false
  description: SHA1 hash file or an array of hashes to search.
  playbookInputQuery:
- key: QradarSHA1Field
  value: {}
  required: false
  description: SHA1 field to search in QRadar. If none are specified, the search will use a payload contains filter.
  playbookInputQuery:
- key: SHA256
  value: {}
  required: false
  description: SHA256 hash file or an array of hashes to search.
  playbookInputQuery:
- key: QradarSHA256Field
  value: {}
  required: false
  description: SHA256 field to search in QRadar. If none are specified, the search will use a payload contains filter.
  playbookInputQuery:
- key: IPAddress
  value: {}
  required: false
  description: |
    Source or destination IP to search. Can be a single address or an array of addresses.
  playbookInputQuery:
- key: QradarIPfield
  value:
    simple: sourceip,destinationip
  required: false
  description: IP field to search in QRadar. If none are specified, the search will use sourceip or destinationip (combined).
  playbookInputQuery:
- key: URLDomain
  value: {}
  required: false
  description: |
    Domain or Url can be single or an array of domain/urls to search. By default the LIKE clause is used.
  playbookInputQuery:
- key: QradarURLDomainField
  value: {}
  required: false
  description: 'URL/Domain field to search in QRadar. If none are specified, the search will use a payload contains filter. '
  playbookInputQuery:
- key: TimeFrame
  value:
    simple: LAST 7 DAYS
  required: false
  description: |-
    Time frame as used in AQL
    Examples can be
    LAST 7 DAYS
    START '2019-09-25 15:51' STOP '2019-09-25 17:51'
    For more examples review IBM's AQL documentation.
  playbookInputQuery:
- key: InternalRange
  value:
    complex:
      root: lists
      accessor: PrivateIPs
      transformers:
      - operator: RegexExtractAll
        args:
          error_if_no_match: {}
          ignore_case: {}
          multi_line: {}
          period_matches_newline: {}
          regex:
            value:
              simple: (\b(?:\d{1,3}\.){3}\d{1,3}\b/\d{1,2})
          unpack_matches: {}
      - operator: join
        args:
          separator:
            value:
              simple: ','
  required: false
  description: 'A list of internal IP ranges to check IP addresses against. The comma-separated list should be provided in CIDR notation. For example, a list of ranges would be: "172.16.0.0/12,10.0.0.0/8,192.168.0.0/16" (without quotes).'
  playbookInputQuery:
- key: InvestigationIPFields
  value:
    simple: sourceip,destinationip
  required: true
  description: The values of these QRadar fields will be used for the playbook IP addresses outputs.
  playbookInputQuery:
- key: InvestigationUserFields
  value:
    simple: username
  required: true
  description: The values of these QRadar fields will be used for the playbook user name outputs.
  playbookInputQuery:
outputs:
- contextPath: QRadar.DetectedUsers
  description: Users detected based on the username field in your search.
  type: string
- contextPath: QRadar.DetectedInternalIPs
  description: Internal IP addresses detected based on fields and inputs in your search.
  type: string
- contextPath: QRadar.DetectedExternalIPs
  description: External IP addresses detected based on fields and inputs in your search.
  type: string
- contextPath: QRadar.DetectedInternalHosts
  description: Internal host names detected based on hosts in your assets table. Note that the data accuracy depends on how the Asset mapping is configured in QRadar.
  type: string
- contextPath: QRadar.DetectedExternalHosts
  description: External host names detected based on hosts in your assets table. Note that the data accuracy depends on how the Asset mapping is configured in QRadar.
  type: string
tests:
- test_Qradar_v2
- QRadar_v3-test
- QRadar Indicator Hunting Test
fromversion: 5.0.0<|MERGE_RESOLUTION|>--- conflicted
+++ resolved
@@ -1567,7 +1567,6 @@
       name: Get hostnames from assets
       description: Retrieves assets list.
       script: '|||qradar-assets-list'
-<<<<<<< HEAD
       type: regular
       iscommand: true
       brand: ""
@@ -1805,50 +1804,15 @@
         "position": {
           "x": 1670,
           "y": 1175
-=======
-      type: regular
-      iscommand: true
-      brand: ""
-    nexttasks:
-      '#none#':
-      - "163"
-    scriptarguments:
-      filter:
-        complex:
-          root: QRadar
-          accessor: DetectedIPs
-          transformers:
-          - operator: concat
-            args:
-              prefix:
-                value:
-                  simple: interfaces contains ip_addresses contains value= "
-              suffix:
-                value:
-                  simple: '"'
-          - operator: join
-            args:
-              separator:
-                value:
-                  simple: ' OR '
-    separatecontext: false
-    continueonerror: true
-    view: |-
-      {
-        "position": {
-          "x": 2305,
-          "y": 2290
->>>>>>> 90cf3b88
-        }
-      }
-    note: false
-    timertriggers: []
-    ignoreworker: false
-    skipunavailable: false
-    quietmode: 0
-    isoversize: false
-    isautoswitchedtoquietmode: false
-<<<<<<< HEAD
+        }
+      }
+    note: false
+    timertriggers: []
+    ignoreworker: false
+    skipunavailable: false
+    quietmode: 0
+    isoversize: false
+    isautoswitchedtoquietmode: false
   "168":
     id: "168"
     taskid: 97d66679-4345-44cc-8e45-7682f562c85b
@@ -1860,223 +1824,6 @@
       description: Polling command to search for events of a specific offense.
       script: '|||qradar-search-retrieve-events'
       type: regular
-=======
-  "163":
-    id: "163"
-    taskid: 7b5105b2-a7fe-4909-8226-8afb3bbcdee4
-    type: regular
-    task:
-      id: 7b5105b2-a7fe-4909-8226-8afb3bbcdee4
-      version: -1
-      name: Set detected hostnames from assets
-      description: Sets a value into the context with the given context key
-      scriptName: SetAndHandleEmpty
-      type: regular
-      iscommand: false
-      brand: ""
-    nexttasks:
-      '#none#':
-      - "120"
-    scriptarguments:
-      append:
-        simple: "true"
-      key:
-        simple: QRadar.DetectedInternalHosts
-      value:
-        complex:
-          root: QRadar.Asset.Name
-          accessor: Value
-          transformers:
-          - operator: uniq
-    separatecontext: false
-    continueonerrortype: ""
-    view: |-
-      {
-        "position": {
-          "x": 2305,
-          "y": 2460
-        }
-      }
-    note: false
-    timertriggers: []
-    ignoreworker: false
-    skipunavailable: false
-    quietmode: 0
-    isoversize: false
-    isautoswitchedtoquietmode: false
-  "165":
-    id: "165"
-    taskid: b35aeb4f-d9f1-41f6-850a-a4b482a2bb8c
-    type: title
-    task:
-      id: b35aeb4f-d9f1-41f6-850a-a4b482a2bb8c
-      version: -1
-      name: Done
-      type: title
-      iscommand: false
-      brand: ""
-      description: ''
-    separatecontext: false
-    view: |-
-      {
-        "position": {
-          "x": 1875,
-          "y": 3455
-        }
-      }
-    note: false
-    timertriggers: []
-    ignoreworker: false
-    continueonerrortype: ""
-    skipunavailable: false
-    quietmode: 0
-    isoversize: false
-    isautoswitchedtoquietmode: false
-  "166":
-    id: "166"
-    taskid: 5590f9d8-8ff3-4775-8bd0-16d911adb755
-    type: title
-    task:
-      id: 5590f9d8-8ff3-4775-8bd0-16d911adb755
-      version: -1
-      name: Set detecetd Values
-      type: title
-      iscommand: false
-      brand: ""
-      description: ''
-    nexttasks:
-      '#none#':
-      - "178"
-    separatecontext: false
-    view: |-
-      {
-        "position": {
-          "x": 1875,
-          "y": 1640
-        }
-      }
-    note: false
-    timertriggers: []
-    ignoreworker: false
-    continueonerrortype: ""
-    skipunavailable: false
-    quietmode: 0
-    isoversize: false
-    isautoswitchedtoquietmode: false
-  "167":
-    id: "167"
-    taskid: 483eaadc-4742-47fa-8f9e-f39f02c8eefd
-    type: regular
-    task:
-      id: 483eaadc-4742-47fa-8f9e-f39f02c8eefd
-      version: -1
-      name: |
-        QRadar Full Search on IP
-      description: Polling command to search for events of a specific offense.
-      script: '|||qradar-search-retrieve-events'
-      type: regular
-      iscommand: true
-      brand: ""
-    nexttasks:
-      '#none#':
-      - "166"
-    scriptarguments:
-      interval_in_seconds:
-        simple: "1"
-      polling:
-        simple: "true"
-      query_expression:
-        complex:
-          root: IPAddress
-          transformers:
-          - operator: replaceMatch
-            args:
-              regex:
-                value:
-                  simple: (.*)
-              replaceWith:
-                value:
-                  simple: UTF8(payload) ILIKE  '%$1%'
-          - operator: join
-            args:
-              separator:
-                value:
-                  simple: ' OR '
-          - operator: concat
-            args:
-              prefix:
-                value:
-                  simple: ' from events where '
-              suffix: {}
-          - operator: concat
-            args:
-              prefix:
-                value:
-                  simple: inputs.InvestigationIPFields
-                iscontext: true
-              suffix: {}
-          - operator: concat
-            args:
-              prefix:
-                value:
-                  simple: ','
-              suffix: {}
-          - operator: concat
-            args:
-              prefix:
-                value:
-                  simple: inputs.InvestigationUserFields
-                iscontext: true
-              suffix: {}
-          - operator: concat
-            args:
-              prefix:
-                value:
-                  simple: DATEFORMAT(devicetime,'dd-MM-yyyy hh:mm'),LOGSOURCENAME(logsourceid),CATEGORYNAME(category),QIDNAME(qid),
-              suffix: {}
-          - operator: concat
-            args:
-              prefix: {}
-              suffix:
-                value:
-                  simple: ' '
-          - operator: concat
-            args:
-              prefix:
-                value:
-                  simple: 'select '
-              suffix:
-                value:
-                  simple: inputs.TimeFrame
-                iscontext: true
-    separatecontext: false
-    continueonerrortype: ""
-    view: |-
-      {
-        "position": {
-          "x": 1670,
-          "y": 1175
-        }
-      }
-    note: false
-    timertriggers: []
-    ignoreworker: false
-    skipunavailable: false
-    quietmode: 0
-    isoversize: false
-    isautoswitchedtoquietmode: false
-  "168":
-    id: "168"
-    taskid: 97d66679-4345-44cc-8e45-7682f562c85b
-    type: regular
-    task:
-      id: 97d66679-4345-44cc-8e45-7682f562c85b
-      version: -1
-      name: QRadar Full Search on SHA256
-      description: Polling command to search for events of a specific offense.
-      script: '|||qradar-search-retrieve-events'
-      type: regular
->>>>>>> 90cf3b88
       iscommand: true
       brand: ""
     nexttasks:
