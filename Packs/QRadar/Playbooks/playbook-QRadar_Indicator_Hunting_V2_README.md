The Playbook queries QRadar SIEM for indicators such as file hashes, IP addresses, domains, or urls. 

## Dependencies

This playbook uses the following sub-playbooks, integrations, and scripts.

### Sub-playbooks

This playbook does not use any sub-playbooks.

### Integrations

* QRadar_v3

### Scripts

* IsIPInRanges
* SetAndHandleEmpty
* Set

### Commands

<<<<<<< HEAD
* qradar-search-retrieve-events
* qradar-assets-list
=======
* qradar-assets-list
* qradar-search-retrieve-events
>>>>>>> 90cf3b88

## Playbook Inputs

---

| **Name** | **Description** | **Default Value** | **Required** |
| --- | --- | --- | --- |
| MD5 | MD5 hash file or an array of hashes to search. |  | Optional |
| QradarMD5Field | MD5 field to search in QRadar. If none are specified, the search will use a payload contains filter. |  | Optional |
| SHA1 | SHA1 hash file or an array of hashes to search. |  | Optional |
| QradarSHA1Field | SHA1 field to search in QRadar. If none are specified, the search will use a payload contains filter. |  | Optional |
| SHA256 | SHA256 hash file or an array of hashes to search. |  | Optional |
| QradarSHA256Field | SHA256 field to search in QRadar. If none are specified, the search will use a payload contains filter. |  | Optional |
| IPAddress | Source or destination IP to search. Can be a single address or an array of addresses.<br/> |  | Optional |
| QradarIPfield | IP field to search in QRadar. If none are specified, the search will use sourceip or destinationip \(combined\). | sourceip,destinationip | Optional |
| URLDomain | Domain or Url can be single or an array of domain/urls to search. By default the LIKE clause is used.<br/> |  | Optional |
| QradarURLDomainField | URL/Domain field to search in QRadar. If none are specified, the search will use a payload contains filter.  |  | Optional |
| TimeFrame | Time frame as used in AQL<br/>Examples can be<br/>LAST 7 DAYS<br/>START '2019-09-25 15:51' STOP '2019-09-25 17:51'<br/>For more examples review IBM's AQL documentation. | LAST 7 DAYS | Optional |
<<<<<<< HEAD
| InternalRange | A list of internal IP ranges to check IP addresses against. The list should be provided in CIDR notation, separated by commas. An example of a list of ranges would be: "172.16.0.0/12,10.0.0.0/8,192.168.0.0/16" \(without quotes\). If a list is not provided, will use default list provided in the IsIPInRanges script \(the known IPv4 private address ranges\). |  | Optional |
=======
| InternalRange | A list of internal IP ranges to check IP addresses against. The comma-separated list should be provided in CIDR notation. For example, a list of ranges would be: "172.16.0.0/12,10.0.0.0/8,192.168.0.0/16" \(without quotes\). | lists.PrivateIPs | Optional |
>>>>>>> 90cf3b88
| InvestigationIPFields | The values of these QRadar fields will be used for the playbook IP addresses outputs. | sourceip,destinationip | Required |
| InvestigationUserFields | The values of these QRadar fields will be used for the playbook user name outputs. | username | Required |

## Playbook Outputs

---

| **Path** | **Description** | **Type** |
| --- | --- | --- |
| QRadar.DetectedUsers | Users detected based on the username field in your search. | string |
| QRadar.DetectedInternalIPs | Internal IP addresses detected based on fields and inputs in your search. | string |
| QRadar.DetectedExternalIPs | External IP addresses detected based on fields and inputs in your search. | string |
| QRadar.DetectedInternalHosts | Internal host names detected based on hosts in your assets table. Note that the data accuracy depends on how the Asset mapping is configured in QRadar. | string |
| QRadar.DetectedExternalHosts | External host names detected based on hosts in your assets table. Note that the data accuracy depends on how the Asset mapping is configured in QRadar. | string |

## Playbook Image

---

![QRadar Indicator Hunting V2](../doc_files/QRadar_Indicator_Hunting_V2.png)<|MERGE_RESOLUTION|>--- conflicted
+++ resolved
@@ -20,13 +20,8 @@
 
 ### Commands
 
-<<<<<<< HEAD
-* qradar-search-retrieve-events
-* qradar-assets-list
-=======
 * qradar-assets-list
 * qradar-search-retrieve-events
->>>>>>> 90cf3b88
 
 ## Playbook Inputs
 
@@ -45,11 +40,7 @@
 | URLDomain | Domain or Url can be single or an array of domain/urls to search. By default the LIKE clause is used.<br/> |  | Optional |
 | QradarURLDomainField | URL/Domain field to search in QRadar. If none are specified, the search will use a payload contains filter.  |  | Optional |
 | TimeFrame | Time frame as used in AQL<br/>Examples can be<br/>LAST 7 DAYS<br/>START '2019-09-25 15:51' STOP '2019-09-25 17:51'<br/>For more examples review IBM's AQL documentation. | LAST 7 DAYS | Optional |
-<<<<<<< HEAD
-| InternalRange | A list of internal IP ranges to check IP addresses against. The list should be provided in CIDR notation, separated by commas. An example of a list of ranges would be: "172.16.0.0/12,10.0.0.0/8,192.168.0.0/16" \(without quotes\). If a list is not provided, will use default list provided in the IsIPInRanges script \(the known IPv4 private address ranges\). |  | Optional |
-=======
 | InternalRange | A list of internal IP ranges to check IP addresses against. The comma-separated list should be provided in CIDR notation. For example, a list of ranges would be: "172.16.0.0/12,10.0.0.0/8,192.168.0.0/16" \(without quotes\). | lists.PrivateIPs | Optional |
->>>>>>> 90cf3b88
 | InvestigationIPFields | The values of these QRadar fields will be used for the playbook IP addresses outputs. | sourceip,destinationip | Required |
 | InvestigationUserFields | The values of these QRadar fields will be used for the playbook user name outputs. | username | Required |
 
