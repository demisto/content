--- conflicted
+++ resolved
@@ -90,11 +90,6 @@
     scriptarguments:
       enrichment:
         simple: IPs
-<<<<<<< HEAD
-      filter:
-        simple: id between 1 and 10
-=======
->>>>>>> 4bc91e77
     separatecontext: false
     continueonerrortype: ""
     view: |-
@@ -144,14 +139,7 @@
             value:
               simple: QRadar.Offense.ID
             iscontext: true
-<<<<<<< HEAD
-          right:
-            value:
-              simple: '9'
-      - - operator: containsGeneral
-=======
       - - operator: isExists
->>>>>>> 4bc91e77
           left:
             value:
               simple: QRadar.Offense.Rules.name
@@ -233,11 +221,7 @@
       follow_up:
         simple: "true"
       offense_id:
-<<<<<<< HEAD
-        simple: '9'
-=======
         simple: ${OffenseID}
->>>>>>> 4bc91e77
       protected:
         simple: "true"
     separatecontext: false
@@ -280,12 +264,7 @@
               simple: QRadar.Offense.Followup
             iscontext: true
           right:
-<<<<<<< HEAD
-            value:
-              simple: '9'
-=======
             value: {}
->>>>>>> 4bc91e77
       - - operator: isTrue
           left:
             value:
@@ -335,11 +314,7 @@
       note_text:
         simple: Note Regarding The Offense
       offense_id:
-<<<<<<< HEAD
-        simple: '9'
-=======
         simple: ${OffenseID}
->>>>>>> 4bc91e77
     separatecontext: false
     continueonerrortype: ""
     view: |-
@@ -425,11 +400,7 @@
       note_id:
         simple: ${QRadar.Note.ID}
       offense_id:
-<<<<<<< HEAD
-        simple: '9'
-=======
         simple: ${OffenseID}
->>>>>>> 4bc91e77
       range:
         simple: 0-1
     separatecontext: false
