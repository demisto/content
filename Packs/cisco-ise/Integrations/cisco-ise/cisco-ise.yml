--- conflicted
+++ resolved
@@ -276,10 +276,7 @@
     description: Queries an IP address and returns its session data from an active endpoint.
     name: cisco-ise-get-session-data-by-ip
   dockerimage: demisto/python3:3.10.11.61265
-<<<<<<< HEAD
-=======
   runonce: false
->>>>>>> 9ddafcfd
   script: '-'
   type: python
   subtype: python3
