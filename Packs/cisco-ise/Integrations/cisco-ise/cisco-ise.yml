--- conflicted
+++ resolved
@@ -279,11 +279,7 @@
       required: true
     description: Queries an IP address and returns its session data from an active endpoint.
     name: cisco-ise-get-session-data-by-ip
-<<<<<<< HEAD
-  dockerimage: demisto/python3:3.10.14.99865
-=======
   dockerimage: demisto/python3:3.11.10.116949
->>>>>>> 0e39451d
   runonce: false
   script: '-'
   type: python
