--- conflicted
+++ resolved
@@ -275,12 +275,8 @@
       required: true
     description: Queries an IP address and returns its session data from an active endpoint.
     name: cisco-ise-get-session-data-by-ip
-<<<<<<< HEAD
-  dockerimage: demisto/python3:3.10.11.61265
-=======
   dockerimage: demisto/python3:3.10.12.63474
   isfetch: false
->>>>>>> c6375ee7
   runonce: false
   script: '-'
   type: python
