category: IT Services
commonfields:
  id: ServiceNow CMDB
  version: -1
configuration:
- display: ServiceNow URL, in the format https://company.service-now.com/
  name: url
  required: true
  type: 0
- display: Username/Client ID
  name: credentials
  required: true
  type: 9
- additionalinfo: Check this box to use OAuth 2.0 authentication. See (?) for more information.
  display: Use OAuth Login
  name: use_oauth
  type: 8
- display: Trust any certificate (not secure)
  name: insecure
  type: 8
- display: Use system proxy settings
  name: proxy
  type: 8
description: ServiceNow CMDB is a service‑centric foundation that proactively analyzes service‑impacting changes, identifies issues, and eliminates outages.
display: ServiceNow CMDB
name: ServiceNow CMDB
script:
  commands:
  - arguments:
    - description: The name of the class to query.
      name: class
      required: true
    - description: An encoded query string used to filter the results. For more information about querying in ServiceNow, see https://docs.servicenow.com/bundle/paris-servicenow-platform/page/use/common-ui-elements/reference/r_OpAvailableFiltersQueries.html.
      name: query
    - defaultValue: '50'
      description: 'The maximum number of results returned per page (default: 50).'
      name: limit
    - defaultValue: '0'
      description: 'The number of records to exclude from the query (default: 0).'
      name: offset
    description: Query records for a CMDB class.
    name: servicenow-cmdb-records-list
    outputs:
    - contextPath: ServiceNowCMDB.Class
      description: The name of CMDB table that was queried.
      type: String
    - contextPath: ServiceNowCMDB.Records
      description: A list of all the records that were found in the CMDB table.
      type: Unknown
  - arguments:
    - description: The name of the class to query.
      name: class
      required: true
    - description: The ID of the record that should be queried.
      name: sys_id
      required: true
    - description: A comma-separated list of the fields to return for the queried record.
      name: fields
    - defaultValue: '50'
      description: 'The maximum number of relations returned (default: 50).'
      name: relation_limit
    - defaultValue: '0'
      description: 'The number of records to exclude from the relations query (default: 0).'
      name: relation_offset
    description: Query attributes and relationship information for a specific record.
    name: servicenow-cmdb-record-get-by-id
    outputs:
    - contextPath: ServiceNowCMDB.Record.SysID
      description: The sys_id of the record that was queried.
      type: String
    - contextPath: ServiceNowCMDB.Record.Class
      description: The name of the class from which the record was queried.
      type: String
    - contextPath: ServiceNowCMDB.Record.Attributes
      description: The attributes that were returned in the response for the queried record.
      type: Unknown
    - contextPath: ServiceNowCMDB.Record.OutboundRelations
      description: A list of all the outbound relations of the queried record.
      type: Unknown
    - contextPath: ServiceNowCMDB.Record.InboundRelations
      description: A list of all the inbound relations of the queried record.
      type: Unknown
  - arguments:
    - description: The name of the class to add the record to.
      name: class
      required: true
    - defaultValue: ServiceNow
      description: 'The discovery source value. You can see all available values from the sys_choice table with query GOTOelementLIKEdiscovery_source^name=cmdb_ci. (default: "ServiceNow").'
      name: source
    - description: 'A comma-separated list of attributes that should be added to the created record. Input format: attribute=value pairs, e.g., "name=test, ram=1024".'
      name: attributes
      required: true
    - description: A comma-separated list of dictionaries. Each dictionary represents an inbound relation that should be added to the created record.
      isArray: true
      name: inbound_relations
    - description: A comma-separated list of dictionaries. Each dictionary represents an outbound relation that should be added to the created record.
      isArray: true
      name: outbound_relations
    - description: A comma-separated list of fields to return for the created record.
      name: fields
    - defaultValue: '50'
      description: 'The maximum number of relations returned (default: 50).'
      name: relation_limit
    - defaultValue: '0'
      description: 'The number of records to exclude from the relations query (default: 0).'
      name: relation_offset
    description: Create a record with associated relations and attributes.
    name: servicenow-cmdb-record-create
    outputs:
    - contextPath: ServiceNowCMDB.Record.SysID
      description: The sys_id of the record that was created.
      type: String
    - contextPath: ServiceNowCMDB.Record.Class
      description: The name of the class from which the record was created.
      type: String
    - contextPath: ServiceNowCMDB.Record.Attributes
      description: The attributes that were returned in the response for the created record.
      type: Unknown
    - contextPath: ServiceNowCMDB.Record.OutboundRelations
      description: A list of all the outbound relations of the created record.
      type: Unknown
    - contextPath: ServiceNowCMDB.Record.InboundRelations
      description: A list of all the inbound relations of the created record.
      type: Unknown
  - arguments:
    - description: The class name of the record that should be updated.
      name: class
      required: true
    - description: The ID of the record that should be updated.
      name: sys_id
      required: true
    - defaultValue: ServiceNow
      description: 'The discovery source value. You can see all available values from sys_choice table with query GOTOelementLIKEdiscovery_source^name=cmdb_ci. (default: "ServiceNow").'
      name: source
    - description: 'A comma-separated list of the attributes that should be updated in the record. Input format: attribute=value pairs, e.g., "name=test,ram=1024".'
      name: attributes
      required: true
    - description: A comma-separated list of the fields to return for the updated record.
      name: fields
    - defaultValue: '50'
      description: 'The maximum number of relations returned (default: 50).'
      name: relation_limit
    - defaultValue: '0'
      description: 'The number of records to exclude from the relations query (default: 0).'
      name: relation_offset
    description: Update a record with the given attributes.
    name: servicenow-cmdb-record-update
    outputs:
    - contextPath: ServiceNowCMDB.Record.SysID
      description: The sys_id of the record that was updated.
      type: String
    - contextPath: ServiceNowCMDB.Record.Class
      description: The class name of the updated record.
      type: String
    - contextPath: ServiceNowCMDB.Record.Attributes
      description: The attributes that were returned in the response for the updated record.
      type: Unknown
    - contextPath: ServiceNowCMDB.Record.OutboundRelations
      description: A list of all the outbound relations of the updated record.
      type: Unknown
    - contextPath: ServiceNowCMDB.Record.InboundRelations
      description: A list of all the inbound relations of the updated record.
      type: Unknown
  - arguments:
    - description: The class name of the record.
      name: class
      required: true
    - description: The ID of the record to which the relations should be added.
      name: sys_id
      required: true
    - defaultValue: ServiceNow
      description: 'The discovery source value. You can see all available values from sys_choice table with query GOTOelementLIKEdiscovery_source^name=cmdb_ci. (default: "ServiceNow").'
      name: source
    - description: A comma-separated list of dictionaries. Each dictionary represents an inbound relation that should be added to the created record.
      isArray: true
      name: inbound_relations
    - description: A comma-separated list of dictionaries. Each dictionary represents an outbound relation that should be added to the created record.
      isArray: true
      name: outbound_relations
    - description: A comma-separated list of the fields to return for the record.
      name: fields
    - defaultValue: '50'
      description: 'The maximum number of relations returned (default: 50).'
      name: relation_limit
    - defaultValue: '0'
      description: 'The number of records to exclude from the relations query (default: 0).'
      name: relation_offset
    description: Add a new relation to an existing record.
    name: servicenow-cmdb-record-add-relations
    outputs:
    - contextPath: ServiceNowCMDB.Record.SysID
      description: The sys_id of the record that was updated.
      type: String
    - contextPath: ServiceNowCMDB.Record.Class
      description: The class name of the record.
      type: String
    - contextPath: ServiceNowCMDB.Record.Attributes
      description: The attributes that were returned in the response for the updated record.
      type: Unknown
    - contextPath: ServiceNowCMDB.Record.OutboundRelations
      description: A list of all the outbound relations of the record.
      type: Unknown
    - contextPath: ServiceNowCMDB.Record.InboundRelations
      description: A list of all the inbound relations of the record.
      type: Unknown
  - arguments:
    - description: The class name of the record.
      name: class
      required: true
    - description: The ID of the record from which a relation should be deleted.
      name: sys_id
      required: true
    - description: The ID of the relation that should be deleted.
      name: relation_sys_id
      required: true
    - description: A comma-separated list of the fields to return for the record.
      name: fields
    - defaultValue: '50'
      description: 'The maximum number of relations returned (default: 50).'
      name: relation_limit
    - defaultValue: '0'
      description: 'The number of records to exclude from the relations query (default: 0).'
      name: relation_offset
    description: Delete a relation of an existing record.
    name: servicenow-cmdb-record-delete-relations
    outputs:
    - contextPath: ServiceNowCMDB.Record.SysID
      description: The sys_id of the record that was updated.
      type: String
    - contextPath: ServiceNowCMDB.Record.Class
      description: The class name of the record.
      type: String
    - contextPath: ServiceNowCMDB.Record.Attributes
      description: The attributes that were returned in the response for the updated record.
      type: Unknown
    - contextPath: ServiceNowCMDB.Record.OutboundRelations
      description: A list of all the outbound relations of the record.
      type: Unknown
    - contextPath: ServiceNowCMDB.Record.InboundRelations
      description: A list of all the inbound relations of the record.
      type: Unknown
  - arguments:
    - description: The username that should be used for login.
      name: username
      required: true
      secret: true
    - description: The password that should be used for login.
      name: password
      required: true
      secret: true
    description: This function should be used once before running any command when using OAuth authorization.
    name: servicenow-cmdb-oauth-login
  - description: Test the instance configuration when using OAuth authorization.
    name: servicenow-cmdb-oauth-test
  dockerimage: demisto/python3:3.10.11.59070
<<<<<<< HEAD
=======
  runonce: false
>>>>>>> 9ddafcfd
  script: '-'
  subtype: python3
  type: python
tests:
- ServiceNow_CMDB_Test
- ServiceNow_CMDB_OAuth_Test
fromversion: 5.0.0<|MERGE_RESOLUTION|>--- conflicted
+++ resolved
@@ -253,10 +253,7 @@
   - description: Test the instance configuration when using OAuth authorization.
     name: servicenow-cmdb-oauth-test
   dockerimage: demisto/python3:3.10.11.59070
-<<<<<<< HEAD
-=======
   runonce: false
->>>>>>> 9ddafcfd
   script: '-'
   subtype: python3
   type: python
