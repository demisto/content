IT service management. Cortex XSOAR interfaces with ServiceNow to help streamline security-related service management and IT operations. For example, you can use the `ServiceNow` integration in order to:

- View, create, update or delete a ServiceNow ticket directly from the Cortex XSOAR CLI, and enrich it with Cortex XSOAR data.
- View, create, update and delete records from any ServiceNow table.
- Query ServiceNow data with the ServiceNow query syntax.
- Manage Security Incident Response (SIR) tickets with Cortex XSOAR, update tickets and enrich them with data.

Please refer to ServiceNow documentation for additional information. We especially recommend the [Operators available for filters and queries](https://docs.servicenow.com/bundle/sandiego-platform-user-interface/page/use/common-ui-elements/reference/r_OpAvailableFiltersQueries.html?cshalt=yes) page.

This integration was integrated and tested with the Orlando version of ServiceNow.

## Use cases
1. Get, update, create, and delete ServiceNow tickets, as well as add links and comments, or upload files to the tickets.
2. Fetch newly created incidents.
3. Get, update, create, delete records from any ServiceNow table.

## Required Permissions
To use ServiceNow on Cortex XSOAR, ensure your user account has the *rest_api_explorer* and *web_service_admin* roles.
 These roles are required to make API calls.
 Also add to your user account the specific tables that you want to have access to.
 However, these permissions may not suffice for managing records in some tables. Make sure you have the correct role so you have permissions to work with the relevant table.
 
## Wrapper Scripts
There are 3 scripts that serve as examples for wrapping the following generic commands:
servicenow-query-table - ServiceNowQueryIncident
servicenow-create-record - ServiceNowCreateIncident
servicenow-update-record - ServiceNowUpdateIncident

You can use these scripts if you want to wrap these commands around a ServiceNow table of your choice.
These scripts are wrapped around the incident table, so to wrap them around another table simply copy the scripts and edit the code, arguments and outputs accordingly.
## Configure ServiceNow v2 on Cortex XSOAR

1. Navigate to **Settings** > **Integrations** > **Servers & Services**.
2. Search for ServiceNow v2.
3. Click **Add instance** to create and configure a new integration instance.
4. To ensure that mirroring works:
   1. Select the **Fetches incidents** radio button.
   2. Under **Classifier**, select ServiceNow Classifier.
   3. Under **Mapper (incoming)**, select ServiceNow - Incoming Mapper.
   4. Under **Mapper (outgoing)**, select ServiceNow - Outgoing Mapper.
   5. To enable mirroring to close a ticket in Cortex XSOAR, under the **Mirrored XSOAR Ticket closure method** dropdown, select the ticket closing method,
<<<<<<< HEAD
      or set the *Mirrored XSOAR Ticket custom close state code* parameter, in order to override the default closure method with a custom state.
      In order to use *Mirrored XSOAR Ticket custom close state code* parameter, it must follow this format: "custom_state_code1=custom_label1,custom_state_code2=custom_label2,...",
=======
      or set the *Mirrored XSOAR Ticket custom close resolution code* or *Mirrored XSOAR Ticket custom close state code* parameter, in order to override the default closure method with a custom close code or custom state.
      In order to use *Mirrored XSOAR Ticket custom close resolution code* or *Mirrored XSOAR Ticket custom close state code* parameter, it must follow this format: "custom_state_code1=custom_label1,custom_state_code2=custom_label2,...",
>>>>>>> 6f77591c
      for example: “10=Design,11=Development,12=Testing”.
      Also, a matching user-defined list of customized incident close reasons must be configured as a "Server configuration" in Cortex XSOAR. (Meaning each Service Now custom state label will have a matching Cortex XSOAR custom close reason with the same name). ***Not following this format will result in a server error!***
      For more information about Customize Incident Close Reasons, see [this link](https://docs-cortex.paloaltonetworks.com/r/Cortex-XSOAR/6.10/Cortex-XSOAR-Administrator-Guide/Customize-Incident-Close-Reasons).
      ![image](https://raw.githubusercontent.com/demisto/content/75395ba6d9118bc3a5a399a31d95de4dc27f0911/Packs/ServiceNow/Integrations/ServiceNowv2/doc_files/closing-mirror-xsoar.png)
   6. To enable mirroring to close an incident in ServiceNow, under the **Mirrored ServiceNow Ticket closure method** dropdown, select the ticket closing method,
      or set the **Mirrored ServiceNow Ticket custom close state code** parameter, in order to override the default closure method with a custom state.
     
        ![image](https://raw.githubusercontent.com/demisto/content/75395ba6d9118bc3a5a399a31d95de4dc27f0911/Packs/ServiceNow/Integrations/ServiceNowv2/doc_files/closing-mirror-snow.png)

## Instance Creation Flow
This integration supports two types of authorization:
1. Basic authorization using username and password.
2. OAuth 2.0 authorization.

#### OAuth 2.0 Authorization
To use OAuth 2.0 authorization follow the next steps:
1. Login to your ServiceNow instance and create an endpoint for XSOAR to access your instance (please see [Snow OAuth](https://docs.servicenow.com/bundle/orlando-platform-administration/page/administer/security/task/t_CreateEndpointforExternalClients.html) for more information). 
2. Copy the `Client Id` and `Client Secret` (press the lock next to the client secret to reveal it) that were automatically generated when creating the endpoint into the `Username` and `Password` fields of the instance configuration.
3. Select the `Use OAuth Login` checkbox and click the `Done` button.
4. Run the command `!servicenow-oauth-login` from the XSOAR CLI and fill in the username and password of the ServiceNow instance. This step generates an access token to the ServiceNow instance and is required only in the first time after configuring a new instance in the XSOAR platform.
5. (Optional) Test the created instance by running the `!servicenow-oauth-test` command.

**Notes:**
1. When running the `!servicenow-oauth-login` command, a refresh token is generated and will be used to produce new access tokens after the current access token has expired.
2. Every time the refresh token expires you will have to run the `servicenow-oauth-login` command again. Hence, we recommend setting the `Refresh Token Lifespan` field in the endpoint created in step 1 to a long period (can be set to several years). 
3. The grant type used to get an access token is `Client credentials`. See the [Snow documentation](https://docs.servicenow.com/bundle/tokyo-platform-security/page/administer/security/concept/c_OAuthApplications.html) for more information.


### Using Multi Factor Authentication (MFA)
MFA can be used both when using basic authorization and when using OAuth 2.0 authorization, however we strongly recommend using OAuth 2.0 when using MFA.
If MFA is enabled for your user, follow the next steps:
1. Open the Google Authenticator application on your mobile device and make note of the number. The number refreshes every 30 seconds.
2. Enter your username and password, and append the One Time Password (OTP) that you currently see on your mobile device to your password without any extra spaces. For example, if your password is `12345` and the current OTP code is `424 058`, enter `12345424058`.

**Notes:**
1. When using basic authorization, you will have to update your password with the current OTP every time the current code expires (30 seconds), hence we recommend using OAuth 2.0 authorization.
2. For using OAuth 2.0 see the above instructions. The OTP code should be appended to the password parameter in the `!servicenow-oauth-login` command.

    | **Parameter** | **Description** | **Required** |
    |--------| --- | --- |
    | ServiceNow URL, in the format https://company.service-now.com/ |  | True |
    | Username/Client ID |  | False |
    | Password |  | False |
    | Use OAuth Login | Select this checkbox if to use OAuth 2.0 authentication. See \(?\) for more information. | False |
    | Default ticket type for running ticket commands and fetching incidents | The ticket type can be: incident, problem, change_request, sc_request, sc_task or sc_req_item. | False |
    | ServiceNow API Version (e.g. 'v1') |  | False |
    | Fetch incidents |  | False |
    | The query to use when fetching incidents |  | False |
    | How many incidents to fetch each time |  | False |
    | First fetch timestamp (&lt;number&gt; &lt;time unit&gt;, e.g., 12 hours, 7 days, 3 months, 1 year) |  | False |
    | Timestamp field to filter by (e.g., `opened_at`) This is how the filter is applied to the query: "ORDERBYopened_at^opened_at&gt;[Last Run]".<br/>To prevent duplicate incidents, this field is mandatory for fetching incidents. |  | False |
    | ServiceNow ticket column to be set as the incident name. Default is the incident number |  | False |
    | Incident type |  | False |
    | Get incident attachments |  | False |
    | Incident Mirroring Direction | Choose the direction to mirror the incident: Incoming \(from ServiceNow to Cortex XSOAR\), Outgoing \(from Cortex XSOAR to ServiceNow\), or Incoming and Outgoing \(from/to Cortex XSOAR and ServiceNow\). | False |
    | Use Display Value | Select this checkbox to retrieve comments and work notes without accessing the \`sys_field_journal\` table. | False |
    | Instance Date Format | Select the date format of your ServiceNow instance. Mandatory when using the \`Use Display Value\` option. More details under the troubleshooting section in the documentation of the integration. | False |
    | Comment Entry Tag | Choose the tag to add to an entry to mirror it as a comment in ServiceNow. | False |
    | Work Note Entry Tag | Choose the tag to add to an entry to mirror it as a work note in ServiceNow. | False |
    | File Entry Tag To ServiceNow | Choose the tag to add to an entry to mirror it as a file in ServiceNow. | False |
    | File Entry Tag From ServiceNow | Choose the tag to add to an entry to mirror it as a file from ServiceNow. | False |
    | Timestamp field to query for updates as part of the mirroring flow | According to the timestamp in this field, records will be queried to check for updates. | False |
    | How many incidents to mirror incoming each time | If a greater number of incidents than the limit were modified, then they won't be mirrored in. | False |
    | Custom Fields to Mirror | Custom \(user defined\) fields in the format: u_fieldname1,u_fieldname2 custom fields start with a 'u_'. These fields will be included in the mirroring capabilities, if added here. | False |
    | Mirrored XSOAR Ticket closure method | Define how to close the mirrored tickets in Cortex XSOAR. Choose 'resolved' to enable reopening from the UI. Otherwise, choose 'closed'. Choose 'None' to disable closing the mirrored tickets in Cortex XSOAR. | False |
    | Mirrored XSOAR Ticket custom close state code | Define how to close the mirrored tickets in Cortex XSOAR with a custom state. Enter here a comma-separated list of custom closure state codes and their labels (acceptable format example: “10=Design,11=Development,12=Testing”) to override the default closure method. Note that a matching user-defined list of custom close reasons must be configured as a "Server configuration" in Cortex XSOAR. Not following this format will result in closing the incident with a default close reason. | False |
<<<<<<< HEAD
=======
    | Mirrored XSOAR Ticket custom close resolution code | Define how to close the mirrored tickets in Cortex XSOAR with a custom resolution code. Enter a comma-separated list of custom resolution codes and their labels (acceptable format example: “10=Design,11=Development,12=Testing”) to override the default closure method. Note that a matching user-defined list of custom close reasons must be configured as a "Server configuration" in Cortex XSOAR. Not following this format will result in closing the incident with a default close reason. | False |
>>>>>>> 6f77591c
    | Mirrored ServiceNow Ticket closure method | Define how to close the mirrored tickets in ServiceNow, choose 'resolved' to enable reopening from the UI. Otherwise, choose 'closed'. | False |
    | Mirrored ServiceNow Ticket custom close state code | Define how to close the mirrored tickets in ServiceNow with custom state. Enter here the custom closure state code \(should be an integer\) to override the default closure method. If the closure code does not exist, the default one will be used instead. | False |
    | Use system proxy settings |  | False |
    | Trust any certificate (not secure) |  | False |
    | Incidents Fetch Interval |  | False |
    | Advanced: Minutes to look back when fetching | Use this parameter to determine how long backward to look in the search for incidents that were created before the last run time and did not match the query when they were created. | False |


3. Click **Test** to validate the URLs, token, and connection.
4. Click **Done.**

## Fetch Incidents
The integration fetches newly created tickets according to the following parameters,
which you define in the instance configuration: ticket_type, query, and limit.
For the first fetch, the integration will fetch incidents that were created 10 minutes earlier. 
After that, the integration will fetch incidents created after the timestamp of the last fetch.

**look-back parameter note**:
In case the **look-back** parameter is initialized with a certain value and during a time that incidents were fetched, if changing 
the look back to a number that is greater than the previous value, then in the initial incident fetching there will be incidents duplications.
If the integration was already set with look back > 0, and the look-back is not being increased at any point of time, then those incident duplications would not occur.
Note that using a look-back value that is very large (more than an hour) can lead to an increase in the memory usage of the system in some cases, and it is highly unrecommended.
If there is a need to fetch incidents that require a long look-back to get fetched (for tracking issues, for example), use the mirroring feature and filter the results using the relevant tags instead of using the look-back feature. You can create a custom mapper and track the relevant fields. 

## Configure Incident Mirroring
**This feature is compliant with XSOAR version 6.0 and above.**  
When mirroring incidents, you can make changes in ServiceNow that will be reflected in Cortex XSOAR, or vice versa. 
You can also attach files from either of the systems which will then be available in the other system.  

The following instructions include steps for configuring the integration and incoming and outgoing mappers. However, they do not cover every option available in the integration nor classification and mapping features. 
For information about classification and mapping see [Classification and Mapping](https://docs-cortex.paloaltonetworks.com/r/Cortex-XSOAR/6.10/Cortex-XSOAR-Administrator-Guide/Classification-and-Mapping).  

**Note:**  
- For Cortex XSOAR version 6.1 only, the final source of truth for an incident are the values in Cortex XSOAR.  For example, if you change the severity in Cortex XSOAR and then change it back in ServiceNow, the final value that will be presented is the one in Cortex XSOAR. For versions 6.2 and later, if mirroring is in both directions then the latest update is the source of truth. 
- The mirroring settings apply only for incidents that are fetched after applying the settings. Pre-existing comments or work notes are not fetched/mirrored at the time of incident creation.
- To use a custom mapper, you must first duplicate the mapper and edit the field in the copy of the mapper. If you detach the out of the box mapper and make changes to it, the pack does not automatically get updates.

To set up incident mirroring you need to:  
1. Configure the ServiceNow Service Account roles.
2. Configure mirroring for ServiceNow trigger incidents or configure mirroring for other trigger incidents.

### Configure the ServiceNow Service Account Roles  
To use ServiceNow on Cortex XSOAR, ensure your service account has the following roles required to make API calls:  
- Rest_api_explorer
- Snc_platform_rest_api_access
- itil (optional)

**Note:**
If you choose to give permissions only for specific tables, you then need to add to your user account the specific tables you want to have access to. Make sure you have the correct role so you have permissions to work with the relevant table. Keep in mind that these permissions may not suffice for managing records in some tables.
- Read access to sys_journal_field (this is an elevated privilege) for accessing comments and work notes and for incoming mirroring. This is **not required** if you have `Use Display Value` enabled with `Instance Date Format` defined.  

 **Note:**  
   See this ServiceNow community link for [giving elevated read access](https://community.servicenow.com/community?id=community_question&sys_id=b4051bf4db4c1cd823f4a345ca9619dc) and potential risks.

  

### Configure Incident Mirroring When the Trigger Incident is ServiceNow  
When the trigger incident is ServiceNow, you use the **ServiceNow Classifier** and leave the Incident type as N/A, with either the default incoming and outgoing mappers or optional custom mappers.

#### STEP 1 - Configure the ServiceNow v2 Integration Instance for Mirroring.
1. Navigate to **Integrations** and search for **ServiceNow v2**.
2. Click **Add instance**.
3. Select **Fetches incidents**.
4. Under **Classifier**, select **ServiceNow Classifier**.  
    **Note:**  
    You define either the **Classifier** or the **Incident type** (not both). It is recommended to define the **Classifier** and leave **Incident type** N/A to enable labeling custom incident types under the ServiceNow Classifier.

5. Under **Mapper (incoming)**, for default mapping select ServiceNow - Incoming Mapper. For custom mapping, follow the instructions in STEP 2 and then select the custom mapper name.
6. Under **Mapper (outgoing)**, for default mapping select ServiceNow - Outgoing Mapper. For
custom mapping, follow the instructions in STEP 3 and then select the custom mapper name.

 ![image](https://raw.githubusercontent.com/demisto/content-docs/5781a9024dc9f7e6418c82d7b7318f07d49fc863/docs/doc_imgs/integrations/snowv2-configuration-settings.png)

7. Enter the connection parameters.  
    - Confirm whether your organization uses basic authorization or OAuth authorization (most use basic) and enter the relevant authorization details.  
    -  Leave **ServiceNow API Version** empty since ServiceNow typically automatically provides the appropriate version. 
8. Under **The query to use when fetching incidents**, the default query is to filter for new incidents: stateNOT IN6,7, where 6= resolved incidents and 7= closed incidents. For a different query, ask your ServiceNow representative to provide the exact states and their numbers.
9. Select **Get incident attachments** to retrieve attachments from ServiceNow incident creation in Cortex XSOAR.
10. Select the **Incident Mirroring Direction**:  
    - **In** - Mirrors changes on the ServiceNow ticket in to the Cortex XSOAR ticket.
    - **Out** - Mirrors changes on the Cortex XSOAR ticket to the ServiceNow ticket.
    - **Both** - Mirrors changes both in and out on both tickets.
11. Enable the checkbox for **Use Display Value** if you want to fetch comments and work notes without using sys_journal_field table which required an elevated read only permission.
12. If **Use Display Value** is enabled, **Instance Date Format** needs to be set to the date format that matches the date format used in ServiceNow by the user account used to configure the instance.

![image](https://user-images.githubusercontent.com/74367144/212351268-12938ccc-87d6-4f36-9c9b-ef7fcd3135a0.png)

13. Set the Timestamp field to query as part of the mirroring flow. This defines the ticket_last_update - the epoch timestamp when the ServiceNow incident was last updated. The default is sys_updated_on.
14. Enter the relevant **Comment Entry Tag**, **Work Note Entry Tag**, **File Entry Tag To ServiceNow** and **File Entry Tag From ServiceNow** values.  
These values are mapped to the **dbotMirrorTags** incident field in Cortex XSOAR, which defines how Cortex XSOAR handles comments when you tag them in the War Room.  
**Note:**  
These tags work only for mirroring comments, work notes, and files from Cortex XSOAR to ServiceNow.

![image](https://raw.githubusercontent.com/demisto/content-docs/954dfad984230fde68dc45bd3dd50bde8338413a/docs/doc_imgs/integrations/mirror-tags.png)

15. Configure any **Custom Fields to Mirror**. These must start with "u_". This is available for ServiceNow v2 version 2.2.10 and later.  
  **Note:**  
  To enable mirroring custom fields, make a copy of the incoming and outgoing mappers and add the custom fields to the copies (see STEP 2 and STEP 3). Select these copies in the integration instance **Mapper (incoming)** and **Mapper (outgoing)** settings.
16. To enable mirroring when closing an incident or ticket in Cortex XSOAR and ServiceNow, select the *closed* option from the **Mirrored XSOAR Ticket closure method** dropdown and **Mirrored ServiceNow Ticket closure method** respectively.
17. Click **Done**.

#### STEP 2 (Optional) Configure the Incoming Mapper by Incident Type for Custom Fields  
**Note:**
Any modifications require that the mappers be cloned before any changes can be applied.

1. Navigate to **Classification and Mapping** and for **Incidents** search for the **ServiceNow - Incoming Mapper**.
2. Select it and click **Duplicate**.
3. Under the **Incident Type** dropdown, select ServiceNow Create Ticket and Mirror.
4. Verify the mapper has these fields mapped. They will pull the values configured on the integration instance settings at the time of ingestion.
  
     ![image](https://raw.githubusercontent.com/demisto/content-docs/ad6522b9c6822f5c4f9798c8aaa1a63c353ddbe3/docs/doc_imgs/snowv2-incoming-mapper.png) 

    - **dbotMirrorId** - dbotMirrorId - the field used by the third-party integration to identify the ticket. This should be the sys_id of the ServiceNow ticket. The value is mapped to incident.servicenowticketid.
    - **dbotMirrorDirection** - determines whether mirroring is incoming, outgoing, or both. Default is Both. This should match the instance configuration.        
    - **dbotMirrorInstance** - determines the ServiceNow instance with which to mirror. This should match the instance configuration.
    - **dbotMirrorLastSync** - determines the field by which to indicate the last time that the systems synchronized.
    - **dbotMirrorTags** - determines the tags that you need to add in Cortex XSOAR for entries to be pushed to ServiceNow. They should be copied from the tags in the instance configuration. These are also the tags that must be put on the War Room record in order for it to sync.
      - To mirror files, use the **ForServiceNow** tag. 
      - To mirror general notes, use the **comments** tag.
      - To mirror private notes that can be read only by users with the necessary permissions, use the **work_notes** tag.
    - Configure any custom fields you want mapped to Cortex XSOAR. Custom fields start with “u_” and are available for ServiceNow v2 version 2.2.10 and later. These must be added to the integration instance **Custom Fields to Mirror** setting.

#### STEP 3 - Modify the Outgoing Mapper  
**Note:**  
Any modifications require that the mappers be cloned before any changes can be applied.
1. Navigate to **Classification and Mapping**, and for **Incidents** search for the **ServiceNow - Outgoing Mapper.**
2. Select it and click **Duplicate**.  
  The left side of the screen shows the ServiceNow fields to which to map and the right side of the
screen shows the Cortex XSOAR fields by which you are mapping.
3. Under the **Incident Type** dropdown, select the relevant incident type (for example **ServiceNow Ticket**).
4. Under **Schema Type**, select **incident**. The Schema Type represents the ServiceNow entity that
you are mapping to. In our example it is an incident, but it can also be any other kind of ticket that
ServiceNow supports.
5. On the right side of the screen, under **Incident**, select the incident based on which you want to
match.
6. Change the mapping according to your needs, including any fields you want mapped outward to ServiceNow and any custom fields. Make sure the custom fields you want mirrored are added to the integration instance settings.
7. Save your changes.

![image](https://raw.githubusercontent.com/demisto/content/d9bd0725e4bce1d68b949e66dcdd8f42931b1a88/Packs/ServiceNow/Integrations/ServiceNowv2/doc_files/outgoing-mapper.png)


#### STEP 4 - Create an Incident in ServiceNow  
For purposes of this use case, it can be a simple incident. The new ticket will be ingested in Cortex XSOAR in approximately one minute.

#### STEP 5 - Add a Note to the Incident in Cortex XSOAR    
In the example below, we have written *A comment from Cortex XSOAR to ServiceNow*.
1. Click Actions > Tags and add the comments tag.
2. Add a file to the incident and mark it with the ForServiceNow tag.

![image](https://raw.githubusercontent.com/demisto/content/d9bd0725e4bce1d68b949e66dcdd8f42931b1a88/Packs/ServiceNow/Integrations/ServiceNowv2/doc_files/mirror-files.png)  

3. Navigate back to the incident in ServiceNow and within approximately one minute, the changes will be reflected there, too.  
  You can make additional changes like closing the incident or changing severity and those will be reflected in both systems.

![image](https://raw.githubusercontent.com/demisto/content/d9bd0725e4bce1d68b949e66dcdd8f42931b1a88/Packs/ServiceNow/Integrations/ServiceNowv2/doc_files/ticket-example.png)


### Configure Incident Mirroring When the Trigger Incident is **Not** ServiceNow  

You can set up any source integration to create a ServiceNow ticket based on a fetched incident and mirror the ticket in Cortex XSOAR. To do this you need to:    
- Configure the ServiceNow v2 integration to map the appropriate fields from the **ServiceNow Create Ticket and Mirror** incident type to the relevant trigger incident type (for example, Phishing Custom).
- Set up the source integration to create a ServiceNow ticket and start mirroring.

#### STEP 1 - Configure the ServiceNow v2 Integration Instance for Mirroring.
1. Navigate to **Classification and Mapping**. For **Incidents**, search for **ServiceNow - Incoming Mapper** and **ServiceNow - Outgoing Mapper**.
2. For each mapper, click **Duplicate**.  
   Your copied mappers will be called **ServiceNow - Incoming Mapper_copy** and **ServiceNow - Outgoing Mapper_copy**, you can rename them. The copied mappers appear in the drop down for the **Mapper (incoming)** and **Mapper (outgoing)** integration instance settings fields.
3. Navigate to **Integrations** and search for **ServiceNow v2**.
4. Click **Add instance**.
5. Select **Do not Fetch**.
6. Under **Classifier**, select ServiceNow Classifier.  
    **Note:**  
    You define either the **Classifier** or the **Incident type** (not both). It is recommended to define the **Classifier** and leave **Incident type** N/A to enable labeling custom incident types under the ServiceNow Classifier.

7. Under **Mapper (incoming)**, select **ServiceNow - Incoming Mapper_copy** (or whatever you renamed it).
8. Under **Mapper (outgoing)**, select **ServiceNow - Outgoing Mapper_copy** (or whatever you renamed it). 
9. Enter the connection parameters.  
    - Confirm whether your organization uses basic authorization or OAuth authorization (most use basic) and enter the relevant authorization details.  
    -  Leave **ServiceNow API Version** empty since ServiceNow typically automatically provides the appropriate version. 
10. Under **The query to use when fetching incidents**, the default query is to filter for new incidents: stateNOT IN6,7, where 6= resolved incidents and 7= closed incidents. For a different query, ask your ServiceNow representative to provide the exact states and their numbers.
11. Select **Get incident attachments** to retrieve attachments from ServiceNow incident creation in Cortex XSOAR.
12. Select the **Incident Mirroring Direction**:  
    - **In** - Mirrors changes on the ServiceNow ticket in to the Cortex XSOAR ticket.
    - **Out** - Mirrors changes on the Cortex XSOAR ticket to the ServiceNow ticket.
    - **Both** - Mirrors changes both in and out on both tickets.
13. Enable the checkbox for **Use Display Value** if you want to fetch comments and work notes without using sys_journal_field table which required an elevated read only permission.
14. If **Use Display Value** is enabled, **Instance Date Format** needs to be set to the date format that matches the date format used in ServiceNow by the user account used to configure the instance.

![image](https://user-images.githubusercontent.com/74367144/212352242-329284d8-6936-4f6c-9a30-c741b7425ff8.png)

15. Set the **Timestamp field to query as part of the mirroring flow**. This defines the ticket_last_update - the epoch timestamp when the ServiceNow incident was last updated. The default is sys_updated_on.
16. Enter the relevant **Comment Entry Tag**, **Work Note Entry Tag**, **File Entry Tag To ServiceNow** and **File Entry Tag From ServiceNow** values.
These values are mapped to the **dbotMirrorTags** incident field in Cortex XSOAR, which defines how Cortex XSOAR handles comments when you tag them in the War Room.  
**Note:**  
These tags work only for mirroring comments from Cortex XSOAR to ServiceNow.

![image](https://raw.githubusercontent.com/demisto/content-docs/954dfad984230fde68dc45bd3dd50bde8338413a/docs/doc_imgs/integrations/mirror-tags.png)

17. Configure any **Custom Fields to Mirror**. These must start with "u_". This is available for ServiceNow v2 version 2.2.10 and later.  
  **Note:**  
  To enable mirroring custom fields, make a copy of the incoming and outgoing mappers and add the custom fields to the copies (see STEP 2 and STEP 3). Select these copies in the integration instance **Mapper (incoming)** and **Mapper (outgoing)** settings.
18. To enable mirroring when closing an incident or ticket in Cortex XSOAR and ServiceNow, select the *closed* option from the **Mirrored XSOAR Ticket closure method** dropdown and **Mirrored ServiceNow Ticket closure method** respectively.
19. Click **Done**.

#### STEP 2 (Optional) Configure the Incoming Mapper by Incident Type for Custom Fields  
**Note:**
Any modifications require that the mappers be cloned before any changes can be applied.

1. Navigate to **Classification and Mapping** and for **Incidents** search for the **ServiceNow - Incoming Mapper_copy** (or whatever you renamed it).
2. Under the **Incident Type** dropdown, select the relevant triggering incident type, for example Phishing.
3. Verify the mapper has these fields mapped. They will pull the values configured on the integration instance settings at the time of ingestion.
  
     ![image](https://raw.githubusercontent.com/demisto/content-docs/ad6522b9c6822f5c4f9798c8aaa1a63c353ddbe3/docs/doc_imgs/snowv2-incoming-mapper.png) 

    - **dbotMirrorId** - dbotMirrorId - the field used by the third-party integration to identify the ticket. This should be the sys_id of the ServiceNow ticket. The value is mapped to incident.servicenowticketid.
    - **dbotMirrorDirection** - determines whether mirroring is incoming, outgoing, or both. Default is Both. This should match the instance configuration.        
    - **dbotMirrorInstance** - determines the ServiceNow instance with which to mirror. This should match the instance configuration.
    - **dbotMirrorLastSync** - determines the field by which to indicate the last time that the systems synchronized.
    - **dbotMirrorTags** - determines the tags that you need to add in Cortex XSOAR for entries to be pushed to ServiceNow. They should be copied from the tags in the instance configuration. These are also the tags that must be put on the War Room record in order for it to sync.
      - To mirror files from XSOAR to ServiceNow, use the **ForServiceNow** tag. 
      - Mirrored files from ServiceNow to XSOAR will be tagged by *default* with the **FromServiceNow** tag.
      - To mirror general notes, use the **comments** tag.
      - To mirror private notes that can be read only by users with the necessary permissions, use the **work_notes** tag.
    - Configure any custom fields you want mapped to Cortex XSOAR. Custom fields start with “u_” and are available for ServiceNow v2 version 2.2.10 and later. These must be added to the integration instance **Custom Fields to Mirror** setting.  
4. Save your changes.

#### STEP 3 - Modify the Outgoing Mapper for Custom Fields  
**Note:**  
Any modifications require that the mappers be cloned before any changes can be applied.
1. Navigate to **Classification and Mapping**, and for **Incidents** search for the **ServiceNow - Outgoing Mapper_copy** (or whatever you renamed it).
2. Under the **Incident Type** dropdown, select the relevant incident type (for example **ServiceNow Ticket**).
3. Under **Schema Type**, select **incident**. The Schema Type represents the ServiceNow entity that
you are mapping to. In our example it is an incident, but it can also be any other kind of ticket that
ServiceNow supports.
4. On the right side of the screen, under **Incident**, select the incident based on which you want to
match.  
   The left side of the screen shows the ServiceNow fields to which to map and the right side of the screen shows the Cortex XSOAR fields by which you are mapping.
5. Change the mapping according to your needs, including any fields you want mapped outward to ServiceNow and any custom fields. Make sure the custom fields you want mirrored are added to the integration instance settings.
6. Save your changes.

![image](https://raw.githubusercontent.com/demisto/content/d9bd0725e4bce1d68b949e66dcdd8f42931b1a88/Packs/ServiceNow/Integrations/ServiceNowv2/doc_files/outgoing-mapper.png)

#### STEP 4 - Set up Your Source Integration  
Set up your source integration so that after fetching a trigger incident a ServiceNow ticket is created and mirroring starts.  
1. Fetch an incident with your chosen integration. For example, for Phishing using any email integration (Gmail, MSGraph, O365).
2. Classify and map the incident fields.
3. Create a task in the playbook that creates a ServiceNow ticket followed by a set incident task that starts the mirroring capability.  

Example:
The following shows the Create New Record playbook task, which creates a ServiceNow ticket.  

![image](https://raw.githubusercontent.com/demisto/content-docs/20d4fb13f3d1c822f3f3be479cc281c45dbc5667/docs/doc_imgs/integrations/snowv2-create-new-record.png)

The Create New Record task is followed by the Set Mirroring Fields task, which starts the mirroring capability.  

![image](https://raw.githubusercontent.com/demisto/content-docs/996d0dbad4430d325e030d7a75251d8d38ca7778/docs/doc_imgs/integrations/snowv2-set-mirroring-fields.png)

The new ServiceNow ticket will be ingested in Cortex XSOAR in approximately one minute.

#### STEP 5 - Add a Note to the Incident in Cortex XSOAR  
In the example below, we have written *A comment from Cortex XSOAR to ServiceNow*.
1. Click Actions > Tags and add the comments tag.
2. Add a file to the incident and mark it with the ForServiceNow tag.

![image](https://raw.githubusercontent.com/demisto/content/d9bd0725e4bce1d68b949e66dcdd8f42931b1a88/Packs/ServiceNow/Integrations/ServiceNowv2/doc_files/mirror-files.png)  

3. Navigate back to the incident in ServiceNow and within approximately one minute, the changes will be reflected there, too.  
  You can make additional changes like closing the incident or changing severity and those will be reflected in both systems.

![image](https://raw.githubusercontent.com/demisto/content/d9bd0725e4bce1d68b949e66dcdd8f42931b1a88/Packs/ServiceNow/Integrations/ServiceNowv2/doc_files/ticket-example.png)

## Commands
You can execute these commands from the Cortex XSOAR CLI, as part of an automation, or in a playbook.
After you successfully execute a command, a DBot message appears in the War Room with the command details.
### servicenow-login
***
This function should be used once before running any command when using OAuth authentication.

#### Base Command

`servicenow-login`
#### Input

| **Argument Name** | **Description** | **Required** |
| --- | --- | --- |
| username | The username that should be used for login. | Required | 
| password | The password that should be used for login. | Required | 

#### Context Output

There is no context output for this command.

#### Command Example
```!servicenow-login username=username password=password```

#### Context Example
```json
{}
```

#### Human Readable Output

>### Logged in successfully

### servicenow-test
***
Test the instance configuration when using OAuth authorization.


#### Base Command

`servicenow-test`
#### Input

There are no input arguments for this command.

#### Context Output

There is no context output for this command.

#### Command Example
```!servicenow-test```

#### Context Example
```json
{}
```

#### Human Readable Output

>### Instance Configured Successfully


### servicenow-get-ticket
***
Retrieves ticket information by ticket ID.


#### Base Command

`servicenow-get-ticket`
#### Input

| **Argument Name** | **Description** | **Required** |
| --- | --- | --- |
| id | Ticket system ID for which to retrieve information. | Optional | 
| ticket_type | Ticket type. Can be "incident", "problem", "change_request", "sc_request", "sc_task", "sc_req_item", or "sn_si_incident". Default is "incident". | Optional |
| number | Ticket number to retrieve. | Optional | 
| get_attachments | If "true" will retrieve ticket attachments.Note this option will always use the v1 API version, as it is not supported in v2. Default is "false". | Optional | 
| custom_fields | Custom fields on which to query. For example: state_code=AR,time_zone=PST. | Optional | 
| additional_fields | Additional fields to display in the War Room entry and incident context. | Optional | 


#### Context Output

| **Path** | **Type** | **Description** |
| --- | --- | --- |
| ServiceNow.Ticket.ID | string | ServiceNow ticket ID. | 
| ServiceNow.Ticket.OpenedBy | string | ServiceNow ticket opener ID. | 
| ServiceNow.Ticket.CreatedOn | date | ServiceNow ticket creation date. | 
| ServiceNow.Ticket.Assignee | string | ServiceNow ticket assignee ID. | 
| ServiceNow.Ticket.State | string | ServiceNow ticket state. | 
| ServiceNow.Ticket.Summary | string | ServiceNow ticket short summary. | 
| ServiceNow.Ticket.Number | string | ServiceNow ticket number. | 
| ServiceNow.Ticket.Active | boolean | ServiceNow ticket active. | 
| ServiceNow.Ticket.AdditionalComments | string | ServiceNow ticket comments. | 
| ServiceNow.Ticket.Priority | string | ServiceNow ticket priority. | 
| ServiceNow.Ticket.OpenedAt | date | ServiceNow ticket opening time. | 
| ServiceNow.Ticket.ResolvedBy | string | ServiceNow ticket resolver ID. | 
| ServiceNow.Ticket.CloseCode | string | ServiceNow ticket close code. | 
| File.Info | string | Attachment file info. | 
| File.Name | string | Attachment file name. | 
| File.Size | number | Attachment file size. | 
| File.SHA1 | string | Attachment file SHA1 hash. | 
| File.SHA256 | string | Attachment file SHA256 hash. | 
| File.EntryID | string | Attachment file entry ID. | 
| File.Type | string | Attachment file type. | 
| File.MD5 | string | Attachment file MD5 hash. | 


#### Command Example
```!servicenow-get-ticket number=INC0000040```

#### Context Example
```
{
    "ServiceNow": {
        "Ticket": {
            "Active": "true",
            "Assignee": "admin",
            "CreatedOn": "2020-01-26 00:43:54",
            "Creator": "admin",
            "ID": "id",
            "Number": "INC0000040",
            "OpenedAt": "2020-01-26 00:42:45",
            "OpenedBy": "admin",
            "Priority": "3 - Moderate",
            "State": "3",
            "Summary": "JavaScript error on hiring page of corporate website"
        }
    },
    "Ticket": {
        "Active": "true",
        "Assignee": "admin",
        "CreatedOn": "2020-01-26 00:43:54",
        "Creator": "admin",
        "ID": "id",
        "Number": "INC0000040",
        "OpenedAt": "2020-01-26 00:42:45",
        "OpenedBy": "admin",
        "Priority": "3 - Moderate",
        "State": "3",
        "Summary": "JavaScript error on hiring page of corporate website"
    }
}
```

#### Human Readable Output

>### ServiceNow ticket
>|System ID|Number|Impact|Urgency|Severity|Priority|State|Created On|Created By|Active|Description|Opened At|Short Description|
>|---|---|---|---|---|---|---|---|---|---|---|---|---|
>| id | INC0000040 | 2 - Medium | 2 - Medium | 3 - Low | 3 - Moderate | 3 - On Hold | 2020-01-26 00:43:54 | admin | true | Seeing JavaScript error message on hiring page on Explorer and Firefox. | 2020-01-26 00:42:45 | JavaScript error on hiring page of corporate website |


### servicenow-create-ticket
***
Creates new ServiceNow ticket.


#### Base Command

`servicenow-create-ticket`
#### Input

| **Argument Name** | **Description** | **Required** |
| --- | --- | --- |
| short_description | Short description of the ticket. | Optional | 
| ticket_type | Ticket type. Can be "incident", "problem", "change_request", "sc_request", "sc_task", "sc_req_item", or "sn_si_incident". Default is "incident". | Optional |
| urgency | Ticket urgency. You can either select from the predefined options or enter another value, for example: "Urgent" or "5". | Optional | 
| severity | Ticket severity. You can either select from the predefined options or enter another value, for example: "Urgent" or "5". | Optional | 
| impact | Ticket impact. | Optional | 
| active | Whether to set the ticket as Active. Can be "true" or "false". | Optional | 
| activity_due | The ticket activity due date, in the format "2016-07-02 21:51:11". | Optional | 
| additional_assignee_list | List of users assigned to the ticket. | Optional | 
| approval_history | Ticket history approval. | Optional | 
| approval_set | The ticket approval set date, in the format "2016-07-02 21:51:11". | Optional | 
| assigned_to | User assigned to the ticket. | Optional | 
| business_duration | Business duration, in the format: YYYY-MM-DD HH:MM:SS. | Optional | 
| business_service | Business service. | Optional | 
| business_stc | Business source. | Optional | 
| business_criticality | Business criticality of the ticket. | Optional |
| calendar_duration | Calendar duration, in the format: YYYY-MM-DD HH:MM:SS. | Optional |
| caller_id | Caller ID (UID format). | Optional | 
| category | Category of the ticket. | Optional | 
| caused_by | UID Format | Optional | 
| close_code | Ticket's close code. Can be "Solved (Work Around)", "Solved (Permanently)", "Solved Remotely (Work Around)", "Solved Remotely (Permanently)", "Not Solved (Not Reproducible)", "Not Solved (Too Costly)", or "Closed/Resolved by Caller". | Optional | 
| close_notes | Close notes of the ticket. | Optional | 
| closed_at | When the ticket was closed, in the format: YYYY-MM-DD HH:MM:SS. | Optional | 
| closed_by | User who closed the ticket. | Optional | 
| cmdb_ci | UID Format. | Optional | 
| comments | Format type journal input. | Optional | 
| comments_and_work_notes | Format type journal input. | Optional | 
| company | Company (UID format). | Optional | 
| contact_type | Contact type. | Optional | 
| correlation_display | Correlation display. | Optional | 
| correlation_id | Correlation ID. | Optional | 
| delivery_plan | Delivery plan (UID format). | Optional | 
| display | Whether to display comments, work notes, and so on. Can be "true" or "false". | Optional | 
| description | Ticket description. | Optional | 
| due_date | Ticket due date, in the format: YYYY-MM-DD HH:MM:SS. | Optional | 
| escalation | Escalation | Optional | 
| expected_start | Expected start date/time, in the format: YYYY-MM-DD HH:MM:SS. | Optional | 
| follow_up | Follow up date/time, in the format: YYYY-MM-DD HH:MM:SS. | Optional | 
| group_list | UID format list (group). | Optional | 
| knowledge | Whether the ticket is solved in the knowledge base. Can be "true" or "false". | Optional | 
| location | Location of the ticket. | Optional | 
| made_sla | SLA of the ticket. | Optional | 
| notify | Whether to be notified about this ticket. Can be "1" or "0". | Optional | 
| order | Order number. | Optional | 
| parent | UID Format | Optional | 
| parent_incident | UID Format | Optional | 
| problem_id | UID Format | Optional | 
| reassignment_count | The number of users included in this ticket. | Optional | 
| reopen_count | How many times the ticket has been reopened. | Optional |
| resolved_at | The date/time that the ticket was resolved, in the format: YYYY-MM-DD HH:MM:SS. | Optional |
| resolved_by | ID of the user that resolved the ticket. | Optional |
| risk_score | Incident risk score. | Optional |
| rfc | UID | Optional | 
| sla_due | SLA due date/time, in the format: YYYY-MM-DD HH:MM:SS. | Optional | 
| subcategory | Ticket subcategory. | Optional | 
| sys_updated_by | Last updated by. | Optional | 
| sys_updated_on | Last date/time that the system was updated, in the format: YYYY-MM-DD HH:MM:SS. | Optional | 
| user_input | Input from the end user. | Optional | 
| watch_list | A list of watched tickets. | Optional | 
| work_end | Format: YYYY-MM-DD HH:MM:SS | Optional | 
| work_notes | Format journal list | Optional | 
| work_notes_list | List work notes UIDs. | Optional | 
| work_start | Date/time when work started on the ticket. | Optional | 
| assignment_group | The sys_id of the group to assign. | Optional | 
| incident_state | The number that represents the incident state. | Optional | 
| number | Ticket number. | Optional | 
| priority | Priority of the ticket. | Optional | 
| template | Template name to use as a base to create new tickets. | Optional | 
| custom_fields | Custom (user defined) fields in the format: fieldname1=value;fieldname2=value; custom fields start with a "u_". | Optional | 
| change_type | Type of Change Request ticket. Can be "normal", "standard", or "emergency". Default is "normal". | Optional | 
| state | State of the ticket, for example: "Closed" or "7" or "7 - Closed". | Optional | 
| opened_at |  Date/time the ticket was opened, in the format: YYYY-MM-DD HH:MM:SS. | Optional | 
| caller | Caller system ID. | Optional | 
| approval | Ticket approval. | Optional | 
| additional_fields | Additional fields in the format: fieldname1=value;fieldname2=value; | Optional | 
| input_display_value | Flag that indicates whether to set field values using the display value or the actual value. True will treat the input value as the display value. False treats the input values as actual values. The default setting is false. | Optional |

For more information regarding the input_display_value Argument, please see: https://docs.servicenow.com/bundle/orlando-platform-administration/page/administer/exporting-data/concept/query-parameters-display-value.html


#### Context Output

| **Path** | **Type** | **Description** |
| --- | --- | --- |
| ServiceNow.Ticket.ID | string | ServiceNow ticket ID. | 
| ServiceNow.Ticket.OpenedBy | string | ServiceNow ticket opener ID. | 
| ServiceNow.Ticket.CreatedOn | date | ServiceNow ticket creation date. | 
| ServiceNow.Ticket.Assignee | string | ServiceNow ticket assignee ID. | 
| ServiceNow.Ticket.State | string | ServiceNow ticket state. | 
| ServiceNow.Ticket.Summary | string | ServiceNow ticket short summary. | 
| ServiceNow.Ticket.Number | string | ServiceNow ticket number. | 
| ServiceNow.Ticket.Active | boolean | ServiceNow ticket active. | 
| ServiceNow.Ticket.AdditionalComments | string | ServiceNow ticket comments. | 
| ServiceNow.Ticket.Priority | string | ServiceNow ticket priority. | 
| ServiceNow.Ticket.OpenedAt | date | ServiceNow ticket opening time. | 
| ServiceNow.Ticket.ResolvedBy | string | ServiceNow ticket resolver ID. | 
| ServiceNow.Ticket.CloseCode | string | ServiceNow ticket close code. | 


#### Command Example
```!servicenow-create-ticket active=true severity="2 - Medium" short_description="Ticket example"```

#### Context Example
```
{
    "ServiceNow": {
        "Ticket": {
            "Active": "true",
            "CreatedOn": "2020-05-10 09:04:06",
            "Creator": "admin",
            "ID": "id",
            "Number": "INC0010002",
            "OpenedAt": "2020-05-10 09:04:06",
            "OpenedBy": "admin",
            "Priority": "5 - Planning",
            "State": "1",
            "Summary": "Ticket exmaple"
        }
    },
    "Ticket": {
        "Active": "true",
        "CreatedOn": "2020-05-10 09:04:06",
        "Creator": "admin",
        "ID": "id",
        "Number": "INC0010002",
        "OpenedAt": "2020-05-10 09:04:06",
        "OpenedBy": "admin",
        "Priority": "5 - Planning",
        "State": "1",
        "Summary": "Ticket example"
    }
}
```

#### Human Readable Output

>### ServiceNow ticket was created successfully.
>|System ID|Number|Impact|Urgency|Severity|Priority|State|Created On|Created By|Active|Opened At|Short Description|
>|---|---|---|---|---|---|---|---|---|---|---|---|
>| id | INC0010002 | 3 - Low | 3 - Low | 2 - Medium | 5 - Planning | 1 - New | 2020-05-10 09:04:06 | admin | true | 2020-05-10 09:04:06 | Ticket example |


### servicenow-update-ticket
***
Updates the specified ticket.


#### Base Command

`servicenow-update-ticket`
#### Input

| **Argument Name** | **Description** | **Required** |
| --- | --- | --- |
| short_description | Short description of the ticket. | Optional | 
| ticket_type | Ticket type. Can be "incident", "problem", "change_request", "sc_request", "sc_task", "sc_req_item", or "sn_si_incident". Default is "incident". | Optional |
| urgency | Ticket urgency. You can either select from the predefined options or enter another value, for example: "Urgent" or "5". | Optional | 
| severity | Ticket severity. You can either select from the predefined options or enter another value, for example: "Urgent" or "5". | Optional | 
| impact | Ticket impact. | Optional | 
| active | Whether the ticket is Active. Can be "true" or "false". | Optional | 
| activity_due | The ticket activity due date, in the format: "2016-07-02 21:51:11". | Optional | 
| additional_assignee_list | List of users assigned to the ticket. | Optional | 
| approval_history | Ticket history approval. | Optional | 
| approval_set | The ticket approval set date/time, in the format: "2016-07-02 21:51:11". | Optional | 
| assigned_to | User assigned to the ticket. | Optional | 
| business_duration | Business duration, in the format: YYYY-MM-DD HH:MM:SS. | Optional | 
| business_service | Business service. | Optional |
| business_stc | Business source. | Optional |
| business_criticality | Business criticality of the ticket. | Optional |
| calendar_duration | Calendar duration, in the format: YYYY-MM-DD HH:MM:SS. | Optional |
| caller_id | Caller ID (UID format). | Optional | 
| category | Category name. | Optional | 
| caused_by | UID format. | Optional | 
| close_code | Ticket's close code. Ticket's close code. Can be "Solved (Work Around)", "Solved (Permanently)", "Solved Remotely (Work Around)", "Solved Remotely (Permanently)", "Not Solved (Not Reproducible)", "Not Solved (Too Costly)", or "Closed/Resolved by Caller". | Optional | 
| close_notes | Close notes of the ticket. | Optional | 
| closed_at | Date/time the ticket was closed, in the format: YYYY-MM-DD HH:MM:SS. | Optional | 
| closed_by | User who closed the ticket. | Optional | 
| cmdb_ci | UID Format. | Optional | 
| comments | Format type journal input. | Optional | 
| comments_and_work_notes | Format type journal input. | Optional | 
| company | UID Format. | Optional | 
| contact_type | Contact type. | Optional | 
| correlation_display | Correlation display. | Optional | 
| correlation_id | Correlation ID. | Optional | 
| delivery_plan | UID Format. | Optional | 
| display | Whether to display comments, work notes, and so on. Can be "true" or "false". | Optional | 
| description | Ticket description. | Optional | 
| due_date | Ticket due date, in the format: YYYY-MM-DD HH:MM:SS. | Optional | 
| escalation | Escalation. | Optional | 
| expected_start | Expected start date/time, in the format: YYYY-MM-DD HH:MM:SS. | Optional | 
| follow_up | Follow up date/time, in the format: YYYY-MM-DD HH:MM:SS. | Optional | 
| group_list | UID format list. | Optional | 
| knowledge | Whether the ticket is solved in the knowledge base. Can be "true" or "false". | Optional | 
| location | Location of the ticket. | Optional | 
| made_sla | SLA of the ticket. | Optional | 
| notify | Whether to be notified about this ticket. Can be "1" or "0". | Optional | 
| order | Order number. | Optional | 
| parent | Parent (UID format). | Optional | 
| parent_incident | Parent incident (UID format). | Optional | 
| problem_id | Problem ID (UID format). | Optional | 
| reassignment_count | The number of users included in this ticket. | Optional | 
| reopen_count | The number of times the ticket has been reopened. | Optional | 
| resolved_at | Date/time the ticket was resolved, in the format: YYYY-MM-DD HH:MM:SS. | Optional | 
| resolved_by | Resolved by (UID format). | Optional |
| risk_score | Incident risk score. | Optional |
| rfc | UID | Optional | 
| sla_due | SLA due date/time, in the format: YYYY-MM-DD HH:MM:SS. | Optional | 
| subcategory | Ticket subcategory. | Optional | 
| sys_updated_by | Last updated by | Optional | 
| sys_updated_on | Date/time the system was last updated. | Optional | 
| user_input | Input from the end user. | Optional | 
| watch_list | A list of watched tickets. | Optional | 
| work_end | Format: YYYY-MM-DD HH:MM:SS | Optional | 
| work_notes | Format journal list. | Optional | 
| work_notes_list | Comma-separated list of work notes UIDs. | Optional | 
| work_start | Date/time when work started on the ticket. | Optional | 
| assignment_group | Assignment group UID. | Optional | 
| incident_state | Number representing the incident state. | Optional | 
| number | Ticket number. | Optional | 
| priority | Priority of the ticket. | Optional | 
| id | System ID of the ticket to update. | Required | 
| custom_fields | Custom (user defined) fields in the format: fieldname1=value;fieldname2=value; custom fields start with a "u_". | Optional | 
| change_type | Type of Change Request ticket. Can be "normal", "standard", or "emergency". Default is "normal". | Optional | 
| state | State of the ticket, for example: "Closed" or "7" or "7 - Closed". | Optional | 
| caller | Caller system ID. | Optional | 
| approval | Ticket approval. | Optional | 
| additional_fields | Additional fields in the format: fieldname1=value;fieldname2=value; | Optional | 
| input_display_value | Flag that indicates whether to set field values using the display value or the actual value. True will treat the input value as the display value. False treats the input values as actual values. The default setting is false. | Optional |
| clear_fields | A comma-separated list of fields to clear. | Optional | 

For more information regarding the input_display_value Argument, please see: https://docs.servicenow.com/bundle/orlando-platform-administration/page/administer/exporting-data/concept/query-parameters-display-value.html

#### Context Output

There is no context output for this command.

#### Command Example
```!servicenow-update-ticket id=id severity="2 - Medium"```

#### Context Example
```
{
    "ServiceNow": {
        "Ticket": {
            "Active": "true",
            "Assignee": "admin",
            "CreatedOn": "2020-01-26 00:43:54",
            "Creator": "admin",
            "ID": "id",
            "Number": "INC0000040",
            "OpenedAt": "2020-01-26 00:42:45",
            "OpenedBy": "admin",
            "Priority": "3 - Moderate",
            "State": "3",
            "Summary": "JavaScript error on hiring page of corporate website"
        }
    }
}
```

#### Human Readable Output

>### ServiceNow ticket updated successfully
>Ticket type: incident
>|Active|Created By|Created On|Description|Impact|Number|Opened At|Priority|Severity|Short Description|State|System ID|Urgency|
>|---|---|---|---|---|---|---|---|---|---|---|---|---|
>| true | admin | 2020-01-26 00:43:54 | Seeing JavaScript error message on hiring page on Explorer and Firefox. | 2 - Medium | INC0000040 | 2020-01-26 00:42:45 | 3 - Moderate | 2 - Medium | JavaScript error on hiring page of corporate website | 3 - On Hold | 471d4732a9fe198100affbf655e59172 | 2 - Medium |


### servicenow-delete-ticket
***
Deletes a ticket from ServiceNow.


#### Base Command

`servicenow-delete-ticket`
#### Input

| **Argument Name** | **Description** | **Required** |
| --- | --- | --- |
| id | Ticket System ID | Required | 
| ticket_type | Ticket type. Can be "incident", "problem", "change_request", "sc_request", "sc_task", "sc_req_item", or "sn_si_incident". | Optional |


#### Context Output

There is no context output for this command.

#### Command Example
```!servicenow-delete-ticket id=id```

#### Context Example
```
{}
```

#### Human Readable Output

>Ticket with ID id was successfully deleted.

### servicenow-query-tickets
***
Retrieves ticket information according to the supplied query.


#### Base Command

`servicenow-query-tickets`
#### Input

| **Argument Name** | **Description** | **Required** |
| --- | --- | --- |
| limit | The maximum number of tickets to retrieve. | Optional | 
| ticket_type | Ticket type. Can be "incident", "problem", "change_request", "sc_request", "sc_task", "sc_req_item", or "sn_si_incident". Default is "incident". | Optional |
| query | The query to run. To learn about querying in ServiceNow, see https://docs.servicenow.com/bundle/istanbul-servicenow-platform/page/use/common-ui-elements/reference/r_OpAvailableFiltersQueries.html | Optional | 
| offset | Starting record index to begin retrieving records from. | Optional | 
| additional_fields | Additional fields to present in the War Room entry and incident context. | Optional || system_params | System parameters in the format: fieldname1=value;fieldname2=value. For example: "sysparm_display_value=al;&sysparm_exclude_reference_link=True" | Optional | 
| system_params | System parameters in the format: fieldname1=value;fieldname2=value. For example: "sysparm_display_value=true;sysparm_exclude_reference_link=True" | Optional | 


#### Context Output

| **Path** | **Type** | **Description** |
| --- | --- | --- |
| Ticket.ID | string | The unique ticket identifier. | 
| Ticket.Creator | string | A string field that indicates the user who created the ticket. | 
| Ticket.CreatedOn | date | The date/time when the ticket was created. | 
| Ticket.Assignee | string | Specifies the user assigned to complete the ticket. By default, this field uses a reference qualifier to only display users with the itil role. | 
| Ticket.State | string | Status of the ticket. | 
| Ticket.Summary | string | A human\-readable title for the record. | 
| Ticket.Number | string | The display value of the ticket. | 
| Ticket.Active | boolean | Specifies whether work is still being done on a task or whether the work for the task is complete. | 
| Ticket.AdditionalComments | Unknown | Comments about the task record. | 
| Ticket.Priority | string | Specifies the ticket priority for the assignee. | 
| Ticket.OpenedAt | date | The date/time when the ticket was first opened. | 
| Ticket.Escalation | string | Indicates how long the ticket has been open. | 


#### Command Example
```!servicenow-query-tickets limit="3" query="impact<2^short_descriptionISNOTEMPTY" ticket_type="incident"```

#### Context Example
```
{
    "ServiceNow": {
        "Ticket": [
            {
                "Active": "false",
                "Assignee": "admin",
                "CloseCode": "Closed/Resolved by Caller",
                "CreatedOn": "2018-08-24 18:24:13",
                "Creator": "admin",
                "ID": "id",
                "Number": "INC0000001",
                "OpenedAt": "2020-01-23 23:09:51",
                "OpenedBy": "admin",
                "Priority": "1 - Critical",
                "ResolvedBy": "admin",
                "State": "7",
                "Summary": "Can't read email"
            },
            {
                "Active": "true",
                "Assignee": "admin",
                "CreatedOn": "2018-08-13 22:30:06",
                "Creator": "admin",
                "ID": "id",
                "Number": "INC0000002",
                "OpenedAt": "2020-01-17 23:07:12",
                "OpenedBy": "admin",
                "Priority": "1 - Critical",
                "State": "3",
                "Summary": "Network file shares access issue"
            },
            {
                "Active": "true",
                "Assignee": "admin",
                "CreatedOn": "2018-08-28 14:41:46",
                "Creator": "admin",
                "ID": "id",
                "Number": "INC0000003",
                "OpenedAt": "2020-01-24 23:07:30",
                "OpenedBy": "admin",
                "Priority": "1 - Critical",
                "State": "2",
                "Summary": "Wireless access is down in my area"
            }
        ]
    },
    "Ticket": [
        {
            "Active": "false",
            "Assignee": "admin",
            "CloseCode": "Closed/Resolved by Caller",
            "CreatedOn": "2018-08-24 18:24:13",
            "Creator": "admin",
            "ID": "id",
            "Number": "INC0000001",
            "OpenedAt": "2020-01-23 23:09:51",
            "OpenedBy": "admin",
            "Priority": "1 - Critical",
            "ResolvedBy": "admin",
            "State": "7",
            "Summary": "Can't read email"
        },
        {
            "Active": "true",
            "Assignee": "admin",
            "CreatedOn": "2018-08-13 22:30:06",
            "Creator": "admin",
            "ID": "id",
            "Number": "INC0000002",
            "OpenedAt": "2020-01-17 23:07:12",
            "OpenedBy": "admin",
            "Priority": "1 - Critical",
            "State": "3",
            "Summary": "Network file shares access issue"
        },
        {
            "Active": "true",
            "Assignee": "admin",
            "CreatedOn": "2018-08-28 14:41:46",
            "Creator": "admin",
            "ID": "id",
            "Number": "INC0000003",
            "OpenedAt": "2020-01-24 23:07:30",
            "OpenedBy": "admin",
            "Priority": "1 - Critical",
            "State": "2",
            "Summary": "Wireless access is down in my area"
        }
    ]
}
```

#### Human Readable Output

>### ServiceNow tickets
>|System ID|Number|Impact|Urgency|Severity|Priority|State|Created On|Created By|Active|Close Notes|Close Code|Description|Opened At|Resolved By|Resolved At|Short Description|
>|---|---|---|---|---|---|---|---|---|---|---|---|---|---|---|---|---|
>| id | INC0000001 | 1 - High | 1 - High | 1 - High | 1 - Critical | 7 - Closed | 2018-08-24 18:24:13 | pat | false | Closed before close notes were made mandatory<br/>		 | Closed/Resolved by Caller | User can't access email on mail.company.com.<br/>		 | 2020-01-23 23:09:51 | admin | 2020-04-24 19:56:12 | Can't read email |
>| id | INC0000002 | 1 - High | 1 - High | 1 - High | 1 - Critical | 3 - On Hold | 2018-08-13 22:30:06 | pat | true |  |  | User can't get to any of his files on the file server. | 2020-01-17 23:07:12 |  |  | Network file shares access issue |
>| id | INC0000003 | 1 - High | 1 - High | 1 - High | 1 - Critical | 2 - In Progress | 2018-08-28 14:41:46 | admin | true |  |  | I just moved from floor 2 to floor 3 and my laptop cannot connect to any wireless network. | 2020-01-24 23:07:30 |  |  | Wireless access is down in my area |


### servicenow-add-link
***
Adds a link to the specified ticket.


#### Base Command

`servicenow-add-link`
#### Input

| **Argument Name** | **Description** | **Required** |
| --- | --- | --- |
| id | Ticket System ID. | Required | 
| ticket_type | Ticket type. Can be "incident", "problem", "change_request", "sc_request", "sc_task", "sc_req_item", or "sn_si_incident". Default is "incident". | Optional |
| link | The actual link to publish in ServiceNow ticket, in a valid URL format, for example, http://www.demisto.com. | Required | 
| post-as-comment | Whether to publish the link as comment on the ticket. Can be "true" or "false". If false will publish the link as WorkNote. | Optional | 
| text | The text to represent the link. | Optional | 


#### Context Output

There is no context output for this command.

#### Command Example
```!servicenow-add-link id=id link="http://www.demisto.com" text=demsito_link```

#### Context Example
```
{}
```

#### Human Readable Output

>### Link successfully added to ServiceNow ticket
>|System ID|Number|Impact|Urgency|Severity|Priority|State|Created On|Created By|Active|Description|Opened At|Short Description|
>|---|---|---|---|---|---|---|---|---|---|---|---|---|
>| id | INC0000040 | 2 - Medium | 2 - Medium | 2 - Medium | 3 - Moderate | 3 - On Hold | 2020-01-26 00:43:54 | admin | true | Seeing JavaScript error message on hiring page on Explorer and Firefox. | 2020-01-26 00:42:45 | JavaScript error on hiring page of corporate website |


### servicenow-add-comment
***
Adds a comment to the specified ticket, by ticket ID.


#### Base Command

`servicenow-add-comment`
#### Input

| **Argument Name** | **Description** | **Required** |
| --- | --- | --- |
| id | Ticket System ID. | Required | 
| ticket_type | Ticket type. Can be "incident", "problem", "change_request", "sc_request", "sc_task", "sc_req_item", or "sn_si_incident". Default is "incident". | Optional |
| comment | Comment to add. | Required | 
| post-as-comment | Whether to publish the note as comment on the ticket. Can be "true" or "false". Default is "false". | Optional | 


#### Context Output

There is no context output for this command.

#### Command Example
```!servicenow-add-comment id=id comment="Nice work!"```

#### Context Example
```
{}
```

#### Human Readable Output

>### Comment successfully added to ServiceNow ticket
>|System ID|Number|Impact|Urgency|Severity|Priority|State|Created On|Created By|Active|Description|Opened At|Short Description|
>|---|---|---|---|---|---|---|---|---|---|---|---|---|
>| id | INC0000040 | 2 - Medium | 2 - Medium | 2 - Medium | 3 - Moderate | 3 - On Hold | 2020-01-26 00:43:54 | admin | true | Seeing JavaScript error message on hiring page on Explorer and Firefox. | 2020-01-26 00:42:45 | JavaScript error on hiring page of corporate website |


### servicenow-upload-file
***
Uploads a file to the specified ticket.


#### Base Command

`servicenow-upload-file`
#### Input

| **Argument Name** | **Description** | **Required** |
| --- | --- | --- |
| id | Ticket System ID. | Required | 
| ticket_type | Ticket type. Can be "incident", "problem", "change_request", "sc_request", "sc_task", "sc_req_item", or "sn_si_incident". Default is "incident". | Optional |
| file_id | War Room entry ID that includes the file. | Required | 
| file_name | Filename of the uploaded file to override the existing file name in the entry. | Optional | 


#### Context Output

| **Path** | **Type** | **Description** |
| --- | --- | --- |
| ServiceNow.Ticket.File.Filename | string | Name of the file. | 
| ServiceNow.Ticket.File.Link | string | Download link for the file. | 
| ServiceNow.Ticket.File.SystemID | string | System ID of the file. | 


#### Command Example
``` ```

#### Human Readable Output



### servicenow-get-record
***
Retrieves record information, by record ID.


#### Base Command

`servicenow-get-record`
#### Input

| **Argument Name** | **Description** | **Required** |
| --- | --- | --- |
| id | Record System ID. | Required | 
| fields | Comma-separated list of table fields to display and output to the context, for example: name,tag,company. ID field is added by default. | Optional | 
| table_name | The name of the table from which to get the record. | Required | 


#### Context Output

| **Path** | **Type** | **Description** |
| --- | --- | --- |
| ServiceNow.Record.ID | string | The unique record identifier for the record. | 
| ServiceNow.Record.UpdatedBy | string | A string field that indicates the user who most recently updated the record. | 
| ServiceNow.Record.UpdatedAt | date | A time\-stamp field that indicates the date and time of the most recent update. | 
| ServiceNow.Record.CreatedBy | string | A string field that indicates the user who created the record. | 
| ServiceNow.Record.CreatedOn | date | A time\-stamp field that indicates when a record was created. | 


#### Command Example
```!servicenow-get-record table_name=alm_asset id=id fields=asset_tag,sys_updated_by,display_name```

#### Context Example
```
{
    "ServiceNow": {
        "Record": {
            "ID": "id",
            "asset_tag": "P1000807",
            "display_name": "P1000807 - Apple MacBook Pro 17\"",
            "sys_updated_by": "system"
        }
    }
}
```

#### Human Readable Output

>### ServiceNow record
>|ID|asset_tag|display_name|sys_updated_by|
>|---|---|---|---|
>| id | P1000807 | P1000807 - Apple MacBook Pro 17" | system |


### servicenow-query-table
***
Queries the specified table in ServiceNow.


#### Base Command

`servicenow-query-table`
#### Input

| **Argument Name** | **Description** | **Required** |
| --- | --- | --- |
| table_name | The name of the table to query | Required | 
| limit | The maximum number of tickets to retrieve. | Optional | 
| query | The query to run. For more information about querying in ServiceNow, see https://docs.servicenow.com/bundle/istanbul-servicenow-platform/page/use/common-ui-elements/reference/r_OpAvailableFiltersQueries.html | Optional | 
| fields | Comma-separated list of table fields to display and output to the context, for example: name,tag,company. ID field is added by default. | Optional | 
| offset | Starting record index to begin retrieving records from. | Optional | 
| system_params | System parameters in the format: fieldname1=value;fieldname2=value. For example: "sysparm_display_value=true;sysparm_exclude_reference_link=True" | Optional | 


#### Context Output

| **Path** | **Type** | **Description** |
| --- | --- | --- |
| ServiceNow.Record.ID | string | The unique record identifier for the record. | 
| ServiceNow.Record.UpdatedBy | string | A string field that indicates the user who most recently updated the record. | 
| ServiceNow.Record.UpdatedAt | date | A time\-stamp field that indicates the date and time of the most recent update. | 
| ServiceNow.Record.CreatedBy | string | A string field that indicates the user who created the record. | 
| ServiceNow.Record.CreatedOn | date | A time\-stamp field that indicates when a record was created. | 


#### Command Example
```!servicenow-query-table table_name=alm_asset fields=asset_tag,sys_updated_by,display_name query=display_nameCONTAINSMacBook limit=4```
```!servicenow-query-table table_name=sys_journal_field query=element_id=<SYS_ID>^ORDERBYsys_created_on limit=10 fields=value,name,element,sys_created_by,sys_created_on```

#### Context Example
```
{
    "ServiceNow": {
        "Record": [
            {
                "ID": "id",
                "asset_tag": "P1000637",
                "display_name": "P1000637 - Apple MacBook Air 13\"",
                "sys_updated_by": "system"
            },
            {
                "ID": "id",
                "asset_tag": "P1000412",
                "display_name": "P1000412 - Apple MacBook Pro 17\"",
                "sys_updated_by": "system"
            },
            {
                "ID": "id",
                "asset_tag": "P1000563",
                "display_name": "P1000563 - Apple MacBook Pro 15\"",
                "sys_updated_by": "system"
            },
            {
                "ID": "id",
                "asset_tag": "P1000626",
                "display_name": "P1000626 - Apple MacBook Air 13\"",
                "sys_updated_by": "system"
            }
        ]
    }
}
```

#### Human Readable Output

>### ServiceNow records
>|ID|asset_tag|display_name|sys_updated_by|
>|---|---|---|---|
>| id | P1000637 | P1000637 - Apple MacBook Air 13" | system |
>| id | P1000412 | P1000412 - Apple MacBook Pro 17" | system |
>| id | P1000563 | P1000563 - Apple MacBook Pro 15" | system |
>| id | P1000626 | P1000626 - Apple MacBook Air 13" | system |


### servicenow-create-record
***
Creates a new record in the specified ServiceNow table.


#### Base Command

`servicenow-create-record`
#### Input

| **Argument Name** | **Description** | **Required** |
| --- | --- | --- |
| table_name | The name of the table in which to create a record. | Required | 
| fields | Fields and their values to create the record with, in the format: fieldname1=value;fieldname2=value;... | Optional | 
| custom_fields | Custom (user defined) fields in the format: fieldname1=value;fieldname2=value;... | Optional | 
| input_display_value | Flag that indicates whether to set field values using the display value or the actual value. True will treat the input value as the display value. False treats the input values as actual values. The default setting is false. | Optional |

For more information regarding the input_display_value Argument, please see: https://docs.servicenow.com/bundle/orlando-platform-administration/page/administer/exporting-data/concept/query-parameters-display-value.html


#### Context Output

| **Path** | **Type** | **Description** |
| --- | --- | --- |
| ServiceNow.Record.ID | string | The unique record identifier for the record. | 
| ServiceNow.Record.UpdatedBy | string | A string field that indicates the user who most recently updated the record. | 
| ServiceNow.Record.UpdatedAt | date | A time\-stamp field that indicates the date and time of the most recent update. | 
| ServiceNow.Record.CreatedBy | string | A string field that indicates the user who created the record. | 
| ServiceNow.Record.CreatedOn | date | A time\-stamp field that indicates when a record was created. | 


#### Command Example
```!servicenow-create-record table_name=alm_asset fields="asset_tag=P1000807"```

#### Context Example
```
{
    "ServiceNow": {
        "Record": {
            "CreatedAt": "2020-05-10 09:04:27",
            "CreatedBy": "admin",
            "ID": "id",
            "UpdatedAt": "2020-05-10 09:04:27",
            "UpdatedBy": "admin"
        }
    }
}
```

#### Human Readable Output

>### ServiceNow record created successfully
>|CreatedAt|CreatedBy|ID|UpdatedAt|UpdatedBy|
>|---|---|---|---|---|
>| 2020-05-10 09:04:27 | admin | id | 2020-05-10 09:04:27 | admin |


### servicenow-update-record
***
Updates a record in the specified ServiceNow table.


#### Base Command

`servicenow-update-record`
#### Input

| **Argument Name** | **Description** | **Required** |
| --- | --- | --- |
| table_name | The name of the table to update the record in. | Required | 
| id | The system ID of the ticket to update. | Required | 
| fields | Fields and their values to update in the record, in the format: fieldname1=value;fieldname2=value;... | Optional | 
| custom_fields | Custom (user defined) fields and their values to update in the record, in the format: fieldname1=value;fieldname2=value;... | Optional |
| input_display_value | Flag that indicates whether to set field values using the display value or the actual value. True will treat the input value as the display value. False treats the input values as actual values. The default setting is false. | Optional |
| clear_fields | A comma-separated list of fields to clear. | Optional | 

For more information regarding the input_display_value Argument, please see: https://docs.servicenow.com/bundle/orlando-platform-administration/page/administer/exporting-data/concept/query-parameters-display-value.html

#### Context Output

| **Path** | **Type** | **Description** |
| --- | --- | --- |
| ServiceNow.Record.ID | string | The unique record identifier for the record. | 
| ServiceNow.Record.UpdatedBy | string | A string field that indicates the user who most recently updated the record. | 
| ServiceNow.Record.UpdatedAt | date | A time\-stamp field that indicates the date and time of the most recent update. | 
| ServiceNow.Record.CreatedBy | string | A string field that indicates the user who created the record. | 
| ServiceNow.Record.CreatedOn | date | A time\-stamp field that indicates when a record was created. | 


#### Command Example
```!servicenow-update-record table_name=alm_asset id=id custom_fields="display_name=test4"```

#### Context Example
```
{
    "ServiceNow": {
        "Record": {
            "CreatedAt": "2019-07-16 08:14:09",
            "CreatedBy": "admin",
            "ID": "id",
            "UpdatedAt": "2020-05-09 19:08:42",
            "UpdatedBy": "system"
        }
    }
}
```

#### Human Readable Output

>### ServiceNow record with ID 01a92c0d3790200044e0bfc8bcbe5d36 updated successfully
>|CreatedAt|CreatedBy|ID|UpdatedAt|UpdatedBy|
>|---|---|---|---|---|
>| 2019-07-16 08:14:09 | admin | id | 2020-05-09 19:08:42 | system |


### servicenow-delete-record
***
Deletes a record in the specified ServiceNow table.


#### Base Command

`servicenow-delete-record`
#### Input

| **Argument Name** | **Description** | **Required** |
| --- | --- | --- |
| table_name | The table name. | Required | 
| id | The system ID of the ticket to delete. | Required | 


#### Context Output

There is no context output for this command.

#### Command Example
```!servicenow-delete-record table_name=alm_asset id=id```

#### Context Example
```
{}
```

#### Human Readable Output

>ServiceNow record with ID id was successfully deleted.

### servicenow-list-table-fields
***
Lists API fields for the specified ServiceNow table.


#### Base Command

`servicenow-list-table-fields`
#### Input

| **Argument Name** | **Description** | **Required** |
| --- | --- | --- |
| table_name | Table name | Required | 


#### Context Output

| **Path** | **Type** | **Description** |
| --- | --- | --- |
| ServiceNow.Field | string | Table API field name. | 


#### Command Example
```!servicenow-list-table-fields table_name=alm_asset```

#### Context Example
```
{
    "ServiceNow": {
        "Field": [
            {
                "Name": "parent"
            },
            {
                "Name": "skip_sync"
            },
            {
                "Name": "residual_date"
            },
            {
                "Name": "residual"
            },
            {
                "Name": "sys_updated_on"
            },
            {
                "Name": "request_line"
            },
            {
                "Name": "sys_updated_by"
            },
            {
                "Name": "due_in"
            },
            {
                "Name": "model_category"
            },
            {
                "Name": "sys_created_on"
            },
            {
                "Name": "sys_domain"
            },
            {
                "Name": "disposal_reason"
            },
            {
                "Name": "model"
            },
            {
                "Name": "install_date"
            },
            {
                "Name": "gl_account"
            },
            {
                "Name": "invoice_number"
            },
            {
                "Name": "sys_created_by"
            },
            {
                "Name": "warranty_expiration"
            },
            {
                "Name": "depreciated_amount"
            },
            {
                "Name": "substatus"
            },
            {
                "Name": "pre_allocated"
            },
            {
                "Name": "owned_by"
            },
            {
                "Name": "checked_out"
            },
            {
                "Name": "display_name"
            },
            {
                "Name": "sys_domain_path"
            },
            {
                "Name": "delivery_date"
            },
            {
                "Name": "retirement_date"
            },
            {
                "Name": "beneficiary"
            },
            {
                "Name": "install_status"
            },
            {
                "Name": "cost_center"
            },
            {
                "Name": "supported_by"
            },
            {
                "Name": "assigned"
            },
            {
                "Name": "purchase_date"
            },
            {
                "Name": "work_notes"
            },
            {
                "Name": "managed_by"
            },
            {
                "Name": "sys_class_name"
            },
            {
                "Name": "sys_id"
            },
            {
                "Name": "po_number"
            },
            {
                "Name": "stockroom"
            },
            {
                "Name": "checked_in"
            },
            {
                "Name": "resale_price"
            },
            {
                "Name": "vendor"
            },
            {
                "Name": "company"
            },
            {
                "Name": "retired"
            },
            {
                "Name": "justification"
            },
            {
                "Name": "department"
            },
            {
                "Name": "expenditure_type"
            },
            {
                "Name": "depreciation"
            },
            {
                "Name": "assigned_to"
            },
            {
                "Name": "depreciation_date"
            },
            {
                "Name": "old_status"
            },
            {
                "Name": "comments"
            },
            {
                "Name": "cost"
            },
            {
                "Name": "quantity"
            },
            {
                "Name": "acquisition_method"
            },
            {
                "Name": "ci"
            },
            {
                "Name": "sys_mod_count"
            },
            {
                "Name": "old_substatus"
            },
            {
                "Name": "sys_tags"
            },
            {
                "Name": "order_date"
            },
            {
                "Name": "support_group"
            },
            {
                "Name": "reserved_for"
            },
            {
                "Name": "due"
            },
            {
                "Name": "location"
            },
            {
                "Name": "lease_id"
            },
            {
                "Name": "salvage_value"
            }
        ]
    }
}
```

#### Human Readable Output

>### ServiceNow Table fields - alm_asset
>|Name|
>|---|
>| parent |
>| skip_sync |
>| residual_date |
>| residual |
>| sys_updated_on |
>| request_line |
>| sys_updated_by |
>| due_in |
>| model_category |
>| sys_created_on |
>| sys_domain |
>| disposal_reason |
>| model |
>| install_date |
>| gl_account |
>| invoice_number |
>| sys_created_by |
>| warranty_expiration |
>| depreciated_amount |
>| substatus |
>| pre_allocated |
>| owned_by |
>| checked_out |
>| display_name |
>| sys_domain_path |
>| delivery_date |
>| retirement_date |
>| beneficiary |
>| install_status |
>| cost_center |
>| supported_by |
>| assigned |
>| purchase_date |
>| work_notes |
>| managed_by |
>| sys_class_name |
>| sys_id |
>| po_number |
>| stockroom |
>| checked_in |
>| resale_price |
>| vendor |
>| company |
>| retired |
>| justification |
>| department |
>| expenditure_type |
>| depreciation |
>| assigned_to |
>| depreciation_date |
>| old_status |
>| comments |
>| cost |
>| quantity |
>| acquisition_method |
>| ci |
>| sys_mod_count |
>| old_substatus |
>| sys_tags |
>| order_date |
>| support_group |
>| reserved_for |
>| due |
>| location |
>| lease_id |
>| salvage_value |


### servicenow-query-computers
***
Queries the cmdb_ci_computer table in ServiceNow.


#### Base Command

`servicenow-query-computers`
#### Input

| **Argument Name** | **Description** | **Required** |
| --- | --- | --- |
| computer_id | Query by computer sys_id. | Optional | 
| computer_name | Query by computer name. | Optional | 
| query | Query by specified query, for more information about querying in ServiceNow, see https://docs.servicenow.com/bundle/istanbul-servicenow-platform/page/use/common-ui-elements/reference/r_OpAvailableFiltersQueries.html | Optional | 
| asset_tag | Query by asset tag. | Optional | 
| limit | Maximum number of query results. Default is 10. | Optional | 
| offset | Starting record index to begin retrieving records from. | Optional | 


#### Context Output

| **Path** | **Type** | **Description** |
| --- | --- | --- |
| ServiceNow.Computer.ID | string | Computer system ID. | 
| ServiceNow.Computer.AssetTag | string | Computer Asset tag. | 
| ServiceNow.Computer.Name | string | Computer name. | 
| ServiceNow.Computer.DisplayName | string | Computer display name. | 
| ServiceNow.Computer.SupportGroup | string | Computer support group. | 
| ServiceNow.Computer.OperatingSystem | string | Computer operating system. | 
| ServiceNow.Computer.Company | string | Computer company system ID. | 
| ServiceNow.Computer.AssignedTo | string | Computer assigned to user system ID. | 
| ServiceNow.Computer.State | string | Computer state. | 
| ServiceNow.Computer.Cost | string | Computer cost. | 
| ServiceNow.Computer.Comments | string | Computer comments. | 


#### Command Example
```!servicenow-query-computers asset_tag=P1000412```

#### Context Example
```
{
    "ServiceNow": {
        "Computer": {
            "AssetTag": "P1000412",
            "AssignedTo": "admin",
            "Company": "admin",
            "Cost": "2499.99 USD",
            "DisplayName": "P1000412 - MacBook Pro 17\"",
            "ID": "id",
            "Name": "MacBook Pro 17\"",
            "OperatingSystem": "Mac OS 10 (OS/X)",
            "State": "In use"
        }
    }
}
```

#### Human Readable Output

>### ServiceNow Computers
>|ID|Asset Tag|Name|Display Name|Operating System|Company|Assigned To|State|Cost|
>|---|---|---|---|---|---|---|---|---|
>| id | P1000412 | MacBook Pro 17" | P1000412 - MacBook Pro 17" | Mac OS 10 (OS/X) | admin | admin | In use | 2499.99 USD |


### servicenow-query-groups
***
Queries the sys_user_group table in ServiceNow.


#### Base Command

`servicenow-query-groups`
#### Input

| **Argument Name** | **Description** | **Required** |
| --- | --- | --- |
| group_id | Query by group system ID. | Optional | 
| group_name | Query by group name. | Optional | 
| query | Query by specified query, for more information about querying in ServiceNow, see https://docs.servicenow.com/bundle/istanbul-servicenow-platform/page/use/common-ui-elements/reference/r_OpAvailableFiltersQueries.html | Optional | 
| limit | Maximum number of query results. Default is 10. | Optional | 
| offset | Starting record index to begin retrieving records from. | Optional | 


#### Context Output

| **Path** | **Type** | **Description** |
| --- | --- | --- |
| ServiceNow.Group.ID | string | Group system ID. | 
| ServiceNow.Group.Description | string | Group description. | 
| ServiceNow.Group.Name | string | Group name. | 
| ServiceNow.Group.Manager | string | Group manager system ID. | 
| ServiceNow.Group.Updated | date | Date/time the group was last updated. | 


#### Command Example
```!servicenow-query-groups group_name=test1```

#### Context Example
```
{}
```

#### Human Readable Output

>No groups found.

### servicenow-query-users
***
Queries the sys_user table in ServiceNow.


#### Base Command

`servicenow-query-users`
#### Input

| **Argument Name** | **Description** | **Required** |
| --- | --- | --- |
| user_id | Query by user system ID. | Optional | 
| user_name | Query by username. | Optional | 
| query | Query by specified query, for more information about querying in ServiceNow, see https://docs.servicenow.com/bundle/istanbul-servicenow-platform/page/use/common-ui-elements/reference/r_OpAvailableFiltersQueries.html | Optional | 
| limit | Maximum number of query results. Default is 10. | Optional | 
| offset | Starting record index to begin retrieving records from. | Optional | 


#### Context Output

| **Path** | **Type** | **Description** |
| --- | --- | --- |
| ServiceNow.User.ID | string | User system ID. | 
| ServiceNow.User.Name | string | User name \(first and last\). | 
| ServiceNow.User.UserName | string | User username. | 
| ServiceNow.User.Email | string | User email address. | 
| ServiceNow.User.Created | date | Date/time the user was created. | 
| ServiceNow.User.Updated | date | Date/time the user was last updated. | 


#### Command Example
```!servicenow-query-users user_name=sean.bonnet```

#### Context Example
```
{
    "ServiceNow": {
        "User": {
            "Created": "2012-02-18 03:04:50",
            "Email": "sean.bonnet@example.com",
            "ID": "id",
            "Name": "Sean Bonnet",
            "Updated": "2020-04-25 19:01:46",
            "UserName": "sean.bonnet"
        }
    }
}
```

#### Human Readable Output

>### ServiceNow Users
>|ID|Name|User Name|Email|Created|Updated|
>|---|---|---|---|---|---|
>| id | Sean Bonnet | sean.bonnet | sean.bonnet@example.com | 2012-02-18 03:04:50 | 2020-04-25 19:01:46 |


### servicenow-get-table-name
***
Gets table names by a label to use in commands.


#### Base Command

`servicenow-get-table-name`
#### Input

| **Argument Name** | **Description** | **Required** |
| --- | --- | --- |
| label | The table label, for example: Asset, Incident, IP address, and so on. | Required | 
| limit | Maximum number of query results. Default is 10. | Optional | 
| offset | Starting record index to begin retrieving records from. | Optional | 


#### Context Output

| **Path** | **Type** | **Description** |
| --- | --- | --- |
| ServiceNow.Table.ID | string | Table system ID. | 
| ServiceNow.Table.Name | string | Table name to use in commands, for example: alm\_asset. | 
| ServiceNow.Table.SystemName | string | Table system name, for example: Asset. | 


#### Command Example
```!servicenow-get-table-name label=ACE```

#### Context Example
```
{
    "ServiceNow": {
        "Table": {
            "ID": "id",
            "Name": "cmdb_ci_lb_ace",
            "SystemName": "CMDB CI Lb Ace"
        }
    }
}
```

#### Human Readable Output

>### ServiceNow Tables for label - ACE
>|ID|Name|System Name|
>|---|---|---|
>| id | cmdb_ci_lb_ace | CMDB CI Lb Ace |


### servicenow-get-ticket-notes
***
Gets notes from the specified ServiceNow ticket. Can be used by providing "Read permissions" for the sys_journal_field table, or by setting use_display_value=true.


#### Base Command

`servicenow-get-ticket-notes`
#### Input

| **Argument Name** | **Description**        | **Required** |
|--------|--------| --- |
| id  | Ticket System ID. | Required | 
| limit  | Maximum number of ticket notes. Default is 10.     | Optional | 
| offset | Offset of the ticket notes.    | Optional |
| use_display_value | Whether to retrieve notes using display values from ServiceNow or by accessing the sys_journal_field table. Defaults to the value set in the Cortex XSOAR instance configuration. | Optional |
| ticket_type   | The type of the ticket for which notes should be retrieved when using the `use_display_value` option. Defaults to the ticket type set in the Cortex XSOAR instance configuration. | Optional |


#### Context Output

| **Path** | **Type** | **Description** |
| --- | --- | --- |
| ServiceNow.Ticket.ID | string | Ticket ID. | 
| ServiceNow.Ticket.Note.Value | unknown | Ticket note value. | 
| ServiceNow.Ticket.Note.CreatedOn | date | Date/time the ticket note was created. | 
| ServiceNow.Ticket.Note.CreatedBy | string | User who created the ticket note. | 
| ServiceNow.Ticket.Note.Type | string | Ticket note type. | 


#### Command Example
```!servicenow-get-ticket-notes id=id```

#### Context Example
```
{
    "ServiceNow": {
        "Ticket": {
            "ID": "id",
            "Note": [
                {
                    "CreatedBy": "admin",
                    "CreatedOn": "2020-01-26 00:43:54",
                    "Type": "Comment",
                    "Value": "JavaScript error (line 202) on the home page. Not sure what is\n\t\t\tgoing on, does not happen on my Windows machine!\n\t\t"
                },
                {
                    "CreatedBy": "admin",
                    "CreatedOn": "2020-04-17 23:12:43",
                    "Type": "Comment",
                    "Value": "Added an attachment"
                },
                {
                    "CreatedBy": "admin",
                    "CreatedOn": "2020-05-10 09:04:15",
                    "Type": "Work Note",
                    "Value": "[code]<a class=\"web\" target=\"_blank\" href=\"http://www.demisto.com\" >demsito_link</a>[/code]"
                },
                {
                    "CreatedBy": "admin",
                    "CreatedOn": "2020-05-10 09:04:18",
                    "Type": "Work Note",
                    "Value": "Nice work!"
                }
            ]
        }
    }
}
```

#### Human Readable Output

>### ServiceNow notes for ticket 471d4732a9fe198100affbf655e59172
>|Value|Created On|Created By|Type|
>|---|---|---|---|
>| JavaScript error (line 202) on the home page. Not sure what is<br/>			going on, does not happen on my Windows machine!<br/>		 | 2020-01-26 00:43:54 | admin | Comment |
>| Added an attachment | 2020-04-17 23:12:43 | admin | Comment |
>| [code]<a class="web" target="_blank" href="http://www.demisto.com" >demsito_link</a>[/code] | 2020-05-10 09:04:15 | admin | Work Note |
>| Nice work! | 2020-05-10 09:04:18 | admin | Work Note |


### servicenow-add-tag
***
Adds a tag to a ticket. The tag will be visible in the label_entry table and can be retrieved using the "!servicenow-query-table table_name=label_entry fields=title,table,sys_id,id_display,id_type" command.


#### Base Command

`servicenow-add-tag`
#### Input

| **Argument Name** | **Description** | **Required** |
| --- | --- | --- |
| id | Ticket System ID. | Required | 
| tag_id | Tag system ID. Can be retrieved using the "!servicenow-query-table table_name=label fields=name,active,sys_id" command. | Required | 
| title | Tag title. For example: "Incident - INC000001". | Required | 
| ticket_type | Ticket type. Can be "incident", "problem", "change_request", "sc_request", "sc_task", "sc_req_item", or "sn_si_incident". Default is "incident". | Optional |


#### Context Output

| **Path** | **Type** | **Description** |
| --- | --- | --- |
| ServiceNow.Ticket.ID | String | The unique ticket identifier. | 
| ServiceNow.Ticket.TagTitle | String | Ticket tag title. | 
| ServiceNow.Ticket.TagID | String | Ticket tag ID. | 


### servicenow-query-items
***
Queries the sc_cat_item table in ServiceNow.


#### Base Command

`servicenow-query-items`
#### Input

| **Argument Name** | **Description** | **Required** |
| --- | --- | --- |
| name | Query by name. Does not require an exact match. | Optional | 
| offset | Starting record index to begin retrieving records from. | Optional | 
| limit | Maximum number of query results. Default is 10. | Optional | 


#### Context Output

| **Path** | **Type** | **Description** |
| --- | --- | --- |
| ServiceNow.CatalogItem.ID | String | Catalog item system ID. | 
| ServiceNow.CatalogItem.Name | String | Catalog item name. | 
| ServiceNow.CatalogItem.Description | String | Catalog item description. | 
| ServiceNow.CatalogItem.Price | Number | Catalog item price. | 


#### Command Example
```!servicenow-query-items name=laptop limit=2```

#### Context Example
```
{
    "ServiceNow": {
        "CatalogItem": [
            {
                "Description": "Lenovo - Carbon x1",
                "ID": "id",
                "Name": "Standard Laptop",
                "Price": "1100"
            },
            {
                "Description": "Dell XPS 13",
                "ID": "id",
                "Name": "Development Laptop (PC)",
                "Price": "1100"
            }
        ]
    }
}
```

#### Human Readable Output

>### ServiceNow Catalog Items
>|ID|Name|Price|Description|
>|---|---|---|---|
>| id | Standard Laptop | 1100 | Lenovo - Carbon x1 |
>| id | Development Laptop (PC) | 1100 | Dell XPS 13 |


### servicenow-get-item-details
***
Retrieves item details by system ID.


#### Base Command

`servicenow-get-item-details`
#### Input

| **Argument Name** | **Description** | **Required** |
| --- | --- | --- |
| id | Catalog item system ID. | Required | 


#### Context Output

| **Path** | **Type** | **Description** |
| --- | --- | --- |
| ServiceNow.CatalogItem.ID | String | Catalog item system ID. | 
| ServiceNow.CatalogItem.Name | String | Catalog item name. | 
| ServiceNow.CatalogItem.Description | String | Catalog item description. | 
| ServiceNow.CatalogItem.Price | Number | Catalog item price. | 
| ServiceNow.CatalogItem.Variables.Mandatory | Boolean | Is the variable mandatory as part of the ordering process. | 
| ServiceNow.CatalogItem.Variables.Name | String | A name to identify the question. | 
| ServiceNow.CatalogItem.Variables.Question | String | Question to ask users ordering the catalog item. | 
| ServiceNow.CatalogItem.Variables.Type | String | The variable type. | 


#### Command Example
```!servicenow-get-item-details id=id```

#### Context Example
```
{
    "ServiceNow": {
        "CatalogItem": {
            "Description": "Dell XPS 13",
            "ID": "id",
            "Name": "Development Laptop (PC)",
            "Price": "$1,000.00",
            "Variables": [
                {
                    "Mandatory": false,
                    "Name": "hard_drive",
                    "Question": "What size solid state drive do you want?",
                    "Type": "Multiple Choice"
                },
                {
                    "Mandatory": false,
                    "Name": "requested_os",
                    "Question": "Please specify an operating system",
                    "Type": "Multiple Choice"
                }
            ]
        }
    }
}
```

#### Human Readable Output

>### ServiceNow Catalog Item
>|ID|Name|Description|
>|---|---|---|
>| id | Development Laptop (PC) | Dell XPS 13 |
>### Item Variables
>|Question|Type|Name|Mandatory|
>|---|---|---|---|
>| What size solid state drive do you want? | Multiple Choice | hard_drive | false |
>| Please specify an operating system | Multiple Choice | requested_os | false |


### servicenow-create-item-order
***
Orders the specified catalog item.


#### Base Command

`servicenow-create-item-order`
#### Input

| **Argument Name** | **Description** | **Required** |
| --- | --- | --- |
| id | Catalog item system ID. | Required | 
| quantity | Quantity of the item to order. | Required | 
| variables | If there are mandatory variables defined for the item, they must be passed to the endpoint. Can be retrieved using the servicenow-get-item-details command. For example, var1=value1;var2=value2. | Optional | 


#### Context Output

| **Path** | **Type** | **Description** |
| --- | --- | --- |
| ServiceNow.OrderRequest.ID | String | Generated request system ID. | 
| ServiceNow.OrderRequest.RequestNumber | String | Number of the generated request. | 


#### Command Example
```!servicenow-create-item-order id=id quantity=1 variables="hard_drive=16GB;requested_os=linux"```

#### Context Example
```
{
    "ServiceNow": {
        "OrderRequest": {
            "ID": "id",
            "RequestNumber": "REQ0010004"
        }
    }
}
```

#### Human Readable Output

>### ServiceNow Order Request
>|ID|Request Number|
>|---|---|
>| id | REQ0010004 |


### servicenow-document-route-to-queue
***
Documents a route to a queue. Requires an installation of the Advanced Work Assignments plugin. An active queue and service channel to the designated table.


#### Base Command

`servicenow-document-route-to-queue`
#### Input

| **Argument Name** | **Description** | **Required** |
| --- | --- | --- |
| queue_id | Queue ID. Can be retrieved using the "!servicenow-query-table table_name=awa_queue fields=name,number,order" command. | Required | 
| document_table | Document table. | Optional | 
| document_id | Document ID. | Required | 


#### Context Output

| **Path** | **Type** | **Description** |
| --- | --- | --- |
| ServiceNow.WorkItem.WorkItemID | String | Unique ID of the work item assigned to the queue. | 
| ServiceNow.WorkItem.DocumentTable | String | Name of the table associated with the document | 
| ServiceNow.WorkItem.DocumentID | String | Unique ID of the document to be routed to the queue. | 
| ServiceNow.WorkItem.QueueID | String | Unique ID of the queue on which to route a document. | 
| ServiceNow.WorkItem.DisplayName | String | Name of the document to be routed by this work item, for example: case record. | 


### get-mapping-fields
***
Returns the list of fields for an incident type. This command is for debugging purposes.


#### Base Command

`get-mapping-fields`
#### Input

There are no input arguments for this command.

#### Context Output

There is no context output for this command.



### get-remote-data
***
Get remote data from a remote incident. This method does not update the current incident, and should be used for debugging purposes.


#### Base Command

`get-remote-data`
#### Input

| **Argument Name** | **Description** | **Required** |
| --- | --- | --- |
| id | The ticket ID. | Required | 
| lastUpdate | Retrieve entries that were created after lastUpdate. | Required | 


#### Context Output

There is no context output for this command.

### servicenow-get-tasks-for-co
***
gets the tasks associated to change request


#### Base Command

`servicenow-get-tasks-for-co`
#### Input

| **Argument Name** | **Description** | **Required** |
| --- | --- | --- |
| id | ID of the change request. | Required | 


#### Context Output

| **Path** | **Type** | **Description** |
| --- | --- | --- |
| ServiceNow.Tasks.ID | String | Task ID | 
| ServiceNow.Tasks.Description | Unknown | Description of task | 
| ServiceNow.Tasks.Name | Unknown | Name of task | 
| ServiceNow.Tasks.State | Unknown | state of task | 

#### Command example
```!servicenow-get-tasks-for-co id="1234"```
#### Context Example
```json
{
    "ServiceNow": {
        "Tasks": {
            "ServiceNow.Tasks(val.ID===obj.ID)": [
                {
                    "Description": "test",
                    "ID": "1234",
                    "Name": "CTASK0010007",
                    "State": "1 - New"
                }
            ]
        }
    }
}
```

#### Human Readable Output

>### ServiceNow Catalog Items
>|ID|Name|State|Description|
>|---|---|---|---|
>| 1234 | CTASK0010007 | 1 - New | test |

### servicenow-create-co-from-template
***
Create a change request from a template.


#### Base Command

`servicenow-create-co-from-template`
#### Input

| **Argument Name** | **Description** | **Required** |
| --- | --- | --- |
| template | Template for creating a standard change request. | Required | 


#### Context Output

| **Path** | **Type** | **Description** |
| --- | --- | --- |
| ServiceNow.Ticket.ID | Unknown | ServiceNow ticket ID. | 
| ServiceNow.Ticket.OpenedBy | Unknown | ServiceNow ticket opener ID. | 
| ServiceNow.Ticket.CreatedOn | Unknown | ServiceNow ticket creation date. | 
| ServiceNow.Ticket.Assignee | Unknown | ServiceNow ticket assignee ID. | 
| ServiceNow.Ticket.State | Unknown | ServiceNow ticket state. | 
| ServiceNow.Ticket.Summary | Unknown | ServiceNow ticket short summary. | 
| ServiceNow.Ticket.Number | Unknown | ServiceNow ticket number. | 
| ServiceNow.Ticket.Active | Unknown | ServiceNow ticket active. | 
| ServiceNow.Ticket.AdditionalComments | Unknown | ServiceNow ticket comments. | 
| ServiceNow.Ticket.Priority | Unknown | ServiceNow ticket priority. | 
| ServiceNow.Ticket.OpenedAt | Unknown | ServiceNow ticket opening time. | 
| ServiceNow.Ticket.ResolvedBy | Unknown | ServiceNow ticket resolver ID. | 
| ServiceNow.Ticket.CloseCode | Unknown | ServiceNow ticket close code. | 

#### Command example
```!servicenow-create-co-from-template template=1234```
#### Context Example
```json
{
    "ServiceNow": {
        "Ticket": {
            "ServiceNow.Ticket(val.ID===obj.ID)": {
                "Active": {
                    "display_value": "true",
                    "value": true
                },
                "AdditionalComments": {
                    "display_value": "",
                    "value": ""
                },
                "CloseCode": {
                    "display_value": "",
                    "value": ""
                },
                "CreatedOn": {
                    "display_value": "03/05/2022 08:17:00",
                    "display_value_internal": "2022-05-03 08:17:00",
                    "value": "2022-05-03 15:17:00"
                },
                "Creator": "1234",
                "ID": {
                    "display_value": "1234",
                    "value": "1234"
                },
                "Number": {
                    "display_value": "CHG001234",
                    "value": "CHG001234"
                },
                "OpenedAt": {
                    "display_value": "03/05/2022 08:17:00",
                    "display_value_internal": "2022-05-03 08:17:00",
                    "value": "2022-05-03 15:17:00"
                },
                "OpenedBy": "1234",
                "Priority": [
                    "4 - Low"
                ],
                "State": {
                    "display_value": "New",
                    "value": -5
                },
                "Summary": {
                    "display_value": "Add network switch to cabinet",
                    "value": "Add network switch to cabinet"
                }
            },
            "Ticket(val.ID===obj.ID)": {
                "Active": {
                    "display_value": "true",
                    "value": true
                },
                "AdditionalComments": {
                    "display_value": "",
                    "value": ""
                },
                "CloseCode": {
                    "display_value": "",
                    "value": ""
                },
                "CreatedOn": {
                    "display_value": "03/05/2022 08:17:00",
                    "display_value_internal": "2022-05-03 08:17:00",
                    "value": "2022-05-03 15:17:00"
                },
                "Creator": "1234",
                "ID": {
                    "display_value": "1234",
                    "value": "1234"
                },
                "Number": {
                    "display_value": "CHG001234",
                    "value": "CHG001234"
                },
                "OpenedAt": {
                    "display_value": "03/05/2022 08:17:00",
                    "display_value_internal": "2022-05-03 08:17:00",
                    "value": "2022-05-03 15:17:00"
                },
                "OpenedBy": "6b0e49021b158150042611b4bd4bcb5e",
                "Priority": [
                    "4 - Low"
                ],
                "State": {
                    "display_value": "New",
                    "value": -5
                },
                "Summary": {
                    "display_value": "Add network switch to cabinet",
                    "value": "Add network switch to cabinet"
                }
            }
        }
    }
}
```

#### Human Readable Output

>### ServiceNow ticket was created successfully.
>|System ID|Number|Impact|Urgency|Priority|State|Created On|Created By|Active|Description|Opened At|Short Description|
>|---|---|---|---|---|---|---|---|---|---|---|---|
>| 1234 | CHG001234 | 3 - Ministry | 3 - Low | 4 - Low | -5 - New | 2022-05-03 15:17:00 | admin_cnt_test_Jan2022-01 | true | This standard change template describes adding a new network switch to a datacenter cabinet | 2022-05-03 15:17:00 | Add network switch to cabinet |

### servicenow-generic-api-call
***
Generic call to ServiceNow api


#### Base Command

`servicenow-generic-api-call`
#### Input

| **Argument Name** | **Description** | **Required** |
| --- | --- | --- |
| method | action to be performed on path. Possible values are: GET, POST, PATCH, DELETE. Default is 0. | Required | 
| path | the API path starting with forward slash (/). | Required | 
| json_body | whether or not the request body is json. Possible values are: true, false. Default is false. | Optional |
| body | json to send in body. | Optional | 
| headers | json of headers to add. | Optional | 
| sc_api | Service Catalog Call. Possible values are: true, false. Default is false. | Optional | 
| cr_api | Change Request Call. Possible values are: true, false. Default is false. | Optional | 
| custom_api | Define a custom API root (like /api/custom/tasks). | Optional | 


#### Context Output

| **Path** | **Type** | **Description** |
| --- | --- | --- |
| ServiceNow.Generic.Response | string | Generic response to servicenow api | 

#### Command example
```!servicenow-generic-api-call method=GET path="/table/sn_cmdb_workspace_cmdb_ci_demo"```
#### Context Example
```json
{
    "ServiceNow": {
        "Generic": {
            "Response": {
                "result": [
                    {
                        "sys_created_by": "admin_test_Nov2020-01",
                        "sys_created_on": "2021-02-13 13:36:55",
                        "sys_id": "1234",
                        "sys_mod_count": "0",
                        "sys_tags": "",
                        "sys_updated_by": "admin_test_Nov2020-01",
                        "sys_updated_on": "2021-02-13 13:36:55"
                    }
                ]
            }
        }
    }
}
```

#### Human Readable Output

>Request for GET method is successful


### Troubleshooting  
The following are tips for handling issues with mirroring incidents between ServiceNow and Cortex XSOAR.

| **Issue** | **Recommendation**                                                                                                                                                                                                                                                                                                                                                                                                                                                                                                                                                                                                                                                                                                                                                                                                                                                                                                                                                                                                                                                                                                                                                                                                                                                                                                                                                                                                                                                                                                                                                                                                                                                  |
| --- |---------------------------------------------------------------------------------------------------------------------------------------------------------------------------------------------------------------------------------------------------------------------------------------------------------------------------------------------------------------------------------------------------------------------------------------------------------------------------------------------------------------------------------------------------------------------------------------------------------------------------------------------------------------------------------------------------------------------------------------------------------------------------------------------------------------------------------------------------------------------------------------------------------------------------------------------------------------------------------------------------------------------------------------------------------------------------------------------------------------------------------------------------------------------------------------------------------------------------------------------------------------------------------------------------------------------------------------------------------------------------------------------------------------------------------------------------------------------------------------------------------------------------------------------------------------------------------------------------------------------------------------------------------------------|
| Unauthorized connection error. | Check the credentials. <br></br>Make sure the oauth ID and secret are created using the account configured on Cortex XSOAR. [Refer the KB](https://support.servicenow.com/kb?id=kb_article_view&sysparm_article=KB0783632).<br></br>Check the roles to ensure the following roles are granted - itil (For ServiceNow v2), cmdb_inst_admin (For ServiceNow CMDB), rest_api_explorer, snc_platform_rest_api_access, web_service_admin.<br></br>Use the client ID and secret in place of username and password in the instance configuration. And use the account's username and password during the oauth step in the pop up window.<br></br>                                                                                                                                                                                                                                                                                                                                                                                                                                                                                                                                                                                                                                                                                                                                                                                                                                                                                                                                                                                                                                                                                                                                                                                                                                                                                      |   
| Mirroring is not working. | Open Context Data and search for dbot. Confirm the dbot fields are configured correctly either through the mapper for that specific incident type or using setIncident. Specifically, make sure the integration instance is configured correctly for the mirroring direction (ingoing, outgoing, both) - dbotMirrorId, dbotMirrorDirection, dbotMirrorInstance, dbotMirrorTags                                                                                                                                                                                                                                                                                                                                                                                                                                                                                                                                                                                                                                                                                                                                                                                                                                                                                                                                                                                                                                                                                                                                                                                                                                                                                      |   
| Comments and work notes from before incident creation are not fetched/mirrored. | Mirroring settings apply only for incidents that are fetched after applying the settings. <br></br> For example, if a user creates a ServiceNow incident with added comments/work notes and then defines a ServiceNow integration instance with mirroring in Cortex XSOAR, those comments/work notes are not fetched with the incident in Cortex XSOAR. <br></br> To fetch pre-existing comments/work notes, you can use the ***servicenow-get-ticket-notes*** command.  <br></br> To retrieve comments and work notes using this command follow one of these steps: <br></br> - Grant elevated privileges to the **sys_journal_field**. This is done by assigning the **Itil** role (see this ServiceNow community link on [giving elevated read access](https://community.servicenow.com/community?id=community_question&sys_id=b4051bf4db4c1cd823f4a345ca9619dc) and potential risks). <br></br> - Select the `Use Display Value` checkbox in the instance configuration. This will retrieve comments and work notes using their display value from ServiceNow. When choosing this option, you must select the date format of your instance from the `Instance Date Format` dropdown menu (see the [ServiceNow documentation](https://docs.servicenow.com/bundle/tokyo-platform-administration/page/administer/time/task/t_PersonalizeTheSystemDateFormat.html) for an explanation how to find the date format of your instance). Note that in this case, the values that will appear under the `sys_created_by` field of the retrieved notes are the display values from ServiceNow and not the system values, e.g., "System Administrator" instead of "admin". |  
| Ticket is not closing. | Verify the integration instance is configured correctly for the *Mirrored XSOAR Ticket closure method* or *Mirrored ServiceNow Ticket closure method* fields.                                                                                                                                                                                                                                                                                                                                                                                                                                                                                                                                                                                                                                                                                                                                                                                                                                                                                                                                                                                                                                                                                                                                                                                                                                                                                                                                                                                                                                                                                                                       |
| Required fields are not getting sent. | This may be a mapping issue, specifically if close reason and close notes are required.                                                                                                                                                                                                                                                                                                                                                                                                                                                                                                                                                                                                                                                                                                                                                                                                                                                                                                                                                                                                                                                                                                                                                                                                                                                                                                                                                                                                                                                                                                                                                                             |
| Auto-Extract extracts sys_id as a file. | This is by design. To resolve this:  <br></br> - Turn off Auto-Extract for all fields and only used on specific fields.  <br></br> - Turn off Auto-Extract at the incident level and use the task level for extraction.                                                                                                                                                                                                                                                                                                                                                                                                                                                                                                                                                                                                                                                                                                                                                                                                                                                                                                                                                                                                                                                                                                                                                                                                                                                                                                                                                                                                                                             |
| Date displayed in the Cortex XSOAR layout is not aligned with ServiceNow. | 1. Navigate to the `incoming-mapper` you are using. <br></br> 2. For every field that uses the ``DateStringToISOFormat`` script, change the ``dayfirst`` argument  to ``true``.                                                                                                                                                                                                                                                                                                                                                                                                                                                                                                                                                                                                                                                                                                                                                                                                                                                                                                                                                                                                                                                                                                                                                                                                                                                                                                                                                                                                                                                                                     <|MERGE_RESOLUTION|>--- conflicted
+++ resolved
@@ -39,13 +39,8 @@
    3. Under **Mapper (incoming)**, select ServiceNow - Incoming Mapper.
    4. Under **Mapper (outgoing)**, select ServiceNow - Outgoing Mapper.
    5. To enable mirroring to close a ticket in Cortex XSOAR, under the **Mirrored XSOAR Ticket closure method** dropdown, select the ticket closing method,
-<<<<<<< HEAD
-      or set the *Mirrored XSOAR Ticket custom close state code* parameter, in order to override the default closure method with a custom state.
-      In order to use *Mirrored XSOAR Ticket custom close state code* parameter, it must follow this format: "custom_state_code1=custom_label1,custom_state_code2=custom_label2,...",
-=======
       or set the *Mirrored XSOAR Ticket custom close resolution code* or *Mirrored XSOAR Ticket custom close state code* parameter, in order to override the default closure method with a custom close code or custom state.
       In order to use *Mirrored XSOAR Ticket custom close resolution code* or *Mirrored XSOAR Ticket custom close state code* parameter, it must follow this format: "custom_state_code1=custom_label1,custom_state_code2=custom_label2,...",
->>>>>>> 6f77591c
       for example: “10=Design,11=Development,12=Testing”.
       Also, a matching user-defined list of customized incident close reasons must be configured as a "Server configuration" in Cortex XSOAR. (Meaning each Service Now custom state label will have a matching Cortex XSOAR custom close reason with the same name). ***Not following this format will result in a server error!***
       For more information about Customize Incident Close Reasons, see [this link](https://docs-cortex.paloaltonetworks.com/r/Cortex-XSOAR/6.10/Cortex-XSOAR-Administrator-Guide/Customize-Incident-Close-Reasons).
@@ -112,10 +107,7 @@
     | Custom Fields to Mirror | Custom \(user defined\) fields in the format: u_fieldname1,u_fieldname2 custom fields start with a 'u_'. These fields will be included in the mirroring capabilities, if added here. | False |
     | Mirrored XSOAR Ticket closure method | Define how to close the mirrored tickets in Cortex XSOAR. Choose 'resolved' to enable reopening from the UI. Otherwise, choose 'closed'. Choose 'None' to disable closing the mirrored tickets in Cortex XSOAR. | False |
     | Mirrored XSOAR Ticket custom close state code | Define how to close the mirrored tickets in Cortex XSOAR with a custom state. Enter here a comma-separated list of custom closure state codes and their labels (acceptable format example: “10=Design,11=Development,12=Testing”) to override the default closure method. Note that a matching user-defined list of custom close reasons must be configured as a "Server configuration" in Cortex XSOAR. Not following this format will result in closing the incident with a default close reason. | False |
-<<<<<<< HEAD
-=======
     | Mirrored XSOAR Ticket custom close resolution code | Define how to close the mirrored tickets in Cortex XSOAR with a custom resolution code. Enter a comma-separated list of custom resolution codes and their labels (acceptable format example: “10=Design,11=Development,12=Testing”) to override the default closure method. Note that a matching user-defined list of custom close reasons must be configured as a "Server configuration" in Cortex XSOAR. Not following this format will result in closing the incident with a default close reason. | False |
->>>>>>> 6f77591c
     | Mirrored ServiceNow Ticket closure method | Define how to close the mirrored tickets in ServiceNow, choose 'resolved' to enable reopening from the UI. Otherwise, choose 'closed'. | False |
     | Mirrored ServiceNow Ticket custom close state code | Define how to close the mirrored tickets in ServiceNow with custom state. Enter here the custom closure state code \(should be an integer\) to override the default closure method. If the closure code does not exist, the default one will be used instead. | False |
     | Use system proxy settings |  | False |
