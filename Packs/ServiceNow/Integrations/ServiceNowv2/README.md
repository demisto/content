--- conflicted
+++ resolved
@@ -45,13 +45,8 @@
       In order to use *Mirrored XSOAR Ticket custom close resolution code* or *Mirrored XSOAR Ticket custom close state code* parameter, it must follow this format: "custom_state_code1=custom_label1,custom_state_code2=custom_label2,...",
       for example: “10=Design,11=Development,12=Testing”.
       Also, a matching user-defined list of customized incident close reasons must be configured as a "Server configuration" in Cortex XSOAR. (Meaning each Service Now custom state label will have a matching Cortex XSOAR custom close reason with the same name). ***Not following this format will result in a server error!***
-<<<<<<< HEAD
       For more information about Customize Incident Close Reasons, see [XSOAR 6.12](https://docs-cortex.paloaltonetworks.com/r/Cortex-XSOAR/6.12/Cortex-XSOAR-Administrator-Guide/Customize-Incident-Close-Reasons) or [XSOAR 8](https://docs-cortex.paloaltonetworks.com/r/Cortex-XSOAR/8/Cortex-XSOAR-Cloud-Documentation/Customize-incident-close-reasons).
       ![image](https://raw.githubusercontent.com/demisto/content/75395ba6d9118bc3a5a399a31d95de4dc27f0911/Packs/ServiceNow/Integrations/ServiceNowv2/doc_files/closing-mirror-xsoar.png)
-=======
-      For more information about Customize Incident Close Reasons, see [this link](https://docs-cortex.paloaltonetworks.com/r/Cortex-XSOAR/6.10/Cortex-XSOAR-Administrator-Guide/Customize-Incident-Close-Reasons).
-      ![image](../../doc_files/closing-mirror-xsoar.png)
->>>>>>> 8d03ff23
    6. To enable mirroring to close an incident in ServiceNow, under the **Mirrored ServiceNow Ticket closure method** dropdown, select the ticket closing method,
       or set the **Mirrored ServiceNow Ticket custom close state code** parameter, in order to override the default closure method with a custom state.
      
