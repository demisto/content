--- conflicted
+++ resolved
@@ -2372,25 +2372,8 @@
 
 
 def ticket_fields(*args, **kwargs):
-<<<<<<< HEAD
     state = '7' if kwargs.get('ticket_type') == 'incident' else '3'
     assert args[0] == {'state': state }
-=======
-    state = "7" if kwargs.get("ticket_type") == "incident" else "3"
-    assert args[0] == {
-        "close_notes": "This is closed",
-        "closed_at": "2020-10-29T13:19:07.345995+02:00",
-        "impact": "3",
-        "priority": "4",
-        "resolved_at": "2020-10-29T13:19:07.345995+02:00",
-        "severity": "1 - Low",
-        "short_description": "Post parcel",
-        "sla_due": "0001-01-01T00:00:00Z",
-        "urgency": "3",
-        "state": state,
-        "work_start": "0001-01-01T00:00:00Z",
-    }
->>>>>>> c07bc6d8
 
     return {
         "close_notes": "This is closed",
@@ -2974,25 +2957,8 @@
 
 
 def ticket_fields_mocker(*args, **kwargs):
-<<<<<<< HEAD
     state = '88' if kwargs.get('ticket_type') == 'incident' else '90'
     fields = {'state': state }
-=======
-    state = "88" if kwargs.get("ticket_type") == "incident" else "90"
-    fields = {
-        "close_notes": "This is closed",
-        "closed_at": "2020-10-29T13:19:07.345995+02:00",
-        "impact": "3",
-        "priority": "4",
-        "resolved_at": "2020-10-29T13:19:07.345995+02:00",
-        "severity": "1 - Low",
-        "short_description": "Post parcel",
-        "sla_due": "0001-01-01T00:00:00Z",
-        "urgency": "3",
-        "state": state,
-        "work_start": "0001-01-01T00:00:00Z",
-    }
->>>>>>> c07bc6d8
     assert fields == args[0]
     return fields
 
