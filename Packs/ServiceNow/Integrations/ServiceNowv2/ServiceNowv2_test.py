--- conflicted
+++ resolved
@@ -2030,9 +2030,6 @@
     mocker.patch.object(requests, 'request', return_value=MockResponse(mock_json))
     with pytest.raises(Exception) as e:
         client.send_request(path='table')
-<<<<<<< HEAD
-    assert str(e.value) == expected_results
-=======
     assert str(e.value) == expected_results
 
 
@@ -2064,5 +2061,4 @@
         def get(self, table, value, no_record_found_res):
             return USER_RESPONSE
     parse_dict_ticket_fields(Client(), ticket)  # type: ignore
-    assert ticket == expected_ticket
->>>>>>> 9d6c5180
+    assert ticket == expected_ticket