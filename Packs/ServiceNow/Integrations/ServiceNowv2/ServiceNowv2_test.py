import pytest
import json
import io
import ServiceNowv2
from CommonServerPython import DemistoException
from ServiceNowv2 import get_server_url, get_ticket_context, get_ticket_human_readable, \
    generate_body, split_fields, Client, update_ticket_command, create_ticket_command, delete_ticket_command, \
    query_tickets_command, add_link_command, add_comment_command, upload_file_command, get_ticket_notes_command, \
    get_record_command, update_record_command, create_record_command, delete_record_command, query_table_command, \
    list_table_fields_command, query_computers_command, get_table_name_command, add_tag_command, query_items_command, \
    get_item_details_command, create_order_item_command, document_route_to_table, fetch_incidents, main, \
    get_mapping_fields_command, get_remote_data_command, update_remote_system_command, build_query_for_request_params, \
    ServiceNowClient, oauth_test_module, login_command, get_modified_remote_data_command, parse_build_query, \
    get_ticket_fields, check_assigned_to_field, generic_api_call_command
from ServiceNowv2 import test_module as module
from test_data.response_constants import RESPONSE_TICKET, RESPONSE_MULTIPLE_TICKET, RESPONSE_UPDATE_TICKET, \
    RESPONSE_UPDATE_TICKET_SC_REQ, RESPONSE_CREATE_TICKET, RESPONSE_CREATE_TICKET_WITH_OUT_JSON, RESPONSE_QUERY_TICKETS, \
    RESPONSE_ADD_LINK, RESPONSE_ADD_COMMENT, RESPONSE_UPLOAD_FILE, RESPONSE_GET_TICKET_NOTES, RESPONSE_GET_RECORD, \
    RESPONSE_UPDATE_RECORD, RESPONSE_CREATE_RECORD, RESPONSE_QUERY_TABLE, RESPONSE_LIST_TABLE_FIELDS, \
    RESPONSE_QUERY_COMPUTERS, RESPONSE_GET_TABLE_NAME, RESPONSE_UPDATE_TICKET_ADDITIONAL, \
    RESPONSE_QUERY_TABLE_SYS_PARAMS, RESPONSE_ADD_TAG, RESPONSE_QUERY_ITEMS, RESPONSE_ITEM_DETAILS, \
    RESPONSE_CREATE_ITEM_ORDER, RESPONSE_DOCUMENT_ROUTE, RESPONSE_FETCH, RESPONSE_FETCH_ATTACHMENTS_FILE, \
    RESPONSE_FETCH_ATTACHMENTS_TICKET, RESPONSE_TICKET_MIRROR, MIRROR_COMMENTS_RESPONSE, RESPONSE_MIRROR_FILE_ENTRY, \
    RESPONSE_ASSIGNMENT_GROUP, RESPONSE_MIRROR_FILE_ENTRY_FROM_XSOAR, MIRROR_COMMENTS_RESPONSE_FROM_XSOAR, \
    MIRROR_ENTRIES, RESPONSE_CLOSING_TICKET_MIRROR, RESPONSE_TICKET_ASSIGNED, OAUTH_PARAMS, \
    RESPONSE_QUERY_TICKETS_EXCLUDE_REFERENCE_LINK, MIRROR_ENTRIES_WITH_EMPTY_USERNAME, USER_RESPONSE, RESPONSE_GENERIC_TICKET
from test_data.result_constants import EXPECTED_TICKET_CONTEXT, EXPECTED_MULTIPLE_TICKET_CONTEXT, \
    EXPECTED_TICKET_HR, EXPECTED_MULTIPLE_TICKET_HR, EXPECTED_UPDATE_TICKET, EXPECTED_UPDATE_TICKET_SC_REQ, \
    EXPECTED_CREATE_TICKET, EXPECTED_CREATE_TICKET_WITH_OUT_JSON, EXPECTED_QUERY_TICKETS, EXPECTED_ADD_LINK_HR, \
    EXPECTED_ADD_COMMENT_HR, EXPECTED_UPLOAD_FILE, EXPECTED_GET_TICKET_NOTES, EXPECTED_GET_RECORD, \
    EXPECTED_UPDATE_RECORD, EXPECTED_CREATE_RECORD, EXPECTED_QUERY_TABLE, EXPECTED_LIST_TABLE_FIELDS, \
    EXPECTED_QUERY_COMPUTERS, EXPECTED_GET_TABLE_NAME, EXPECTED_UPDATE_TICKET_ADDITIONAL, \
    EXPECTED_QUERY_TABLE_SYS_PARAMS, EXPECTED_ADD_TAG, EXPECTED_QUERY_ITEMS, EXPECTED_ITEM_DETAILS, \
    EXPECTED_CREATE_ITEM_ORDER, EXPECTED_DOCUMENT_ROUTE, EXPECTED_MAPPING, \
    EXPECTED_TICKET_CONTEXT_WITH_ADDITIONAL_FIELDS, EXPECTED_QUERY_TICKETS_EXCLUDE_REFERENCE_LINK, \
    EXPECTED_TICKET_CONTEXT_WITH_NESTED_ADDITIONAL_FIELDS
from test_data.created_ticket_context import CREATED_TICKET_CONTEXT_CREATE_CO_FROM_TEMPLATE_COMMAND, \
    CREATED_TICKET_CONTEXT_GET_TASKS_FOR_CO_COMMAND

import demistomock as demisto
from urllib.parse import urlencode


def util_load_json(path):
    with io.open(path, mode='r', encoding='utf-8') as f:
        return json.loads(f.read())


def test_get_server_url():
    assert "http://www.demisto.com/" == get_server_url("http://www.demisto.com//")


def test_get_ticket_context():
    assert EXPECTED_TICKET_CONTEXT == get_ticket_context(RESPONSE_TICKET)

    assert EXPECTED_MULTIPLE_TICKET_CONTEXT[0] in get_ticket_context(RESPONSE_MULTIPLE_TICKET)
    assert EXPECTED_MULTIPLE_TICKET_CONTEXT[1] in get_ticket_context(RESPONSE_MULTIPLE_TICKET)


def test_get_ticket_context_additional_fields():
    """Unit test
    Given
        - additional keys of a ticket alongside regular keys.
    When
        - getting a ticket context
    Then
        - validate that all the details of the ticket were updated, and all the updated keys are shown in
        the context with do duplicates.
    """
    assert EXPECTED_TICKET_CONTEXT_WITH_ADDITIONAL_FIELDS == get_ticket_context(RESPONSE_TICKET,
                                                                                ['Summary', 'sys_created_by'])


def test_get_ticket_context_nested_additional_fields():
    """Unit test
    Given
        - nested additional keys of a ticket (in the form of a.b), alongside regular keys.
    When
        - getting a ticket context
    Then
        - validate that all the details of the ticket were updated, and all the updated keys are shown in
        the context with do duplicates.
    """
    assert EXPECTED_TICKET_CONTEXT_WITH_NESTED_ADDITIONAL_FIELDS == get_ticket_context(RESPONSE_TICKET,
                                                                                       ['Summary', 'opened_by.link'])


def test_get_ticket_human_readable():
    assert EXPECTED_TICKET_HR == get_ticket_human_readable(RESPONSE_TICKET, 'incident')

    assert EXPECTED_MULTIPLE_TICKET_HR[0] in get_ticket_human_readable(RESPONSE_MULTIPLE_TICKET, 'incident')
    assert EXPECTED_MULTIPLE_TICKET_HR[1] in get_ticket_human_readable(RESPONSE_MULTIPLE_TICKET, 'incident')


def test_generate_body():
    fields = {'a_field': 'test'}
    custom_fields = {'a_custom_field': 'test'}
    expected_body = {'a_field': 'test', 'u_a_custom_field': 'test'}
    assert expected_body == generate_body(fields, custom_fields)


def test_split_fields():
    expected_dict_fields = {'a': 'b', 'c': 'd', 'e': ''}
    assert expected_dict_fields == split_fields('a=b;c=d;e=')

    expected_custom_field = {'u_customfield': "<a href=\'https://google.com\'>Link text</a>"}
    assert expected_custom_field == split_fields("u_customfield=<a href=\'https://google.com\'>Link text</a>")

    expected_custom_sys_params = {
        "sysparm_display_value": 'all',
        "sysparm_exclude_reference_link": 'True',
        "sysparm_query": 'number=TASK0000001'
    }

    assert expected_custom_sys_params == split_fields(
        "sysparm_display_value=all;sysparm_exclude_reference_link=True;sysparm_query=number=TASK0000001")

    try:
        split_fields('a')
    except Exception as err:
        assert "must contain a '=' to specify the keys and values" in str(err)
        return
    assert False


def test_split_fields_with_special_delimiter():
    """Unit test
    Given
    - split_fields method
    - the default delimiter is ;
    When
    - splitting values with a different delimiter - ','
    Then
    -  Validate the fields were created correctly
    """
    expected_dict_fields = {'a': 'b', 'c': 'd'}
    assert expected_dict_fields == split_fields('a=b,c=d', ',')

    expected_custom_field = {'u_customfield': "<a href=\'https://google.com\'>Link text<;/a>"}
    assert expected_custom_field == split_fields("u_customfield=<a href=\'https://google.com\'>Link text<;/a>", ',')

    try:
        split_fields('a')
    except Exception as err:
        assert "must contain a '=' to specify the keys and values" in str(err)
        return
    assert False


@pytest.mark.parametrize('query, parsed, result', [
    ('&', False, '&'),
    ('&', True, []),
    ('noampersand', False, 'noampersand'),
    ('noampersand', True, 'noampersand')
])
def test_parse_build_query(query, parsed, result):
    """Unit test
    Given
    - an ampersand
    When
    - no parsing the ampersand
    - when parsing the ampersand
    Then
    -  Validate the query field is parsed correctly.
    """
    assert parse_build_query(query, parse_amp=parsed) == result


@pytest.mark.parametrize('command, args, response, expected_result, expected_auto_extract', [
    (update_ticket_command, {'id': '1234', 'impact': '2'}, RESPONSE_UPDATE_TICKET, EXPECTED_UPDATE_TICKET, True),
    (update_ticket_command, {'id': '1234', 'ticket_type': 'sc_req_item', 'approval': 'requested'},
     RESPONSE_UPDATE_TICKET_SC_REQ, EXPECTED_UPDATE_TICKET_SC_REQ, True),
    (update_ticket_command, {'id': '1234', 'severity': '3', 'additional_fields': "approval=rejected"},
     RESPONSE_UPDATE_TICKET_ADDITIONAL, EXPECTED_UPDATE_TICKET_ADDITIONAL, True),
    (create_ticket_command, {'active': 'true', 'severity': "3", 'description': "creating a test ticket",
                             'sla_due': "2020-10-10 10:10:11"}, RESPONSE_CREATE_TICKET, EXPECTED_CREATE_TICKET, True),
    (create_ticket_command, {'active': 'true', 'severity': "3", 'description': "creating a test ticket",
                             'sla_due': "2020-10-10 10:10:11"}, RESPONSE_CREATE_TICKET_WITH_OUT_JSON,
     EXPECTED_CREATE_TICKET_WITH_OUT_JSON, True),
    (query_tickets_command, {'limit': "3", 'query': "impact<2^short_descriptionISNOTEMPTY", 'ticket_type': "incident"},
     RESPONSE_QUERY_TICKETS, EXPECTED_QUERY_TICKETS, True),
    (query_tickets_command,
     {"ticket_type": "incident", "query": "number=INC0000001", "system_params": "sysparm_exclude_reference_link=true"},
     RESPONSE_QUERY_TICKETS_EXCLUDE_REFERENCE_LINK, EXPECTED_QUERY_TICKETS_EXCLUDE_REFERENCE_LINK, True),
    (upload_file_command, {'id': "sys_id", 'file_id': "entry_id", 'file_name': 'test_file'}, RESPONSE_UPLOAD_FILE,
     EXPECTED_UPLOAD_FILE, True),
    (get_ticket_notes_command, {'id': "sys_id"}, RESPONSE_GET_TICKET_NOTES, EXPECTED_GET_TICKET_NOTES, True),
    (get_record_command, {'table_name': "alm_asset", 'id': "sys_id", 'fields': "asset_tag,display_name"},
     RESPONSE_GET_RECORD, EXPECTED_GET_RECORD, True),
    (update_record_command, {'name': "alm_asset", 'id': "1234", 'custom_fields': "display_name=test4"},
     RESPONSE_UPDATE_RECORD, EXPECTED_UPDATE_RECORD, True),
    (create_record_command, {'table_name': "alm_asset", 'fields': "asset_tag=P4325434;display_name=my_test_record"},
     RESPONSE_CREATE_RECORD, EXPECTED_CREATE_RECORD, True),
    (query_table_command, {'table_name': "alm_asset", 'fields': "asset_tag,sys_updated_by,display_name",
                           'query': "display_nameCONTAINSMacBook", 'limit': 3}, RESPONSE_QUERY_TABLE,
     EXPECTED_QUERY_TABLE, False),
    (query_table_command, {
        'table_name': "sc_task", 'system_params':
            'sysparm_display_value=all;sysparm_exclude_reference_link=True;sysparm_query=number=TASK0000001',
        'fields': "approval,state,escalation,number,description"
    }, RESPONSE_QUERY_TABLE_SYS_PARAMS, EXPECTED_QUERY_TABLE_SYS_PARAMS, False),
    (list_table_fields_command, {'table_name': "alm_asset"}, RESPONSE_LIST_TABLE_FIELDS, EXPECTED_LIST_TABLE_FIELDS,
     False),
    (query_computers_command, {'computer_id': '1234'}, RESPONSE_QUERY_COMPUTERS, EXPECTED_QUERY_COMPUTERS, False),
    (get_table_name_command, {'label': "ACE"}, RESPONSE_GET_TABLE_NAME, EXPECTED_GET_TABLE_NAME, False),
    (add_tag_command, {'id': "123", 'tag_id': '1234', 'title': 'title'}, RESPONSE_ADD_TAG, EXPECTED_ADD_TAG, True),
    (query_items_command, {'name': "ipad", 'limit': '2'}, RESPONSE_QUERY_ITEMS, EXPECTED_QUERY_ITEMS, True),
    (get_item_details_command, {'id': "1234"}, RESPONSE_ITEM_DETAILS, EXPECTED_ITEM_DETAILS, True),
    (create_order_item_command, {'id': "1234", 'quantity': "3",
                                 'variables': "Additional_software_requirements=best_pc"},
     RESPONSE_CREATE_ITEM_ORDER, EXPECTED_CREATE_ITEM_ORDER, True),
    (document_route_to_table, {'queue_id': 'queue_id', 'document_id': 'document_id'}, RESPONSE_DOCUMENT_ROUTE,
     EXPECTED_DOCUMENT_ROUTE, True),
])  # noqa: E124
def test_commands(command, args, response, expected_result, expected_auto_extract, mocker):
    """Unit test
    Given
    - command main func
    - command args
    - command raw response
    When
    - mock the ServiceNow response
    Then
    - convert the result to human readable table
    - create the context
    validate the entry context
    """
    client = Client('server_url', 'sc_server_url', 'cr_server_url', 'username', 'password',
                    'verify', 'fetch_time', 'sysparm_query', 'sysparm_limit', 'timestamp_field',
                    'ticket_type', 'get_attachments', 'incident_name')
    mocker.patch.object(client, 'send_request', return_value=response)
    result = command(client, args)
    assert expected_result == result[1]  # entry context is found in the 2nd place in the result of the command
    assert expected_auto_extract == result[3]  # ignore_auto_extract is in the 4th place in the result of the command


@pytest.mark.parametrize('command, args, response, expected_hr, expected_auto_extract', [
    (delete_ticket_command, {'id': '1234'}, {}, 'Ticket with ID 1234 was successfully deleted.', True),
    (add_link_command, {'id': '1234', 'link': "http://www.demisto.com", 'text': 'demsito_link'}, RESPONSE_ADD_LINK,
     EXPECTED_ADD_LINK_HR, True),
    (add_comment_command, {'id': "1234", 'comment': "Nice work!"}, RESPONSE_ADD_COMMENT, EXPECTED_ADD_COMMENT_HR, True),
    (delete_record_command, {'table_name': "alm_asset", 'id': '1234'}, {},
     'ServiceNow record with ID 1234 was successfully deleted.', True),
])  # noqa: E124
def test_no_ec_commands(command, args, response, expected_hr, expected_auto_extract, mocker):
    """Unit test
    Given
    - command main func
    - command args
    - command raw response
    When
    - mock the ServiceNow response
    Then
    - convert the result to human readable table
    - create the context
    validate the human readable
    """
    client = Client('server_url', 'sc_server_url', 'cr_server_url', 'username', 'password',
                    'verify', 'fetch_time', 'sysparm_query', 'sysparm_limit', 'timestamp_field',
                    'ticket_type', 'get_attachments', 'incident_name')
    mocker.patch.object(client, 'send_request', return_value=response)
    result = command(client, args)
    assert expected_hr in result[0]  # HR is found in the 1st place in the result of the command
    assert expected_auto_extract == result[3]  # ignore_auto_extract is in the 4th place in the result of the command


def test_fetch_incidents(mocker):
    """Unit test
    Given
    - fetch incidents command
    - command args
    - command raw response
    When
    - mock the parse_date_range.
    - mock the Client's send_request.
    Then
    - run the fetch incidents command using the Client
    Validate The length of the results.
    """
    mocker.patch('ServiceNowv2.parse_date_range', return_value=("2019-02-23 08:14:21", 'never mind'))
<<<<<<< HEAD
=======
    mocker.patch('ServiceNowv2.parse_dict_ticket_fields', return_value=RESPONSE_FETCH['result'])
>>>>>>> d8c4f709
    client = Client('server_url', 'sc_server_url', 'cr_server_url', 'username', 'password',
                    'verify', 'fetch_time', 'sysparm_query', sysparm_limit=10,
                    timestamp_field='opened_at', ticket_type='incident', get_attachments=False, incident_name='number')
    mocker.patch.object(client, 'send_request', return_value=RESPONSE_FETCH)
    incidents = fetch_incidents(client)
    assert len(incidents) == 2
    assert incidents[0].get('name') == 'ServiceNow Incident INC0000040'


def test_fetch_incidents_with_attachments(mocker):
    """Unit test
    Given
    - fetch incidents command
    - command args
    - command raw response
    When
    - mock the parse_date_range.
    - mock the Client's send_request.
    - mock the Client's get_ticket_attachment_entries.
    Then
    - run the fetch incidents command using the Client
    Validate The length of the results and the attachment content.
    """
    mocker.patch('ServiceNowv2.parse_date_range', return_value=("2016-10-10 15:19:57", 'never mind'))
<<<<<<< HEAD
=======
    mocker.patch('ServiceNowv2.parse_dict_ticket_fields', return_value=RESPONSE_FETCH['result'])
>>>>>>> d8c4f709
    client = Client('server_url', 'sc_server_url', 'cr_server_url', 'username', 'password',
                    'verify', 'fetch_time', 'sysparm_query', sysparm_limit=10,
                    timestamp_field='opened_at', ticket_type='incident', get_attachments=True,
                    incident_name='number')
    mocker.patch.object(client, 'send_request', return_value=RESPONSE_FETCH_ATTACHMENTS_TICKET)
    mocker.patch.object(client, 'get_ticket_attachment_entries', return_value=RESPONSE_FETCH_ATTACHMENTS_FILE)

    incidents = fetch_incidents(client)

    assert len(incidents) == 1
    assert incidents[0].get('attachment')[0]['name'] == 'wireframe'
    assert incidents[0].get('attachment')[0]['path'] == 'file_id'


def test_fetch_incidents_with_incident_name(mocker):
    """Unit test
    Given
    - fetch incidents command
    - command args
    - command raw response
    When
    - mock the parse_date_range.
    - mock the Client's send_request.
    Then
    - run the fetch incidents command using the Client
    Validate The length of the results.
    """
    mocker.patch('ServiceNowv2.parse_date_range', return_value=("2019-02-23 08:14:21", 'never mind'))
<<<<<<< HEAD
=======
    mocker.patch('ServiceNowv2.parse_dict_ticket_fields', return_value=RESPONSE_FETCH['result'])
>>>>>>> d8c4f709
    client = Client('server_url', 'sc_server_url', 'cr_server_url', 'username', 'password',
                    'verify', 'fetch_time', 'sysparm_query', sysparm_limit=10,
                    timestamp_field='opened_at', ticket_type='incident',
                    get_attachments=False, incident_name='description')
    mocker.patch.object(client, 'send_request', return_value=RESPONSE_FETCH)
    incidents = fetch_incidents(client)
    assert incidents[0].get('name') == 'ServiceNow Incident Unable to access Oregon mail server. Is it down?'


def test_incident_name_is_initialized(mocker, requests_mock):
    """
    Given:
     - Integration instance initialized with fetch enabled and without changing incident name

    When:
     - Clicking on Test button (running test-module)

    Then:
     - Verify expected exception is raised as default incident name value is not in response
    """
    url = 'https://test.service-now.com'
    mocker.patch.object(
        demisto,
        'params',
        return_value={
            'isFetch': True,
            'url': url,
            'credentials': {
                'identifier': 'identifier',
                'password': 'password',
            },
            'incident_name': None
        }
    )
    mocker.patch.object(demisto, 'command', return_value='test-module')

    def return_error_mock(message, error):
        raise

    mocker.patch('ServiceNowv2.return_error', side_effect=return_error_mock)
    requests_mock.get(
        f'{url}/api/now/table/incident?sysparm_limit=1',
        json={
            'result': [{
                'opened_at': 'sometime'
            }]
        }
    )
    with pytest.raises(ValueError) as e:
        main()
    assert str(e.value) == 'The field [number] does not exist in the ticket.'


def test_not_authenticated_retry_positive(requests_mock, mocker):
    """
    Given
    - ServiceNow client

    When
    - Sending HTTP request and getting 401 status code (not authenticated) twice, followed by 200 status code (success)

    Then
    - Verify debug messages
    - Ensure the send_request function runs successfully without exceptions
    """
    mocker.patch.object(demisto, 'debug')
    client = Client('http://server_url', 'sc_server_url', 'cr_server_url', 'username', 'password',
                    'verify', 'fetch_time', 'sysparm_query', 'sysparm_limit', 'timestamp_field',
                    'ticket_type', 'get_attachments', 'incident_name')
    requests_mock.get('http://server_url', [
        {
            'status_code': 401,
            'json': {
                'error': {'message': 'User Not Authenticated', 'detail': 'Required to provide Auth information'},
                'status': 'failure'
            }
        },
        {
            'status_code': 401,
            'json': {
                'error': {'message': 'User Not Authenticated', 'detail': 'Required to provide Auth information'},
                'status': 'failure'
            }
        },
        {
            'status_code': 200,
            'json': {}
        }
    ])
    assert client.send_request('') == {}
    assert demisto.debug.call_count == 2
    debug = demisto.debug.call_args_list
    expected_debug_msg = "Got status code 401 - {'error': {'message': 'User Not Authenticated', " \
                         "'detail': 'Required to provide Auth information'}, 'status': 'failure'}. Retrying ..."
    assert debug[0][0][0] == expected_debug_msg
    assert debug[1][0][0] == expected_debug_msg


def test_not_authenticated_retry_negative(requests_mock, mocker):
    """
    Given
    - ServiceNow client

    When
    - Sending HTTP request and getting 401 status code (not authenticated) 3 times

    Then
    - Verify debug messages
    - Ensure the send_request function fails and raises expected error message
    """
    mocker.patch.object(demisto, 'debug')
    client = Client('http://server_url', 'sc_server_url', 'cr_server_url', 'username', 'password',
                    'verify', 'fetch_time', 'sysparm_query', 'sysparm_limit', 'timestamp_field',
                    'ticket_type', 'get_attachments', 'incident_name')
    requests_mock.get('http://server_url', [
        {
            'status_code': 401,
            'json': {
                'error': {'message': 'User Not Authenticated', 'detail': 'Required to provide Auth information'},
                'status': 'failure'
            }
        },
        {
            'status_code': 401,
            'json': {
                'error': {'message': 'User Not Authenticated', 'detail': 'Required to provide Auth information'},
                'status': 'failure'
            }
        },
        {
            'status_code': 401,
            'json': {
                'error': {'message': 'User Not Authenticated', 'detail': 'Required to provide Auth information'},
                'status': 'failure'
            }
        }
    ])
    with pytest.raises(Exception) as ex:
        client.send_request('')
    assert str(ex.value) == "Got status code 401 with url http://server_url with body b'{\"error\": {\"message\": " \
                            "\"User Not Authenticated\", \"detail\": \"Required to provide Auth information\"}, " \
                            "\"status\": \"failure\"}' with headers {}"
    assert demisto.debug.call_count == 3
    debug = demisto.debug.call_args_list
    expected_debug_msg = "Got status code 401 - {'error': {'message': 'User Not Authenticated', " \
                         "'detail': 'Required to provide Auth information'}, 'status': 'failure'}. Retrying ..."
    assert debug[0][0][0] == expected_debug_msg
    assert debug[1][0][0] == expected_debug_msg
    assert debug[2][0][0] == expected_debug_msg


def test_oauth_authentication(mocker, requests_mock):
    """
    Given:
     - Integration instance, initialized with the `Use OAuth Login` checkbox selected.

    When:
     - Clicking on running the !servicenow-oauth-test command.

    Then:
     - Verify that oauth authorization flow is used by checking that the get_access_token is called.
    """
    from unittest.mock import MagicMock
    url = 'https://test.service-now.com'
    mocker.patch.object(demisto, 'command', return_value='servicenow-oauth-test')
    mocker.patch.object(ServiceNowClient, 'get_access_token')
    requests_mock.get(
        f'{url}/api/now/table/incident?sysparm_limit=1',
        json={
            'result': [{
                'opened_at': 'sometime'
            }]
        }
    )

    # Assert that get_access_token is called when `Use OAuth Login` checkbox is selected:
    mocker.patch.object(
        demisto,
        'params',
        return_value={
            'url': url,
            'credentials': {
                'identifier': 'client_id',
                'password': 'client_secret'
            },
            'use_oauth': True
        }
    )
    ServiceNowClient.get_access_token = MagicMock()
    main()
    assert ServiceNowClient.get_access_token.called


def test_test_module(mocker):
    """Unit test
    Given
    - test module command
    - command args
    - command raw response
    When
    (a)
        - mock the parse_date_range.
        - mock the Client's send_request.
    (b) - calling the test module when using OAuth 2.0 authorization.
    Then
    (a)
        - run the test module command using the Client
        Validate the content of the HumanReadable.
    (b)
        Validate that an error is returned, indicating that the `Test` button can't be used when using OAuth 2.0.
    """
    mocker.patch('ServiceNowv2.parse_date_range', return_value=("2019-02-23 08:14:21", 'never mind'))
    client = Client('server_url', 'sc_server_url', 'cr_server_url', 'username', 'password', 'verify', 'fetch_time',
                    'sysparm_query', sysparm_limit=10, timestamp_field='opened_at',
                    ticket_type='incident', get_attachments=False, incident_name='description')
    mocker.patch.object(client, 'send_request', return_value=RESPONSE_FETCH)
    result = module(client)
    assert result[0] == 'ok'

    client = Client('server_url', 'sc_server_url', 'cr_server_url', 'username', 'password', 'verify', 'fetch_time',
                    'sysparm_query', sysparm_limit=10, timestamp_field='opened_at', ticket_type='incident',
                    get_attachments=False, incident_name='description', oauth_params=OAUTH_PARAMS)

    try:
        module(client)
    except Exception as e:
        assert 'Test button cannot be used when using OAuth 2.0' in e.args[0]


def test_oauth_test_module(mocker):
    """
    Given:
    - oauth_test_module command
    When:
    - (a) trying to call the command when using basic auth.
    - (b)
        - trying to call the command when using OAuth 2.0
        - mock the parse_date_range.
        - mock the Client's send_request.
    Then:
    - (a) validate that an error is returned, indicating that the function should be called when using OAuth only.
    - (b) Validate that the instance was configured successfully.
    """
    mocker.patch('ServiceNowv2.parse_date_range', return_value=("2019-02-23 08:14:21", 'never mind'))
    client = Client('server_url', 'sc_server_url', 'cr_server_url', 'username', 'password', 'verify', 'fetch_time',
                    'sysparm_query', sysparm_limit=10, timestamp_field='opened_at', ticket_type='incident',
                    get_attachments=False, incident_name='description')
    try:
        oauth_test_module(client)
    except Exception as e:
        assert 'command should be used only when using OAuth 2.0 authorization.' in e.args[0]

    client = Client('server_url', 'sc_server_url', 'cr_server_url', 'username', 'password', 'verify', 'fetch_time',
                    'sysparm_query', sysparm_limit=10, timestamp_field='opened_at', ticket_type='incident',
                    get_attachments=False, incident_name='description', oauth_params=OAUTH_PARAMS)
    mocker.patch.object(client, 'send_request', return_value=RESPONSE_FETCH)
    result = oauth_test_module(client)
    assert '### Instance Configured Successfully.' in result[0]


def test_oauth_login_command(mocker):
    """
    Given:
    - login command
    When:
    - (a) trying to call the command when using basic auth.
    - (b)
        - trying to call the command when using OAuth 2.0.
        - mocking the login command of ServiceNowClient.
    Then:
    - (a) validate that an error is returned, indicating that the function should be called when using OAuth only.
    - (b) Validate that the login was successful.
    """
    mocker.patch('ServiceNowv2.ServiceNowClient.login')
    client = Client('server_url', 'sc_server_url', 'cr_server_url', 'username', 'password', 'verify', 'fetch_time',
                    'sysparm_query', sysparm_limit=10, timestamp_field='opened_at', ticket_type='incident',
                    get_attachments=False, incident_name='description')
    try:
        login_command(client, args={'username': 'username', 'password': 'password'})
    except Exception as e:
        assert '!servicenow-oauth-login command can be used only when using OAuth 2.0 authorization' in e.args[0]

    client = Client('server_url', 'sc_server_url', 'cr_server_url', 'username', 'password', 'verify', 'fetch_time',
                    'sysparm_query', sysparm_limit=10, timestamp_field='opened_at', ticket_type='incident',
                    get_attachments=False, incident_name='description', oauth_params=OAUTH_PARAMS)
    mocker.patch.object(client, 'send_request', return_value=RESPONSE_FETCH)
    result = login_command(client, args={'username': 'username', 'password': 'password'})
    assert '### Logged in successfully.' in result[0]


def test_sysparm_input_display_value(mocker, requests_mock):
    """Unit test
    Given
    - create_record_command function
    - command args, including input_display_value
    - command raw response
    When
    - mock the requests url destination.
    Then
    - run the create command using the Client
    Validate that the sysparm_input_display_value parameter has the correct value
    """

    client = Client(server_url='https://server_url.com/', sc_server_url='sc_server_url', cr_server_url='cr_server_url',
                    username='username', password='password', verify=False, fetch_time='fetch_time',
                    sysparm_query='sysparm_query', sysparm_limit=10, timestamp_field='opened_at',
                    ticket_type='incident', get_attachments=False, incident_name='description')

    mocker.patch.object(demisto, 'args', return_value={'input_display_value': 'true',
                                                       'table_name': "alm_asset",
                                                       'fields': "asset_tag=P4325434;display_name=my_test_record"
                                                       }
                        )
    requests_mock.post('https://server_url.com/table/alm_asset?sysparm_input_display_value=True', json={})
    # will raise a requests_mock.exceptions.NoMockAddress if the url address will not be as given in the requests_mock
    create_record_command(client, demisto.args())
    assert requests_mock.request_history[0].method == 'POST'

    mocker.patch.object(demisto, 'args', return_value={'input_display_value': 'false',
                                                       'table_name': "alm_asset",
                                                       'fields': "asset_tag=P4325434;display_name=my_test_record"
                                                       }
                        )
    requests_mock.post('https://server_url.com/table/alm_asset?sysparm_input_display_value=False', json={})
    # will raise a requests_mock.exceptions.NoMockAddress if the url address will not be as given in the requests_mock
    create_record_command(client, demisto.args())
    assert requests_mock.request_history[1].method == 'POST'


def test_get_mapping_fields():
    """
    Given:
        -  ServiceNow client
        -  ServiceNow mapping fields
    When
        - running get_mapping_fields_command
    Then
        - the result fits the expected mapping.
    """
    client = Client(server_url='https://server_url.com/', sc_server_url='sc_server_url', cr_server_url='cr_server_url',
                    username='username', password='password', verify=False, fetch_time='fetch_time',
                    sysparm_query='sysparm_query', sysparm_limit=10, timestamp_field='opened_at',
                    ticket_type='incident', get_attachments=False, incident_name='description')
    res = get_mapping_fields_command(client)
    assert EXPECTED_MAPPING == res.extract_mapping()


def test_get_remote_data(mocker):
    """
    Given:
        -  ServiceNow client
        -  arguments: id and LastUpdate(set to lower then the modification time).
        -  ServiceNow ticket
    When
        - running get_remote_data_command.
    Then
        - The ticket was updated with the entries.
    """

    client = Client(server_url='https://server_url.com/', sc_server_url='sc_server_url',
                    cr_server_url='cr_server_url', username='username',
                    password='password', verify=False, fetch_time='fetch_time',
                    sysparm_query='sysparm_query', sysparm_limit=10, timestamp_field='opened_at',
                    ticket_type='incident', get_attachments=False, incident_name='description')

    args = {'id': 'sys_id', 'lastUpdate': 0}
    params = {}
    mocker.patch.object(client, 'get', return_value=RESPONSE_TICKET_MIRROR)
    mocker.patch.object(client, 'get_ticket_attachment_entries', return_value=RESPONSE_MIRROR_FILE_ENTRY)
    mocker.patch.object(client, 'query', return_value=MIRROR_COMMENTS_RESPONSE)
    mocker.patch.object(client, 'get', return_value=RESPONSE_ASSIGNMENT_GROUP)

    res = get_remote_data_command(client, args, params)

    assert res[1]['File'] == 'test.txt'
<<<<<<< HEAD
    assert res[2]['Contents'] == 'This is a comment'
=======
    assert res[2]['Contents'] == 'Type: comments\n\nThis is a comment'
>>>>>>> d8c4f709


def test_assigned_to_field_no_user():
    """
    Given:
        -  Client class
        -  Assigned_to field for user that doesn't exist in SNOW
    When
        - run check_assigned_to_field command
    Then
        - Check that assign_to value is empty
    """
    class Client:
        def get(self, table, value):
            return {'results': {}}

    assigned_to = {'link': 'https://test.service-now.com/api/now/table/sys_user/oscar@example.com',
                   'value': 'oscar@example.com'}
    res = check_assigned_to_field(Client(), assigned_to)
    assert res == ''


def test_assigned_to_field_user_exists():
    """
    Given:
        -  Client class
        -  Assigned_to field for user that does exist in SNOW
    When
        - run check_assigned_to_field command
    Then
        - Check that assign_to value is filled with the right email
    """
    class Client:
        def get(self, table, value):
            return USER_RESPONSE

    assigned_to = {'link': 'https://test.service-now.com/api/now/table/sys_user/oscar@example.com',
                   'value': 'oscar@example.com'}
    res = check_assigned_to_field(Client(), assigned_to)
    assert res == 'oscar@example.com'


CLOSING_RESPONSE = {'dbotIncidentClose': True, 'closeReason': 'From ServiceNow: Test'}


def test_get_remote_data_closing_incident(mocker):
    """
    Given:
        -  ServiceNow client
        -  arguments: id and LastUpdate(set to lower then the modification time).
        -  ServiceNow ticket
    When
        - running get_remote_data_command.
    Then
        - The closed_at field exists in the ticket data.
        - dbotIncidentClose exists.
        - Closed notes exists.
    """

    client = Client(server_url='https://server_url.com/', sc_server_url='sc_server_url',
                    cr_server_url="cr_server_url", username='username',
                    password='password', verify=False, fetch_time='fetch_time',
                    sysparm_query='sysparm_query', sysparm_limit=10, timestamp_field='opened_at',
                    ticket_type='sc_task', get_attachments=False, incident_name='description')

    args = {'id': 'sys_id', 'lastUpdate': 0}
    params = {'close_incident': True}
    mocker.patch.object(client, 'get', return_value=RESPONSE_CLOSING_TICKET_MIRROR)
    mocker.patch.object(client, 'get_ticket_attachment_entries', return_value=[])
    mocker.patch.object(client, 'query', return_value=MIRROR_COMMENTS_RESPONSE)

    res = get_remote_data_command(client, args, params)
    assert 'closed_at' in res[0]
    assert CLOSING_RESPONSE == res[2]['Contents']


def test_get_remote_data_no_attachment(mocker):
    """
    Given:
        -  ServiceNow client
        -  arguments: id and LastUpdate(set to lower then the modification time).
        -  ServiceNow ticket
    When
        - running get_remote_data_command.
    Then
        - The ticket was updated with no attachment.
    """

    client = Client(server_url='https://server_url.com/', sc_server_url='sc_server_url',
                    cr_server_url="cr_server_url", username='username',
                    password='password', verify=False, fetch_time='fetch_time',
                    sysparm_query='sysparm_query', sysparm_limit=10, timestamp_field='opened_at',
                    ticket_type='incident', get_attachments=False, incident_name='description')

    args = {'id': 'sys_id', 'lastUpdate': 0}
    params = {}
    mocker.patch.object(client, 'get', return_value=RESPONSE_TICKET_MIRROR)
    mocker.patch.object(client, 'get_ticket_attachments', return_value=[])
    mocker.patch.object(client, 'get_ticket_attachment_entries', return_value=[])
    mocker.patch.object(client, 'query', return_value=MIRROR_COMMENTS_RESPONSE)
    mocker.patch.object(client, 'get', return_value=RESPONSE_ASSIGNMENT_GROUP)

    res = get_remote_data_command(client, args, params)
<<<<<<< HEAD
    assert res[1]['Contents'] == 'This is a comment'
=======
    assert res[1]['Contents'] == 'Type: comments\n\nThis is a comment'
>>>>>>> d8c4f709
    assert len(res) == 2


def test_get_remote_data_no_entries(mocker):
    """
    Given:
        -  ServiceNow client
        -  arguments: id and LastUpdate(set to lower then the modification time).
        -  ServiceNow ticket
        -  File and comment entries sent from XSOAR.
    When
        - running get_remote_data_command.
    Then
        - The checked entries was not returned.
    """

    client = Client(server_url='https://server_url.com/', sc_server_url='sc_server_url',
                    cr_server_url='cr_server_url', username='username',
                    password='password', verify=False, fetch_time='fetch_time',
                    sysparm_query='sysparm_query', sysparm_limit=10, timestamp_field='opened_at',
                    ticket_type='incident', get_attachments=False, incident_name='description')

    args = {'id': 'sys_id', 'lastUpdate': 0}
    params = {}
    mocker.patch.object(client, 'get', return_value=[RESPONSE_TICKET_MIRROR, RESPONSE_ASSIGNMENT_GROUP])
    mocker.patch.object(client, 'get_ticket_attachment_entries', return_value=RESPONSE_MIRROR_FILE_ENTRY_FROM_XSOAR)
    mocker.patch.object(client, 'query', return_value=MIRROR_COMMENTS_RESPONSE_FROM_XSOAR)

    res = get_remote_data_command(client, args, params)

    assert 'This is a comment\n\n Mirrored from Cortex XSOAR' not in res
    assert 'test_mirrored_from_xsoar.txt' not in res


def upload_file_request(*args):
    assert 'test_mirrored_from_xsoar.txt' == args[2]
    return {'id': "sys_id", 'file_id': "entry_id", 'file_name': 'test.txt'}


def add_comment_request(*args):
    assert '(dbot): This is a comment\n\n Mirrored from Cortex XSOAR' == args[3]
    return {'id': "1234", 'comment': "This is a comment"}


@pytest.mark.parametrize('mirror_entries', [MIRROR_ENTRIES, MIRROR_ENTRIES_WITH_EMPTY_USERNAME])
def test_upload_entries_update_remote_system_command(mocker, mirror_entries):
    """
    Given:
        -  ServiceNow client
        -  File and comment entries sent from XSOAR.
    When
        - running update_remote_system_command.
    Then
        - The checked entries was sent as expected with suffix.
    """
    client = Client(server_url='https://server_url.com/', sc_server_url='sc_server_url',
                    cr_server_url='cr_server_url', username='username',
                    password='password', verify=False, fetch_time='fetch_time',
                    sysparm_query='sysparm_query', sysparm_limit=10, timestamp_field='opened_at',
                    ticket_type='incident', get_attachments=False, incident_name='description')
    params = {}
    args = {'remoteId': '1234', 'data': {}, 'entries': mirror_entries, 'incidentChanged': False, 'delta': {}}
    mocker.patch.object(client, 'upload_file', side_effect=upload_file_request)
    mocker.patch.object(client, 'add_comment', side_effect=add_comment_request)

    update_remote_system_command(client, args, params)


TICKET_FIELDS = {'close_notes': 'This is closed', 'closed_at': '2020-10-29T13:19:07.345995+02:00', 'impact': '3',
                 'priority': '4', 'resolved_at': '2020-10-29T13:19:07.345995+02:00', 'severity': '1 - Low',
                 'short_description': 'Post parcel', 'sla_due': '0001-01-01T00:00:00Z', 'urgency': '3', 'state': '1',
                 'work_start': '0001-01-01T00:00:00Z'}


def ticket_fields(*args, **kwargs):
    state = '7' if kwargs.get('ticket_type') == 'incident' else '3'
    assert {'close_notes': 'This is closed', 'closed_at': '2020-10-29T13:19:07.345995+02:00', 'impact': '3',
            'priority': '4', 'resolved_at': '2020-10-29T13:19:07.345995+02:00', 'severity': '1 - Low',
            'short_description': 'Post parcel', 'sla_due': '0001-01-01T00:00:00Z', 'urgency': '3', 'state': state,
            'work_start': '0001-01-01T00:00:00Z'} == args[0]

    return {'close_notes': 'This is closed', 'closed_at': '2020-10-29T13:19:07.345995+02:00', 'impact': '3',
            'priority': '4', 'resolved_at': '2020-10-29T13:19:07.345995+02:00', 'severity': '1 - Low',
            'short_description': 'Post parcel', 'sla_due': '0001-01-01T00:00:00Z', 'urgency': '3', 'state': '1',
            'work_start': '0001-01-01T00:00:00Z'}


def update_ticket(*args):
    state = '7' if 'incident' in args else '3'
    return {'short_description': 'Post parcel', 'close_notes': 'This is closed',
            'closed_at': '2020-10-29T13:19:07.345995+02:00', 'impact': '3', 'priority': '4',
            'resolved_at': '2020-10-29T13:19:07.345995+02:00', 'severity': '1 - High - Low',
            'sla_due': '0001-01-01T00:00:00Z', 'state': state, 'urgency': '3', 'work_start': '0001-01-01T00:00:00Z'}


@pytest.mark.parametrize('ticket_type', ['sc_task', 'sc_req_item', 'incident'])
def test_update_remote_data_sc_task_sc_req_item(mocker, ticket_type):
    """
    Given:
    -  ServiceNow client
    -  ServiceNow ticket of type sc_task
    -  ServiceNow ticket of type sc_req_item
    -  ServiceNow ticket of type incident

    When
        - running update_remote_system_command.
    Then
        - The state is changed to 3 (closed) after update for sc_task and sc_req_item.
        - The state is changed to 7 (closed) after update for incident.
    """
    client = Client(server_url='https://server_url.com/', sc_server_url='sc_server_url',
                    cr_server_url='cr_server_url', username='username',
                    password='password', verify=False, fetch_time='fetch_time',
                    sysparm_query='sysparm_query', sysparm_limit=10, timestamp_field='opened_at',
                    ticket_type=ticket_type, get_attachments=False, incident_name='description')
    params = {'ticket_type': ticket_type, 'close_ticket': True}
    args = {'remoteId': '1234', 'data': TICKET_FIELDS, 'entries': [], 'incidentChanged': True, 'delta': {},
            'status': 2}
    mocker.patch('ServiceNowv2.get_ticket_fields', side_effect=ticket_fields)
    mocker.patch.object(client, 'update', side_effect=update_ticket)
    update_remote_system_command(client, args, params)


@pytest.mark.parametrize('query, expected', [
    ("id=5&status=pi", ["id=5", "status=pi"]),
    ("id=5&status=pi&name=bobby", ["id=5", "status=pi", "name=bobby"]),
    ("&status=pi", ["status=pi"]),
    ("status=pi&", ["status=pi"]),
])
def test_build_query_for_request_params(query, expected):
    """
    Given:
     - Query with multiple arguments

    When:
     - Running Cilent.query function

    Then:
     - Verify the query was split to a list of sub queries according to the &.
    """
    sub_queries = build_query_for_request_params(query)
    assert sub_queries == expected


@pytest.mark.parametrize('command, args', [
    (query_tickets_command, {'limit': "50", 'query': "assigned_to=123&active=true", 'ticket_type': "sc_task"}),
    (query_table_command, {'limit': "50", 'query': "assigned_to=123&active=true", 'table_name': "sc_task"})
])
def test_multiple_query_params(requests_mock, command, args):
    """
    Given:
     - Query with multiple arguments

    When:
     - Using servicenow-query-tickets command with multiple sysparm_query arguments.
     - Using servicenow-query-table command with multiple sysparm_query arguments.

    Then:
     - Verify the right request is called with '&' distinguishing different arguments.
    """
    url = 'https://test.service-now.com/api/now/v2/'
    client = Client(url, 'sc_server_url', 'cr_server_url', 'username', 'password',
                    'verify', 'fetch_time', 'sysparm_query', 'sysparm_limit', 'timestamp_field',
                    'ticket_type', 'get_attachments', 'incident_name')
    requests_mock.request('GET', f'{url}table/sc_task?sysparm_limit=50&sysparm_offset=0&'
                                 'sysparm_query=assigned_to%3D123&sysparm_query=active%3Dtrue',
                          json=RESPONSE_TICKET_ASSIGNED)
    human_readable, entry_context, result, bol = command(client, args)

    assert result == RESPONSE_TICKET_ASSIGNED


@pytest.mark.parametrize('api_response', [
    ({'result': []}),
    ({'result': [{'sys_id': 'sys_id1'}, {'sys_id': 'sys_id2'}]}),
])
def test_get_modified_remote_data(requests_mock, mocker, api_response):
    """
    Given:
        - Case A: No updated records
        - Case B: 2 updated records

    When:
     - Running get-modified-remote-data

    Then:
        - Case A: Ensure no record IDs returned
        - Case B: Ensure the 2 records IDs returned
    """
    mocker.patch.object(demisto, 'debug')
    url = 'https://test.service-now.com/api/now/v2/'
    client = Client(url, 'sc_server_url', 'cr_server_url', 'username', 'password', 'verify', 'fetch_time',
                    'sysparm_query', 'sysparm_limit', 'timestamp_field', 'ticket_type', 'get_attachments',
                    'incident_name')
    last_update = '2020-11-18T13:16:52.005381+02:00'
    params = {
        'sysparm_limit': '100',
        'sysparm_offset': '0',
        'sysparm_query': 'sys_updated_on>2020-11-18 11:16:52',
        'sysparm_fields': 'sys_id',
    }
    requests_mock.request(
        'GET',
        f'{url}table/ticket_type?{urlencode(params)}',
        json=api_response
    )
    result = get_modified_remote_data_command(client, {'lastUpdate': last_update})

    assert result.modified_incident_ids == [
        record.get('sys_id') for record in api_response.get('result') if 'sys_id' in record
    ]


@pytest.mark.parametrize('sys_created_on, expected', [
    (None, 'table_sys_id=id'),
    ('', 'table_sys_id=id'),
    ('2020-11-18 11:16:52', 'table_sys_id=id^sys_created_on>2020-11-18 11:16:52')
])
def test_get_ticket_attachments(mocker, sys_created_on, expected):
    """
    Given:
        - Cases A+B: sys_created_on argument was not provided
        - Case C: sys_created_on argument was provided

    When:
        - Getting a ticket attachments.

    Then:
        - Case A+B: Ensure that the query parameters do not include ^sys_created_on>
        - Case C: Ensure that the query parameters include ^sys_created_on>
    """
    client = Client("url", 'sc_server_url', 'cr_server_url', 'username', 'password', 'verify', 'fetch_time',
                    'sysparm_query', 'sysparm_limit', 'timestamp_field', 'ticket_type', 'get_attachments',
                    'incident_name')
    mocker.patch.object(client, 'send_request', return_value=[])

    client.get_ticket_attachments('id', sys_created_on)
    client.send_request.assert_called_with('attachment', 'GET', params={'sysparm_query': f'{expected}'})


@pytest.mark.parametrize('args,expected_ticket_fields', [
    ({'clear_fields': 'assigned_to,severity'}, {'assigned_to': '', 'severity': ''}),
    ({'clear_fields': 'assigned_to,severity', 'assigned_to': 'assigned@to.com'}, {'assigned_to': '', 'severity': ''}),
    ({}, {}),
])
def test_clear_fields_in_get_ticket_fields(args, expected_ticket_fields):
    if 'assigned_to' in args:
        with pytest.raises(DemistoException) as e:
            res = get_ticket_fields(args)
        assert str(e.value) == "Could not set a value for the argument 'assigned_to' and add it to the clear_fields. \
                You can either set or clear the field value."
    else:
        res = get_ticket_fields(args)
        assert res == expected_ticket_fields


def test_query_table_with_fields(mocker):
    """
    Given:
        - Fields for query table

    When:
        - Run query table command

    Then:
        - Validate the fields was sent as params in the request and sys_id appear in fields
    """

    # prepare
    client = Client('server_url', 'sc_server_url', 'cr_server_url', 'username', 'password', 'verify', 'fetch_time',
                    'sysparm_query', 'sysparm_limit', 'timestamp_field', 'ticket_type', 'get_attachments',
                    'incident_name')

    mocker.patch.object(client, 'send_request', return_value={
        "result": [
            {
                "sys_id": "test_id",
                "sys_updated_by": "test_updated_name",
                "opened_by.name": "test_opened_name"
            }
        ]})
    fields = "sys_updated_by,opened_by.name"
    fields_with_sys_id = f'{fields},sys_id'
    args = {'table_name': "alm_asset", 'fields': fields,
            'query': "display_nameCONTAINSMacBook", 'limit': 3}

    # run
    result = query_table_command(client, args)

    # validate
    assert client.send_request.call_args[1]['params']['sysparm_fields'] == fields_with_sys_id
    # validate that the '.' in the key was replaced to '_'
    assert result[1]['ServiceNow.Record(val.ID===obj.ID)'][0]['opened_by_name'] == 'test_opened_name'


def test_create_co_from_template_command(mocker):
    """
    Given:
        - template to create change request from it.

    When:
        - Using servicenow-create-co-from-template command.

    Then:
        - Validate the output is correct.
    """
    client = Client('server_url', 'sc_server_url', 'cr_server_url', 'username', 'password', 'verify', 'fetch_time',
                    'sysparm_query', 'sysparm_limit', 'timestamp_field', 'ticket_type', 'get_attachments',
                    'incident_name')

    args = {"template": "Add network switch to datacenter cabinet"}
    mocker.patch.object(client,
                        'send_request',
                        return_value=util_load_json('test_data/create_co_from_template_result.json'))
    result = ServiceNowv2.create_co_from_template_command(client, args)
    assert result.outputs_prefix == "ServiceNow.Ticket"
    assert result.outputs == {
        'Ticket(val.ID===obj.ID)': CREATED_TICKET_CONTEXT_CREATE_CO_FROM_TEMPLATE_COMMAND,
        'ServiceNow.Ticket(val.ID===obj.ID)': CREATED_TICKET_CONTEXT_CREATE_CO_FROM_TEMPLATE_COMMAND
    }
    assert result.raw_response == util_load_json('test_data/create_co_from_template_result.json')


def test_get_tasks_for_co_command(mocker):
    """
    Given:
        - id to get tasks from it.

    When:
        - Using servicenow-get-tasks-for-co command.

    Then:
        - Validate the output is correct.
    """
    client = Client('server_url', 'sc_server_url', 'cr_server_url', 'username', 'password', 'verify', 'fetch_time',
                    'sysparm_query', 'sysparm_limit', 'timestamp_field', 'problem', 'get_attachments', 'incident_name')

    args = {"id": "a9e9c33dc61122760072455df62663d2"}
    mocker.patch.object(client,
                        'send_request',
                        return_value=util_load_json('test_data/get_tasks_for_co_command.json'))
    result = ServiceNowv2.get_tasks_for_co_command(client, args)
    assert result.outputs_prefix == "ServiceNow.Tasks"
    assert result.outputs == {
        'ServiceNow.Tasks(val.ID===obj.ID)': CREATED_TICKET_CONTEXT_GET_TASKS_FOR_CO_COMMAND
    }
    assert result.raw_response == util_load_json('test_data/get_tasks_for_co_command.json')


def test_get_ticket_attachment_entries_with_oauth_token(mocker):
    """
    The purpose of this test is to verify that it is possible to get a file attachment of a ServiceNow ticket by using
    an OAuth 2.0 client.

    Given:
        - A client with 'oauth_params' - i.e a client that is configured with an OAuth 2.0 Authorization.
        - Mock responses for 'get_ticket_attachments', 'get_access_token' and 'requests.get' functions.

    When:
        - Running the 'client.get_ticket_attachment_entries' function.

    Then:
        - Verify that the 'requests.get' function's arguments are arguments of a call with OAuth 2.0 Authorization.
    """
    # Preparations and mocking:
    client = Client("url", 'sc_server_url', 'cr_server_url', 'username', 'password', 'verify', 'fetch_time',
                    'sysparm_query', 'sysparm_limit', 'timestamp_field', 'ticket_type', 'get_attachments',
                    'incident_name', oauth_params={'oauth_params': ''})

    mock_res_for_get_ticket_attachments = \
        {'result': [
            {
                'file_name': 'attachment for test.txt',
                'download_link': 'https://ven03941.service-now.com/api/now/attachment/12b7ea411b15cd10042611b4bd4/file'
            }]}

    mock_res_for_get_access_token = 'access_token'

    mocker.patch.object(client, 'get_ticket_attachments', return_value=mock_res_for_get_ticket_attachments)
    mocker.patch.object(client.snow_client, 'get_access_token', return_value=mock_res_for_get_access_token)
    requests_get_mocker = mocker.patch('requests.get', return_value=None)

    # Running get_ticket_attachment_entries function:
    client.get_ticket_attachment_entries(ticket_id='id')

    # Validate Results are as expected:
    assert requests_get_mocker.call_args.kwargs.get('auth') is None,\
        "When An OAuth 2.0 client is configured the 'auth' argument shouldn't be passed to 'requests.get' function"
    assert requests_get_mocker.call_args.kwargs.get('headers').get('Authorization') == \
           f"Bearer {mock_res_for_get_access_token}", "When An OAuth 2.0 client is configured the 'Authorization'" \
                                                      " Header argument should be passed to 'requests.get' function"


@pytest.mark.parametrize(
    'command, args, response',
    [
        (generic_api_call_command,
         {"method": "GET",
          "path": "table/sn_si_incident?sysparam_limit=1&sysparam_query=active=true^ORDERBYDESCnumber",
          "body": {},
          "headers": {},
          },
         RESPONSE_GENERIC_TICKET)
    ])
def test_generic_api_call_command(command, args, response, mocker):
    """test case for `generic_api_call_command`"""

    client = Client('server_url', 'sc_server_url', 'cr_server_url', 'username', 'password',
                    'verify', 'fetch_time', 'sysparm_query', 'sysparm_limit', 'timestamp_field',
                    'ticket_type', 'get_attachments', 'incident_name')

    mocker.patch.object(client, 'send_request', return_value=response)
    result = command(client, args)
    assert result.outputs == response<|MERGE_RESOLUTION|>--- conflicted
+++ resolved
@@ -278,10 +278,7 @@
     Validate The length of the results.
     """
     mocker.patch('ServiceNowv2.parse_date_range', return_value=("2019-02-23 08:14:21", 'never mind'))
-<<<<<<< HEAD
-=======
     mocker.patch('ServiceNowv2.parse_dict_ticket_fields', return_value=RESPONSE_FETCH['result'])
->>>>>>> d8c4f709
     client = Client('server_url', 'sc_server_url', 'cr_server_url', 'username', 'password',
                     'verify', 'fetch_time', 'sysparm_query', sysparm_limit=10,
                     timestamp_field='opened_at', ticket_type='incident', get_attachments=False, incident_name='number')
@@ -306,10 +303,7 @@
     Validate The length of the results and the attachment content.
     """
     mocker.patch('ServiceNowv2.parse_date_range', return_value=("2016-10-10 15:19:57", 'never mind'))
-<<<<<<< HEAD
-=======
     mocker.patch('ServiceNowv2.parse_dict_ticket_fields', return_value=RESPONSE_FETCH['result'])
->>>>>>> d8c4f709
     client = Client('server_url', 'sc_server_url', 'cr_server_url', 'username', 'password',
                     'verify', 'fetch_time', 'sysparm_query', sysparm_limit=10,
                     timestamp_field='opened_at', ticket_type='incident', get_attachments=True,
@@ -338,10 +332,7 @@
     Validate The length of the results.
     """
     mocker.patch('ServiceNowv2.parse_date_range', return_value=("2019-02-23 08:14:21", 'never mind'))
-<<<<<<< HEAD
-=======
     mocker.patch('ServiceNowv2.parse_dict_ticket_fields', return_value=RESPONSE_FETCH['result'])
->>>>>>> d8c4f709
     client = Client('server_url', 'sc_server_url', 'cr_server_url', 'username', 'password',
                     'verify', 'fetch_time', 'sysparm_query', sysparm_limit=10,
                     timestamp_field='opened_at', ticket_type='incident',
@@ -717,11 +708,7 @@
     res = get_remote_data_command(client, args, params)
 
     assert res[1]['File'] == 'test.txt'
-<<<<<<< HEAD
-    assert res[2]['Contents'] == 'This is a comment'
-=======
     assert res[2]['Contents'] == 'Type: comments\n\nThis is a comment'
->>>>>>> d8c4f709
 
 
 def test_assigned_to_field_no_user():
@@ -825,11 +812,7 @@
     mocker.patch.object(client, 'get', return_value=RESPONSE_ASSIGNMENT_GROUP)
 
     res = get_remote_data_command(client, args, params)
-<<<<<<< HEAD
-    assert res[1]['Contents'] == 'This is a comment'
-=======
     assert res[1]['Contents'] == 'Type: comments\n\nThis is a comment'
->>>>>>> d8c4f709
     assert len(res) == 2
 
 
