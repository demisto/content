import json
import re
from datetime import datetime, timedelta
from typing import Any
from unittest.mock import MagicMock, patch
from urllib.parse import urlencode

import demistomock as demisto
import pytest
import requests

import ServiceNowv2
import jwt

from CommonServerPython import CommandResults, DemistoException, EntryType, QuickActionPreview, EntryFormat
from freezegun import freeze_time
from pytest_mock import MockerFixture
from requests_mock import MockerCore
from ServiceNowv2 import (
    DATE_FORMAT,
    DATE_FORMAT_OPTIONS,
    MAX_RETRY,
    Client,
    ServiceNowClient,
    add_comment_command,
    add_link_command,
    add_tag_command,
    check_assigned_to_field,
    convert_to_notes_result,
    converts_close_code_or_state_to_close_reason,
    create_order_item_command,
    create_record_command,
    create_ticket_command,
    delete_attachment_command,
    delete_record_command,
    delete_ticket_command,
    document_route_to_table,
    fetch_incidents,
    format_incidents_response_with_display_values,
    generate_body,
    generic_api_call_command,
    get_attachment_command,
    get_closure_case,
    get_entries_for_notes,
    get_item_details_command,
    get_mapping_fields_command,
    get_modified_remote_data_command,
    get_record_command,
    get_remote_data_command,
    get_server_url,
    get_table_name_command,
    get_ticket_context,
    get_ticket_fields,
    get_ticket_human_readable,
    get_ticket_notes_command,
    get_timezone_offset,
    is_new_incident,
    is_time_field,
    list_table_fields_command,
    login_command,
    main,
    oauth_test_module,
    parse_dict_ticket_fields,
    query_computers_command,
    query_items_command,
    query_table_command,
    query_tickets_command,
    split_fields,
    split_notes,
    update_record_command,
    update_remote_system_command,
    update_ticket_command,
    upload_file_command,
)
from ServiceNowv2 import test_module as module
from test_data.created_ticket_context import (
    CREATED_TICKET_CONTEXT_CREATE_CO_FROM_TEMPLATE_COMMAND,
    CREATED_TICKET_CONTEXT_GET_TASKS_FOR_CO_COMMAND,
)
from test_data.response_constants import (
    MIRROR_COMMENTS_RESPONSE,
    MIRROR_COMMENTS_RESPONSE_FROM_XSOAR,
    MIRROR_ENTRIES,
    MIRROR_ENTRIES_WITH_EMPTY_USERNAME,
    OAUTH_PARAMS,
    RESPONSE_ADD_COMMENT,
    RESPONSE_ADD_LINK,
    RESPONSE_ADD_TAG,
    RESPONSE_ASSIGNMENT_GROUP,
    RESPONSE_CLOSING_TICKET_MIRROR_CLOSED,
    RESPONSE_CLOSING_TICKET_MIRROR_CUSTOM,
    RESPONSE_CLOSING_TICKET_MIRROR_RESOLVED,
    RESPONSE_COMMENTS_DISPLAY_VALUE,
    RESPONSE_COMMENTS_DISPLAY_VALUE_AFTER_FORMAT,
    RESPONSE_COMMENTS_DISPLAY_VALUE_NO_COMMENTS,
    RESPONSE_CREATE_ITEM_ORDER,
    RESPONSE_CREATE_RECORD,
    RESPONSE_CREATE_TICKET,
    RESPONSE_CREATE_TICKET_WITH_OUT_JSON,
    RESPONSE_DOCUMENT_ROUTE,
    RESPONSE_FETCH,
    RESPONSE_FETCH_ATTACHMENTS_FILE,
    RESPONSE_FETCH_ATTACHMENTS_TICKET,
    RESPONSE_FETCH_USE_DISPLAY_VALUE,
    RESPONSE_GENERIC_TICKET,
    RESPONSE_GET_RECORD,
    RESPONSE_GET_TABLE_NAME,
    RESPONSE_GET_TICKET_NOTES,
    RESPONSE_ITEM_DETAILS,
    RESPONSE_LIST_TABLE_FIELDS,
    RESPONSE_MIRROR_FILE_ENTRY,
    RESPONSE_MIRROR_FILE_ENTRY_FROM_XSOAR,
    RESPONSE_MULTIPLE_TICKET,
    RESPONSE_QUERY_COMPUTERS,
    RESPONSE_QUERY_ITEMS,
    RESPONSE_QUERY_TABLE,
    RESPONSE_QUERY_TABLE_SYS_PARAMS,
    RESPONSE_QUERY_TICKETS,
    RESPONSE_QUERY_TICKETS_EXCLUDE_REFERENCE_LINK,
    RESPONSE_TICKET,
    RESPONSE_TICKET_ASSIGNED,
    RESPONSE_TICKET_MIRROR,
    RESPONSE_UPDATE_RECORD,
    RESPONSE_UPDATE_TICKET,
    RESPONSE_UPDATE_TICKET_ADDITIONAL,
    RESPONSE_UPDATE_TICKET_SC_REQ,
    RESPONSE_UPLOAD_FILE,
    USER_RESPONSE,
    JWT_PARAMS,
)
from test_data.result_constants import (
    EXPECTED_ADD_COMMENT_HR,
    EXPECTED_ADD_LINK_HR,
    EXPECTED_ADD_TAG,
    EXPECTED_CREATE_ITEM_ORDER,
    EXPECTED_CREATE_RECORD,
    EXPECTED_CREATE_TICKET,
    EXPECTED_CREATE_TICKET_WITH_OUT_JSON,
    EXPECTED_DOCUMENT_ROUTE,
    EXPECTED_GET_RECORD,
    EXPECTED_GET_TABLE_NAME,
    EXPECTED_GET_TICKET_NOTES,
    EXPECTED_GET_TICKET_NOTES_DISPLAY_VALUE,
    EXPECTED_ITEM_DETAILS,
    EXPECTED_LIST_TABLE_FIELDS,
    EXPECTED_MAPPING,
    EXPECTED_MULTIPLE_TICKET_CONTEXT,
    EXPECTED_MULTIPLE_TICKET_HR,
    EXPECTED_QUERY_COMPUTERS,
    EXPECTED_QUERY_ITEMS,
    EXPECTED_QUERY_TABLE,
    EXPECTED_QUERY_TABLE_SYS_PARAMS,
    EXPECTED_QUERY_TICKETS,
    EXPECTED_QUERY_TICKETS_EXCLUDE_REFERENCE_LINK,
    EXPECTED_TICKET_CONTEXT,
    EXPECTED_TICKET_CONTEXT_WITH_ADDITIONAL_FIELDS,
    EXPECTED_TICKET_CONTEXT_WITH_NESTED_ADDITIONAL_FIELDS,
    EXPECTED_TICKET_HR,
    EXPECTED_UPDATE_RECORD,
    EXPECTED_UPDATE_TICKET,
    EXPECTED_UPDATE_TICKET_ADDITIONAL,
    EXPECTED_UPDATE_TICKET_SC_REQ,
    EXPECTED_UPLOAD_FILE,
)


def util_load_json(path):
    with open(path, encoding="utf-8") as f:
        return json.loads(f.read())


def test_force_default_url_arg(mocker: MockerFixture, requests_mock: MockerCore):
    """Unit test
    Given
        - The argument force_default_url=true
    When
        - Calling the command servicenow-create-co-from-template
    Then
        - Validate that the api version configured as a parameter was not used in the API request
    """
    url = "https://test.service-now.com"
    api_endpoint = "/api/sn_chg_rest/change/standard/dummy_template"
    api_version = "2"
    mocker.patch.object(
        demisto,
        "params",
        return_value={
            "isFetch": True,
            "url": url,
            "credentials": {
                "identifier": "identifier",
                "password": "password",
            },
            "api_version": api_version,  # << We test overriding this value
            "incident_name": None,
            "file_tag_from_service_now": "FromServiceNow",
            "file_tag_to_service_now": "ToServiceNow",
            "comment_tag": "comments",
            "comment_tag_from_servicenow": "CommentFromServiceNow",
            "work_notes_tag": "work_notes",
            "work_notes_tag_from_servicenow": "WorkNoteFromServiceNow",
        },
    )
    mocker.patch.object(demisto, "args", return_value={"template": "dummy_template", "force_default_url": "true"})
    mocker.patch.object(demisto, "command", return_value="servicenow-create-co-from-template")
    requests_mock.post(f"{url}{api_endpoint}", json=util_load_json("test_data/create_co_from_template_result.json"))
    main()
    assert requests_mock.request_history[0].path == api_endpoint


def test_get_server_url():
    assert get_server_url("http://www.demisto.com//") == "http://www.demisto.com/"


def test_get_ticket_context():
    assert get_ticket_context(RESPONSE_TICKET) == EXPECTED_TICKET_CONTEXT

    assert EXPECTED_MULTIPLE_TICKET_CONTEXT[0] in get_ticket_context(RESPONSE_MULTIPLE_TICKET)
    assert EXPECTED_MULTIPLE_TICKET_CONTEXT[1] in get_ticket_context(RESPONSE_MULTIPLE_TICKET)


def test_get_ticket_context_additional_fields():
    """Unit test
    Given
        - additional keys of a ticket alongside regular keys.
    When
        - getting a ticket context
    Then
        - validate that all the details of the ticket were updated, and all the updated keys are shown in
        the context with do duplicates.
    """
    assert get_ticket_context(RESPONSE_TICKET, ["Summary", "sys_created_by"]) == EXPECTED_TICKET_CONTEXT_WITH_ADDITIONAL_FIELDS


def test_get_ticket_context_nested_additional_fields():
    """Unit test
    Given
        - nested additional keys of a ticket (in the form of a.b), alongside regular keys.
    When
        - getting a ticket context
    Then
        - validate that all the details of the ticket were updated, and all the updated keys are shown in
        the context with do duplicates.
    """
    assert (
        get_ticket_context(RESPONSE_TICKET, ["Summary", "opened_by.link"])
        == EXPECTED_TICKET_CONTEXT_WITH_NESTED_ADDITIONAL_FIELDS
    )


def test_get_ticket_human_readable():
    assert get_ticket_human_readable(RESPONSE_TICKET, "incident") == EXPECTED_TICKET_HR

    assert EXPECTED_MULTIPLE_TICKET_HR[0] in get_ticket_human_readable(RESPONSE_MULTIPLE_TICKET, "incident")
    assert EXPECTED_MULTIPLE_TICKET_HR[1] in get_ticket_human_readable(RESPONSE_MULTIPLE_TICKET, "incident")


def test_generate_body():
    fields = {"a_field": "test"}
    custom_fields = {"a_custom_field": "test"}
    expected_body = {"a_field": "test", "u_a_custom_field": "test"}
    assert expected_body == generate_body(fields, custom_fields)


def test_split_fields():
    expected_dict_fields = {"a": "b", "c": "d", "e": ""}
    assert expected_dict_fields == split_fields("a=b;c=d;e=")

    expected_custom_field = {"u_customfield": "<a href='https://google.com'>Link text</a>"}
    assert expected_custom_field == split_fields("u_customfield=<a href='https://google.com'>Link text</a>")

    expected_custom_sys_params = {
        "sysparm_display_value": "all",
        "sysparm_exclude_reference_link": "True",
        "sysparm_query": "number=TASK0000001",
    }

    assert expected_custom_sys_params == split_fields(
        "sysparm_display_value=all;sysparm_exclude_reference_link=True;sysparm_query=number=TASK0000001"
    )

    with pytest.raises(Exception) as err:
        split_fields("a")
    assert "must contain a '=' to specify the keys and values" in str(err)


def test_split_fields_with_special_delimiter():
    """Unit test
    Given
    - split_fields method
    - the default delimiter is ;
    When
    - splitting values with a different delimiter - ','
    Then
    -  Validate the fields were created correctly
    """
    expected_dict_fields = {"a": "b", "c": "d"}
    assert expected_dict_fields == split_fields("a=b,c=d", ",")

    expected_custom_field = {"u_customfield": "<a href='https://google.com'>Link text<;/a>"}
    assert expected_custom_field == split_fields("u_customfield=<a href='https://google.com'>Link text<;/a>", ",")

    with pytest.raises(Exception) as e:
        split_fields("a")
    assert "must contain a '=' to specify the keys and values" in str(e)


def test_convert_to_notes_result():
    """
    Given:
        - The full response for a ticket from SNOW.
    When:
        - Converting the comments and work notes to the format used in the integration.
    Then:
        - Verify that the expected notes are returned in the correct format.
    """
    # Note: the 'display_value' time is the local time of the SNOW instance, and the 'value' is in UTC.
    # The results returned for notes are expected to be in UTC time.

    expected_result = {
        "result": [
            {
                "sys_created_on": "2022-11-21 21:50:34",
                "value": "Second comment\n\n Mirrored from Cortex XSOAR",
                "sys_created_by": "System Administrator",
                "element": "comments",
            },
            {
                "sys_created_on": "2022-11-21 20:45:37",
                "value": "First comment",
                "sys_created_by": "Test User",
                "element": "comments",
            },
        ]
    }
    assert (
        convert_to_notes_result(
            RESPONSE_COMMENTS_DISPLAY_VALUE_AFTER_FORMAT,
            time_info={"display_date_format": DATE_FORMAT, "timezone_offset": timedelta(minutes=-60)},
        )
        == expected_result
    )

    # Filter comments by creation time (filter is given in UTC):
    expected_result = {
        "result": [
            {
                "sys_created_on": "2022-11-21 21:50:34",
                "value": "Second comment\n\n Mirrored from Cortex XSOAR",
                "sys_created_by": "System Administrator",
                "element": "comments",
            }
        ]
    }
    assert (
        convert_to_notes_result(
            RESPONSE_COMMENTS_DISPLAY_VALUE_AFTER_FORMAT,
            time_info={
                "display_date_format": DATE_FORMAT,
                "filter": datetime.strptime("2022-11-21 21:44:37", DATE_FORMAT),
                "timezone_offset": timedelta(minutes=-60),
            },
        )
        == expected_result
    )

    ticket_response = {}
    assert convert_to_notes_result(ticket_response, time_info={"display_date_format": DATE_FORMAT}) == {}

    assert convert_to_notes_result(
        RESPONSE_COMMENTS_DISPLAY_VALUE_NO_COMMENTS, time_info={"display_date_format": DATE_FORMAT}
    ) == {"result": []}


def test_split_notes():
    """
    Given:
        - Notes response from SNOW.
        - The type of the note (comment or work_note).
        - The UTC timezone offset and (optionally) a time filter.
    When:
        - Converting the given notes to the note format used in the integration with different time filters.
    Then:
        - Verify that the expected notes are returned in the correct format.
    """
    # Note: the timezone in the raw_notes should mimic the local time of the SNOW instance,
    # the time in the filter is in UTC (to mimic the behaviour of fetching).
    # timezone_offset is the difference between UTC and local time, e.g. offset = -60, means that local time is UTC+1.
    # The 'sys_created_on' time, returned by the command is normalized to UTC timezone.

    raw_notes = (
        "2022-11-21 22:50:34 - System Administrator (Additional comments)\nSecond comment\n\n Mirrored from "
        "Cortex XSOAR\n\n2022-11-21 21:45:37 - Test User (Additional comments)\nFirst comment\n\n"
    )

    time_info = {
        "timezone_offset": timedelta(minutes=0),
        "filter": datetime.strptime("2022-11-21 21:44:37", DATE_FORMAT),
        "display_date_format": DATE_FORMAT,
    }
    notes = split_notes(raw_notes, "comments", time_info)
    expected_notes = [
        {
            "sys_created_on": "2022-11-21 22:50:34",
            "value": "Second comment\n\n Mirrored from Cortex XSOAR",
            "sys_created_by": "System Administrator",
            "element": "comments",
        },
        {"sys_created_on": "2022-11-21 21:45:37", "value": "First comment", "sys_created_by": "Test User", "element": "comments"},
    ]
    assert notes == expected_notes

    raw_notes = (
        "21/11/2022 22:50:34 - System Administrator (Additional comments)\nSecond comment\n\n Mirrored from "
        "Cortex XSOAR\n\n21/11/2022 21:45:37 - Test User (Additional comments)\nFirst comment\n\n"
    )
    time_info = {
        "timezone_offset": timedelta(minutes=-60),
        "filter": datetime.strptime("2022-11-21 21:44:37", DATE_FORMAT),
        "display_date_format": DATE_FORMAT_OPTIONS.get("dd/MM/yyyy"),
    }
    notes = split_notes(raw_notes, "comments", time_info)
    expected_notes = [
        {
            "sys_created_on": "2022-11-21 21:50:34",
            "value": "Second comment\n\n Mirrored from Cortex XSOAR",
            "sys_created_by": "System Administrator",
            "element": "comments",
        }
    ]
    assert notes == expected_notes

    raw_notes = (
        "21.11.2022 22:50:34 - System Administrator (Additional comments)\nSecond comment\n\n Mirrored from "
        "Cortex XSOAR\n\n21.11.2022 21:45:37 - Test User (Additional comments)\nFirst comment\n\n"
    )
    time_info = {
        "timezone_offset": timedelta(minutes=-60),
        "filter": datetime.strptime("2022-11-21 21:44:37", DATE_FORMAT),
        "display_date_format": DATE_FORMAT_OPTIONS.get("dd.MM.yyyy"),
    }
    notes = split_notes(raw_notes, "comments", time_info)
    expected_notes = [
        {
            "sys_created_on": "2022-11-21 21:50:34",
            "value": "Second comment\n\n Mirrored from Cortex XSOAR",
            "sys_created_by": "System Administrator",
            "element": "comments",
        }
    ]
    assert notes == expected_notes

    raw_notes = (
        "11-21-2022 22:50:34 - System Administrator (Additional comments)\nSecond comment\n\n Mirrored from "
        "Cortex XSOAR\n\n11-21-2022 21:45:37 - Test User (Additional comments)\nFirst comment\n\n"
    )
    time_info = {
        "timezone_offset": timedelta(minutes=-120),
        "filter": datetime.strptime("2022-11-21 21:44:37", DATE_FORMAT),
        "display_date_format": DATE_FORMAT_OPTIONS.get("MM-dd-yyyy"),
    }
    notes = split_notes(raw_notes, "comments", time_info)
    assert len(notes) == 0


def test_get_timezone_offset():
    """
    Given:
        - A response from a SNOW ticket created with 'sysparm_display_value=all'.
    When:
        - Testing different instance and UTC times.
    Then:
        - Assert the offset between the UTC and the instance times are correct.
    """
    full_response = {"sys_created_on": {"display_value": "2022-12-07 05:38:52", "value": "2022-12-07 13:38:52"}}
    offset = get_timezone_offset(full_response, display_date_format=DATE_FORMAT)
    assert offset == timedelta(minutes=480)

    full_response = {"sys_created_on": {"display_value": "12-07-2022 15:47:34", "value": "2022-12-07 13:47:34"}}
    offset = get_timezone_offset(full_response, display_date_format=DATE_FORMAT_OPTIONS.get("MM-dd-yyyy"))
    assert offset == timedelta(minutes=-120)

    full_response = {"sys_created_on": {"display_value": "06/12/2022 23:38:52", "value": "2022-12-07 09:38:52"}}
    offset = get_timezone_offset(full_response, display_date_format=DATE_FORMAT_OPTIONS.get("dd/MM/yyyy"))
    assert offset == timedelta(minutes=600)

    full_response = {"sys_created_on": {"display_value": "06/12/2022 23:38:52 PM", "value": "2022-12-07 09:38:52"}}
    offset = get_timezone_offset(full_response, display_date_format=DATE_FORMAT_OPTIONS.get("dd/MM/yyyy"))
    assert offset == timedelta(minutes=600)

    full_response = {"sys_created_on": {"display_value": "07.12.2022 0:38:52", "value": "2022-12-06 19:38:52"}}
    offset = get_timezone_offset(full_response, display_date_format=DATE_FORMAT_OPTIONS.get("dd.MM.yyyy"))
    assert offset == timedelta(minutes=-300)

    full_response = {"sys_created_on": {"display_value": "Dec-07-2022 00:38:52", "value": "2022-12-06 19:38:52"}}
    offset = get_timezone_offset(full_response, display_date_format=DATE_FORMAT_OPTIONS.get("mmm-dd-yyyy"))
    assert offset == timedelta(minutes=-300)

    full_response = {"sys_created_on": {"display_value": "Dec-07-2022 00:38:52 AM", "value": "2022-12-06 19:38:52"}}
    offset = get_timezone_offset(full_response, display_date_format=DATE_FORMAT_OPTIONS.get("mmm-dd-yyyy"))
    assert offset == timedelta(minutes=-300)

    full_response = {"sys_created_on": {"display_value": "Dec-07-2022 00:38:52 AM    ", "value": "2022-12-06 19:38:52"}}
    offset = get_timezone_offset(full_response, display_date_format=DATE_FORMAT_OPTIONS.get("mmm-dd-yyyy"))
    assert offset == timedelta(minutes=-300)


def test_get_ticket_notes_command_success(mocker):
    """
    Given
    - A mock client and args input to the get_ticket_notes_command function
    - A mock successful API response

    When
    - The get_ticket_notes_command function is called

    Then
    - Ensure the expected API call is made
    - Validate the expected CommandResults are returned
    """
    client = Client(
        "server_url",
        "sc_server_url",
        "cr_server_url",
        "username",
        "password",
        "verify",
        "fetch_time",
        "sysparm_query",
        "sysparm_limit",
        "timestamp_field",
        "ticket_type",
        "get_attachments",
        "incident_name",
    )
    args = {"id": "sys_id"}

    mock_send_request = mocker.patch.object(Client, "send_request")
    mock_send_request.return_value = RESPONSE_GET_TICKET_NOTES
    result = get_ticket_notes_command(client, args, {})

    assert isinstance(result[0], CommandResults)
    assert mock_send_request.called
    assert len(result[0].raw_response.get("result")) == 5
    assert result[0].outputs_prefix == "ServiceNow.Ticket"
    assert result[0].outputs == EXPECTED_GET_TICKET_NOTES


def test_get_ticket_notes_command_use_display_value(mocker):
    """
    Given
    - A mock client and args input to the get_ticket_notes_command function
    - A mock successful API response

    When
    - The get_ticket_notes_command function is called with use_display_value

    Then
    - Ensure the expected API call is made
    - Validate the expected CommandResults are returned
    """
    client = Client(
        "server_url",
        "sc_server_url",
        "cr_server_url",
        "username",
        "password",
        "verify",
        "fetch_time",
        "sysparm_query",
        "sysparm_limit",
        "timestamp_field",
        "ticket_type",
        "get_attachments",
        "incident_name",
        use_display_value=True,
        display_date_format="yyyy-MM-dd",
    )
    args = {"id": "sys_id"}

    mock_send_request = mocker.patch.object(Client, "send_request")
    mock_send_request.return_value = RESPONSE_COMMENTS_DISPLAY_VALUE
    result = get_ticket_notes_command(client, args, {})

    assert isinstance(result[0], CommandResults)
    assert mock_send_request.called
    assert len(result[0].raw_response.get("result")) == 2
    assert result[0].outputs_prefix == "ServiceNow.Ticket"
    assert result[0].outputs == EXPECTED_GET_TICKET_NOTES_DISPLAY_VALUE


def test_get_ticket_notes_command_use_display_value_no_comments(mocker):
    """
    Given
    - A mock client and args input to the get_ticket_notes_command function
    - A mock successful API response

    When
    - The get_ticket_notes_command function is called with use_display_value but no comments

    Then
    - Ensure the expected API call is made
    - Validate the expected CommandResults are returned
    """
    client = Client(
        "server_url",
        "sc_server_url",
        "cr_server_url",
        "username",
        "password",
        "verify",
        "fetch_time",
        "sysparm_query",
        "sysparm_limit",
        "timestamp_field",
        "ticket_type",
        "get_attachments",
        "incident_name",
        use_display_value=True,
        display_date_format="yyyy-MM-dd",
    )
    args = {"id": "sys_id"}

    mock_send_request = mocker.patch.object(Client, "send_request")
    mock_send_request.return_value = RESPONSE_COMMENTS_DISPLAY_VALUE_NO_COMMENTS
    result = get_ticket_notes_command(client, args, {})

    assert isinstance(result[0], CommandResults)
    assert mock_send_request.called
    assert result[0].raw_response == "No comment found on ticket sys_id."


@pytest.mark.parametrize(
    "notes, params, expected",
    [
        (
            [
                {
                    "value": "First comment",
                    "sys_created_by": "Test User",
                    "sys_created_on": "2022-11-21 20:45:37",
                    "element": "comments",
                }
            ],
            {"comment_tag_from_servicenow": "CommentFromServiceNow"},
            [
                {
                    "Type": 1,
                    "Category": None,
                    "Contents": "Type: comments\nCreated By: Test User\nCreated On: 2022-11-21 20:45:37\nFirst comment",
                    "ContentsFormat": None,
                    "Tags": ["CommentFromServiceNow"],
                    "Note": True,
                    "EntryContext": {"comments_and_work_notes": "First comment"},
                }
            ],
        )
    ],
)
def test_get_entries_for_notes_with_comment(notes, params, expected):
    """
    Given
        - A list of notes
        - Params containing comment tag
    When
        - Calling get_entries_for_notes
    Then
        - Should return a list of entry contexts
    """
    assert get_entries_for_notes(notes, params) == expected


@pytest.mark.parametrize(
    "command, args, response, expected_result, expected_auto_extract",
    [
        (update_ticket_command, {"id": "1234", "impact": "2"}, RESPONSE_UPDATE_TICKET, EXPECTED_UPDATE_TICKET, True),
        (
            update_ticket_command,
            {"id": "1234", "ticket_type": "sc_req_item", "approval": "requested"},
            RESPONSE_UPDATE_TICKET_SC_REQ,
            EXPECTED_UPDATE_TICKET_SC_REQ,
            True,
        ),
        (
            update_ticket_command,
            {"id": "1234", "severity": "3", "additional_fields": "approval=rejected"},
            RESPONSE_UPDATE_TICKET_ADDITIONAL,
            EXPECTED_UPDATE_TICKET_ADDITIONAL,
            True,
        ),
        (
            create_ticket_command,
            {"active": "true", "severity": "3", "description": "creating a test ticket", "sla_due": "2020-10-10 10:10:11"},
            RESPONSE_CREATE_TICKET,
            EXPECTED_CREATE_TICKET,
            True,
        ),
        (
            create_ticket_command,
            {"active": "true", "severity": "3", "description": "creating a test ticket", "sla_due": "2020-10-10 10:10:11"},
            RESPONSE_CREATE_TICKET_WITH_OUT_JSON,
            EXPECTED_CREATE_TICKET_WITH_OUT_JSON,
            True,
        ),
        (
            query_tickets_command,
            {"limit": "3", "query": "impact<2^short_descriptionISNOTEMPTY", "ticket_type": "incident"},
            RESPONSE_QUERY_TICKETS,
            EXPECTED_QUERY_TICKETS,
            True,
        ),
        (
            query_tickets_command,
            {"ticket_type": "incident", "query": "number=INC0000001", "system_params": "sysparm_exclude_reference_link=true"},
            RESPONSE_QUERY_TICKETS_EXCLUDE_REFERENCE_LINK,
            EXPECTED_QUERY_TICKETS_EXCLUDE_REFERENCE_LINK,
            True,
        ),
        (
            upload_file_command,
            {"id": "sys_id", "file_id": "entry_id", "file_name": "test_file"},
            RESPONSE_UPLOAD_FILE,
            EXPECTED_UPLOAD_FILE,
            True,
        ),
        (
            get_record_command,
            {"table_name": "alm_asset", "id": "sys_id", "fields": "asset_tag,display_name"},
            RESPONSE_GET_RECORD,
            EXPECTED_GET_RECORD,
            True,
        ),
        (
            update_record_command,
            {"name": "alm_asset", "id": "1234", "custom_fields": "display_name=test4"},
            RESPONSE_UPDATE_RECORD,
            EXPECTED_UPDATE_RECORD,
            True,
        ),
        (
            create_record_command,
            {"table_name": "alm_asset", "fields": "asset_tag=P4325434;display_name=my_test_record"},
            RESPONSE_CREATE_RECORD,
            EXPECTED_CREATE_RECORD,
            True,
        ),
        (
            query_table_command,
            {
                "table_name": "alm_asset",
                "fields": "asset_tag,sys_updated_by,display_name",
                "query": "display_nameCONTAINSMacBook",
                "limit": 3,
            },
            RESPONSE_QUERY_TABLE,
            EXPECTED_QUERY_TABLE,
            False,
        ),
        (
            query_table_command,
            {
                "table_name": "sc_task",
                "system_params": "sysparm_display_value=all;sysparm_exclude_reference_link=True;sysparm_query=number=TASK0000001",
                "fields": "approval,state,escalation,number,description",
            },
            RESPONSE_QUERY_TABLE_SYS_PARAMS,
            EXPECTED_QUERY_TABLE_SYS_PARAMS,
            False,
        ),
        (list_table_fields_command, {"table_name": "alm_asset"}, RESPONSE_LIST_TABLE_FIELDS, EXPECTED_LIST_TABLE_FIELDS, False),
        (query_computers_command, {"computer_id": "1234"}, RESPONSE_QUERY_COMPUTERS, EXPECTED_QUERY_COMPUTERS, False),
        (get_table_name_command, {"label": "ACE"}, RESPONSE_GET_TABLE_NAME, EXPECTED_GET_TABLE_NAME, False),
        (add_tag_command, {"id": "123", "tag_id": "1234", "title": "title"}, RESPONSE_ADD_TAG, EXPECTED_ADD_TAG, True),
        (query_items_command, {"name": "ipad", "limit": "2"}, RESPONSE_QUERY_ITEMS, EXPECTED_QUERY_ITEMS, True),
        (get_item_details_command, {"id": "1234"}, RESPONSE_ITEM_DETAILS, EXPECTED_ITEM_DETAILS, True),
        (
            create_order_item_command,
            {"id": "1234", "quantity": "3", "variables": "Additional_software_requirements=best_pc"},
            RESPONSE_CREATE_ITEM_ORDER,
            EXPECTED_CREATE_ITEM_ORDER,
            True,
        ),
        (
            document_route_to_table,
            {"queue_id": "queue_id", "document_id": "document_id"},
            RESPONSE_DOCUMENT_ROUTE,
            EXPECTED_DOCUMENT_ROUTE,
            True,
        ),
    ],
)  # noqa: E124
def test_commands(command, args, response, expected_result, expected_auto_extract, mocker):
    """Unit test
    Given
    - command main func
    - command args
    - command raw response
    When
    - mock the ServiceNow response
    Then
    - convert the result to human readable table
    - create the context
    validate the entry context
    """
    client = Client(
        "server_url",
        "sc_server_url",
        "cr_server_url",
        "username",
        "password",
        "verify",
        "fetch_time",
        "sysparm_query",
        "sysparm_limit",
        "timestamp_field",
        "ticket_type",
        "get_attachments",
        "incident_name",
        display_date_format="yyyy-MM-dd",
    )
    mocker.patch.object(client, "send_request", return_value=response)
    if command == create_ticket_command:
        result = command(client, args, is_quick_action=True)
    else:
        result = command(client, args)
    assert expected_result == result[1]  # entry context is found in the 2nd place in the result of the command
    assert expected_auto_extract == result[3]  # ignore_auto_extract is in the 4th place in the result of the command


@pytest.mark.parametrize(
    "command, args, response, expected_hr, expected_auto_extract",
    [
        (
            add_link_command,
            {"id": "1234", "link": "http://www.demisto.com", "text": "demsito_link"},
            RESPONSE_ADD_LINK,
            EXPECTED_ADD_LINK_HR,
            True,
        ),
        (add_comment_command, {"id": "1234", "comment": "Nice work!"}, RESPONSE_ADD_COMMENT, EXPECTED_ADD_COMMENT_HR, True),
        (
            delete_record_command,
            {"table_name": "alm_asset", "id": "1234"},
            {},
            "ServiceNow record with ID 1234 was successfully deleted.",
            True,
        ),
    ],
)  # noqa: E124
def test_no_ec_commands(command, args, response, expected_hr, expected_auto_extract, mocker):
    """Unit test
    Given
    - command main func
    - command args
    - command raw response
    When
    - mock the ServiceNow response
    Then
    - convert the result to human readable table
    - create the context
    validate the human readable
    """
    client = Client(
        "server_url",
        "sc_server_url",
        "cr_server_url",
        "username",
        "password",
        "verify",
        "fetch_time",
        "sysparm_query",
        "sysparm_limit",
        "timestamp_field",
        "ticket_type",
        "get_attachments",
        "incident_name",
    )
    mocker.patch.object(client, "send_request", return_value=response)
    result = command(client, args)
    assert expected_hr in result[0]  # HR is found in the 1st place in the result of the command
    assert expected_auto_extract == result[3]  # ignore_auto_extract is in the 4th place in the result of the command


def test_delete_attachment_command(mocker):
    client = Client(
        "server_url",
        "sc_server_url",
        "cr_server_url",
        "username",
        "password",
        "verify",
        "fetch_time",
        "sysparm_query",
        "sysparm_limit",
        "timestamp_field",
        "ticket_type",
        "get_attachments",
        "incident_name",
    )

    mocker.patch.object(client, "delete_attachment", return_value=None)
    result = delete_attachment_command(client=client, args={"file_sys_id": "1234"})
    assert "Attachment with Sys ID 1234 was successfully deleted." in result[0]


def test_delete_attachment_command_failed(mocker):
    client = Client(
        "server_url",
        "sc_server_url",
        "cr_server_url",
        "username",
        "password",
        "verify",
        "fetch_time",
        "sysparm_query",
        "sysparm_limit",
        "timestamp_field",
        "ticket_type",
        "get_attachments",
        "incident_name",
    )

    mocker.patch.object(client, "delete_attachment", return_value="Error")
    with pytest.raises(DemistoException) as e:
        delete_attachment_command(client=client, args={"file_sys_id": "1234"})
    assert "Error: No record found. Record doesn't exist or ACL restricts the record retrieval." in str(e)


@freeze_time("2022-05-01 12:52:29")
def test_fetch_incidents(mocker):
    """Unit test
    Given
    - fetch incidents command
    - command args
    - command raw response
    When
    - mock the parse_date_range.
    - mock the Client's send_request.
    Then
    - run the fetch incidents command using the Client.
    - Validate The length of the results.
    - Ensure the incident sys IDs are stored in integration context for the first mirroring.
    """
    RESPONSE_FETCH["result"][0]["opened_at"] = (datetime.utcnow() - timedelta(minutes=15)).strftime("%Y-%m-%d %H:%M:%S")
    RESPONSE_FETCH["result"][1]["opened_at"] = (datetime.utcnow() - timedelta(minutes=8)).strftime("%Y-%m-%d %H:%M:%S")
    mocker.patch("CommonServerPython.get_fetch_run_time_range", return_value=("2022-05-01 01:05:07", "2022-05-01 12:08:29"))
    mocker.patch("ServiceNowv2.parse_dict_ticket_fields", return_value=RESPONSE_FETCH["result"])
    mocker.patch.object(demisto, "params", return_value={"mirror_notes_for_new_incidents": True})
    client = Client(
        "server_url",
        "sc_server_url",
        "cr_server_url",
        "username",
        "password",
        "verify",
        "2 days",
        "sysparm_query",
        sysparm_limit=10,
        timestamp_field="opened_at",
        ticket_type="incident",
        get_attachments=False,
        incident_name="number",
    )
    mocker.patch.object(client, "send_request", return_value=RESPONSE_FETCH)
    incidents = fetch_incidents(client)
    assert len(incidents) == 2
    assert incidents[0].get("name") == "ServiceNow Incident INC0000040"
    assert demisto.getIntegrationContext()["last_fetched_incident_ids"] == ["sys_id1", "sys_id2"]


@freeze_time("2022-05-01 12:52:29")
def test_fetch_incidents_with_changed_fetch_limit(mocker):
    """Unit test
    Given
    - fetch incidents command
    - command args
    - command raw response
    When
    - mock the parse_date_range.
    - mock the Client's send_request.
    Then
    - run the fetch incidents command using the Client
    Validate The number of fetch_limit in the last_run
    """
    RESPONSE_FETCH["result"][0]["opened_at"] = (datetime.utcnow() - timedelta(minutes=15)).strftime("%Y-%m-%d %H:%M:%S")
    RESPONSE_FETCH["result"][1]["opened_at"] = (datetime.utcnow() - timedelta(minutes=8)).strftime("%Y-%m-%d %H:%M:%S")
    mocker.patch("CommonServerPython.get_fetch_run_time_range", return_value=("2022-05-01 01:05:07", "2022-05-01 12:08:29"))
    mocker.patch("ServiceNowv2.parse_dict_ticket_fields", return_value=RESPONSE_FETCH["result"])
    client = Client(
        "server_url",
        "sc_server_url",
        "cr_server_url",
        "username",
        "password",
        "verify",
        "2 days",
        "sysparm_query",
        sysparm_limit=20,
        timestamp_field="opened_at",
        ticket_type="incident",
        get_attachments=False,
        incident_name="number",
    )
    mocker.patch.object(client, "send_request", return_value=RESPONSE_FETCH)
    mocker.patch.object(demisto, "getLastRun", return_value={"limit": 10})
    set_last_run = mocker.patch.object(demisto, "setLastRun")
    fetch_incidents(client)

    assert set_last_run.call_args[0][0].get("limit") == 20


@freeze_time("2022-05-01 12:52:29")
def test_fetch_incidents_with_attachments(mocker):
    """Unit test
    Given
    - fetch incidents command
    - command args
    - command raw response
    When
    - mock the parse_date_range.
    - mock the Client's send_request.
    - mock the Client's get_ticket_attachment_entries.
    Then
    - run the fetch incidents command using the Client
    Validate The length of the results and the attachment content.
    """
    RESPONSE_FETCH_ATTACHMENTS_TICKET["result"][0]["opened_at"] = (datetime.utcnow() - timedelta(minutes=15)).strftime(
        "%Y-%m-%d %H:%M:%S"
    )
    mocker.patch("CommonServerPython.get_fetch_run_time_range", return_value=("2022-05-01 01:05:07", "2022-05-01 12:08:29"))
    mocker.patch("ServiceNowv2.parse_dict_ticket_fields", return_value=RESPONSE_FETCH["result"])
    client = Client(
        "server_url",
        "sc_server_url",
        "cr_server_url",
        "username",
        "password",
        "verify",
        "2 days",
        "sysparm_query",
        sysparm_limit=10,
        timestamp_field="opened_at",
        ticket_type="incident",
        get_attachments=True,
        incident_name="number",
    )
    mocker.patch.object(client, "send_request", return_value=RESPONSE_FETCH_ATTACHMENTS_TICKET)
    mocker.patch.object(client, "get_ticket_attachment_entries", return_value=RESPONSE_FETCH_ATTACHMENTS_FILE)

    incidents = fetch_incidents(client)

    assert len(incidents) == 1
    assert incidents[0].get("attachment")[0]["name"] == "wireframe"
    assert incidents[0].get("attachment")[0]["path"] == "file_id"


@freeze_time("2022-05-01 12:52:29")
def test_fetch_incidents_with_incident_name(mocker):
    """Unit test
    Given
    - fetch incidents command
    - command args
    - command raw response
    When
    - mock the parse_date_range.
    - mock the Client's send_request.
    Then
    - run the fetch incidents command using the Client
    Validate The length of the results.
    """
    RESPONSE_FETCH["result"][0]["opened_at"] = (datetime.utcnow() - timedelta(minutes=15)).strftime("%Y-%m-%d %H:%M:%S")
    RESPONSE_FETCH["result"][1]["opened_at"] = (datetime.utcnow() - timedelta(minutes=8)).strftime("%Y-%m-%d %H:%M:%S")
    mocker.patch("ServiceNowv2.parse_dict_ticket_fields", return_value=RESPONSE_FETCH["result"])
    mocker.patch("CommonServerPython.get_fetch_run_time_range", return_value=("2022-05-01 01:05:07", "2022-05-01 12:08:29"))
    client = Client(
        "server_url",
        "sc_server_url",
        "cr_server_url",
        "username",
        "password",
        "verify",
        "2 days",
        "sysparm_query",
        sysparm_limit=10,
        timestamp_field="opened_at",
        ticket_type="incident",
        get_attachments=False,
        incident_name="description",
    )
    mocker.patch.object(client, "send_request", return_value=RESPONSE_FETCH)
    incidents = fetch_incidents(client)
    assert incidents[0].get("name") == "ServiceNow Incident Unable to access Oregon mail server. Is it down?"


def start_freeze_time(timestamp):
    _start_freeze_time = freeze_time(timestamp)
    _start_freeze_time.start()
    return datetime.now()


class TestFetchIncidentsWithLookBack:
    LAST_RUN = {}

    API_TIME_FORMAT = "%Y-%m-%d %H:%M:%S"
    FREEZE_TIMESTAMP = "2022-05-01 12:52:29"

    def set_last_run(self, new_last_run):
        self.LAST_RUN = new_last_run

    @pytest.mark.parametrize(
        "start_incidents, phase2_incident, phase3_incident, look_back",
        [
            (
                {
                    "result": [
                        {
                            "opened_at": (start_freeze_time(FREEZE_TIMESTAMP) - timedelta(minutes=10)).strftime(API_TIME_FORMAT),
                            "severity": "2",
                            "number": "2",
                            "sys_id": "2",
                        },
                        {
                            "opened_at": (start_freeze_time(FREEZE_TIMESTAMP) - timedelta(minutes=5)).strftime(API_TIME_FORMAT),
                            "severity": "1",
                            "number": "4",
                            "sys_id": "4",
                        },
                        {
                            "opened_at": (start_freeze_time(FREEZE_TIMESTAMP) - timedelta(minutes=2)).strftime(API_TIME_FORMAT),
                            "severity": "2",
                            "number": "5",
                            "sys_id": "5",
                        },
                    ]
                },
                {
                    "opened_at": (start_freeze_time(FREEZE_TIMESTAMP) - timedelta(minutes=8)).strftime(API_TIME_FORMAT),
                    "severity": "1",
                    "number": "3",
                    "sys_id": "3",
                },
                {
                    "opened_at": (start_freeze_time(FREEZE_TIMESTAMP) - timedelta(minutes=11)).strftime(API_TIME_FORMAT),
                    "severity": "1",
                    "number": "1",
                    "sys_id": "1",
                },
                15,
            ),
            (
                {
                    "result": [
                        {
                            "opened_at": (start_freeze_time(FREEZE_TIMESTAMP) - timedelta(hours=3, minutes=20)).strftime(
                                API_TIME_FORMAT
                            ),
                            "severity": "2",
                            "number": "2",
                            "sys_id": "2",
                        },
                        {
                            "opened_at": (start_freeze_time(FREEZE_TIMESTAMP) - timedelta(hours=2, minutes=26)).strftime(
                                API_TIME_FORMAT
                            ),
                            "severity": "1",
                            "number": "4",
                            "sys_id": "4",
                        },
                        {
                            "opened_at": (start_freeze_time(FREEZE_TIMESTAMP) - timedelta(hours=1, minutes=20)).strftime(
                                API_TIME_FORMAT
                            ),
                            "severity": "2",
                            "number": "5",
                            "sys_id": "5",
                        },
                    ]
                },
                {
                    "opened_at": (start_freeze_time(FREEZE_TIMESTAMP) - timedelta(hours=2, minutes=45)).strftime(API_TIME_FORMAT),
                    "severity": "1",
                    "number": "3",
                    "sys_id": "3",
                },
                {
                    "opened_at": (start_freeze_time(FREEZE_TIMESTAMP) - timedelta(hours=3, minutes=50)).strftime(API_TIME_FORMAT),
                    "severity": "1",
                    "number": "1",
                    "sys_id": "1",
                },
                1000,
            ),
        ],
    )
    def test_fetch_incidents_with_look_back_greater_than_zero(
        self, mocker, start_incidents, phase2_incident, phase3_incident, look_back
    ):
        """
        Given
        - fetch incidents parameters including look back according to their opened time.
        - first scenario - fetching with minutes when look_back=60 minutes
        - second scenario - fetching with hours when look_back=1000 minutes

        When
        - trying to fetch incidents for 3 rounds.

        Then
        - first fetch - should fetch incidents 2, 4, 5 (because only them match the query)
        - second fetch - should fetch incident 3 (because now incident 2, 4, 5, 3 matches the query too)
        - third fetch - should fetch incident 1 (because now incident 2, 4, 5, 3, 1 matches the query too)
        - fourth fetch - should fetch nothing as there are not new incidents who match the query
        - make sure that incidents who were already fetched would not be fetched again.
        """
        client = Client(
            server_url="",
            sc_server_url="",
            cr_server_url="",
            username="",
            password="",
            verify=False,
            fetch_time="6 hours",
            sysparm_query="stateNOT IN6,7^assignment_group=123",
            sysparm_limit=10,
            timestamp_field="opened_at",
            ticket_type="incident",
            get_attachments=False,
            incident_name="number",
            look_back=look_back,
        )

        # reset last run
        self.LAST_RUN = {}

        mocker.patch.object(demisto, "getLastRun", return_value=self.LAST_RUN)
        mocker.patch.object(demisto, "setLastRun", side_effect=self.set_last_run)

        mocker.patch.object(client, "send_request", return_value=start_incidents)

        # first fetch
        tickets = fetch_incidents(client=client)
        assert len(tickets) == 3
        for expected_incident_id, ticket in zip(["2", "4", "5"], tickets):
            assert ticket.get("name") == f"ServiceNow Incident {expected_incident_id}"

        # second fetch preparation
        start_incidents.get("result").append(phase2_incident)

        # second fetch
        tickets = fetch_incidents(client=client)
        assert len(tickets) == 1
        assert tickets[0].get("name") == "ServiceNow Incident 3"

        # third fetch preparation
        start_incidents.get("result").append(phase3_incident)

        # third fetch
        tickets = fetch_incidents(client=client)
        assert len(tickets) == 1
        assert tickets[0].get("name") == "ServiceNow Incident 1"

        # forth fetch
        tickets = fetch_incidents(client=client)
        assert len(tickets) == 0

    @pytest.mark.parametrize(
        "incidents, phase2_incident, phase3_incident",
        [
            (
                {
                    "result": [
                        {
                            "opened_at": (start_freeze_time(FREEZE_TIMESTAMP) - timedelta(minutes=10)).strftime(API_TIME_FORMAT),
                            "severity": "2",
                            "number": "1",
                            "sys_id": "1",
                        },
                        {
                            "opened_at": (start_freeze_time(FREEZE_TIMESTAMP) - timedelta(minutes=8)).strftime(API_TIME_FORMAT),
                            "severity": "1",
                            "number": "2",
                            "sys_id": "2",
                        },
                        {
                            "opened_at": (start_freeze_time(FREEZE_TIMESTAMP) - timedelta(minutes=7)).strftime(API_TIME_FORMAT),
                            "severity": "2",
                            "number": "3",
                            "sys_id": "3",
                        },
                    ]
                },
                {
                    "result": [
                        {
                            "opened_at": (start_freeze_time(FREEZE_TIMESTAMP) - timedelta(minutes=5)).strftime(API_TIME_FORMAT),
                            "severity": "1",
                            "number": "4",
                            "sys_id": "4",
                        }
                    ]
                },
                {
                    "result": [
                        {
                            "opened_at": (start_freeze_time(FREEZE_TIMESTAMP) - timedelta(minutes=4)).strftime(API_TIME_FORMAT),
                            "severity": "1",
                            "number": "5",
                            "sys_id": "5",
                        }
                    ]
                },
            ),
            (
                {
                    "result": [
                        {
                            "opened_at": (start_freeze_time(FREEZE_TIMESTAMP) - timedelta(hours=8, minutes=51)).strftime(
                                API_TIME_FORMAT
                            ),
                            "severity": "2",
                            "number": "1",
                            "sys_id": "1",
                        },
                        {
                            "opened_at": (start_freeze_time(FREEZE_TIMESTAMP) - timedelta(hours=7, minutes=45)).strftime(
                                API_TIME_FORMAT
                            ),
                            "severity": "1",
                            "number": "2",
                            "sys_id": "2",
                        },
                        {
                            "opened_at": (start_freeze_time(FREEZE_TIMESTAMP) - timedelta(hours=7, minutes=44)).strftime(
                                API_TIME_FORMAT
                            ),
                            "severity": "2",
                            "number": "3",
                            "sys_id": "3",
                        },
                    ]
                },
                {
                    "result": [
                        {
                            "opened_at": (start_freeze_time(FREEZE_TIMESTAMP) - timedelta(hours=7, minutes=44)).strftime(
                                API_TIME_FORMAT
                            ),
                            "severity": "1",
                            "number": "4",
                            "sys_id": "4",
                        }
                    ]
                },
                {
                    "result": [
                        {
                            "opened_at": (start_freeze_time(FREEZE_TIMESTAMP) - timedelta(hours=1, minutes=34)).strftime(
                                API_TIME_FORMAT
                            ),
                            "severity": "1",
                            "number": "5",
                            "sys_id": "5",
                        }
                    ]
                },
            ),
        ],
    )
    def test_fetch_incidents_with_look_back_equals_zero(self, mocker, incidents, phase2_incident, phase3_incident):
        """
        Given
        - fetch incidents parameters with any look back according to their opened time (normal fetch incidents).
        - first scenario - fetching with minutes when look_back=0
        - second scenario - fetching with hours when look_back=0

        When
        - trying to fetch incidents for 3 rounds.

        Then
        - first fetch - should fetch incidents 1, 2, 3 (because only them match the query)
        - second fetch - should fetch incident 4
        - third fetch - should fetch incident 5
        - fourth fetch - should fetch nothing as there are not new incidents who match the query
        """
        client = Client(
            server_url="",
            sc_server_url="",
            cr_server_url="",
            username="",
            password="",
            verify=False,
            fetch_time="12 hours",
            sysparm_query="stateNOT IN6,7^assignment_group=123",
            sysparm_limit=10,
            timestamp_field="opened_at",
            ticket_type="incident",
            get_attachments=False,
            incident_name="number",
            look_back=0,
        )

        # reset last fetch and tickets
        self.LAST_RUN = {}

        mocker.patch.object(demisto, "getLastRun", return_value=self.LAST_RUN)
        mocker.patch.object(demisto, "setLastRun", side_effect=self.set_last_run)
        mocker.patch.object(client, "send_request", return_value=incidents)

        # first fetch
        tickets = fetch_incidents(client=client)
        assert len(tickets) == 3
        for expected_incident_id, ticket in zip(["1", "2", "3"], tickets):
            assert ticket.get("name") == f"ServiceNow Incident {expected_incident_id}"

        # second fetch preparation
        incidents = phase2_incident
        mocker.patch.object(client, "send_request", return_value=incidents)

        # second fetch
        tickets = fetch_incidents(client=client)
        assert len(tickets) == 1
        assert tickets[0].get("name") == "ServiceNow Incident 4"

        # third fetch preparation
        incidents = phase3_incident
        mocker.patch.object(client, "send_request", return_value=incidents)

        # third fetch
        tickets = fetch_incidents(client=client)
        assert len(tickets) == 1
        assert tickets[0].get("name") == "ServiceNow Incident 5"

        # forth fetch preparation
        incidents = {"result": []}
        mocker.patch.object(client, "send_request", return_value=incidents)

        # forth fetch
        tickets = fetch_incidents(client=client)
        assert len(tickets) == 0


def test_incident_name_is_initialized(mocker, requests_mock):
    """
    Given:
     - Integration instance initialized with fetch enabled and without changing incident name

    When:
     - Clicking on Test button (running test-module)

    Then:
     - Verify expected exception is raised as default incident name value is not in response
    """
    url = "https://test.service-now.com"
    mocker.patch.object(
        demisto,
        "params",
        return_value={
            "isFetch": True,
            "url": url,
            "credentials": {
                "identifier": "identifier",
                "password": "password",
            },
            "incident_name": None,
            "file_tag_from_service_now": "FromServiceNow",
            "file_tag_to_service_now": "ToServiceNow",
            "comment_tag": "comments",
            "comment_tag_from_servicenow": "CommentFromServiceNow",
            "work_notes_tag": "work_notes",
            "work_notes_tag_from_servicenow": "WorkNoteFromServiceNow",
        },
    )
    mocker.patch.object(demisto, "command", return_value="test-module")

    def return_error_mock(message, error):
        raise

    mocker.patch("ServiceNowv2.return_error", side_effect=return_error_mock)
    requests_mock.get(f"{url}/api/now/table/incident?sysparm_limit=1", json={"result": [{"opened_at": "sometime"}]})
    with pytest.raises(ValueError) as e:
        main()
    assert str(e.value) == "The field [number] does not exist in the ticket."


def test_file_tags_names_are_the_same_main_flow(mocker):
    """
    Given:
     - file tags from service now & file tag to service now that are identical

    When:
     - running main flow

    Then:
     - make sure an exception is raised
    """
    import ServiceNowv2

    mocker.patch.object(demisto, "params", return_value={"file_tag_from_service_now": "ServiceNow", "file_tag": "ServiceNow"})
    mocker.patch.object(ServiceNowv2, "get_server_url", return_value="test")
    with pytest.raises(
        Exception,
        match=re.escape("File Entry Tag To ServiceNow and File Entry Tag From ServiceNow cannot be the same name [ServiceNow]."),
    ):
        main()


def test_not_authenticated_retry_positive(requests_mock, mocker):
    """
    Given
    - ServiceNow client

    When
    - Sending HTTP request and getting 401 status code (not authenticated) twice, followed by 200 status code (success)

    Then
    - Verify debug messages
    - Ensure the send_request function runs successfully without exceptions
    """
    mocker.patch.object(demisto, "debug")
    client = Client(
        "http://server_url",
        "sc_server_url",
        "cr_server_url",
        "username",
        "password",
        "verify",
        "fetch_time",
        "sysparm_query",
        "sysparm_limit",
        "timestamp_field",
        "ticket_type",
        "get_attachments",
        "incident_name",
    )
    requests_mock.get(
        "http://server_url",
        [
            {
                "status_code": 401,
                "json": {
                    "error": {"message": "User Not Authenticated", "detail": "Required to provide Auth information"},
                    "status": "failure",
                },
            },
            {
                "status_code": 401,
                "json": {
                    "error": {"message": "User Not Authenticated", "detail": "Required to provide Auth information"},
                    "status": "failure",
                },
            },
            {"status_code": 200, "json": {}},
        ],
    )
    assert client.send_request("") == {}
    debug = demisto.debug.call_args_list

    assert debug[0][0][0] == "Sending request to ServiceNow. Method: GET, Path: "
    assert debug[1][0][0] == (
        "Constructed URL: http://server_url\nRequest headers: "
        "{'Accept': 'application/json', 'Content-Type': 'application/json'}\nRequest params: {}"
    )
    assert debug[2][0][0] == f"Request attempt 1 of {MAX_RETRY}"
    assert debug[3][0][0] == "Sending regular request"
    assert debug[4][0][0] == "Response status code: 401"
    assert debug[5][0][0] == f"Got status code 401. Retrying... (Attempt 1 of {MAX_RETRY})"
    assert debug[6][0][0] == f"Request attempt 2 of {MAX_RETRY}"
    assert debug[7][0][0] == "Sending regular request"
    assert debug[8][0][0] == "Response status code: 401"
    assert debug[9][0][0] == f"Got status code 401. Retrying... (Attempt 2 of {MAX_RETRY})"
    assert debug[10][0][0] == f"Request attempt 3 of {MAX_RETRY}"
    assert debug[11][0][0] == "Sending regular request"
    assert debug[12][0][0] == "Response status code: 200"


def test_not_authenticated_retry_negative(requests_mock, mocker: MockerFixture):
    """
    Given
    - ServiceNow client

    When
    - Sending HTTP request and getting 401 status code (not authenticated) 3 times

    Then
    - Verify debug messages
    - Ensure the send_request function fails and raises expected error message
    """
    mocker.patch.object(demisto, "debug")
    client = Client(
        "http://server_url",
        "sc_server_url",
        "cr_server_url",
        "username",
        "password",
        "verify",
        "fetch_time",
        "sysparm_query",
        "sysparm_limit",
        "timestamp_field",
        "ticket_type",
        "get_attachments",
        "incident_name",
    )
    requests_mock.get(
        "http://server_url",
        [
            {
                "status_code": 401,
                "json": {
                    "error": {"message": "User Not Authenticated", "detail": "Required to provide Auth information"},
                    "status": "failure",
                },
            },
        ]
        * MAX_RETRY,
    )
    with pytest.raises(Exception) as ex:
        client.send_request("")
    assert (
        str(ex.value) == "ServiceNow Error: User Not Authenticated, details: Required to provide Auth information "
        'Got status code 401 with url http://server_url with body b\'{"error": {"message": '
        '"User Not Authenticated", "detail": "Required to provide Auth information"}, '
        '"status": "failure"}\' with response headers {}'
    )

    debug = demisto.debug.call_args_list

    assert debug[0][0][0] == "Sending request to ServiceNow. Method: GET, Path: "
    assert debug[1][0][0] == (
        "Constructed URL: http://server_url\nRequest headers: "
        "{'Accept': 'application/json', 'Content-Type': 'application/json'}\nRequest params: {}"
    )
    assert debug[2][0][0] == f"Request attempt 1 of {MAX_RETRY}"
    assert debug[3][0][0] == "Sending regular request"
    assert debug[4][0][0] == "Response status code: 401"
    assert debug[5][0][0] == f"Got status code 401. Retrying... (Attempt 1 of {MAX_RETRY})"


def test_oauth_authentication(mocker, requests_mock):
    """
    Given:
     - Integration instance, initialized with the `Use OAuth Login` checkbox selected.

    When:
     - Clicking on running the !servicenow-oauth-test command.

    Then:
     - Verify that oauth authorization flow is used by checking that the get_access_token is called.
    """
    from unittest.mock import MagicMock

    url = "https://test.service-now.com"
    mocker.patch.object(demisto, "command", return_value="servicenow-oauth-test")
    mocker.patch.object(ServiceNowClient, "get_access_token")
    requests_mock.get(f"{url}/api/now/table/incident?sysparm_limit=1", json={"result": [{"opened_at": "sometime"}]})

    # Assert that get_access_token is called when `Use OAuth Login` checkbox is selected:
    mocker.patch.object(
        demisto,
        "params",
        return_value={
            "url": url,
            "credentials": {"identifier": "client_id", "password": "client_secret"},
            "use_oauth": True,
            "file_tag_from_service_now": "FromServiceNow",
            "file_tag": "ForServiceNow",
            "comment_tag": "comments",
            "comment_tag_from_servicenow": "CommentFromServiceNow",
            "work_notes_tag": "work_notes",
            "work_notes_tag_from_servicenow": "WorkNoteFromServiceNow",
        },
    )
    ServiceNowClient.get_access_token = MagicMock()
    main()
    assert ServiceNowClient.get_access_token.called


def test_test_module(mocker):
    """Unit test
    Given
    - test module command
    - command args
    - command raw response
    When
    (a)
        - mock the parse_date_range.
        - mock the Client's send_request.
    (b) - calling the test module when using OAuth 2.0 authorization.
    Then
    (a)
        - run the test module command using the Client
        Validate the content of the HumanReadable.
    (b)
        Validate that an error is returned, indicating that the `Test` button can't be used when using OAuth 2.0.
    """
    mocker.patch("ServiceNowv2.parse_date_range", return_value=("2019-02-23 08:14:21", "never mind"))
    client = Client(
        "server_url",
        "sc_server_url",
        "cr_server_url",
        "username",
        "password",
        "verify",
        "fetch_time",
        "sysparm_query",
        sysparm_limit=10,
        timestamp_field="opened_at",
        ticket_type="incident",
        get_attachments=False,
        incident_name="description",
    )
    mocker.patch.object(client, "send_request", return_value=RESPONSE_FETCH)
    result = module(client)
    assert result[0] == "ok"

    client = Client(
        "server_url",
        "sc_server_url",
        "cr_server_url",
        "username",
        "password",
        "verify",
        "fetch_time",
        "sysparm_query",
        sysparm_limit=10,
        timestamp_field="opened_at",
        ticket_type="incident",
        get_attachments=False,
        incident_name="description",
        oauth_params=OAUTH_PARAMS,
    )

    with pytest.raises(Exception) as e:
        module(client)
    assert "Test button cannot be used when using OAuth 2.0" in str(e)


def test_invalid_private_key():
    """
    Given:
    - Invalid format of private key
    When:
    - creating the JWT
    Then:
    - Raise a Value error with informative message
    """
    params = {"private_key": "-----INVALID FORMAT----- test_token -----INVALID FORMAT-----", "kid": "test1", "sub": "test"}

    with pytest.raises(ValueError) as e:
        Client(
            "server_url",
            "sc_server_url",
            "cr_server_url",
            "username",
            "password",
            "verify",
            "fetch_time",
            "sysparm_query",
            sysparm_limit=10,
            timestamp_field="opened_at",
            ticket_type="incident",
            get_attachments=False,
            incident_name="description",
            oauth_params=OAUTH_PARAMS,
            jwt_params=params,
        )
    assert "Invalid private key format" in str(e)


def test_jwt_checker(mocker):
    """
    Given:
    - private key
    When:
    - creating a jwt
    Then:
    - (a) that the return type is a string
    - (b) validate the pem format
    """

    mocker.patch.object(jwt, "encode", return_value="")
    client = Client(
        "server_url",
        "sc_server_url",
        "cr_server_url",
        "username",
        "password",
        "verify",
        "fetch_time",
        "sysparm_query",
        sysparm_limit=10,
        timestamp_field="opened_at",
        ticket_type="incident",
        get_attachments=False,
        incident_name="description",
        oauth_params=OAUTH_PARAMS,
        jwt_params=JWT_PARAMS,
    )
    test_token = client.check_private_key(JWT_PARAMS["private_key"])
    assert isinstance(test_token, str)
    assert test_token.startswith("-----BEGIN PRIVATE KEY-----")
    assert test_token.endswith("-----END PRIVATE KEY-----")


def test_jwt_init(mocker):
    """
    Given:
    - JWT credential
    When:
    - User connect using JWT authentication
    Then:
    - create jwt
    """
    mocker.patch("jwt.encode", return_value="test")
    client = Client(
        "server_url",
        "sc_server_url",
        "cr_server_url",
        "username",
        "password",
        "verify",
        "fetch_time",
        "sysparm_query",
        sysparm_limit=10,
        timestamp_field="opened_at",
        ticket_type="incident",
        get_attachments=False,
        incident_name="description",
        oauth_params=OAUTH_PARAMS,
        jwt_params=JWT_PARAMS,
    )
    jwt = client.create_jwt()
    assert jwt == "test"


def test_oauth_test_module(mocker):
    """
    Given:
    - oauth_test_module command
    When:
    - (a) trying to call the command when using basic auth.
    - (b)
        - trying to call the command when using OAuth 2.0
        - mock the parse_date_range.
        - mock the Client's send_request.
    Then:
    - (a) validate that an error is returned, indicating that the function should be called when using OAuth only.
    - (b) Validate that the instance was configured successfully.
    """
    mocker.patch("ServiceNowv2.parse_date_range", return_value=("2019-02-23 08:14:21", "never mind"))
    client = Client(
        "server_url",
        "sc_server_url",
        "cr_server_url",
        "username",
        "password",
        "verify",
        "fetch_time",
        "sysparm_query",
        sysparm_limit=10,
        timestamp_field="opened_at",
        ticket_type="incident",
        get_attachments=False,
        incident_name="description",
    )
    with pytest.raises(Exception) as e:
        oauth_test_module(client)
    assert "command should be used only when using OAuth 2.0 authorization." in str(e)

    client = Client(
        "server_url",
        "sc_server_url",
        "cr_server_url",
        "username",
        "password",
        "verify",
        "fetch_time",
        "sysparm_query",
        sysparm_limit=10,
        timestamp_field="opened_at",
        ticket_type="incident",
        get_attachments=False,
        incident_name="description",
        oauth_params=OAUTH_PARAMS,
    )
    mocker.patch.object(client, "send_request", return_value=RESPONSE_FETCH)
    result = oauth_test_module(client)
    assert "### Instance Configured Successfully." in result[0]


def test_oauth_login_command(mocker):
    """
    Given:
    - login command
    When:
    - (a) trying to call the command when using basic auth.
    - (b)
        - trying to call the command when using OAuth 2.0.
        - mocking the login command of ServiceNowClient.
    Then:
    - (a) validate that an error is returned, indicating that the function should be called when using OAuth only.
    - (b) Validate that the login was successful.
    """
    mocker.patch("ServiceNowv2.ServiceNowClient.login")
    client = Client(
        "server_url",
        "sc_server_url",
        "cr_server_url",
        "username",
        "password",
        "verify",
        "fetch_time",
        "sysparm_query",
        sysparm_limit=10,
        timestamp_field="opened_at",
        ticket_type="incident",
        get_attachments=False,
        incident_name="description",
    )
    with pytest.raises(Exception) as e:
        login_command(client, args={"username": "username", "password": "password"})
    assert "!servicenow-oauth-login command can be used only when using OAuth 2.0 authorization" in str(e)

    client = Client(
        "server_url",
        "sc_server_url",
        "cr_server_url",
        "username",
        "password",
        "verify",
        "fetch_time",
        "sysparm_query",
        sysparm_limit=10,
        timestamp_field="opened_at",
        ticket_type="incident",
        get_attachments=False,
        incident_name="description",
        oauth_params=OAUTH_PARAMS,
    )
    mocker.patch.object(client, "send_request", return_value=RESPONSE_FETCH)
    result = login_command(client, args={"username": "username", "password": "password"})
    assert "### Logged in successfully." in result[0]


def test_sysparm_input_display_value(mocker, requests_mock):
    """Unit test
    Given
    - create_record_command function
    - command args, including input_display_value
    - command raw response
    When
    - mock the requests url destination.
    Then
    - run the create command using the Client
    Validate that the sysparm_input_display_value parameter has the correct value
    """

    client = Client(
        server_url="https://server_url.com/",
        sc_server_url="sc_server_url",
        cr_server_url="cr_server_url",
        username="username",
        password="password",
        verify=False,
        fetch_time="fetch_time",
        sysparm_query="sysparm_query",
        sysparm_limit=10,
        timestamp_field="opened_at",
        ticket_type="incident",
        get_attachments=False,
        incident_name="description",
    )

    mocker.patch.object(
        demisto,
        "args",
        return_value={
            "input_display_value": "true",
            "table_name": "alm_asset",
            "fields": "asset_tag=P4325434;display_name=my_test_record",
        },
    )
    requests_mock.post("https://server_url.com/table/alm_asset?sysparm_input_display_value=True", json={})
    # will raise a requests_mock.exceptions.NoMockAddress if the url address will not be as given in the requests_mock
    create_record_command(client, demisto.args())
    assert requests_mock.request_history[0].method == "POST"

    mocker.patch.object(
        demisto,
        "args",
        return_value={
            "input_display_value": "false",
            "table_name": "alm_asset",
            "fields": "asset_tag=P4325434;display_name=my_test_record",
        },
    )
    requests_mock.post("https://server_url.com/table/alm_asset?sysparm_input_display_value=False", json={})
    # will raise a requests_mock.exceptions.NoMockAddress if the url address will not be as given in the requests_mock
    create_record_command(client, demisto.args())
    assert requests_mock.request_history[1].method == "POST"


def test_get_mapping_fields():
    """
    Given:
        -  ServiceNow client
        -  ServiceNow mapping fields
    When
        - running get_mapping_fields_command
    Then
        - the result fits the expected mapping.
    """
    client = Client(
        server_url="https://server_url.com/",
        sc_server_url="sc_server_url",
        cr_server_url="cr_server_url",
        username="username",
        password="password",
        verify=False,
        fetch_time="fetch_time",
        sysparm_query="sysparm_query",
        sysparm_limit=10,
        timestamp_field="opened_at",
        ticket_type="incident",
        get_attachments=False,
        incident_name="description",
    )
    res = get_mapping_fields_command(client)
    assert res.extract_mapping() == EXPECTED_MAPPING


def test_get_remote_data(mocker):
    """
    Given:
        -  ServiceNow client
        -  arguments: id and LastUpdate(set to lower then the modification time).
        -  ServiceNow ticket
    When
        - running get_remote_data_command.
    Then
        - The ticket was updated with the entries.
    """

    client = Client(
        server_url="https://server_url.com/",
        sc_server_url="sc_server_url",
        cr_server_url="cr_server_url",
        username="username",
        password="password",
        verify=False,
        fetch_time="fetch_time",
        sysparm_query="sysparm_query",
        sysparm_limit=10,
        timestamp_field="opened_at",
        ticket_type="incident",
        get_attachments=False,
        incident_name="description",
    )

    args = {"id": "sys_id", "lastUpdate": 0}
    params = {"file_tag_from_service_now": "FromServiceNow"}
    mocker.patch.object(client, "get", return_value=RESPONSE_TICKET_MIRROR)
    mocker.patch.object(client, "get_ticket_attachment_entries", return_value=RESPONSE_MIRROR_FILE_ENTRY)
    mocker.patch.object(client, "query", return_value=MIRROR_COMMENTS_RESPONSE)
    mocker.patch.object(client, "get", return_value=RESPONSE_ASSIGNMENT_GROUP)

    res = get_remote_data_command(client, args, params)

    assert res[1]["Tags"] == ["FromServiceNow"]
    assert res[1]["File"] == "test.txt"
    assert res[2]["Contents"] == "Type: comments\nCreated By: admin\nCreated On: 2020-08-17 06:31:49\nThis is a comment"


def test_get_remote_data_last_fetched_incidents_entries(mocker):
    """
    Given:
        -  LastUpdate argument set to higher then the modification time.
        -  Integration context containing the last fetched ids to get their entries.
    When
        - running get_remote_data_command.
    Then
        - The ticket was updated with the entries even the lastUpdate is higher than modification time.
    """
    client = Client(
        server_url="https://server_url.com/",
        sc_server_url="sc_server_url",
        cr_server_url="cr_server_url",
        username="username",
        password="password",
        verify=False,
        fetch_time="fetch_time",
        sysparm_query="sysparm_query",
        sysparm_limit=10,
        timestamp_field="opened_at",
        ticket_type="incident",
        get_attachments=False,
        incident_name="description",
    )

    args = {"id": "sys_id", "lastUpdate": 9999999999}
    params = {"file_tag_from_service_now": "FromServiceNow"}
    demisto.setIntegrationContext({"last_fetched_incident_ids": ["sys_id"]})
    mocker.patch.object(client, "get", side_effect=[RESPONSE_TICKET_MIRROR, RESPONSE_ASSIGNMENT_GROUP])
    mocker.patch.object(client, "get_ticket_attachment_entries", return_value=[])
    client_query_mocker = mocker.patch.object(client, "query", return_value=MIRROR_COMMENTS_RESPONSE)

    res = get_remote_data_command(client, args, params)

    assert "sys_created_on" not in client_query_mocker.call_args[0][3]
    assert res[1]["Contents"] == "Type: comments\nCreated By: admin\nCreated On: 2020-08-17 06:31:49\nThis is a comment"
    assert not demisto.getIntegrationContext()["last_fetched_incident_ids"]


def test_get_remote_data_no_last_fetched_incidents(mocker):
    """
    Given:
        -  LastUpdate argument set to higher then the modification time.
        -  Integration context does not containing the last fetched ids to get their entries.
    When
        - running get_remote_data_command.
    Then
        - The ticket is not updated with the entries.
    """
    client = Client(
        server_url="https://server_url.com/",
        sc_server_url="sc_server_url",
        cr_server_url="cr_server_url",
        username="username",
        password="password",
        verify=False,
        fetch_time="fetch_time",
        sysparm_query="sysparm_query",
        sysparm_limit=10,
        timestamp_field="opened_at",
        ticket_type="incident",
        get_attachments=False,
        incident_name="description",
    )

    args = {"id": "sys_id", "lastUpdate": 9999999999}
    params = {"file_tag_from_service_now": "FromServiceNow"}
    demisto.setIntegrationContext({"last_fetched_incident_ids": []})
    mocker.patch.object(demisto, "params", return_value={"isFetch": True})
    mocker.patch.object(client, "get", side_effect=[RESPONSE_TICKET_MIRROR, RESPONSE_ASSIGNMENT_GROUP])
    mocker.patch.object(client, "get_ticket_attachment_entries", return_value=[])
    client_query_mocker = mocker.patch.object(client, "query", return_value={"result": []})

    res = get_remote_data_command(client, args, params)

    assert "sys_created_on" in client_query_mocker.call_args[0][3]
    assert len(res) == 1
    assert not res[0]


def test_get_remote_data_last_fetched_incidents_use_display_value(mocker):
    """
    Given:
        -  LastUpdate argument set to higher then the modification time.
        -  Integration context containing the last fetched ids to get their entries.
        -  Using display value.
    When
        - running get_remote_data_command.
    Then
        - The ticket was updated with the entries even the lastUpdate is higher than modification time.
    """
    client = Client(
        server_url="https://server_url.com/",
        sc_server_url="sc_server_url",
        cr_server_url="cr_server_url",
        username="username",
        password="password",
        verify=False,
        fetch_time="fetch_time",
        sysparm_query="sysparm_query",
        sysparm_limit=10,
        timestamp_field="opened_at",
        ticket_type="incident",
        get_attachments=False,
        incident_name="description",
        use_display_value=True,
        display_date_format="yyyy-MM-dd",
    )

    args = {"id": "sys_id", "lastUpdate": 9999999999}
    params = {"file_tag_from_service_now": "FromServiceNow"}
    demisto.setIntegrationContext({"last_fetched_incident_ids": ["sys_id"]})
    mocker.patch.object(client, "get", side_effect=[RESPONSE_QUERY_TABLE_SYS_PARAMS, RESPONSE_ASSIGNMENT_GROUP])
    mocker.patch.object(client, "get_ticket_attachment_entries", return_value=[])
    client_query_mocker = mocker.patch.object(ServiceNowv2, "convert_to_notes_result", return_value=MIRROR_COMMENTS_RESPONSE)

    res = get_remote_data_command(client, args, params)

    assert "filter" not in client_query_mocker.call_args[0][1]
    assert res[1]["Contents"] == "Type: comments\nCreated By: admin\nCreated On: 2020-08-17 06:31:49\nThis is a comment"
    assert not demisto.getIntegrationContext()["last_fetched_incident_ids"]


def test_assigned_to_field_no_user():
    """
    Given:
        -  Client class
        -  Assigned_to field for user that doesn't exist in SNOW
    When
        - run check_assigned_to_field command
    Then
        - Check that assign_to value is empty
    """

    class Client:
        def get(self, table, value, no_record_found_res):
            return {"results": {}}

    assigned_to = {"link": "https://test.service-now.com/api/now/table/sys_user/oscar@example.com", "value": "oscar@example.com"}
    res = check_assigned_to_field(Client(), assigned_to)
    assert res == ""


def test_assigned_to_field_user_exists():
    """
    Given:
        -  Client class
        -  Assigned_to field for user that does exist in SNOW
    When
        - run check_assigned_to_field command
    Then
        - Check that assign_to value is filled with the right email
    """

    class Client:
        def get(self, table, value, no_record_found_res):
            return USER_RESPONSE

    assigned_to = {"link": "https://test.service-now.com/api/now/table/sys_user/oscar@example.com", "value": "oscar@example.com"}
    res = check_assigned_to_field(Client(), assigned_to)
    assert res == "oscar@example.com"


CLOSING_RESPONSE = {"dbotIncidentClose": True, "closeNotes": "Test", "closeReason": "Resolved"}
CLOSING_RESPONSE_CUSTOM = {"dbotIncidentClose": True, "closeNotes": "Test", "closeReason": "Test"}

closed_ticket_state = (RESPONSE_CLOSING_TICKET_MIRROR_CLOSED, {"close_incident": "closed"}, "closed_at", CLOSING_RESPONSE)
resolved_ticket_state = (RESPONSE_CLOSING_TICKET_MIRROR_RESOLVED, {"close_incident": "resolved"}, "resolved_at", CLOSING_RESPONSE)
custom_ticket_state = (
    RESPONSE_CLOSING_TICKET_MIRROR_CUSTOM,
    {"close_incident": "closed", "server_close_custom_state": "9=Test"},
    "",
    CLOSING_RESPONSE_CUSTOM,
)


@pytest.mark.parametrize(
    "response_closing_ticket_mirror, parameters, time, closing_response",
    [closed_ticket_state, resolved_ticket_state, custom_ticket_state],
)
def test_get_remote_data_closing_incident(mocker, response_closing_ticket_mirror, parameters, time, closing_response):
    """
    Given:
        -  ServiceNow client
        -  arguments: id and LastUpdate(set to lower then the modification time).
        -  ServiceNow ticket in closed state
        -  close_incident parameter is set to closed
    When
        - running get_remote_data_command.
    Then
        - The closed_at field exists in the ticket data.
        - dbotIncidentClose exists.
        - Closed notes exists.
    """

    client = Client(
        server_url="https://server_url.com/",
        sc_server_url="sc_server_url",
        cr_server_url="cr_server_url",
        username="username",
        password="password",
        verify=False,
        fetch_time="fetch_time",
        sysparm_query="sysparm_query",
        sysparm_limit=10,
        timestamp_field="opened_at",
        ticket_type="sc_task",
        get_attachments=False,
        incident_name="description",
    )

    args = {"id": "sys_id", "lastUpdate": 0}
    params = parameters
    mocker.patch.object(client, "get", return_value=response_closing_ticket_mirror)
    mocker.patch.object(client, "get_ticket_attachment_entries", return_value=[])
    mocker.patch.object(client, "query", return_value=MIRROR_COMMENTS_RESPONSE)

    res = get_remote_data_command(client, args, params)
    if time:
        assert time in res[0]
    assert closing_response == res[2]["Contents"]


def test_get_remote_data_closing_incident_with_different_closing_state(mocker):
    """
    Given:
        -  ServiceNow client
        -  arguments: id and LastUpdate(set to lower then the modification time).
        -  ServiceNow ticket in closed state
        -  close_incident parameter is set to closed
        -  server_close_custom_state parameter differs from the ticket's closing state
    When
        - running get_remote_data_command.
    Then
        - Validate that the incident does not get closed
    """

    client = Client(
        server_url="https://server_url.com/",
        sc_server_url="sc_server_url",
        cr_server_url="cr_server_url",
        username="username",
        password="password",
        verify=False,
        fetch_time="fetch_time",
        sysparm_query="sysparm_query",
        sysparm_limit=10,
        timestamp_field="opened_at",
        ticket_type="sc_task",
        get_attachments=False,
        incident_name="description",
    )

    args = {"id": "sys_id", "lastUpdate": 0}
    params = {"close_incident": "closed", "server_close_custom_state": "6=Design"}
    mocker.patch.object(client, "get", return_value=RESPONSE_CLOSING_TICKET_MIRROR_CUSTOM)
    mocker.patch.object(client, "get_ticket_attachment_entries", return_value=[])
    mocker.patch.object(client, "query", return_value=MIRROR_COMMENTS_RESPONSE)
    res = get_remote_data_command(client, args, params)
    assert len(res) == 2
    # This means that the entry is of type Note, which does not indicate the closing of the incident
    assert res[1].get("Note", False) is True


def test_get_remote_data_no_attachment(mocker):
    """
    Given:
        -  ServiceNow client
        -  arguments: id and LastUpdate(set to lower then the modification time).
        -  ServiceNow ticket
    When
        - running get_remote_data_command.
    Then
        - The ticket was updated with no attachment.
    """

    client = Client(
        server_url="https://server_url.com/",
        sc_server_url="sc_server_url",
        cr_server_url="cr_server_url",
        username="username",
        password="password",
        verify=False,
        fetch_time="fetch_time",
        sysparm_query="sysparm_query",
        sysparm_limit=10,
        timestamp_field="opened_at",
        ticket_type="incident",
        get_attachments=False,
        incident_name="description",
    )

    args = {"id": "sys_id", "lastUpdate": 0}
    params = {}
    mocker.patch.object(client, "get", return_value=RESPONSE_TICKET_MIRROR)
    mocker.patch.object(client, "get_ticket_attachments", return_value=[])
    mocker.patch.object(client, "get_ticket_attachment_entries", return_value=[])
    mocker.patch.object(client, "query", return_value=MIRROR_COMMENTS_RESPONSE)
    mocker.patch.object(client, "get", return_value=RESPONSE_ASSIGNMENT_GROUP)

    res = get_remote_data_command(client, args, params)
    assert res[1]["Contents"] == "Type: comments\nCreated By: admin\nCreated On: 2020-08-17 06:31:49\nThis is a comment"
    assert len(res) == 2


def test_get_remote_data_no_entries(mocker):
    """
    Given:
        -  ServiceNow client
        -  arguments: id and LastUpdate(set to lower then the modification time).
        -  ServiceNow ticket
        -  File and comment entries sent from XSOAR.
    When
        - running get_remote_data_command.
    Then
        - The checked entries was not returned.
    """

    client = Client(
        server_url="https://server_url.com/",
        sc_server_url="sc_server_url",
        cr_server_url="cr_server_url",
        username="username",
        password="password",
        verify=False,
        fetch_time="fetch_time",
        sysparm_query="sysparm_query",
        sysparm_limit=10,
        timestamp_field="opened_at",
        ticket_type="incident",
        get_attachments=False,
        incident_name="description",
    )

    args = {"id": "sys_id", "lastUpdate": 0}
    params = {}
    mocker.patch.object(client, "get", return_value=[RESPONSE_TICKET_MIRROR, RESPONSE_ASSIGNMENT_GROUP])
    mocker.patch.object(client, "get_ticket_attachment_entries", return_value=RESPONSE_MIRROR_FILE_ENTRY_FROM_XSOAR)
    mocker.patch.object(client, "query", return_value=MIRROR_COMMENTS_RESPONSE_FROM_XSOAR)

    res = get_remote_data_command(client, args, params)

    assert "This is a comment\n\n Mirrored from Cortex XSOAR" not in res
    assert "test_mirrored_from_xsoar.txt" not in res


def upload_file_request(*args):
    assert args[2] == "test_mirrored_from_xsoar.txt"
    return {"id": "sys_id", "file_id": "entry_id", "file_name": "test.txt"}


def add_comment_request(*args):
    assert args[3] == "(dbot): This is a comment\n\n Mirrored from Cortex XSOAR"
    return {"id": "1234", "comment": "This is a comment"}


@pytest.mark.parametrize("mirror_entries", [MIRROR_ENTRIES, MIRROR_ENTRIES_WITH_EMPTY_USERNAME])
def test_upload_entries_update_remote_system_command(mocker, mirror_entries):
    """
    Given:
        -  ServiceNow client
        -  File and comment entries sent from XSOAR.
    When
        - running update_remote_system_command.
    Then
        - The checked entries was sent as expected with suffix.
    """
    client = Client(
        server_url="https://server_url.com/",
        sc_server_url="sc_server_url",
        cr_server_url="cr_server_url",
        username="username",
        password="password",
        verify=False,
        fetch_time="fetch_time",
        sysparm_query="sysparm_query",
        sysparm_limit=10,
        timestamp_field="opened_at",
        ticket_type="incident",
        get_attachments=False,
        incident_name="description",
    )
    params = {}
    args = {"remoteId": "1234", "data": {}, "entries": mirror_entries, "incidentChanged": False, "delta": {}}
    mocker.patch.object(client, "upload_file", side_effect=upload_file_request)
    mocker.patch.object(client, "add_comment", side_effect=add_comment_request)

    update_remote_system_command(client, args, params)


TICKET_FIELDS = {
    "close_notes": "This is closed",
    "closed_at": "2020-10-29T13:19:07.345995+02:00",
    "impact": "3",
    "priority": "4",
    "resolved_at": "2020-10-29T13:19:07.345995+02:00",
    "severity": "1 - Low",
    "short_description": "Post parcel",
    "sla_due": "0001-01-01T00:00:00Z",
    "urgency": "3",
    "state": "1",
    "work_start": "0001-01-01T00:00:00Z",
}


def ticket_fields(*args, **kwargs):
    state = "7" if kwargs.get("ticket_type") == "incident" else "3"
    if state == "7":
        assert args[0] == {
            "close_code": "Resolved by caller",
            "close_notes": "This is the resolution note required by ServiceNow to move " "the incident to the Resolved state.",
            "state": state,
        }
    else:
        assert args[0] == {"state": state}

    return {"state": "3"}


def update_ticket(*args):
    state = "7" if "incident" in args else "3"
    return {"state": state}


@pytest.mark.parametrize("ticket_type", ["sc_task", "sc_req_item", "incident"])
def test_update_remote_data_sc_task_sc_req_item(mocker, ticket_type):
    """
    Given:
    -  ServiceNow client
    -  ServiceNow ticket of type sc_task
    -  ServiceNow ticket of type sc_req_item
    -  ServiceNow ticket of type incident

    When
        - running update_remote_system_command.
    Then
        - The state is changed to 3 (closed) after update for sc_task and sc_req_item.
        - The state is changed to 7 (closed) after update for incident.
    """
    client = Client(
        server_url="https://server_url.com/",
        sc_server_url="sc_server_url",
        cr_server_url="cr_server_url",
        username="username",
        password="password",
        verify=False,
        fetch_time="fetch_time",
        sysparm_query="sysparm_query",
        sysparm_limit=10,
        timestamp_field="opened_at",
        ticket_type=ticket_type,
        get_attachments=False,
        incident_name="description",
    )
    params = {"ticket_type": ticket_type, "close_ticket_multiple_options": "None", "close_ticket": True}
    args = {"remoteId": "1234", "data": TICKET_FIELDS, "entries": [], "incidentChanged": True, "delta": {}, "status": 2}
    mocker.patch("ServiceNowv2.get_ticket_fields", side_effect=ticket_fields)
    mocker.patch.object(client, "update", side_effect=update_ticket)
    update_remote_system_command(client, args, params)


@pytest.mark.parametrize(
    "command, args",
    [
        (query_tickets_command, {"limit": "50", "query": "assigned_to=123^active=true", "ticket_type": "sc_task"}),
        (query_table_command, {"limit": "50", "query": "assigned_to=123^active=true", "table_name": "sc_task"}),
    ],
)
def test_multiple_query_params(requests_mock, command, args):
    """
    Given:
     - Query with multiple arguments

    When:
     - Using servicenow-query-tickets command with multiple sysparm_query arguments.
     - Using servicenow-query-table command with multiple sysparm_query arguments.

    Then:
     - Verify the right request is called with '^' distinguishing different arguments.
    """
    url = "https://test.service-now.com/api/now/v2/"
    client = Client(
        url,
        "sc_server_url",
        "cr_server_url",
        "username",
        "password",
        "verify",
        "fetch_time",
        "sysparm_query",
        "sysparm_limit",
        "timestamp_field",
        "ticket_type",
        "get_attachments",
        "incident_name",
    )
    requests_mock.request(
        "GET",
        f"{url}table/sc_task?sysparm_limit=50&sysparm_offset=0&sysparm_query=assigned_to%3D123^active%3Dtrue",
        json=RESPONSE_TICKET_ASSIGNED,
    )
    human_readable, entry_context, result, bol = command(client, args)

    assert result == RESPONSE_TICKET_ASSIGNED


@pytest.mark.parametrize(
    "api_response",
    [
        ({"result": []}),
        ({"result": [{"sys_id": "sys_id1"}, {"sys_id": "sys_id2"}]}),
    ],
)
def test_get_modified_remote_data(requests_mock, mocker, api_response):
    """
    Given:
        - Case A: No updated records
        - Case B: 2 updated records

    When:
     - Running get-modified-remote-data

    Then:
        - Case A: Ensure no record IDs returned
        - Case B: Ensure the 2 records IDs returned
    """
    mocker.patch.object(demisto, "debug")
    url = "https://test.service-now.com/api/now/v2/"
    client = Client(
        url,
        "sc_server_url",
        "cr_server_url",
        "username",
        "password",
        "verify",
        "fetch_time",
        "sysparm_query",
        "sysparm_limit",
        "timestamp_field",
        "ticket_type",
        "get_attachments",
        "incident_name",
    )
    last_update = "2020-11-18T13:16:52.005381+02:00"
    params = {
        "sysparm_limit": "100",
        "sysparm_offset": "0",
        "sysparm_query": "sys_updated_on>2020-11-18 11:16:52",
        "sysparm_fields": "sys_id",
    }
    requests_mock.request("GET", f"{url}table/ticket_type?{urlencode(params)}", json=api_response)
    result = get_modified_remote_data_command(client, {"lastUpdate": last_update})

    assert sorted(result.modified_incident_ids) == sorted(
        [record.get("sys_id") for record in api_response.get("result") if "sys_id" in record]
    )


@pytest.mark.parametrize(
    "sys_created_on, expected",
    [
        (None, "table_sys_id=id"),
        ("", "table_sys_id=id"),
        ("2020-11-18 11:16:52", "table_sys_id=id^sys_created_on>2020-11-18 11:16:52"),
    ],
)
def test_get_ticket_attachments(mocker, sys_created_on, expected):
    """
    Given:
        - Cases A+B: sys_created_on argument was not provided
        - Case C: sys_created_on argument was provided

    When:
        - Getting a ticket attachments.

    Then:
        - Case A+B: Ensure that the query parameters do not include ^sys_created_on>
        - Case C: Ensure that the query parameters include ^sys_created_on>
    """
    client = Client(
        "url",
        "sc_server_url",
        "cr_server_url",
        "username",
        "password",
        "verify",
        "fetch_time",
        "sysparm_query",
        "sysparm_limit",
        "timestamp_field",
        "ticket_type",
        "get_attachments",
        "incident_name",
    )
    mocker.patch.object(client, "send_request", return_value=[])

    client.get_ticket_attachments("id", sys_created_on)
    client.send_request.assert_called_with("attachment", "GET", params={"sysparm_query": f"{expected}"}, get_attachments=True)


@pytest.mark.parametrize(
    "args,expected_ticket_fields",
    [
        ({"clear_fields": "assigned_to,severity"}, {"assigned_to": "", "severity": ""}),
        ({"clear_fields": "assigned_to,severity", "assigned_to": "assigned@to.com"}, {"assigned_to": "", "severity": ""}),
        ({}, {}),
    ],
)
def test_clear_fields_in_get_ticket_fields(args, expected_ticket_fields):
    if "assigned_to" in args:
        with pytest.raises(DemistoException) as e:
            res = get_ticket_fields(args)
        assert (
            str(e.value)
            == "Could not set a value for the argument 'assigned_to' and add it to the clear_fields. \
                You can either set or clear the field value."
        )
    else:
        res = get_ticket_fields(args)
        assert res == expected_ticket_fields


def test_add_default_closure_fields_to_delta_sets_defaults():
    """
    Given a delta dict missing all closure fields,
    When add_default_closure_fields_to_delta is called,
    Then it sets all defaults.
    """
    from ServiceNowv2 import add_default_closure_fields_to_delta

    delta = {}
    result = add_default_closure_fields_to_delta(delta.copy())
    assert result["close_code"] == "Resolved by caller"
    assert (
        result["close_notes"] == "This is the resolution note required by ServiceNow to move the incident to the Resolved state."
    )


def test_add_default_closure_fields_to_delta_preserves_existing():
    """
    Given a delta dict with some closure fields set,
    When add_default_closure_fields_to_delta is called,
    Then it does not overwrite existing fields.
    """
    from ServiceNowv2 import add_default_closure_fields_to_delta

    delta = {"state": "6", "close_code": "Already closed"}
    result = add_default_closure_fields_to_delta(delta.copy(), close_code="Resolved", close_notes="Closed.")
    assert result["state"] == "6"  # Should not overwrite
    assert result["close_code"] == "Already closed"  # Should not overwrite
    assert result["close_notes"] == "Closed."  # Should set default if missing


def test_add_default_closure_fields_to_delta_custom_values():
    """
    Given custom close_code and close_notes,
    When add_default_closure_fields_to_delta is called,
    Then it sets the custom values if missing in delta.
    """
    from ServiceNowv2 import add_default_closure_fields_to_delta

    delta = {}
    result = add_default_closure_fields_to_delta(delta.copy(), close_code="CustomCode", close_notes="CustomNotes")
    assert result["close_code"] == "CustomCode"
    assert result["close_notes"] == "CustomNotes"


def test_add_default_closure_fields_to_delta_partial():
    """
    Given a delta dict missing some closure fields,
    When add_default_closure_fields_to_delta is called,
    Then it only sets missing fields.
    """
    from ServiceNowv2 import add_default_closure_fields_to_delta

    delta = {"close_code": "Manual"}
    result = add_default_closure_fields_to_delta(delta.copy(), close_code="CustomCode", close_notes="CustomNotes")
    assert result["close_code"] == "Manual"  # Should not overwrite
    assert result["close_notes"] == "CustomNotes"


def test_clear_fields_for_update_remote_system():
    """
    Given:
        - The fields from the parsed_args.data (from update_remote_system)
    When:
        - Run get_ticket_fields
    Then:
        - Validate that the ampty fields exists in the fields that returns.
    """
    parsed_args_data = {
        "assigned_to": "",
        "category": "Software",
        "description": "",
        "impact": "3 - Low",
        "notify": "1 - Do Not Notify",
        "priority": "5 - Planning",
        "severity": "1 - High - Low",
        "short_description": "Testing 3",
        "sla_due": "0001-01-01T02:22:42+02:20",
        "state": "2 - In Progress",
        "subcategory": "",
        "urgency": "3 - Low",
        "work_start": "0001-01-01T02:22:42+02:20",
    }

    res = get_ticket_fields(parsed_args_data)
    assert "assigned_to" in res


def test_query_table_with_fields(mocker):
    """
    Given:
        - Fields for query table

    When:
        - Run query table command

    Then:
        - Validate the fields was sent as params in the request and sys_id appear in fields
    """

    # prepare
    client = Client(
        "server_url",
        "sc_server_url",
        "cr_server_url",
        "username",
        "password",
        "verify",
        "fetch_time",
        "sysparm_query",
        "sysparm_limit",
        "timestamp_field",
        "ticket_type",
        "get_attachments",
        "incident_name",
    )

    mocker.patch.object(
        client,
        "send_request",
        return_value={
            "result": [{"sys_id": "test_id", "sys_updated_by": "test_updated_name", "opened_by.name": "test_opened_name"}]
        },
    )
    fields = "sys_updated_by,opened_by.name"
    fields_with_sys_id = f"{fields},sys_id"
    args = {"table_name": "alm_asset", "fields": fields, "query": "display_nameCONTAINSMacBook", "limit": 3}

    # run
    result = query_table_command(client, args)

    # validate
    assert client.send_request.call_args[1]["params"]["sysparm_fields"] == fields_with_sys_id
    # validate that the '.' in the key was replaced to '_'
    assert result[1]["ServiceNow.Record(val.ID===obj.ID)"][0]["opened_by_name"] == "test_opened_name"


def test_create_co_from_template_command(mocker):
    """
    Given:
        - template to create change request from it.

    When:
        - Using servicenow-create-co-from-template command.

    Then:
        - Validate the output is correct.
    """
    client = Client(
        "server_url",
        "sc_server_url",
        "cr_server_url",
        "username",
        "password",
        "verify",
        "fetch_time",
        "sysparm_query",
        "sysparm_limit",
        "timestamp_field",
        "ticket_type",
        "get_attachments",
        "incident_name",
    )

    args = {"template": "Add network switch to datacenter cabinet"}
    mocker.patch.object(client, "send_request", return_value=util_load_json("test_data/create_co_from_template_result.json"))
    result = ServiceNowv2.create_co_from_template_command(client, args)
    assert result.outputs_prefix == "ServiceNow.Ticket"
    assert result.outputs == {
        "Ticket(val.ID===obj.ID)": CREATED_TICKET_CONTEXT_CREATE_CO_FROM_TEMPLATE_COMMAND,
        "ServiceNow.Ticket(val.ID===obj.ID)": CREATED_TICKET_CONTEXT_CREATE_CO_FROM_TEMPLATE_COMMAND,
    }
    assert result.raw_response == util_load_json("test_data/create_co_from_template_result.json")


def test_get_tasks_for_co_command(mocker):
    """
    Given:
        - id to get tasks from it.

    When:
        - Using servicenow-get-tasks-for-co command.

    Then:
        - Validate the output is correct.
    """
    client = Client(
        "server_url",
        "sc_server_url",
        "cr_server_url",
        "username",
        "password",
        "verify",
        "fetch_time",
        "sysparm_query",
        "sysparm_limit",
        "timestamp_field",
        "problem",
        "get_attachments",
        "incident_name",
    )

    args = {"id": "a9e9c33dc61122760072455df62663d2"}
    mocker.patch.object(client, "send_request", return_value=util_load_json("test_data/get_tasks_for_co_command.json"))
    result = ServiceNowv2.get_tasks_for_co_command(client, args)
    assert result.outputs_prefix == "ServiceNow.Tasks"
    assert result.outputs == {"ServiceNow.Tasks(val.ID===obj.ID)": CREATED_TICKET_CONTEXT_GET_TASKS_FOR_CO_COMMAND}
    assert result.raw_response == util_load_json("test_data/get_tasks_for_co_command.json")


def test_get_ticket_attachment_entries_with_oauth_token(mocker):
    """
    The purpose of this test is to verify that it is possible to get a file attachment of a ServiceNow ticket by using
    an OAuth 2.0 client.

    Given:
        - A client with 'oauth_params' - i.e a client that is configured with an OAuth 2.0 Authorization.
        - Mock responses for 'get_ticket_attachments', 'get_access_token' and 'requests.get' functions.

    When:
        - Running the 'client.get_ticket_attachment_entries' function.

    Then:
        - Verify that the 'requests.get' function's arguments are arguments of a call with OAuth 2.0 Authorization.
    """
    # Preparations and mocking:
    client = Client(
        "url",
        "sc_server_url",
        "cr_server_url",
        "username",
        "password",
        "verify",
        "fetch_time",
        "sysparm_query",
        "sysparm_limit",
        "timestamp_field",
        "ticket_type",
        "get_attachments",
        "incident_name",
        oauth_params={"oauth_params": ""},
    )

    mock_res_for_get_ticket_attachments = {
        "result": [
            {
                "file_name": "attachment for test.txt",
                "download_link": "https://ven03941.service-now.com/api/now/attachment/12b7ea411b15cd10042611b4bd4/file",
            }
        ]
    }

    mock_res_for_get_access_token = "access_token"

    mocker.patch.object(client, "get_ticket_attachments", return_value=mock_res_for_get_ticket_attachments)
    mocker.patch.object(client.snow_client, "get_access_token", return_value=mock_res_for_get_access_token)
    requests_get_mocker = mocker.patch("requests.get", return_value=None)

    # Running get_ticket_attachment_entries function:
    client.get_ticket_attachment_entries(ticket_id="id")

    # Validate Results are as expected:
    assert (
        requests_get_mocker.call_args.kwargs.get("auth") is None
    ), "When An OAuth 2.0 client is configured the 'auth' argument shouldn't be passed to 'requests.get' function"
    assert (
        requests_get_mocker.call_args.kwargs.get("headers").get("Authorization") == f"Bearer {mock_res_for_get_access_token}"
    ), "When An OAuth 2.0 client is configured the 'Authorization' Header argument should be passed to 'requests.get' function"


@pytest.mark.parametrize(
    "command, args, response",
    [
        (
            generic_api_call_command,
            {
                "method": "GET",
                "path": "table/sn_si_incident?sysparam_limit=1&sysparam_query=active=true^ORDERBYDESCnumber",
                "body": {},
                "headers": {},
            },
            RESPONSE_GENERIC_TICKET,
        ),
        (
            generic_api_call_command,
            {
                "method": "GET",
                "path": "/table/sn_si_incident?sysparam_limit=1&sysparam_query=active=true^ORDERBYDESCnumber",
                "body": {},
                "headers": {},
                "custom_api": "/api/custom",
            },
            RESPONSE_GENERIC_TICKET,
        ),
    ],
)
def test_generic_api_call_command(command, args, response, mocker):
    """test case for `generic_api_call_command`"""

    client = Client(
        "server_url",
        "sc_server_url",
        "cr_server_url",
        "username",
        "password",
        "verify",
        "fetch_time",
        "sysparm_query",
        "sysparm_limit",
        "timestamp_field",
        "ticket_type",
        "get_attachments",
        "incident_name",
    )

    mocker.patch.object(client, "send_request", return_value=response)
    result = command(client, args)
    assert result.outputs == response


@pytest.mark.parametrize(
    "file_type , expected", [(EntryType.FILE, True), (3, True), (EntryType.IMAGE, True), (EntryType.NOTE, False), (15, False)]
)
def test_is_entry_type_mirror_supported(file_type, expected):
    """
    Given:
        - an entry file type
    When:
        - running the update_remote_system_command checking if the entry supports mirroring
    Then:
        - return True if the file entry type supports mirroring else return False
    """
    assert ServiceNowv2.is_entry_type_mirror_supported(file_type) == expected


@pytest.mark.parametrize(
    "params, expected",
    [
        ({"close_ticket_multiple_options": "None", "close_ticket": True}, "closed"),
        ({"close_ticket_multiple_options": "None", "close_ticket": False}, None),
        ({"close_ticket_multiple_options": "resolved", "close_ticket": True}, "resolved"),
        ({"close_ticket_multiple_options": "resolved", "close_ticket": False}, "resolved"),
        ({"close_ticket_multiple_options": "closed", "close_ticket": True}, "closed"),
        ({"close_ticket_multiple_options": "closed", "close_ticket": False}, "closed"),
    ],
)
def test_get_closure_case(params, expected):
    """
    Given:
        - params dict with both old and new close_ticket integration params.
        - case 1: params dict with none configured new param and old param configured to True.
        - case 2: params dict with none configured new param and old param configured to False.
        - case 3: params dict with resolved configured new param and old param configured to True.
        - case 4: params dict with resolved configured new param and old param configured to False.
        - case 5: params dict with closed configured new param and old param configured to True.
        - case 6: params dict with closed configured new param and old param configured to False.
    When:
        - running get_closure_case method.
    Then:
        - Ensure the right closure method was returned.
        - case 1: Should return 'closed'
        - case 2: Should return None
        - case 3: Should return 'resolved'
        - case 4: Should return 'resolved'
        - case 5: Should return 'closed'
        - case 6: Should return 'closed'
    """
    assert get_closure_case(params) == expected


@pytest.mark.parametrize(
    "ticket_state, ticket_close_code, server_close_custom_state, server_close_custom_code, expected_res",
    [
        ("1", "default close code", "", "", "Other"),
        ("7", "default close code", "", "", "Resolved"),
        ("6", "default close code", "", "", "Resolved"),
        ("10", "default close code", "10=Test", "", "Test"),
        ("10", "default close code", "10=Test,11=Test2", "", "Test"),
        # If builtin state was override by custom.
        ("6", "default close code", "6=Test", "", "Test"),
        ("corrupt_state", "default close code", "", "", "Other"),
        ("corrupt_state", "default close code", "custom_state=Test", "", "Other"),
        ("6", "default close code", "custom_state=Test", "", "Resolved"),
        # custom close_code overwrites custom sate.
        ("10", "custom close code", "10=Test,11=Test2", "custom close code=Custom,90=90 Custom", "Custom"),
        ("10", "90", "10=Test,11=Test2", "80=Custom, 90=90 Custom", "90 Custom"),
    ],
)
def test_converts_close_code_or_state_to_close_reason(
    ticket_state, ticket_close_code, server_close_custom_state, server_close_custom_code, expected_res
):
    """
    Given:
        - ticket_state: The state for the closed service now ticket
        - ticket_close_code: The Service now ticket close code
        - server_close_custom_state: The custom state for the closed service now ticket
        - server_close_custom_code: The custom close code for the closed service now ticket
    When:
        - closing a ticket on service now
    Then:
        - return the matching XSOAR incident state.
    """
    assert (
        converts_close_code_or_state_to_close_reason(
            ticket_state, ticket_close_code, server_close_custom_state, server_close_custom_code
        )
        == expected_res
    )


def ticket_fields_mocker(*args, **kwargs):
    state = "88" if kwargs.get("ticket_type") == "incident" else "90"
    if state == "88":
        fields = {
            "close_code": "Resolved by caller",
            "close_notes": "This is the resolution note required by ServiceNow to move " "the incident to the Resolved state.",
            "state": state,
        }
    else:
        fields = {"state": state}
    assert fields == args[0]
    return fields


@pytest.mark.parametrize(
    "file_name , expected",
    [
        ("123.png", "image/png"),
        ("123.gif", "image/gif"),
        ("123.jpeg", "image/jpeg"),
        ("123.pdf", "application/pdf"),
        ("123", "*/*"),
    ],
)
def test_upload_file_types(file_name, expected):
    client = Client(
        server_url="https://server_url.com/",
        sc_server_url="sc_server_url",
        cr_server_url="cr_server_url",
        username="username",
        password="password",
        verify=False,
        fetch_time="fetch_time",
        sysparm_query="sysparm_query",
        sysparm_limit=10,
        timestamp_field="opened_at",
        get_attachments=False,
        incident_name="description",
        ticket_type="incident",
    )
    assert client.get_content_type(file_name) == expected


@pytest.mark.parametrize(
    "ticket_type, ticket_state, close_custom_state, result_close_state, update_call_count",
    [
        # case 1 - SIR ticket closed by custom state
        ("sn_si_incident", "16", "90", "90", 1),
        # case 2 - custom state doesn't exist, closed by default state code - '3'
        ("sn_si_incident", "16", "90", "3", 2),
        # case 3 - ticket closed by custom state
        ("incident", "1", "88", "88", 1),
        # case 4 - custom state doesn't exist, closed by default state code - '7'
        ("incident", "1", "88", "7", 2),
    ],
    ids=["case - 1", "case - 2", "case - 3", "case - 4"],
)
def test_update_remote_data_custom_state(
    mocker, ticket_type, ticket_state, close_custom_state, result_close_state, update_call_count
):
    """
    Given:
    -  ServiceNow client
    -  ServiceNow ticket of type sn_si_incident
    -  ServiceNow ticket of type incident
    -  close_custom_state exist/not exist in ServiceNow
    When
        - running update_remote_system_command.
    Then
        - The state is changed accordingly
    """
    client = Client(
        server_url="https://server_url.com/",
        sc_server_url="sc_server_url",
        cr_server_url="cr_server_url",
        username="username",
        password="password",
        verify=False,
        fetch_time="fetch_time",
        sysparm_query="sysparm_query",
        sysparm_limit=10,
        timestamp_field="opened_at",
        ticket_type=ticket_type,
        get_attachments=False,
        incident_name="description",
    )
    params = {
        "ticket_type": ticket_type,
        "close_ticket_multiple_options": "None",
        "close_ticket": True,
        "close_custom_state": close_custom_state,
    }

    TICKET_FIELDS["state"] = ticket_state
    args = {"remoteId": "1234", "data": TICKET_FIELDS, "entries": [], "incidentChanged": True, "delta": {}, "status": 2}

    def update_ticket_mocker(*args):
        # Represents only the response of the last call to client.update
        # In case the custom state doesn't exist -
        # in the first call will return the ticket's state as before (in case2 - '16', case4 - '1')
        return {
            "result": {
                "short_description": "Post parcel",
                "close_notes": "This is closed",
                "closed_at": "2020-10-29T13:19:07.345995+02:00",
                "impact": "3",
                "priority": "4",
                "resolved_at": "2020-10-29T13:19:07.345995+02:00",
                "severity": "1 - High - Low",
                "sla_due": "0001-01-01T00:00:00Z",
                "state": result_close_state,
                "urgency": "3",
                "work_start": "0001-01-01T00:00:00Z",
            }
        }

    mocker.patch("ServiceNowv2.get_ticket_fields", side_effect=ticket_fields_mocker)
    mocker_update = mocker.patch.object(client, "update", side_effect=update_ticket_mocker)
    update_remote_system_command(client, args, params)
    # assert the state argument in the last call to client.update
    assert mocker_update.call_args[0][2]["state"] == result_close_state
    assert mocker_update.call_count == update_call_count


def test_update_remote_data_upload_file_exception(mocker):
    """
    Given:
        -  ServiceNow client
        -  Two file entries to sent from XSOAR which one of them is invalid.
    When
        - running update_remote_system_command.
    Then
        - The invalid entry raised an exception and function has continued.
    """
    client = Client(
        server_url="https://server_url.com/",
        sc_server_url="sc_server_url",
        cr_server_url="cr_server_url",
        username="username",
        password="password",
        verify=False,
        fetch_time="fetch_time",
        sysparm_query="sysparm_query",
        sysparm_limit=10,
        timestamp_field="opened_at",
        ticket_type="incident",
        get_attachments=False,
        incident_name="description",
    )
    params = {}
    args = {
        "remoteId": "1234",
        "data": {},
        "entries": [MIRROR_ENTRIES[0], MIRROR_ENTRIES[0]],
        "incidentChanged": True,
        "delta": {},
        "status": 2,
    }

    def upload_file_mock(*args):
        raise Exception("ERROR!!!")

    def add_comment_mock(*args):
        assert "An attempt to mirror a file from Cortex XSOAR was failed." in args[3]

    mocker.patch.object(client, "update", side_effect=update_ticket)
    mocker.patch.object(client, "upload_file", side_effect=upload_file_mock)
    mocker.patch.object(client, "add_comment", side_effect=add_comment_mock)

    demisto_mocker = mocker.patch.object(demisto, "error")
    res = update_remote_system_command(client, args, params)

    assert (
        demisto_mocker.call_args[0][0] == "An attempt to mirror a file has failed. entry_id=entry-id, "
        "file_name='test'\nERROR!!!"
    )
    assert res == "1234"


@pytest.mark.parametrize(
    "mock_json, expected_results",
    [
        ({"error": "invalid client."}, "ServiceNow Error: invalid client."),
        (
            {"error": {"message": "invalid client", "detail": "the client you have entered is invalid."}},
            "ServiceNow Error: invalid client, details: the client you have entered is invalid. "
            "Got status code 400 with url server_urltable with body  with response headers {}",
        ),
    ],
)
def test_send_request_with_str_error_response(mocker, mock_json, expected_results):
    """
    Given:
     - a client and a mock response.
     - case 1: a mock response where the error field is a string.
     - case 2: a mock response where the error field is a dict.

    When:
     - Running send_request function.

    Then:
     - Verify that the function extracted the data from the response without problems and the expected exception is raised.
     - case 1: Shouldn't attempt to extract inner fields from the error field, only present the error value.
     - case 2: Should attempt to extract inner fields from the error field, present the parsed extracted error values.
    """
    client = Client(
        "server_url",
        "sc_server_url",
        "cr_server_url",
        "username",
        "password",
        "verify",
        "fetch_time",
        "sysparm_query",
        "sysparm_limit",
        "timestamp_field",
        "ticket_type",
        "get_attachments",
        "incident_name",
        display_date_format="yyyy-MM-dd",
    )

    class MockResponse:
        def __init__(self, mock_json):
            self.text = "some text"
            self.json_data = mock_json
            self.status_code = 400
            self.content = ""
            self.headers = {}

        def json(self):
            return self.json_data

    mocker.patch.object(requests, "request", return_value=MockResponse(mock_json))
    with pytest.raises(Exception) as e:
        client.send_request(path="table")
    assert str(e.value) == expected_results


@pytest.mark.parametrize(
    "ticket, expected_ticket",
    [
        ({}, {}),
        ({"assigned_to": ""}, {"assigned_to": ""}),
        (
            {
                "assigned_to": {
                    "link": "https://test.service-now.com/api/now/table/sys_user/oscar@example.com",
                    "value": "oscar@example.com",
                }
            },
            {"assigned_to": "oscar@example.com"},
        ),
    ],
)
def test_parse_dict_ticket_fields_empty_ticket(ticket, expected_ticket):
    """
    Given:
     - a ticket
     - case 1: Ticket is completely empty (obtained from the case where last_update > ticket_last_update).
     - case 2: Ticket contains assigned_to field with an empty string as a value.
     - case 3: Ticket contains assigned_to field with a user dict as a value.

    When:
     - Running parse_dict_ticket_fields function.

    Then:
     - Verify that the ticket fields were updated correctly.
     - case 1: Shouldn't add the assigned_to field to the obtained ticket.
     - case 2: Should add assigned_to field with an empty string as a value.
     - case 3: Should add assigned_to field with the user email as a value.
    """

    class Client:
        def get(self, table, value, no_record_found_res):
            return USER_RESPONSE

    parse_dict_ticket_fields(Client(), ticket)  # type: ignore
    assert ticket == expected_ticket


def test_format_incidents_response_with_display_values_with_no_incidents():
    """
    Given:
        No incidents
    When:
        Calling format_incidents_response_with_display_values
    Then:
        Returns empty list
    """
    incidents_res = []
    result = format_incidents_response_with_display_values(incidents_res)

    assert result == []


def test_format_incidents_response_with_display_values_with_incidents():
    """
    Given:
        Incidents response containing opened_by, sys_domain, assignment_group and other fields
    When:
        Calling format_incidents_response_with_display_values
    Then:
        Returns formatted incidents with display_value
    """
    incidents_res = RESPONSE_FETCH_USE_DISPLAY_VALUE["result"]
    result = format_incidents_response_with_display_values(incidents_res)

    assert len(result) == 2
    assert result[0]["sys_updated_on"] == "2024-02-29 13:09:46"
    assert result[0]["opened_at"] == "2024-02-29 13:08:46"
    assert result[0]["opened_by"] == incidents_res[0]["opened_by"]
    assert result[0]["sys_domain"] == incidents_res[0]["sys_domain"]
    assert result[0]["assignment_group"] == incidents_res[0]["assignment_group"]

    assert result[1]["sys_updated_on"] == "2024-02-29 11:08:44"
    assert result[1]["opened_at"] == "2024-02-29 11:07:48"
    assert result[1]["opened_by"] == incidents_res[1]["opened_by"]
    assert result[1]["sys_domain"] == incidents_res[1]["sys_domain"]
    assert result[1]["assignment_group"] == ""


@pytest.mark.parametrize(
    "input_string, expected",
    [
        ("2023-02-15 10:30:45", True),
        ("invalid", False),
        ("15.02.2023 10:30:45", False),
        ("a2023-02-15 10:30:45", False),
        ("2023-02-15 10:30:45a", False),
        ("2023-02-15 10:30:45 a", False),
    ],
)
def test_is_time_field(input_string, expected):
    """
    Given:
        Input strings of varying validity
    When:
        is_time_field is called on those strings
    Then:
        It should return True if string contains valid datetime, False otherwise
    """
    assert is_time_field(input_string) is expected


def test_get_attachment_command_success():
    client = MagicMock()
    args = {"sys_id": "12345"}
    mock_attachments = [
        {"file_name": "file1.txt", "content": "file1 content"},
        {"file_name": "file2.txt", "content": "file2 content"},
    ]
    client.get_ticket_attachment_entries = MagicMock(return_value=mock_attachments)
    result = get_attachment_command(client, args)
    client.get_ticket_attachment_entries.assert_called_once_with("12345")
    assert isinstance(result, list)
    assert isinstance(result[0], CommandResults)
    assert result[0].readable_output == "Successfully retrieved attachments for ticket with sys id 12345."
    assert result[1] == mock_attachments


def test_get_attachment_command_missing_sys_id():
    client = MagicMock()
    args = {"sys_id": "12345"}
    mock_attachments = []
    client.get_ticket_attachment_entries = MagicMock(return_value=mock_attachments)
    result = get_attachment_command(client, args)
    client.get_ticket_attachment_entries.assert_called_once_with("12345")
    assert isinstance(result, CommandResults)
    assert result.readable_output == "Ticket with sys id 12345 has no attachments to retrieve."


def test_incident_id_in_last_fetched_updates_correctly(mocker):
    """
    Given:
        Ticket ID to remove
    When:
        is_new_incident is called
    Then:
        It should remove the id without modifying the existing integration context keys
    """
    mocker.patch.object(
        ServiceNowv2,
        "get_integration_context",
        return_value={"access_token": "token", "last_fetched_incident_ids": ["ABC123", "XYZ789"]},
    )
    res = mocker.patch.object(ServiceNowv2, "set_integration_context")

    # Executing the function with the incident id to be checked
    is_new_incident("XYZ789")

    # Setup verification context with wrapper to cover the whole integration context if necessary
    expected_context = {"access_token": "token", "last_fetched_incident_ids": ["ABC123"]}

    # Verifying that set_integration_context was called with the correct new context
    res.assert_called_once_with(expected_context)


def test_incident_id_not_in_last_fetched(mocker):
    """
    Given:
        Ticket ID that should not be removed
    When:
        is_new_incident is called
    Then:
        It should not modify the integration context
    """
    # Mock the get_integration_context to return some incident IDs which does not include the tested ID
    mocker.patch.object(
        ServiceNowv2,
        "get_integration_context",
        return_value={"access_token": "token", "last_fetched_incident_ids": ["ABC123", "XYZ789"]},
    )
    # Mock the set_integration_context to check it is not called
    res = mocker.patch.object(ServiceNowv2, "set_integration_context")

    # Executing the function with an incident id that is not in the context's list
    is_new_incident("DEF456")

    # Assert that set_integration_context was never called because no incident ID was removed
    res.assert_not_called()


class TestQuickActionPreview:
    """
    Unit tests for the QuickActionPreview dataclass.

    Tests:
        - Initialization with full data
        - Initialization with partial data and logging missing fields
        - Conversion of instance to context dictionary
    """

    @pytest.fixture
    def full_data(self) -> dict[str, Any]:
        """
        Given a complete dataset,
        When used to initialize QuickActionPreview,
        Then it provides all necessary fields.
        """
        return {
            "id": "123",
            "title": "Test Ticket",
            "description": "This is a test description.",
            "status": "Open",
            "assignee": "John Doe",
            "creation_date": "2024-05-14T12:00:00Z",
            "severity": "High",
        }

    @pytest.fixture
    def partial_data(self) -> dict[str, Any]:
        """
        Given a dataset with some missing fields,
        When used to initialize QuickActionPreview,
        Then it simulates a scenario with incomplete data.
        """
        return {
            "id": "456",
            "title": None,
            "description": "Another test description.",
            "status": None,
            "assignee": "Jane Doe",
            "creation_date": None,
            "severity": "Low",
        }

    def test_full_init(self, full_data: dict[str, Any]) -> None:
        """
        Given a full dataset,
        When initializing QuickActionPreview,
        Then all fields should be set correctly.
        """
        preview = QuickActionPreview(**full_data)
        assert preview.id == full_data["id"]
        assert preview.title == full_data["title"]
        assert preview.status == full_data["status"]
        assert preview.assignee == full_data["assignee"]

    def test_partial_init_logs_missing_fields(self, mocker, partial_data: dict[str, Any]) -> None:
        """
        Given a partial dataset with missing fields,
        When initializing QuickActionPreview,
        Then demisto.debug should log the missing fields.
        """
        mock_debug = mocker.patch("demistomock.debug")
        QuickActionPreview(**partial_data)
        mock_debug.assert_called_once()
        args, _ = mock_debug.call_args
        assert "title" in args[0]
        assert "status" in args[0]
        assert "creation_date" in args[0]

    def test_to_context(self, full_data: dict[str, Any]) -> None:
        """
        Given a fully initialized QuickActionPreview,
        When calling to_context,
        Then it should return the correct dictionary representation.
        """
        preview = QuickActionPreview(**full_data)
        context = preview.to_context()
        assert context == full_data


@pytest.fixture
def mock_client():
    """
    Pytest fixture to create a mocked ServiceNow Client instance.
    This provides a fresh mock for each test function.
    """
    client = MagicMock(spec=Client)
    client.ticket_type = "incident"
    client.use_display_value = False
    client.display_date_format = None
    client.sys_param_limit = 50
    client.sys_param_offset = 0
    return client


@pytest.fixture
def mock_params():
    """
    Pytest fixture for mock integration parameters.
    """
    return {
        "close_incident": "closed",
        "file_tag_from_service_now": "file_from_snow",
        "comment_tag_from_servicenow": "comment_from_snow",
        "work_notes_tag_from_servicenow": "work_note_from_snow",
        "server_close_custom_state": "",
        "server_custom_close_code": "",
    }


def test_get_remote_data_ticket_not_found(mock_client: MagicMock, mock_params) -> None:
    """
    Tests that the function returns a 'Ticket was not found' message when client.get fails.

    Args:
        mock_client: The mocked ServiceNow client.
        mock_params: The mocked integration parameters.
    """
    # Arrange
    ticket_id = "INC12345"
    last_update_ts = int((datetime.now() - timedelta(days=1)).timestamp())
    args = {"id": ticket_id, "lastUpdate": str(last_update_ts)}

    # Configure mock to return an empty result, simulating a non-existent ticket
    mock_client.get.return_value = {"result": []}

    # Act
    result = get_remote_data_command(mock_client, args, mock_params)

    # Assert
    assert result == "Ticket was not found."
    mock_client.get.assert_called_once_with(mock_client.ticket_type, ticket_id, use_display_value=False)


@patch("ServiceNowv2.is_new_incident", return_value=False)
def test_get_remote_data_no_updates(mock_is_new_incident: MagicMock, mock_client: MagicMock, mock_params) -> None:
    """
    Tests that the function returns an empty dictionary if the ticket has not been updated
    since the last fetch.

    Args:
        mock_is_new_incident: Mock of is_new_incident function.
        mock_client: The mocked ServiceNow client.
        mock_params: The mocked integration parameters.
    """
    # Arrange
    ticket_id = "INC12345"
    # Last update from XSOAR is now, ticket was updated 1 hour ago
    last_update_ts = int(datetime.now().timestamp())
    ticket_updated_on = datetime.now() - timedelta(hours=1)

    args = {"id": ticket_id, "lastUpdate": str(last_update_ts)}

    ticket_data = {
        "result": [
            {
                "sys_id": ticket_id,
                "sys_updated_on": ticket_updated_on.strftime("%Y-%m-%d %H:%M:%S"),
            }
        ]
    }
    mock_client.get.return_value = ticket_data

    with patch("ServiceNowv2.demisto") as mock_demisto:
        # isFetch is a parameter of the integration, so we mock it here
        mock_demisto.params.return_value = {"isFetch": True}

        # Act
        result = get_remote_data_command(mock_client, args, mock_params)

        # Assert
        assert result == [{}]  # An empty dict inside a list indicates no incident update


@patch("ServiceNowv2.is_new_incident", return_value=False)
def test_get_remote_data_with_new_comments(mock_is_new_incident: MagicMock, mock_client: MagicMock, mock_params) -> None:
    """
    Tests that new comments are correctly fetched and formatted into entries when a ticket is updated.

    Args:
        mock_is_new_incident: Mock of is_new_incident function.
        mock_client: The mocked ServiceNow client.
        mock_params: The mocked integration parameters.
    """
    # Arrange
    ticket_id = "INC12345"
    last_update_ts = int((datetime.now() - timedelta(days=1)).timestamp())
    ticket_updated_on = datetime.now()

    args = {"id": ticket_id, "lastUpdate": str(last_update_ts)}

    ticket_data = {
        "result": [
            {
                "sys_id": ticket_id,
                "sys_updated_on": ticket_updated_on.strftime("%Y-%m-%d %H:%M:%S"),
                "short_description": "Updated description",
            }
        ]
    }

    comments_data = {
        "result": [
            {
                "element": "comments",
                "sys_created_by": "abel.tuter",
                "sys_created_on": ticket_updated_on.strftime("%Y-%m-%d %H:%M:%S"),
                "value": "This is a new comment.",
            }
        ]
    }

    mock_client.get.return_value = ticket_data
    mock_client.get_ticket_attachment_entries.return_value = []
    mock_client.query.return_value = comments_data

    with patch("ServiceNowv2.demisto") as mock_demisto:
        mock_demisto.params.return_value = {"isFetch": True}

        # Act
        result = get_remote_data_command(mock_client, args, mock_params)

        # Assert
        # Expecting a list with two items: the updated incident data and the new comment entry
        assert isinstance(result, list)
        assert len(result) == 2

        # Check incident data
        updated_incident = result[0]
        assert updated_incident["short_description"] == "Updated description"

        # Check entry data
        comment_entry = result[1]
        assert "This is a new comment." in comment_entry["Contents"]
        assert comment_entry["Note"] is True


@patch("ServiceNowv2.is_new_incident", return_value=False)
def test_get_remote_data_with_new_attachment(mock_is_new_incident: MagicMock, mock_client: MagicMock, mock_params) -> None:
    """
    Tests that new file attachments are fetched and formatted correctly.

    Args:
        mock_is_new_incident: Mock of is_new_incident function.
        mock_client: The mocked ServiceNow client.
        mock_params: The mocked integration parameters.
    """
    # Arrange
    ticket_id = "INC12345"
    last_update_ts = int((datetime.now() - timedelta(days=1)).timestamp())
    ticket_updated_on = datetime.now()

    args = {"id": ticket_id, "lastUpdate": str(last_update_ts)}

    ticket_data = {
        "result": [
            {
                "sys_id": ticket_id,
                "sys_updated_on": ticket_updated_on.strftime("%Y-%m-%d %H:%M:%S"),
            }
        ]
    }

    attachment_entry = {"File": "evidence.txt", "FileID": "mock_file_id", "Tags": [mock_params["file_tag_from_service_now"]]}

    mock_client.get.return_value = ticket_data
    mock_client.get_ticket_attachment_entries.return_value = [attachment_entry]
    mock_client.query.return_value = {"result": []}  # No new comments

    with patch("ServiceNowv2.demisto") as mock_demisto:
        mock_demisto.params.return_value = {"isFetch": True}

        # Act
        result = get_remote_data_command(mock_client, args, mock_params)

        # Assert
        assert isinstance(result, list)
        assert len(result) == 2
        assert result[1]["File"] == "evidence.txt"
        assert result[1]["Tags"] == [mock_params["file_tag_from_service_now"]]


@patch("ServiceNowv2.is_new_incident", return_value=False)
def test_get_remote_data_incident_closed(mock_is_new_incident: MagicMock, mock_client: MagicMock, mock_params) -> None:
    """
    Tests that a closing entry is created when a ticket is found to be closed in ServiceNow.

    Args:
        mock_is_new_incident: Mock of is_new_incident function.
        mock_client: The mocked ServiceNow client.
        mock_params: The mocked integration parameters.
    """
    # Arrange
    ticket_id = "INC12345"
    last_update_ts = int((datetime.now() - timedelta(days=1)).timestamp())
    ticket_updated_on = datetime.now()
    args = {"id": ticket_id, "lastUpdate": str(last_update_ts)}

    # state '7' corresponds to 'Closed' in the TICKET_STATES mapping
    ticket_data = {
        "result": [
            {
                "sys_id": ticket_id,
                "sys_updated_on": ticket_updated_on.strftime("%Y-%m-%d %H:%M:%S"),
                "state": "7",
                "close_notes": "Issue resolved.",
                "closed_at": ticket_updated_on.strftime("%Y-%m-%d %H:%M:%S"),
            }
        ]
    }

    mock_client.get.return_value = ticket_data
    mock_client.get_ticket_attachment_entries.return_value = []
    mock_client.query.return_value = {"result": []}

    with patch("ServiceNowv2.demisto") as mock_demisto:
        mock_demisto.params.return_value = {"isFetch": True}

        # Act
        result = get_remote_data_command(mock_client, args, mock_params)

        # Assert
        assert isinstance(result, list)
        assert len(result) == 2  # Incident update + closing note

        # Find the closing entry
        closing_entry = None
        for entry in result:
            if (
                isinstance(entry, dict)
                and entry.get("Type") == EntryType.NOTE
                and isinstance(entry.get("Contents"), dict)
                and entry["Contents"].get("dbotIncidentClose")
            ):
                closing_entry = entry
                break

        assert closing_entry is not None
        assert closing_entry["Type"] == EntryType.NOTE
        assert closing_entry["ContentsFormat"] == EntryFormat.JSON
        assert closing_entry["Contents"]["dbotIncidentClose"] is True
        assert closing_entry["Contents"]["closeNotes"] == "Issue resolved."
        assert closing_entry["Contents"]["closeReason"] == "Resolved"


def test_get_remote_data_preview_missing_id(mock_client: MagicMock) -> None:
    """
    Tests that the function raises a ValueError when the 'id' argument is missing.

    Args:
        mock_client: The mocked ServiceNow client.
    """
    # Arrange
    args = {}  # 'id' is missing

    # Act & Assert
    with pytest.raises(ValueError, match=r"ServiceNow Ticket ID \('id'\) is required for preview."):
        ServiceNowv2.get_remote_data_preview_command(mock_client, args)


@patch("ServiceNowv2.DemistoException", DemistoException)  # Use the real exception for checking
def test_get_remote_data_preview_api_error(mock_client: MagicMock) -> None:
    """
    Tests that the function raises a DemistoException when the client API call fails.

    Args:
        mock_client: The mocked ServiceNow client.
    """
    # Arrange
    args = {"id": "INC12345"}
    mock_client.get.side_effect = Exception("API connection failed")

    # Act & Assert
    with pytest.raises(DemistoException, match="Failed to fetch ticket INC12345 from ServiceNow. Error: API connection failed"):
        ServiceNowv2.get_remote_data_preview_command(mock_client, args)


@patch("ServiceNowv2.CommandResults", CommandResults)  # Use the real class to build the object
@patch("ServiceNowv2.QuickActionPreview", QuickActionPreview)  # Use the real class to build the object
def test_get_remote_data_preview_success(mock_client: MagicMock) -> None:
    """
    Tests the successful generation of a ticket preview.

    Args:
        mock_client: The mocked ServiceNow client.
    """
    # Arrange
    ticket_id = "INC0010005"
    args = {"id": ticket_id}

    # A realistic API response with display_value sub-keys
    mock_api_response = {
        "result": {
            "number": {"display_value": ticket_id},
            "short_description": {"display_value": "Email server is down"},
            "description": {"display_value": "Users are unable to send or receive emails."},
            "state": {"display_value": "In Progress"},
            "assigned_to": {"display_value": "Beth Anglin"},
            "sys_created_on": {"display_value": "2024-01-01 10:00:00"},
            "priority": {"display_value": "1 - Critical"},
        }
    }
    mock_client.get.return_value = mock_api_response

    # Act
    result = ServiceNowv2.get_remote_data_preview_command(mock_client, args)

    # Assert
    # 1. Check that the client's get method was called correctly
    mock_client.get.assert_called_once_with(mock_client.ticket_type, ticket_id, use_display_value=True)

    # 2. Check the returned CommandResults object and its contents
    assert isinstance(result, CommandResults)
    assert result.outputs_prefix == "QuickActionPreview"
    assert result.outputs_key_field == "id"

    # 3. Check the outputs, which should be the context from QuickActionPreview
    expected_outputs = {
        "id": "INC0010005",
        "title": "Email server is down",
        "description": "Users are unable to send or receive emails.",
        "status": "In Progress",
        "assignee": "Beth Anglin",
        "creation_date": "2024-01-01 10:00:00",
        "severity": "1 - Critical",
    }
    assert result.outputs == expected_outputs

    # 4. Check the raw response
    assert result.raw_response == mock_api_response


@patch("ServiceNowv2.CommandResults", CommandResults)
@patch("ServiceNowv2.QuickActionPreview", QuickActionPreview)
def test_get_remote_data_preview_success_with_list_response(mock_client: MagicMock) -> None:
    """
    Tests successful preview generation when the API returns a list with one item.

    Args:
        mock_client: The mocked ServiceNow client.
    """
    # Arrange
    ticket_id = "INC0010006"
    args = {"id": ticket_id}

    # API response as a list containing one dictionary
    mock_api_response = {
        "result": [
            {
                "number": {"display_value": ticket_id},
                "short_description": {"display_value": "Network printer offline"},
                "state": {"display_value": "New"},
                # Other fields omitted for brevity
            }
        ]
    }
    mock_client.get.return_value = mock_api_response

    # Act
    result = ServiceNowv2.get_remote_data_preview_command(mock_client, args)

    # Assert
    assert isinstance(result, CommandResults)
    assert result.outputs["id"] == ticket_id
    assert result.outputs["title"] == "Network printer offline"
    assert result.outputs["status"] == "New"


<<<<<<< HEAD
def test_delete_ticket_command_success(mock_client: MagicMock):
    """
    Tests successful ticket deletion.
    Verifies that when a ticket is successfully deleted, the function returns
    the correct success status and message.
    """

    mock_client.delete = MagicMock(return_value="")
    mock_client.get_table_name = MagicMock(return_value="incident")

    args = {"id": "12345", "ticket_type": "incident"}

    result = delete_ticket_command(mock_client, args)

    assert "Ticket with ID 12345 was successfully deleted from incident table." in result.readable_output
    assert result.outputs is not None
    assert result.outputs["ServiceNow.Ticket(val.ID===obj.ID)"]["ID"] == "12345"
    assert (
        "Ticket with ID 12345 was successfully deleted from incident table."
        in result.outputs["ServiceNow.Ticket(val.ID===obj.ID)"]["DeleteMessage"]
    )


def test_delete_ticket_command_not_found(mock_client: MagicMock):
    """
    Tests ticket deletion when record is not found.
    Verifies that when attempting to delete a non-existent ticket, the function
    returns the correct failure status and error message.
    """
    mock_client.delete = MagicMock(return_value={"result": []})
    mock_client.get_table_name.return_value = "incident"
    args = {"id": "99999", "ticket_type": "incident"}

    result = delete_ticket_command(mock_client, args)

    assert "Failed to delete ticket 99999 from incident table. Record may not exist." in result.readable_output
    assert result.outputs is not None
    assert result.outputs["ServiceNow.Ticket(val.ID===obj.ID)"]["ID"] == "99999"
    assert (
        "Failed to delete ticket 99999 from incident table. Record may not exist."
        in result.outputs["ServiceNow.Ticket(val.ID===obj.ID)"]["DeleteMessage"]
    )
=======
class UpdateRemoteSystemArgs:
    def __init__(self, delta):
        self.delta = delta


# Sample delta dict to test mutation
DEFAULT_DELTA = {"key": "value"}


@pytest.mark.parametrize(
    "state,ticket_type,custom_state,should_patch",
    [
        ("7", "incident", None, True),  # Given closed state (7)
        ("6", "incident", None, True),  # Given resolved state (6)
        ("9", "incident", "9", True),  # Given custom close state (match) and type incident
        ("9", "problem", "9", False),  # Given custom state match but non-incident type
        ("5", "incident", "9", False),  # Given wrong state
        (None, "incident", None, False),  # Given missing state and no custom close state
    ],
)
@patch("ServiceNowv2.add_default_closure_fields_to_delta")
def test_set_default_fields_behavior(mock_add_defaults, state, ticket_type, custom_state, should_patch):
    """
    GIVEN: an UpdateRemoteSystemArgs object with a delta containing various 'state' values,
    AND different combinations of ticket_type and custom_state,

    WHEN: set_default_fields is called,

    THEN: it should call add_default_closure_fields_to_delta and log a debug message
         only if the state is "6", "7", or matches custom_state and ticket_type is "incident".
    """
    initial_delta = {"state": state} if state is not None else {}
    args = UpdateRemoteSystemArgs(delta=initial_delta.copy())
    modified_delta = initial_delta.copy()
    modified_delta["close_code"] = "default_code"
    modified_delta["close_notes"] = "default_notes"

    mock_add_defaults.return_value = modified_delta

    result = ServiceNowv2.set_default_fields(args, ticket_type, custom_state)

    if should_patch:
        mock_add_defaults.assert_called_once_with(initial_delta)
        assert result.delta == modified_delta
    else:
        mock_add_defaults.assert_not_called()
        assert result.delta == initial_delta
>>>>>>> a719ab3c
<|MERGE_RESOLUTION|>--- conflicted
+++ resolved
@@ -3995,50 +3995,6 @@
     assert result.outputs["status"] == "New"
 
 
-<<<<<<< HEAD
-def test_delete_ticket_command_success(mock_client: MagicMock):
-    """
-    Tests successful ticket deletion.
-    Verifies that when a ticket is successfully deleted, the function returns
-    the correct success status and message.
-    """
-
-    mock_client.delete = MagicMock(return_value="")
-    mock_client.get_table_name = MagicMock(return_value="incident")
-
-    args = {"id": "12345", "ticket_type": "incident"}
-
-    result = delete_ticket_command(mock_client, args)
-
-    assert "Ticket with ID 12345 was successfully deleted from incident table." in result.readable_output
-    assert result.outputs is not None
-    assert result.outputs["ServiceNow.Ticket(val.ID===obj.ID)"]["ID"] == "12345"
-    assert (
-        "Ticket with ID 12345 was successfully deleted from incident table."
-        in result.outputs["ServiceNow.Ticket(val.ID===obj.ID)"]["DeleteMessage"]
-    )
-
-
-def test_delete_ticket_command_not_found(mock_client: MagicMock):
-    """
-    Tests ticket deletion when record is not found.
-    Verifies that when attempting to delete a non-existent ticket, the function
-    returns the correct failure status and error message.
-    """
-    mock_client.delete = MagicMock(return_value={"result": []})
-    mock_client.get_table_name.return_value = "incident"
-    args = {"id": "99999", "ticket_type": "incident"}
-
-    result = delete_ticket_command(mock_client, args)
-
-    assert "Failed to delete ticket 99999 from incident table. Record may not exist." in result.readable_output
-    assert result.outputs is not None
-    assert result.outputs["ServiceNow.Ticket(val.ID===obj.ID)"]["ID"] == "99999"
-    assert (
-        "Failed to delete ticket 99999 from incident table. Record may not exist."
-        in result.outputs["ServiceNow.Ticket(val.ID===obj.ID)"]["DeleteMessage"]
-    )
-=======
 class UpdateRemoteSystemArgs:
     def __init__(self, delta):
         self.delta = delta
@@ -4086,4 +4042,47 @@
     else:
         mock_add_defaults.assert_not_called()
         assert result.delta == initial_delta
->>>>>>> a719ab3c
+
+
+def test_delete_ticket_command_success(mock_client: MagicMock):
+    """
+    Tests successful ticket deletion.
+    Verifies that when a ticket is successfully deleted, the function returns
+    the correct success status and message.
+    """
+
+    mock_client.delete = MagicMock(return_value="")
+    mock_client.get_table_name = MagicMock(return_value="incident")
+
+    args = {"id": "12345", "ticket_type": "incident"}
+
+    result = delete_ticket_command(mock_client, args)
+
+    assert "Ticket with ID 12345 was successfully deleted from incident table." in result.readable_output
+    assert result.outputs is not None
+    assert result.outputs["ServiceNow.Ticket(val.ID===obj.ID)"]["ID"] == "12345"
+    assert (
+        "Ticket with ID 12345 was successfully deleted from incident table."
+        in result.outputs["ServiceNow.Ticket(val.ID===obj.ID)"]["DeleteMessage"]
+    )
+
+
+def test_delete_ticket_command_not_found(mock_client: MagicMock):
+    """
+    Tests ticket deletion when record is not found.
+    Verifies that when attempting to delete a non-existent ticket, the function
+    returns the correct failure status and error message.
+    """
+    mock_client.delete = MagicMock(return_value={"result": []})
+    mock_client.get_table_name.return_value = "incident"
+    args = {"id": "99999", "ticket_type": "incident"}
+
+    result = delete_ticket_command(mock_client, args)
+
+    assert "Failed to delete ticket 99999 from incident table. Record may not exist." in result.readable_output
+    assert result.outputs is not None
+    assert result.outputs["ServiceNow.Ticket(val.ID===obj.ID)"]["ID"] == "99999"
+    assert (
+        "Failed to delete ticket 99999 from incident table. Record may not exist."
+        in result.outputs["ServiceNow.Ticket(val.ID===obj.ID)"]["DeleteMessage"]
+    )