import pytest
import json
import io
from datetime import datetime, timedelta
from freezegun import freeze_time
import ServiceNowv2
from CommonServerPython import DemistoException, EntryType
from ServiceNowv2 import get_server_url, get_ticket_context, get_ticket_human_readable, \
    generate_body, split_fields, Client, update_ticket_command, create_ticket_command, delete_ticket_command, \
    query_tickets_command, add_link_command, add_comment_command, upload_file_command, get_ticket_notes_command, \
    get_record_command, update_record_command, create_record_command, delete_record_command, query_table_command, \
    list_table_fields_command, query_computers_command, get_table_name_command, add_tag_command, query_items_command, \
    get_item_details_command, create_order_item_command, document_route_to_table, fetch_incidents, main, \
    get_mapping_fields_command, get_remote_data_command, update_remote_system_command, build_query_for_request_params, \
    ServiceNowClient, oauth_test_module, login_command, get_modified_remote_data_command, parse_build_query, \
    get_ticket_fields, check_assigned_to_field, generic_api_call_command
from ServiceNowv2 import test_module as module
from test_data.response_constants import RESPONSE_TICKET, RESPONSE_MULTIPLE_TICKET, RESPONSE_UPDATE_TICKET, \
    RESPONSE_UPDATE_TICKET_SC_REQ, RESPONSE_CREATE_TICKET, RESPONSE_CREATE_TICKET_WITH_OUT_JSON, RESPONSE_QUERY_TICKETS, \
    RESPONSE_ADD_LINK, RESPONSE_ADD_COMMENT, RESPONSE_UPLOAD_FILE, RESPONSE_GET_TICKET_NOTES, RESPONSE_GET_RECORD, \
    RESPONSE_UPDATE_RECORD, RESPONSE_CREATE_RECORD, RESPONSE_QUERY_TABLE, RESPONSE_LIST_TABLE_FIELDS, \
    RESPONSE_QUERY_COMPUTERS, RESPONSE_GET_TABLE_NAME, RESPONSE_UPDATE_TICKET_ADDITIONAL, \
    RESPONSE_QUERY_TABLE_SYS_PARAMS, RESPONSE_ADD_TAG, RESPONSE_QUERY_ITEMS, RESPONSE_ITEM_DETAILS, \
    RESPONSE_CREATE_ITEM_ORDER, RESPONSE_DOCUMENT_ROUTE, RESPONSE_FETCH, RESPONSE_FETCH_ATTACHMENTS_FILE, \
    RESPONSE_FETCH_ATTACHMENTS_TICKET, RESPONSE_TICKET_MIRROR, MIRROR_COMMENTS_RESPONSE, RESPONSE_MIRROR_FILE_ENTRY, \
    RESPONSE_ASSIGNMENT_GROUP, RESPONSE_MIRROR_FILE_ENTRY_FROM_XSOAR, MIRROR_COMMENTS_RESPONSE_FROM_XSOAR, \
    MIRROR_ENTRIES, RESPONSE_CLOSING_TICKET_MIRROR, RESPONSE_TICKET_ASSIGNED, OAUTH_PARAMS, \
    RESPONSE_QUERY_TICKETS_EXCLUDE_REFERENCE_LINK, MIRROR_ENTRIES_WITH_EMPTY_USERNAME, USER_RESPONSE, \
    RESPONSE_GENERIC_TICKET
from test_data.result_constants import EXPECTED_TICKET_CONTEXT, EXPECTED_MULTIPLE_TICKET_CONTEXT, \
    EXPECTED_TICKET_HR, EXPECTED_MULTIPLE_TICKET_HR, EXPECTED_UPDATE_TICKET, EXPECTED_UPDATE_TICKET_SC_REQ, \
    EXPECTED_CREATE_TICKET, EXPECTED_CREATE_TICKET_WITH_OUT_JSON, EXPECTED_QUERY_TICKETS, EXPECTED_ADD_LINK_HR, \
    EXPECTED_ADD_COMMENT_HR, EXPECTED_UPLOAD_FILE, EXPECTED_GET_TICKET_NOTES, EXPECTED_GET_RECORD, \
    EXPECTED_UPDATE_RECORD, EXPECTED_CREATE_RECORD, EXPECTED_QUERY_TABLE, EXPECTED_LIST_TABLE_FIELDS, \
    EXPECTED_QUERY_COMPUTERS, EXPECTED_GET_TABLE_NAME, EXPECTED_UPDATE_TICKET_ADDITIONAL, \
    EXPECTED_QUERY_TABLE_SYS_PARAMS, EXPECTED_ADD_TAG, EXPECTED_QUERY_ITEMS, EXPECTED_ITEM_DETAILS, \
    EXPECTED_CREATE_ITEM_ORDER, EXPECTED_DOCUMENT_ROUTE, EXPECTED_MAPPING, \
    EXPECTED_TICKET_CONTEXT_WITH_ADDITIONAL_FIELDS, EXPECTED_QUERY_TICKETS_EXCLUDE_REFERENCE_LINK, \
    EXPECTED_TICKET_CONTEXT_WITH_NESTED_ADDITIONAL_FIELDS
from test_data.created_ticket_context import CREATED_TICKET_CONTEXT_CREATE_CO_FROM_TEMPLATE_COMMAND, \
    CREATED_TICKET_CONTEXT_GET_TASKS_FOR_CO_COMMAND

import demistomock as demisto
from urllib.parse import urlencode


def util_load_json(path):
    with io.open(path, mode='r', encoding='utf-8') as f:
        return json.loads(f.read())


def test_get_server_url():
    assert "http://www.demisto.com/" == get_server_url("http://www.demisto.com//")


def test_get_ticket_context():
    assert EXPECTED_TICKET_CONTEXT == get_ticket_context(RESPONSE_TICKET)

    assert EXPECTED_MULTIPLE_TICKET_CONTEXT[0] in get_ticket_context(RESPONSE_MULTIPLE_TICKET)
    assert EXPECTED_MULTIPLE_TICKET_CONTEXT[1] in get_ticket_context(RESPONSE_MULTIPLE_TICKET)


def test_get_ticket_context_additional_fields():
    """Unit test
    Given
        - additional keys of a ticket alongside regular keys.
    When
        - getting a ticket context
    Then
        - validate that all the details of the ticket were updated, and all the updated keys are shown in
        the context with do duplicates.
    """
    assert EXPECTED_TICKET_CONTEXT_WITH_ADDITIONAL_FIELDS == get_ticket_context(RESPONSE_TICKET,
                                                                                ['Summary', 'sys_created_by'])


def test_get_ticket_context_nested_additional_fields():
    """Unit test
    Given
        - nested additional keys of a ticket (in the form of a.b), alongside regular keys.
    When
        - getting a ticket context
    Then
        - validate that all the details of the ticket were updated, and all the updated keys are shown in
        the context with do duplicates.
    """
    assert EXPECTED_TICKET_CONTEXT_WITH_NESTED_ADDITIONAL_FIELDS == get_ticket_context(RESPONSE_TICKET,
                                                                                       ['Summary', 'opened_by.link'])


def test_get_ticket_human_readable():
    assert EXPECTED_TICKET_HR == get_ticket_human_readable(RESPONSE_TICKET, 'incident')

    assert EXPECTED_MULTIPLE_TICKET_HR[0] in get_ticket_human_readable(RESPONSE_MULTIPLE_TICKET, 'incident')
    assert EXPECTED_MULTIPLE_TICKET_HR[1] in get_ticket_human_readable(RESPONSE_MULTIPLE_TICKET, 'incident')


def test_generate_body():
    fields = {'a_field': 'test'}
    custom_fields = {'a_custom_field': 'test'}
    expected_body = {'a_field': 'test', 'u_a_custom_field': 'test'}
    assert expected_body == generate_body(fields, custom_fields)


def test_split_fields():
    expected_dict_fields = {'a': 'b', 'c': 'd', 'e': ''}
    assert expected_dict_fields == split_fields('a=b;c=d;e=')

    expected_custom_field = {'u_customfield': "<a href=\'https://google.com\'>Link text</a>"}
    assert expected_custom_field == split_fields("u_customfield=<a href=\'https://google.com\'>Link text</a>")

    expected_custom_sys_params = {
        "sysparm_display_value": 'all',
        "sysparm_exclude_reference_link": 'True',
        "sysparm_query": 'number=TASK0000001'
    }

    assert expected_custom_sys_params == split_fields(
        "sysparm_display_value=all;sysparm_exclude_reference_link=True;sysparm_query=number=TASK0000001")

    try:
        split_fields('a')
    except Exception as err:
        assert "must contain a '=' to specify the keys and values" in str(err)
        return
    assert False


def test_split_fields_with_special_delimiter():
    """Unit test
    Given
    - split_fields method
    - the default delimiter is ;
    When
    - splitting values with a different delimiter - ','
    Then
    -  Validate the fields were created correctly
    """
    expected_dict_fields = {'a': 'b', 'c': 'd'}
    assert expected_dict_fields == split_fields('a=b,c=d', ',')

    expected_custom_field = {'u_customfield': "<a href=\'https://google.com\'>Link text<;/a>"}
    assert expected_custom_field == split_fields("u_customfield=<a href=\'https://google.com\'>Link text<;/a>", ',')

    try:
        split_fields('a')
    except Exception as err:
        assert "must contain a '=' to specify the keys and values" in str(err)
        return
    assert False


@pytest.mark.parametrize('query, parsed, result', [
    ('&', False, '&'),
    ('&', True, []),
    ('noampersand', False, 'noampersand'),
    ('noampersand', True, 'noampersand')
])
def test_parse_build_query(query, parsed, result):
    """Unit test
    Given
    - an ampersand
    When
    - no parsing the ampersand
    - when parsing the ampersand
    Then
    -  Validate the query field is parsed correctly.
    """
    assert parse_build_query(query, parse_amp=parsed) == result


@pytest.mark.parametrize('command, args, response, expected_result, expected_auto_extract', [
    (update_ticket_command, {'id': '1234', 'impact': '2'}, RESPONSE_UPDATE_TICKET, EXPECTED_UPDATE_TICKET, True),
    (update_ticket_command, {'id': '1234', 'ticket_type': 'sc_req_item', 'approval': 'requested'},
     RESPONSE_UPDATE_TICKET_SC_REQ, EXPECTED_UPDATE_TICKET_SC_REQ, True),
    (update_ticket_command, {'id': '1234', 'severity': '3', 'additional_fields': "approval=rejected"},
     RESPONSE_UPDATE_TICKET_ADDITIONAL, EXPECTED_UPDATE_TICKET_ADDITIONAL, True),
    (create_ticket_command, {'active': 'true', 'severity': "3", 'description': "creating a test ticket",
                             'sla_due': "2020-10-10 10:10:11"}, RESPONSE_CREATE_TICKET, EXPECTED_CREATE_TICKET, True),
    (create_ticket_command, {'active': 'true', 'severity': "3", 'description': "creating a test ticket",
                             'sla_due': "2020-10-10 10:10:11"}, RESPONSE_CREATE_TICKET_WITH_OUT_JSON,
     EXPECTED_CREATE_TICKET_WITH_OUT_JSON, True),
    (query_tickets_command, {'limit': "3", 'query': "impact<2^short_descriptionISNOTEMPTY", 'ticket_type': "incident"},
     RESPONSE_QUERY_TICKETS, EXPECTED_QUERY_TICKETS, True),
    (query_tickets_command,
     {"ticket_type": "incident", "query": "number=INC0000001", "system_params": "sysparm_exclude_reference_link=true"},
     RESPONSE_QUERY_TICKETS_EXCLUDE_REFERENCE_LINK, EXPECTED_QUERY_TICKETS_EXCLUDE_REFERENCE_LINK, True),
    (upload_file_command, {'id': "sys_id", 'file_id': "entry_id", 'file_name': 'test_file'}, RESPONSE_UPLOAD_FILE,
     EXPECTED_UPLOAD_FILE, True),
    (get_ticket_notes_command, {'id': "sys_id"}, RESPONSE_GET_TICKET_NOTES, EXPECTED_GET_TICKET_NOTES, True),
    (get_record_command, {'table_name': "alm_asset", 'id': "sys_id", 'fields': "asset_tag,display_name"},
     RESPONSE_GET_RECORD, EXPECTED_GET_RECORD, True),
    (update_record_command, {'name': "alm_asset", 'id': "1234", 'custom_fields': "display_name=test4"},
     RESPONSE_UPDATE_RECORD, EXPECTED_UPDATE_RECORD, True),
    (create_record_command, {'table_name': "alm_asset", 'fields': "asset_tag=P4325434;display_name=my_test_record"},
     RESPONSE_CREATE_RECORD, EXPECTED_CREATE_RECORD, True),
    (query_table_command, {'table_name': "alm_asset", 'fields': "asset_tag,sys_updated_by,display_name",
                           'query': "display_nameCONTAINSMacBook", 'limit': 3}, RESPONSE_QUERY_TABLE,
     EXPECTED_QUERY_TABLE, False),
    (query_table_command, {
        'table_name': "sc_task", 'system_params':
            'sysparm_display_value=all;sysparm_exclude_reference_link=True;sysparm_query=number=TASK0000001',
        'fields': "approval,state,escalation,number,description"
    }, RESPONSE_QUERY_TABLE_SYS_PARAMS, EXPECTED_QUERY_TABLE_SYS_PARAMS, False),
    (list_table_fields_command, {'table_name': "alm_asset"}, RESPONSE_LIST_TABLE_FIELDS, EXPECTED_LIST_TABLE_FIELDS,
     False),
    (query_computers_command, {'computer_id': '1234'}, RESPONSE_QUERY_COMPUTERS, EXPECTED_QUERY_COMPUTERS, False),
    (get_table_name_command, {'label': "ACE"}, RESPONSE_GET_TABLE_NAME, EXPECTED_GET_TABLE_NAME, False),
    (add_tag_command, {'id': "123", 'tag_id': '1234', 'title': 'title'}, RESPONSE_ADD_TAG, EXPECTED_ADD_TAG, True),
    (query_items_command, {'name': "ipad", 'limit': '2'}, RESPONSE_QUERY_ITEMS, EXPECTED_QUERY_ITEMS, True),
    (get_item_details_command, {'id': "1234"}, RESPONSE_ITEM_DETAILS, EXPECTED_ITEM_DETAILS, True),
    (create_order_item_command, {'id': "1234", 'quantity': "3",
                                 'variables': "Additional_software_requirements=best_pc"},
     RESPONSE_CREATE_ITEM_ORDER, EXPECTED_CREATE_ITEM_ORDER, True),
    (document_route_to_table, {'queue_id': 'queue_id', 'document_id': 'document_id'}, RESPONSE_DOCUMENT_ROUTE,
     EXPECTED_DOCUMENT_ROUTE, True),
])  # noqa: E124
def test_commands(command, args, response, expected_result, expected_auto_extract, mocker):
    """Unit test
    Given
    - command main func
    - command args
    - command raw response
    When
    - mock the ServiceNow response
    Then
    - convert the result to human readable table
    - create the context
    validate the entry context
    """
    client = Client('server_url', 'sc_server_url', 'cr_server_url', 'username', 'password',
                    'verify', 'fetch_time', 'sysparm_query', 'sysparm_limit', 'timestamp_field',
                    'ticket_type', 'get_attachments', 'incident_name')
    mocker.patch.object(client, 'send_request', return_value=response)
    result = command(client, args)
    assert expected_result == result[1]  # entry context is found in the 2nd place in the result of the command
    assert expected_auto_extract == result[3]  # ignore_auto_extract is in the 4th place in the result of the command


@pytest.mark.parametrize('command, args, response, expected_hr, expected_auto_extract', [
    (delete_ticket_command, {'id': '1234'}, {}, 'Ticket with ID 1234 was successfully deleted.', True),
    (add_link_command, {'id': '1234', 'link': "http://www.demisto.com", 'text': 'demsito_link'}, RESPONSE_ADD_LINK,
     EXPECTED_ADD_LINK_HR, True),
    (add_comment_command, {'id': "1234", 'comment': "Nice work!"}, RESPONSE_ADD_COMMENT, EXPECTED_ADD_COMMENT_HR, True),
    (delete_record_command, {'table_name': "alm_asset", 'id': '1234'}, {},
     'ServiceNow record with ID 1234 was successfully deleted.', True),
])  # noqa: E124
def test_no_ec_commands(command, args, response, expected_hr, expected_auto_extract, mocker):
    """Unit test
    Given
    - command main func
    - command args
    - command raw response
    When
    - mock the ServiceNow response
    Then
    - convert the result to human readable table
    - create the context
    validate the human readable
    """
    client = Client('server_url', 'sc_server_url', 'cr_server_url', 'username', 'password',
                    'verify', 'fetch_time', 'sysparm_query', 'sysparm_limit', 'timestamp_field',
                    'ticket_type', 'get_attachments', 'incident_name')
    mocker.patch.object(client, 'send_request', return_value=response)
    result = command(client, args)
    assert expected_hr in result[0]  # HR is found in the 1st place in the result of the command
    assert expected_auto_extract == result[3]  # ignore_auto_extract is in the 4th place in the result of the command


@freeze_time('2022-05-01 12:52:29')
def test_fetch_incidents(mocker):
    """Unit test
    Given
    - fetch incidents command
    - command args
    - command raw response
    When
    - mock the parse_date_range.
    - mock the Client's send_request.
    Then
    - run the fetch incidents command using the Client
    Validate The length of the results.
    """
<<<<<<< HEAD
    mocker.patch('dateparser.parse', return_value="2019-02-23 08:14:21")
=======
    RESPONSE_FETCH['result'][0]['opened_at'] = (datetime.utcnow() - timedelta(minutes=15)).strftime('%Y-%m-%d %H:%M:%S')
    RESPONSE_FETCH['result'][1]['opened_at'] = (datetime.utcnow() - timedelta(minutes=8)).strftime('%Y-%m-%d %H:%M:%S')
    mocker.patch(
        'CommonServerPython.get_fetch_run_time_range', return_value=('2022-05-01 01:05:07', '2022-05-01 12:08:29')
    )
    mocker.patch('ServiceNowv2.parse_dict_ticket_fields', return_value=RESPONSE_FETCH['result'])
>>>>>>> eb929cc5
    client = Client('server_url', 'sc_server_url', 'cr_server_url', 'username', 'password',
                    'verify', '2 days', 'sysparm_query', sysparm_limit=10,
                    timestamp_field='opened_at', ticket_type='incident', get_attachments=False, incident_name='number')
    mocker.patch.object(client, 'send_request', return_value=RESPONSE_FETCH)
    incidents = fetch_incidents(client)
    assert len(incidents) == 2
    assert incidents[0].get('name') == 'ServiceNow Incident INC0000040'


@freeze_time('2022-05-01 12:52:29')
def test_fetch_incidents_with_attachments(mocker):
    """Unit test
    Given
    - fetch incidents command
    - command args
    - command raw response
    When
    - mock the parse_date_range.
    - mock the Client's send_request.
    - mock the Client's get_ticket_attachment_entries.
    Then
    - run the fetch incidents command using the Client
    Validate The length of the results and the attachment content.
    """
<<<<<<< HEAD
    mocker.patch('dateparser.parse', return_value=("2016-10-10 15:19:57", 'never mind'))
=======
    RESPONSE_FETCH_ATTACHMENTS_TICKET['result'][0]['opened_at'] = (
        datetime.utcnow() - timedelta(minutes=15)
    ).strftime('%Y-%m-%d %H:%M:%S')
    mocker.patch(
        'CommonServerPython.get_fetch_run_time_range', return_value=('2022-05-01 01:05:07', '2022-05-01 12:08:29')
    )
    mocker.patch('ServiceNowv2.parse_dict_ticket_fields', return_value=RESPONSE_FETCH['result'])
>>>>>>> eb929cc5
    client = Client('server_url', 'sc_server_url', 'cr_server_url', 'username', 'password',
                    'verify', '2 days', 'sysparm_query', sysparm_limit=10,
                    timestamp_field='opened_at', ticket_type='incident', get_attachments=True,
                    incident_name='number')
    mocker.patch.object(client, 'send_request', return_value=RESPONSE_FETCH_ATTACHMENTS_TICKET)
    mocker.patch.object(client, 'get_ticket_attachment_entries', return_value=RESPONSE_FETCH_ATTACHMENTS_FILE)

    incidents = fetch_incidents(client)

    assert len(incidents) == 1
    assert incidents[0].get('attachment')[0]['name'] == 'wireframe'
    assert incidents[0].get('attachment')[0]['path'] == 'file_id'


@freeze_time('2022-05-01 12:52:29')
def test_fetch_incidents_with_incident_name(mocker):
    """Unit test
    Given
    - fetch incidents command
    - command args
    - command raw response
    When
    - mock the parse_date_range.
    - mock the Client's send_request.
    Then
    - run the fetch incidents command using the Client
    Validate The length of the results.
    """
<<<<<<< HEAD
    mocker.patch('dateparser.parse', return_value="2019-02-23 08:14:21")
=======
    RESPONSE_FETCH['result'][0]['opened_at'] = (datetime.utcnow() - timedelta(minutes=15)).strftime('%Y-%m-%d %H:%M:%S')
    RESPONSE_FETCH['result'][1]['opened_at'] = (datetime.utcnow() - timedelta(minutes=8)).strftime('%Y-%m-%d %H:%M:%S')
    mocker.patch('ServiceNowv2.parse_dict_ticket_fields', return_value=RESPONSE_FETCH['result'])
    mocker.patch(
        'CommonServerPython.get_fetch_run_time_range', return_value=('2022-05-01 01:05:07', '2022-05-01 12:08:29')
    )
>>>>>>> eb929cc5
    client = Client('server_url', 'sc_server_url', 'cr_server_url', 'username', 'password',
                    'verify', '2 days', 'sysparm_query', sysparm_limit=10,
                    timestamp_field='opened_at', ticket_type='incident',
                    get_attachments=False, incident_name='description')
    mocker.patch.object(client, 'send_request', return_value=RESPONSE_FETCH)
    incidents = fetch_incidents(client)
    assert incidents[0].get('name') == 'ServiceNow Incident Unable to access Oregon mail server. Is it down?'


def start_freeze_time(timestamp):
    _start_freeze_time = freeze_time(timestamp)
    _start_freeze_time.start()
    return datetime.now()


class TestFetchIncidentsWithLookBack:
    LAST_RUN = {}

    API_TIME_FORMAT = '%Y-%m-%d %H:%M:%S'
    FREEZE_TIMESTAMP = '2022-05-01 12:52:29'

    def set_last_run(self, new_last_run):
        self.LAST_RUN = new_last_run

    @pytest.mark.parametrize(
        'start_incidents, phase2_incident, phase3_incident, look_back',
        [
            (
                {
                    'result': [
                        {
                            'opened_at': (
                                start_freeze_time(FREEZE_TIMESTAMP) - timedelta(minutes=10)
                            ).strftime(API_TIME_FORMAT),
                            'severity': '2',
                            'number': '2',
                        },
                        {
                            'opened_at': (
                                start_freeze_time(FREEZE_TIMESTAMP) - timedelta(minutes=5)
                            ).strftime(API_TIME_FORMAT),
                            'severity': '1',
                            'number': '4'
                        },
                        {
                            'opened_at': (
                                start_freeze_time(FREEZE_TIMESTAMP) - timedelta(minutes=2)
                            ).strftime(API_TIME_FORMAT),
                            'severity': '2',
                            'number': '5'
                        }
                    ]
                },
                {
                    'opened_at': (
                        start_freeze_time(FREEZE_TIMESTAMP) - timedelta(minutes=8)
                    ).strftime(API_TIME_FORMAT),
                    'severity': '1',
                    'number': '3',
                },
                {
                    'opened_at': (
                        start_freeze_time(FREEZE_TIMESTAMP) - timedelta(minutes=11)
                    ).strftime(API_TIME_FORMAT),
                    'severity': '1',
                    'number': '1',
                },
                15
            ),
            (
                {
                    'result': [
                        {
                            'opened_at': (
                                start_freeze_time(FREEZE_TIMESTAMP) - timedelta(hours=3, minutes=20)
                            ).strftime(API_TIME_FORMAT),
                            'severity': '2',
                            'number': '2',
                        },
                        {
                            'opened_at': (
                                start_freeze_time(FREEZE_TIMESTAMP) - timedelta(hours=2, minutes=26)
                            ).strftime(API_TIME_FORMAT),
                            'severity': '1',
                            'number': '4'
                        },
                        {
                            'opened_at': (
                                start_freeze_time(FREEZE_TIMESTAMP) - timedelta(hours=1, minutes=20)
                            ).strftime(API_TIME_FORMAT),
                            'severity': '2',
                            'number': '5'
                        }
                    ]
                },
                {
                    'opened_at': (
                        start_freeze_time(FREEZE_TIMESTAMP) - timedelta(hours=2, minutes=45)
                    ).strftime(API_TIME_FORMAT),
                    'severity': '1',
                    'number': '3',
                },
                {
                    'opened_at': (
                        start_freeze_time(FREEZE_TIMESTAMP) - timedelta(hours=3, minutes=50)
                    ).strftime(API_TIME_FORMAT),
                    'severity': '1',
                    'number': '1',
                },
                1000
            )
        ]
    )
    def test_fetch_incidents_with_look_back_greater_than_zero(
        self, mocker, start_incidents, phase2_incident, phase3_incident, look_back
    ):
        """
        Given
        - fetch incidents parameters including look back according to their opened time.
        - first scenario - fetching with minutes when look_back=60 minutes
        - second scenario - fetching with hours when look_back=1000 minutes

        When
        - trying to fetch incidents for 3 rounds.

        Then
        - first fetch - should fetch incidents 2, 4, 5 (because only them match the query)
        - second fetch - should fetch incident 3 (because now incident 2, 4, 5, 3 matches the query too)
        - third fetch - should fetch incident 1 (because now incident 2, 4, 5, 3, 1 matches the query too)
        - fourth fetch - should fetch nothing as there are not new incidents who match the query
        - make sure that incidents who were already fetched would not be fetched again.
        """
        client = Client(
            server_url='', sc_server_url='', cr_server_url='', username='', password='', verify=False,
            fetch_time='6 hours', sysparm_query='stateNOT IN6,7^assignment_group=123', sysparm_limit=10,
            timestamp_field='opened_at', ticket_type='incident', get_attachments=False, incident_name='number',
            look_back=look_back
        )

        # reset last run
        self.LAST_RUN = {}

        mocker.patch.object(demisto, 'getLastRun', return_value=self.LAST_RUN)
        mocker.patch.object(demisto, 'setLastRun', side_effect=self.set_last_run)

        mocker.patch.object(client, 'send_request', return_value=start_incidents)

        # first fetch
        tickets = fetch_incidents(client=client)
        assert len(tickets) == 3
        for expected_incident_id, ticket in zip(['2', '4', '5'], tickets):
            assert ticket.get('name') == f'ServiceNow Incident {expected_incident_id}'

        # second fetch preparation
        start_incidents.get('result').append(phase2_incident)

        # second fetch
        tickets = fetch_incidents(client=client)
        assert len(tickets) == 1
        assert tickets[0].get('name') == 'ServiceNow Incident 3'

        # third fetch preparation
        start_incidents.get('result').append(phase3_incident)

        # third fetch
        tickets = fetch_incidents(client=client)
        assert len(tickets) == 1
        assert tickets[0].get('name') == 'ServiceNow Incident 1'

        # forth fetch
        tickets = fetch_incidents(client=client)
        assert len(tickets) == 0

    @pytest.mark.parametrize(
        'incidents, phase2_incident, phase3_incident',
        [
            (
                {
                    'result': [
                        {
                            'opened_at': (
                                start_freeze_time(FREEZE_TIMESTAMP) - timedelta(minutes=10)
                            ).strftime(API_TIME_FORMAT),
                            'severity': '2',
                            'number': '1',
                        },
                        {
                            'opened_at': (
                                start_freeze_time(FREEZE_TIMESTAMP) - timedelta(minutes=8)
                            ).strftime(API_TIME_FORMAT),
                            'severity': '1',
                            'number': '2'
                        },
                        {
                            'opened_at': (
                                start_freeze_time(FREEZE_TIMESTAMP) - timedelta(minutes=7)
                            ).strftime(API_TIME_FORMAT),
                            'severity': '2',
                            'number': '3'
                        }
                    ]
                },
                {
                    'result': [
                        {
                            'opened_at': (
                                start_freeze_time(FREEZE_TIMESTAMP) - timedelta(minutes=5)
                            ).strftime(API_TIME_FORMAT),
                            'severity': '1',
                            'number': '4',
                        }
                    ]
                },
                {
                    'result': [
                        {
                            'opened_at': (
                                start_freeze_time(FREEZE_TIMESTAMP) - timedelta(minutes=4)
                            ).strftime(API_TIME_FORMAT),
                            'severity': '1',
                            'number': '5',
                        }
                    ]
                },
            ),
            (
                {
                    'result': [
                        {
                            'opened_at': (
                                start_freeze_time(FREEZE_TIMESTAMP) - timedelta(hours=8, minutes=51)
                            ).strftime(API_TIME_FORMAT),
                            'severity': '2',
                            'number': '1',
                        },
                        {
                            'opened_at': (
                                start_freeze_time(FREEZE_TIMESTAMP) - timedelta(hours=7, minutes=45)
                            ).strftime(API_TIME_FORMAT),
                            'severity': '1',
                            'number': '2'
                        },
                        {
                            'opened_at': (
                                start_freeze_time(FREEZE_TIMESTAMP) - timedelta(hours=7, minutes=44)
                            ).strftime(API_TIME_FORMAT),
                            'severity': '2',
                            'number': '3'
                        }
                    ]
                },
                {
                    'result': [
                        {
                            'opened_at': (
                                start_freeze_time(FREEZE_TIMESTAMP) - timedelta(hours=7, minutes=44)
                            ).strftime(API_TIME_FORMAT),
                            'severity': '1',
                            'number': '4',
                        }
                    ]
                },
                {
                    'result': [
                        {
                            'opened_at': (
                                start_freeze_time(FREEZE_TIMESTAMP) - timedelta(hours=1, minutes=34)
                            ).strftime(API_TIME_FORMAT),
                            'severity': '1',
                            'number': '5',
                        }
                    ]
                }
            )
        ]
    )
    def test_fetch_incidents_with_look_back_equals_zero(
        self, mocker, incidents, phase2_incident, phase3_incident
    ):
        """
        Given
        - fetch incidents parameters with any look back according to their opened time (normal fetch incidents).
        - first scenario - fetching with minutes when look_back=0
        - second scenario - fetching with hours when look_back=0

        When
        - trying to fetch incidents for 3 rounds.

        Then
        - first fetch - should fetch incidents 1, 2, 3 (because only them match the query)
        - second fetch - should fetch incident 4
        - third fetch - should fetch incident 5
        - fourth fetch - should fetch nothing as there are not new incidents who match the query
        """
        client = Client(
            server_url='', sc_server_url='', cr_server_url='', username='', password='', verify=False,
            fetch_time='12 hours', sysparm_query='stateNOT IN6,7^assignment_group=123', sysparm_limit=10,
            timestamp_field='opened_at', ticket_type='incident', get_attachments=False, incident_name='number',
            look_back=0
        )

        # reset last fetch and tickets
        self.LAST_RUN = {}

        mocker.patch.object(demisto, 'getLastRun', return_value=self.LAST_RUN)
        mocker.patch.object(demisto, 'setLastRun', side_effect=self.set_last_run)
        mocker.patch.object(client, 'send_request', return_value=incidents)

        # first fetch
        tickets = fetch_incidents(client=client)
        assert len(tickets) == 3
        for expected_incident_id, ticket in zip(['1', '2', '3'], tickets):
            assert ticket.get('name') == f'ServiceNow Incident {expected_incident_id}'

        # second fetch preparation
        incidents = phase2_incident
        mocker.patch.object(client, 'send_request', return_value=incidents)

        # second fetch
        tickets = fetch_incidents(client=client)
        assert len(tickets) == 1
        assert tickets[0].get('name') == 'ServiceNow Incident 4'

        # third fetch preparation
        incidents = phase3_incident
        mocker.patch.object(client, 'send_request', return_value=incidents)

        # third fetch
        tickets = fetch_incidents(client=client)
        assert len(tickets) == 1
        assert tickets[0].get('name') == 'ServiceNow Incident 5'

        # forth fetch preparation
        incidents = {'result': []}
        mocker.patch.object(client, 'send_request', return_value=incidents)

        # forth fetch
        tickets = fetch_incidents(client=client)
        assert len(tickets) == 0


def test_incident_name_is_initialized(mocker, requests_mock):
    """
    Given:
     - Integration instance initialized with fetch enabled and without changing incident name

    When:
     - Clicking on Test button (running test-module)

    Then:
     - Verify expected exception is raised as default incident name value is not in response
    """
    url = 'https://test.service-now.com'
    mocker.patch.object(
        demisto,
        'params',
        return_value={
            'isFetch': True,
            'url': url,
            'credentials': {
                'identifier': 'identifier',
                'password': 'password',
            },
            'incident_name': None
        }
    )
    mocker.patch.object(demisto, 'command', return_value='test-module')

    def return_error_mock(message, error):
        raise

    mocker.patch('ServiceNowv2.return_error', side_effect=return_error_mock)
    requests_mock.get(
        f'{url}/api/now/table/incident?sysparm_limit=1',
        json={
            'result': [{
                'opened_at': 'sometime'
            }]
        }
    )
    with pytest.raises(ValueError) as e:
        main()
    assert str(e.value) == 'The field [number] does not exist in the ticket.'


def test_not_authenticated_retry_positive(requests_mock, mocker):
    """
    Given
    - ServiceNow client

    When
    - Sending HTTP request and getting 401 status code (not authenticated) twice, followed by 200 status code (success)

    Then
    - Verify debug messages
    - Ensure the send_request function runs successfully without exceptions
    """
    mocker.patch.object(demisto, 'debug')
    client = Client('http://server_url', 'sc_server_url', 'cr_server_url', 'username', 'password',
                    'verify', 'fetch_time', 'sysparm_query', 'sysparm_limit', 'timestamp_field',
                    'ticket_type', 'get_attachments', 'incident_name')
    requests_mock.get('http://server_url', [
        {
            'status_code': 401,
            'json': {
                'error': {'message': 'User Not Authenticated', 'detail': 'Required to provide Auth information'},
                'status': 'failure'
            }
        },
        {
            'status_code': 401,
            'json': {
                'error': {'message': 'User Not Authenticated', 'detail': 'Required to provide Auth information'},
                'status': 'failure'
            }
        },
        {
            'status_code': 200,
            'json': {}
        }
    ])
    assert client.send_request('') == {}
    assert demisto.debug.call_count == 2
    debug = demisto.debug.call_args_list
    expected_debug_msg = "Got status code 401 - {'error': {'message': 'User Not Authenticated', " \
                         "'detail': 'Required to provide Auth information'}, 'status': 'failure'}. Retrying ..."
    assert debug[0][0][0] == expected_debug_msg
    assert debug[1][0][0] == expected_debug_msg


def test_not_authenticated_retry_negative(requests_mock, mocker):
    """
    Given
    - ServiceNow client

    When
    - Sending HTTP request and getting 401 status code (not authenticated) 3 times

    Then
    - Verify debug messages
    - Ensure the send_request function fails and raises expected error message
    """
    mocker.patch.object(demisto, 'debug')
    client = Client('http://server_url', 'sc_server_url', 'cr_server_url', 'username', 'password',
                    'verify', 'fetch_time', 'sysparm_query', 'sysparm_limit', 'timestamp_field',
                    'ticket_type', 'get_attachments', 'incident_name')
    requests_mock.get('http://server_url', [
        {
            'status_code': 401,
            'json': {
                'error': {'message': 'User Not Authenticated', 'detail': 'Required to provide Auth information'},
                'status': 'failure'
            }
        },
        {
            'status_code': 401,
            'json': {
                'error': {'message': 'User Not Authenticated', 'detail': 'Required to provide Auth information'},
                'status': 'failure'
            }
        },
        {
            'status_code': 401,
            'json': {
                'error': {'message': 'User Not Authenticated', 'detail': 'Required to provide Auth information'},
                'status': 'failure'
            }
        }
    ])
    with pytest.raises(Exception) as ex:
        client.send_request('')
    assert str(ex.value) == "Got status code 401 with url http://server_url with body b'{\"error\": {\"message\": " \
                            "\"User Not Authenticated\", \"detail\": \"Required to provide Auth information\"}, " \
                            "\"status\": \"failure\"}' with headers {}"
    assert demisto.debug.call_count == 3
    debug = demisto.debug.call_args_list
    expected_debug_msg = "Got status code 401 - {'error': {'message': 'User Not Authenticated', " \
                         "'detail': 'Required to provide Auth information'}, 'status': 'failure'}. Retrying ..."
    assert debug[0][0][0] == expected_debug_msg
    assert debug[1][0][0] == expected_debug_msg
    assert debug[2][0][0] == expected_debug_msg


def test_oauth_authentication(mocker, requests_mock):
    """
    Given:
     - Integration instance, initialized with the `Use OAuth Login` checkbox selected.

    When:
     - Clicking on running the !servicenow-oauth-test command.

    Then:
     - Verify that oauth authorization flow is used by checking that the get_access_token is called.
    """
    from unittest.mock import MagicMock
    url = 'https://test.service-now.com'
    mocker.patch.object(demisto, 'command', return_value='servicenow-oauth-test')
    mocker.patch.object(ServiceNowClient, 'get_access_token')
    requests_mock.get(
        f'{url}/api/now/table/incident?sysparm_limit=1',
        json={
            'result': [{
                'opened_at': 'sometime'
            }]
        }
    )

    # Assert that get_access_token is called when `Use OAuth Login` checkbox is selected:
    mocker.patch.object(
        demisto,
        'params',
        return_value={
            'url': url,
            'credentials': {
                'identifier': 'client_id',
                'password': 'client_secret'
            },
            'use_oauth': True
        }
    )
    ServiceNowClient.get_access_token = MagicMock()
    main()
    assert ServiceNowClient.get_access_token.called


def test_test_module(mocker):
    """Unit test
    Given
    - test module command
    - command args
    - command raw response
    When
    (a)
        - mock the parse_date_range.
        - mock the Client's send_request.
    (b) - calling the test module when using OAuth 2.0 authorization.
    Then
    (a)
        - run the test module command using the Client
        Validate the content of the HumanReadable.
    (b)
        Validate that an error is returned, indicating that the `Test` button can't be used when using OAuth 2.0.
    """
    mocker.patch('dateparser.parse', return_value="2019-02-23 08:14:21")
    client = Client('server_url', 'sc_server_url', 'cr_server_url', 'username', 'password', 'verify', 'fetch_time',
                    'sysparm_query', sysparm_limit=10, timestamp_field='opened_at',
                    ticket_type='incident', get_attachments=False, incident_name='description')
    mocker.patch.object(client, 'send_request', return_value=RESPONSE_FETCH)
    result = module(client)
    assert result[0] == 'ok'

    client = Client('server_url', 'sc_server_url', 'cr_server_url', 'username', 'password', 'verify', 'fetch_time',
                    'sysparm_query', sysparm_limit=10, timestamp_field='opened_at', ticket_type='incident',
                    get_attachments=False, incident_name='description', oauth_params=OAUTH_PARAMS)

    try:
        module(client)
    except Exception as e:
        assert 'Test button cannot be used when using OAuth 2.0' in e.args[0]


def test_oauth_test_module(mocker):
    """
    Given:
    - oauth_test_module command
    When:
    - (a) trying to call the command when using basic auth.
    - (b)
        - trying to call the command when using OAuth 2.0
        - mock the parse_date_range.
        - mock the Client's send_request.
    Then:
    - (a) validate that an error is returned, indicating that the function should be called when using OAuth only.
    - (b) Validate that the instance was configured successfully.
    """
    mocker.patch('dateparser.parse', return_value="2019-02-23 08:14:21")
    client = Client('server_url', 'sc_server_url', 'cr_server_url', 'username', 'password', 'verify', 'fetch_time',
                    'sysparm_query', sysparm_limit=10, timestamp_field='opened_at', ticket_type='incident',
                    get_attachments=False, incident_name='description')
    try:
        oauth_test_module(client)
    except Exception as e:
        assert 'command should be used only when using OAuth 2.0 authorization.' in e.args[0]

    client = Client('server_url', 'sc_server_url', 'cr_server_url', 'username', 'password', 'verify', 'fetch_time',
                    'sysparm_query', sysparm_limit=10, timestamp_field='opened_at', ticket_type='incident',
                    get_attachments=False, incident_name='description', oauth_params=OAUTH_PARAMS)
    mocker.patch.object(client, 'send_request', return_value=RESPONSE_FETCH)
    result = oauth_test_module(client)
    assert '### Instance Configured Successfully.' in result[0]


def test_oauth_login_command(mocker):
    """
    Given:
    - login command
    When:
    - (a) trying to call the command when using basic auth.
    - (b)
        - trying to call the command when using OAuth 2.0.
        - mocking the login command of ServiceNowClient.
    Then:
    - (a) validate that an error is returned, indicating that the function should be called when using OAuth only.
    - (b) Validate that the login was successful.
    """
    mocker.patch('ServiceNowv2.ServiceNowClient.login')
    client = Client('server_url', 'sc_server_url', 'cr_server_url', 'username', 'password', 'verify', 'fetch_time',
                    'sysparm_query', sysparm_limit=10, timestamp_field='opened_at', ticket_type='incident',
                    get_attachments=False, incident_name='description')
    try:
        login_command(client, args={'username': 'username', 'password': 'password'})
    except Exception as e:
        assert '!servicenow-oauth-login command can be used only when using OAuth 2.0 authorization' in e.args[0]

    client = Client('server_url', 'sc_server_url', 'cr_server_url', 'username', 'password', 'verify', 'fetch_time',
                    'sysparm_query', sysparm_limit=10, timestamp_field='opened_at', ticket_type='incident',
                    get_attachments=False, incident_name='description', oauth_params=OAUTH_PARAMS)
    mocker.patch.object(client, 'send_request', return_value=RESPONSE_FETCH)
    result = login_command(client, args={'username': 'username', 'password': 'password'})
    assert '### Logged in successfully.' in result[0]


def test_sysparm_input_display_value(mocker, requests_mock):
    """Unit test
    Given
    - create_record_command function
    - command args, including input_display_value
    - command raw response
    When
    - mock the requests url destination.
    Then
    - run the create command using the Client
    Validate that the sysparm_input_display_value parameter has the correct value
    """

    client = Client(server_url='https://server_url.com/', sc_server_url='sc_server_url', cr_server_url='cr_server_url',
                    username='username', password='password', verify=False, fetch_time='fetch_time',
                    sysparm_query='sysparm_query', sysparm_limit=10, timestamp_field='opened_at',
                    ticket_type='incident', get_attachments=False, incident_name='description')

    mocker.patch.object(demisto, 'args', return_value={'input_display_value': 'true',
                                                       'table_name': "alm_asset",
                                                       'fields': "asset_tag=P4325434;display_name=my_test_record"
                                                       }
                        )
    requests_mock.post('https://server_url.com/table/alm_asset?sysparm_input_display_value=True', json={})
    # will raise a requests_mock.exceptions.NoMockAddress if the url address will not be as given in the requests_mock
    create_record_command(client, demisto.args())
    assert requests_mock.request_history[0].method == 'POST'

    mocker.patch.object(demisto, 'args', return_value={'input_display_value': 'false',
                                                       'table_name': "alm_asset",
                                                       'fields': "asset_tag=P4325434;display_name=my_test_record"
                                                       }
                        )
    requests_mock.post('https://server_url.com/table/alm_asset?sysparm_input_display_value=False', json={})
    # will raise a requests_mock.exceptions.NoMockAddress if the url address will not be as given in the requests_mock
    create_record_command(client, demisto.args())
    assert requests_mock.request_history[1].method == 'POST'


def test_get_mapping_fields():
    """
    Given:
        -  ServiceNow client
        -  ServiceNow mapping fields
    When
        - running get_mapping_fields_command
    Then
        - the result fits the expected mapping.
    """
    client = Client(server_url='https://server_url.com/', sc_server_url='sc_server_url', cr_server_url='cr_server_url',
                    username='username', password='password', verify=False, fetch_time='fetch_time',
                    sysparm_query='sysparm_query', sysparm_limit=10, timestamp_field='opened_at',
                    ticket_type='incident', get_attachments=False, incident_name='description')
    res = get_mapping_fields_command(client)
    assert EXPECTED_MAPPING == res.extract_mapping()


def test_get_remote_data(mocker):
    """
    Given:
        -  ServiceNow client
        -  arguments: id and LastUpdate(set to lower then the modification time).
        -  ServiceNow ticket
    When
        - running get_remote_data_command.
    Then
        - The ticket was updated with the entries.
    """

    client = Client(server_url='https://server_url.com/', sc_server_url='sc_server_url',
                    cr_server_url='cr_server_url', username='username',
                    password='password', verify=False, fetch_time='fetch_time',
                    sysparm_query='sysparm_query', sysparm_limit=10, timestamp_field='opened_at',
                    ticket_type='incident', get_attachments=False, incident_name='description')

    args = {'id': 'sys_id', 'lastUpdate': 0}
    params = {}
    mocker.patch.object(client, 'get', return_value=RESPONSE_TICKET_MIRROR)
    mocker.patch.object(client, 'get_ticket_attachment_entries', return_value=RESPONSE_MIRROR_FILE_ENTRY)
    mocker.patch.object(client, 'query', return_value=MIRROR_COMMENTS_RESPONSE)
    mocker.patch.object(client, 'get', return_value=RESPONSE_ASSIGNMENT_GROUP)

    res = get_remote_data_command(client, args, params)

    assert res[1]['File'] == 'test.txt'
    assert res[2]['Contents'] == 'Type: comments\nCreated By: admin\nCreated On: 2020-08-17 06:31:49\nThis is a comment'


def test_assigned_to_field_no_user():
    """
    Given:
        -  Client class
        -  Assigned_to field for user that doesn't exist in SNOW
    When
        - run check_assigned_to_field command
    Then
        - Check that assign_to value is empty
    """
    class Client:
        def get(self, table, value):
            return {'results': {}}

    assigned_to = {'link': 'https://test.service-now.com/api/now/table/sys_user/oscar@example.com',
                   'value': 'oscar@example.com'}
    res = check_assigned_to_field(Client(), assigned_to)
    assert res == ''


def test_assigned_to_field_user_exists():
    """
    Given:
        -  Client class
        -  Assigned_to field for user that does exist in SNOW
    When
        - run check_assigned_to_field command
    Then
        - Check that assign_to value is filled with the right email
    """
    class Client:
        def get(self, table, value):
            return USER_RESPONSE

    assigned_to = {'link': 'https://test.service-now.com/api/now/table/sys_user/oscar@example.com',
                   'value': 'oscar@example.com'}
    res = check_assigned_to_field(Client(), assigned_to)
    assert res == 'oscar@example.com'


CLOSING_RESPONSE = {'dbotIncidentClose': True, 'closeReason': 'From ServiceNow: Test'}


def test_get_remote_data_closing_incident(mocker):
    """
    Given:
        -  ServiceNow client
        -  arguments: id and LastUpdate(set to lower then the modification time).
        -  ServiceNow ticket
    When
        - running get_remote_data_command.
    Then
        - The closed_at field exists in the ticket data.
        - dbotIncidentClose exists.
        - Closed notes exists.
    """

    client = Client(server_url='https://server_url.com/', sc_server_url='sc_server_url',
                    cr_server_url="cr_server_url", username='username',
                    password='password', verify=False, fetch_time='fetch_time',
                    sysparm_query='sysparm_query', sysparm_limit=10, timestamp_field='opened_at',
                    ticket_type='sc_task', get_attachments=False, incident_name='description')

    args = {'id': 'sys_id', 'lastUpdate': 0}
    params = {'close_incident': True}
    mocker.patch.object(client, 'get', return_value=RESPONSE_CLOSING_TICKET_MIRROR)
    mocker.patch.object(client, 'get_ticket_attachment_entries', return_value=[])
    mocker.patch.object(client, 'query', return_value=MIRROR_COMMENTS_RESPONSE)

    res = get_remote_data_command(client, args, params)
    assert 'closed_at' in res[0]
    assert CLOSING_RESPONSE == res[2]['Contents']


def test_get_remote_data_no_attachment(mocker):
    """
    Given:
        -  ServiceNow client
        -  arguments: id and LastUpdate(set to lower then the modification time).
        -  ServiceNow ticket
    When
        - running get_remote_data_command.
    Then
        - The ticket was updated with no attachment.
    """

    client = Client(server_url='https://server_url.com/', sc_server_url='sc_server_url',
                    cr_server_url="cr_server_url", username='username',
                    password='password', verify=False, fetch_time='fetch_time',
                    sysparm_query='sysparm_query', sysparm_limit=10, timestamp_field='opened_at',
                    ticket_type='incident', get_attachments=False, incident_name='description')

    args = {'id': 'sys_id', 'lastUpdate': 0}
    params = {}
    mocker.patch.object(client, 'get', return_value=RESPONSE_TICKET_MIRROR)
    mocker.patch.object(client, 'get_ticket_attachments', return_value=[])
    mocker.patch.object(client, 'get_ticket_attachment_entries', return_value=[])
    mocker.patch.object(client, 'query', return_value=MIRROR_COMMENTS_RESPONSE)
    mocker.patch.object(client, 'get', return_value=RESPONSE_ASSIGNMENT_GROUP)

    res = get_remote_data_command(client, args, params)
    assert res[1]['Contents'] == 'Type: comments\nCreated By: admin\nCreated On: 2020-08-17 06:31:49\nThis is a comment'
    assert len(res) == 2


def test_get_remote_data_no_entries(mocker):
    """
    Given:
        -  ServiceNow client
        -  arguments: id and LastUpdate(set to lower then the modification time).
        -  ServiceNow ticket
        -  File and comment entries sent from XSOAR.
    When
        - running get_remote_data_command.
    Then
        - The checked entries was not returned.
    """

    client = Client(server_url='https://server_url.com/', sc_server_url='sc_server_url',
                    cr_server_url='cr_server_url', username='username',
                    password='password', verify=False, fetch_time='fetch_time',
                    sysparm_query='sysparm_query', sysparm_limit=10, timestamp_field='opened_at',
                    ticket_type='incident', get_attachments=False, incident_name='description')

    args = {'id': 'sys_id', 'lastUpdate': 0}
    params = {}
    mocker.patch.object(client, 'get', return_value=[RESPONSE_TICKET_MIRROR, RESPONSE_ASSIGNMENT_GROUP])
    mocker.patch.object(client, 'get_ticket_attachment_entries', return_value=RESPONSE_MIRROR_FILE_ENTRY_FROM_XSOAR)
    mocker.patch.object(client, 'query', return_value=MIRROR_COMMENTS_RESPONSE_FROM_XSOAR)

    res = get_remote_data_command(client, args, params)

    assert 'This is a comment\n\n Mirrored from Cortex XSOAR' not in res
    assert 'test_mirrored_from_xsoar.txt' not in res


def upload_file_request(*args):
    assert 'test_mirrored_from_xsoar.txt' == args[2]
    return {'id': "sys_id", 'file_id': "entry_id", 'file_name': 'test.txt'}


def add_comment_request(*args):
    assert '(dbot): This is a comment\n\n Mirrored from Cortex XSOAR' == args[3]
    return {'id': "1234", 'comment': "This is a comment"}


@pytest.mark.parametrize('mirror_entries', [MIRROR_ENTRIES, MIRROR_ENTRIES_WITH_EMPTY_USERNAME])
def test_upload_entries_update_remote_system_command(mocker, mirror_entries):
    """
    Given:
        -  ServiceNow client
        -  File and comment entries sent from XSOAR.
    When
        - running update_remote_system_command.
    Then
        - The checked entries was sent as expected with suffix.
    """
    client = Client(server_url='https://server_url.com/', sc_server_url='sc_server_url',
                    cr_server_url='cr_server_url', username='username',
                    password='password', verify=False, fetch_time='fetch_time',
                    sysparm_query='sysparm_query', sysparm_limit=10, timestamp_field='opened_at',
                    ticket_type='incident', get_attachments=False, incident_name='description')
    params = {}
    args = {'remoteId': '1234', 'data': {}, 'entries': mirror_entries, 'incidentChanged': False, 'delta': {}}
    mocker.patch.object(client, 'upload_file', side_effect=upload_file_request)
    mocker.patch.object(client, 'add_comment', side_effect=add_comment_request)

    update_remote_system_command(client, args, params)


TICKET_FIELDS = {'close_notes': 'This is closed', 'closed_at': '2020-10-29T13:19:07.345995+02:00', 'impact': '3',
                 'priority': '4', 'resolved_at': '2020-10-29T13:19:07.345995+02:00', 'severity': '1 - Low',
                 'short_description': 'Post parcel', 'sla_due': '0001-01-01T00:00:00Z', 'urgency': '3', 'state': '1',
                 'work_start': '0001-01-01T00:00:00Z'}


def ticket_fields(*args, **kwargs):
    state = '7' if kwargs.get('ticket_type') == 'incident' else '3'
    assert {'close_notes': 'This is closed', 'closed_at': '2020-10-29T13:19:07.345995+02:00', 'impact': '3',
            'priority': '4', 'resolved_at': '2020-10-29T13:19:07.345995+02:00', 'severity': '1 - Low',
            'short_description': 'Post parcel', 'sla_due': '0001-01-01T00:00:00Z', 'urgency': '3', 'state': state,
            'work_start': '0001-01-01T00:00:00Z'} == args[0]

    return {'close_notes': 'This is closed', 'closed_at': '2020-10-29T13:19:07.345995+02:00', 'impact': '3',
            'priority': '4', 'resolved_at': '2020-10-29T13:19:07.345995+02:00', 'severity': '1 - Low',
            'short_description': 'Post parcel', 'sla_due': '0001-01-01T00:00:00Z', 'urgency': '3', 'state': '1',
            'work_start': '0001-01-01T00:00:00Z'}


def update_ticket(*args):
    state = '7' if 'incident' in args else '3'
    return {'short_description': 'Post parcel', 'close_notes': 'This is closed',
            'closed_at': '2020-10-29T13:19:07.345995+02:00', 'impact': '3', 'priority': '4',
            'resolved_at': '2020-10-29T13:19:07.345995+02:00', 'severity': '1 - High - Low',
            'sla_due': '0001-01-01T00:00:00Z', 'state': state, 'urgency': '3', 'work_start': '0001-01-01T00:00:00Z'}


@pytest.mark.parametrize('ticket_type', ['sc_task', 'sc_req_item', 'incident'])
def test_update_remote_data_sc_task_sc_req_item(mocker, ticket_type):
    """
    Given:
    -  ServiceNow client
    -  ServiceNow ticket of type sc_task
    -  ServiceNow ticket of type sc_req_item
    -  ServiceNow ticket of type incident

    When
        - running update_remote_system_command.
    Then
        - The state is changed to 3 (closed) after update for sc_task and sc_req_item.
        - The state is changed to 7 (closed) after update for incident.
    """
    client = Client(server_url='https://server_url.com/', sc_server_url='sc_server_url',
                    cr_server_url='cr_server_url', username='username',
                    password='password', verify=False, fetch_time='fetch_time',
                    sysparm_query='sysparm_query', sysparm_limit=10, timestamp_field='opened_at',
                    ticket_type=ticket_type, get_attachments=False, incident_name='description')
    params = {'ticket_type': ticket_type, 'close_ticket': True}
    args = {'remoteId': '1234', 'data': TICKET_FIELDS, 'entries': [], 'incidentChanged': True, 'delta': {},
            'status': 2}
    mocker.patch('ServiceNowv2.get_ticket_fields', side_effect=ticket_fields)
    mocker.patch.object(client, 'update', side_effect=update_ticket)
    update_remote_system_command(client, args, params)


@pytest.mark.parametrize('query, expected', [
    ("id=5&status=pi", ["id=5", "status=pi"]),
    ("id=5&status=pi&name=bobby", ["id=5", "status=pi", "name=bobby"]),
    ("&status=pi", ["status=pi"]),
    ("status=pi&", ["status=pi"]),
])
def test_build_query_for_request_params(query, expected):
    """
    Given:
     - Query with multiple arguments

    When:
     - Running Cilent.query function

    Then:
     - Verify the query was split to a list of sub queries according to the &.
    """
    sub_queries = build_query_for_request_params(query)
    assert sub_queries == expected


@pytest.mark.parametrize('command, args', [
    (query_tickets_command, {'limit': "50", 'query': "assigned_to=123&active=true", 'ticket_type': "sc_task"}),
    (query_table_command, {'limit': "50", 'query': "assigned_to=123&active=true", 'table_name': "sc_task"})
])
def test_multiple_query_params(requests_mock, command, args):
    """
    Given:
     - Query with multiple arguments

    When:
     - Using servicenow-query-tickets command with multiple sysparm_query arguments.
     - Using servicenow-query-table command with multiple sysparm_query arguments.

    Then:
     - Verify the right request is called with '&' distinguishing different arguments.
    """
    url = 'https://test.service-now.com/api/now/v2/'
    client = Client(url, 'sc_server_url', 'cr_server_url', 'username', 'password',
                    'verify', 'fetch_time', 'sysparm_query', 'sysparm_limit', 'timestamp_field',
                    'ticket_type', 'get_attachments', 'incident_name')
    requests_mock.request('GET', f'{url}table/sc_task?sysparm_limit=50&sysparm_offset=0&'
                                 'sysparm_query=assigned_to%3D123&sysparm_query=active%3Dtrue',
                          json=RESPONSE_TICKET_ASSIGNED)
    human_readable, entry_context, result, bol = command(client, args)

    assert result == RESPONSE_TICKET_ASSIGNED


@pytest.mark.parametrize('api_response', [
    ({'result': []}),
    ({'result': [{'sys_id': 'sys_id1'}, {'sys_id': 'sys_id2'}]}),
])
def test_get_modified_remote_data(requests_mock, mocker, api_response):
    """
    Given:
        - Case A: No updated records
        - Case B: 2 updated records

    When:
     - Running get-modified-remote-data

    Then:
        - Case A: Ensure no record IDs returned
        - Case B: Ensure the 2 records IDs returned
    """
    mocker.patch.object(demisto, 'debug')
    url = 'https://test.service-now.com/api/now/v2/'
    client = Client(url, 'sc_server_url', 'cr_server_url', 'username', 'password', 'verify', 'fetch_time',
                    'sysparm_query', 'sysparm_limit', 'timestamp_field', 'ticket_type', 'get_attachments',
                    'incident_name')
    last_update = '2020-11-18T13:16:52.005381+02:00'
    params = {
        'sysparm_limit': '100',
        'sysparm_offset': '0',
        'sysparm_query': 'sys_updated_on>2020-11-18 11:16:52',
        'sysparm_fields': 'sys_id',
    }
    requests_mock.request(
        'GET',
        f'{url}table/ticket_type?{urlencode(params)}',
        json=api_response
    )
    result = get_modified_remote_data_command(client, {'lastUpdate': last_update})

    assert result.modified_incident_ids == [
        record.get('sys_id') for record in api_response.get('result') if 'sys_id' in record
    ]


@pytest.mark.parametrize('sys_created_on, expected', [
    (None, 'table_sys_id=id'),
    ('', 'table_sys_id=id'),
    ('2020-11-18 11:16:52', 'table_sys_id=id^sys_created_on>2020-11-18 11:16:52')
])
def test_get_ticket_attachments(mocker, sys_created_on, expected):
    """
    Given:
        - Cases A+B: sys_created_on argument was not provided
        - Case C: sys_created_on argument was provided

    When:
        - Getting a ticket attachments.

    Then:
        - Case A+B: Ensure that the query parameters do not include ^sys_created_on>
        - Case C: Ensure that the query parameters include ^sys_created_on>
    """
    client = Client("url", 'sc_server_url', 'cr_server_url', 'username', 'password', 'verify', 'fetch_time',
                    'sysparm_query', 'sysparm_limit', 'timestamp_field', 'ticket_type', 'get_attachments',
                    'incident_name')
    mocker.patch.object(client, 'send_request', return_value=[])

    client.get_ticket_attachments('id', sys_created_on)
    client.send_request.assert_called_with('attachment', 'GET', params={'sysparm_query': f'{expected}'})


@pytest.mark.parametrize('args,expected_ticket_fields', [
    ({'clear_fields': 'assigned_to,severity'}, {'assigned_to': '', 'severity': ''}),
    ({'clear_fields': 'assigned_to,severity', 'assigned_to': 'assigned@to.com'}, {'assigned_to': '', 'severity': ''}),
    ({}, {}),
])
def test_clear_fields_in_get_ticket_fields(args, expected_ticket_fields):
    if 'assigned_to' in args:
        with pytest.raises(DemistoException) as e:
            res = get_ticket_fields(args)
        assert str(e.value) == "Could not set a value for the argument 'assigned_to' and add it to the clear_fields. \
                You can either set or clear the field value."
    else:
        res = get_ticket_fields(args)
        assert res == expected_ticket_fields


def test_query_table_with_fields(mocker):
    """
    Given:
        - Fields for query table

    When:
        - Run query table command

    Then:
        - Validate the fields was sent as params in the request and sys_id appear in fields
    """

    # prepare
    client = Client('server_url', 'sc_server_url', 'cr_server_url', 'username', 'password', 'verify', 'fetch_time',
                    'sysparm_query', 'sysparm_limit', 'timestamp_field', 'ticket_type', 'get_attachments',
                    'incident_name')

    mocker.patch.object(client, 'send_request', return_value={
        "result": [
            {
                "sys_id": "test_id",
                "sys_updated_by": "test_updated_name",
                "opened_by.name": "test_opened_name"
            }
        ]})
    fields = "sys_updated_by,opened_by.name"
    fields_with_sys_id = f'{fields},sys_id'
    args = {'table_name': "alm_asset", 'fields': fields,
            'query': "display_nameCONTAINSMacBook", 'limit': 3}

    # run
    result = query_table_command(client, args)

    # validate
    assert client.send_request.call_args[1]['params']['sysparm_fields'] == fields_with_sys_id
    # validate that the '.' in the key was replaced to '_'
    assert result[1]['ServiceNow.Record(val.ID===obj.ID)'][0]['opened_by_name'] == 'test_opened_name'


def test_create_co_from_template_command(mocker):
    """
    Given:
        - template to create change request from it.

    When:
        - Using servicenow-create-co-from-template command.

    Then:
        - Validate the output is correct.
    """
    client = Client('server_url', 'sc_server_url', 'cr_server_url', 'username', 'password', 'verify', 'fetch_time',
                    'sysparm_query', 'sysparm_limit', 'timestamp_field', 'ticket_type', 'get_attachments',
                    'incident_name')

    args = {"template": "Add network switch to datacenter cabinet"}
    mocker.patch.object(client,
                        'send_request',
                        return_value=util_load_json('test_data/create_co_from_template_result.json'))
    result = ServiceNowv2.create_co_from_template_command(client, args)
    assert result.outputs_prefix == "ServiceNow.Ticket"
    assert result.outputs == {
        'Ticket(val.ID===obj.ID)': CREATED_TICKET_CONTEXT_CREATE_CO_FROM_TEMPLATE_COMMAND,
        'ServiceNow.Ticket(val.ID===obj.ID)': CREATED_TICKET_CONTEXT_CREATE_CO_FROM_TEMPLATE_COMMAND
    }
    assert result.raw_response == util_load_json('test_data/create_co_from_template_result.json')


def test_get_tasks_for_co_command(mocker):
    """
    Given:
        - id to get tasks from it.

    When:
        - Using servicenow-get-tasks-for-co command.

    Then:
        - Validate the output is correct.
    """
    client = Client('server_url', 'sc_server_url', 'cr_server_url', 'username', 'password', 'verify', 'fetch_time',
                    'sysparm_query', 'sysparm_limit', 'timestamp_field', 'problem', 'get_attachments', 'incident_name')

    args = {"id": "a9e9c33dc61122760072455df62663d2"}
    mocker.patch.object(client,
                        'send_request',
                        return_value=util_load_json('test_data/get_tasks_for_co_command.json'))
    result = ServiceNowv2.get_tasks_for_co_command(client, args)
    assert result.outputs_prefix == "ServiceNow.Tasks"
    assert result.outputs == {
        'ServiceNow.Tasks(val.ID===obj.ID)': CREATED_TICKET_CONTEXT_GET_TASKS_FOR_CO_COMMAND
    }
    assert result.raw_response == util_load_json('test_data/get_tasks_for_co_command.json')


def test_get_ticket_attachment_entries_with_oauth_token(mocker):
    """
    The purpose of this test is to verify that it is possible to get a file attachment of a ServiceNow ticket by using
    an OAuth 2.0 client.

    Given:
        - A client with 'oauth_params' - i.e a client that is configured with an OAuth 2.0 Authorization.
        - Mock responses for 'get_ticket_attachments', 'get_access_token' and 'requests.get' functions.

    When:
        - Running the 'client.get_ticket_attachment_entries' function.

    Then:
        - Verify that the 'requests.get' function's arguments are arguments of a call with OAuth 2.0 Authorization.
    """
    # Preparations and mocking:
    client = Client("url", 'sc_server_url', 'cr_server_url', 'username', 'password', 'verify', 'fetch_time',
                    'sysparm_query', 'sysparm_limit', 'timestamp_field', 'ticket_type', 'get_attachments',
                    'incident_name', oauth_params={'oauth_params': ''})

    mock_res_for_get_ticket_attachments = \
        {'result': [
            {
                'file_name': 'attachment for test.txt',
                'download_link': 'https://ven03941.service-now.com/api/now/attachment/12b7ea411b15cd10042611b4bd4/file'
            }]}

    mock_res_for_get_access_token = 'access_token'

    mocker.patch.object(client, 'get_ticket_attachments', return_value=mock_res_for_get_ticket_attachments)
    mocker.patch.object(client.snow_client, 'get_access_token', return_value=mock_res_for_get_access_token)
    requests_get_mocker = mocker.patch('requests.get', return_value=None)

    # Running get_ticket_attachment_entries function:
    client.get_ticket_attachment_entries(ticket_id='id')

    # Validate Results are as expected:
    assert requests_get_mocker.call_args.kwargs.get('auth') is None,\
        "When An OAuth 2.0 client is configured the 'auth' argument shouldn't be passed to 'requests.get' function"
    assert requests_get_mocker.call_args.kwargs.get('headers').get('Authorization') == \
           f"Bearer {mock_res_for_get_access_token}", "When An OAuth 2.0 client is configured the 'Authorization'" \
                                                      " Header argument should be passed to 'requests.get' function"


@pytest.mark.parametrize(
    'command, args, response',
    [
        (generic_api_call_command,
         {"method": "GET",
          "path": "table/sn_si_incident?sysparam_limit=1&sysparam_query=active=true^ORDERBYDESCnumber",
          "body": {},
          "headers": {},
          },
         RESPONSE_GENERIC_TICKET)
    ])
def test_generic_api_call_command(command, args, response, mocker):
    """test case for `generic_api_call_command`"""

    client = Client('server_url', 'sc_server_url', 'cr_server_url', 'username', 'password',
                    'verify', 'fetch_time', 'sysparm_query', 'sysparm_limit', 'timestamp_field',
                    'ticket_type', 'get_attachments', 'incident_name')

    mocker.patch.object(client, 'send_request', return_value=response)
    result = command(client, args)
    assert result.outputs == response


@pytest.mark.parametrize('file_type , expected',
                         [(EntryType.FILE, True),
                          (3, True),
                          (EntryType.IMAGE, True),
                          (EntryType.NOTE, False),
                          (15, False)])
def test_is_entry_type_mirror_supported(file_type, expected):
    """
    Given:
        - an entry file type
    When:
        - running the update_remote_system_command checking if the entry supports mirroring
    Then:
        - return True if the file entry type supports mirroring else return False
    """
    assert ServiceNowv2.is_entry_type_mirror_supported(file_type) == expected<|MERGE_RESOLUTION|>--- conflicted
+++ resolved
@@ -281,16 +281,12 @@
     - run the fetch incidents command using the Client
     Validate The length of the results.
     """
-<<<<<<< HEAD
-    mocker.patch('dateparser.parse', return_value="2019-02-23 08:14:21")
-=======
     RESPONSE_FETCH['result'][0]['opened_at'] = (datetime.utcnow() - timedelta(minutes=15)).strftime('%Y-%m-%d %H:%M:%S')
     RESPONSE_FETCH['result'][1]['opened_at'] = (datetime.utcnow() - timedelta(minutes=8)).strftime('%Y-%m-%d %H:%M:%S')
     mocker.patch(
         'CommonServerPython.get_fetch_run_time_range', return_value=('2022-05-01 01:05:07', '2022-05-01 12:08:29')
     )
     mocker.patch('ServiceNowv2.parse_dict_ticket_fields', return_value=RESPONSE_FETCH['result'])
->>>>>>> eb929cc5
     client = Client('server_url', 'sc_server_url', 'cr_server_url', 'username', 'password',
                     'verify', '2 days', 'sysparm_query', sysparm_limit=10,
                     timestamp_field='opened_at', ticket_type='incident', get_attachments=False, incident_name='number')
@@ -315,9 +311,6 @@
     - run the fetch incidents command using the Client
     Validate The length of the results and the attachment content.
     """
-<<<<<<< HEAD
-    mocker.patch('dateparser.parse', return_value=("2016-10-10 15:19:57", 'never mind'))
-=======
     RESPONSE_FETCH_ATTACHMENTS_TICKET['result'][0]['opened_at'] = (
         datetime.utcnow() - timedelta(minutes=15)
     ).strftime('%Y-%m-%d %H:%M:%S')
@@ -325,7 +318,6 @@
         'CommonServerPython.get_fetch_run_time_range', return_value=('2022-05-01 01:05:07', '2022-05-01 12:08:29')
     )
     mocker.patch('ServiceNowv2.parse_dict_ticket_fields', return_value=RESPONSE_FETCH['result'])
->>>>>>> eb929cc5
     client = Client('server_url', 'sc_server_url', 'cr_server_url', 'username', 'password',
                     'verify', '2 days', 'sysparm_query', sysparm_limit=10,
                     timestamp_field='opened_at', ticket_type='incident', get_attachments=True,
@@ -354,16 +346,12 @@
     - run the fetch incidents command using the Client
     Validate The length of the results.
     """
-<<<<<<< HEAD
-    mocker.patch('dateparser.parse', return_value="2019-02-23 08:14:21")
-=======
     RESPONSE_FETCH['result'][0]['opened_at'] = (datetime.utcnow() - timedelta(minutes=15)).strftime('%Y-%m-%d %H:%M:%S')
     RESPONSE_FETCH['result'][1]['opened_at'] = (datetime.utcnow() - timedelta(minutes=8)).strftime('%Y-%m-%d %H:%M:%S')
     mocker.patch('ServiceNowv2.parse_dict_ticket_fields', return_value=RESPONSE_FETCH['result'])
     mocker.patch(
         'CommonServerPython.get_fetch_run_time_range', return_value=('2022-05-01 01:05:07', '2022-05-01 12:08:29')
     )
->>>>>>> eb929cc5
     client = Client('server_url', 'sc_server_url', 'cr_server_url', 'username', 'password',
                     'verify', '2 days', 'sysparm_query', sysparm_limit=10,
                     timestamp_field='opened_at', ticket_type='incident',
