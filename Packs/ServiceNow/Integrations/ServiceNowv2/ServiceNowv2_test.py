import json
import re
from datetime import datetime, timedelta
from typing import Any
from unittest.mock import MagicMock, patch
from urllib.parse import urlencode

import demistomock as demisto
import pytest
import requests

import ServiceNowv2

from CommonServerPython import CommandResults, DemistoException, EntryType, QuickActionPreview, EntryFormat
from freezegun import freeze_time
from pytest_mock import MockerFixture
from requests_mock import MockerCore
from ServiceNowv2 import (
    DATE_FORMAT,
    DATE_FORMAT_OPTIONS,
    MAX_RETRY,
    Client,
    ServiceNowClient,
    add_comment_command,
    add_link_command,
    add_tag_command,
    check_assigned_to_field,
    convert_to_notes_result,
    converts_close_code_or_state_to_close_reason,
    create_order_item_command,
    create_record_command,
    create_ticket_command,
    delete_attachment_command,
    delete_record_command,
    delete_ticket_command,
    document_route_to_table,
    fetch_incidents,
    format_incidents_response_with_display_values,
    generate_body,
    generic_api_call_command,
    get_attachment_command,
    get_closure_case,
    get_entries_for_notes,
    get_item_details_command,
    get_mapping_fields_command,
    get_modified_remote_data_command,
    get_record_command,
    get_remote_data_command,
    get_server_url,
    get_table_name_command,
    get_ticket_context,
    get_ticket_fields,
    get_ticket_human_readable,
    get_ticket_notes_command,
    get_timezone_offset,
    is_new_incident,
    is_time_field,
    list_table_fields_command,
    login_command,
    main,
    oauth_test_module,
    parse_dict_ticket_fields,
    query_computers_command,
    query_items_command,
    query_table_command,
    query_tickets_command,
    split_fields,
    split_notes,
    update_record_command,
    update_remote_system_command,
    update_ticket_command,
    upload_file_command,
)
from ServiceNowv2 import test_module as module
from test_data.created_ticket_context import (
    CREATED_TICKET_CONTEXT_CREATE_CO_FROM_TEMPLATE_COMMAND,
    CREATED_TICKET_CONTEXT_GET_TASKS_FOR_CO_COMMAND,
)
from test_data.response_constants import (
    MIRROR_COMMENTS_RESPONSE,
    MIRROR_COMMENTS_RESPONSE_FROM_XSOAR,
    MIRROR_ENTRIES,
    MIRROR_ENTRIES_WITH_EMPTY_USERNAME,
    OAUTH_PARAMS,
    RESPONSE_ADD_COMMENT,
    RESPONSE_ADD_LINK,
    RESPONSE_ADD_TAG,
    RESPONSE_ASSIGNMENT_GROUP,
    RESPONSE_CLOSING_TICKET_MIRROR_CLOSED,
    RESPONSE_CLOSING_TICKET_MIRROR_CUSTOM,
    RESPONSE_CLOSING_TICKET_MIRROR_RESOLVED,
    RESPONSE_COMMENTS_DISPLAY_VALUE,
    RESPONSE_COMMENTS_DISPLAY_VALUE_AFTER_FORMAT,
    RESPONSE_COMMENTS_DISPLAY_VALUE_NO_COMMENTS,
    RESPONSE_CREATE_ITEM_ORDER,
    RESPONSE_CREATE_RECORD,
    RESPONSE_CREATE_TICKET,
    RESPONSE_CREATE_TICKET_WITH_OUT_JSON,
    RESPONSE_DOCUMENT_ROUTE,
    RESPONSE_FETCH,
    RESPONSE_FETCH_ATTACHMENTS_FILE,
    RESPONSE_FETCH_ATTACHMENTS_TICKET,
    RESPONSE_FETCH_USE_DISPLAY_VALUE,
    RESPONSE_GENERIC_TICKET,
    RESPONSE_GET_RECORD,
    RESPONSE_GET_TABLE_NAME,
    RESPONSE_GET_TICKET_NOTES,
    RESPONSE_ITEM_DETAILS,
    RESPONSE_LIST_TABLE_FIELDS,
    RESPONSE_MIRROR_FILE_ENTRY,
    RESPONSE_MIRROR_FILE_ENTRY_FROM_XSOAR,
    RESPONSE_MULTIPLE_TICKET,
    RESPONSE_QUERY_COMPUTERS,
    RESPONSE_QUERY_ITEMS,
    RESPONSE_QUERY_TABLE,
    RESPONSE_QUERY_TABLE_SYS_PARAMS,
    RESPONSE_QUERY_TICKETS,
    RESPONSE_QUERY_TICKETS_EXCLUDE_REFERENCE_LINK,
    RESPONSE_TICKET,
    RESPONSE_TICKET_ASSIGNED,
    RESPONSE_TICKET_MIRROR,
    RESPONSE_UPDATE_RECORD,
    RESPONSE_UPDATE_TICKET,
    RESPONSE_UPDATE_TICKET_ADDITIONAL,
    RESPONSE_UPDATE_TICKET_SC_REQ,
    RESPONSE_UPLOAD_FILE,
    USER_RESPONSE,
)
from test_data.result_constants import (
    EXPECTED_ADD_COMMENT_HR,
    EXPECTED_ADD_LINK_HR,
    EXPECTED_ADD_TAG,
    EXPECTED_CREATE_ITEM_ORDER,
    EXPECTED_CREATE_RECORD,
    EXPECTED_CREATE_TICKET,
    EXPECTED_CREATE_TICKET_WITH_OUT_JSON,
    EXPECTED_DOCUMENT_ROUTE,
    EXPECTED_GET_RECORD,
    EXPECTED_GET_TABLE_NAME,
    EXPECTED_GET_TICKET_NOTES,
    EXPECTED_GET_TICKET_NOTES_DISPLAY_VALUE,
    EXPECTED_ITEM_DETAILS,
    EXPECTED_LIST_TABLE_FIELDS,
    EXPECTED_MAPPING,
    EXPECTED_MULTIPLE_TICKET_CONTEXT,
    EXPECTED_MULTIPLE_TICKET_HR,
    EXPECTED_QUERY_COMPUTERS,
    EXPECTED_QUERY_ITEMS,
    EXPECTED_QUERY_TABLE,
    EXPECTED_QUERY_TABLE_SYS_PARAMS,
    EXPECTED_QUERY_TICKETS,
    EXPECTED_QUERY_TICKETS_EXCLUDE_REFERENCE_LINK,
    EXPECTED_TICKET_CONTEXT,
    EXPECTED_TICKET_CONTEXT_WITH_ADDITIONAL_FIELDS,
    EXPECTED_TICKET_CONTEXT_WITH_NESTED_ADDITIONAL_FIELDS,
    EXPECTED_TICKET_HR,
    EXPECTED_UPDATE_RECORD,
    EXPECTED_UPDATE_TICKET,
    EXPECTED_UPDATE_TICKET_ADDITIONAL,
    EXPECTED_UPDATE_TICKET_SC_REQ,
    EXPECTED_UPLOAD_FILE,
)


def util_load_json(path):
    with open(path, encoding="utf-8") as f:
        return json.loads(f.read())


def test_force_default_url_arg(mocker: MockerFixture, requests_mock: MockerCore):
    """Unit test
    Given
        - The argument force_default_url=true
    When
        - Calling the command servicenow-create-co-from-template
    Then
        - Validate that the api version configured as a parameter was not used in the API request
    """
    url = "https://test.service-now.com"
    api_endpoint = "/api/sn_chg_rest/change/standard/dummy_template"
    api_version = "2"
    mocker.patch.object(
        demisto,
        "params",
        return_value={
            "isFetch": True,
            "url": url,
            "credentials": {
                "identifier": "identifier",
                "password": "password",
            },
            "api_version": api_version,  # << We test overriding this value
            "incident_name": None,
            "file_tag_from_service_now": "FromServiceNow",
            "file_tag_to_service_now": "ToServiceNow",
            "comment_tag": "comments",
            "comment_tag_from_servicenow": "CommentFromServiceNow",
            "work_notes_tag": "work_notes",
            "work_notes_tag_from_servicenow": "WorkNoteFromServiceNow",
        },
    )
    mocker.patch.object(demisto, "args", return_value={"template": "dummy_template", "force_default_url": "true"})
    mocker.patch.object(demisto, "command", return_value="servicenow-create-co-from-template")
    requests_mock.post(f"{url}{api_endpoint}", json=util_load_json("test_data/create_co_from_template_result.json"))
    main()
    assert requests_mock.request_history[0].path == api_endpoint


def test_get_server_url():
    assert get_server_url("http://www.demisto.com//") == "http://www.demisto.com/"


def test_get_ticket_context():
    assert get_ticket_context(RESPONSE_TICKET) == EXPECTED_TICKET_CONTEXT

    assert EXPECTED_MULTIPLE_TICKET_CONTEXT[0] in get_ticket_context(RESPONSE_MULTIPLE_TICKET)
    assert EXPECTED_MULTIPLE_TICKET_CONTEXT[1] in get_ticket_context(RESPONSE_MULTIPLE_TICKET)


def test_get_ticket_context_additional_fields():
    """Unit test
    Given
        - additional keys of a ticket alongside regular keys.
    When
        - getting a ticket context
    Then
        - validate that all the details of the ticket were updated, and all the updated keys are shown in
        the context with do duplicates.
    """
    assert get_ticket_context(RESPONSE_TICKET, ["Summary", "sys_created_by"]) == EXPECTED_TICKET_CONTEXT_WITH_ADDITIONAL_FIELDS


def test_get_ticket_context_nested_additional_fields():
    """Unit test
    Given
        - nested additional keys of a ticket (in the form of a.b), alongside regular keys.
    When
        - getting a ticket context
    Then
        - validate that all the details of the ticket were updated, and all the updated keys are shown in
        the context with do duplicates.
    """
    assert (
        get_ticket_context(RESPONSE_TICKET, ["Summary", "opened_by.link"])
        == EXPECTED_TICKET_CONTEXT_WITH_NESTED_ADDITIONAL_FIELDS
    )


def test_get_ticket_human_readable():
    assert get_ticket_human_readable(RESPONSE_TICKET, "incident") == EXPECTED_TICKET_HR

    assert EXPECTED_MULTIPLE_TICKET_HR[0] in get_ticket_human_readable(RESPONSE_MULTIPLE_TICKET, "incident")
    assert EXPECTED_MULTIPLE_TICKET_HR[1] in get_ticket_human_readable(RESPONSE_MULTIPLE_TICKET, "incident")


def test_generate_body():
    fields = {"a_field": "test"}
    custom_fields = {"a_custom_field": "test"}
    expected_body = {"a_field": "test", "u_a_custom_field": "test"}
    assert expected_body == generate_body(fields, custom_fields)


def test_split_fields():
    expected_dict_fields = {"a": "b", "c": "d", "e": ""}
    assert expected_dict_fields == split_fields("a=b;c=d;e=")

    expected_custom_field = {"u_customfield": "<a href='https://google.com'>Link text</a>"}
    assert expected_custom_field == split_fields("u_customfield=<a href='https://google.com'>Link text</a>")

    expected_custom_sys_params = {
        "sysparm_display_value": "all",
        "sysparm_exclude_reference_link": "True",
        "sysparm_query": "number=TASK0000001",
    }

    assert expected_custom_sys_params == split_fields(
        "sysparm_display_value=all;sysparm_exclude_reference_link=True;sysparm_query=number=TASK0000001"
    )

    with pytest.raises(Exception) as err:
        split_fields("a")
    assert "must contain a '=' to specify the keys and values" in str(err)


def test_split_fields_with_special_delimiter():
    """Unit test
    Given
    - split_fields method
    - the default delimiter is ;
    When
    - splitting values with a different delimiter - ','
    Then
    -  Validate the fields were created correctly
    """
    expected_dict_fields = {"a": "b", "c": "d"}
    assert expected_dict_fields == split_fields("a=b,c=d", ",")

    expected_custom_field = {"u_customfield": "<a href='https://google.com'>Link text<;/a>"}
    assert expected_custom_field == split_fields("u_customfield=<a href='https://google.com'>Link text<;/a>", ",")

    with pytest.raises(Exception) as e:
        split_fields("a")
    assert "must contain a '=' to specify the keys and values" in str(e)


def test_convert_to_notes_result():
    """
    Given:
        - The full response for a ticket from SNOW.
    When:
        - Converting the comments and work notes to the format used in the integration.
    Then:
        - Verify that the expected notes are returned in the correct format.
    """
    # Note: the 'display_value' time is the local time of the SNOW instance, and the 'value' is in UTC.
    # The results returned for notes are expected to be in UTC time.

    expected_result = {
        "result": [
            {
                "sys_created_on": "2022-11-21 21:50:34",
                "value": "Second comment\n\n Mirrored from Cortex XSOAR",
                "sys_created_by": "System Administrator",
                "element": "comments",
            },
            {
                "sys_created_on": "2022-11-21 20:45:37",
                "value": "First comment",
                "sys_created_by": "Test User",
                "element": "comments",
            },
        ]
    }
    assert (
        convert_to_notes_result(
            RESPONSE_COMMENTS_DISPLAY_VALUE_AFTER_FORMAT,
            time_info={"display_date_format": DATE_FORMAT, "timezone_offset": timedelta(minutes=-60)},
        )
        == expected_result
    )

    # Filter comments by creation time (filter is given in UTC):
    expected_result = {
        "result": [
            {
                "sys_created_on": "2022-11-21 21:50:34",
                "value": "Second comment\n\n Mirrored from Cortex XSOAR",
                "sys_created_by": "System Administrator",
                "element": "comments",
            }
        ]
    }
    assert (
        convert_to_notes_result(
            RESPONSE_COMMENTS_DISPLAY_VALUE_AFTER_FORMAT,
            time_info={
                "display_date_format": DATE_FORMAT,
                "filter": datetime.strptime("2022-11-21 21:44:37", DATE_FORMAT),
                "timezone_offset": timedelta(minutes=-60),
            },
        )
        == expected_result
    )

    ticket_response = {}
    assert convert_to_notes_result(ticket_response, time_info={"display_date_format": DATE_FORMAT}) == {}

    assert convert_to_notes_result(
        RESPONSE_COMMENTS_DISPLAY_VALUE_NO_COMMENTS, time_info={"display_date_format": DATE_FORMAT}
    ) == {"result": []}


def test_split_notes():
    """
    Given:
        - Notes response from SNOW.
        - The type of the note (comment or work_note).
        - The UTC timezone offset and (optionally) a time filter.
    When:
        - Converting the given notes to the note format used in the integration with different time filters.
    Then:
        - Verify that the expected notes are returned in the correct format.
    """
    # Note: the timezone in the raw_notes should mimic the local time of the SNOW instance,
    # the time in the filter is in UTC (to mimic the behaviour of fetching).
    # timezone_offset is the difference between UTC and local time, e.g. offset = -60, means that local time is UTC+1.
    # The 'sys_created_on' time, returned by the command is normalized to UTC timezone.

    raw_notes = (
        "2022-11-21 22:50:34 - System Administrator (Additional comments)\nSecond comment\n\n Mirrored from "
        "Cortex XSOAR\n\n2022-11-21 21:45:37 - Test User (Additional comments)\nFirst comment\n\n"
    )

    time_info = {
        "timezone_offset": timedelta(minutes=0),
        "filter": datetime.strptime("2022-11-21 21:44:37", DATE_FORMAT),
        "display_date_format": DATE_FORMAT,
    }
    notes = split_notes(raw_notes, "comments", time_info)
    expected_notes = [
        {
            "sys_created_on": "2022-11-21 22:50:34",
            "value": "Second comment\n\n Mirrored from Cortex XSOAR",
            "sys_created_by": "System Administrator",
            "element": "comments",
        },
        {"sys_created_on": "2022-11-21 21:45:37", "value": "First comment", "sys_created_by": "Test User", "element": "comments"},
    ]
    assert notes == expected_notes

    raw_notes = (
        "21/11/2022 22:50:34 - System Administrator (Additional comments)\nSecond comment\n\n Mirrored from "
        "Cortex XSOAR\n\n21/11/2022 21:45:37 - Test User (Additional comments)\nFirst comment\n\n"
    )
    time_info = {
        "timezone_offset": timedelta(minutes=-60),
        "filter": datetime.strptime("2022-11-21 21:44:37", DATE_FORMAT),
        "display_date_format": DATE_FORMAT_OPTIONS.get("dd/MM/yyyy"),
    }
    notes = split_notes(raw_notes, "comments", time_info)
    expected_notes = [
        {
            "sys_created_on": "2022-11-21 21:50:34",
            "value": "Second comment\n\n Mirrored from Cortex XSOAR",
            "sys_created_by": "System Administrator",
            "element": "comments",
        }
    ]
    assert notes == expected_notes

    raw_notes = (
        "21.11.2022 22:50:34 - System Administrator (Additional comments)\nSecond comment\n\n Mirrored from "
        "Cortex XSOAR\n\n21.11.2022 21:45:37 - Test User (Additional comments)\nFirst comment\n\n"
    )
    time_info = {
        "timezone_offset": timedelta(minutes=-60),
        "filter": datetime.strptime("2022-11-21 21:44:37", DATE_FORMAT),
        "display_date_format": DATE_FORMAT_OPTIONS.get("dd.MM.yyyy"),
    }
    notes = split_notes(raw_notes, "comments", time_info)
    expected_notes = [
        {
            "sys_created_on": "2022-11-21 21:50:34",
            "value": "Second comment\n\n Mirrored from Cortex XSOAR",
            "sys_created_by": "System Administrator",
            "element": "comments",
        }
    ]
    assert notes == expected_notes

    raw_notes = (
        "11-21-2022 22:50:34 - System Administrator (Additional comments)\nSecond comment\n\n Mirrored from "
        "Cortex XSOAR\n\n11-21-2022 21:45:37 - Test User (Additional comments)\nFirst comment\n\n"
    )
    time_info = {
        "timezone_offset": timedelta(minutes=-120),
        "filter": datetime.strptime("2022-11-21 21:44:37", DATE_FORMAT),
        "display_date_format": DATE_FORMAT_OPTIONS.get("MM-dd-yyyy"),
    }
    notes = split_notes(raw_notes, "comments", time_info)
    assert len(notes) == 0


def test_get_timezone_offset():
    """
    Given:
        - A response from a SNOW ticket created with 'sysparm_display_value=all'.
    When:
        - Testing different instance and UTC times.
    Then:
        - Assert the offset between the UTC and the instance times are correct.
    """
    full_response = {"sys_created_on": {"display_value": "2022-12-07 05:38:52", "value": "2022-12-07 13:38:52"}}
    offset = get_timezone_offset(full_response, display_date_format=DATE_FORMAT)
    assert offset == timedelta(minutes=480)

    full_response = {"sys_created_on": {"display_value": "12-07-2022 15:47:34", "value": "2022-12-07 13:47:34"}}
    offset = get_timezone_offset(full_response, display_date_format=DATE_FORMAT_OPTIONS.get("MM-dd-yyyy"))
    assert offset == timedelta(minutes=-120)

    full_response = {"sys_created_on": {"display_value": "06/12/2022 23:38:52", "value": "2022-12-07 09:38:52"}}
    offset = get_timezone_offset(full_response, display_date_format=DATE_FORMAT_OPTIONS.get("dd/MM/yyyy"))
    assert offset == timedelta(minutes=600)

    full_response = {"sys_created_on": {"display_value": "06/12/2022 23:38:52 PM", "value": "2022-12-07 09:38:52"}}
    offset = get_timezone_offset(full_response, display_date_format=DATE_FORMAT_OPTIONS.get("dd/MM/yyyy"))
    assert offset == timedelta(minutes=600)

    full_response = {"sys_created_on": {"display_value": "07.12.2022 0:38:52", "value": "2022-12-06 19:38:52"}}
    offset = get_timezone_offset(full_response, display_date_format=DATE_FORMAT_OPTIONS.get("dd.MM.yyyy"))
    assert offset == timedelta(minutes=-300)

    full_response = {"sys_created_on": {"display_value": "Dec-07-2022 00:38:52", "value": "2022-12-06 19:38:52"}}
    offset = get_timezone_offset(full_response, display_date_format=DATE_FORMAT_OPTIONS.get("mmm-dd-yyyy"))
    assert offset == timedelta(minutes=-300)

    full_response = {"sys_created_on": {"display_value": "Dec-07-2022 00:38:52 AM", "value": "2022-12-06 19:38:52"}}
    offset = get_timezone_offset(full_response, display_date_format=DATE_FORMAT_OPTIONS.get("mmm-dd-yyyy"))
    assert offset == timedelta(minutes=-300)

    full_response = {"sys_created_on": {"display_value": "Dec-07-2022 00:38:52 AM    ", "value": "2022-12-06 19:38:52"}}
    offset = get_timezone_offset(full_response, display_date_format=DATE_FORMAT_OPTIONS.get("mmm-dd-yyyy"))
    assert offset == timedelta(minutes=-300)


def test_get_ticket_notes_command_success(mocker):
    """
    Given
    - A mock client and args input to the get_ticket_notes_command function
    - A mock successful API response

    When
    - The get_ticket_notes_command function is called

    Then
    - Ensure the expected API call is made
    - Validate the expected CommandResults are returned
    """
    client = Client(
        "server_url",
        "sc_server_url",
        "cr_server_url",
        "username",
        "password",
        "verify",
        "fetch_time",
        "sysparm_query",
        "sysparm_limit",
        "timestamp_field",
        "ticket_type",
        "get_attachments",
        "incident_name",
    )
    args = {"id": "sys_id"}

    mock_send_request = mocker.patch.object(Client, "send_request")
    mock_send_request.return_value = RESPONSE_GET_TICKET_NOTES
    result = get_ticket_notes_command(client, args, {})

    assert isinstance(result[0], CommandResults)
    assert mock_send_request.called
    assert len(result[0].raw_response.get("result")) == 5
    assert result[0].outputs_prefix == "ServiceNow.Ticket"
    assert result[0].outputs == EXPECTED_GET_TICKET_NOTES


def test_get_ticket_notes_command_use_display_value(mocker):
    """
    Given
    - A mock client and args input to the get_ticket_notes_command function
    - A mock successful API response

    When
    - The get_ticket_notes_command function is called with use_display_value

    Then
    - Ensure the expected API call is made
    - Validate the expected CommandResults are returned
    """
    client = Client(
        "server_url",
        "sc_server_url",
        "cr_server_url",
        "username",
        "password",
        "verify",
        "fetch_time",
        "sysparm_query",
        "sysparm_limit",
        "timestamp_field",
        "ticket_type",
        "get_attachments",
        "incident_name",
        use_display_value=True,
        display_date_format="yyyy-MM-dd",
    )
    args = {"id": "sys_id"}

    mock_send_request = mocker.patch.object(Client, "send_request")
    mock_send_request.return_value = RESPONSE_COMMENTS_DISPLAY_VALUE
    result = get_ticket_notes_command(client, args, {})

    assert isinstance(result[0], CommandResults)
    assert mock_send_request.called
    assert len(result[0].raw_response.get("result")) == 2
    assert result[0].outputs_prefix == "ServiceNow.Ticket"
    assert result[0].outputs == EXPECTED_GET_TICKET_NOTES_DISPLAY_VALUE


def test_get_ticket_notes_command_use_display_value_no_comments(mocker):
    """
    Given
    - A mock client and args input to the get_ticket_notes_command function
    - A mock successful API response

    When
    - The get_ticket_notes_command function is called with use_display_value but no comments

    Then
    - Ensure the expected API call is made
    - Validate the expected CommandResults are returned
    """
    client = Client(
        "server_url",
        "sc_server_url",
        "cr_server_url",
        "username",
        "password",
        "verify",
        "fetch_time",
        "sysparm_query",
        "sysparm_limit",
        "timestamp_field",
        "ticket_type",
        "get_attachments",
        "incident_name",
        use_display_value=True,
        display_date_format="yyyy-MM-dd",
    )
    args = {"id": "sys_id"}

    mock_send_request = mocker.patch.object(Client, "send_request")
    mock_send_request.return_value = RESPONSE_COMMENTS_DISPLAY_VALUE_NO_COMMENTS
    result = get_ticket_notes_command(client, args, {})

    assert isinstance(result[0], CommandResults)
    assert mock_send_request.called
    assert result[0].raw_response == "No comment found on ticket sys_id."


@pytest.mark.parametrize(
    "notes, params, expected",
    [
        (
            [
                {
                    "value": "First comment",
                    "sys_created_by": "Test User",
                    "sys_created_on": "2022-11-21 20:45:37",
                    "element": "comments",
                }
            ],
            {"comment_tag_from_servicenow": "CommentFromServiceNow"},
            [
                {
                    "Type": 1,
                    "Category": None,
                    "Contents": "Type: comments\nCreated By: Test User\nCreated On: 2022-11-21 20:45:37\nFirst comment",
                    "ContentsFormat": None,
                    "Tags": ["CommentFromServiceNow"],
                    "Note": True,
                    "EntryContext": {"comments_and_work_notes": "First comment"},
                }
            ],
        )
    ],
)
def test_get_entries_for_notes_with_comment(notes, params, expected):
    """
    Given
        - A list of notes
        - Params containing comment tag
    When
        - Calling get_entries_for_notes
    Then
        - Should return a list of entry contexts
    """
    assert get_entries_for_notes(notes, params) == expected


@pytest.mark.parametrize(
    "command, args, response, expected_result, expected_auto_extract",
    [
        (update_ticket_command, {"id": "1234", "impact": "2"}, RESPONSE_UPDATE_TICKET, EXPECTED_UPDATE_TICKET, True),
        (
            update_ticket_command,
            {"id": "1234", "ticket_type": "sc_req_item", "approval": "requested"},
            RESPONSE_UPDATE_TICKET_SC_REQ,
            EXPECTED_UPDATE_TICKET_SC_REQ,
            True,
        ),
        (
            update_ticket_command,
            {"id": "1234", "severity": "3", "additional_fields": "approval=rejected"},
            RESPONSE_UPDATE_TICKET_ADDITIONAL,
            EXPECTED_UPDATE_TICKET_ADDITIONAL,
            True,
        ),
        (
            create_ticket_command,
            {"active": "true", "severity": "3", "description": "creating a test ticket", "sla_due": "2020-10-10 10:10:11"},
            RESPONSE_CREATE_TICKET,
            EXPECTED_CREATE_TICKET,
            True,
        ),
        (
            create_ticket_command,
            {"active": "true", "severity": "3", "description": "creating a test ticket", "sla_due": "2020-10-10 10:10:11"},
            RESPONSE_CREATE_TICKET_WITH_OUT_JSON,
            EXPECTED_CREATE_TICKET_WITH_OUT_JSON,
            True,
        ),
        (
            query_tickets_command,
            {"limit": "3", "query": "impact<2^short_descriptionISNOTEMPTY", "ticket_type": "incident"},
            RESPONSE_QUERY_TICKETS,
            EXPECTED_QUERY_TICKETS,
            True,
        ),
        (
            query_tickets_command,
            {"ticket_type": "incident", "query": "number=INC0000001", "system_params": "sysparm_exclude_reference_link=true"},
            RESPONSE_QUERY_TICKETS_EXCLUDE_REFERENCE_LINK,
            EXPECTED_QUERY_TICKETS_EXCLUDE_REFERENCE_LINK,
            True,
        ),
        (
            upload_file_command,
            {"id": "sys_id", "file_id": "entry_id", "file_name": "test_file"},
            RESPONSE_UPLOAD_FILE,
            EXPECTED_UPLOAD_FILE,
            True,
        ),
        (
            get_record_command,
            {"table_name": "alm_asset", "id": "sys_id", "fields": "asset_tag,display_name"},
            RESPONSE_GET_RECORD,
            EXPECTED_GET_RECORD,
            True,
        ),
        (
            update_record_command,
            {"name": "alm_asset", "id": "1234", "custom_fields": "display_name=test4"},
            RESPONSE_UPDATE_RECORD,
            EXPECTED_UPDATE_RECORD,
            True,
        ),
        (
            create_record_command,
            {"table_name": "alm_asset", "fields": "asset_tag=P4325434;display_name=my_test_record"},
            RESPONSE_CREATE_RECORD,
            EXPECTED_CREATE_RECORD,
            True,
        ),
        (
            query_table_command,
            {
                "table_name": "alm_asset",
                "fields": "asset_tag,sys_updated_by,display_name",
                "query": "display_nameCONTAINSMacBook",
                "limit": 3,
            },
            RESPONSE_QUERY_TABLE,
            EXPECTED_QUERY_TABLE,
            False,
        ),
        (
            query_table_command,
            {
                "table_name": "sc_task",
                "system_params": "sysparm_display_value=all;sysparm_exclude_reference_link=True;sysparm_query=number=TASK0000001",
                "fields": "approval,state,escalation,number,description",
            },
            RESPONSE_QUERY_TABLE_SYS_PARAMS,
            EXPECTED_QUERY_TABLE_SYS_PARAMS,
            False,
        ),
        (list_table_fields_command, {"table_name": "alm_asset"}, RESPONSE_LIST_TABLE_FIELDS, EXPECTED_LIST_TABLE_FIELDS, False),
        (query_computers_command, {"computer_id": "1234"}, RESPONSE_QUERY_COMPUTERS, EXPECTED_QUERY_COMPUTERS, False),
        (get_table_name_command, {"label": "ACE"}, RESPONSE_GET_TABLE_NAME, EXPECTED_GET_TABLE_NAME, False),
        (add_tag_command, {"id": "123", "tag_id": "1234", "title": "title"}, RESPONSE_ADD_TAG, EXPECTED_ADD_TAG, True),
        (query_items_command, {"name": "ipad", "limit": "2"}, RESPONSE_QUERY_ITEMS, EXPECTED_QUERY_ITEMS, True),
        (get_item_details_command, {"id": "1234"}, RESPONSE_ITEM_DETAILS, EXPECTED_ITEM_DETAILS, True),
        (
            create_order_item_command,
            {"id": "1234", "quantity": "3", "variables": "Additional_software_requirements=best_pc"},
            RESPONSE_CREATE_ITEM_ORDER,
            EXPECTED_CREATE_ITEM_ORDER,
            True,
        ),
        (
            document_route_to_table,
            {"queue_id": "queue_id", "document_id": "document_id"},
            RESPONSE_DOCUMENT_ROUTE,
            EXPECTED_DOCUMENT_ROUTE,
            True,
        ),
    ],
)  # noqa: E124
def test_commands(command, args, response, expected_result, expected_auto_extract, mocker):
    """Unit test
    Given
    - command main func
    - command args
    - command raw response
    When
    - mock the ServiceNow response
    Then
    - convert the result to human readable table
    - create the context
    validate the entry context
    """
    client = Client(
        "server_url",
        "sc_server_url",
        "cr_server_url",
        "username",
        "password",
        "verify",
        "fetch_time",
        "sysparm_query",
        "sysparm_limit",
        "timestamp_field",
        "ticket_type",
        "get_attachments",
        "incident_name",
        display_date_format="yyyy-MM-dd",
    )
    mocker.patch.object(client, "send_request", return_value=response)
    if command == create_ticket_command:
        result = command(client, args, is_quick_action=True)
    else:
        result = command(client, args)
    assert expected_result == result[1]  # entry context is found in the 2nd place in the result of the command
    assert expected_auto_extract == result[3]  # ignore_auto_extract is in the 4th place in the result of the command


@pytest.mark.parametrize(
    "command, args, response, expected_hr, expected_auto_extract",
    [
        (
            add_link_command,
            {"id": "1234", "link": "http://www.demisto.com", "text": "demsito_link"},
            RESPONSE_ADD_LINK,
            EXPECTED_ADD_LINK_HR,
            True,
        ),
        (add_comment_command, {"id": "1234", "comment": "Nice work!"}, RESPONSE_ADD_COMMENT, EXPECTED_ADD_COMMENT_HR, True),
        (
            delete_record_command,
            {"table_name": "alm_asset", "id": "1234"},
            {},
            "ServiceNow record with ID 1234 was successfully deleted.",
            True,
        ),
    ],
)  # noqa: E124
def test_no_ec_commands(command, args, response, expected_hr, expected_auto_extract, mocker):
    """Unit test
    Given
    - command main func
    - command args
    - command raw response
    When
    - mock the ServiceNow response
    Then
    - convert the result to human readable table
    - create the context
    validate the human readable
    """
    client = Client(
        "server_url",
        "sc_server_url",
        "cr_server_url",
        "username",
        "password",
        "verify",
        "fetch_time",
        "sysparm_query",
        "sysparm_limit",
        "timestamp_field",
        "ticket_type",
        "get_attachments",
        "incident_name",
    )
    mocker.patch.object(client, "send_request", return_value=response)
    result = command(client, args)
    assert expected_hr in result[0]  # HR is found in the 1st place in the result of the command
    assert expected_auto_extract == result[3]  # ignore_auto_extract is in the 4th place in the result of the command


def test_delete_attachment_command(mocker):
    client = Client(
        "server_url",
        "sc_server_url",
        "cr_server_url",
        "username",
        "password",
        "verify",
        "fetch_time",
        "sysparm_query",
        "sysparm_limit",
        "timestamp_field",
        "ticket_type",
        "get_attachments",
        "incident_name",
    )

    mocker.patch.object(client, "delete_attachment", return_value=None)
    result = delete_attachment_command(client=client, args={"file_sys_id": "1234"})
    assert "Attachment with Sys ID 1234 was successfully deleted." in result[0]


def test_delete_attachment_command_failed(mocker):
    client = Client(
        "server_url",
        "sc_server_url",
        "cr_server_url",
        "username",
        "password",
        "verify",
        "fetch_time",
        "sysparm_query",
        "sysparm_limit",
        "timestamp_field",
        "ticket_type",
        "get_attachments",
        "incident_name",
    )

    mocker.patch.object(client, "delete_attachment", return_value="Error")
    with pytest.raises(DemistoException) as e:
        delete_attachment_command(client=client, args={"file_sys_id": "1234"})
    assert "Error: No record found. Record doesn't exist or ACL restricts the record retrieval." in str(e)


@freeze_time("2022-05-01 12:52:29")
def test_fetch_incidents(mocker):
    """Unit test
    Given
    - fetch incidents command
    - command args
    - command raw response
    When
    - mock the parse_date_range.
    - mock the Client's send_request.
    Then
    - run the fetch incidents command using the Client.
    - Validate The length of the results.
    - Ensure the incident sys IDs are stored in integration context for the first mirroring.
    """
    RESPONSE_FETCH["result"][0]["opened_at"] = (datetime.utcnow() - timedelta(minutes=15)).strftime("%Y-%m-%d %H:%M:%S")
    RESPONSE_FETCH["result"][1]["opened_at"] = (datetime.utcnow() - timedelta(minutes=8)).strftime("%Y-%m-%d %H:%M:%S")
    mocker.patch("CommonServerPython.get_fetch_run_time_range", return_value=("2022-05-01 01:05:07", "2022-05-01 12:08:29"))
    mocker.patch("ServiceNowv2.parse_dict_ticket_fields", return_value=RESPONSE_FETCH["result"])
    mocker.patch.object(demisto, "params", return_value={"mirror_notes_for_new_incidents": True})
    client = Client(
        "server_url",
        "sc_server_url",
        "cr_server_url",
        "username",
        "password",
        "verify",
        "2 days",
        "sysparm_query",
        sysparm_limit=10,
        timestamp_field="opened_at",
        ticket_type="incident",
        get_attachments=False,
        incident_name="number",
    )
    mocker.patch.object(client, "send_request", return_value=RESPONSE_FETCH)
    incidents = fetch_incidents(client)
    assert len(incidents) == 2
    assert incidents[0].get("name") == "ServiceNow Incident INC0000040"
    assert demisto.getIntegrationContext()["last_fetched_incident_ids"] == ["sys_id1", "sys_id2"]


@freeze_time("2022-05-01 12:52:29")
def test_fetch_incidents_with_changed_fetch_limit(mocker):
    """Unit test
    Given
    - fetch incidents command
    - command args
    - command raw response
    When
    - mock the parse_date_range.
    - mock the Client's send_request.
    Then
    - run the fetch incidents command using the Client
    Validate The number of fetch_limit in the last_run
    """
    RESPONSE_FETCH["result"][0]["opened_at"] = (datetime.utcnow() - timedelta(minutes=15)).strftime("%Y-%m-%d %H:%M:%S")
    RESPONSE_FETCH["result"][1]["opened_at"] = (datetime.utcnow() - timedelta(minutes=8)).strftime("%Y-%m-%d %H:%M:%S")
    mocker.patch("CommonServerPython.get_fetch_run_time_range", return_value=("2022-05-01 01:05:07", "2022-05-01 12:08:29"))
    mocker.patch("ServiceNowv2.parse_dict_ticket_fields", return_value=RESPONSE_FETCH["result"])
    client = Client(
        "server_url",
        "sc_server_url",
        "cr_server_url",
        "username",
        "password",
        "verify",
        "2 days",
        "sysparm_query",
        sysparm_limit=20,
        timestamp_field="opened_at",
        ticket_type="incident",
        get_attachments=False,
        incident_name="number",
    )
    mocker.patch.object(client, "send_request", return_value=RESPONSE_FETCH)
    mocker.patch.object(demisto, "getLastRun", return_value={"limit": 10})
    set_last_run = mocker.patch.object(demisto, "setLastRun")
    fetch_incidents(client)

    assert set_last_run.call_args[0][0].get("limit") == 20


@freeze_time("2022-05-01 12:52:29")
def test_fetch_incidents_with_attachments(mocker):
    """Unit test
    Given
    - fetch incidents command
    - command args
    - command raw response
    When
    - mock the parse_date_range.
    - mock the Client's send_request.
    - mock the Client's get_ticket_attachment_entries.
    Then
    - run the fetch incidents command using the Client
    Validate The length of the results and the attachment content.
    """
    RESPONSE_FETCH_ATTACHMENTS_TICKET["result"][0]["opened_at"] = (datetime.utcnow() - timedelta(minutes=15)).strftime(
        "%Y-%m-%d %H:%M:%S"
    )
    mocker.patch("CommonServerPython.get_fetch_run_time_range", return_value=("2022-05-01 01:05:07", "2022-05-01 12:08:29"))
    mocker.patch("ServiceNowv2.parse_dict_ticket_fields", return_value=RESPONSE_FETCH["result"])
    client = Client(
        "server_url",
        "sc_server_url",
        "cr_server_url",
        "username",
        "password",
        "verify",
        "2 days",
        "sysparm_query",
        sysparm_limit=10,
        timestamp_field="opened_at",
        ticket_type="incident",
        get_attachments=True,
        incident_name="number",
    )
    mocker.patch.object(client, "send_request", return_value=RESPONSE_FETCH_ATTACHMENTS_TICKET)
    mocker.patch.object(client, "get_ticket_attachment_entries", return_value=RESPONSE_FETCH_ATTACHMENTS_FILE)

    incidents = fetch_incidents(client)

    assert len(incidents) == 1
    assert incidents[0].get("attachment")[0]["name"] == "wireframe"
    assert incidents[0].get("attachment")[0]["path"] == "file_id"


@freeze_time("2022-05-01 12:52:29")
def test_fetch_incidents_with_incident_name(mocker):
    """Unit test
    Given
    - fetch incidents command
    - command args
    - command raw response
    When
    - mock the parse_date_range.
    - mock the Client's send_request.
    Then
    - run the fetch incidents command using the Client
    Validate The length of the results.
    """
    RESPONSE_FETCH["result"][0]["opened_at"] = (datetime.utcnow() - timedelta(minutes=15)).strftime("%Y-%m-%d %H:%M:%S")
    RESPONSE_FETCH["result"][1]["opened_at"] = (datetime.utcnow() - timedelta(minutes=8)).strftime("%Y-%m-%d %H:%M:%S")
    mocker.patch("ServiceNowv2.parse_dict_ticket_fields", return_value=RESPONSE_FETCH["result"])
    mocker.patch("CommonServerPython.get_fetch_run_time_range", return_value=("2022-05-01 01:05:07", "2022-05-01 12:08:29"))
    client = Client(
        "server_url",
        "sc_server_url",
        "cr_server_url",
        "username",
        "password",
        "verify",
        "2 days",
        "sysparm_query",
        sysparm_limit=10,
        timestamp_field="opened_at",
        ticket_type="incident",
        get_attachments=False,
        incident_name="description",
    )
    mocker.patch.object(client, "send_request", return_value=RESPONSE_FETCH)
    incidents = fetch_incidents(client)
    assert incidents[0].get("name") == "ServiceNow Incident Unable to access Oregon mail server. Is it down?"


def start_freeze_time(timestamp):
    _start_freeze_time = freeze_time(timestamp)
    _start_freeze_time.start()
    return datetime.now()


class TestFetchIncidentsWithLookBack:
    LAST_RUN = {}

    API_TIME_FORMAT = "%Y-%m-%d %H:%M:%S"
    FREEZE_TIMESTAMP = "2022-05-01 12:52:29"

    def set_last_run(self, new_last_run):
        self.LAST_RUN = new_last_run

    @pytest.mark.parametrize(
        "start_incidents, phase2_incident, phase3_incident, look_back",
        [
            (
                {
                    "result": [
                        {
                            "opened_at": (start_freeze_time(FREEZE_TIMESTAMP) - timedelta(minutes=10)).strftime(API_TIME_FORMAT),
                            "severity": "2",
                            "number": "2",
                            "sys_id": "2",
                        },
                        {
                            "opened_at": (start_freeze_time(FREEZE_TIMESTAMP) - timedelta(minutes=5)).strftime(API_TIME_FORMAT),
                            "severity": "1",
                            "number": "4",
                            "sys_id": "4",
                        },
                        {
                            "opened_at": (start_freeze_time(FREEZE_TIMESTAMP) - timedelta(minutes=2)).strftime(API_TIME_FORMAT),
                            "severity": "2",
                            "number": "5",
                            "sys_id": "5",
                        },
                    ]
                },
                {
                    "opened_at": (start_freeze_time(FREEZE_TIMESTAMP) - timedelta(minutes=8)).strftime(API_TIME_FORMAT),
                    "severity": "1",
                    "number": "3",
                    "sys_id": "3",
                },
                {
                    "opened_at": (start_freeze_time(FREEZE_TIMESTAMP) - timedelta(minutes=11)).strftime(API_TIME_FORMAT),
                    "severity": "1",
                    "number": "1",
                    "sys_id": "1",
                },
                15,
            ),
            (
                {
                    "result": [
                        {
                            "opened_at": (start_freeze_time(FREEZE_TIMESTAMP) - timedelta(hours=3, minutes=20)).strftime(
                                API_TIME_FORMAT
                            ),
                            "severity": "2",
                            "number": "2",
                            "sys_id": "2",
                        },
                        {
                            "opened_at": (start_freeze_time(FREEZE_TIMESTAMP) - timedelta(hours=2, minutes=26)).strftime(
                                API_TIME_FORMAT
                            ),
                            "severity": "1",
                            "number": "4",
                            "sys_id": "4",
                        },
                        {
                            "opened_at": (start_freeze_time(FREEZE_TIMESTAMP) - timedelta(hours=1, minutes=20)).strftime(
                                API_TIME_FORMAT
                            ),
                            "severity": "2",
                            "number": "5",
                            "sys_id": "5",
                        },
                    ]
                },
                {
                    "opened_at": (start_freeze_time(FREEZE_TIMESTAMP) - timedelta(hours=2, minutes=45)).strftime(API_TIME_FORMAT),
                    "severity": "1",
                    "number": "3",
                    "sys_id": "3",
                },
                {
                    "opened_at": (start_freeze_time(FREEZE_TIMESTAMP) - timedelta(hours=3, minutes=50)).strftime(API_TIME_FORMAT),
                    "severity": "1",
                    "number": "1",
                    "sys_id": "1",
                },
                1000,
            ),
        ],
    )
    def test_fetch_incidents_with_look_back_greater_than_zero(
        self, mocker, start_incidents, phase2_incident, phase3_incident, look_back
    ):
        """
        Given
        - fetch incidents parameters including look back according to their opened time.
        - first scenario - fetching with minutes when look_back=60 minutes
        - second scenario - fetching with hours when look_back=1000 minutes

        When
        - trying to fetch incidents for 3 rounds.

        Then
        - first fetch - should fetch incidents 2, 4, 5 (because only them match the query)
        - second fetch - should fetch incident 3 (because now incident 2, 4, 5, 3 matches the query too)
        - third fetch - should fetch incident 1 (because now incident 2, 4, 5, 3, 1 matches the query too)
        - fourth fetch - should fetch nothing as there are not new incidents who match the query
        - make sure that incidents who were already fetched would not be fetched again.
        """
        client = Client(
            server_url="",
            sc_server_url="",
            cr_server_url="",
            username="",
            password="",
            verify=False,
            fetch_time="6 hours",
            sysparm_query="stateNOT IN6,7^assignment_group=123",
            sysparm_limit=10,
            timestamp_field="opened_at",
            ticket_type="incident",
            get_attachments=False,
            incident_name="number",
            look_back=look_back,
        )

        # reset last run
        self.LAST_RUN = {}

        mocker.patch.object(demisto, "getLastRun", return_value=self.LAST_RUN)
        mocker.patch.object(demisto, "setLastRun", side_effect=self.set_last_run)

        mocker.patch.object(client, "send_request", return_value=start_incidents)

        # first fetch
        tickets = fetch_incidents(client=client)
        assert len(tickets) == 3
        for expected_incident_id, ticket in zip(["2", "4", "5"], tickets):
            assert ticket.get("name") == f"ServiceNow Incident {expected_incident_id}"

        # second fetch preparation
        start_incidents.get("result").append(phase2_incident)

        # second fetch
        tickets = fetch_incidents(client=client)
        assert len(tickets) == 1
        assert tickets[0].get("name") == "ServiceNow Incident 3"

        # third fetch preparation
        start_incidents.get("result").append(phase3_incident)

        # third fetch
        tickets = fetch_incidents(client=client)
        assert len(tickets) == 1
        assert tickets[0].get("name") == "ServiceNow Incident 1"

        # forth fetch
        tickets = fetch_incidents(client=client)
        assert len(tickets) == 0

    @pytest.mark.parametrize(
        "incidents, phase2_incident, phase3_incident",
        [
            (
                {
                    "result": [
                        {
                            "opened_at": (start_freeze_time(FREEZE_TIMESTAMP) - timedelta(minutes=10)).strftime(API_TIME_FORMAT),
                            "severity": "2",
                            "number": "1",
                            "sys_id": "1",
                        },
                        {
                            "opened_at": (start_freeze_time(FREEZE_TIMESTAMP) - timedelta(minutes=8)).strftime(API_TIME_FORMAT),
                            "severity": "1",
                            "number": "2",
                            "sys_id": "2",
                        },
                        {
                            "opened_at": (start_freeze_time(FREEZE_TIMESTAMP) - timedelta(minutes=7)).strftime(API_TIME_FORMAT),
                            "severity": "2",
                            "number": "3",
                            "sys_id": "3",
                        },
                    ]
                },
                {
                    "result": [
                        {
                            "opened_at": (start_freeze_time(FREEZE_TIMESTAMP) - timedelta(minutes=5)).strftime(API_TIME_FORMAT),
                            "severity": "1",
                            "number": "4",
                            "sys_id": "4",
                        }
                    ]
                },
                {
                    "result": [
                        {
                            "opened_at": (start_freeze_time(FREEZE_TIMESTAMP) - timedelta(minutes=4)).strftime(API_TIME_FORMAT),
                            "severity": "1",
                            "number": "5",
                            "sys_id": "5",
                        }
                    ]
                },
            ),
            (
                {
                    "result": [
                        {
                            "opened_at": (start_freeze_time(FREEZE_TIMESTAMP) - timedelta(hours=8, minutes=51)).strftime(
                                API_TIME_FORMAT
                            ),
                            "severity": "2",
                            "number": "1",
                            "sys_id": "1",
                        },
                        {
                            "opened_at": (start_freeze_time(FREEZE_TIMESTAMP) - timedelta(hours=7, minutes=45)).strftime(
                                API_TIME_FORMAT
                            ),
                            "severity": "1",
                            "number": "2",
                            "sys_id": "2",
                        },
                        {
                            "opened_at": (start_freeze_time(FREEZE_TIMESTAMP) - timedelta(hours=7, minutes=44)).strftime(
                                API_TIME_FORMAT
                            ),
                            "severity": "2",
                            "number": "3",
                            "sys_id": "3",
                        },
                    ]
                },
                {
                    "result": [
                        {
                            "opened_at": (start_freeze_time(FREEZE_TIMESTAMP) - timedelta(hours=7, minutes=44)).strftime(
                                API_TIME_FORMAT
                            ),
                            "severity": "1",
                            "number": "4",
                            "sys_id": "4",
                        }
                    ]
                },
                {
                    "result": [
                        {
                            "opened_at": (start_freeze_time(FREEZE_TIMESTAMP) - timedelta(hours=1, minutes=34)).strftime(
                                API_TIME_FORMAT
                            ),
                            "severity": "1",
                            "number": "5",
                            "sys_id": "5",
                        }
                    ]
                },
            ),
        ],
    )
    def test_fetch_incidents_with_look_back_equals_zero(self, mocker, incidents, phase2_incident, phase3_incident):
        """
        Given
        - fetch incidents parameters with any look back according to their opened time (normal fetch incidents).
        - first scenario - fetching with minutes when look_back=0
        - second scenario - fetching with hours when look_back=0

        When
        - trying to fetch incidents for 3 rounds.

        Then
        - first fetch - should fetch incidents 1, 2, 3 (because only them match the query)
        - second fetch - should fetch incident 4
        - third fetch - should fetch incident 5
        - fourth fetch - should fetch nothing as there are not new incidents who match the query
        """
        client = Client(
            server_url="",
            sc_server_url="",
            cr_server_url="",
            username="",
            password="",
            verify=False,
            fetch_time="12 hours",
            sysparm_query="stateNOT IN6,7^assignment_group=123",
            sysparm_limit=10,
            timestamp_field="opened_at",
            ticket_type="incident",
            get_attachments=False,
            incident_name="number",
            look_back=0,
        )

        # reset last fetch and tickets
        self.LAST_RUN = {}

        mocker.patch.object(demisto, "getLastRun", return_value=self.LAST_RUN)
        mocker.patch.object(demisto, "setLastRun", side_effect=self.set_last_run)
        mocker.patch.object(client, "send_request", return_value=incidents)

        # first fetch
        tickets = fetch_incidents(client=client)
        assert len(tickets) == 3
        for expected_incident_id, ticket in zip(["1", "2", "3"], tickets):
            assert ticket.get("name") == f"ServiceNow Incident {expected_incident_id}"

        # second fetch preparation
        incidents = phase2_incident
        mocker.patch.object(client, "send_request", return_value=incidents)

        # second fetch
        tickets = fetch_incidents(client=client)
        assert len(tickets) == 1
        assert tickets[0].get("name") == "ServiceNow Incident 4"

        # third fetch preparation
        incidents = phase3_incident
        mocker.patch.object(client, "send_request", return_value=incidents)

        # third fetch
        tickets = fetch_incidents(client=client)
        assert len(tickets) == 1
        assert tickets[0].get("name") == "ServiceNow Incident 5"

        # forth fetch preparation
        incidents = {"result": []}
        mocker.patch.object(client, "send_request", return_value=incidents)

        # forth fetch
        tickets = fetch_incidents(client=client)
        assert len(tickets) == 0


def test_incident_name_is_initialized(mocker, requests_mock):
    """
    Given:
     - Integration instance initialized with fetch enabled and without changing incident name

    When:
     - Clicking on Test button (running test-module)

    Then:
     - Verify expected exception is raised as default incident name value is not in response
    """
    url = "https://test.service-now.com"
    mocker.patch.object(
        demisto,
        "params",
        return_value={
            "isFetch": True,
            "url": url,
            "credentials": {
                "identifier": "identifier",
                "password": "password",
            },
            "incident_name": None,
            "file_tag_from_service_now": "FromServiceNow",
            "file_tag_to_service_now": "ToServiceNow",
            "comment_tag": "comments",
            "comment_tag_from_servicenow": "CommentFromServiceNow",
            "work_notes_tag": "work_notes",
            "work_notes_tag_from_servicenow": "WorkNoteFromServiceNow",
        },
    )
    mocker.patch.object(demisto, "command", return_value="test-module")

    def return_error_mock(message, error):
        raise

    mocker.patch("ServiceNowv2.return_error", side_effect=return_error_mock)
    requests_mock.get(f"{url}/api/now/table/incident?sysparm_limit=1", json={"result": [{"opened_at": "sometime"}]})
    with pytest.raises(ValueError) as e:
        main()
    assert str(e.value) == "The field [number] does not exist in the ticket."


def test_file_tags_names_are_the_same_main_flow(mocker):
    """
    Given:
     - file tags from service now & file tag to service now that are identical

    When:
     - running main flow

    Then:
     - make sure an exception is raised
    """
    import ServiceNowv2

    mocker.patch.object(demisto, "params", return_value={"file_tag_from_service_now": "ServiceNow", "file_tag": "ServiceNow"})
    mocker.patch.object(ServiceNowv2, "get_server_url", return_value="test")
    with pytest.raises(
        Exception,
        match=re.escape("File Entry Tag To ServiceNow and File Entry Tag From ServiceNow cannot be the same name [ServiceNow]."),
    ):
        main()


def test_not_authenticated_retry_positive(requests_mock, mocker):
    """
    Given
    - ServiceNow client

    When
    - Sending HTTP request and getting 401 status code (not authenticated) twice, followed by 200 status code (success)

    Then
    - Verify debug messages
    - Ensure the send_request function runs successfully without exceptions
    """
    mocker.patch.object(demisto, "debug")
    client = Client(
        "http://server_url",
        "sc_server_url",
        "cr_server_url",
        "username",
        "password",
        "verify",
        "fetch_time",
        "sysparm_query",
        "sysparm_limit",
        "timestamp_field",
        "ticket_type",
        "get_attachments",
        "incident_name",
    )
    requests_mock.get(
        "http://server_url",
        [
            {
                "status_code": 401,
                "json": {
                    "error": {"message": "User Not Authenticated", "detail": "Required to provide Auth information"},
                    "status": "failure",
                },
            },
            {
                "status_code": 401,
                "json": {
                    "error": {"message": "User Not Authenticated", "detail": "Required to provide Auth information"},
                    "status": "failure",
                },
            },
            {"status_code": 200, "json": {}},
        ],
    )
    assert client.send_request("") == {}
    debug = demisto.debug.call_args_list

    assert debug[0][0][0] == "Sending request to ServiceNow. Method: GET, Path: "
    assert debug[1][0][0] == (
        "Constructed URL: http://server_url\nRequest headers: "
        "{'Accept': 'application/json', 'Content-Type': 'application/json'}\nRequest params: {}"
    )
    assert debug[2][0][0] == f"Request attempt 1 of {MAX_RETRY}"
    assert debug[3][0][0] == "Sending regular request"
    assert debug[4][0][0] == "Response status code: 401"
    assert debug[5][0][0] == f"Got status code 401. Retrying... (Attempt 1 of {MAX_RETRY})"
    assert debug[6][0][0] == f"Request attempt 2 of {MAX_RETRY}"
    assert debug[7][0][0] == "Sending regular request"
    assert debug[8][0][0] == "Response status code: 401"
    assert debug[9][0][0] == f"Got status code 401. Retrying... (Attempt 2 of {MAX_RETRY})"
    assert debug[10][0][0] == f"Request attempt 3 of {MAX_RETRY}"
    assert debug[11][0][0] == "Sending regular request"
    assert debug[12][0][0] == "Response status code: 200"


def test_not_authenticated_retry_negative(requests_mock, mocker: MockerFixture):
    """
    Given
    - ServiceNow client

    When
    - Sending HTTP request and getting 401 status code (not authenticated) 3 times

    Then
    - Verify debug messages
    - Ensure the send_request function fails and raises expected error message
    """
    mocker.patch.object(demisto, "debug")
    client = Client(
        "http://server_url",
        "sc_server_url",
        "cr_server_url",
        "username",
        "password",
        "verify",
        "fetch_time",
        "sysparm_query",
        "sysparm_limit",
        "timestamp_field",
        "ticket_type",
        "get_attachments",
        "incident_name",
    )
    requests_mock.get(
        "http://server_url",
        [
            {
                "status_code": 401,
                "json": {
                    "error": {"message": "User Not Authenticated", "detail": "Required to provide Auth information"},
                    "status": "failure",
                },
            },
        ]
        * MAX_RETRY,
    )
    with pytest.raises(Exception) as ex:
        client.send_request("")
    assert (
        str(ex.value) == "ServiceNow Error: User Not Authenticated, details: Required to provide Auth information "
        'Got status code 401 with url http://server_url with body b\'{"error": {"message": '
        '"User Not Authenticated", "detail": "Required to provide Auth information"}, '
        '"status": "failure"}\' with response headers {}'
    )

    debug = demisto.debug.call_args_list

    assert debug[0][0][0] == "Sending request to ServiceNow. Method: GET, Path: "
    assert debug[1][0][0] == (
        "Constructed URL: http://server_url\nRequest headers: "
        "{'Accept': 'application/json', 'Content-Type': 'application/json'}\nRequest params: {}"
    )
    assert debug[2][0][0] == f"Request attempt 1 of {MAX_RETRY}"
    assert debug[3][0][0] == "Sending regular request"
    assert debug[4][0][0] == "Response status code: 401"
    assert debug[5][0][0] == f"Got status code 401. Retrying... (Attempt 1 of {MAX_RETRY})"


def test_oauth_authentication(mocker, requests_mock):
    """
    Given:
     - Integration instance, initialized with the `Use OAuth Login` checkbox selected.

    When:
     - Clicking on running the !servicenow-oauth-test command.

    Then:
     - Verify that oauth authorization flow is used by checking that the get_access_token is called.
    """
    from unittest.mock import MagicMock

    url = "https://test.service-now.com"
    mocker.patch.object(demisto, "command", return_value="servicenow-oauth-test")
    mocker.patch.object(ServiceNowClient, "get_access_token")
    requests_mock.get(f"{url}/api/now/table/incident?sysparm_limit=1", json={"result": [{"opened_at": "sometime"}]})

    # Assert that get_access_token is called when `Use OAuth Login` checkbox is selected:
    mocker.patch.object(
        demisto,
        "params",
        return_value={
            "url": url,
            "credentials": {"identifier": "client_id", "password": "client_secret"},
            "use_oauth": True,
            "file_tag_from_service_now": "FromServiceNow",
            "file_tag": "ForServiceNow",
            "comment_tag": "comments",
            "comment_tag_from_servicenow": "CommentFromServiceNow",
            "work_notes_tag": "work_notes",
            "work_notes_tag_from_servicenow": "WorkNoteFromServiceNow",
        },
    )
    ServiceNowClient.get_access_token = MagicMock()
    main()
    assert ServiceNowClient.get_access_token.called


def test_test_module(mocker):
    """Unit test
    Given
    - test module command
    - command args
    - command raw response
    When
    (a)
        - mock the parse_date_range.
        - mock the Client's send_request.
    (b) - calling the test module when using OAuth 2.0 authorization.
    Then
    (a)
        - run the test module command using the Client
        Validate the content of the HumanReadable.
    (b)
        Validate that an error is returned, indicating that the `Test` button can't be used when using OAuth 2.0.
    """
    mocker.patch("ServiceNowv2.parse_date_range", return_value=("2019-02-23 08:14:21", "never mind"))
    client = Client(
        "server_url",
        "sc_server_url",
        "cr_server_url",
        "username",
        "password",
        "verify",
        "fetch_time",
        "sysparm_query",
        sysparm_limit=10,
        timestamp_field="opened_at",
        ticket_type="incident",
        get_attachments=False,
        incident_name="description",
    )
    mocker.patch.object(client, "send_request", return_value=RESPONSE_FETCH)
    result = module(client)
    assert result[0] == "ok"

    client = Client(
        "server_url",
        "sc_server_url",
        "cr_server_url",
        "username",
        "password",
        "verify",
        "fetch_time",
        "sysparm_query",
        sysparm_limit=10,
        timestamp_field="opened_at",
        ticket_type="incident",
        get_attachments=False,
        incident_name="description",
        oauth_params=OAUTH_PARAMS,
    )

    with pytest.raises(Exception) as e:
        module(client)
    assert "Test button cannot be used when using OAuth 2.0" in str(e)


def test_oauth_test_module(mocker):
    """
    Given:
    - oauth_test_module command
    When:
    - (a) trying to call the command when using basic auth.
    - (b)
        - trying to call the command when using OAuth 2.0
        - mock the parse_date_range.
        - mock the Client's send_request.
    Then:
    - (a) validate that an error is returned, indicating that the function should be called when using OAuth only.
    - (b) Validate that the instance was configured successfully.
    """
    mocker.patch("ServiceNowv2.parse_date_range", return_value=("2019-02-23 08:14:21", "never mind"))
    client = Client(
        "server_url",
        "sc_server_url",
        "cr_server_url",
        "username",
        "password",
        "verify",
        "fetch_time",
        "sysparm_query",
        sysparm_limit=10,
        timestamp_field="opened_at",
        ticket_type="incident",
        get_attachments=False,
        incident_name="description",
    )
    with pytest.raises(Exception) as e:
        oauth_test_module(client)
    assert "command should be used only when using OAuth 2.0 authorization." in str(e)

    client = Client(
        "server_url",
        "sc_server_url",
        "cr_server_url",
        "username",
        "password",
        "verify",
        "fetch_time",
        "sysparm_query",
        sysparm_limit=10,
        timestamp_field="opened_at",
        ticket_type="incident",
        get_attachments=False,
        incident_name="description",
        oauth_params=OAUTH_PARAMS,
    )
    mocker.patch.object(client, "send_request", return_value=RESPONSE_FETCH)
    result = oauth_test_module(client)
    assert "### Instance Configured Successfully." in result[0]


def test_oauth_login_command(mocker):
    """
    Given:
    - login command
    When:
    - (a) trying to call the command when using basic auth.
    - (b)
        - trying to call the command when using OAuth 2.0.
        - mocking the login command of ServiceNowClient.
    Then:
    - (a) validate that an error is returned, indicating that the function should be called when using OAuth only.
    - (b) Validate that the login was successful.
    """
    mocker.patch("ServiceNowv2.ServiceNowClient.login")
    client = Client(
        "server_url",
        "sc_server_url",
        "cr_server_url",
        "username",
        "password",
        "verify",
        "fetch_time",
        "sysparm_query",
        sysparm_limit=10,
        timestamp_field="opened_at",
        ticket_type="incident",
        get_attachments=False,
        incident_name="description",
    )
    with pytest.raises(Exception) as e:
        login_command(client, args={"username": "username", "password": "password"})
    assert "!servicenow-oauth-login command can be used only when using OAuth 2.0 authorization" in str(e)

    client = Client(
        "server_url",
        "sc_server_url",
        "cr_server_url",
        "username",
        "password",
        "verify",
        "fetch_time",
        "sysparm_query",
        sysparm_limit=10,
        timestamp_field="opened_at",
        ticket_type="incident",
        get_attachments=False,
        incident_name="description",
        oauth_params=OAUTH_PARAMS,
    )
    mocker.patch.object(client, "send_request", return_value=RESPONSE_FETCH)
    result = login_command(client, args={"username": "username", "password": "password"})
    assert "### Logged in successfully." in result[0]


def test_sysparm_input_display_value(mocker, requests_mock):
    """Unit test
    Given
    - create_record_command function
    - command args, including input_display_value
    - command raw response
    When
    - mock the requests url destination.
    Then
    - run the create command using the Client
    Validate that the sysparm_input_display_value parameter has the correct value
    """

    client = Client(
        server_url="https://server_url.com/",
        sc_server_url="sc_server_url",
        cr_server_url="cr_server_url",
        username="username",
        password="password",
        verify=False,
        fetch_time="fetch_time",
        sysparm_query="sysparm_query",
        sysparm_limit=10,
        timestamp_field="opened_at",
        ticket_type="incident",
        get_attachments=False,
        incident_name="description",
    )

    mocker.patch.object(
        demisto,
        "args",
        return_value={
            "input_display_value": "true",
            "table_name": "alm_asset",
            "fields": "asset_tag=P4325434;display_name=my_test_record",
        },
    )
    requests_mock.post("https://server_url.com/table/alm_asset?sysparm_input_display_value=True", json={})
    # will raise a requests_mock.exceptions.NoMockAddress if the url address will not be as given in the requests_mock
    create_record_command(client, demisto.args())
    assert requests_mock.request_history[0].method == "POST"

    mocker.patch.object(
        demisto,
        "args",
        return_value={
            "input_display_value": "false",
            "table_name": "alm_asset",
            "fields": "asset_tag=P4325434;display_name=my_test_record",
        },
    )
    requests_mock.post("https://server_url.com/table/alm_asset?sysparm_input_display_value=False", json={})
    # will raise a requests_mock.exceptions.NoMockAddress if the url address will not be as given in the requests_mock
    create_record_command(client, demisto.args())
    assert requests_mock.request_history[1].method == "POST"


def test_get_mapping_fields():
    """
    Given:
        -  ServiceNow client
        -  ServiceNow mapping fields
    When
        - running get_mapping_fields_command
    Then
        - the result fits the expected mapping.
    """
    client = Client(
        server_url="https://server_url.com/",
        sc_server_url="sc_server_url",
        cr_server_url="cr_server_url",
        username="username",
        password="password",
        verify=False,
        fetch_time="fetch_time",
        sysparm_query="sysparm_query",
        sysparm_limit=10,
        timestamp_field="opened_at",
        ticket_type="incident",
        get_attachments=False,
        incident_name="description",
    )
    res = get_mapping_fields_command(client)
    assert res.extract_mapping() == EXPECTED_MAPPING


def test_get_remote_data(mocker):
    """
    Given:
        -  ServiceNow client
        -  arguments: id and LastUpdate(set to lower then the modification time).
        -  ServiceNow ticket
    When
        - running get_remote_data_command.
    Then
        - The ticket was updated with the entries.
    """

    client = Client(
        server_url="https://server_url.com/",
        sc_server_url="sc_server_url",
        cr_server_url="cr_server_url",
        username="username",
        password="password",
        verify=False,
        fetch_time="fetch_time",
        sysparm_query="sysparm_query",
        sysparm_limit=10,
        timestamp_field="opened_at",
        ticket_type="incident",
        get_attachments=False,
        incident_name="description",
    )

    args = {"id": "sys_id", "lastUpdate": 0}
    params = {"file_tag_from_service_now": "FromServiceNow"}
    mocker.patch.object(client, "get", return_value=RESPONSE_TICKET_MIRROR)
    mocker.patch.object(client, "get_ticket_attachment_entries", return_value=RESPONSE_MIRROR_FILE_ENTRY)
    mocker.patch.object(client, "query", return_value=MIRROR_COMMENTS_RESPONSE)
    mocker.patch.object(client, "get", return_value=RESPONSE_ASSIGNMENT_GROUP)

    res = get_remote_data_command(client, args, params)

    assert res[1]["Tags"] == ["FromServiceNow"]
    assert res[1]["File"] == "test.txt"
    assert res[2]["Contents"] == "Type: comments\nCreated By: admin\nCreated On: 2020-08-17 06:31:49\nThis is a comment"


def test_get_remote_data_last_fetched_incidents_entries(mocker):
    """
    Given:
        -  LastUpdate argument set to higher then the modification time.
        -  Integration context containing the last fetched ids to get their entries.
    When
        - running get_remote_data_command.
    Then
        - The ticket was updated with the entries even the lastUpdate is higher than modification time.
    """
    client = Client(
        server_url="https://server_url.com/",
        sc_server_url="sc_server_url",
        cr_server_url="cr_server_url",
        username="username",
        password="password",
        verify=False,
        fetch_time="fetch_time",
        sysparm_query="sysparm_query",
        sysparm_limit=10,
        timestamp_field="opened_at",
        ticket_type="incident",
        get_attachments=False,
        incident_name="description",
    )

    args = {"id": "sys_id", "lastUpdate": 9999999999}
    params = {"file_tag_from_service_now": "FromServiceNow"}
    demisto.setIntegrationContext({"last_fetched_incident_ids": ["sys_id"]})
    mocker.patch.object(client, "get", side_effect=[RESPONSE_TICKET_MIRROR, RESPONSE_ASSIGNMENT_GROUP])
    mocker.patch.object(client, "get_ticket_attachment_entries", return_value=[])
    client_query_mocker = mocker.patch.object(client, "query", return_value=MIRROR_COMMENTS_RESPONSE)

    res = get_remote_data_command(client, args, params)

    assert "sys_created_on" not in client_query_mocker.call_args[0][3]
    assert res[1]["Contents"] == "Type: comments\nCreated By: admin\nCreated On: 2020-08-17 06:31:49\nThis is a comment"
    assert not demisto.getIntegrationContext()["last_fetched_incident_ids"]


def test_get_remote_data_no_last_fetched_incidents(mocker):
    """
    Given:
        -  LastUpdate argument set to higher then the modification time.
        -  Integration context does not containing the last fetched ids to get their entries.
    When
        - running get_remote_data_command.
    Then
        - The ticket is not updated with the entries.
    """
    client = Client(
        server_url="https://server_url.com/",
        sc_server_url="sc_server_url",
        cr_server_url="cr_server_url",
        username="username",
        password="password",
        verify=False,
        fetch_time="fetch_time",
        sysparm_query="sysparm_query",
        sysparm_limit=10,
        timestamp_field="opened_at",
        ticket_type="incident",
        get_attachments=False,
        incident_name="description",
    )

    args = {"id": "sys_id", "lastUpdate": 9999999999}
    params = {"file_tag_from_service_now": "FromServiceNow"}
    demisto.setIntegrationContext({"last_fetched_incident_ids": []})
    mocker.patch.object(demisto, "params", return_value={"isFetch": True})
    mocker.patch.object(client, "get", side_effect=[RESPONSE_TICKET_MIRROR, RESPONSE_ASSIGNMENT_GROUP])
    mocker.patch.object(client, "get_ticket_attachment_entries", return_value=[])
    client_query_mocker = mocker.patch.object(client, "query", return_value={"result": []})

    res = get_remote_data_command(client, args, params)

    assert "sys_created_on" in client_query_mocker.call_args[0][3]
    assert len(res) == 1
    assert not res[0]


def test_get_remote_data_last_fetched_incidents_use_display_value(mocker):
    """
    Given:
        -  LastUpdate argument set to higher then the modification time.
        -  Integration context containing the last fetched ids to get their entries.
        -  Using display value.
    When
        - running get_remote_data_command.
    Then
        - The ticket was updated with the entries even the lastUpdate is higher than modification time.
    """
    client = Client(
        server_url="https://server_url.com/",
        sc_server_url="sc_server_url",
        cr_server_url="cr_server_url",
        username="username",
        password="password",
        verify=False,
        fetch_time="fetch_time",
        sysparm_query="sysparm_query",
        sysparm_limit=10,
        timestamp_field="opened_at",
        ticket_type="incident",
        get_attachments=False,
        incident_name="description",
        use_display_value=True,
        display_date_format="yyyy-MM-dd",
    )

    args = {"id": "sys_id", "lastUpdate": 9999999999}
    params = {"file_tag_from_service_now": "FromServiceNow"}
    demisto.setIntegrationContext({"last_fetched_incident_ids": ["sys_id"]})
    mocker.patch.object(client, "get", side_effect=[RESPONSE_QUERY_TABLE_SYS_PARAMS, RESPONSE_ASSIGNMENT_GROUP])
    mocker.patch.object(client, "get_ticket_attachment_entries", return_value=[])
    client_query_mocker = mocker.patch.object(ServiceNowv2, "convert_to_notes_result", return_value=MIRROR_COMMENTS_RESPONSE)

    res = get_remote_data_command(client, args, params)

    assert "filter" not in client_query_mocker.call_args[0][1]
    assert res[1]["Contents"] == "Type: comments\nCreated By: admin\nCreated On: 2020-08-17 06:31:49\nThis is a comment"
    assert not demisto.getIntegrationContext()["last_fetched_incident_ids"]


def test_assigned_to_field_no_user():
    """
    Given:
        -  Client class
        -  Assigned_to field for user that doesn't exist in SNOW
    When
        - run check_assigned_to_field command
    Then
        - Check that assign_to value is empty
    """

    class Client:
        def get(self, table, value, no_record_found_res):
            return {"results": {}}

    assigned_to = {"link": "https://test.service-now.com/api/now/table/sys_user/oscar@example.com", "value": "oscar@example.com"}
    res = check_assigned_to_field(Client(), assigned_to)
    assert res == ""


def test_assigned_to_field_user_exists():
    """
    Given:
        -  Client class
        -  Assigned_to field for user that does exist in SNOW
    When
        - run check_assigned_to_field command
    Then
        - Check that assign_to value is filled with the right email
    """

    class Client:
        def get(self, table, value, no_record_found_res):
            return USER_RESPONSE

    assigned_to = {"link": "https://test.service-now.com/api/now/table/sys_user/oscar@example.com", "value": "oscar@example.com"}
    res = check_assigned_to_field(Client(), assigned_to)
    assert res == "oscar@example.com"


CLOSING_RESPONSE = {"dbotIncidentClose": True, "closeNotes": "Test", "closeReason": "Resolved"}
CLOSING_RESPONSE_CUSTOM = {"dbotIncidentClose": True, "closeNotes": "Test", "closeReason": "Test"}

closed_ticket_state = (RESPONSE_CLOSING_TICKET_MIRROR_CLOSED, {"close_incident": "closed"}, "closed_at", CLOSING_RESPONSE)
resolved_ticket_state = (RESPONSE_CLOSING_TICKET_MIRROR_RESOLVED, {"close_incident": "resolved"}, "resolved_at", CLOSING_RESPONSE)
custom_ticket_state = (
    RESPONSE_CLOSING_TICKET_MIRROR_CUSTOM,
    {"close_incident": "closed", "server_close_custom_state": "9=Test"},
    "",
    CLOSING_RESPONSE_CUSTOM,
)


@pytest.mark.parametrize(
    "response_closing_ticket_mirror, parameters, time, closing_response",
    [closed_ticket_state, resolved_ticket_state, custom_ticket_state],
)
def test_get_remote_data_closing_incident(mocker, response_closing_ticket_mirror, parameters, time, closing_response):
    """
    Given:
        -  ServiceNow client
        -  arguments: id and LastUpdate(set to lower then the modification time).
        -  ServiceNow ticket in closed state
        -  close_incident parameter is set to closed
    When
        - running get_remote_data_command.
    Then
        - The closed_at field exists in the ticket data.
        - dbotIncidentClose exists.
        - Closed notes exists.
    """

    client = Client(
        server_url="https://server_url.com/",
        sc_server_url="sc_server_url",
        cr_server_url="cr_server_url",
        username="username",
        password="password",
        verify=False,
        fetch_time="fetch_time",
        sysparm_query="sysparm_query",
        sysparm_limit=10,
        timestamp_field="opened_at",
        ticket_type="sc_task",
        get_attachments=False,
        incident_name="description",
    )

    args = {"id": "sys_id", "lastUpdate": 0}
    params = parameters
    mocker.patch.object(client, "get", return_value=response_closing_ticket_mirror)
    mocker.patch.object(client, "get_ticket_attachment_entries", return_value=[])
    mocker.patch.object(client, "query", return_value=MIRROR_COMMENTS_RESPONSE)

    res = get_remote_data_command(client, args, params)
    if time:
        assert time in res[0]
    assert closing_response == res[2]["Contents"]


def test_get_remote_data_closing_incident_with_different_closing_state(mocker):
    """
    Given:
        -  ServiceNow client
        -  arguments: id and LastUpdate(set to lower then the modification time).
        -  ServiceNow ticket in closed state
        -  close_incident parameter is set to closed
        -  server_close_custom_state parameter differs from the ticket's closing state
    When
        - running get_remote_data_command.
    Then
        - Validate that the incident does not get closed
    """

    client = Client(
        server_url="https://server_url.com/",
        sc_server_url="sc_server_url",
        cr_server_url="cr_server_url",
        username="username",
        password="password",
        verify=False,
        fetch_time="fetch_time",
        sysparm_query="sysparm_query",
        sysparm_limit=10,
        timestamp_field="opened_at",
        ticket_type="sc_task",
        get_attachments=False,
        incident_name="description",
    )

    args = {"id": "sys_id", "lastUpdate": 0}
    params = {"close_incident": "closed", "server_close_custom_state": "6=Design"}
    mocker.patch.object(client, "get", return_value=RESPONSE_CLOSING_TICKET_MIRROR_CUSTOM)
    mocker.patch.object(client, "get_ticket_attachment_entries", return_value=[])
    mocker.patch.object(client, "query", return_value=MIRROR_COMMENTS_RESPONSE)
    res = get_remote_data_command(client, args, params)
    assert len(res) == 2
    # This means that the entry is of type Note, which does not indicate the closing of the incident
    assert res[1].get("Note", False) is True


def test_get_remote_data_no_attachment(mocker):
    """
    Given:
        -  ServiceNow client
        -  arguments: id and LastUpdate(set to lower then the modification time).
        -  ServiceNow ticket
    When
        - running get_remote_data_command.
    Then
        - The ticket was updated with no attachment.
    """

    client = Client(
        server_url="https://server_url.com/",
        sc_server_url="sc_server_url",
        cr_server_url="cr_server_url",
        username="username",
        password="password",
        verify=False,
        fetch_time="fetch_time",
        sysparm_query="sysparm_query",
        sysparm_limit=10,
        timestamp_field="opened_at",
        ticket_type="incident",
        get_attachments=False,
        incident_name="description",
    )

    args = {"id": "sys_id", "lastUpdate": 0}
    params = {}
    mocker.patch.object(client, "get", return_value=RESPONSE_TICKET_MIRROR)
    mocker.patch.object(client, "get_ticket_attachments", return_value=[])
    mocker.patch.object(client, "get_ticket_attachment_entries", return_value=[])
    mocker.patch.object(client, "query", return_value=MIRROR_COMMENTS_RESPONSE)
    mocker.patch.object(client, "get", return_value=RESPONSE_ASSIGNMENT_GROUP)

    res = get_remote_data_command(client, args, params)
    assert res[1]["Contents"] == "Type: comments\nCreated By: admin\nCreated On: 2020-08-17 06:31:49\nThis is a comment"
    assert len(res) == 2


def test_get_remote_data_no_entries(mocker):
    """
    Given:
        -  ServiceNow client
        -  arguments: id and LastUpdate(set to lower then the modification time).
        -  ServiceNow ticket
        -  File and comment entries sent from XSOAR.
    When
        - running get_remote_data_command.
    Then
        - The checked entries was not returned.
    """

    client = Client(
        server_url="https://server_url.com/",
        sc_server_url="sc_server_url",
        cr_server_url="cr_server_url",
        username="username",
        password="password",
        verify=False,
        fetch_time="fetch_time",
        sysparm_query="sysparm_query",
        sysparm_limit=10,
        timestamp_field="opened_at",
        ticket_type="incident",
        get_attachments=False,
        incident_name="description",
    )

    args = {"id": "sys_id", "lastUpdate": 0}
    params = {}
    mocker.patch.object(client, "get", return_value=[RESPONSE_TICKET_MIRROR, RESPONSE_ASSIGNMENT_GROUP])
    mocker.patch.object(client, "get_ticket_attachment_entries", return_value=RESPONSE_MIRROR_FILE_ENTRY_FROM_XSOAR)
    mocker.patch.object(client, "query", return_value=MIRROR_COMMENTS_RESPONSE_FROM_XSOAR)

    res = get_remote_data_command(client, args, params)

    assert "This is a comment\n\n Mirrored from Cortex XSOAR" not in res
    assert "test_mirrored_from_xsoar.txt" not in res


def upload_file_request(*args):
    assert args[2] == "test_mirrored_from_xsoar.txt"
    return {"id": "sys_id", "file_id": "entry_id", "file_name": "test.txt"}


def add_comment_request(*args):
    assert args[3] == "(dbot): This is a comment\n\n Mirrored from Cortex XSOAR"
    return {"id": "1234", "comment": "This is a comment"}


@pytest.mark.parametrize("mirror_entries", [MIRROR_ENTRIES, MIRROR_ENTRIES_WITH_EMPTY_USERNAME])
def test_upload_entries_update_remote_system_command(mocker, mirror_entries):
    """
    Given:
        -  ServiceNow client
        -  File and comment entries sent from XSOAR.
    When
        - running update_remote_system_command.
    Then
        - The checked entries was sent as expected with suffix.
    """
    client = Client(
        server_url="https://server_url.com/",
        sc_server_url="sc_server_url",
        cr_server_url="cr_server_url",
        username="username",
        password="password",
        verify=False,
        fetch_time="fetch_time",
        sysparm_query="sysparm_query",
        sysparm_limit=10,
        timestamp_field="opened_at",
        ticket_type="incident",
        get_attachments=False,
        incident_name="description",
    )
    params = {}
    args = {"remoteId": "1234", "data": {}, "entries": mirror_entries, "incidentChanged": False, "delta": {}}
    mocker.patch.object(client, "upload_file", side_effect=upload_file_request)
    mocker.patch.object(client, "add_comment", side_effect=add_comment_request)

    update_remote_system_command(client, args, params)


TICKET_FIELDS = {
    "close_notes": "This is closed",
    "closed_at": "2020-10-29T13:19:07.345995+02:00",
    "impact": "3",
    "priority": "4",
    "resolved_at": "2020-10-29T13:19:07.345995+02:00",
    "severity": "1 - Low",
    "short_description": "Post parcel",
    "sla_due": "0001-01-01T00:00:00Z",
    "urgency": "3",
    "state": "1",
    "work_start": "0001-01-01T00:00:00Z",
}


def ticket_fields(*args, **kwargs):
    state = "7" if kwargs.get("ticket_type") == "incident" else "3"
    if state == "7":
        assert args[0] == {
            "close_code": "Resolved by caller",
            "close_notes": "This is the resolution note required by ServiceNow to move " "the incident to the Resolved state.",
            "state": state,
        }
    else:
        assert args[0] == {"state": state}

    return {"state": "3"}


def update_ticket(*args):
    state = "7" if "incident" in args else "3"
    return {"state": state}


@pytest.mark.parametrize("ticket_type", ["sc_task", "sc_req_item", "incident"])
def test_update_remote_data_sc_task_sc_req_item(mocker, ticket_type):
    """
    Given:
    -  ServiceNow client
    -  ServiceNow ticket of type sc_task
    -  ServiceNow ticket of type sc_req_item
    -  ServiceNow ticket of type incident

    When
        - running update_remote_system_command.
    Then
        - The state is changed to 3 (closed) after update for sc_task and sc_req_item.
        - The state is changed to 7 (closed) after update for incident.
    """
    client = Client(
        server_url="https://server_url.com/",
        sc_server_url="sc_server_url",
        cr_server_url="cr_server_url",
        username="username",
        password="password",
        verify=False,
        fetch_time="fetch_time",
        sysparm_query="sysparm_query",
        sysparm_limit=10,
        timestamp_field="opened_at",
        ticket_type=ticket_type,
        get_attachments=False,
        incident_name="description",
    )
    params = {"ticket_type": ticket_type, "close_ticket_multiple_options": "None", "close_ticket": True}
    args = {"remoteId": "1234", "data": TICKET_FIELDS, "entries": [], "incidentChanged": True, "delta": {}, "status": 2}
    mocker.patch("ServiceNowv2.get_ticket_fields", side_effect=ticket_fields)
    mocker.patch.object(client, "update", side_effect=update_ticket)
    update_remote_system_command(client, args, params)


@pytest.mark.parametrize(
    "command, args",
    [
        (query_tickets_command, {"limit": "50", "query": "assigned_to=123^active=true", "ticket_type": "sc_task"}),
        (query_table_command, {"limit": "50", "query": "assigned_to=123^active=true", "table_name": "sc_task"}),
    ],
)
def test_multiple_query_params(requests_mock, command, args):
    """
    Given:
     - Query with multiple arguments

    When:
     - Using servicenow-query-tickets command with multiple sysparm_query arguments.
     - Using servicenow-query-table command with multiple sysparm_query arguments.

    Then:
     - Verify the right request is called with '^' distinguishing different arguments.
    """
    url = "https://test.service-now.com/api/now/v2/"
    client = Client(
        url,
        "sc_server_url",
        "cr_server_url",
        "username",
        "password",
        "verify",
        "fetch_time",
        "sysparm_query",
        "sysparm_limit",
        "timestamp_field",
        "ticket_type",
        "get_attachments",
        "incident_name",
    )
    requests_mock.request(
        "GET",
        f"{url}table/sc_task?sysparm_limit=50&sysparm_offset=0&sysparm_query=assigned_to%3D123^active%3Dtrue",
        json=RESPONSE_TICKET_ASSIGNED,
    )
    human_readable, entry_context, result, bol = command(client, args)

    assert result == RESPONSE_TICKET_ASSIGNED


@pytest.mark.parametrize(
    "api_response",
    [
        ({"result": []}),
        ({"result": [{"sys_id": "sys_id1"}, {"sys_id": "sys_id2"}]}),
    ],
)
def test_get_modified_remote_data(requests_mock, mocker, api_response):
    """
    Given:
        - Case A: No updated records
        - Case B: 2 updated records

    When:
     - Running get-modified-remote-data

    Then:
        - Case A: Ensure no record IDs returned
        - Case B: Ensure the 2 records IDs returned
    """
    mocker.patch.object(demisto, "debug")
    url = "https://test.service-now.com/api/now/v2/"
    client = Client(
        url,
        "sc_server_url",
        "cr_server_url",
        "username",
        "password",
        "verify",
        "fetch_time",
        "sysparm_query",
        "sysparm_limit",
        "timestamp_field",
        "ticket_type",
        "get_attachments",
        "incident_name",
    )
    last_update = "2020-11-18T13:16:52.005381+02:00"
    params = {
        "sysparm_limit": "100",
        "sysparm_offset": "0",
        "sysparm_query": "sys_updated_on>2020-11-18 11:16:52",
        "sysparm_fields": "sys_id",
    }
    requests_mock.request("GET", f"{url}table/ticket_type?{urlencode(params)}", json=api_response)
    result = get_modified_remote_data_command(client, {"lastUpdate": last_update})

    assert sorted(result.modified_incident_ids) == sorted(
        [record.get("sys_id") for record in api_response.get("result") if "sys_id" in record]
    )


@pytest.mark.parametrize(
    "sys_created_on, expected",
    [
        (None, "table_sys_id=id"),
        ("", "table_sys_id=id"),
        ("2020-11-18 11:16:52", "table_sys_id=id^sys_created_on>2020-11-18 11:16:52"),
    ],
)
def test_get_ticket_attachments(mocker, sys_created_on, expected):
    """
    Given:
        - Cases A+B: sys_created_on argument was not provided
        - Case C: sys_created_on argument was provided

    When:
        - Getting a ticket attachments.

    Then:
        - Case A+B: Ensure that the query parameters do not include ^sys_created_on>
        - Case C: Ensure that the query parameters include ^sys_created_on>
    """
    client = Client(
        "url",
        "sc_server_url",
        "cr_server_url",
        "username",
        "password",
        "verify",
        "fetch_time",
        "sysparm_query",
        "sysparm_limit",
        "timestamp_field",
        "ticket_type",
        "get_attachments",
        "incident_name",
    )
    mocker.patch.object(client, "send_request", return_value=[])

    client.get_ticket_attachments("id", sys_created_on)
    client.send_request.assert_called_with("attachment", "GET", params={"sysparm_query": f"{expected}"}, get_attachments=True)


@pytest.mark.parametrize(
    "args,expected_ticket_fields",
    [
        ({"clear_fields": "assigned_to,severity"}, {"assigned_to": "", "severity": ""}),
        ({"clear_fields": "assigned_to,severity", "assigned_to": "assigned@to.com"}, {"assigned_to": "", "severity": ""}),
        ({}, {}),
    ],
)
def test_clear_fields_in_get_ticket_fields(args, expected_ticket_fields):
    if "assigned_to" in args:
        with pytest.raises(DemistoException) as e:
            res = get_ticket_fields(args)
        assert (
            str(e.value)
            == "Could not set a value for the argument 'assigned_to' and add it to the clear_fields. \
                You can either set or clear the field value."
        )
    else:
        res = get_ticket_fields(args)
        assert res == expected_ticket_fields


def test_add_default_closure_fields_to_delta_sets_defaults():
    """
    Given a delta dict missing all closure fields,
    When add_default_closure_fields_to_delta is called,
    Then it sets all defaults.
    """
    from ServiceNowv2 import add_default_closure_fields_to_delta

    delta = {}
    result = add_default_closure_fields_to_delta(delta.copy())
    assert result["close_code"] == "Resolved by caller"
    assert (
        result["close_notes"] == "This is the resolution note required by ServiceNow to move the incident to the Resolved state."
    )


def test_add_default_closure_fields_to_delta_preserves_existing():
    """
    Given a delta dict with some closure fields set,
    When add_default_closure_fields_to_delta is called,
    Then it does not overwrite existing fields.
    """
    from ServiceNowv2 import add_default_closure_fields_to_delta

    delta = {"state": "6", "close_code": "Already closed"}
    result = add_default_closure_fields_to_delta(delta.copy(), close_code="Resolved", close_notes="Closed.")
    assert result["state"] == "6"  # Should not overwrite
    assert result["close_code"] == "Already closed"  # Should not overwrite
    assert result["close_notes"] == "Closed."  # Should set default if missing


def test_add_default_closure_fields_to_delta_custom_values():
    """
    Given custom close_code and close_notes,
    When add_default_closure_fields_to_delta is called,
    Then it sets the custom values if missing in delta.
    """
    from ServiceNowv2 import add_default_closure_fields_to_delta

    delta = {}
    result = add_default_closure_fields_to_delta(delta.copy(), close_code="CustomCode", close_notes="CustomNotes")
    assert result["close_code"] == "CustomCode"
    assert result["close_notes"] == "CustomNotes"


def test_add_default_closure_fields_to_delta_partial():
    """
    Given a delta dict missing some closure fields,
    When add_default_closure_fields_to_delta is called,
    Then it only sets missing fields.
    """
    from ServiceNowv2 import add_default_closure_fields_to_delta

    delta = {"close_code": "Manual"}
    result = add_default_closure_fields_to_delta(delta.copy(), close_code="CustomCode", close_notes="CustomNotes")
    assert result["close_code"] == "Manual"  # Should not overwrite
    assert result["close_notes"] == "CustomNotes"


def test_clear_fields_for_update_remote_system():
    """
    Given:
        - The fields from the parsed_args.data (from update_remote_system)
    When:
        - Run get_ticket_fields
    Then:
        - Validate that the ampty fields exists in the fields that returns.
    """
    parsed_args_data = {
        "assigned_to": "",
        "category": "Software",
        "description": "",
        "impact": "3 - Low",
        "notify": "1 - Do Not Notify",
        "priority": "5 - Planning",
        "severity": "1 - High - Low",
        "short_description": "Testing 3",
        "sla_due": "0001-01-01T02:22:42+02:20",
        "state": "2 - In Progress",
        "subcategory": "",
        "urgency": "3 - Low",
        "work_start": "0001-01-01T02:22:42+02:20",
    }

    res = get_ticket_fields(parsed_args_data)
    assert "assigned_to" in res


def test_query_table_with_fields(mocker):
    """
    Given:
        - Fields for query table

    When:
        - Run query table command

    Then:
        - Validate the fields was sent as params in the request and sys_id appear in fields
    """

    # prepare
    client = Client(
        "server_url",
        "sc_server_url",
        "cr_server_url",
        "username",
        "password",
        "verify",
        "fetch_time",
        "sysparm_query",
        "sysparm_limit",
        "timestamp_field",
        "ticket_type",
        "get_attachments",
        "incident_name",
    )

    mocker.patch.object(
        client,
        "send_request",
        return_value={
            "result": [{"sys_id": "test_id", "sys_updated_by": "test_updated_name", "opened_by.name": "test_opened_name"}]
        },
    )
    fields = "sys_updated_by,opened_by.name"
    fields_with_sys_id = f"{fields},sys_id"
    args = {"table_name": "alm_asset", "fields": fields, "query": "display_nameCONTAINSMacBook", "limit": 3}

    # run
    result = query_table_command(client, args)

    # validate
    assert client.send_request.call_args[1]["params"]["sysparm_fields"] == fields_with_sys_id
    # validate that the '.' in the key was replaced to '_'
    assert result[1]["ServiceNow.Record(val.ID===obj.ID)"][0]["opened_by_name"] == "test_opened_name"


def test_create_co_from_template_command(mocker):
    """
    Given:
        - template to create change request from it.

    When:
        - Using servicenow-create-co-from-template command.

    Then:
        - Validate the output is correct.
    """
    client = Client(
        "server_url",
        "sc_server_url",
        "cr_server_url",
        "username",
        "password",
        "verify",
        "fetch_time",
        "sysparm_query",
        "sysparm_limit",
        "timestamp_field",
        "ticket_type",
        "get_attachments",
        "incident_name",
    )

    args = {"template": "Add network switch to datacenter cabinet"}
    mocker.patch.object(client, "send_request", return_value=util_load_json("test_data/create_co_from_template_result.json"))
    result = ServiceNowv2.create_co_from_template_command(client, args)
    assert result.outputs_prefix == "ServiceNow.Ticket"
    assert result.outputs == {
        "Ticket(val.ID===obj.ID)": CREATED_TICKET_CONTEXT_CREATE_CO_FROM_TEMPLATE_COMMAND,
        "ServiceNow.Ticket(val.ID===obj.ID)": CREATED_TICKET_CONTEXT_CREATE_CO_FROM_TEMPLATE_COMMAND,
    }
    assert result.raw_response == util_load_json("test_data/create_co_from_template_result.json")


def test_get_tasks_for_co_command(mocker):
    """
    Given:
        - id to get tasks from it.

    When:
        - Using servicenow-get-tasks-for-co command.

    Then:
        - Validate the output is correct.
    """
    client = Client(
        "server_url",
        "sc_server_url",
        "cr_server_url",
        "username",
        "password",
        "verify",
        "fetch_time",
        "sysparm_query",
        "sysparm_limit",
        "timestamp_field",
        "problem",
        "get_attachments",
        "incident_name",
    )

    args = {"id": "a9e9c33dc61122760072455df62663d2"}
    mocker.patch.object(client, "send_request", return_value=util_load_json("test_data/get_tasks_for_co_command.json"))
    result = ServiceNowv2.get_tasks_for_co_command(client, args)
    assert result.outputs_prefix == "ServiceNow.Tasks"
    assert result.outputs == {"ServiceNow.Tasks(val.ID===obj.ID)": CREATED_TICKET_CONTEXT_GET_TASKS_FOR_CO_COMMAND}
    assert result.raw_response == util_load_json("test_data/get_tasks_for_co_command.json")


def test_get_ticket_attachment_entries_with_oauth_token(mocker):
    """
    The purpose of this test is to verify that it is possible to get a file attachment of a ServiceNow ticket by using
    an OAuth 2.0 client.

    Given:
        - A client with 'oauth_params' - i.e a client that is configured with an OAuth 2.0 Authorization.
        - Mock responses for 'get_ticket_attachments', 'get_access_token' and 'requests.get' functions.

    When:
        - Running the 'client.get_ticket_attachment_entries' function.

    Then:
        - Verify that the 'requests.get' function's arguments are arguments of a call with OAuth 2.0 Authorization.
    """
    # Preparations and mocking:
    client = Client(
        "url",
        "sc_server_url",
        "cr_server_url",
        "username",
        "password",
        "verify",
        "fetch_time",
        "sysparm_query",
        "sysparm_limit",
        "timestamp_field",
        "ticket_type",
        "get_attachments",
        "incident_name",
        oauth_params={"oauth_params": ""},
    )

    mock_res_for_get_ticket_attachments = {
        "result": [
            {
                "file_name": "attachment for test.txt",
                "download_link": "https://ven03941.service-now.com/api/now/attachment/12b7ea411b15cd10042611b4bd4/file",
            }
        ]
    }

    mock_res_for_get_access_token = "access_token"

    mocker.patch.object(client, "get_ticket_attachments", return_value=mock_res_for_get_ticket_attachments)
    mocker.patch.object(client.snow_client, "get_access_token", return_value=mock_res_for_get_access_token)
    requests_get_mocker = mocker.patch("requests.get", return_value=None)

    # Running get_ticket_attachment_entries function:
    client.get_ticket_attachment_entries(ticket_id="id")

    # Validate Results are as expected:
    assert (
        requests_get_mocker.call_args.kwargs.get("auth") is None
    ), "When An OAuth 2.0 client is configured the 'auth' argument shouldn't be passed to 'requests.get' function"
    assert (
        requests_get_mocker.call_args.kwargs.get("headers").get("Authorization") == f"Bearer {mock_res_for_get_access_token}"
    ), "When An OAuth 2.0 client is configured the 'Authorization' Header argument should be passed to 'requests.get' function"


@pytest.mark.parametrize(
    "command, args, response",
    [
        (
            generic_api_call_command,
            {
                "method": "GET",
                "path": "table/sn_si_incident?sysparam_limit=1&sysparam_query=active=true^ORDERBYDESCnumber",
                "body": {},
                "headers": {},
            },
            RESPONSE_GENERIC_TICKET,
        ),
        (
            generic_api_call_command,
            {
                "method": "GET",
                "path": "/table/sn_si_incident?sysparam_limit=1&sysparam_query=active=true^ORDERBYDESCnumber",
                "body": {},
                "headers": {},
                "custom_api": "/api/custom",
            },
            RESPONSE_GENERIC_TICKET,
        ),
    ],
)
def test_generic_api_call_command(command, args, response, mocker):
    """test case for `generic_api_call_command`"""

    client = Client(
        "server_url",
        "sc_server_url",
        "cr_server_url",
        "username",
        "password",
        "verify",
        "fetch_time",
        "sysparm_query",
        "sysparm_limit",
        "timestamp_field",
        "ticket_type",
        "get_attachments",
        "incident_name",
    )

    mocker.patch.object(client, "send_request", return_value=response)
    result = command(client, args)
    assert result.outputs == response


@pytest.mark.parametrize(
    "file_type , expected", [(EntryType.FILE, True), (3, True), (EntryType.IMAGE, True), (EntryType.NOTE, False), (15, False)]
)
def test_is_entry_type_mirror_supported(file_type, expected):
    """
    Given:
        - an entry file type
    When:
        - running the update_remote_system_command checking if the entry supports mirroring
    Then:
        - return True if the file entry type supports mirroring else return False
    """
    assert ServiceNowv2.is_entry_type_mirror_supported(file_type) == expected


@pytest.mark.parametrize(
    "params, expected",
    [
        ({"close_ticket_multiple_options": "None", "close_ticket": True}, "closed"),
        ({"close_ticket_multiple_options": "None", "close_ticket": False}, None),
        ({"close_ticket_multiple_options": "resolved", "close_ticket": True}, "resolved"),
        ({"close_ticket_multiple_options": "resolved", "close_ticket": False}, "resolved"),
        ({"close_ticket_multiple_options": "closed", "close_ticket": True}, "closed"),
        ({"close_ticket_multiple_options": "closed", "close_ticket": False}, "closed"),
    ],
)
def test_get_closure_case(params, expected):
    """
    Given:
        - params dict with both old and new close_ticket integration params.
        - case 1: params dict with none configured new param and old param configured to True.
        - case 2: params dict with none configured new param and old param configured to False.
        - case 3: params dict with resolved configured new param and old param configured to True.
        - case 4: params dict with resolved configured new param and old param configured to False.
        - case 5: params dict with closed configured new param and old param configured to True.
        - case 6: params dict with closed configured new param and old param configured to False.
    When:
        - running get_closure_case method.
    Then:
        - Ensure the right closure method was returned.
        - case 1: Should return 'closed'
        - case 2: Should return None
        - case 3: Should return 'resolved'
        - case 4: Should return 'resolved'
        - case 5: Should return 'closed'
        - case 6: Should return 'closed'
    """
    assert get_closure_case(params) == expected


@pytest.mark.parametrize(
    "ticket_state, ticket_close_code, server_close_custom_state, server_close_custom_code, expected_res",
    [
        ("1", "default close code", "", "", "Other"),
        ("7", "default close code", "", "", "Resolved"),
        ("6", "default close code", "", "", "Resolved"),
        ("10", "default close code", "10=Test", "", "Test"),
        ("10", "default close code", "10=Test,11=Test2", "", "Test"),
        # If builtin state was override by custom.
        ("6", "default close code", "6=Test", "", "Test"),
        ("corrupt_state", "default close code", "", "", "Other"),
        ("corrupt_state", "default close code", "custom_state=Test", "", "Other"),
        ("6", "default close code", "custom_state=Test", "", "Resolved"),
        # custom close_code overwrites custom sate.
        ("10", "custom close code", "10=Test,11=Test2", "custom close code=Custom,90=90 Custom", "Custom"),
        ("10", "90", "10=Test,11=Test2", "80=Custom, 90=90 Custom", "90 Custom"),
    ],
)
def test_converts_close_code_or_state_to_close_reason(
    ticket_state, ticket_close_code, server_close_custom_state, server_close_custom_code, expected_res
):
    """
    Given:
        - ticket_state: The state for the closed service now ticket
        - ticket_close_code: The Service now ticket close code
        - server_close_custom_state: The custom state for the closed service now ticket
        - server_close_custom_code: The custom close code for the closed service now ticket
    When:
        - closing a ticket on service now
    Then:
        - return the matching XSOAR incident state.
    """
    assert (
        converts_close_code_or_state_to_close_reason(
            ticket_state, ticket_close_code, server_close_custom_state, server_close_custom_code
        )
        == expected_res
    )


def ticket_fields_mocker(*args, **kwargs):
    state = "88" if kwargs.get("ticket_type") == "incident" else "90"
    if state == "88":
        fields = {
            "close_code": "Resolved by caller",
            "close_notes": "This is the resolution note required by ServiceNow to move " "the incident to the Resolved state.",
            "state": state,
        }
    else:
        fields = {"state": state}
    assert fields == args[0]
    return fields


@pytest.mark.parametrize(
    "file_name , expected",
    [
        ("123.png", "image/png"),
        ("123.gif", "image/gif"),
        ("123.jpeg", "image/jpeg"),
        ("123.pdf", "application/pdf"),
        ("123", "*/*"),
    ],
)
def test_upload_file_types(file_name, expected):
    client = Client(
        server_url="https://server_url.com/",
        sc_server_url="sc_server_url",
        cr_server_url="cr_server_url",
        username="username",
        password="password",
        verify=False,
        fetch_time="fetch_time",
        sysparm_query="sysparm_query",
        sysparm_limit=10,
        timestamp_field="opened_at",
        get_attachments=False,
        incident_name="description",
        ticket_type="incident",
    )
    assert client.get_content_type(file_name) == expected


@pytest.mark.parametrize(
    "ticket_type, ticket_state, close_custom_state, result_close_state, update_call_count",
    [
        # case 1 - SIR ticket closed by custom state
        ("sn_si_incident", "16", "90", "90", 1),
        # case 2 - custom state doesn't exist, closed by default state code - '3'
        ("sn_si_incident", "16", "90", "3", 2),
        # case 3 - ticket closed by custom state
        ("incident", "1", "88", "88", 1),
        # case 4 - custom state doesn't exist, closed by default state code - '7'
        ("incident", "1", "88", "7", 2),
    ],
    ids=["case - 1", "case - 2", "case - 3", "case - 4"],
)
def test_update_remote_data_custom_state(
    mocker, ticket_type, ticket_state, close_custom_state, result_close_state, update_call_count
):
    """
    Given:
    -  ServiceNow client
    -  ServiceNow ticket of type sn_si_incident
    -  ServiceNow ticket of type incident
    -  close_custom_state exist/not exist in ServiceNow
    When
        - running update_remote_system_command.
    Then
        - The state is changed accordingly
    """
    client = Client(
        server_url="https://server_url.com/",
        sc_server_url="sc_server_url",
        cr_server_url="cr_server_url",
        username="username",
        password="password",
        verify=False,
        fetch_time="fetch_time",
        sysparm_query="sysparm_query",
        sysparm_limit=10,
        timestamp_field="opened_at",
        ticket_type=ticket_type,
        get_attachments=False,
        incident_name="description",
    )
    params = {
        "ticket_type": ticket_type,
        "close_ticket_multiple_options": "None",
        "close_ticket": True,
        "close_custom_state": close_custom_state,
    }

    TICKET_FIELDS["state"] = ticket_state
    args = {"remoteId": "1234", "data": TICKET_FIELDS, "entries": [], "incidentChanged": True, "delta": {}, "status": 2}

    def update_ticket_mocker(*args):
        # Represents only the response of the last call to client.update
        # In case the custom state doesn't exist -
        # in the first call will return the ticket's state as before (in case2 - '16', case4 - '1')
        return {
            "result": {
                "short_description": "Post parcel",
                "close_notes": "This is closed",
                "closed_at": "2020-10-29T13:19:07.345995+02:00",
                "impact": "3",
                "priority": "4",
                "resolved_at": "2020-10-29T13:19:07.345995+02:00",
                "severity": "1 - High - Low",
                "sla_due": "0001-01-01T00:00:00Z",
                "state": result_close_state,
                "urgency": "3",
                "work_start": "0001-01-01T00:00:00Z",
            }
        }

    mocker.patch("ServiceNowv2.get_ticket_fields", side_effect=ticket_fields_mocker)
    mocker_update = mocker.patch.object(client, "update", side_effect=update_ticket_mocker)
    update_remote_system_command(client, args, params)
    # assert the state argument in the last call to client.update
    assert mocker_update.call_args[0][2]["state"] == result_close_state
    assert mocker_update.call_count == update_call_count


def test_update_remote_data_upload_file_exception(mocker):
    """
    Given:
        -  ServiceNow client
        -  Two file entries to sent from XSOAR which one of them is invalid.
    When
        - running update_remote_system_command.
    Then
        - The invalid entry raised an exception and function has continued.
    """
    client = Client(
        server_url="https://server_url.com/",
        sc_server_url="sc_server_url",
        cr_server_url="cr_server_url",
        username="username",
        password="password",
        verify=False,
        fetch_time="fetch_time",
        sysparm_query="sysparm_query",
        sysparm_limit=10,
        timestamp_field="opened_at",
        ticket_type="incident",
        get_attachments=False,
        incident_name="description",
    )
    params = {}
    args = {
        "remoteId": "1234",
        "data": {},
        "entries": [MIRROR_ENTRIES[0], MIRROR_ENTRIES[0]],
        "incidentChanged": True,
        "delta": {},
        "status": 2,
    }

    def upload_file_mock(*args):
        raise Exception("ERROR!!!")

    def add_comment_mock(*args):
        assert "An attempt to mirror a file from Cortex XSOAR was failed." in args[3]

    mocker.patch.object(client, "update", side_effect=update_ticket)
    mocker.patch.object(client, "upload_file", side_effect=upload_file_mock)
    mocker.patch.object(client, "add_comment", side_effect=add_comment_mock)

    demisto_mocker = mocker.patch.object(demisto, "error")
    res = update_remote_system_command(client, args, params)

    assert (
        demisto_mocker.call_args[0][0] == "An attempt to mirror a file has failed. entry_id=entry-id, "
        "file_name='test'\nERROR!!!"
    )
    assert res == "1234"


@pytest.mark.parametrize(
    "mock_json, expected_results",
    [
        ({"error": "invalid client."}, "ServiceNow Error: invalid client."),
        (
            {"error": {"message": "invalid client", "detail": "the client you have entered is invalid."}},
            "ServiceNow Error: invalid client, details: the client you have entered is invalid. "
            "Got status code 400 with url server_urltable with body  with response headers {}",
        ),
    ],
)
def test_send_request_with_str_error_response(mocker, mock_json, expected_results):
    """
    Given:
     - a client and a mock response.
     - case 1: a mock response where the error field is a string.
     - case 2: a mock response where the error field is a dict.

    When:
     - Running send_request function.

    Then:
     - Verify that the function extracted the data from the response without problems and the expected exception is raised.
     - case 1: Shouldn't attempt to extract inner fields from the error field, only present the error value.
     - case 2: Should attempt to extract inner fields from the error field, present the parsed extracted error values.
    """
    client = Client(
        "server_url",
        "sc_server_url",
        "cr_server_url",
        "username",
        "password",
        "verify",
        "fetch_time",
        "sysparm_query",
        "sysparm_limit",
        "timestamp_field",
        "ticket_type",
        "get_attachments",
        "incident_name",
        display_date_format="yyyy-MM-dd",
    )

    class MockResponse:
        def __init__(self, mock_json):
            self.text = "some text"
            self.json_data = mock_json
            self.status_code = 400
            self.content = ""
            self.headers = {}

        def json(self):
            return self.json_data

    mocker.patch.object(requests, "request", return_value=MockResponse(mock_json))
    with pytest.raises(Exception) as e:
        client.send_request(path="table")
    assert str(e.value) == expected_results


@pytest.mark.parametrize(
    "ticket, expected_ticket",
    [
        ({}, {}),
        ({"assigned_to": ""}, {"assigned_to": ""}),
        (
            {
                "assigned_to": {
                    "link": "https://test.service-now.com/api/now/table/sys_user/oscar@example.com",
                    "value": "oscar@example.com",
                }
            },
            {"assigned_to": "oscar@example.com"},
        ),
    ],
)
def test_parse_dict_ticket_fields_empty_ticket(ticket, expected_ticket):
    """
    Given:
     - a ticket
     - case 1: Ticket is completely empty (obtained from the case where last_update > ticket_last_update).
     - case 2: Ticket contains assigned_to field with an empty string as a value.
     - case 3: Ticket contains assigned_to field with a user dict as a value.

    When:
     - Running parse_dict_ticket_fields function.

    Then:
     - Verify that the ticket fields were updated correctly.
     - case 1: Shouldn't add the assigned_to field to the obtained ticket.
     - case 2: Should add assigned_to field with an empty string as a value.
     - case 3: Should add assigned_to field with the user email as a value.
    """

    class Client:
        def get(self, table, value, no_record_found_res):
            return USER_RESPONSE

    parse_dict_ticket_fields(Client(), ticket)  # type: ignore
    assert ticket == expected_ticket


def test_format_incidents_response_with_display_values_with_no_incidents():
    """
    Given:
        No incidents
    When:
        Calling format_incidents_response_with_display_values
    Then:
        Returns empty list
    """
    incidents_res = []
    result = format_incidents_response_with_display_values(incidents_res)

    assert result == []


def test_format_incidents_response_with_display_values_with_incidents():
    """
    Given:
        Incidents response containing opened_by, sys_domain, assignment_group and other fields
    When:
        Calling format_incidents_response_with_display_values
    Then:
        Returns formatted incidents with display_value
    """
    incidents_res = RESPONSE_FETCH_USE_DISPLAY_VALUE["result"]
    result = format_incidents_response_with_display_values(incidents_res)

    assert len(result) == 2
    assert result[0]["sys_updated_on"] == "2024-02-29 13:09:46"
    assert result[0]["opened_at"] == "2024-02-29 13:08:46"
    assert result[0]["opened_by"] == incidents_res[0]["opened_by"]
    assert result[0]["sys_domain"] == incidents_res[0]["sys_domain"]
    assert result[0]["assignment_group"] == incidents_res[0]["assignment_group"]

    assert result[1]["sys_updated_on"] == "2024-02-29 11:08:44"
    assert result[1]["opened_at"] == "2024-02-29 11:07:48"
    assert result[1]["opened_by"] == incidents_res[1]["opened_by"]
    assert result[1]["sys_domain"] == incidents_res[1]["sys_domain"]
    assert result[1]["assignment_group"] == ""


@pytest.mark.parametrize(
    "input_string, expected",
    [
        ("2023-02-15 10:30:45", True),
        ("invalid", False),
        ("15.02.2023 10:30:45", False),
        ("a2023-02-15 10:30:45", False),
        ("2023-02-15 10:30:45a", False),
        ("2023-02-15 10:30:45 a", False),
    ],
)
def test_is_time_field(input_string, expected):
    """
    Given:
        Input strings of varying validity
    When:
        is_time_field is called on those strings
    Then:
        It should return True if string contains valid datetime, False otherwise
    """
    assert is_time_field(input_string) is expected


def test_get_attachment_command_success():
    client = MagicMock()
    args = {"sys_id": "12345"}
    mock_attachments = [
        {"file_name": "file1.txt", "content": "file1 content"},
        {"file_name": "file2.txt", "content": "file2 content"},
    ]
    client.get_ticket_attachment_entries = MagicMock(return_value=mock_attachments)
    result = get_attachment_command(client, args)
    client.get_ticket_attachment_entries.assert_called_once_with("12345")
    assert isinstance(result, list)
    assert isinstance(result[0], CommandResults)
    assert result[0].readable_output == "Successfully retrieved attachments for ticket with sys id 12345."
    assert result[1] == mock_attachments


def test_get_attachment_command_missing_sys_id():
    client = MagicMock()
    args = {"sys_id": "12345"}
    mock_attachments = []
    client.get_ticket_attachment_entries = MagicMock(return_value=mock_attachments)
    result = get_attachment_command(client, args)
    client.get_ticket_attachment_entries.assert_called_once_with("12345")
    assert isinstance(result, CommandResults)
    assert result.readable_output == "Ticket with sys id 12345 has no attachments to retrieve."


def test_incident_id_in_last_fetched_updates_correctly(mocker):
    """
    Given:
        Ticket ID to remove
    When:
        is_new_incident is called
    Then:
        It should remove the id without modifying the existing integration context keys
    """
    mocker.patch.object(
        ServiceNowv2,
        "get_integration_context",
        return_value={"access_token": "token", "last_fetched_incident_ids": ["ABC123", "XYZ789"]},
    )
    res = mocker.patch.object(ServiceNowv2, "set_integration_context")

    # Executing the function with the incident id to be checked
    is_new_incident("XYZ789")

    # Setup verification context with wrapper to cover the whole integration context if necessary
    expected_context = {"access_token": "token", "last_fetched_incident_ids": ["ABC123"]}

    # Verifying that set_integration_context was called with the correct new context
    res.assert_called_once_with(expected_context)


def test_incident_id_not_in_last_fetched(mocker):
    """
    Given:
        Ticket ID that should not be removed
    When:
        is_new_incident is called
    Then:
        It should not modify the integration context
    """
    # Mock the get_integration_context to return some incident IDs which does not include the tested ID
    mocker.patch.object(
        ServiceNowv2,
        "get_integration_context",
        return_value={"access_token": "token", "last_fetched_incident_ids": ["ABC123", "XYZ789"]},
    )
    # Mock the set_integration_context to check it is not called
    res = mocker.patch.object(ServiceNowv2, "set_integration_context")

    # Executing the function with an incident id that is not in the context's list
    is_new_incident("DEF456")

    # Assert that set_integration_context was never called because no incident ID was removed
    res.assert_not_called()


class TestQuickActionPreview:
    """
    Unit tests for the QuickActionPreview dataclass.

    Tests:
        - Initialization with full data
        - Initialization with partial data and logging missing fields
        - Conversion of instance to context dictionary
    """

    @pytest.fixture
    def full_data(self) -> dict[str, Any]:
        """
        Given a complete dataset,
        When used to initialize QuickActionPreview,
        Then it provides all necessary fields.
        """
        return {
            "id": "123",
            "title": "Test Ticket",
            "description": "This is a test description.",
            "status": "Open",
            "assignee": "John Doe",
            "creation_date": "2024-05-14T12:00:00Z",
            "severity": "High",
        }

    @pytest.fixture
    def partial_data(self) -> dict[str, Any]:
        """
        Given a dataset with some missing fields,
        When used to initialize QuickActionPreview,
        Then it simulates a scenario with incomplete data.
        """
        return {
            "id": "456",
            "title": None,
            "description": "Another test description.",
            "status": None,
            "assignee": "Jane Doe",
            "creation_date": None,
            "severity": "Low",
        }

    def test_full_init(self, full_data: dict[str, Any]) -> None:
        """
        Given a full dataset,
        When initializing QuickActionPreview,
        Then all fields should be set correctly.
        """
        preview = QuickActionPreview(**full_data)
        assert preview.id == full_data["id"]
        assert preview.title == full_data["title"]
        assert preview.status == full_data["status"]
        assert preview.assignee == full_data["assignee"]

    def test_partial_init_logs_missing_fields(self, mocker, partial_data: dict[str, Any]) -> None:
        """
        Given a partial dataset with missing fields,
        When initializing QuickActionPreview,
        Then demisto.debug should log the missing fields.
        """
        mock_debug = mocker.patch("demistomock.debug")
        QuickActionPreview(**partial_data)
        mock_debug.assert_called_once()
        args, _ = mock_debug.call_args
        assert "title" in args[0]
        assert "status" in args[0]
        assert "creation_date" in args[0]

    def test_to_context(self, full_data: dict[str, Any]) -> None:
        """
        Given a fully initialized QuickActionPreview,
        When calling to_context,
        Then it should return the correct dictionary representation.
        """
        preview = QuickActionPreview(**full_data)
        context = preview.to_context()
        assert context == full_data


@pytest.fixture
def mock_client():
    """
    Pytest fixture to create a mocked ServiceNow Client instance.
    This provides a fresh mock for each test function.
    """
    client = MagicMock(spec=Client)
    client.ticket_type = "incident"
    client.use_display_value = False
    client.display_date_format = None
    client.sys_param_limit = 50
    client.sys_param_offset = 0
    return client


@pytest.fixture
def mock_params():
    """
    Pytest fixture for mock integration parameters.
    """
    return {
        "close_incident": "closed",
        "file_tag_from_service_now": "file_from_snow",
        "comment_tag_from_servicenow": "comment_from_snow",
        "work_notes_tag_from_servicenow": "work_note_from_snow",
        "server_close_custom_state": "",
        "server_custom_close_code": "",
    }


def test_get_remote_data_ticket_not_found(mock_client: MagicMock, mock_params) -> None:
    """
    Tests that the function returns a 'Ticket was not found' message when client.get fails.

    Args:
        mock_client: The mocked ServiceNow client.
        mock_params: The mocked integration parameters.
    """
    # Arrange
    ticket_id = "INC12345"
    last_update_ts = int((datetime.now() - timedelta(days=1)).timestamp())
    args = {"id": ticket_id, "lastUpdate": str(last_update_ts)}

    # Configure mock to return an empty result, simulating a non-existent ticket
    mock_client.get.return_value = {"result": []}

    # Act
    result = get_remote_data_command(mock_client, args, mock_params)

    # Assert
    assert result == "Ticket was not found."
    mock_client.get.assert_called_once_with(mock_client.ticket_type, ticket_id, use_display_value=False)


@patch("ServiceNowv2.is_new_incident", return_value=False)
def test_get_remote_data_no_updates(mock_is_new_incident: MagicMock, mock_client: MagicMock, mock_params) -> None:
    """
    Tests that the function returns an empty dictionary if the ticket has not been updated
    since the last fetch.

    Args:
        mock_is_new_incident: Mock of is_new_incident function.
        mock_client: The mocked ServiceNow client.
        mock_params: The mocked integration parameters.
    """
    # Arrange
    ticket_id = "INC12345"
    # Last update from XSOAR is now, ticket was updated 1 hour ago
    last_update_ts = int(datetime.now().timestamp())
    ticket_updated_on = datetime.now() - timedelta(hours=1)

    args = {"id": ticket_id, "lastUpdate": str(last_update_ts)}

    ticket_data = {
        "result": [
            {
                "sys_id": ticket_id,
                "sys_updated_on": ticket_updated_on.strftime("%Y-%m-%d %H:%M:%S"),
            }
        ]
    }
    mock_client.get.return_value = ticket_data

    with patch("ServiceNowv2.demisto") as mock_demisto:
        # isFetch is a parameter of the integration, so we mock it here
        mock_demisto.params.return_value = {"isFetch": True}

        # Act
        result = get_remote_data_command(mock_client, args, mock_params)

        # Assert
        assert result == [{}]  # An empty dict inside a list indicates no incident update


@patch("ServiceNowv2.is_new_incident", return_value=False)
def test_get_remote_data_with_new_comments(mock_is_new_incident: MagicMock, mock_client: MagicMock, mock_params) -> None:
    """
    Tests that new comments are correctly fetched and formatted into entries when a ticket is updated.

    Args:
        mock_is_new_incident: Mock of is_new_incident function.
        mock_client: The mocked ServiceNow client.
        mock_params: The mocked integration parameters.
    """
    # Arrange
    ticket_id = "INC12345"
    last_update_ts = int((datetime.now() - timedelta(days=1)).timestamp())
    ticket_updated_on = datetime.now()

    args = {"id": ticket_id, "lastUpdate": str(last_update_ts)}

    ticket_data = {
        "result": [
            {
                "sys_id": ticket_id,
                "sys_updated_on": ticket_updated_on.strftime("%Y-%m-%d %H:%M:%S"),
                "short_description": "Updated description",
            }
        ]
    }

    comments_data = {
        "result": [
            {
                "element": "comments",
                "sys_created_by": "abel.tuter",
                "sys_created_on": ticket_updated_on.strftime("%Y-%m-%d %H:%M:%S"),
                "value": "This is a new comment.",
            }
        ]
    }

    mock_client.get.return_value = ticket_data
    mock_client.get_ticket_attachment_entries.return_value = []
    mock_client.query.return_value = comments_data

    with patch("ServiceNowv2.demisto") as mock_demisto:
        mock_demisto.params.return_value = {"isFetch": True}

        # Act
        result = get_remote_data_command(mock_client, args, mock_params)

        # Assert
        # Expecting a list with two items: the updated incident data and the new comment entry
        assert isinstance(result, list)
        assert len(result) == 2

        # Check incident data
        updated_incident = result[0]
        assert updated_incident["short_description"] == "Updated description"

        # Check entry data
        comment_entry = result[1]
        assert "This is a new comment." in comment_entry["Contents"]
        assert comment_entry["Note"] is True


@patch("ServiceNowv2.is_new_incident", return_value=False)
def test_get_remote_data_with_new_attachment(mock_is_new_incident: MagicMock, mock_client: MagicMock, mock_params) -> None:
    """
    Tests that new file attachments are fetched and formatted correctly.

    Args:
        mock_is_new_incident: Mock of is_new_incident function.
        mock_client: The mocked ServiceNow client.
        mock_params: The mocked integration parameters.
    """
    # Arrange
    ticket_id = "INC12345"
    last_update_ts = int((datetime.now() - timedelta(days=1)).timestamp())
    ticket_updated_on = datetime.now()

    args = {"id": ticket_id, "lastUpdate": str(last_update_ts)}

    ticket_data = {
        "result": [
            {
                "sys_id": ticket_id,
                "sys_updated_on": ticket_updated_on.strftime("%Y-%m-%d %H:%M:%S"),
            }
        ]
    }

    attachment_entry = {"File": "evidence.txt", "FileID": "mock_file_id", "Tags": [mock_params["file_tag_from_service_now"]]}

    mock_client.get.return_value = ticket_data
    mock_client.get_ticket_attachment_entries.return_value = [attachment_entry]
    mock_client.query.return_value = {"result": []}  # No new comments

    with patch("ServiceNowv2.demisto") as mock_demisto:
        mock_demisto.params.return_value = {"isFetch": True}

        # Act
        result = get_remote_data_command(mock_client, args, mock_params)

        # Assert
        assert isinstance(result, list)
        assert len(result) == 2
        assert result[1]["File"] == "evidence.txt"
        assert result[1]["Tags"] == [mock_params["file_tag_from_service_now"]]


@patch("ServiceNowv2.is_new_incident", return_value=False)
def test_get_remote_data_incident_closed(mock_is_new_incident: MagicMock, mock_client: MagicMock, mock_params) -> None:
    """
    Tests that a closing entry is created when a ticket is found to be closed in ServiceNow.

    Args:
        mock_is_new_incident: Mock of is_new_incident function.
        mock_client: The mocked ServiceNow client.
        mock_params: The mocked integration parameters.
    """
    # Arrange
    ticket_id = "INC12345"
    last_update_ts = int((datetime.now() - timedelta(days=1)).timestamp())
    ticket_updated_on = datetime.now()
    args = {"id": ticket_id, "lastUpdate": str(last_update_ts)}

    # state '7' corresponds to 'Closed' in the TICKET_STATES mapping
    ticket_data = {
        "result": [
            {
                "sys_id": ticket_id,
                "sys_updated_on": ticket_updated_on.strftime("%Y-%m-%d %H:%M:%S"),
                "state": "7",
                "close_notes": "Issue resolved.",
                "closed_at": ticket_updated_on.strftime("%Y-%m-%d %H:%M:%S"),
            }
        ]
    }

    mock_client.get.return_value = ticket_data
    mock_client.get_ticket_attachment_entries.return_value = []
    mock_client.query.return_value = {"result": []}

    with patch("ServiceNowv2.demisto") as mock_demisto:
        mock_demisto.params.return_value = {"isFetch": True}

        # Act
        result = get_remote_data_command(mock_client, args, mock_params)

        # Assert
        assert isinstance(result, list)
        assert len(result) == 2  # Incident update + closing note

        # Find the closing entry
        closing_entry = None
        for entry in result:
            if (
                isinstance(entry, dict)
                and entry.get("Type") == EntryType.NOTE
                and isinstance(entry.get("Contents"), dict)
                and entry["Contents"].get("dbotIncidentClose")
            ):
                closing_entry = entry
                break

        assert closing_entry is not None
        assert closing_entry["Type"] == EntryType.NOTE
        assert closing_entry["ContentsFormat"] == EntryFormat.JSON
        assert closing_entry["Contents"]["dbotIncidentClose"] is True
        assert closing_entry["Contents"]["closeNotes"] == "Issue resolved."
        assert closing_entry["Contents"]["closeReason"] == "Resolved"


def test_get_remote_data_preview_missing_id(mock_client: MagicMock) -> None:
    """
    Tests that the function raises a ValueError when the 'id' argument is missing.

    Args:
        mock_client: The mocked ServiceNow client.
    """
    # Arrange
    args = {}  # 'id' is missing

    # Act & Assert
    with pytest.raises(ValueError, match=r"ServiceNow Ticket ID \('id'\) is required for preview."):
        ServiceNowv2.get_remote_data_preview_command(mock_client, args)


@patch("ServiceNowv2.DemistoException", DemistoException)  # Use the real exception for checking
def test_get_remote_data_preview_api_error(mock_client: MagicMock) -> None:
    """
    Tests that the function raises a DemistoException when the client API call fails.

    Args:
        mock_client: The mocked ServiceNow client.
    """
    # Arrange
    args = {"id": "INC12345"}
    mock_client.get.side_effect = Exception("API connection failed")

    # Act & Assert
    with pytest.raises(DemistoException, match="Failed to fetch ticket INC12345 from ServiceNow. Error: API connection failed"):
        ServiceNowv2.get_remote_data_preview_command(mock_client, args)


@patch("ServiceNowv2.CommandResults", CommandResults)  # Use the real class to build the object
@patch("ServiceNowv2.QuickActionPreview", QuickActionPreview)  # Use the real class to build the object
def test_get_remote_data_preview_success(mock_client: MagicMock) -> None:
    """
    Tests the successful generation of a ticket preview.

    Args:
        mock_client: The mocked ServiceNow client.
    """
    # Arrange
    ticket_id = "INC0010005"
    args = {"id": ticket_id}

    # A realistic API response with display_value sub-keys
    mock_api_response = {
        "result": {
            "number": {"display_value": ticket_id},
            "short_description": {"display_value": "Email server is down"},
            "description": {"display_value": "Users are unable to send or receive emails."},
            "state": {"display_value": "In Progress"},
            "assigned_to": {"display_value": "Beth Anglin"},
            "sys_created_on": {"display_value": "2024-01-01 10:00:00"},
            "priority": {"display_value": "1 - Critical"},
        }
    }
    mock_client.get.return_value = mock_api_response

    # Act
    result = ServiceNowv2.get_remote_data_preview_command(mock_client, args)

    # Assert
    # 1. Check that the client's get method was called correctly
    mock_client.get.assert_called_once_with(mock_client.ticket_type, ticket_id, use_display_value=True)

    # 2. Check the returned CommandResults object and its contents
    assert isinstance(result, CommandResults)
    assert result.outputs_prefix == "QuickActionPreview"
    assert result.outputs_key_field == "id"

    # 3. Check the outputs, which should be the context from QuickActionPreview
    expected_outputs = {
        "id": "INC0010005",
        "title": "Email server is down",
        "description": "Users are unable to send or receive emails.",
        "status": "In Progress",
        "assignee": "Beth Anglin",
        "creation_date": "2024-01-01 10:00:00",
        "severity": "1 - Critical",
    }
    assert result.outputs == expected_outputs

    # 4. Check the raw response
    assert result.raw_response == mock_api_response


@patch("ServiceNowv2.CommandResults", CommandResults)
@patch("ServiceNowv2.QuickActionPreview", QuickActionPreview)
def test_get_remote_data_preview_success_with_list_response(mock_client: MagicMock) -> None:
    """
    Tests successful preview generation when the API returns a list with one item.

    Args:
        mock_client: The mocked ServiceNow client.
    """
    # Arrange
    ticket_id = "INC0010006"
    args = {"id": ticket_id}

    # API response as a list containing one dictionary
    mock_api_response = {
        "result": [
            {
                "number": {"display_value": ticket_id},
                "short_description": {"display_value": "Network printer offline"},
                "state": {"display_value": "New"},
                # Other fields omitted for brevity
            }
        ]
    }
    mock_client.get.return_value = mock_api_response

    # Act
    result = ServiceNowv2.get_remote_data_preview_command(mock_client, args)

    # Assert
    assert isinstance(result, CommandResults)
    assert result.outputs["id"] == ticket_id
    assert result.outputs["title"] == "Network printer offline"
    assert result.outputs["status"] == "New"


<<<<<<< HEAD
def test_client_jwt_param_usage(mocker):
    """
    Given:
    - JWT params provided to the ServiceNow CMDB Client
    When:
    - Initializing the Client with jwt_params
    Then:
    - ServiceNowClient is instantiated with the same jwt_params
    - The jwt attribute is set on the inner ServiceNowClient
    """
    jwt_params = {
        "private_key": "-----BEGIN PRIVATE KEY-----test-----END PRIVATE KEY-----",
        "kid": "test_kid",
        "sub": "test_sub",
        "aud": "test_aud",
        "iss": "test_iss",
    }
    mocker.patch("ServiceNowApiModule.jwt.encode", return_value="jwt_token_stub")
    client = Client(
        "server_url",
        "sc_server_url",
        "cr_server_url",
        "username",
        "password",
        "verify",
        "fetch_time",
        "sysparm_query",
        sysparm_limit=10,
        timestamp_field="opened_at",
        ticket_type="incident",
        get_attachments=False,
        incident_name="description",
        oauth_params=OAUTH_PARAMS,
        jwt_params=jwt_params,
    )
    assert hasattr(client.snow_client, "jwt")
    assert client.snow_client.jwt == "jwt_token_stub"
=======
class UpdateRemoteSystemArgs:
    def __init__(self, delta):
        self.delta = delta


# Sample delta dict to test mutation
DEFAULT_DELTA = {"key": "value"}


@pytest.mark.parametrize(
    "state,ticket_type,custom_state,should_patch",
    [
        ("7", "incident", None, True),  # Given closed state (7)
        ("6", "incident", None, True),  # Given resolved state (6)
        ("9", "incident", "9", True),  # Given custom close state (match) and type incident
        ("9", "problem", "9", False),  # Given custom state match but non-incident type
        ("5", "incident", "9", False),  # Given wrong state
        (None, "incident", None, False),  # Given missing state and no custom close state
    ],
)
@patch("ServiceNowv2.add_default_closure_fields_to_delta")
def test_set_default_fields_behavior(mock_add_defaults, state, ticket_type, custom_state, should_patch):
    """
    GIVEN: an UpdateRemoteSystemArgs object with a delta containing various 'state' values,
    AND different combinations of ticket_type and custom_state,

    WHEN: set_default_fields is called,

    THEN: it should call add_default_closure_fields_to_delta and log a debug message
         only if the state is "6", "7", or matches custom_state and ticket_type is "incident".
    """
    initial_delta = {"state": state} if state is not None else {}
    args = UpdateRemoteSystemArgs(delta=initial_delta.copy())
    modified_delta = initial_delta.copy()
    modified_delta["close_code"] = "default_code"
    modified_delta["close_notes"] = "default_notes"

    mock_add_defaults.return_value = modified_delta

    result = ServiceNowv2.set_default_fields(args, ticket_type, custom_state)

    if should_patch:
        mock_add_defaults.assert_called_once_with(initial_delta)
        assert result.delta == modified_delta
    else:
        mock_add_defaults.assert_not_called()
        assert result.delta == initial_delta


def test_delete_ticket_command_success(mock_client: MagicMock):
    """
    Tests successful ticket deletion.
    Verifies that when a ticket is successfully deleted, the function returns
    the correct success status and message.
    """

    mock_client.delete = MagicMock(return_value="")
    mock_client.get_table_name = MagicMock(return_value="incident")

    args = {"id": "12345", "ticket_type": "incident"}

    result = delete_ticket_command(mock_client, args)

    assert "Ticket with ID 12345 was successfully deleted from incident table." in result.readable_output
    assert result.outputs is not None
    assert result.outputs["ID"] == "12345"
    assert result.outputs["DeleteMessage"] == "Ticket with ID 12345 was successfully deleted from incident table."


def test_delete_ticket_command_not_found(mock_client: MagicMock):
    """
    Tests ticket deletion when record is not found.
    Verifies that when attempting to delete a non-existent ticket, the function
    returns the correct failure status and error message.
    """
    mock_client.delete = MagicMock(return_value={"result": []})
    mock_client.get_table_name.return_value = "incident"
    args = {"id": "99999", "ticket_type": "incident"}

    result = delete_ticket_command(mock_client, args)

    assert "Failed to delete ticket 99999 from incident table. Record may not exist." in result.readable_output
    assert result.outputs is not None
    assert result.outputs["ID"] == "99999"
    assert result.outputs["DeleteMessage"] == "Failed to delete ticket 99999 from incident table. Record may not exist."
>>>>>>> 4f89140f
<|MERGE_RESOLUTION|>--- conflicted
+++ resolved
@@ -10,6 +10,7 @@
 import requests
 
 import ServiceNowv2
+import jwt
 
 from CommonServerPython import CommandResults, DemistoException, EntryType, QuickActionPreview, EntryFormat
 from freezegun import freeze_time
@@ -125,6 +126,7 @@
     RESPONSE_UPDATE_TICKET_SC_REQ,
     RESPONSE_UPLOAD_FILE,
     USER_RESPONSE,
+    JWT_PARAMS,
 )
 from test_data.result_constants import (
     EXPECTED_ADD_COMMENT_HR,
@@ -3895,7 +3897,93 @@
     assert result.outputs["status"] == "New"
 
 
-<<<<<<< HEAD
+class UpdateRemoteSystemArgs:
+    def __init__(self, delta):
+        self.delta = delta
+
+
+# Sample delta dict to test mutation
+DEFAULT_DELTA = {"key": "value"}
+
+
+@pytest.mark.parametrize(
+    "state,ticket_type,custom_state,should_patch",
+    [
+        ("7", "incident", None, True),  # Given closed state (7)
+        ("6", "incident", None, True),  # Given resolved state (6)
+        ("9", "incident", "9", True),  # Given custom close state (match) and type incident
+        ("9", "problem", "9", False),  # Given custom state match but non-incident type
+        ("5", "incident", "9", False),  # Given wrong state
+        (None, "incident", None, False),  # Given missing state and no custom close state
+    ],
+)
+@patch("ServiceNowv2.add_default_closure_fields_to_delta")
+def test_set_default_fields_behavior(mock_add_defaults, state, ticket_type, custom_state, should_patch):
+    """
+    GIVEN: an UpdateRemoteSystemArgs object with a delta containing various 'state' values,
+    AND different combinations of ticket_type and custom_state,
+
+    WHEN: set_default_fields is called,
+
+    THEN: it should call add_default_closure_fields_to_delta and log a debug message
+         only if the state is "6", "7", or matches custom_state and ticket_type is "incident".
+    """
+    initial_delta = {"state": state} if state is not None else {}
+    args = UpdateRemoteSystemArgs(delta=initial_delta.copy())
+    modified_delta = initial_delta.copy()
+    modified_delta["close_code"] = "default_code"
+    modified_delta["close_notes"] = "default_notes"
+
+    mock_add_defaults.return_value = modified_delta
+
+    result = ServiceNowv2.set_default_fields(args, ticket_type, custom_state)
+
+    if should_patch:
+        mock_add_defaults.assert_called_once_with(initial_delta)
+        assert result.delta == modified_delta
+    else:
+        mock_add_defaults.assert_not_called()
+        assert result.delta == initial_delta
+
+
+def test_delete_ticket_command_success(mock_client: MagicMock):
+    """
+    Tests successful ticket deletion.
+    Verifies that when a ticket is successfully deleted, the function returns
+    the correct success status and message.
+    """
+
+    mock_client.delete = MagicMock(return_value="")
+    mock_client.get_table_name = MagicMock(return_value="incident")
+
+    args = {"id": "12345", "ticket_type": "incident"}
+
+    result = delete_ticket_command(mock_client, args)
+
+    assert "Ticket with ID 12345 was successfully deleted from incident table." in result.readable_output
+    assert result.outputs is not None
+    assert result.outputs["ID"] == "12345"
+    assert result.outputs["DeleteMessage"] == "Ticket with ID 12345 was successfully deleted from incident table."
+
+
+def test_delete_ticket_command_not_found(mock_client: MagicMock):
+    """
+    Tests ticket deletion when record is not found.
+    Verifies that when attempting to delete a non-existent ticket, the function
+    returns the correct failure status and error message.
+    """
+    mock_client.delete = MagicMock(return_value={"result": []})
+    mock_client.get_table_name.return_value = "incident"
+    args = {"id": "99999", "ticket_type": "incident"}
+
+    result = delete_ticket_command(mock_client, args)
+
+    assert "Failed to delete ticket 99999 from incident table. Record may not exist." in result.readable_output
+    assert result.outputs is not None
+    assert result.outputs["ID"] == "99999"
+    assert result.outputs["DeleteMessage"] == "Failed to delete ticket 99999 from incident table. Record may not exist."
+
+
 def test_client_jwt_param_usage(mocker):
     """
     Given:
@@ -3932,91 +4020,4 @@
         jwt_params=jwt_params,
     )
     assert hasattr(client.snow_client, "jwt")
-    assert client.snow_client.jwt == "jwt_token_stub"
-=======
-class UpdateRemoteSystemArgs:
-    def __init__(self, delta):
-        self.delta = delta
-
-
-# Sample delta dict to test mutation
-DEFAULT_DELTA = {"key": "value"}
-
-
-@pytest.mark.parametrize(
-    "state,ticket_type,custom_state,should_patch",
-    [
-        ("7", "incident", None, True),  # Given closed state (7)
-        ("6", "incident", None, True),  # Given resolved state (6)
-        ("9", "incident", "9", True),  # Given custom close state (match) and type incident
-        ("9", "problem", "9", False),  # Given custom state match but non-incident type
-        ("5", "incident", "9", False),  # Given wrong state
-        (None, "incident", None, False),  # Given missing state and no custom close state
-    ],
-)
-@patch("ServiceNowv2.add_default_closure_fields_to_delta")
-def test_set_default_fields_behavior(mock_add_defaults, state, ticket_type, custom_state, should_patch):
-    """
-    GIVEN: an UpdateRemoteSystemArgs object with a delta containing various 'state' values,
-    AND different combinations of ticket_type and custom_state,
-
-    WHEN: set_default_fields is called,
-
-    THEN: it should call add_default_closure_fields_to_delta and log a debug message
-         only if the state is "6", "7", or matches custom_state and ticket_type is "incident".
-    """
-    initial_delta = {"state": state} if state is not None else {}
-    args = UpdateRemoteSystemArgs(delta=initial_delta.copy())
-    modified_delta = initial_delta.copy()
-    modified_delta["close_code"] = "default_code"
-    modified_delta["close_notes"] = "default_notes"
-
-    mock_add_defaults.return_value = modified_delta
-
-    result = ServiceNowv2.set_default_fields(args, ticket_type, custom_state)
-
-    if should_patch:
-        mock_add_defaults.assert_called_once_with(initial_delta)
-        assert result.delta == modified_delta
-    else:
-        mock_add_defaults.assert_not_called()
-        assert result.delta == initial_delta
-
-
-def test_delete_ticket_command_success(mock_client: MagicMock):
-    """
-    Tests successful ticket deletion.
-    Verifies that when a ticket is successfully deleted, the function returns
-    the correct success status and message.
-    """
-
-    mock_client.delete = MagicMock(return_value="")
-    mock_client.get_table_name = MagicMock(return_value="incident")
-
-    args = {"id": "12345", "ticket_type": "incident"}
-
-    result = delete_ticket_command(mock_client, args)
-
-    assert "Ticket with ID 12345 was successfully deleted from incident table." in result.readable_output
-    assert result.outputs is not None
-    assert result.outputs["ID"] == "12345"
-    assert result.outputs["DeleteMessage"] == "Ticket with ID 12345 was successfully deleted from incident table."
-
-
-def test_delete_ticket_command_not_found(mock_client: MagicMock):
-    """
-    Tests ticket deletion when record is not found.
-    Verifies that when attempting to delete a non-existent ticket, the function
-    returns the correct failure status and error message.
-    """
-    mock_client.delete = MagicMock(return_value={"result": []})
-    mock_client.get_table_name.return_value = "incident"
-    args = {"id": "99999", "ticket_type": "incident"}
-
-    result = delete_ticket_command(mock_client, args)
-
-    assert "Failed to delete ticket 99999 from incident table. Record may not exist." in result.readable_output
-    assert result.outputs is not None
-    assert result.outputs["ID"] == "99999"
-    assert result.outputs["DeleteMessage"] == "Failed to delete ticket 99999 from incident table. Record may not exist."
->>>>>>> 4f89140f
+    assert client.snow_client.jwt == "jwt_token_stub"