--- conflicted
+++ resolved
@@ -1,10 +1,8 @@
 ## [Unreleased]
-<<<<<<< HEAD
   - Added the *file_type* argument to the ***servicenow-upload-file*** command.
-=======
   - Added the ***servicenow-add-tag*** command.
->>>>>>> e83eaea2
   - Added the *system_params* argument to the ***servicenow-query-table***, ***servicenow-query-tickets*** commands.
+
 
 ## [20.4.1] - 2020-04-29
   - Added the *additional_fields* argument to the following commands:
