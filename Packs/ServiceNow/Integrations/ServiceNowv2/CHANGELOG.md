--- conflicted
+++ resolved
@@ -1,9 +1,6 @@
 ## [Unreleased]
-<<<<<<< HEAD
   - Added the *file_type* argument to the ***servicenow-upload-file*** command.
-=======
   - Added the *system_params* argument to the ***servicenow-query-table***, ***servicenow-query-tickets*** commands.
->>>>>>> 3a54ab30
   - Added the *additional_fields* argument to the following commands:
     - ***servicenow-get-ticket***
     - ***servicenow-update-ticket***
