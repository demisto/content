## [Unreleased]
<<<<<<< HEAD


## [20.4.1] - 2020-04-29
=======
  - Added the *system_params* argument to the ***servicenow-query-table***, ***servicenow-query-tickets*** commands.
>>>>>>> 3a54ab30
  - Added the *additional_fields* argument to the following commands:
    - ***servicenow-get-ticket***
    - ***servicenow-update-ticket***
    - ***servicenow-create-ticket***
    - ***servicenow-query-tickets***
  - Added support for the *sc_req_item* table in the get, create, update, and delete ticket commands.
  - Added the *approval* argument for the create and update ticket commands.
  - Added the *custom_field* argument to the ***servicenow-get-ticket*** command.
  - Disabled auto-extract for war-room entries of the CRUD tickets and records commands.<|MERGE_RESOLUTION|>--- conflicted
+++ resolved
@@ -1,11 +1,8 @@
 ## [Unreleased]
-<<<<<<< HEAD
+  - Added the *system_params* argument to the ***servicenow-query-table***, ***servicenow-query-tickets*** commands.
 
 
 ## [20.4.1] - 2020-04-29
-=======
-  - Added the *system_params* argument to the ***servicenow-query-table***, ***servicenow-query-tickets*** commands.
->>>>>>> 3a54ab30
   - Added the *additional_fields* argument to the following commands:
     - ***servicenow-get-ticket***
     - ***servicenow-update-ticket***
