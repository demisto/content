--- conflicted
+++ resolved
@@ -1,9 +1,6 @@
 ## [Unreleased]
-<<<<<<< HEAD
   - Added the ***servicenow-document-route-to-queue*** command.
-=======
   - Added the ***servicenow-add-tag*** command.
->>>>>>> 74573fe2
   - Added the *system_params* argument to the ***servicenow-query-table***, ***servicenow-query-tickets*** commands.
 
 ## [20.4.1] - 2020-04-29
