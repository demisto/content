--- conflicted
+++ resolved
@@ -1600,11 +1600,7 @@
     - contextPath: ServiceNow.Generic.Response
       description: Generic response to servicenow api.
       type: string
-<<<<<<< HEAD
   dockerimage: demisto/python3:3.10.13.77674
-=======
-  dockerimage: demisto/python3:3.10.13.75921
->>>>>>> d8af3a62
   isfetch: true
   ismappable: true
   isremotesyncin: true
