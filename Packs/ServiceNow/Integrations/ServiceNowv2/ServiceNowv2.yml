category: Case Management
commonfields:
  id: ServiceNow v2
  version: -1
configuration:
- display: ServiceNow URL, in the format https://company.service-now.com/
  name: url
  required: true
  type: 0
- display: Username
  name: credentials
  required: false
  type: 9
- display: Use system proxy settings
  name: proxy
  required: false
  type: 8
- defaultvalue: 'false'
  display: Trust any certificate (not secure)
  name: insecure
  required: false
  type: 8
- defaultvalue: incident
  display: Default ticket type for running ticket commands and fetching incidents
  name: ticket_type
  required: false
  type: 0
- display: ServiceNow API Version (e.g. 'v1')
  name: api_version
  required: false
  type: 0
- display: Fetch incidents
  name: isFetch
  required: false
  type: 8
- defaultvalue: stateNOT IN6,7
  display: The query to use when fetching incidents
  name: sysparm_query
  required: false
  type: 0
- defaultvalue: '10'
  display: How many incidents to fetch each time
  name: fetch_limit
  required: false
  type: 0
- defaultvalue: 10 minutes
  display: First fetch timestamp (<number> <time unit>, e.g., 12 hours, 7 days, 3
    months, 1 year)
  name: fetch_time
  required: false
  type: 0
- defaultvalue: opened_at
  display: |-
    Timestamp field to filter by (e.g., `opened_at`)
    This is how the filter is applied to the query: “ORDERBYopened_at^opened_at>[Last Run]. To prevent duplicate incidents, this field is mandatory for fetching incidents.
  name: timestamp_field
  required: false
  type: 0
- display: Incident type
  name: incidentType
  required: false
  type: 13
- display: Get incident attachments
  name: get_attachments
  required: false
  type: 8
description: IT service management
display: ServiceNow v2
name: ServiceNow v2
script:
  commands:
  - arguments:
    - default: true
      description: Ticket System ID
      isArray: false
      name: id
      required: false
      secret: false
    - auto: PREDEFINED
      default: false
      defaultValue: incident
      description: Ticket type
      isArray: false
      name: ticket_type
      predefined:
      - incident
      - problem
      - change_request
      - sc_request
      - sc_task
      - sc_req_item
      required: false
      secret: false
    - default: false
      description: Ticket number to retrieve
      isArray: false
      name: number
      required: false
      secret: false
    - auto: PREDEFINED
      default: false
      defaultValue: 'false'
      description: Whether to retrieve ticket attachments, default false
      isArray: false
      name: get_attachments
      predefined:
      - 'true'
      - 'false'
      required: false
      secret: false
    - default: false
      description: 'Custom fields to query on. e.g: state_code=AR,time_zone=PST.'''
      isArray: false
      name: custom_fields
      required: false
      secret: false
    - default: false
      description: Additional fields to present in the war room entry and incident
        context.
      isArray: true
      name: additional_fields
      required: false
      secret: false
    deprecated: false
    description: Retrieve ticket information by specific ticket ID
    execution: false
    name: servicenow-get-ticket
    outputs:
    - contextPath: ServiceNow.Ticket.ID
      description: ServiceNow ticket ID
      type: string
    - contextPath: ServiceNow.Ticket.OpenedBy
      description: ServiceNow ticket opener ID
      type: string
    - contextPath: ServiceNow.Ticket.CreatedOn
      description: ServiceNow ticket creation date.
      type: date
    - contextPath: ServiceNow.Ticket.Assignee
      description: ServiceNow ticket assignee ID
      type: string
    - contextPath: ServiceNow.Ticket.State
      description: ServiceNow ticket state
      type: string
    - contextPath: ServiceNow.Ticket.Summary
      description: ServiceNow ticket short summary
      type: string
    - contextPath: ServiceNow.Ticket.Number
      description: ServiceNow ticket number
      type: string
    - contextPath: ServiceNow.Ticket.Active
      description: ServiceNow ticket active
      type: boolean
    - contextPath: ServiceNow.Ticket.AdditionalComments
      description: ServiceNow ticket comments
      type: string
    - contextPath: ServiceNow.Ticket.Priority
      description: ServiceNow ticket priority
      type: string
    - contextPath: ServiceNow.Ticket.OpenedAt
      description: ServiceNow ticket opening time
      type: date
    - contextPath: ServiceNow.Ticket.ResolvedBy
      description: ServiceNow ticket resolver ID
      type: string
    - contextPath: ServiceNow.Ticket.CloseCode
      description: ServiceNow ticket close code
      type: string
    - contextPath: File.Info
      description: Attachment file info
      type: string
    - contextPath: File.Name
      description: Attachment file name
      type: string
    - contextPath: File.Size
      description: Attachment file size
      type: number
    - contextPath: File.SHA1
      description: Attachment file SHA1
      type: string
    - contextPath: File.SHA256
      description: Attachment file SHA256
      type: string
    - contextPath: File.EntryID
      description: Attachment file entry ID
      type: string
    - contextPath: File.Type
      description: Attachment file type
      type: string
    - contextPath: File.MD5
      description: Attachment file MD5
      type: string
  - arguments:
    - default: false
      description: Short description of the ticket
      isArray: false
      name: short_description
      required: false
      secret: false
    - auto: PREDEFINED
      default: false
      defaultValue: incident
      description: Ticket type
      isArray: false
      name: ticket_type
      predefined:
      - incident
      - problem
      - change_request
      - sc_request
      - sc_task
      - sc_req_item
      required: false
      secret: false
    - auto: PREDEFINED
      default: false
      description: Ticket urgency
      isArray: false
      name: urgency
      predefined:
      - 3 - Low
      - 2 - Medium
      - 1 - High
      required: false
      secret: false
    - auto: PREDEFINED
      default: false
      description: Ticket severity
      isArray: false
      name: severity
      predefined:
      - 3 - Low
      - 2 - Medium
      - 1 - High
      required: false
      secret: false
    - auto: PREDEFINED
      default: false
      description: Ticket impact
      isArray: false
      name: impact
      predefined:
      - 3 - Low
      - 2 - Medium
      - 1 - High
      required: false
      secret: false
    - auto: PREDEFINED
      default: false
      description: Set ticket as Active
      isArray: false
      name: active
      predefined:
      - 'true'
      - 'false'
      required: false
      secret: false
    - default: false
      description: Set ticket ActivityDue - format "2016-07-02 21:51:11"
      isArray: false
      name: activity_due
      required: false
      secret: false
    - default: false
      description: List of assigned users to the ticket
      isArray: false
      name: additional_assignee_list
      required: false
      secret: false
    - default: false
      description: Ticket history approval
      isArray: false
      name: approval_history
      required: false
      secret: false
    - default: false
      description: Set ticket ApprovalSet - format "2016-07-02 21:51:11"
      isArray: false
      name: approval_set
      required: false
      secret: false
    - default: false
      description: To whom the ticket is assigned
      isArray: false
      name: assigned_to
      required: false
      secret: false
    - default: false
      description: 'Format: YYYY-MM-DD HH:MM:SS'
      isArray: false
      name: business_duration
      required: false
      secret: false
    - default: false
      description: Business service
      isArray: false
      name: business_service
      required: false
      secret: false
    - default: false
      description: Business source
      isArray: false
      name: business_stc
      required: false
      secret: false
    - default: false
      description: 'Format: YYYY-MM-DD HH:MM:SS'
      isArray: false
      name: calendar_duration
      required: false
      secret: false
    - default: false
      description: UID Format
      isArray: false
      name: caller_id
      required: false
      secret: false
    - default: false
      description: Category of ticket
      isArray: false
      name: category
      required: false
      secret: false
    - default: false
      description: UID Format
      isArray: false
      name: caused_by
      required: false
      secret: false
    - auto: PREDEFINED
      default: false
      description: Ticket's close code
      isArray: false
      name: close_code
      predefined:
      - Solved (Work Around)
      - Solved (Permanently)
      - Solved Remotely (Work Around)
      - Solved Remotely (Permanently)
      - Not Solved (Not Reproducible)
      - Not Solved (Too Costly)
      - Closed/Resolved by Caller
      required: false
      secret: false
    - default: false
      description: Close notes of the ticket
      isArray: false
      name: close_notes
      required: false
      secret: false
    - default: false
      description: 'Format: YYYY-MM-DD HH:MM:SS'
      isArray: false
      name: closed_at
      required: false
      secret: false
    - default: false
      description: User who closed the ticket
      isArray: false
      name: closed_by
      required: false
      secret: false
    - default: false
      description: UID Format
      isArray: false
      name: cmdb_ci
      required: false
      secret: false
    - default: false
      description: Format type journal input
      isArray: false
      name: comments
      required: false
      secret: false
    - default: false
      description: Format type journal input
      isArray: false
      name: comments_and_work_notes
      required: false
      secret: false
    - default: false
      description: UID Format
      isArray: false
      name: company
      required: false
      secret: false
    - default: false
      description: Contact type
      isArray: false
      name: contact_type
      required: false
      secret: false
    - default: false
      description: Correlation display
      isArray: false
      name: correlation_display
      required: false
      secret: false
    - default: false
      description: Correlation id
      isArray: false
      name: correlation_id
      required: false
      secret: false
    - default: false
      description: UID Format
      isArray: false
      name: delivery_plan
      required: false
      secret: false
    - auto: PREDEFINED
      default: false
      description: If you want to display comments, work_notes...
      isArray: false
      name: display
      predefined:
      - 'true'
      - 'false'
      required: false
      secret: false
    - default: false
      description: Ticket description
      isArray: false
      name: description
      required: false
      secret: false
    - default: false
      description: 'Format: YYYY-MM-DD HH:MM:SS'
      isArray: false
      name: due_date
      required: false
      secret: false
    - default: false
      description: Escalation
      isArray: false
      name: escalation
      required: false
      secret: false
    - default: false
      description: 'Format: YYYY-MM-DD HH:MM:SS'
      isArray: false
      name: expected_start
      required: false
      secret: false
    - default: false
      description: 'Format: YYYY-MM-DD HH:MM:SS'
      isArray: false
      name: follow_up
      required: false
      secret: false
    - default: false
      description: UID format list
      isArray: false
      name: group_list
      required: false
      secret: false
    - auto: PREDEFINED
      default: false
      description: Is the ticket solved in the knowledge base
      isArray: false
      name: knowledge
      predefined:
      - 'true'
      - 'false'
      required: false
      secret: false
    - default: false
      description: Location of the ticket
      isArray: false
      name: location
      required: false
      secret: false
    - default: false
      description: SLA of the ticket
      isArray: false
      name: made_sla
      required: false
      secret: false
    - auto: PREDEFINED
      default: false
      description: Notify about this ticket
      isArray: false
      name: notify
      predefined:
      - '1'
      - '0'
      required: false
      secret: false
    - default: false
      description: Order number
      isArray: false
      name: order
      required: false
      secret: false
    - default: false
      description: UID Format
      isArray: false
      name: parent
      required: false
      secret: false
    - default: false
      description: UID Format
      isArray: false
      name: parent_incident
      required: false
      secret: false
    - default: false
      description: UID Format
      isArray: false
      name: problem_id
      required: false
      secret: false
    - default: false
      description: How many users included in this ticket before
      isArray: false
      name: reassignment_count
      required: false
      secret: false
    - default: false
      description: How many time the ticket has been reopened
      isArray: false
      name: reopen_count
      required: false
      secret: false
    - default: false
      description: 'Resolving time, Format: YYYY-MM-DD HH:MM:SS'
      isArray: false
      name: resolved_at
      required: false
      secret: false
    - default: false
      description: UID Format
      isArray: false
      name: resolved_by
      required: false
      secret: false
    - default: false
      description: UID
      isArray: false
      name: rfc
      required: false
      secret: false
    - default: false
      description: 'Format: YYYY-MM-DD HH:MM:SS'
      isArray: false
      name: sla_due
      required: false
      secret: false
    - default: false
      description: Subcategory
      isArray: false
      name: subcategory
      required: false
      secret: false
    - default: false
      description: Last updated by
      isArray: false
      name: sys_updated_by
      required: false
      secret: false
    - default: false
      description: 'Format: YYYY-MM-DD HH:MM:SS'
      isArray: false
      name: sys_updated_on
      required: false
      secret: false
    - default: false
      description: Input from the end user
      isArray: false
      name: user_input
      required: false
      secret: false
    - default: false
      description: A list of watched tickets
      isArray: false
      name: watch_list
      required: false
      secret: false
    - default: false
      description: 'Format: YYYY-MM-DD HH:MM:SS'
      isArray: false
      name: work_end
      required: false
      secret: false
    - default: false
      description: Format journal list
      isArray: false
      name: work_notes
      required: false
      secret: false
    - default: false
      description: List with UIDs
      isArray: false
      name: work_notes_list
      required: false
      secret: false
    - default: false
      description: Date when started to work on the ticket
      isArray: false
      name: work_start
      required: false
      secret: false
    - default: false
      description: Set AssignmentGroup - sys_id of group
      isArray: false
      name: assignment_group
      required: false
      secret: false
    - default: false
      description: integer
      isArray: false
      name: incident_state
      required: false
      secret: false
    - default: false
      description: Ticket number
      isArray: false
      name: number
      required: false
      secret: false
    - auto: PREDEFINED
      default: false
      description: Priority of the ticket
      isArray: false
      name: priority
      predefined:
      - 5 - Planning
      - 4 - Low
      - 3 - Moderate
      - 2 - High
      - 1 - Critical
      required: false
      secret: false
    - default: false
      description: Template name to use as a base to create new tickets.
      isArray: false
      name: template
      required: false
      secret: false
    - default: false
      description: 'Custom(user defined) fields in the format: fieldname1=value;fieldname2=value;
        custom fields start with a "u_".'
      isArray: false
      name: custom_fields
      required: false
      secret: false
    - auto: PREDEFINED
      default: false
      defaultValue: normal
      description: Type of Change Request ticket
      isArray: false
      name: change_type
      predefined:
      - normal
      - standard
      - emergency
      required: false
      secret: false
    - default: false
      description: State of the ticket, e.g., "Closed" or "7" or "7 - Closed".
      isArray: false
      name: state
      required: false
      secret: false
    - default: false
      description: ' Ticket opening time, Format: YYYY-MM-DD HH:MM:SS'
      isArray: false
      name: opened_at
      required: false
      secret: false
    - default: false
      description: Caller system ID
      isArray: false
      name: caller
      required: false
      secret: false
    - default: false
      description: Ticket approval
      isArray: false
      name: approval
      required: false
      secret: false
    - default: false
      description: 'Additional fields in the format: fieldname1=value;fieldname2=value;'
      isArray: false
      name: additional_fields
      required: false
      secret: false
    deprecated: false
    description: Create new ServiceNow ticket
    execution: false
    name: servicenow-create-ticket
    outputs:
    - contextPath: ServiceNow.Ticket.ID
      description: ServiceNow ticket ID
      type: string
    - contextPath: ServiceNow.Ticket.OpenedBy
      description: ServiceNow ticket opener ID
      type: string
    - contextPath: ServiceNow.Ticket.CreatedOn
      description: ServiceNow ticket creation date.
      type: date
    - contextPath: ServiceNow.Ticket.Assignee
      description: ServiceNow ticket assignee ID
      type: string
    - contextPath: ServiceNow.Ticket.State
      description: ServiceNow ticket state
      type: string
    - contextPath: ServiceNow.Ticket.Summary
      description: ServiceNow ticket short summary
      type: string
    - contextPath: ServiceNow.Ticket.Number
      description: ServiceNow ticket number
      type: string
    - contextPath: ServiceNow.Ticket.Active
      description: ServiceNow ticket active
      type: boolean
    - contextPath: ServiceNow.Ticket.AdditionalComments
      description: ServiceNow ticket comments
      type: string
    - contextPath: ServiceNow.Ticket.Priority
      description: ServiceNow ticket priority
      type: string
    - contextPath: ServiceNow.Ticket.OpenedAt
      description: ServiceNow ticket opening time
      type: date
    - contextPath: ServiceNow.Ticket.ResolvedBy
      description: ServiceNow ticket resolver ID
      type: string
    - contextPath: ServiceNow.Ticket.CloseCode
      description: ServiceNow ticket close code
      type: string
  - arguments:
    - default: false
      description: Short description of the ticket
      isArray: false
      name: short_description
      required: false
      secret: false
    - auto: PREDEFINED
      default: false
      defaultValue: incident
      description: Ticket type
      isArray: false
      name: ticket_type
      predefined:
      - incident
      - problem
      - change_request
      - sc_request
      - sc_task
      - sc_req_item
      required: false
      secret: false
    - auto: PREDEFINED
      default: false
      description: Ticket urgency
      isArray: false
      name: urgency
      predefined:
      - 3 - Low
      - 2 - Medium
      - 1 - High
      required: false
      secret: false
    - auto: PREDEFINED
      default: false
      description: Ticket severity
      isArray: false
      name: severity
      predefined:
      - 3 - Low
      - 2 - Medium
      - 1 - High
      required: false
      secret: false
    - auto: PREDEFINED
      default: false
      description: Ticket impact
      isArray: false
      name: impact
      predefined:
      - 3 - Low
      - 2 - Medium
      - 1 - High
      required: false
      secret: false
    - auto: PREDEFINED
      default: false
      description: Does the ticket active(true/false)
      isArray: false
      name: active
      predefined:
      - 'true'
      - 'false'
      required: false
      secret: false
    - default: false
      description: 'Format: YYYY-MM-DD HH:MM:SS'
      isArray: false
      name: activity_due
      required: false
      secret: false
    - default: false
      description: List of assigned users to the ticket
      isArray: false
      name: additional_assignee_list
      required: false
      secret: false
    - default: false
      description: Ticket history approval
      isArray: false
      name: approval_history
      required: false
      secret: false
    - default: false
      description: Set ticket ApprovalSet - format "2016-07-02 21:51:11"
      isArray: false
      name: approval_set
      required: false
      secret: false
    - default: false
      description: To whom the ticket is assigned
      isArray: false
      name: assigned_to
      required: false
      secret: false
    - default: false
      description: 'Format: YYYY-MM-DD HH:MM:SS'
      isArray: false
      name: business_duration
      required: false
      secret: false
    - default: false
      description: Business service
      isArray: false
      name: business_service
      required: false
      secret: false
    - default: false
      description: Business source
      isArray: false
      name: business_stc
      required: false
      secret: false
    - default: false
      description: 'Format: YYYY-MM-DD HH:MM:SS'
      isArray: false
      name: calendar_duration
      required: false
      secret: false
    - default: false
      description: UID Format
      isArray: false
      name: caller_id
      required: false
      secret: false
    - default: false
      description: Category name
      isArray: false
      name: category
      required: false
      secret: false
    - default: false
      description: UID Format
      isArray: false
      name: caused_by
      required: false
      secret: false
    - auto: PREDEFINED
      default: false
      description: Ticket's close code
      isArray: false
      name: close_code
      predefined:
      - Solved (Work Around)
      - Solved (Permanently)
      - Solved Remotely (Work Around)
      - Solved Remotely (Permanently)
      - Not Solved (Not Reproducible)
      - Not Solved (Too Costly)
      - Closed/Resolved by Caller
      required: false
      secret: false
    - default: false
      description: Close notes of the ticket
      isArray: false
      name: close_notes
      required: false
      secret: false
    - default: false
      description: 'Format: YYYY-MM-DD HH:MM:SS'
      isArray: false
      name: closed_at
      required: false
      secret: false
    - default: false
      description: User who closed the ticket
      isArray: false
      name: closed_by
      required: false
      secret: false
    - default: false
      description: UID Format
      isArray: false
      name: cmdb_ci
      required: false
      secret: false
    - default: false
      description: Format type journal input
      isArray: false
      name: comments
      required: false
      secret: false
    - default: false
      description: Format type journal input
      isArray: false
      name: comments_and_work_notes
      required: false
      secret: false
    - default: false
      description: UID Format
      isArray: false
      name: company
      required: false
      secret: false
    - default: false
      description: Contact type
      isArray: false
      name: contact_type
      required: false
      secret: false
    - default: false
      description: Correlation display
      isArray: false
      name: correlation_display
      required: false
      secret: false
    - default: false
      description: Correlation id
      isArray: false
      name: correlation_id
      required: false
      secret: false
    - default: false
      description: UID Format
      isArray: false
      name: delivery_plan
      required: false
      secret: false
    - auto: PREDEFINED
      default: false
      description: If you want to display comments, work_notes...
      isArray: false
      name: display
      predefined:
      - 'true'
      - 'false'
      required: false
      secret: false
    - default: false
      description: Ticket description
      isArray: false
      name: description
      required: false
      secret: false
    - default: false
      description: 'Format: YYYY-MM-DD HH:MM:SS'
      isArray: false
      name: due_date
      required: false
      secret: false
    - default: false
      description: Escalation
      isArray: false
      name: escalation
      required: false
      secret: false
    - default: false
      description: 'Format: YYYY-MM-DD HH:MM:SS'
      isArray: false
      name: expected_start
      required: false
      secret: false
    - default: false
      description: 'Format: YYYY-MM-DD HH:MM:SS'
      isArray: false
      name: follow_up
      required: false
      secret: false
    - default: false
      description: UID format list
      isArray: false
      name: group_list
      required: false
      secret: false
    - auto: PREDEFINED
      default: false
      description: Is the ticket solved in the knowledge base
      isArray: false
      name: knowledge
      predefined:
      - 'true'
      - 'false'
      required: false
      secret: false
    - default: false
      description: Location of the ticket
      isArray: false
      name: location
      required: false
      secret: false
    - default: false
      description: SLA of the ticket
      isArray: false
      name: made_sla
      required: false
      secret: false
    - auto: PREDEFINED
      default: false
      description: Notify about this ticket
      isArray: false
      name: notify
      predefined:
      - '1'
      - '0'
      required: false
      secret: false
    - default: false
      description: Order number
      isArray: false
      name: order
      required: false
      secret: false
    - default: false
      description: UID Format
      isArray: false
      name: parent
      required: false
      secret: false
    - default: false
      description: UID Format
      isArray: false
      name: parent_incident
      required: false
      secret: false
    - default: false
      description: UID Format
      isArray: false
      name: problem_id
      required: false
      secret: false
    - default: false
      description: How many users included in this ticket before
      isArray: false
      name: reassignment_count
      required: false
      secret: false
    - default: false
      description: How many time the ticket has been reopened
      isArray: false
      name: reopen_count
      required: false
      secret: false
    - default: false
      description: 'Format: YYYY-MM-DD HH:MM:SS'
      isArray: false
      name: resolved_at
      required: false
      secret: false
    - default: false
      description: UID Format
      isArray: false
      name: resolved_by
      required: false
      secret: false
    - default: false
      description: UID
      isArray: false
      name: rfc
      required: false
      secret: false
    - default: false
      description: 'Format: YYYY-MM-DD HH:MM:SS'
      isArray: false
      name: sla_due
      required: false
      secret: false
    - default: false
      description: Subcategory
      isArray: false
      name: subcategory
      required: false
      secret: false
    - default: false
      description: Last updated by
      isArray: false
      name: sys_updated_by
      required: false
      secret: false
    - default: false
      description: 'Format: YYYY-MM-DD HH:MM:SS'
      isArray: false
      name: sys_updated_on
      required: false
      secret: false
    - default: false
      description: Input from the end user
      isArray: false
      name: user_input
      required: false
      secret: false
    - default: false
      description: A list of watched tickets
      isArray: false
      name: watch_list
      required: false
      secret: false
    - default: false
      description: 'Format: YYYY-MM-DD HH:MM:SS'
      isArray: false
      name: work_end
      required: false
      secret: false
    - default: false
      description: Format journal list
      isArray: false
      name: work_notes
      required: false
      secret: false
    - default: false
      description: List with UIDs
      isArray: false
      name: work_notes_list
      required: false
      secret: false
    - default: false
      description: Date when started to work on the ticket
      isArray: false
      name: work_start
      required: false
      secret: false
    - default: false
      description: UID
      isArray: false
      name: assignment_group
      required: false
      secret: false
    - default: false
      description: integer
      isArray: false
      name: incident_state
      required: false
      secret: false
    - default: false
      description: Ticket number
      isArray: false
      name: number
      required: false
      secret: false
    - auto: PREDEFINED
      default: false
      description: Priority of the ticket
      isArray: false
      name: priority
      predefined:
      - 5 - Planning
      - 4 - Low
      - 3 - Moderate
      - 2 - High
      - 1 - Critical
      required: false
      secret: false
    - default: false
      description: System ID of the ticket to update
      isArray: false
      name: id
      required: true
      secret: false
    - default: false
      description: 'Custom(user defined) fields in the format: fieldname1=value;fieldname2=value;
        custom fields start with a "u_".'
      isArray: false
      name: custom_fields
      required: false
      secret: false
    - auto: PREDEFINED
      default: false
      defaultValue: normal
      description: Type of Change Request ticket
      isArray: false
      name: change_type
      predefined:
      - normal
      - standard
      - emergency
      required: false
      secret: false
    - default: false
      description: State of the ticket, e.g., "Closed" or "7" or "7 - Closed".
      isArray: false
      name: state
      required: false
      secret: false
    - default: false
      description: Caller system ID
      isArray: false
      name: caller
      required: false
      secret: false
    - default: false
      description: Ticket approval
      isArray: false
      name: approval
      required: false
      secret: false
    - default: false
      description: 'Additional fields in the format: fieldname1=value;fieldname2=value;'
      isArray: false
      name: additional_fields
      required: false
      secret: false
    deprecated: false
    description: Update specific ticket
    execution: false
    name: servicenow-update-ticket
  - arguments:
    - default: false
      description: Ticket System ID
      isArray: false
      name: id
      required: true
      secret: false
    - auto: PREDEFINED
      default: false
      description: Ticket type
      isArray: false
      name: ticket_type
      predefined:
      - incident
      - problem
      - change_request
      - sc_request
      - sc_task
      - sc_req_item
      required: false
      secret: false
    deprecated: false
    description: Delete a ticket from ServiceNow
    execution: false
    name: servicenow-delete-ticket
  - arguments:
    - default: false
      defaultValue: '10'
      description: Limit for how many tickets to retrieve
      isArray: false
      name: limit
      required: false
      secret: false
    - auto: PREDEFINED
      default: false
      defaultValue: incident
      description: Ticket type
      isArray: false
      name: ticket_type
      predefined:
      - incident
      - problem
      - change_request
      - sc_request
      - sc_task
      required: false
      secret: false
    - default: false
      description: The query to run. To learn about querying in ServiceNow, see https://docs.servicenow.com/bundle/istanbul-servicenow-platform/page/use/common-ui-elements/reference/r_OpAvailableFiltersQueries.html
      isArray: false
      name: query
      required: false
      secret: false
    - default: false
      defaultValue: '0'
      description: Starting record index to begin retrieving records from
      isArray: false
      name: offset
      required: false
      secret: false
    - default: false
      description: Additional fields to present in the war room entry and incident
        context.
      isArray: true
      name: additional_fields
      required: false
      secret: false
    - default: false
      description: 'System parameters in the format: fieldname1=value;fieldname2=value.
        e.g: "sysparm_display_value=al;&sysparm_exclude_reference_link=True"'
      isArray: false
      name: system_params
      required: false
      secret: false
    deprecated: false
    description: Retrieve ticket info with a query
    execution: false
    name: servicenow-query-tickets
    outputs:
    - contextPath: Ticket.ID
      description: The unique ticket identifier.
      type: string
    - contextPath: Ticket.Creator
      description: A string field that indicates the user who created the ticket.
      type: string
    - contextPath: Ticket.CreatedOn
      description: The date and time when the ticket was created.
      type: date
    - contextPath: Ticket.Assignee
      description: Specifies the user assigned to complete the ticket. By default,
        this field uses a reference qualifier to only display users with the itil
        role.
      type: string
    - contextPath: Ticket.State
      description: Status of the ticket.
      type: string
    - contextPath: Ticket.Summary
      description: A human-readable title for the record.
      type: string
    - contextPath: Ticket.Number
      description: The display value of the ticket.
      type: string
    - contextPath: Ticket.Active
      description: Specifies whether work is still being done on a task or whether
        the work for the task is complete.
      type: boolean
    - contextPath: Ticket.AdditionalComments
      description: Comments about the task record.
      type: Unknown
    - contextPath: Ticket.Priority
      description: Specifies how high a priority the ticket should be for the assignee.
      type: string
    - contextPath: Ticket.OpenedAt
      description: The date and time when the ticket was opened for the first time.
      type: date
    - contextPath: Ticket.Escalation
      description: Indicates how long the ticket has been open.
      type: string
  - arguments:
    - default: false
      description: Ticket System ID
      isArray: false
      name: id
      required: true
      secret: false
    - auto: PREDEFINED
      default: false
      defaultValue: incident
      description: Ticket type
      isArray: false
      name: ticket_type
      predefined:
      - incident
      - problem
      - change_request
      - sc_request
      - sc_task
      required: false
      secret: false
    - default: false
      description: The actual link to publish in ServiceNow ticket, valid url format,
        like http://www.demisto.com
      isArray: false
      name: link
      required: true
      secret: false
    - default: false
      description: Publish the link as comment on the ticket, if false will publish
        the link as WorkNote, format bool
      isArray: false
      name: post-as-comment
      required: false
      secret: false
    - default: false
      description: The text to represent the link
      isArray: false
      name: text
      required: false
      secret: false
    deprecated: false
    description: Add a link to specific ticket
    execution: false
    name: servicenow-add-link
  - arguments:
    - default: false
      description: Ticket System ID
      isArray: false
      name: id
      required: true
      secret: false
    - auto: PREDEFINED
      default: false
      defaultValue: incident
      description: Ticket type
      isArray: false
      name: ticket_type
      predefined:
      - incident
      - problem
      - change_request
      - sc_request
      - sc_task
      required: false
      secret: false
    - default: false
      description: Comment to add
      isArray: false
      name: comment
      required: true
      secret: false
    - auto: PREDEFINED
      default: false
      defaultValue: 'false'
      description: Specify to publish the note as comment on the ticket.
      isArray: false
      name: post-as-comment
      predefined:
      - 'true'
      - 'false'
      required: false
      secret: false
    deprecated: false
    description: Add comment to specific ticket by providing ticket id
    execution: false
    name: servicenow-add-comment
  - arguments:
    - default: false
      description: Ticket System ID
      isArray: false
      name: id
      required: true
      secret: false
    - auto: PREDEFINED
      default: false
      defaultValue: incident
      description: Ticket type
      isArray: false
      name: ticket_type
      predefined:
      - incident
      - problem
      - change_request
      - sc_request
      - sc_task
      required: false
      secret: false
    - default: false
      description: War-room entry ID that includes the file
      isArray: false
      name: file_id
      required: true
      secret: false
    - default: false
      description: Filename of uploaded file to override the existing file name in
        entry
      isArray: false
      name: file_name
      required: false
      secret: false
    deprecated: false
    description: Upload a file to a specific ticket
    execution: false
    name: servicenow-upload-file
    outputs:
    - contextPath: ServiceNow.Ticket.File.Filename
      description: Name of the file
      type: string
    - contextPath: ServiceNow.Ticket.File.Link
      description: Download link for the file
      type: string
    - contextPath: ServiceNow.Ticket.File.SystemID
      description: System ID of the file
      type: string
  - arguments:
    - default: false
      description: Record system ID
      isArray: false
      name: id
      required: true
      secret: false
    - default: false
      description: Comma separated table fields to display and output to the context,
        e.g name,tag,company. ID field is added by default.
      isArray: false
      name: fields
      required: false
      secret: false
    - default: false
      description: The name of the table to get the record from
      isArray: false
      name: table_name
      required: true
      secret: false
    deprecated: false
    description: Retrieve record information by specific record ID
    execution: false
    name: servicenow-get-record
    outputs:
    - contextPath: ServiceNow.Record.ID
      description: The unique record identifier for the record.
      type: string
    - contextPath: ServiceNow.Record.UpdatedBy
      description: A string field that indicates the user who most recently updated
        the record.
      type: string
    - contextPath: ServiceNow.Record.UpdatedAt
      description: A time-stamp field that indicates the date and time of the most
        recent update.
      type: date
    - contextPath: ServiceNow.Record.CreatedBy
      description: A string field that indicates the user who created the record.
      type: string
    - contextPath: ServiceNow.Record.CreatedOn
      description: time-stamp field that indicates when a record was created.
      type: date
  - arguments:
    - default: false
      description: The name of the table to query
      isArray: false
      name: table_name
      required: true
      secret: false
    - default: false
      defaultValue: '10'
      description: Limit for how many tickets to retrieve
      isArray: false
      name: limit
      required: false
      secret: false
    - default: false
      description: The query to run. For more information about querying in ServiceNow,
        see https://docs.servicenow.com/bundle/istanbul-servicenow-platform/page/use/common-ui-elements/reference/r_OpAvailableFiltersQueries.html
      isArray: false
      name: query
      required: false
      secret: false
    - default: false
      description: Comma separated table fields to display and output to the context,
        e.g name,tag,company. ID field is added by default.
      isArray: true
      name: fields
      required: false
      secret: false
    - default: false
      defaultValue: '0'
      description: Starting record index to begin retrieving records from
      isArray: false
      name: offset
      required: false
      secret: false
    - default: false
      description: 'System parameters in the format: fieldname1=value;fieldname2=value.
        e.g: "sysparm_display_value=al;&sysparm_exclude_reference_link=True"'
      isArray: false
      name: system_params
      required: false
      secret: false
    deprecated: false
    description: Query a specified table in ServiceNow
    execution: false
    name: servicenow-query-table
    outputs:
    - contextPath: ServiceNow.Results.ID
      description: The unique record identifier for the record.
      type: string
    - contextPath: ServiceNow.Results.UpdatedBy
      description: A string field that indicates the user who most recently updated
        the record.
      type: string
    - contextPath: ServiceNow.Results.UpdatedAt
      description: A time-stamp field that indicates the date and time of the most
        recent update.
      type: date
    - contextPath: ServiceNow.Results.CreatedBy
      description: A string field that indicates the user who created the record.
      type: string
    - contextPath: ServiceNow.Results.CreatedOn
      description: time-stamp field that indicates when a record was created.
      type: date
  - arguments:
    - default: false
      description: The name of the table to create a record in.
      isArray: false
      name: table_name
      required: true
      secret: false
    - default: false
      description: 'Fields and their values to create the record with, in the format:
        fieldname1=value;fieldname2=value;...'
      isArray: false
      name: fields
      required: false
      secret: false
    - default: false
      description: 'Custom(user defined) fields in the format: fieldname1=value;fieldname2=value;...'
      isArray: false
      name: custom_fields
      required: false
      secret: false
    deprecated: false
    description: Create a new record in a specified ServiceNow table
    execution: false
    name: servicenow-create-record
    outputs:
    - contextPath: ServiceNow.Record.ID
      description: The unique record identifier for the record.
      type: string
    - contextPath: ServiceNow.Record.UpdatedBy
      description: A string field that indicates the user who most recently updated
        the record.
      type: string
    - contextPath: ServiceNow.Record.UpdatedAt
      description: A time-stamp field that indicates the date and time of the most
        recent update.
      type: date
    - contextPath: ServiceNow.Record.CreatedBy
      description: A string field that indicates the user who created the record.
      type: string
    - contextPath: ServiceNow.Record.CreatedOn
      description: time-stamp field that indicates when a record was created.
      type: date
  - arguments:
    - default: false
      description: The name of the table to update the record in
      isArray: false
      name: table_name
      required: true
      secret: false
    - default: false
      description: The system ID of the ticket to update
      isArray: false
      name: id
      required: true
      secret: false
    - default: false
      description: 'Fields and their values to update in the record, in the format:
        fieldname1=value;fieldname2=value;...'
      isArray: false
      name: fields
      required: false
      secret: false
    - default: false
      description: 'Custom(User defined) fields and their values to update in the
        record, in the format: fieldname1=value;fieldname2=value;...'
      isArray: false
      name: custom_fields
      required: false
      secret: false
    deprecated: false
    description: Update a record in a specified ServiceNow table
    execution: false
    name: servicenow-update-record
    outputs:
    - contextPath: ServiceNow.Record.ID
      description: The unique record identifier for the record.
      type: string
    - contextPath: ServiceNow.Record.UpdatedBy
      description: A string field that indicates the user who most recently updated
        the record.
      type: string
    - contextPath: ServiceNow.Record.UpdatedAt
      description: A time-stamp field that indicates the date and time of the most
        recent update.
      type: date
    - contextPath: ServiceNow.Record.CreatedBy
      description: A string field that indicates the user who created the record.
      type: string
    - contextPath: ServiceNow.Record.CreatedOn
      description: time-stamp field that indicates when a record was created.
      type: date
  - arguments:
    - default: false
      description: The table name
      isArray: false
      name: table_name
      required: true
      secret: false
    - default: false
      description: The system ID of the ticket to delete
      isArray: false
      name: id
      required: true
      secret: false
    deprecated: false
    description: Delete a record in a specified ServiceNow table
    execution: false
    name: servicenow-delete-record
  - arguments:
    - default: false
      description: Table name
      isArray: false
      name: table_name
      required: true
      secret: false
    deprecated: false
    description: List API fields for a specified ServiceNow table
    execution: false
    name: servicenow-list-table-fields
    outputs:
    - contextPath: ServiceNow.Field
      description: Table API field name
      type: string
  - arguments:
    - default: false
      description: Query by computer sys_id
      isArray: false
      name: computer_id
      required: false
      secret: false
    - default: false
      description: Query by computer name
      isArray: false
      name: computer_name
      required: false
      secret: false
    - default: false
      description: Query by specified query, for more information about querying in
        ServiceNow, see https://docs.servicenow.com/bundle/istanbul-servicenow-platform/page/use/common-ui-elements/reference/r_OpAvailableFiltersQueries.html
      isArray: false
      name: query
      required: false
      secret: false
    - default: false
      description: Query by asset tag
      isArray: false
      name: asset_tag
      required: false
      secret: false
    - default: false
      defaultValue: '10'
      description: Query results limit
      isArray: false
      name: limit
      required: false
      secret: false
    - default: false
      defaultValue: '0'
      description: Starting record index to begin retrieving records from
      isArray: false
      name: offset
      required: false
      secret: false
    deprecated: false
    description: Query the cmdb_ci_computer table in ServiceNow
    execution: false
    name: servicenow-query-computers
    outputs:
    - contextPath: ServiceNow.Computer.ID
      description: Computer sys_id
      type: string
    - contextPath: ServiceNow.Computer.AssetTag
      description: Computer Asset tag
      type: string
    - contextPath: ServiceNow.Computer.Name
      description: Computer name
      type: string
    - contextPath: ServiceNow.Computer.DisplayName
      description: Computer display name
      type: string
    - contextPath: ServiceNow.Computer.SupportGroup
      description: Computer support group
      type: string
    - contextPath: ServiceNow.Computer.OperatingSystem
      description: Computer operating system
      type: string
    - contextPath: ServiceNow.Computer.Company
      description: Computer company sys_id
      type: string
    - contextPath: ServiceNow.Computer.AssignedTo
      description: Computer assigned to user sys_id
      type: string
    - contextPath: ServiceNow.Computer.State
      description: Computer state
      type: string
    - contextPath: ServiceNow.Computer.Cost
      description: Computer cost
      type: string
    - contextPath: ServiceNow.Computer.Comments
      description: Computer comments
      type: string
  - arguments:
    - default: false
      description: Query by group sys_id
      isArray: false
      name: group_id
      required: false
      secret: false
    - default: false
      description: Query by group name
      isArray: false
      name: group_name
      required: false
      secret: false
    - default: false
      description: Query by specified query, for more information about querying in
        ServiceNow, see https://docs.servicenow.com/bundle/istanbul-servicenow-platform/page/use/common-ui-elements/reference/r_OpAvailableFiltersQueries.html
      isArray: false
      name: query
      required: false
      secret: false
    - default: false
      defaultValue: '10'
      description: Query results limit
      isArray: false
      name: limit
      required: false
      secret: false
    - default: false
      defaultValue: '0'
      description: Starting record index to begin retrieving records from
      isArray: false
      name: offset
      required: false
      secret: false
    deprecated: false
    description: Query the sys_user_group table in ServiceNow
    execution: false
    name: servicenow-query-groups
    outputs:
    - contextPath: ServiceNow.Group.ID
      description: Group sys_id
      type: string
    - contextPath: ServiceNow.Group.Description
      description: Group description
      type: string
    - contextPath: ServiceNow.Group.Name
      description: Group name
      type: string
    - contextPath: ServiceNow.Group.Manager
      description: Group manager sys_id
      type: string
    - contextPath: ServiceNow.Group.Updated
      description: Group update time
      type: date
  - arguments:
    - default: false
      description: Query by user sys_id
      isArray: false
      name: user_id
      required: false
      secret: false
    - default: false
      description: Query by username
      isArray: false
      name: user_name
      required: false
      secret: false
    - default: false
      description: Query by specified query, for more information about querying in
        ServiceNow, see https://docs.servicenow.com/bundle/istanbul-servicenow-platform/page/use/common-ui-elements/reference/r_OpAvailableFiltersQueries.html
      isArray: false
      name: query
      required: false
      secret: false
    - default: false
      defaultValue: '10'
      description: Query results limit
      isArray: false
      name: limit
      required: false
      secret: false
    - default: false
      defaultValue: '0'
      description: Starting record index to begin retrieving records from
      isArray: false
      name: offset
      required: false
      secret: false
    deprecated: false
    description: Query the sys_user table in ServiceNow
    execution: false
    name: servicenow-query-users
    outputs:
    - contextPath: ServiceNow.User.ID
      description: User sys_id
      type: string
    - contextPath: ServiceNow.User.Name
      description: User name (first + last)
      type: string
    - contextPath: ServiceNow.User.UserName
      description: User username
      type: string
    - contextPath: ServiceNow.User.Email
      description: User email
      type: string
    - contextPath: ServiceNow.User.Created
      description: User creation time
      type: date
    - contextPath: ServiceNow.User.Updated
      description: User update time
      type: date
  - arguments:
    - default: false
      description: The table label, e.g Asset, Incident, IP address etc.
      isArray: false
      name: label
      required: true
      secret: false
    - default: false
      defaultValue: '10'
      description: Results limit
      isArray: false
      name: limit
      required: false
      secret: false
    - default: false
      description: Starting record index to begin retrieving records from
      isArray: false
      name: offset
      required: false
      secret: false
    deprecated: false
    description: Get table names by a label to use in commands
    execution: false
    name: servicenow-get-table-name
    outputs:
    - contextPath: ServiceNow.Table.ID
      description: Table system ID
      type: string
    - contextPath: ServiceNow.Table.Name
      description: Table name to use in commands, e.g alm_asset
      type: string
    - contextPath: ServiceNow.Table.SystemName
      description: Table system name, e.g Asset
      type: string
  - arguments:
    - default: true
      description: Ticket System ID
      isArray: false
      name: id
      required: true
      secret: false
    - default: false
      defaultValue: '10'
      description: Limit for the ticket notes
      isArray: false
      name: limit
      required: false
      secret: false
    - default: false
      defaultValue: '0'
      description: Offset of the ticket notes
      isArray: false
      name: offset
      required: false
      secret: false
    deprecated: false
    description: Get notes from the specified ServiceNow ticket - Read permissions
      are required for the sys_journal_field table.
    execution: false
    name: servicenow-get-ticket-notes
    outputs:
    - contextPath: ServiceNow.Ticket.ID
      description: Ticket ID
      type: string
    - contextPath: ServiceNow.Ticket.Note.Value
      description: Ticket note value
      type: unknown
    - contextPath: ServiceNow.Ticket.Note.CreatedOn
      description: Ticket note created on
      type: date
    - contextPath: ServiceNow.Ticket.Note.CreatedBy
      description: Ticket note created by
      type: string
    - contextPath: ServiceNow.Ticket.Note.Type
      description: Ticket note type
      type: string
  - arguments:
    - default: false
<<<<<<< HEAD
      description: Queue ID. Can be retrieved using "!servicenow-query-table table_name=awa_queue
        fields=name,number,order"
      isArray: false
      name: queue_id
      required: true
      secret: false
    - default: false
      defaultValue: incident
      description: Document table.
      isArray: false
      name: document_table
      required: false
      secret: false
    - default: false
      description: Document ID.
      isArray: false
      name: document_id
      required: true
      secret: false
    deprecated: false
    description: Document a route to a queue. Requires an installation of the Advanced
      Work Assignments plugin. An active queue and service channel to the designated
      table.
    execution: false
    name: servicenow-document-route-to-queue
    outputs:
    - contextPath: ServiceNow.WorkItem.WorkItemID
      description: Unique ID of the work item assigned to the queue.
      type: String
    - contextPath: ServiceNow.WorkItem.DocumentTable
      description: Name of the table associated with the document
      type: String
    - contextPath: ServiceNow.WorkItem.DocumentID
      description: Unique ID of the document to be routed to the queue.
      type: String
    - contextPath: ServiceNow.WorkItem.QueueID
      description: Unique ID of the queue on which to route a document.
      type: String
    - contextPath: ServiceNow.WorkItem.DisplayName
      description: Name of the document to be routed by this work item, e.g., case
        record.
=======
      description: Ticket System ID
      isArray: false
      name: id
      required: true
      secret: false
    - default: false
      description: 'Tag system ID. Can be retrieved using: "!servicenow-query-table
        table_name=label fields=name,active,sys_id"'
      isArray: false
      name: tag_id
      required: true
      secret: false
    - default: false
      description: 'Tag title. e.g: "Incident - INC000001"'
      isArray: false
      name: title
      required: true
      secret: false
    - auto: PREDEFINED
      default: false
      defaultValue: incident
      description: Ticket type.
      isArray: false
      name: ticket_type
      predefined:
      - incident
      - problem
      - change_request
      - sc_request
      - sc_task
      - sc_req_item
      required: false
      secret: false
    deprecated: false
    description: 'Adds a tag to a ticket. The tag will be visible in the label_entry
      table and can be retrieved using: "!servicenow-query-table table_name=label_entry
      fields=title,table,sys_id,id_display,id_type"'
    execution: false
    name: servicenow-add-tag
    outputs:
    - contextPath: ServiceNow.Ticket.ID
      description: The unique ticket identifier.
      type: String
    - contextPath: ServiceNow.Ticket.TagTitle
      description: Ticket tag title.
      type: String
    - contextPath: ServiceNow.Ticket.TagID
      description: Ticket tag ID.
>>>>>>> 74573fe2
      type: String
  dockerimage: demisto/python3:3.8.2.6981
  feed: false
  isfetch: true
  longRunning: false
  longRunningPort: false
  runonce: false
  script: '-'
  subtype: python3
  type: python
tests:
- No test
fromversion: 5.0.0<|MERGE_RESOLUTION|>--- conflicted
+++ resolved
@@ -1972,7 +1972,57 @@
       type: string
   - arguments:
     - default: false
-<<<<<<< HEAD
+      description: Ticket System ID
+      isArray: false
+      name: id
+      required: true
+      secret: false
+    - default: false
+      description: 'Tag system ID. Can be retrieved using: "!servicenow-query-table
+        table_name=label fields=name,active,sys_id"'
+      isArray: false
+      name: tag_id
+      required: true
+      secret: false
+    - default: false
+      description: 'Tag title. e.g: "Incident - INC000001"'
+      isArray: false
+      name: title
+      required: true
+      secret: false
+    - auto: PREDEFINED
+      default: false
+      defaultValue: incident
+      description: Ticket type.
+      isArray: false
+      name: ticket_type
+      predefined:
+      - incident
+      - problem
+      - change_request
+      - sc_request
+      - sc_task
+      - sc_req_item
+      required: false
+      secret: false
+    deprecated: false
+    description: 'Adds a tag to a ticket. The tag will be visible in the label_entry
+      table and can be retrieved using: "!servicenow-query-table table_name=label_entry
+      fields=title,table,sys_id,id_display,id_type"'
+    execution: false
+    name: servicenow-add-tag
+    outputs:
+    - contextPath: ServiceNow.Ticket.ID
+      description: The unique ticket identifier.
+      type: String
+    - contextPath: ServiceNow.Ticket.TagTitle
+      description: Ticket tag title.
+      type: String
+    - contextPath: ServiceNow.Ticket.TagID
+      description: Ticket tag ID.
+      type: String
+  - arguments:
+    - default: false
       description: Queue ID. Can be retrieved using "!servicenow-query-table table_name=awa_queue
         fields=name,number,order"
       isArray: false
@@ -2014,56 +2064,6 @@
     - contextPath: ServiceNow.WorkItem.DisplayName
       description: Name of the document to be routed by this work item, e.g., case
         record.
-=======
-      description: Ticket System ID
-      isArray: false
-      name: id
-      required: true
-      secret: false
-    - default: false
-      description: 'Tag system ID. Can be retrieved using: "!servicenow-query-table
-        table_name=label fields=name,active,sys_id"'
-      isArray: false
-      name: tag_id
-      required: true
-      secret: false
-    - default: false
-      description: 'Tag title. e.g: "Incident - INC000001"'
-      isArray: false
-      name: title
-      required: true
-      secret: false
-    - auto: PREDEFINED
-      default: false
-      defaultValue: incident
-      description: Ticket type.
-      isArray: false
-      name: ticket_type
-      predefined:
-      - incident
-      - problem
-      - change_request
-      - sc_request
-      - sc_task
-      - sc_req_item
-      required: false
-      secret: false
-    deprecated: false
-    description: 'Adds a tag to a ticket. The tag will be visible in the label_entry
-      table and can be retrieved using: "!servicenow-query-table table_name=label_entry
-      fields=title,table,sys_id,id_display,id_type"'
-    execution: false
-    name: servicenow-add-tag
-    outputs:
-    - contextPath: ServiceNow.Ticket.ID
-      description: The unique ticket identifier.
-      type: String
-    - contextPath: ServiceNow.Ticket.TagTitle
-      description: Ticket tag title.
-      type: String
-    - contextPath: ServiceNow.Ticket.TagID
-      description: Ticket tag ID.
->>>>>>> 74573fe2
       type: String
   dockerimage: demisto/python3:3.8.2.6981
   feed: false
