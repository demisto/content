category: Case Management
sectionorder:
- Connect
- Collect
commonfields:
  id: ServiceNow v2
  version: -1
configuration:
- display: ServiceNow URL, in the format https://company.service-now.com/
  name: url
  required: true
  type: 0
  section: Connect
- additionalinfo: Select this checkbox if to use OAuth 2.0 authentication. See (?) for more information.
  display: Use OAuth Login
  name: use_oauth
  type: 8
  required: false
  section: Connect
- additionalinfo: Select this checkbox to use JWT authentication. See (?) for more information.
  display: Use JWT Authentication
  name: use_jwt
  type: 8
  required: false
  section: Connect
- display: Username/Client ID/JWT Audience (aud)
  displaypassword: Password/Client Secret
  name: credentials
  type: 9
  required: false
  section: Connect
- displaypassword: Private key
  name: private_key
  hiddenusername: true
  type: 9
  required: false
  section: Connect
- display: kid (Key Id)
  name: kid
  type: 0
  required: false
  section: Connect
- display: sub
  name: sub
  type: 0
  required: false
  section: Connect
- additionalinfo: If not set, Client ID will be used.
  display: iss (Issuer)
  name: iss
  type: 0
  required: false
  section: Connect
- additionalinfo: 'The ticket type can be: incident, problem, change_request, sc_request, sc_task or sc_req_item.'
  defaultvalue: incident
  display: Default ticket type for running ticket commands and fetching incidents
  name: ticket_type
  type: 0
  required: false
  section: Collect
- display: ServiceNow API Version (e.g. 'v1')
  name: api_version
  type: 0
  required: false
  section: Connect
- display: Fetch incidents
  name: isFetch
  type: 8
  required: false
  section: Collect
- defaultvalue: stateNOT IN6,7
  display: The query to use when fetching incidents
  name: sysparm_query
  type: 0
  required: false
  section: Collect
- defaultvalue: '10'
  display: How many incidents to fetch each time
  name: fetch_limit
  type: 0
  required: false
  section: Collect
- defaultvalue: 10 minutes
  display: First fetch timestamp (<number> <time unit>, e.g., 12 hours, 7 days, 3 months, 1 year)
  name: fetch_time
  type: 0
  required: false
  section: Collect
- defaultvalue: opened_at
  display: |-
    Timestamp field to filter by (e.g., `opened_at`) This is how the filter is applied to the query: "ORDERBYopened_at^opened_at>[Last Run]".
    To prevent duplicate incidents, this field is mandatory for fetching incidents.
  name: timestamp_field
  type: 0
  required: false
  section: Collect
- defaultvalue: number
  display: ServiceNow ticket column to be set as the incident name. Default is the incident number
  name: incident_name
  type: 0
  required: false
  section: Collect
- display: Incident type
  name: incidentType
  type: 13
  required: false
  section: Collect
- display: Get incident attachments
  name: get_attachments
  type: 8
  required: false
  section: Collect
- additionalinfo: 'Choose the direction to mirror the incident: Incoming (from ServiceNow to Cortex XSOAR), Outgoing (from Cortex XSOAR to ServiceNow), or Incoming and Outgoing (from/to Cortex XSOAR and ServiceNow).'
  defaultvalue: None
  display: Incident Mirroring Direction
  name: mirror_direction
  options:
  - None
  - Incoming
  - Outgoing
  - Incoming And Outgoing
  type: 15
  hidden:
  - marketplacev2
  - platform
  required: false
  section: Collect
- additionalinfo: Select this checkbox to retrieve comments and work notes without accessing the `sys_field_journal` table.
  display: Use Display Value
  name: use_display_value
  type: 8
  required: false
  section: Collect
- additionalinfo: 'Select the date format of your ServiceNow instance. Mandatory when using the `Use Display Value` option. More details under the troubleshooting section in the documentation of the integration. The integration supports the ServiceNow default time format (full form) `HH:mm:ss` with support to `a` notation for AM/PM.'
  defaultvalue: None
  display: Instance Date Format
  name: display_date_format
  options:
  - MM-dd-yyyy
  - MM/dd/yyyy
  - dd/MM/yyyy
  - dd-MM-yyyy
  - dd.MM.yyyy
  - yyyy-MM-dd
  - mmm-dd-yyyy
  - yyyy-MMM-dd
  type: 15
  required: false
  section: Collect
- additionalinfo: Choose the tag to add to an entry to mirror it as a comment in ServiceNow.
  defaultvalue: comments
  display: Comment Entry Tag To ServiceNow
  name: comment_tag
  type: 0
  hidden:
  - marketplacev2
  - platform
  required: false
  section: Collect
- additionalinfo: Choose the tag to add to an entry to mirror it as a comment from ServiceNow.
  defaultvalue: CommentFromServiceNow
  display: Comment Entry Tag From ServiceNow
  name: comment_tag_from_servicenow
  type: 0
  hidden:
  - marketplacev2
  - platform
  required: false
  section: Collect
- additionalinfo: Choose the tag to add to an entry to mirror it as a work note in ServiceNow.
  defaultvalue: work_notes
  display: Work Note Entry Tag To ServiceNow
  name: work_notes_tag
  type: 0
  hidden:
  - marketplacev2
  - platform
  required: false
  section: Collect
- additionalinfo: Choose the tag to add to an entry to mirror it as a work note from ServiceNow.
  defaultvalue: WorkNoteFromServiceNow
  display: Work Note Entry Tag From ServiceNow
  name: work_notes_tag_from_servicenow
  type: 0
  hidden:
  - marketplacev2
  - platform
  required: false
  section: Collect
- additionalinfo: Choose the tag to add to an entry to mirror it as a file in ServiceNow.
  defaultvalue: ForServiceNow
  display: File Entry Tag To ServiceNow
  name: file_tag
  type: 0
  hidden:
  - marketplacev2
  - platform
  required: false
  section: Collect
- additionalinfo: Choose the tag to add to an entry to mirror it as a file from ServiceNow.
  defaultvalue: 'FromServiceNow'
  display: File Entry Tag From ServiceNow
  name: file_tag_from_service_now
  type: 0
  hidden:
  - marketplacev2
  - platform
  required: false
  section: Collect
- additionalinfo: "According to the timestamp in this field, records will be queried to check for updates."
  display: Timestamp field to query for updates as part of the mirroring flow
  name: update_timestamp_field
  type: 0
  advanced: true
  hidden:
  - marketplacev2
  - platform
  defaultvalue: sys_updated_on
  required: false
  section: Collect
- additionalinfo: If a greater number of incidents than the limit were modified, then they won't be mirrored in.
  defaultvalue: '100'
  display: How many incidents to mirror incoming each time
  name: mirror_limit
  type: 0
  advanced: true
  hidden:
  - marketplacev2
  - platform
  required: false
  section: Collect
- additionalinfo: "Custom (user defined) fields in the format: u_fieldname1,u_fieldname2 custom fields start with a 'u_'. These fields will be included in the mirroring capabilities, if added here."
  display: Custom Fields to Mirror
  name: custom_fields
  type: 12
  advanced: true
  hidden:
  - marketplacev2
  - platform
  required: false
  section: Collect
- additionalinfo: When selected, closing the ServiceNow ticket is mirrored in Cortex XSOAR.
  defaultvalue: 'None'
  display: Mirrored XSOAR Ticket closure method
  name: close_incident
  type: 15
  advanced: true
  options:
  - None
  - closed
  - resolved
  hidden:
  - marketplacev2
  - platform
  required: false
  section: Collect
- additionalinfo: 'Define how to close the mirrored tickets in Cortex XSOAR with a custom state. Enter here a comma-separated list of custom closure state codes and their labels (acceptable format example: “10=Design,11=Development,12=Testing”) to override the default closure method. Note that a matching user-defined list of custom close reasons must be configured as a "Server configuration" in Cortex XSOAR. Not following this format will result in closing the incident with a default close reason.'
  defaultvalue: ''
  display: Mirrored XSOAR Ticket custom close state code
  name: server_close_custom_state
  type: 0
  advanced: true
  hidden:
  - marketplacev2
  - platform
  required: false
  section: Collect
- additionalinfo: 'Define how to close the mirrored tickets in Cortex XSOAR with a custom resolution code. Enter a comma-separated list of custom resolution codes and their labels (acceptable format example: “10=Design,11=Development,12=Testing”) to override the default closure method. Note that a matching user-defined list of custom close reasons must be configured as a "Server configuration" in Cortex XSOAR. Not following this format will result in closing the incident with a default close reason.'
  display: Mirrored XSOAR Ticket custom close resolution code (overwrites the custom close state)
  name: server_custom_close_code
  type: 0
  advanced: true
  hidden:
  - marketplacev2
  - platform
  required: false
  section: Collect
- additionalinfo: Define how to close the mirrored tickets in ServiceNow. Choose 'resolved' to enable reopening from the UI. Otherwise, choose 'closed'.
  defaultvalue: 'None'
  display: Mirrored ServiceNow Ticket closure method
  name: close_ticket_multiple_options
  type: 15
  advanced: true
  options:
  - None
  - closed
  - resolved
  hidden:
  - marketplacev2
  - platform
  required: false
  section: Collect
- display: Mirrored ServiceNow Ticket custom close state code
  name: close_custom_state
  type: 0
  advanced: true
  additionalinfo: Define how to close the mirrored tickets in ServiceNow with a custom state. Enter here the custom closure state code (should be an integer) to override the default closure method. If the closure code does not exist, the default code will be used instead.
  hidden:
  - marketplacev2
  - platform
  required: false
  section: Collect
- defaultvalue: 'false'
  display: Close Mirrored ServiceNow Ticket
  name: close_ticket
  type: 8
  additionalinfo: When selected, closing the XSOAR incident is mirrored in ServiceNow.
  hidden: true
  required: false
  section: Collect
- defaultvalue: 'false'
  additionalinfo: 'When enabled, comments and work notes are mirrored as note entries for each newly fetched incident. Note: This setting triggers an API call for each incident during the first mirroring, potentially causing overload if numerous incidents are present.'
  display: Mirror Existing Notes For New Fetched Incidents
  name: mirror_notes_for_new_incidents
  type: 8
  advanced: true
  hidden:
  - marketplacev2
  - platform
  required: false
  section: Collect
- defaultvalue: 'false'
  display: 'Use system proxy settings'
  name: proxy
  type: 8
  required: false
  section: Connect
- defaultvalue: 'false'
  display: 'Trust any certificate (not secure)'
  name: insecure
  type: 8
  required: false
  section: Connect
- defaultvalue: '1'
  display: 'Incidents Fetch Interval'
  name: incidentFetchInterval
  type: 19
  required: false
  section: Collect
- defaultvalue: 0
  display: 'Advanced: Minutes to look back when fetching'
  additionalinfo: Use this parameter to determine how long backward to look in the search for incidents that were created before the last run time and did not match the query when they were created.
  name: look_back
  type: 0
  advanced: true
  required: false
  section: Collect
description: Use The ServiceNow IT Service Management (ITSM) solution to modernize the way you manage and deliver services to your users.
display: ServiceNow v2
name: ServiceNow v2
script:
  commands:
  - arguments:
    - default: true
      description: Ticket system ID for which to retrieve information.
      name: id
    - auto: PREDEFINED
      defaultValue: incident
      description: Ticket type. Can be "incident", "problem", "change_request", "sc_request", "sc_task", "sc_req_item" or "sn_si_incident". Default is "incident".
      name: ticket_type
      predefined:
      - incident
      - problem
      - change_request
      - sc_request
      - sc_task
      - sc_req_item
      - sn_si_incident
    - description: Ticket number to retrieve.
      name: number
    - auto: PREDEFINED
      defaultValue: 'false'
      description: If "true" will retrieve ticket attachments.Note this option will always use the v1 API version, as it is not supported in v2. Default is "false".
      name: get_attachments
      predefined:
      - 'true'
      - 'false'
    - description: 'Custom fields on which to query. For example: state_code=AR;time_zone=PST.'
      name: custom_fields
    - description: Additional fields to display in the War Room entry and incident context.
      isArray: true
      name: additional_fields
    - defaultValue: ;
      description: The delimiter character to use as a separator for a list of fields in an argument for this command. Default is ';'.
      name: fields_delimiter
    description: Retrieves ticket information by ticket ID.
    name: servicenow-get-ticket
    outputs:
    - contextPath: ServiceNow.Ticket.ID
      description: Ticket ID.
      type: string
    - contextPath: ServiceNow.Ticket.OpenedBy
      description: Ticket opener ID.
      type: string
    - contextPath: ServiceNow.Ticket.CreatedOn
      description: Ticket creation date.
      type: date
    - contextPath: ServiceNow.Ticket.Assignee
      description: Ticket assignee ID.
      type: string
    - contextPath: ServiceNow.Ticket.State
      description: Ticket state.
      type: string
    - contextPath: ServiceNow.Ticket.Summary
      description: Ticket short summary.
      type: string
    - contextPath: ServiceNow.Ticket.Number
      description: Ticket number.
      type: string
    - contextPath: ServiceNow.Ticket.Active
      description: Ticket active.
      type: boolean
    - contextPath: ServiceNow.Ticket.AdditionalComments
      description: Ticket comments.
      type: string
    - contextPath: ServiceNow.Ticket.Priority
      description: Ticket priority.
      type: string
    - contextPath: ServiceNow.Ticket.OpenedAt
      description: Ticket opening time.
      type: date
    - contextPath: ServiceNow.Ticket.ResolvedBy
      description: Ticket resolver ID.
      type: string
    - contextPath: ServiceNow.Ticket.CloseCode
      description: Ticket close code.
      type: string
    - contextPath: File.Info
      description: Attachment file info.
      type: string
    - contextPath: File.Name
      description: Attachment file name.
      type: string
    - contextPath: File.Size
      description: Attachment file size.
      type: number
    - contextPath: File.SHA1
      description: Attachment SHA1 hash.
      type: string
    - contextPath: File.SHA256
      description: Attachment SHA256 hash.
      type: string
    - contextPath: File.EntryID
      description: Attachment file entry ID.
      type: string
    - contextPath: File.Type
      description: Attachment file type.
      type: string
    - contextPath: File.MD5
      description: Attachment MD5 hash.
      type: string
  - arguments:
    - description: Short description of the ticket.
      name: short_description
    - auto: PREDEFINED
      defaultValue: incident
      description: Ticket type. Can be "incident", "problem", "change_request", "sc_request", "sc_task", "sc_req_item", "sn_si_incident" or "std_change_template". Default is "incident".
      name: ticket_type
      predefined:
      - incident
      - problem
      - change_request
      - sc_request
      - sc_task
      - sc_req_item
      - sn_si_incident
      - std_change_template
    - auto: PREDEFINED
      description: Ticket urgency. You can either select from the predefined options or enter another value. For example, "Urgent" or "5".
      name: urgency
      predefined:
      - 3 - Low
      - 2 - Medium
      - 1 - High
    - auto: PREDEFINED
      description: Ticket severity. You can either select from the predefined options or enter another value. For example, "Urgent" or "5".
      name: severity
      predefined:
      - 3 - Low
      - 2 - Medium
      - 1 - High
    - auto: PREDEFINED
      description: Ticket impact.
      name: impact
      predefined:
      - 3 - Low
      - 2 - Medium
      - 1 - High
    - auto: PREDEFINED
      description: Whether to set the ticket as Active. Can be "true" or "false".
      name: active
      predefined:
      - 'true'
      - 'false'
    - description: The ticket activity due date, in the format "2016-07-02 21:51:11".
      name: activity_due
    - description: List of users assigned to the ticket.
      name: additional_assignee_list
    - description: Ticket history approval.
      name: approval_history
    - description: The ticket approval set date, in the format "2016-07-02 21:51:11".
      name: approval_set
    - description: User assigned to the ticket.
      name: assigned_to
    - description: 'Business duration, in the format: YYYY-MM-DD HH:MM:SS.'
      name: business_duration
    - description: Business service.
      name: business_service
    - description: Business source.
      name: business_stc
    - description: 'Calendar duration, in the format: YYYY-MM-DD HH:MM:SS.'
      name: calendar_duration
    - description: Caller ID (UID format).
      name: caller_id
    - description: Category of the ticket.
      name: category
    - description: UID Format.
      name: caused_by
    - auto: PREDEFINED
      description: Ticket's close code. Can be "Solved (Work Around)", "Solved (Permanently)", "Solved Remotely (Work Around)", "Solved Remotely (Permanently)", "Not Solved (Not Reproducible)", "Not Solved (Too Costly)", or "Closed/Resolved by Caller".
      name: close_code
      predefined:
      - Solved (Work Around)
      - Solved (Permanently)
      - Solved Remotely (Work Around)
      - Solved Remotely (Permanently)
      - Not Solved (Not Reproducible)
      - Not Solved (Too Costly)
      - Closed/Resolved by Caller
    - description: Close notes of the ticket.
      name: close_notes
    - description: 'When the ticket was closed, in the format: YYYY-MM-DD HH:MM:SS.'
      name: closed_at
    - description: User who closed the ticket.
      name: closed_by
    - description: UID Format.
      name: cmdb_ci
    - description: Format type journal input.
      name: comments
    - description: Format type journal input.
      name: comments_and_work_notes
    - description: Company (UID format).
      name: company
    - description: Contact type.
      name: contact_type
    - description: Correlation display.
      name: correlation_display
    - description: Correlation ID.
      name: correlation_id
    - description: Delivery plan (UID format).
      name: delivery_plan
    - description: Ticket description.
      name: description
    - description: 'Ticket due date, in the format: YYYY-MM-DD HH:MM:SS.'
      name: due_date
    - description: 'Expected start date/time, in the format: YYYY-MM-DD HH:MM:SS.'
      name: expected_start
    - description: 'Follow up date/time, in the format: YYYY-MM-DD HH:MM:SS.'
      name: follow_up
    - description: UID format list (group).
      name: group_list
    - auto: PREDEFINED
      description: Whether the ticket is solved in the knowledge base. Can be "true" or "false".
      name: knowledge
      predefined:
      - 'true'
      - 'false'
    - description: Location of the ticket.
      name: location
    - description: SLA of the ticket.
      name: made_sla
    - auto: PREDEFINED
      description: Whether to be notified about this ticket. Can be "1" or "0".
      name: notify
      predefined:
      - '1'
      - '0'
    - description: Order number.
      name: order
    - description: UID Format.
      name: parent
    - description: UID Format.
      name: parent_incident
    - description: UID Format.
      name: problem_id
    - description: The number of users included in this ticket.
      name: reassignment_count
    - description: How many times the ticket has been reopened.
      name: reopen_count
    - description: 'The date/time that the ticket was resolved, in the format: YYYY-MM-DD HH:MM:SS.'
      name: resolved_at
    - description: ID of the user that resolved the ticket.
      name: resolved_by
    - description: UID.
      name: rfc
    - description: 'SLA due date/time, in the format: YYYY-MM-DD HH:MM:SS.'
      name: sla_due
    - description: Ticket subcategory.
      name: subcategory
    - description: Last updated by.
      name: sys_updated_by
    - description: 'Last date/time that the system was updated, in the format: YYYY-MM-DD HH:MM:SS.'
      name: sys_updated_on
    - description: Input from the end user.
      name: user_input
    - description: A list of watched tickets.
      name: watch_list
    - description: 'Format: YYYY-MM-DD HH:MM:SS.'
      name: work_end
    - description: Format journal list.
      name: work_notes
    - description: List work notes UIDs.
      name: work_notes_list
    - description: Date/time when work started on the ticket.
      name: work_start
    - description: The sys_id of the group to assign.
      name: assignment_group
    - description: The number that represents the incident state.
      name: incident_state
    - description: Ticket number.
      name: number
    - auto: PREDEFINED
      description: Priority of the ticket.
      name: priority
      predefined:
      - 5 - Planning
      - 4 - Low
      - 3 - Moderate
      - 2 - High
      - 1 - Critical
    - description: Template name to use as the basis to create new tickets.
      name: template
    - description: 'Custom (user defined) fields in the format: fieldname1=value;fieldname2=value; custom fields start with a "u_".'
      name: custom_fields
    - auto: PREDEFINED
      defaultValue: normal
      description: Type of Change Request ticket. Can be "normal", "standard", or "emergency". Default is "normal".
      name: change_type
      predefined:
      - normal
      - standard
      - emergency
    - description: 'State of the ticket, for example: "Closed" or "7" or "7 - Closed".'
      name: state
    - description: ' Date/time the ticket was opened, in the format: YYYY-MM-DD HH:MM:SS.'
      name: opened_at
    - description: Caller system ID.
      name: caller
    - description: Ticket approval.
      name: approval
    - description: 'Additional fields in the format: fieldname1=value;fieldname2=value;.'
      name: additional_fields
    - auto: PREDEFINED
      defaultValue: 'false'
      description: Flag that indicates whether to set field values using the display value or the actual value. 'true' treats input values as the display value. 'false' treats input values as actual values. Default is false.
      name: input_display_value
      predefined:
      - 'false'
      - 'true'
    - defaultValue: ;
      description: The delimiter character to use as a separator for a list of fields in an argument for this command. Default is ';'.
      name: fields_delimiter
    - auto: PREDEFINED
      description: Business criticality of the ticket.
      name: business_criticality
      predefined:
      - 3 - Non-Critical
      - 2 - High
      - 1 - Critical
    - description: Incident risk score.
      name: risk_score
    description: Creates new ServiceNow ticket.
    name: servicenow-create-ticket
    outputs:
    - contextPath: ServiceNow.Ticket.ID
      description: Ticket ID.
      type: string
    - contextPath: ServiceNow.Ticket.OpenedBy
      description: Ticket opener ID.
      type: string
    - contextPath: ServiceNow.Ticket.CreatedOn
      description: Ticket creation date.
      type: date
    - contextPath: ServiceNow.Ticket.Assignee
      description: Ticket assignee ID.
      type: string
    - contextPath: ServiceNow.Ticket.State
      description: Ticket state.
      type: string
    - contextPath: ServiceNow.Ticket.Summary
      description: Ticket short summary.
      type: string
    - contextPath: ServiceNow.Ticket.Number
      description: Ticket number.
      type: string
    - contextPath: ServiceNow.Ticket.Active
      description: Ticket active.
      type: boolean
    - contextPath: ServiceNow.Ticket.AdditionalComments
      description: Ticket comments.
      type: string
    - contextPath: ServiceNow.Ticket.Priority
      description: Ticket priority.
      type: string
    - contextPath: ServiceNow.Ticket.OpenedAt
      description: Ticket opening time.
      type: date
    - contextPath: ServiceNow.Ticket.ResolvedBy
      description: Ticket resolver ID.
      type: string
    - contextPath: ServiceNow.Ticket.CloseCode
      description: Ticket close code.
      type: string
  - arguments:
    - description: Short description of the ticket.
      name: short_description
    - auto: PREDEFINED
      description: Ticket type. Can be "incident", "problem", "change_request", "sc_request", "sc_task", "sc_req_item" or "sn_si_incident". Default is "incident".
      name: ticket_type
      predefined:
      - incident
      - problem
      - change_request
      - sc_request
      - sc_task
      - sc_req_item
      - sn_si_incident
    - auto: PREDEFINED
      description: Ticket urgency. You can either select from the predefined options or enter another value. For example, "Urgent" or "5".
      name: urgency
      predefined:
      - 3 - Low
      - 2 - Medium
      - 1 - High
    - auto: PREDEFINED
      description: Ticket severity. You can either select from the predefined options or enter another value. For example, "Urgent" or "5".
      name: severity
      predefined:
      - 3 - Low
      - 2 - Medium
      - 1 - High
    - auto: PREDEFINED
      description: Ticket impact.
      name: impact
      predefined:
      - 3 - Low
      - 2 - Medium
      - 1 - High
    - auto: PREDEFINED
      description: Whether the ticket is Active. Can be "true" or "false".
      name: active
      predefined:
      - 'true'
      - 'false'
    - description: 'The ticket activity due date, in the format: "2016-07-02 21:51:11".'
      name: activity_due
    - description: List of users assigned to the ticket.
      name: additional_assignee_list
    - description: Ticket history approval.
      name: approval_history
    - description: 'The ticket approval set date/time, in the format: "2016-07-02 21:51:11".'
      name: approval_set
    - description: User assigned to the ticket.
      name: assigned_to
    - description: 'Business duration, in the format: YYYY-MM-DD HH:MM:SS.'
      name: business_duration
    - description: Business service.
      name: business_service
    - description: Business source.
      name: business_stc
    - description: 'Calendar duration, in the format: YYYY-MM-DD HH:MM:SS.'
      name: calendar_duration
    - description: Caller ID (UID format).
      name: caller_id
    - description: Category name.
      name: category
    - description: UID format.
      name: caused_by
    - auto: PREDEFINED
      description: Ticket's close code. Can be "Solved (Work Around)", "Solved (Permanently)", "Solved Remotely (Work Around)", "Solved Remotely (Permanently)", "Not Solved (Not Reproducible)", "Not Solved (Too Costly)", or "Closed/Resolved by Caller".
      name: close_code
      predefined:
      - Solved (Work Around)
      - Solved (Permanently)
      - Solved Remotely (Work Around)
      - Solved Remotely (Permanently)
      - Not Solved (Not Reproducible)
      - Not Solved (Too Costly)
      - Closed/Resolved by Caller
    - description: Close notes of the ticket.
      name: close_notes
    - description: 'Date/time the ticket was closed, in the format: YYYY-MM-DD HH:MM:SS.'
      name: closed_at
    - description: User who closed the ticket.
      name: closed_by
    - description: UID Format.
      name: cmdb_ci
    - description: Format type journal input.
      name: comments
    - description: Format type journal input.
      name: comments_and_work_notes
    - description: UID Format.
      name: company
    - description: Contact type.
      name: contact_type
    - description: Correlation display.
      name: correlation_display
    - description: Correlation ID.
      name: correlation_id
    - description: UID Format.
      name: delivery_plan
    - description: Ticket description.
      name: description
    - description: 'Ticket due date, in the format: YYYY-MM-DD HH:MM:SS.'
      name: due_date
    - description: 'Expected start date/time, in the format: YYYY-MM-DD HH:MM:SS.'
      name: expected_start
    - description: 'Follow up date/time, in the format: YYYY-MM-DD HH:MM:SS.'
      name: follow_up
    - description: UID format list.
      name: group_list
    - auto: PREDEFINED
      description: Whether the ticket is solved in the knowledge base. Can be "true" or "false".
      name: knowledge
      predefined:
      - 'true'
      - 'false'
    - description: Location of the ticket.
      name: location
    - description: SLA of the ticket.
      name: made_sla
    - auto: PREDEFINED
      description: Whether to be notified about this ticket. Can be "1" or "0".
      name: notify
      predefined:
      - '1'
      - '0'
    - description: Order number.
      name: order
    - description: Parent (UID format).
      name: parent
    - description: Parent incident (UID format).
      name: parent_incident
    - description: Problem ID (UID format).
      name: problem_id
    - description: The number of users included in this ticket.
      name: reassignment_count
    - description: The number of times the ticket has been reopened.
      name: reopen_count
    - description: 'Date/time the ticket was resolved, in the format: YYYY-MM-DD HH:MM:SS.'
      name: resolved_at
    - description: Resolved by (UID format).
      name: resolved_by
    - description: UID.
      name: rfc
    - description: 'SLA due date/time, in the format: YYYY-MM-DD HH:MM:SS.'
      name: sla_due
    - description: Ticket subcategory.
      name: subcategory
    - description: Last updated by.
      name: sys_updated_by
    - description: Date/time the system was last updated.
      name: sys_updated_on
    - description: Input from the end user.
      name: user_input
    - description: A list of watched tickets.
      name: watch_list
    - description: 'Format: YYYY-MM-DD HH:MM:SS.'
      name: work_end
    - description: Format journal list.
      name: work_notes
    - description: Comma-separated list of work notes UIDs.
      name: work_notes_list
    - description: Date/time when work started on the ticket.
      name: work_start
    - description: Assignment group UID.
      name: assignment_group
    - description: Number representing the incident state.
      name: incident_state
    - description: Ticket number.
      name: number
    - auto: PREDEFINED
      description: Priority of the ticket.
      name: priority
      predefined:
      - 5 - Planning
      - 4 - Low
      - 3 - Moderate
      - 2 - High
      - 1 - Critical
    - description: System ID of the ticket to update.
      name: id
      required: true
    - description: 'Custom (user defined) fields in the format: fieldname1=value;fieldname2=value; custom fields start with a "u_".'
      name: custom_fields
    - auto: PREDEFINED
      defaultValue: normal
      description: Type of Change Request ticket. Can be "normal", "standard", or "emergency". Default is "normal".
      name: change_type
      predefined:
      - normal
      - standard
      - emergency
    - description: 'State of the ticket, for example: "Closed" or "7" or "7 - Closed", or "Resolved" or "6" or "6 - Resolved".'
      name: state
    - description: Caller system ID.
      name: caller
    - description: Ticket approval.
      name: approval
    - description: 'Additional fields in the format: fieldname1=value;fieldname2=value;.'
      name: additional_fields
    - auto: PREDEFINED
      defaultValue: 'false'
      description: Flag that indicates whether to set field values using the display value or the actual value. 'true' treats input values as the display value. 'false' treats input values as actual values. Default is false.
      name: input_display_value
      predefined:
      - 'false'
      - 'true'
    - defaultValue: ;
      description: The delimiter character to use as a separator for a list of fields in an argument for this command. Default is ';'.
      name: fields_delimiter
    - description: A comma-separated list of fields to clear.
      isArray: true
      name: clear_fields
    - auto: PREDEFINED
      description: Business criticality of the ticket.
      name: business_criticality
      predefined:
      - 3 - Non-Critical
      - 2 - High
      - 1 - Critical
    - description: Incident risk score.
      name: risk_score
    description: Updates the specified ticket.
    name: servicenow-update-ticket
  - arguments:
    - description: Ticket System ID.
      name: id
      required: true
    - auto: PREDEFINED
      description: Ticket type. Can be "incident", "problem", "change_request", "sc_request", "sc_task", "sc_req_item", or "sn_si_incident".
      name: ticket_type
      predefined:
      - incident
      - problem
      - change_request
      - sc_request
      - sc_task
      - sc_req_item
      - sn_si_incident
    description: Deletes a ticket from ServiceNow.
    name: servicenow-delete-ticket
    outputs:
    - contextPath: ServiceNow.Ticket.ID
      description: Ticket ID.
      type: string
    - contextPath: ServiceNow.Ticket.DeleteMessage
      description: A Message indicating the result of the ticket deletion operation.
      type: string
  - arguments:
    - description: Attachment File ID.
      name: file_sys_id
      required: true
    description: Delete an attachment from a ticket.
    name: servicenow-delete-file
  - arguments:
    - defaultValue: '10'
      description: The maximum number of tickets to retrieve.
      name: limit
    - auto: PREDEFINED
      defaultValue: incident
      description: Ticket type. Can be "incident", "problem", "change_request", "sc_request", "sc_task", "sc_req_item" or "sn_si_incident". Default is "incident".
      name: ticket_type
      predefined:
      - incident
      - problem
      - change_request
      - sc_request
      - sc_task
      - sc_req_item
      - sn_si_incident
    - description: The query to run. To learn about querying in ServiceNow, see https://docs.servicenow.com/bundle/istanbul-servicenow-platform/page/use/common-ui-elements/reference/r_OpAvailableFiltersQueries.html
      name: query
    - defaultValue: '0'
      description: Starting record index from which to begin retrieving records.
      name: offset
    - description: Additional fields to present in the War Room entry and incident context. Can be nested (in the form of field1.field2).
      isArray: true
      name: additional_fields
    - description: 'System parameters in the format: fieldname1=value;fieldname2=value. For example: "sysparm_display_value=true;sysparm_exclude_reference_link=True".'
      name: system_params
    description: Retrieves ticket information according to the supplied query.
    name: servicenow-query-tickets
    outputs:
    - contextPath: Ticket.ID
      description: The unique ticket identifier.
      type: string
    - contextPath: Ticket.Creator
      description: A string field that indicates the user who created the ticket.
      type: string
    - contextPath: Ticket.CreatedOn
      description: The date/time when the ticket was created.
      type: date
    - contextPath: Ticket.Assignee
      description: Specifies the user assigned to complete the ticket. By default, this field uses a reference qualifier to only display users with the ITIL role.
      type: string
    - contextPath: Ticket.State
      description: Status of the ticket.
      type: string
    - contextPath: Ticket.Summary
      description: A human-readable title for the record.
      type: string
    - contextPath: Ticket.Number
      description: The display value of the ticket.
      type: string
    - contextPath: Ticket.Active
      description: Specifies whether work is still being done on a task or whether the work for the task is complete.
      type: boolean
    - contextPath: Ticket.AdditionalComments
      description: Comments about the task record.
      type: Unknown
    - contextPath: Ticket.Priority
      description: Specifies the ticket priority for the assignee.
      type: string
    - contextPath: Ticket.OpenedAt
      description: The date/time when the ticket was first opened.
      type: date
    - contextPath: Ticket.Escalation
      description: Indicates how long the ticket has been open.
      type: string
  - arguments:
    - description: Ticket System ID.
      name: id
      required: true
    - auto: PREDEFINED
      defaultValue: incident
      description: Ticket type. Can be "incident", "problem", "change_request", "sc_request", "sc_task", "sc_req_item" or "sn_si_incident". Default is "incident".
      name: ticket_type
      predefined:
      - incident
      - problem
      - change_request
      - sc_request
      - sc_task
      - sc_req_item
      - sn_si_incident
    - description: The actual link to publish in ServiceNow ticket, in a valid URL format, for example, http://www.demisto.com.
      name: link
      required: true
    - description: Whether to publish the link as comment on the ticket. Can be "true" or "false". If false will publish the link as WorkNote.
      name: post-as-comment
    - description: The text to represent the link.
      name: text
    description: Adds a link to the specified ticket.
    name: servicenow-add-link
  - arguments:
    - description: Ticket System ID.
      name: id
      required: true
    - auto: PREDEFINED
      defaultValue: incident
      description: Ticket type. Can be "incident", "problem", "change_request", "sc_request", "sc_task", "sc_req_item" or "sn_si_incident". Default is "incident".
      name: ticket_type
      predefined:
      - incident
      - problem
      - change_request
      - sc_request
      - sc_task
      - sc_req_item
      - sn_si_incident
    - description: Comment to add.
      name: comment
      required: true
    - auto: PREDEFINED
      defaultValue: 'false'
      description: Whether to publish the note as comment on the ticket. Can be "true" or "false". Default is "false".
      name: post-as-comment
      predefined:
      - 'true'
      - 'false'
    description: Adds a comment to the specified ticket, by ticket ID.
    name: servicenow-add-comment
  - arguments:
    - description: Ticket System ID.
      name: id
      required: true
    - auto: PREDEFINED
      defaultValue: incident
      description: Ticket type. Can be "incident", "problem", "change_request", "sc_request", "sc_task", "sc_req_item" or "sn_si_incident". Default is "incident".
      name: ticket_type
      predefined:
      - incident
      - problem
      - change_request
      - sc_request
      - sc_task
      - sc_req_item
      - sn_si_incident
    - description: War Room entry ID that includes the file.
      name: file_id
      required: true
    - description: Filename of the uploaded file to override the existing file name in the entry.
      name: file_name
    description: Uploads a file to the specified ticket.
    name: servicenow-upload-file
    outputs:
    - contextPath: ServiceNow.Ticket.File.Filename
      description: Name of the file.
      type: string
    - contextPath: ServiceNow.Ticket.File.Link
      description: Download link for the file.
      type: string
    - contextPath: ServiceNow.Ticket.File.SystemID
      description: System ID of the file.
      type: string
  - arguments:
    - description: Record System ID.
      name: id
      required: true
    - description: Comma-separated list of table fields to display and output to the context. For example, name,tag,company. ID field is added by default.
      name: fields
    - description: The name of the table from which to get the record.
      name: table_name
      required: true
    description: Retrieves record information, by record ID.
    name: servicenow-get-record
    outputs:
    - contextPath: ServiceNow.Record.ID
      description: The unique record identifier for the record.
      type: string
    - contextPath: ServiceNow.Record.UpdatedBy
      description: A string field that indicates the user who most recently updated the record.
      type: string
    - contextPath: ServiceNow.Record.UpdatedAt
      description: A time-stamp field that indicates the date and time of the most recent update.
      type: date
    - contextPath: ServiceNow.Record.CreatedBy
      description: A string field that indicates the user who created the record.
      type: string
    - contextPath: ServiceNow.Record.CreatedOn
      description: A time-stamp field that indicates when a record was created.
      type: date
  - arguments:
    - description: The name of the table to query.
      name: table_name
      required: true
    - defaultValue: '10'
      description: The maximum number of tickets to retrieve.
      name: limit
    - description: The query to run. For more information about querying in ServiceNow, see https://docs.servicenow.com/bundle/istanbul-servicenow-platform/page/use/common-ui-elements/reference/r_OpAvailableFiltersQueries.html
      name: query
    - description: Comma-separated list of table fields to display and output to the context. For example, name,tag,company. ID field is added by default.
      isArray: true
      name: fields
    - defaultValue: '0'
      description: Starting record index from which to begin retrieving records.
      name: offset
    - description: 'System parameters in the format: fieldname1=value;fieldname2=value. For example: "sysparm_display_value=true&sysparm_exclude_reference_link=True".'
      name: system_params
    description: Queries the specified table in ServiceNow.
    name: servicenow-query-table
    outputs:
    - contextPath: ServiceNow.Record.ID
      description: The unique record identifier for the record.
      type: string
    - contextPath: ServiceNow.Record.UpdatedBy
      description: A string field that indicates the user who most recently updated the record.
      type: string
    - contextPath: ServiceNow.Record.UpdatedAt
      description: A time-stamp field that indicates the date and time of the most recent update.
      type: date
    - contextPath: ServiceNow.Record.CreatedBy
      description: A string field that indicates the user who created the record.
      type: string
    - contextPath: ServiceNow.Record.CreatedOn
      description: A time-stamp field that indicates when a record was created.
      type: date
  - arguments:
    - description: The name of the table in which to create a record.
      name: table_name
      required: true
    - description: 'Fields and their values to create the record with, in the format: fieldname1=value;fieldname2=value;...'
      name: fields
    - description: 'Custom (user defined) fields in the format: fieldname1=value;fieldname2=value;...'
      name: custom_fields
    - auto: PREDEFINED
      defaultValue: 'false'
      description: Flag that indicates whether to set field values using the display value or the actual value. 'true' treats input value as the display value. 'false' treats input values as actual values. Default is false.
      name: input_display_value
      predefined:
      - 'false'
      - 'true'
    - defaultValue: ;
      description: The delimiter character to use as a separator for a list of fields in an argument for this command. Default is ';'.
      name: fields_delimiter
    description: Creates a new record in the specified ServiceNow table.
    name: servicenow-create-record
    outputs:
    - contextPath: ServiceNow.Record.ID
      description: The unique record identifier for the record.
      type: string
    - contextPath: ServiceNow.Record.UpdatedBy
      description: A string field that indicates the user who most recently updated the record.
      type: string
    - contextPath: ServiceNow.Record.UpdatedAt
      description: A time-stamp field that indicates the date and time of the most recent update.
      type: date
    - contextPath: ServiceNow.Record.CreatedBy
      description: A string field that indicates the user who created the record.
      type: string
    - contextPath: ServiceNow.Record.CreatedOn
      description: A time-stamp field that indicates when a record was created.
      type: date
  - arguments:
    - description: The name of the table to update the record in.
      name: table_name
      required: true
    - description: The system ID of the ticket to update.
      name: id
      required: true
    - description: 'Fields and their values to update in the record, in the format: fieldname1=value;fieldname2=value;...'
      name: fields
    - description: 'Custom (user defined) fields and their values to update in the record, in the format: fieldname1=value;fieldname2=value;...'
      name: custom_fields
    - auto: PREDEFINED
      defaultValue: 'false'
      description: Flag that indicates whether to set field values using the display value or the actual value. 'true' treats input value as the display value. 'false' treats input values as actual values. Default is false.
      name: input_display_value
      predefined:
      - 'false'
      - 'true'
    - defaultValue: ;
      description: The delimiter character to use as a separator for a list of fields in an argument for this command. Default is ';'.
      name: fields_delimiter
    - description: A comma-separated list of fields to clear.
      isArray: true
      name: clear_fields
    description: Updates a record in the specified ServiceNow table.
    name: servicenow-update-record
    outputs:
    - contextPath: ServiceNow.Record.ID
      description: The unique record identifier for the record.
      type: string
    - contextPath: ServiceNow.Record.UpdatedBy
      description: A string field that indicates the user who most recently updated the record.
      type: string
    - contextPath: ServiceNow.Record.UpdatedAt
      description: A time-stamp field that indicates the date and time of the most recent update.
      type: date
    - contextPath: ServiceNow.Record.CreatedBy
      description: A string field that indicates the user who created the record.
      type: string
    - contextPath: ServiceNow.Record.CreatedOn
      description: A time-stamp field that indicates when a record was created.
      type: date
  - arguments:
    - description: The table name.
      name: table_name
      required: true
    - description: The system ID of the ticket to delete.
      name: id
      required: true
    description: Deletes a record in the specified ServiceNow table.
    name: servicenow-delete-record
  - arguments:
    - description: Table name.
      name: table_name
      required: true
    description: Lists API fields for the specified ServiceNow table.
    name: servicenow-list-table-fields
    outputs:
    - contextPath: ServiceNow.Field
      description: Table API field name.
      type: string
  - arguments:
    - description: Query by computer sys_id.
      name: computer_id
    - description: Query by computer name.
      name: computer_name
    - description: Query by specified query, for more information about querying in ServiceNow, see https://docs.servicenow.com/bundle/istanbul-servicenow-platform/page/use/common-ui-elements/reference/r_OpAvailableFiltersQueries.html
      name: query
    - description: Query by asset tag.
      name: asset_tag
    - defaultValue: '10'
      description: Maximum number of query results. Default is 10.
      name: limit
    - defaultValue: '0'
      description: Starting record index to begin retrieving records from.
      name: offset
    description: Queries the cmdb_ci_computer table in ServiceNow.
    name: servicenow-query-computers
    outputs:
    - contextPath: ServiceNow.Computer.ID
      description: Computer system ID.
      type: string
    - contextPath: ServiceNow.Computer.AssetTag
      description: Computer Asset tag.
      type: string
    - contextPath: ServiceNow.Computer.Name
      description: Computer name.
      type: string
    - contextPath: ServiceNow.Computer.DisplayName
      description: Computer display name.
      type: string
    - contextPath: ServiceNow.Computer.SupportGroup
      description: Computer support group.
      type: string
    - contextPath: ServiceNow.Computer.OperatingSystem
      description: Computer operating system.
      type: string
    - contextPath: ServiceNow.Computer.Company
      description: Computer company system ID.
      type: string
    - contextPath: ServiceNow.Computer.AssignedTo
      description: Computer assigned to user system ID.
      type: string
    - contextPath: ServiceNow.Computer.State
      description: Computer state.
      type: string
    - contextPath: ServiceNow.Computer.Cost
      description: Computer cost.
      type: string
    - contextPath: ServiceNow.Computer.Comments
      description: Computer comments.
      type: string
  - arguments:
    - description: Query by group system ID.
      name: group_id
    - description: Query by group name.
      name: group_name
    - description: Query by specified query, for more information about querying in ServiceNow, see https://docs.servicenow.com/bundle/istanbul-servicenow-platform/page/use/common-ui-elements/reference/r_OpAvailableFiltersQueries.html
      name: query
    - defaultValue: '10'
      description: Maximum number of query results. Default is 10.
      name: limit
    - defaultValue: '0'
      description: Starting record index to begin retrieving records from.
      name: offset
    description: Queries the sys_user_group table in ServiceNow.
    name: servicenow-query-groups
    outputs:
    - contextPath: ServiceNow.Group.ID
      description: Group system ID.
      type: string
    - contextPath: ServiceNow.Group.Description
      description: Group description.
      type: string
    - contextPath: ServiceNow.Group.Name
      description: Group name.
      type: string
    - contextPath: ServiceNow.Group.Manager
      description: Group manager system ID.
      type: string
    - contextPath: ServiceNow.Group.Updated
      description: Date/time the group was last updated.
      type: date
  - arguments:
    - description: Query by user system ID.
      name: user_id
    - description: Query by username.
      name: user_name
    - description: Query by specified query, for more information about querying in ServiceNow, see https://docs.servicenow.com/bundle/istanbul-servicenow-platform/page/use/common-ui-elements/reference/r_OpAvailableFiltersQueries.html
      name: query
    - defaultValue: '10'
      description: Maximum number of query results. Default is 10.
      name: limit
    - defaultValue: '0'
      description: Starting record index to begin retrieving records from.
      name: offset
    description: Queries the sys_user table in ServiceNow.
    name: servicenow-query-users
    outputs:
    - contextPath: ServiceNow.User.ID
      description: User system ID.
      type: string
    - contextPath: ServiceNow.User.Name
      description: User name (first and last).
      type: string
    - contextPath: ServiceNow.User.UserName
      description: User username.
      type: string
    - contextPath: ServiceNow.User.Email
      description: User email address.
      type: string
    - contextPath: ServiceNow.User.Created
      description: Date/time the user was created.
      type: date
    - contextPath: ServiceNow.User.Updated
      description: Date/time the user was last updated.
      type: date
  - arguments:
    - description: 'The table label, for example: Asset, Incident, IP address, and so on.'
      name: label
      required: true
    - defaultValue: '10'
      description: Maximum number of query results. Default is 10.
      name: limit
    - description: Starting record index to begin retrieving records from.
      name: offset
    description: Gets table names by a label to use in commands.
    name: servicenow-get-table-name
    outputs:
    - contextPath: ServiceNow.Table.ID
      description: Table system ID.
      type: string
    - contextPath: ServiceNow.Table.Name
      description: 'Table name to use in commands, for example: alm_asset.'
      type: string
    - contextPath: ServiceNow.Table.SystemName
      description: 'Table system name, for example: Asset.'
      type: string
  - arguments:
    - default: true
      description: Ticket System ID.
      name: id
      required: true
    - defaultValue: '10'
      description: Maximum number of ticket notes. Default is 10.
      name: limit
    - defaultValue: '0'
      description: Offset of the ticket notes.
      name: offset
    - auto: PREDEFINED
      description: Whether to use `sysparm_display_value` to retrieve comments and work notes. Overrides the value set in the instance configuration.
      name: use_display_value
      predefined:
      - 'true'
      - 'false'
    - auto: PREDEFINED
      defaultValue: incident
      description: Ticket type. Can be "incident", "problem", "change_request", "sc_request", "sc_task", "sc_req_item" or "sn_si_incident". Default is "incident".
      name: ticket_type
      predefined:
      - incident
      - problem
      - change_request
      - sc_request
      - sc_task
      - sc_req_item
      - sn_si_incident
    - auto: PREDEFINED
      defaultValue: false
      description: Whether to add ticket notes and work notes as notes in the War Room.
      name: add_as_entry
      predefined:
      - 'true'
      - 'false'
    description: Gets notes from the specified ServiceNow ticket. Notes can be retrieved either by granting "Read permissions" for the sys_journal_field table, or by setting the `use_display_value` parameter to true.
    name: servicenow-get-ticket-notes
    outputs:
    - contextPath: ServiceNow.Ticket.ID
      description: Ticket ID.
      type: string
    - contextPath: ServiceNow.Ticket.Note.Value
      description: Ticket note value.
      type: unknown
    - contextPath: ServiceNow.Ticket.Note.CreatedOn
      description: Date/time the ticket note was created.
      type: date
    - contextPath: ServiceNow.Ticket.Note.CreatedBy
      description: User who created the ticket note.
      type: string
    - contextPath: ServiceNow.Ticket.Note.Type
      description: Ticket note type.
      type: string
  - arguments:
    - description: Ticket System ID.
      name: id
      required: true
    - description: Tag system ID. Can be retrieved using the "!servicenow-query-table table_name=label fields=name,active,sys_id" command.
      name: tag_id
      required: true
    - description: 'Tag title. For example: "Incident - INC000001".'
      name: title
      required: true
    - auto: PREDEFINED
      defaultValue: incident
      description: Ticket type. Can be "incident", "problem", "change_request", "sc_request", "sc_task", "sc_req_item" or "sn_si_incident". Default is "incident".
      name: ticket_type
      predefined:
      - incident
      - problem
      - change_request
      - sc_request
      - sc_task
      - sc_req_item
      - sn_si_incident
    description: Adds a tag to a ticket. The added tag entry will be visible in the label_entry table and can be retrieved using the "!servicenow-query-table table_name=label_entry fields=title,table,sys_id,id_display,id_type" command.
    name: servicenow-add-tag
    outputs:
    - contextPath: ServiceNow.Ticket.ID
      description: The unique ticket identifier.
      type: String
    - contextPath: ServiceNow.Ticket.TagTitle
      description: Ticket tag title.
      type: String
    - contextPath: ServiceNow.Ticket.TagID
      description: Ticket tag ID.
      type: String
  - arguments:
    - description: Query by name. Does not require an exact match.
      name: name
    - defaultValue: '0'
      description: Starting record index to begin retrieving records from.
      name: offset
    - defaultValue: '10'
      description: Maximum number of query results. Default is 10.
      name: limit
    description: Queries the sc_cat_item table in ServiceNow.
    name: servicenow-query-items
    outputs:
    - contextPath: ServiceNow.CatalogItem.ID
      description: Catalog item system ID.
      type: String
    - contextPath: ServiceNow.CatalogItem.Name
      description: Catalog item name.
      type: String
    - contextPath: ServiceNow.CatalogItem.Description
      description: Catalog item description.
      type: String
    - contextPath: ServiceNow.CatalogItem.Price
      description: Catalog item price.
      type: Number
  - arguments:
    - description: Catalog item system ID.
      name: id
      required: true
    description: Retrieves item details by system ID.
    name: servicenow-get-item-details
    outputs:
    - contextPath: ServiceNow.CatalogItem.ID
      description: Catalog item system ID.
      type: String
    - contextPath: ServiceNow.CatalogItem.Name
      description: Catalog item name.
      type: String
    - contextPath: ServiceNow.CatalogItem.Description
      description: Catalog item description.
      type: String
    - contextPath: ServiceNow.CatalogItem.Price
      description: Catalog item price.
      type: Number
    - contextPath: ServiceNow.CatalogItem.Variables.Mandatory
      description: Is the variable mandatory as part of the ordering process.
      type: Boolean
    - contextPath: ServiceNow.CatalogItem.Variables.Name
      description: A name to identify the question.
      type: String
    - contextPath: ServiceNow.CatalogItem.Variables.Question
      description: Question to ask users ordering the catalog item.
      type: String
    - contextPath: ServiceNow.CatalogItem.Variables.Type
      description: The variable type.
      type: String
  - arguments:
    - description: Catalog item system ID.
      name: id
      required: true
    - description: Quantity of the item to order.
      name: quantity
      required: true
    - description: If there are mandatory variables defined for the item, they must be passed to the endpoint. Can be retrieved using the !servicenow-get-item-details command. For example, var1=value1;var2=value2.
      name: variables
    description: Orders the specified catalog item.
    name: servicenow-create-item-order
    outputs:
    - contextPath: ServiceNow.OrderRequest.ID
      description: Generated request system ID.
      type: String
    - contextPath: ServiceNow.OrderRequest.RequestNumber
      description: Number of the generated request.
      type: String
  - arguments:
    - description: Queue ID. Can be retrieved using the "!servicenow-query-table table_name=awa_queue fields=name,number,order" command.
      name: queue_id
      required: true
    - defaultValue: incident
      description: Document table.
      name: document_table
    - description: Document ID.
      name: document_id
      required: true
    description: Documents a route to a queue. Requires an installation of the Advanced Work Assignments plugin. An active queue and service channel to the designated table.
    name: servicenow-document-route-to-queue
    outputs:
    - contextPath: ServiceNow.WorkItem.WorkItemID
      description: Unique ID of the work item assigned to the queue.
      type: String
    - contextPath: ServiceNow.WorkItem.DocumentTable
      description: Name of the table associated with the document.
      type: String
    - contextPath: ServiceNow.WorkItem.DocumentID
      description: Unique ID of the document to be routed to the queue.
      type: String
    - contextPath: ServiceNow.WorkItem.QueueID
      description: Unique ID of the queue on which to route a document.
      type: String
    - contextPath: ServiceNow.WorkItem.DisplayName
      description: 'Name of the document to be routed by this work item, for example: case record.'
      type: String
  - arguments: []
    description: Returns the list of fields for an incident type.
    name: get-mapping-fields
  - arguments:
    - description: The ticket ID.
      name: id
      required: true
    - description: Retrieve entries that were created after lastUpdate.
      name: lastUpdate
      required: true
    description: Get remote data from a remote incident. This method does not update the current incident, and should be used for debugging purposes.
    name: get-remote-data
  - arguments:
      - description: The ticket ID.
        name: id
        required: true
    description: Get remote data preview from a remote incident. This method does not update the current incident, and is used to preview the ticket which would be updated.
    name: get-remote-data-preview
  - arguments:
    - description: The username to use for login.
      name: username
      required: true
      secret: true
    - description: The password to use for login.
      name: password
      required: true
      secret: true
    description: This function should be used once before running any command when using OAuth2 authentication.
    name: servicenow-oauth-login
  - arguments: []
    description: Test the instance configuration when using OAuth2 authentication.
    name: servicenow-oauth-test
  - arguments:
    - description: Date string in local time representing the last time the incident was updated. The incident is only returned if it was modified after the last update time.
      name: lastUpdate
    description: Gets the list of incidents that were modified since the last update time. Note that this method is here for debugging purposes. The get-modified-remote-data command is used as part of a Mirroring feature, which is available from version 6.1.
    name: get-modified-remote-data
  - arguments:
    - description: Template for creating a standard change request.
      name: template
      required: true
    - description: Whether to force-use the default api version (not versioned), ignoring the API version parameter.
      name: force_default_url
      required: false
      defaultValue: 'false'
    description: Create a change request from a template.
    name: servicenow-create-co-from-template
    outputs:
    - contextPath: ServiceNow.Ticket.ID
      description: ServiceNow ticket ID.
      type: Unknown
    - contextPath: ServiceNow.Ticket.OpenedBy
      description: ServiceNow ticket opener ID.
      type: Unknown
    - contextPath: ServiceNow.Ticket.CreatedOn
      description: ServiceNow ticket creation date.
      type: Unknown
    - contextPath: ServiceNow.Ticket.Assignee
      description: ServiceNow ticket assignee ID.
      type: Unknown
    - contextPath: ServiceNow.Ticket.State
      description: ServiceNow ticket state.
      type: Unknown
    - contextPath: ServiceNow.Ticket.Summary
      description: ServiceNow ticket short summary.
      type: Unknown
    - contextPath: ServiceNow.Ticket.Number
      description: ServiceNow ticket number.
      type: Unknown
    - contextPath: ServiceNow.Ticket.Active
      description: ServiceNow ticket active.
      type: Unknown
    - contextPath: ServiceNow.Ticket.AdditionalComments
      description: ServiceNow ticket comments.
      type: Unknown
    - contextPath: ServiceNow.Ticket.Priority
      description: ServiceNow ticket priority.
      type: Unknown
    - contextPath: ServiceNow.Ticket.OpenedAt
      description: ServiceNow ticket opening time.
      type: Unknown
    - contextPath: ServiceNow.Ticket.ResolvedBy
      description: ServiceNow ticket resolver ID.
      type: Unknown
    - contextPath: ServiceNow.Ticket.CloseCode
      description: ServiceNow ticket close code.
      type: Unknown
  - arguments:
    - description: ID of the change request.
      name: id
      required: true
    description: gets the tasks associated to change request.
    name: servicenow-get-tasks-for-co
    outputs:
    - contextPath: ServiceNow.Tasks.ID
      description: Task ID.
      type: String
    - contextPath: ServiceNow.Tasks.Description
      description: Description of task.
      type: Unknown
    - contextPath: ServiceNow.Tasks.Name
      description: Name of task.
      type: Unknown
    - contextPath: ServiceNow.Tasks.State
      description: state of task.
      type: Unknown
  - arguments:
    - auto: PREDEFINED
      defaultValue: 'GET'
      description: action to be performed on path.
      isArray: true
      name: method
      predefined:
      - GET
      - POST
      - PATCH
      - DELETE
      required: true
    - description: the API path starting with forward slash (/).
      name: path
      required: true
    - description: data to send in body, can be json.
      name: body
    - description: the custom API root (like /api/custom/tasks).
      name: custom_api
    - description: json of headers to add.
      name: headers
    - auto: PREDEFINED
      defaultValue: 'false'
      description: Service Catalog Call.
      name: sc_api
      predefined:
      - 'true'
      - 'false'
    - auto: PREDEFINED
      defaultValue: 'false'
      description: Change Request Call.
      name: cr_api
      predefined:
      - 'true'
      - 'false'
    description: Generic call to ServiceNow api.
    name: servicenow-generic-api-call
    outputs:
    - contextPath: ServiceNow.Generic.Response
      description: Generic response to servicenow api.
      type: string
  - arguments:
    - description: sys_id of the ticket containing the attachment.
      name: sys_id
      required: true
    description: Retrieves attachments from a ticket.
    name: servicenow-get-ticket-attachments
  - arguments:
    - description: 'Short description of the ticket. Use issue fields as variables to enrich the text. Example: “${issue.name}”.'
      name: short_description
      prettyname: Short Description
      required: true
    - auto: PREDEFINED
      name: ticket_type
      description: Ticket type.
      prettyname: Ticket Type
      predefined:
      - incident
      - problem
      - change_request
      - sc_request
      - sc_task
      - sc_req_item
      - sn_si_incident
      - std_change_template
      required: true
    - auto: PREDEFINED
      description: Ticket urgency. You can either select from the predefined options or enter another value. For example, "Urgent" or "5".
      name: urgency
      predefined:
      - 1 - High
      - 2 - Medium
      - 3 - Low
    - auto: PREDEFINED
      description: Ticket severity. You can select from the predefined options.
      name: severity
      prettyname: Severity
      required: true
      predefined:
      - 1 - High
      - 2 - Medium
      - 3 - Low
    - auto: PREDEFINED
      description: Ticket impact.
      name: impact
      predefined:
      - 1 - High
      - 2 - Medium
      - 3 - Low
    - auto: PREDEFINED
      description: Whether to set the ticket as Active.
      name: active
      predefined:
      - 'true'
      - 'false'
    - description: Indicates if the ticket should be mirrored.
      name: mirroring
      type: mirroring
      hidden: true
    - description: The ticket activity due date, in the format "2016-07-02 21:51:11".
      name: activity_due
    - description: List of users assigned to the ticket.
      name: additional_assignee_list
    - description: User assigned to the ticket.
      name: assigned_to
    - description: Category of the ticket.
      name: category
    - description: UID format.
      name: caused_by
    - description: Format type journal input.
      name: comments
    - description: Format type journal input.
      name: comments_and_work_notes
    - description: Company (UID format).
      name: company
    - description: Contact type.
      name: contact_type
    - description: Delivery plan (UID format).
      name: delivery_plan
    - description: 'Ticket description. Use issue fields as variables to enrich the text. Example: “${issue.details}”.'
      name: description
      prettyname: Description
      required: true
    - description: 'Ticket due date, in the format: YYYY-MM-DD HH:MM:SS.'
      name: due_date
    - description: 'Expected start date/time, in the format: YYYY-MM-DD HH:MM:SS.'
      name: expected_start
    - description: 'Follow up date/time, in the format: YYYY-MM-DD HH:MM:SS.'
      name: follow_up
    - description: UID format list (group).
      name: group_list
    - description: Location of the ticket.
      name: location
    - description: SLA of the ticket.
      name: made_sla
    - auto: PREDEFINED
      description: Whether to be notified about this ticket.
      name: notify
      predefined:
      - '1'
      - '0'
    - description: Order number.
      name: order
    - description: UID Format.
      name: parent
    - description: UID Format.
      name: parent_incident
    - description: UID Format.
      name: problem_id
    - description: UID.
      name: rfc
    - description: 'SLA due date/time, in the format: YYYY-MM-DD HH:MM:SS.'
      name: sla_due
    - description: Ticket subcategory.
      name: subcategory
    - description: The sys_id of the group to assign.
      name: assignment_group
    - description: The number that represents the incident state.
      name: incident_state
    - description: Ticket number.
      name: number
    - auto: PREDEFINED
      description: Priority of the ticket.
      name: priority
      predefined:
      - 5 - Planning
      - 4 - Low
      - 3 - Moderate
      - 2 - High
      - 1 - Critical
    - description: Template name to use as the basis to create new tickets.
      name: template
    - description: 'Custom (user defined) fields in the format: fieldname1=value;fieldname2=value; custom fields start with a "u_".'
      name: custom_fields
    - auto: PREDEFINED
      defaultValue: normal
      description: Type of Change Request ticket.
      name: change_type
      predefined:
      - normal
      - standard
      - emergency
    - description: 'State of the ticket, for example: "Closed" or "7" or "7 - Closed".'
      name: state
    - description: 'Date/time the ticket was opened, in the format: YYYY-MM-DD HH:MM:SS.'
      name: opened_at
    - description: 'Additional fields in the format: fieldname1=value;fieldname2=value;.'
      name: additional_fields
    - auto: PREDEFINED
      defaultValue: 'false'
      description: Flag that indicates whether to set field values using the display value or the actual value. 'true' treats input values as the display value. 'false' treats input values as actual values.
      name: input_display_value
      predefined:
      - 'false'
      - 'true'
    - defaultValue: ;
      description: The delimiter character to use as a separator for a list of fields in an argument for this command.
      name: fields_delimiter
    - auto: PREDEFINED
      description: Business criticality of the ticket.
      name: business_criticality
      predefined:
      - 3 - Non-Critical
      - 2 - High
      - 1 - Critical
    - description: Incident risk score.
      name: risk_score
    description: Creates new ServiceNow ticket.
    name: servicenow-create-ticket-quick-action
    prettyname: Create ServiceNow Ticket
    hidden: true
    quickaction: true
    outputs:
    - contextPath: ServiceNow.Ticket.ID
      description: Ticket ID.
      type: string
    - contextPath: ServiceNow.Ticket.OpenedBy
      description: Ticket opener ID.
      type: string
    - contextPath: ServiceNow.Ticket.CreatedOn
      description: Ticket creation date.
      type: date
    - contextPath: ServiceNow.Ticket.Assignee
      description: Ticket assignee ID.
      type: string
    - contextPath: ServiceNow.Ticket.State
      description: Ticket state.
      type: string
    - contextPath: ServiceNow.Ticket.Summary
      description: Ticket short summary.
      type: string
    - contextPath: ServiceNow.Ticket.Number
      description: Ticket number.
      type: string
    - contextPath: ServiceNow.Ticket.Active
      description: Ticket active.
      type: boolean
    - contextPath: ServiceNow.Ticket.AdditionalComments
      description: Ticket comments.
      type: string
    - contextPath: ServiceNow.Ticket.Priority
      description: Ticket priority.
      type: string
    - contextPath: ServiceNow.Ticket.OpenedAt
      description: Ticket opening time.
      type: date
    - contextPath: ServiceNow.Ticket.ResolvedBy
      description: Ticket resolver ID.
      type: string
    - contextPath: ServiceNow.Ticket.CloseCode
      description: Ticket close code.
      type: string

<<<<<<< HEAD
  dockerimage: demisto/auth-utils:1.0.0.4885715
=======
  dockerimage: demisto/auth-utils:1.0.0.5427065
>>>>>>> 1165d1df
  isfetch: true
  ismappable: true
  isremotesyncin: true
  isremotesyncout: true
  script: ''
  subtype: python3
  type: python

supportsquickactions: true
fromversion: 5.0.0
tests:
- servicenow_test_v2
- ServiceNow_OAuth_Test
- ServiceNow_Fetch_Incidents_Test<|MERGE_RESOLUTION|>--- conflicted
+++ resolved
@@ -1958,11 +1958,7 @@
       description: Ticket close code.
       type: string
 
-<<<<<<< HEAD
-  dockerimage: demisto/auth-utils:1.0.0.4885715
-=======
   dockerimage: demisto/auth-utils:1.0.0.5427065
->>>>>>> 1165d1df
   isfetch: true
   ismappable: true
   isremotesyncin: true
