category: Case Management
commonfields:
  id: ServiceNow v2
  version: -1
configuration:
- display: ServiceNow URL, in the format https://company.service-now.com/
  name: url
  required: true
  type: 0
- display: Username/Client ID
  name: credentials
  required: false
  type: 9
- additionalinfo: Select this checkbox if to use OAuth 2.0 authentication. See (?) for more information.
  display: Use OAuth Login
  name: use_oauth
  required: false
  type: 8
- additionalinfo: 'The ticket type can be: incident, problem, change_request, sc_request, sc_task or sc_req_item.'
  defaultvalue: incident
  display: Default ticket type for running ticket commands and fetching incidents
  name: ticket_type
  required: false
  type: 0
- display: ServiceNow API Version (e.g. 'v1')
  name: api_version
  required: false
  type: 0
- display: Fetch incidents
  name: isFetch
  required: false
  type: 8
- defaultvalue: stateNOT IN6,7
  display: The query to use when fetching incidents
  name: sysparm_query
  required: false
  type: 0
- defaultvalue: '10'
  display: How many incidents to fetch each time
  name: fetch_limit
  required: false
  type: 0
- defaultvalue: 10 minutes
  display: First fetch timestamp (<number> <time unit>, e.g., 12 hours, 7 days, 3 months, 1 year)
  name: fetch_time
  required: false
  type: 0
- defaultvalue: opened_at
  display: |-
    Timestamp field to filter by (e.g., `opened_at`) This is how the filter is applied to the query: "ORDERBYopened_at^opened_at>[Last Run]".
    To prevent duplicate incidents, this field is mandatory for fetching incidents.
  name: timestamp_field
  required: false
  type: 0
- defaultvalue: number
  display: ServiceNow ticket column to be set as the incident name. Default is the incident number
  name: incident_name
  required: false
  type: 0
- display: Incident type
  name: incidentType
  required: false
  type: 13
- display: Get incident attachments
  name: get_attachments
  required: false
  type: 8
- additionalinfo: 'Choose the direction to mirror the incident: Incoming (from ServiceNow to XSOAR), Outgoing (from XSOAR to ServiceNow), or Incoming and Outgoing (from/to XSOAR and ServiceNow).'
  defaultvalue: None
  display: Incident Mirroring Direction
  name: mirror_direction
  options:
  - None
  - Incoming
  - Outgoing
  - Incoming And Outgoing
  required: false
  type: 15
- additionalinfo: Select this checkbox to retrieve comments and work notes without accessing the `sys_field_journal` table.
  display: Use Display Value
  name: use_display_value
  required: false
  type: 8
- additionalinfo: Choose the tag to add to an entry to mirror it as a comment in ServiceNow.
  defaultvalue: comments
  display: Comment Entry Tag
  name: comment_tag
  required: false
  type: 0
- additionalinfo: Choose the tag to add to an entry to mirror it as a work note in ServiceNow.
  defaultvalue: work_notes
  display: Work Note Entry Tag
  name: work_notes_tag
  required: false
  type: 0
- additionalinfo: Choose the tag to add to an entry to mirror it as a file in ServiceNow.
  defaultvalue: ForServiceNow
  display: File Entry Tag To ServiceNow
  name: file_tag
  required: false
  type: 0
- additionalinfo: Choose the tag to add to an entry to mirror it as a file from ServiceNow.
  defaultvalue: FromServiceNow
  display: File Entry Tag From ServiceNow
  name: file_tag_from_service_now
  required: false
  type: 0
- additionalinfo: According to the timestamp in this field, records will be queried to check for updates.
  defaultvalue: sys_updated_on
  display: Timestamp field to query for updates as part of the mirroring flow
  name: update_timestamp_field
  required: false
  type: 0
- additionalinfo: If a greater number of incidents than the limit were modified, then they won't be mirrored in.
  defaultvalue: '100'
  display: How many incidents to mirror incoming each time
  name: mirror_limit
  required: false
  type: 0
- additionalinfo: "Custom (user defined) fields in the format: u_fieldname1,u_fieldname2 custom fields start with a 'u_'. These fields will be included in the mirroring capabilities, if added here."
  display: Custom Fields to Mirror
  name: custom_fields
  required: false
  type: 12
- additionalinfo: When selected, closing the ServiceNow ticket is mirrored in Cortex XSOAR.
  defaultvalue: 'false'
  display: Close Mirrored XSOAR Incident
  name: close_incident
  required: false
  type: 8
- additionalinfo: Define how to close the mirrored tickets, choose 'resolved' to enable reopening from the UI. Otherwise, choose 'closed'.
  defaultvalue: None
  display: Mirrored ServiceNow Ticket closure method
  name: close_ticket_multiple_options
  options:
  - None
  - closed
  - resolved
  required: false
  type: 15
- additionalinfo: When selected, closing the XSOAR incident is mirrored in ServiceNow.
  defaultvalue: 'false'
  display: Close Mirrored ServiceNow Ticket
  name: close_ticket
  required: false
  type: 8
  hidden: true
- defaultvalue: 'false'
  display: Use system proxy settings
  name: proxy
  required: false
  type: 8
- defaultvalue: 'false'
  display: Trust any certificate (not secure)
  name: insecure
  required: false
  type: 8
- defaultvalue: '1'
  display: Incidents Fetch Interval
  name: incidentFetchInterval
  required: false
  type: 19
- defaultvalue: 0
  display: 'Advanced: Minutes to look back when fetching'
  additionalinfo: Use this parameter to determine how long backward to look in the search for incidents that were created before the last run time and did not match the query when they were created.
  name: look_back
  required: false
  type: 0
description: Use The ServiceNow IT Service Management (ITSM) solution to modernize the way you manage and deliver services to your users.
display: ServiceNow v2
name: ServiceNow v2
script:
  commands:
  - arguments:
    - default: true
      description: Ticket system ID for which to retrieve information.
      name: id
    - auto: PREDEFINED
      defaultValue: incident
      description: Ticket type. Can be "incident", "problem", "change_request", "sc_request", "sc_task", "sc_req_item" or "sn_si_incident". Default is "incident".
      name: ticket_type
      predefined:
      - incident
      - problem
      - change_request
      - sc_request
      - sc_task
      - sc_req_item
      - sn_si_incident
    - description: Ticket number to retrieve.
      name: number
    - auto: PREDEFINED
      defaultValue: 'false'
      description: If "true" will retrieve ticket attachments. Default is "false".
      name: get_attachments
      predefined:
      - 'true'
      - 'false'
    - description: 'Custom fields on which to query. For example: state_code=AR;time_zone=PST.'
      name: custom_fields
    - description: Additional fields to display in the War Room entry and incident context.
      isArray: true
      name: additional_fields
    - defaultValue: ;
      description: The delimiter character to use as a separator for a list of fields in an argument for this command. Default is ';'.
      name: fields_delimiter
    description: Retrieves ticket information by ticket ID.
    name: servicenow-get-ticket
    outputs:
    - contextPath: ServiceNow.Ticket.ID
      description: Ticket ID.
      type: string
    - contextPath: ServiceNow.Ticket.OpenedBy
      description: Ticket opener ID.
      type: string
    - contextPath: ServiceNow.Ticket.CreatedOn
      description: Ticket creation date.
      type: date
    - contextPath: ServiceNow.Ticket.Assignee
      description: Ticket assignee ID.
      type: string
    - contextPath: ServiceNow.Ticket.State
      description: Ticket state.
      type: string
    - contextPath: ServiceNow.Ticket.Summary
      description: Ticket short summary.
      type: string
    - contextPath: ServiceNow.Ticket.Number
      description: Ticket number.
      type: string
    - contextPath: ServiceNow.Ticket.Active
      description: Ticket active.
      type: boolean
    - contextPath: ServiceNow.Ticket.AdditionalComments
      description: Ticket comments.
      type: string
    - contextPath: ServiceNow.Ticket.Priority
      description: Ticket priority.
      type: string
    - contextPath: ServiceNow.Ticket.OpenedAt
      description: Ticket opening time.
      type: date
    - contextPath: ServiceNow.Ticket.ResolvedBy
      description: Ticket resolver ID.
      type: string
    - contextPath: ServiceNow.Ticket.CloseCode
      description: Ticket close code.
      type: string
    - contextPath: File.Info
      description: Attachment file info.
      type: string
    - contextPath: File.Name
      description: Attachment file name.
      type: string
    - contextPath: File.Size
      description: Attachment file size.
      type: number
    - contextPath: File.SHA1
      description: Attachment SHA1 hash.
      type: string
    - contextPath: File.SHA256
      description: Attachment SHA256 hash.
      type: string
    - contextPath: File.EntryID
      description: Attachment file entry ID.
      type: string
    - contextPath: File.Type
      description: Attachment file type.
      type: string
    - contextPath: File.MD5
      description: Attachment MD5 hash.
      type: string
  - arguments:
    - default: false
      description: Short description of the ticket.
      isArray: false
      name: short_description
      required: false
      secret: false
    - auto: PREDEFINED
      default: false
      defaultValue: incident
      description: Ticket type. Can be "incident", "problem", "change_request", "sc_request", "sc_task", "sc_req_item" or "sn_si_incident". Default is "incident".
      isArray: false
      name: ticket_type
      predefined:
      - incident
      - problem
      - change_request
      - sc_request
      - sc_task
      - sc_req_item
      - sn_si_incident
      required: false
      secret: false
    - auto: PREDEFINED
      default: false
      description: Ticket urgency. You can either select from the predefined options or enter another value. For example, "Urgent" or "5".
      isArray: false
      name: urgency
      predefined:
      - 3 - Low
      - 2 - Medium
      - 1 - High
      required: false
      secret: false
    - auto: PREDEFINED
      default: false
      description: Ticket severity. You can either select from the predefined options or enter another value. For example, "Urgent" or "5".
      isArray: false
      name: severity
      predefined:
      - 3 - Low
      - 2 - Medium
      - 1 - High
      required: false
      secret: false
    - auto: PREDEFINED
      default: false
      description: Ticket impact.
      isArray: false
      name: impact
      predefined:
      - 3 - Low
      - 2 - Medium
      - 1 - High
      required: false
      secret: false
    - auto: PREDEFINED
      default: false
      description: Whether to set the ticket as Active. Can be "true" or "false".
      isArray: false
      name: active
      predefined:
      - 'true'
      - 'false'
      required: false
      secret: false
    - default: false
      description: The ticket activity due date, in the format "2016-07-02 21:51:11".
      isArray: false
      name: activity_due
      required: false
      secret: false
    - default: false
      description: List of users assigned to the ticket.
      isArray: false
      name: additional_assignee_list
      required: false
      secret: false
    - default: false
      description: Ticket history approval.
      isArray: false
      name: approval_history
      required: false
      secret: false
    - default: false
      description: The ticket approval set date, in the format "2016-07-02 21:51:11".
      isArray: false
      name: approval_set
      required: false
      secret: false
    - default: false
      description: User assigned to the ticket.
      isArray: false
      name: assigned_to
      required: false
      secret: false
    - default: false
      description: 'Business duration, in the format: YYYY-MM-DD HH:MM:SS.'
      isArray: false
      name: business_duration
      required: false
      secret: false
    - default: false
      description: Business service.
      isArray: false
      name: business_service
      required: false
      secret: false
    - default: false
      description: Business source.
      isArray: false
      name: business_stc
      required: false
      secret: false
    - default: false
      description: 'Calendar duration, in the format: YYYY-MM-DD HH:MM:SS.'
      isArray: false
      name: calendar_duration
      required: false
      secret: false
    - default: false
      description: Caller ID (UID format).
      isArray: false
      name: caller_id
      required: false
      secret: false
    - default: false
      description: Category of the ticket.
      isArray: false
      name: category
      required: false
      secret: false
    - default: false
      description: UID Format
      isArray: false
      name: caused_by
      required: false
      secret: false
    - auto: PREDEFINED
      default: false
      description: Ticket's close code. Can be "Solved (Work Around)", "Solved (Permanently)", "Solved Remotely (Work Around)", "Solved Remotely (Permanently)", "Not Solved (Not Reproducible)", "Not Solved (Too Costly)", or "Closed/Resolved by Caller".
      isArray: false
      name: close_code
      predefined:
      - Solved (Work Around)
      - Solved (Permanently)
      - Solved Remotely (Work Around)
      - Solved Remotely (Permanently)
      - Not Solved (Not Reproducible)
      - Not Solved (Too Costly)
      - Closed/Resolved by Caller
      required: false
      secret: false
    - default: false
      description: Close notes of the ticket.
      isArray: false
      name: close_notes
      required: false
      secret: false
    - default: false
      description: 'When the ticket was closed, in the format: YYYY-MM-DD HH:MM:SS.'
      isArray: false
      name: closed_at
      required: false
      secret: false
    - default: false
      description: User who closed the ticket.
      isArray: false
      name: closed_by
      required: false
      secret: false
    - default: false
      description: UID Format.
      isArray: false
      name: cmdb_ci
      required: false
      secret: false
    - default: false
      description: Format type journal input.
      isArray: false
      name: comments
      required: false
      secret: false
    - default: false
      description: Format type journal input.
      isArray: false
      name: comments_and_work_notes
      required: false
      secret: false
    - default: false
      description: Company (UID format).
      isArray: false
      name: company
      required: false
      secret: false
    - default: false
      description: Contact type.
      isArray: false
      name: contact_type
      required: false
      secret: false
    - default: false
      description: Correlation display.
      isArray: false
      name: correlation_display
      required: false
      secret: false
    - default: false
      description: Correlation ID.
      isArray: false
      name: correlation_id
      required: false
      secret: false
    - default: false
      description: Delivery plan (UID format).
      isArray: false
      name: delivery_plan
      required: false
      secret: false
    - default: false
      description: Ticket description.
      isArray: false
      name: description
      required: false
      secret: false
    - default: false
      description: 'Ticket due date, in the format: YYYY-MM-DD HH:MM:SS.'
      isArray: false
      name: due_date
      required: false
      secret: false
    - default: false
      description: 'Expected start date/time, in the format: YYYY-MM-DD HH:MM:SS.'
      isArray: false
      name: expected_start
      required: false
      secret: false
    - default: false
      description: 'Follow up date/time, in the format: YYYY-MM-DD HH:MM:SS.'
      isArray: false
      name: follow_up
      required: false
      secret: false
    - default: false
      description: UID format list (group).
      isArray: false
      name: group_list
      required: false
      secret: false
    - auto: PREDEFINED
      default: false
      description: Whether the ticket is solved in the knowledge base. Can be "true" or "false".
      isArray: false
      name: knowledge
      predefined:
      - 'true'
      - 'false'
      required: false
      secret: false
    - default: false
      description: Location of the ticket.
      isArray: false
      name: location
      required: false
      secret: false
    - default: false
      description: SLA of the ticket.
      isArray: false
      name: made_sla
      required: false
      secret: false
    - auto: PREDEFINED
      default: false
      description: Whether to be notified about this ticket. Can be "1" or "0".
      isArray: false
      name: notify
      predefined:
      - '1'
      - '0'
      required: false
      secret: false
    - default: false
      description: Order number.
      isArray: false
      name: order
      required: false
      secret: false
    - default: false
      description: UID Format
      isArray: false
      name: parent
      required: false
      secret: false
    - default: false
      description: UID Format
      isArray: false
      name: parent_incident
      required: false
      secret: false
    - default: false
      description: UID Format
      isArray: false
      name: problem_id
      required: false
      secret: false
    - default: false
      description: The number of users included in this ticket.
      isArray: false
      name: reassignment_count
      required: false
      secret: false
    - default: false
      description: How many times the ticket has been reopened.
      isArray: false
      name: reopen_count
      required: false
      secret: false
    - default: false
      description: 'The date/time that the ticket was resolved, in the format: YYYY-MM-DD HH:MM:SS.'
      isArray: false
      name: resolved_at
      required: false
      secret: false
    - default: false
      description: ID of the user that resolved the ticket.
      isArray: false
      name: resolved_by
      required: false
      secret: false
    - default: false
      description: UID
      isArray: false
      name: rfc
      required: false
      secret: false
    - default: false
      description: 'SLA due date/time, in the format: YYYY-MM-DD HH:MM:SS.'
      isArray: false
      name: sla_due
      required: false
      secret: false
    - default: false
      description: Ticket subcategory.
      isArray: false
      name: subcategory
      required: false
      secret: false
    - default: false
      description: Last updated by.
      isArray: false
      name: sys_updated_by
      required: false
      secret: false
    - default: false
      description: 'Last date/time that the system was updated, in the format: YYYY-MM-DD HH:MM:SS.'
      isArray: false
      name: sys_updated_on
      required: false
      secret: false
    - default: false
      description: Input from the end user.
      isArray: false
      name: user_input
      required: false
      secret: false
    - default: false
      description: A list of watched tickets.
      isArray: false
      name: watch_list
      required: false
      secret: false
    - default: false
      description: 'Format: YYYY-MM-DD HH:MM:SS'
      isArray: false
      name: work_end
      required: false
      secret: false
    - default: false
      description: Format journal list
      isArray: false
      name: work_notes
      required: false
      secret: false
    - default: false
      description: List work notes UIDs.
      isArray: false
      name: work_notes_list
      required: false
      secret: false
    - default: false
      description: Date/time when work started on the ticket.
      isArray: false
      name: work_start
      required: false
      secret: false
    - default: false
      description: The sys_id of the group to assign.
      isArray: false
      name: assignment_group
      required: false
      secret: false
    - default: false
      description: The number that represents the incident state.
      isArray: false
      name: incident_state
      required: false
      secret: false
    - default: false
      description: Ticket number.
      isArray: false
      name: number
      required: false
      secret: false
    - auto: PREDEFINED
      default: false
      description: Priority of the ticket.
      isArray: false
      name: priority
      predefined:
      - 5 - Planning
      - 4 - Low
      - 3 - Moderate
      - 2 - High
      - 1 - Critical
      required: false
      secret: false
    - default: false
      description: Template name to use as the basis to create new tickets.
      isArray: false
      name: template
      required: false
      secret: false
    - default: false
      description: 'Custom (user defined) fields in the format: fieldname1=value;fieldname2=value; custom fields start with a "u_".'
      isArray: false
      name: custom_fields
      required: false
      secret: false
    - auto: PREDEFINED
      default: false
      defaultValue: normal
      description: Type of Change Request ticket. Can be "normal", "standard", or "emergency". Default is "normal".
      isArray: false
      name: change_type
      predefined:
      - normal
      - standard
      - emergency
      required: false
      secret: false
    - default: false
      description: 'State of the ticket, for example: "Closed" or "7" or "7 - Closed"'
      isArray: false
      name: state
      required: false
      secret: false
    - default: false
      description: ' Date/time the ticket was opened, in the format: YYYY-MM-DD HH:MM:SS.'
      isArray: false
      name: opened_at
      required: false
      secret: false
    - default: false
      description: Caller system ID.
      isArray: false
      name: caller
      required: false
      secret: false
    - default: false
      description: Ticket approval.
      isArray: false
      name: approval
      required: false
      secret: false
    - default: false
      description: 'Additional fields in the format: fieldname1=value;fieldname2=value;'
      isArray: false
      name: additional_fields
      required: false
      secret: false
    - auto: PREDEFINED
      default: false
      defaultValue: 'false'
      description: Flag that indicates whether to set field values using the display value or the actual value. 'true' treats input values as the display value. 'false' treats input values as actual values. Default is false.
      isArray: false
      name: input_display_value
      predefined:
      - 'false'
      - 'true'
      required: false
      secret: false
    - default: false
      defaultValue: ;
      description: The delimiter character to use as a separator for a list of fields in an argument for this command. Default is ';'.
      isArray: false
      name: fields_delimiter
      required: false
      secret: false
    - auto: PREDEFINED
      default: false
      description: Business criticallity of the ticket.
      isArray: false
      name: business_criticality
      predefined:
      - 3 - Non-Critical
      - 2 - High
      - 1 - Critical
      required: false
      secret: false
    - default: false
      description: Incident risk score.
      isArray: false
      name: risk_score
      required: false
      secret: false
    deprecated: false
    description: Creates new ServiceNow ticket.
    execution: false
    name: servicenow-create-ticket
    outputs:
    - contextPath: ServiceNow.Ticket.ID
      description: Ticket ID.
      type: string
    - contextPath: ServiceNow.Ticket.OpenedBy
      description: Ticket opener ID.
      type: string
    - contextPath: ServiceNow.Ticket.CreatedOn
      description: Ticket creation date.
      type: date
    - contextPath: ServiceNow.Ticket.Assignee
      description: Ticket assignee ID.
      type: string
    - contextPath: ServiceNow.Ticket.State
      description: Ticket state.
      type: string
    - contextPath: ServiceNow.Ticket.Summary
      description: Ticket short summary.
      type: string
    - contextPath: ServiceNow.Ticket.Number
      description: Ticket number.
      type: string
    - contextPath: ServiceNow.Ticket.Active
      description: Ticket active.
      type: boolean
    - contextPath: ServiceNow.Ticket.AdditionalComments
      description: Ticket comments.
      type: string
    - contextPath: ServiceNow.Ticket.Priority
      description: Ticket priority.
      type: string
    - contextPath: ServiceNow.Ticket.OpenedAt
      description: Ticket opening time.
      type: date
    - contextPath: ServiceNow.Ticket.ResolvedBy
      description: Ticket resolver ID.
      type: string
    - contextPath: ServiceNow.Ticket.CloseCode
      description: Ticket close code.
      type: string
  - arguments:
    - default: false
      description: Short description of the ticket.
      isArray: false
      name: short_description
      required: false
      secret: false
    - auto: PREDEFINED
      default: false
      defaultValue: incident
      description: Ticket type. Can be "incident", "problem", "change_request", "sc_request", "sc_task", "sc_req_item" or "sn_si_incident". Default is "incident".
      isArray: false
      name: ticket_type
      predefined:
      - incident
      - problem
      - change_request
      - sc_request
      - sc_task
      - sc_req_item
      - sn_si_incident
      required: false
      secret: false
    - auto: PREDEFINED
      default: false
      description: Ticket urgency. You can either select from the predefined options or enter another value. For example, "Urgent" or "5".
      isArray: false
      name: urgency
      predefined:
      - 3 - Low
      - 2 - Medium
      - 1 - High
      required: false
      secret: false
    - auto: PREDEFINED
      default: false
      description: Ticket severity. You can either select from the predefined options or enter another value. For example, "Urgent" or "5".
      isArray: false
      name: severity
      predefined:
      - 3 - Low
      - 2 - Medium
      - 1 - High
      required: false
      secret: false
    - auto: PREDEFINED
      default: false
      description: Ticket impact.
      isArray: false
      name: impact
      predefined:
      - 3 - Low
      - 2 - Medium
      - 1 - High
      required: false
      secret: false
    - auto: PREDEFINED
      default: false
      description: Whether the ticket is Active. Can be "true" or "false".
      isArray: false
      name: active
      predefined:
      - 'true'
      - 'false'
      required: false
      secret: false
    - default: false
      description: 'The ticket activity due date, in the format: "2016-07-02 21:51:11".'
      isArray: false
      name: activity_due
      required: false
      secret: false
    - default: false
      description: List of users assigned to the ticket.
      isArray: false
      name: additional_assignee_list
      required: false
      secret: false
    - default: false
      description: Ticket history approval.
      isArray: false
      name: approval_history
      required: false
      secret: false
    - default: false
      description: 'The ticket approval set date/time, in the format: "2016-07-02 21:51:11".'
      isArray: false
      name: approval_set
      required: false
      secret: false
    - default: false
      description: User assigned to the ticket.
      isArray: false
      name: assigned_to
      required: false
      secret: false
    - default: false
      description: 'Business duration, in the format: YYYY-MM-DD HH:MM:SS.'
      isArray: false
      name: business_duration
      required: false
      secret: false
    - default: false
      description: Business service.
      isArray: false
      name: business_service
      required: false
      secret: false
    - default: false
      description: Business source.
      isArray: false
      name: business_stc
      required: false
      secret: false
    - default: false
      description: 'Calendar duration, in the format: YYYY-MM-DD HH:MM:SS.'
      isArray: false
      name: calendar_duration
      required: false
      secret: false
    - default: false
      description: Caller ID (UID format).
      isArray: false
      name: caller_id
      required: false
      secret: false
    - default: false
      description: Category name.
      isArray: false
      name: category
      required: false
      secret: false
    - default: false
      description: UID format.
      isArray: false
      name: caused_by
      required: false
      secret: false
    - auto: PREDEFINED
      default: false
      description: Ticket's close code. Can be "Solved (Work Around)", "Solved (Permanently)", "Solved Remotely (Work Around)", "Solved Remotely (Permanently)", "Not Solved (Not Reproducible)", "Not Solved (Too Costly)", or "Closed/Resolved by Caller".
      isArray: false
      name: close_code
      predefined:
      - Solved (Work Around)
      - Solved (Permanently)
      - Solved Remotely (Work Around)
      - Solved Remotely (Permanently)
      - Not Solved (Not Reproducible)
      - Not Solved (Too Costly)
      - Closed/Resolved by Caller
      required: false
      secret: false
    - default: false
      description: Close notes of the ticket.
      isArray: false
      name: close_notes
      required: false
      secret: false
    - default: false
      description: 'Date/time the ticket was closed, in the format: YYYY-MM-DD HH:MM:SS.'
      isArray: false
      name: closed_at
      required: false
      secret: false
    - default: false
      description: User who closed the ticket.
      isArray: false
      name: closed_by
      required: false
      secret: false
    - default: false
      description: UID Format.
      isArray: false
      name: cmdb_ci
      required: false
      secret: false
    - default: false
      description: Format type journal input.
      isArray: false
      name: comments
      required: false
      secret: false
    - default: false
      description: Format type journal input.
      isArray: false
      name: comments_and_work_notes
      required: false
      secret: false
    - default: false
      description: UID Format.
      isArray: false
      name: company
      required: false
      secret: false
    - default: false
      description: Contact type.
      isArray: false
      name: contact_type
      required: false
      secret: false
    - default: false
      description: Correlation display.
      isArray: false
      name: correlation_display
      required: false
      secret: false
    - default: false
      description: Correlation ID.
      isArray: false
      name: correlation_id
      required: false
      secret: false
    - default: false
      description: UID Format.
      isArray: false
      name: delivery_plan
      required: false
      secret: false
    - default: false
      description: Ticket description.
      isArray: false
      name: description
      required: false
      secret: false
    - default: false
      description: 'Ticket due date, in the format: YYYY-MM-DD HH:MM:SS.'
      isArray: false
      name: due_date
      required: false
      secret: false
    - default: false
      description: 'Expected start date/time, in the format: YYYY-MM-DD HH:MM:SS.'
      isArray: false
      name: expected_start
      required: false
      secret: false
    - default: false
      description: 'Follow up date/time, in the format: YYYY-MM-DD HH:MM:SS.'
      isArray: false
      name: follow_up
      required: false
      secret: false
    - default: false
      description: UID format list.
      isArray: false
      name: group_list
      required: false
      secret: false
    - auto: PREDEFINED
      default: false
      description: Whether the ticket is solved in the knowledge base. Can be "true" or "false".
      isArray: false
      name: knowledge
      predefined:
      - 'true'
      - 'false'
      required: false
      secret: false
    - default: false
      description: Location of the ticket.
      isArray: false
      name: location
      required: false
      secret: false
    - default: false
      description: SLA of the ticket.
      isArray: false
      name: made_sla
      required: false
      secret: false
    - auto: PREDEFINED
      default: false
      description: Whether to be notified about this ticket. Can be "1" or "0".
      isArray: false
      name: notify
      predefined:
      - '1'
      - '0'
      required: false
      secret: false
    - default: false
      description: Order number.
      isArray: false
      name: order
      required: false
      secret: false
    - default: false
      description: Parent (UID format).
      isArray: false
      name: parent
      required: false
      secret: false
    - default: false
      description: Parent incident (UID format).
      isArray: false
      name: parent_incident
      required: false
      secret: false
    - default: false
      description: Problem ID (UID format).
      isArray: false
      name: problem_id
      required: false
      secret: false
    - default: false
      description: The number of users included in this ticket.
      isArray: false
      name: reassignment_count
      required: false
      secret: false
    - default: false
      description: The number of times the ticket has been reopened.
      isArray: false
      name: reopen_count
      required: false
      secret: false
    - default: false
      description: 'Date/time the ticket was resolved, in the format: YYYY-MM-DD HH:MM:SS.'
      isArray: false
      name: resolved_at
      required: false
      secret: false
    - default: false
      description: Resolved by (UID format).
      isArray: false
      name: resolved_by
      required: false
      secret: false
    - default: false
      description: UID
      isArray: false
      name: rfc
      required: false
      secret: false
    - default: false
      description: 'SLA due date/time, in the format: YYYY-MM-DD HH:MM:SS.'
      isArray: false
      name: sla_due
      required: false
      secret: false
    - default: false
      description: Ticket subcategory.
      isArray: false
      name: subcategory
      required: false
      secret: false
    - default: false
      description: Last updated by
      isArray: false
      name: sys_updated_by
      required: false
      secret: false
    - default: false
      description: Date/time the system was last updated.
      isArray: false
      name: sys_updated_on
      required: false
      secret: false
    - default: false
      description: Input from the end user.
      isArray: false
      name: user_input
      required: false
      secret: false
    - default: false
      description: A list of watched tickets.
      isArray: false
      name: watch_list
      required: false
      secret: false
    - default: false
      description: 'Format: YYYY-MM-DD HH:MM:SS'
      isArray: false
      name: work_end
      required: false
      secret: false
    - default: false
      description: Format journal list.
      isArray: false
      name: work_notes
      required: false
      secret: false
    - default: false
      description: Comma-separated list of work notes UIDs.
      isArray: false
      name: work_notes_list
      required: false
      secret: false
    - default: false
      description: Date/time when work started on the ticket.
      isArray: false
      name: work_start
      required: false
      secret: false
    - default: false
      description: Assignment group UID.
      isArray: false
      name: assignment_group
      required: false
      secret: false
    - default: false
      description: Number representing the incident state.
      isArray: false
      name: incident_state
      required: false
      secret: false
    - default: false
      description: Ticket number.
      isArray: false
      name: number
      required: false
      secret: false
    - auto: PREDEFINED
      default: false
      description: Priority of the ticket.
      isArray: false
      name: priority
      predefined:
      - 5 - Planning
      - 4 - Low
      - 3 - Moderate
      - 2 - High
      - 1 - Critical
      required: false
      secret: false
    - default: false
      description: System ID of the ticket to update.
      isArray: false
      name: id
      required: true
      secret: false
    - default: false
      description: 'Custom (user defined) fields in the format: fieldname1=value;fieldname2=value; custom fields start with a "u_".'
      isArray: false
      name: custom_fields
      required: false
      secret: false
    - auto: PREDEFINED
      default: false
      defaultValue: normal
      description: Type of Change Request ticket. Can be "normal", "standard", or "emergency". Default is "normal".
      isArray: false
      name: change_type
      predefined:
      - normal
      - standard
      - emergency
      required: false
      secret: false
    - default: false
      description: 'State of the ticket, for example: "Closed" or "7" or "7 - Closed", or "Resolved" or "6" or "6 - Resolved".'
      isArray: false
      name: state
      required: false
      secret: false
    - default: false
      description: Caller system ID.
      isArray: false
      name: caller
      required: false
      secret: false
    - default: false
      description: Ticket approval.
      isArray: false
      name: approval
      required: false
      secret: false
    - default: false
      description: 'Additional fields in the format: fieldname1=value;fieldname2=value;'
      isArray: false
      name: additional_fields
      required: false
      secret: false
    - auto: PREDEFINED
      default: false
      defaultValue: 'false'
      description: Flag that indicates whether to set field values using the display value or the actual value. 'true' treats input values as the display value. 'false' treats input values as actual values. Default is false.
      isArray: false
      name: input_display_value
      predefined:
      - 'false'
      - 'true'
      required: false
      secret: false
    - default: false
      defaultValue: ;
      description: The delimiter character to use as a separator for a list of fields in an argument for this command. Default is ';'.
      isArray: false
      name: fields_delimiter
      required: false
      secret: false
    - default: false
      description: A comma-separated list of fields to clear.
      isArray: true
      name: clear_fields
      required: false
      secret: false
    - auto: PREDEFINED
      default: false
      description: Business criticallity of the ticket.
      isArray: false
      name: business_criticality
      predefined:
      - 3 - Non-Critical
      - 2 - High
      - 1 - Critical
      required: false
      secret: false
    - default: false
      description: Incident risk score.
      isArray: false
      name: risk_score
      required: false
      secret: false
    deprecated: false
    description: Updates the specified ticket.
    execution: false
    name: servicenow-update-ticket
  - arguments:
    - description: Ticket System ID
      name: id
      required: true
    - auto: PREDEFINED
      description: Ticket type. Can be "incident", "problem", "change_request", "sc_request", "sc_task", "sc_req_item", or "sn_si_incident".
      name: ticket_type
      predefined:
      - incident
      - problem
      - change_request
      - sc_request
      - sc_task
      - sc_req_item
      - sn_si_incident
    description: Deletes a ticket from ServiceNow.
    name: servicenow-delete-ticket
  - arguments:
    - defaultValue: '10'
      description: The maximum number of tickets to retrieve.
      name: limit
    - auto: PREDEFINED
      defaultValue: incident
      description: Ticket type. Can be "incident", "problem", "change_request", "sc_request", "sc_task", "sc_req_item" or "sn_si_incident". Default is "incident".
      name: ticket_type
      predefined:
      - incident
      - problem
      - change_request
      - sc_request
      - sc_task
      - sc_req_item
      - sn_si_incident
    - description: The query to run. To learn about querying in ServiceNow, see https://docs.servicenow.com/bundle/istanbul-servicenow-platform/page/use/common-ui-elements/reference/r_OpAvailableFiltersQueries.html
      name: query
    - defaultValue: '0'
      description: Starting record index from which to begin retrieving records.
      name: offset
    - description: Additional fields to present in the War Room entry and incident context. Can be nested (in the form of field1.field2).
      isArray: true
      name: additional_fields
    - description: 'System parameters in the format: fieldname1=value;fieldname2=value. For example: "sysparm_display_value=true;sysparm_exclude_reference_link=True"'
      name: system_params
    description: Retrieves ticket information according to the supplied query.
    name: servicenow-query-tickets
    outputs:
    - contextPath: Ticket.ID
      description: The unique ticket identifier.
      type: string
    - contextPath: Ticket.Creator
      description: A string field that indicates the user who created the ticket.
      type: string
    - contextPath: Ticket.CreatedOn
      description: The date/time when the ticket was created.
      type: date
    - contextPath: Ticket.Assignee
      description: Specifies the user assigned to complete the ticket. By default, this field uses a reference qualifier to only display users with the ITIL role.
      type: string
    - contextPath: Ticket.State
      description: Status of the ticket.
      type: string
    - contextPath: Ticket.Summary
      description: A human-readable title for the record.
      type: string
    - contextPath: Ticket.Number
      description: The display value of the ticket.
      type: string
    - contextPath: Ticket.Active
      description: Specifies whether work is still being done on a task or whether the work for the task is complete.
      type: boolean
    - contextPath: Ticket.AdditionalComments
      description: Comments about the task record.
      type: Unknown
    - contextPath: Ticket.Priority
      description: Specifies the ticket priority for the assignee.
      type: string
    - contextPath: Ticket.OpenedAt
      description: The date/time when the ticket was first opened.
      type: date
    - contextPath: Ticket.Escalation
      description: Indicates how long the ticket has been open.
      type: string
  - arguments:
    - description: Ticket System ID.
      name: id
      required: true
    - auto: PREDEFINED
      defaultValue: incident
      description: Ticket type. Can be "incident", "problem", "change_request", "sc_request", "sc_task", "sc_req_item" or "sn_si_incident". Default is "incident".
      name: ticket_type
      predefined:
      - incident
      - problem
      - change_request
      - sc_request
      - sc_task
      - sn_si_incident
    - description: The actual link to publish in ServiceNow ticket, in a valid URL format, for example, http://www.demisto.com.
      name: link
      required: true
    - description: Whether to publish the link as comment on the ticket. Can be "true" or "false". If false will publish the link as WorkNote.
      name: post-as-comment
    - description: The text to represent the link.
      name: text
    description: Adds a link to the specified ticket.
    name: servicenow-add-link
  - arguments:
    - description: Ticket System ID.
      name: id
      required: true
    - auto: PREDEFINED
      defaultValue: incident
      description: Ticket type. Can be "incident", "problem", "change_request", "sc_request", "sc_task", "sc_req_item" or "sn_si_incident". Default is "incident".
      name: ticket_type
      predefined:
      - incident
      - problem
      - change_request
      - sc_request
      - sc_task
      - sn_si_incident
    - description: Comment to add.
      name: comment
      required: true
    - auto: PREDEFINED
      defaultValue: 'false'
      description: Whether to publish the note as comment on the ticket. Can be "true" or "false". Default is "false".
      name: post-as-comment
      predefined:
      - 'true'
      - 'false'
    description: Adds a comment to the specified ticket, by ticket ID.
    name: servicenow-add-comment
  - arguments:
    - description: Ticket System ID.
      name: id
      required: true
    - auto: PREDEFINED
      defaultValue: incident
      description: Ticket type. Can be "incident", "problem", "change_request", "sc_request", "sc_task", "sc_req_item" or "sn_si_incident". Default is "incident".
      name: ticket_type
      predefined:
      - incident
      - problem
      - change_request
      - sc_request
      - sc_task
      - sn_si_incident
    - description: War Room entry ID that includes the file.
      name: file_id
      required: true
    - description: Filename of the uploaded file to override the existing file name in the entry.
      name: file_name
    description: Uploads a file to the specified ticket.
    name: servicenow-upload-file
    outputs:
    - contextPath: ServiceNow.Ticket.File.Filename
      description: Name of the file.
      type: string
    - contextPath: ServiceNow.Ticket.File.Link
      description: Download link for the file.
      type: string
    - contextPath: ServiceNow.Ticket.File.SystemID
      description: System ID of the file.
      type: string
  - arguments:
    - description: Record System ID.
      name: id
      required: true
    - description: Comma-separated list of table fields to display and output to the context. For example, name,tag,company. ID field is added by default.
      name: fields
    - description: The name of the table from which to get the record.
      name: table_name
      required: true
    description: Retrieves record information, by record ID.
    name: servicenow-get-record
    outputs:
    - contextPath: ServiceNow.Record.ID
      description: The unique record identifier for the record.
      type: string
    - contextPath: ServiceNow.Record.UpdatedBy
      description: A string field that indicates the user who most recently updated the record.
      type: string
    - contextPath: ServiceNow.Record.UpdatedAt
      description: A time-stamp field that indicates the date and time of the most recent update.
      type: date
    - contextPath: ServiceNow.Record.CreatedBy
      description: A string field that indicates the user who created the record.
      type: string
    - contextPath: ServiceNow.Record.CreatedOn
      description: A time-stamp field that indicates when a record was created.
      type: date
  - arguments:
    - description: The name of the table to query
      name: table_name
      required: true
    - defaultValue: '10'
      description: The maximum number of tickets to retrieve.
      name: limit
    - description: The query to run. For more information about querying in ServiceNow, see https://docs.servicenow.com/bundle/istanbul-servicenow-platform/page/use/common-ui-elements/reference/r_OpAvailableFiltersQueries.html
      name: query
    - description: Comma-separated list of table fields to display and output to the context. For example, name,tag,company. ID field is added by default.
      isArray: true
      name: fields
    - defaultValue: '0'
      description: Starting record index from which to begin retrieving records.
      name: offset
    - description: 'System parameters in the format: fieldname1=value;fieldname2=value. For example: "sysparm_display_value=true&sysparm_exclude_reference_link=True"'
      name: system_params
    description: Queries the specified table in ServiceNow.
    name: servicenow-query-table
    outputs:
    - contextPath: ServiceNow.Record.ID
      description: The unique record identifier for the record.
      type: string
    - contextPath: ServiceNow.Record.UpdatedBy
      description: A string field that indicates the user who most recently updated the record.
      type: string
    - contextPath: ServiceNow.Record.UpdatedAt
      description: A time-stamp field that indicates the date and time of the most recent update.
      type: date
    - contextPath: ServiceNow.Record.CreatedBy
      description: A string field that indicates the user who created the record.
      type: string
    - contextPath: ServiceNow.Record.CreatedOn
      description: A time-stamp field that indicates when a record was created.
      type: date
  - arguments:
    - description: The name of the table in which to create a record.
      name: table_name
      required: true
    - description: 'Fields and their values to create the record with, in the format: fieldname1=value;fieldname2=value;...'
      name: fields
    - description: 'Custom (user defined) fields in the format: fieldname1=value;fieldname2=value;...'
      name: custom_fields
    - auto: PREDEFINED
      defaultValue: 'false'
      description: Flag that indicates whether to set field values using the display value or the actual value. 'true' treats input value as the display value. 'false' treats input values as actual values. Default is false.
      name: input_display_value
      predefined:
      - 'false'
      - 'true'
    - defaultValue: ;
      description: The delimiter character to use as a separator for a list of fields in an argument for this command. Default is ';'.
      name: fields_delimiter
    description: Creates a new record in the specified ServiceNow table.
    name: servicenow-create-record
    outputs:
    - contextPath: ServiceNow.Record.ID
      description: The unique record identifier for the record.
      type: string
    - contextPath: ServiceNow.Record.UpdatedBy
      description: A string field that indicates the user who most recently updated the record.
      type: string
    - contextPath: ServiceNow.Record.UpdatedAt
      description: A time-stamp field that indicates the date and time of the most recent update.
      type: date
    - contextPath: ServiceNow.Record.CreatedBy
      description: A string field that indicates the user who created the record.
      type: string
    - contextPath: ServiceNow.Record.CreatedOn
      description: A time-stamp field that indicates when a record was created.
      type: date
  - arguments:
    - description: The name of the table to update the record in.
      name: table_name
      required: true
    - description: The system ID of the ticket to update.
      name: id
      required: true
    - description: 'Fields and their values to update in the record, in the format: fieldname1=value;fieldname2=value;...'
      name: fields
    - description: 'Custom (user defined) fields and their values to update in the record, in the format: fieldname1=value;fieldname2=value;...'
      name: custom_fields
    - auto: PREDEFINED
      defaultValue: 'false'
      description: Flag that indicates whether to set field values using the display value or the actual value. 'true' treats input value as the display value. 'false' treats input values as actual values. Default is false.
      name: input_display_value
      predefined:
      - 'false'
      - 'true'
    - defaultValue: ;
      description: The delimiter character to use as a separator for a list of fields in an argument for this command. Default is ';'.
      name: fields_delimiter
    - description: A comma-separated list of fields to clear.
      isArray: true
      name: clear_fields
    description: Updates a record in the specified ServiceNow table.
    name: servicenow-update-record
    outputs:
    - contextPath: ServiceNow.Record.ID
      description: The unique record identifier for the record.
      type: string
    - contextPath: ServiceNow.Record.UpdatedBy
      description: A string field that indicates the user who most recently updated the record.
      type: string
    - contextPath: ServiceNow.Record.UpdatedAt
      description: A time-stamp field that indicates the date and time of the most recent update.
      type: date
    - contextPath: ServiceNow.Record.CreatedBy
      description: A string field that indicates the user who created the record.
      type: string
    - contextPath: ServiceNow.Record.CreatedOn
      description: A time-stamp field that indicates when a record was created.
      type: date
  - arguments:
    - description: The table name.
      name: table_name
      required: true
    - description: The system ID of the ticket to delete.
      name: id
      required: true
    description: Deletes a record in the specified ServiceNow table.
    name: servicenow-delete-record
  - arguments:
    - description: Table name
      name: table_name
      required: true
    description: Lists API fields for the specified ServiceNow table.
    name: servicenow-list-table-fields
    outputs:
    - contextPath: ServiceNow.Field
      description: Table API field name.
      type: string
  - arguments:
    - description: Query by computer sys_id.
      name: computer_id
    - description: Query by computer name.
      name: computer_name
    - description: Query by specified query, for more information about querying in ServiceNow, see https://docs.servicenow.com/bundle/istanbul-servicenow-platform/page/use/common-ui-elements/reference/r_OpAvailableFiltersQueries.html
      name: query
    - description: Query by asset tag.
      name: asset_tag
    - defaultValue: '10'
      description: Maximum number of query results. Default is 10.
      name: limit
    - defaultValue: '0'
      description: Starting record index to begin retrieving records from.
      name: offset
    description: Queries the cmdb_ci_computer table in ServiceNow.
    name: servicenow-query-computers
    outputs:
    - contextPath: ServiceNow.Computer.ID
      description: Computer system ID.
      type: string
    - contextPath: ServiceNow.Computer.AssetTag
      description: Computer Asset tag.
      type: string
    - contextPath: ServiceNow.Computer.Name
      description: Computer name.
      type: string
    - contextPath: ServiceNow.Computer.DisplayName
      description: Computer display name.
      type: string
    - contextPath: ServiceNow.Computer.SupportGroup
      description: Computer support group.
      type: string
    - contextPath: ServiceNow.Computer.OperatingSystem
      description: Computer operating system.
      type: string
    - contextPath: ServiceNow.Computer.Company
      description: Computer company system ID.
      type: string
    - contextPath: ServiceNow.Computer.AssignedTo
      description: Computer assigned to user system ID.
      type: string
    - contextPath: ServiceNow.Computer.State
      description: Computer state.
      type: string
    - contextPath: ServiceNow.Computer.Cost
      description: Computer cost.
      type: string
    - contextPath: ServiceNow.Computer.Comments
      description: Computer comments.
      type: string
  - arguments:
    - description: Query by group system ID.
      name: group_id
    - description: Query by group name.
      name: group_name
    - description: Query by specified query, for more information about querying in ServiceNow, see https://docs.servicenow.com/bundle/istanbul-servicenow-platform/page/use/common-ui-elements/reference/r_OpAvailableFiltersQueries.html
      name: query
    - defaultValue: '10'
      description: Maximum number of query results. Default is 10.
      name: limit
    - defaultValue: '0'
      description: Starting record index to begin retrieving records from.
      name: offset
    description: Queries the sys_user_group table in ServiceNow.
    name: servicenow-query-groups
    outputs:
    - contextPath: ServiceNow.Group.ID
      description: Group system ID.
      type: string
    - contextPath: ServiceNow.Group.Description
      description: Group description.
      type: string
    - contextPath: ServiceNow.Group.Name
      description: Group name.
      type: string
    - contextPath: ServiceNow.Group.Manager
      description: Group manager system ID.
      type: string
    - contextPath: ServiceNow.Group.Updated
      description: Date/time the group was last updated.
      type: date
  - arguments:
    - description: Query by user system ID.
      name: user_id
    - description: Query by username.
      name: user_name
    - description: Query by specified query, for more information about querying in ServiceNow, see https://docs.servicenow.com/bundle/istanbul-servicenow-platform/page/use/common-ui-elements/reference/r_OpAvailableFiltersQueries.html
      name: query
    - defaultValue: '10'
      description: Maximum number of query results. Default is 10.
      name: limit
    - defaultValue: '0'
      description: Starting record index to begin retrieving records from.
      name: offset
    description: Queries the sys_user table in ServiceNow.
    name: servicenow-query-users
    outputs:
    - contextPath: ServiceNow.User.ID
      description: User system ID.
      type: string
    - contextPath: ServiceNow.User.Name
      description: User name (first and last).
      type: string
    - contextPath: ServiceNow.User.UserName
      description: User username.
      type: string
    - contextPath: ServiceNow.User.Email
      description: User email address.
      type: string
    - contextPath: ServiceNow.User.Created
      description: Date/time the user was created.
      type: date
    - contextPath: ServiceNow.User.Updated
      description: Date/time the user was last updated.
      type: date
  - arguments:
    - description: 'The table label, for example: Asset, Incident, IP address, and so on.'
      name: label
      required: true
    - defaultValue: '10'
      description: Maximum number of query results. Default is 10.
      name: limit
    - description: Starting record index to begin retrieving records from.
      name: offset
    description: Gets table names by a label to use in commands.
    name: servicenow-get-table-name
    outputs:
    - contextPath: ServiceNow.Table.ID
      description: Table system ID.
      type: string
    - contextPath: ServiceNow.Table.Name
      description: 'Table name to use in commands, for example: alm_asset.'
      type: string
    - contextPath: ServiceNow.Table.SystemName
      description: 'Table system name, for example: Asset.'
      type: string
  - arguments:
    - default: true
      description: Ticket System ID.
      name: id
      required: true
    - defaultValue: '10'
      description: Maximum number of ticket notes. Default is 10.
      name: limit
    - defaultValue: '0'
      description: Offset of the ticket notes.
      name: offset
<<<<<<< HEAD
    - auto: PREDEFINED
      default: false
      description: Whether to use `sysparm_display_value` to retrieve comments and work notes. Overrides the value set in the instance configuration.
      isArray: false
      name: use_display_value
      predefined:
        - 'true'
        - 'false'
      required: false
      secret: false
    - auto: PREDEFINED
      defaultValue: incident
      description: Ticket type. Can be "incident", "problem", "change_request", "sc_request",
        "sc_task", "sc_req_item" or "sn_si_incident". Default is "incident".
      name: ticket_type
      predefined:
        - incident
        - problem
        - change_request
        - sc_request
        - sc_task
        - sc_req_item
        - sn_si_incident
    description: Gets notes from the specified ServiceNow ticket. "Read permissions"
      are required for the sys_journal_field table.
=======
    description: Gets notes from the specified ServiceNow ticket. "Read permissions" are required for the sys_journal_field table.
>>>>>>> e455c0c1
    name: servicenow-get-ticket-notes
    outputs:
    - contextPath: ServiceNow.Ticket.ID
      description: Ticket ID.
      type: string
    - contextPath: ServiceNow.Ticket.Note.Value
      description: Ticket note value.
      type: unknown
    - contextPath: ServiceNow.Ticket.Note.CreatedOn
      description: Date/time the ticket note was created.
      type: date
    - contextPath: ServiceNow.Ticket.Note.CreatedBy
      description: User that created the ticket note.
      type: string
    - contextPath: ServiceNow.Ticket.Note.Type
      description: Ticket note type.
      type: string
  - arguments:
    - description: Ticket System ID.
      name: id
      required: true
    - description: Tag system ID. Can be retrieved using the "!servicenow-query-table table_name=label fields=name,active,sys_id" command.
      name: tag_id
      required: true
    - description: 'Tag title. For example: "Incident - INC000001".'
      name: title
      required: true
    - auto: PREDEFINED
      defaultValue: incident
      description: Ticket type. Can be "incident", "problem", "change_request", "sc_request", "sc_task", "sc_req_item" or "sn_si_incident". Default is "incident".
      name: ticket_type
      predefined:
      - incident
      - problem
      - change_request
      - sc_request
      - sc_task
      - sc_req_item
      - sn_si_incident
    description: Adds a tag to a ticket. The added tag entry will be visible in the label_entry table and can be retrieved using the "!servicenow-query-table table_name=label_entry fields=title,table,sys_id,id_display,id_type" command.
    name: servicenow-add-tag
    outputs:
    - contextPath: ServiceNow.Ticket.ID
      description: The unique ticket identifier.
      type: String
    - contextPath: ServiceNow.Ticket.TagTitle
      description: Ticket tag title.
      type: String
    - contextPath: ServiceNow.Ticket.TagID
      description: Ticket tag ID.
      type: String
  - arguments:
    - description: Query by name. Does not require an exact match.
      name: name
    - defaultValue: '0'
      description: Starting record index to begin retrieving records from.
      name: offset
    - defaultValue: '10'
      description: Maximum number of query results. Default is 10.
      name: limit
    description: Queries the sc_cat_item table in ServiceNow.
    name: servicenow-query-items
    outputs:
    - contextPath: ServiceNow.CatalogItem.ID
      description: Catalog item system ID.
      type: String
    - contextPath: ServiceNow.CatalogItem.Name
      description: Catalog item name.
      type: String
    - contextPath: ServiceNow.CatalogItem.Description
      description: Catalog item description.
      type: String
    - contextPath: ServiceNow.CatalogItem.Price
      description: Catalog item price.
      type: Number
  - arguments:
    - description: Catalog item system ID.
      name: id
      required: true
    description: Retrieves item details by system ID.
    name: servicenow-get-item-details
    outputs:
    - contextPath: ServiceNow.CatalogItem.ID
      description: Catalog item system ID.
      type: String
    - contextPath: ServiceNow.CatalogItem.Name
      description: Catalog item name.
      type: String
    - contextPath: ServiceNow.CatalogItem.Description
      description: Catalog item description.
      type: String
    - contextPath: ServiceNow.CatalogItem.Price
      description: Catalog item price.
      type: Number
    - contextPath: ServiceNow.CatalogItem.Variables.Mandatory
      description: Is the variable mandatory as part of the ordering process.
      type: Boolean
    - contextPath: ServiceNow.CatalogItem.Variables.Name
      description: A name to identify the question.
      type: String
    - contextPath: ServiceNow.CatalogItem.Variables.Question
      description: Question to ask users ordering the catalog item.
      type: String
    - contextPath: ServiceNow.CatalogItem.Variables.Type
      description: The variable type.
      type: String
  - arguments:
    - description: Catalog item system ID.
      name: id
      required: true
    - description: Quantity of the item to order.
      name: quantity
      required: true
    - description: If there are mandatory variables defined for the item, they must be passed to the endpoint. Can be retrieved using the !servicenow-get-item-details command. For example, var1=value1;var2=value2.
      name: variables
    description: Orders the specified catalog item.
    name: servicenow-create-item-order
    outputs:
    - contextPath: ServiceNow.OrderRequest.ID
      description: Generated request system ID.
      type: String
    - contextPath: ServiceNow.OrderRequest.RequestNumber
      description: Number of the generated request.
      type: String
  - arguments:
    - description: Queue ID. Can be retrieved using the "!servicenow-query-table table_name=awa_queue fields=name,number,order" command.
      name: queue_id
      required: true
    - defaultValue: incident
      description: Document table.
      name: document_table
    - description: Document ID.
      name: document_id
      required: true
    description: Documents a route to a queue. Requires an installation of the Advanced Work Assignments plugin. An active queue and service channel to the designated table.
    name: servicenow-document-route-to-queue
    outputs:
    - contextPath: ServiceNow.WorkItem.WorkItemID
      description: Unique ID of the work item assigned to the queue.
      type: String
    - contextPath: ServiceNow.WorkItem.DocumentTable
      description: Name of the table associated with the document
      type: String
    - contextPath: ServiceNow.WorkItem.DocumentID
      description: Unique ID of the document to be routed to the queue.
      type: String
    - contextPath: ServiceNow.WorkItem.QueueID
      description: Unique ID of the queue on which to route a document.
      type: String
    - contextPath: ServiceNow.WorkItem.DisplayName
      description: 'Name of the document to be routed by this work item, for example: case record.'
      type: String
  - arguments: []
    description: Returns the list of fields for an incident type.
    name: get-mapping-fields
  - arguments:
    - description: The ticket ID.
      name: id
      required: true
    - description: Retrieve entries that were created after lastUpdate.
      name: lastUpdate
      required: true
    description: Get remote data from a remote incident. This method does not update the current incident, and should be used for debugging purposes.
    name: get-remote-data
  - arguments:
    - description: The username to use for login.
      name: username
      required: true
      secret: true
    - description: The password to use for login.
      name: password
      required: true
      secret: true
    description: This function should be used once before running any command when using OAuth2 authentication.
    name: servicenow-oauth-login
  - arguments: []
    description: Test the instance configuration when using OAuth2 authentication.
    name: servicenow-oauth-test
  - arguments:
    - description: Date string in local time representing the last time the incident was updated. The incident is only returned if it was modified after the last update time.
      name: lastUpdate
    description: Gets the list of incidents that were modified since the last update time. Note that this method is here for debugging purposes. The get-modified-remote-data command is used as part of a Mirroring feature, which is available from version 6.1.
    name: get-modified-remote-data
  - arguments:
    - description: Template for creating a standard change request.
      name: template
      required: true
    description: Create a change request from a template.
    name: servicenow-create-co-from-template
    outputs:
    - contextPath: ServiceNow.Ticket.ID
      description: ServiceNow ticket ID.
      type: Unknown
    - contextPath: ServiceNow.Ticket.OpenedBy
      description: ServiceNow ticket opener ID.
      type: Unknown
    - contextPath: ServiceNow.Ticket.CreatedOn
      description: ServiceNow ticket creation date.
      type: Unknown
    - contextPath: ServiceNow.Ticket.Assignee
      description: ServiceNow ticket assignee ID.
      type: Unknown
    - contextPath: ServiceNow.Ticket.State
      description: ServiceNow ticket state.
      type: Unknown
    - contextPath: ServiceNow.Ticket.Summary
      description: ServiceNow ticket short summary.
      type: Unknown
    - contextPath: ServiceNow.Ticket.Number
      description: ServiceNow ticket number.
      type: Unknown
    - contextPath: ServiceNow.Ticket.Active
      description: ServiceNow ticket active.
      type: Unknown
    - contextPath: ServiceNow.Ticket.AdditionalComments
      description: ServiceNow ticket comments.
      type: Unknown
    - contextPath: ServiceNow.Ticket.Priority
      description: ServiceNow ticket priority.
      type: Unknown
    - contextPath: ServiceNow.Ticket.OpenedAt
      description: ServiceNow ticket opening time.
      type: Unknown
    - contextPath: ServiceNow.Ticket.ResolvedBy
      description: ServiceNow ticket resolver ID.
      type: Unknown
    - contextPath: ServiceNow.Ticket.CloseCode
      description: ServiceNow ticket close code.
      type: Unknown
  - arguments:
    - description: ID of the change request
      name: id
      required: true
    description: gets the tasks associated to change request
    name: servicenow-get-tasks-for-co
    outputs:
    - contextPath: ServiceNow.Tasks.ID
      description: Task ID
      type: String
    - contextPath: ServiceNow.Tasks.Description
      description: Description of task
      type: Unknown
    - contextPath: ServiceNow.Tasks.Name
      description: Name of task
      type: Unknown
    - contextPath: ServiceNow.Tasks.State
      description: state of task
      type: Unknown
  - arguments:
    - auto: PREDEFINED
      defaultValue: '0'
      description: action to be performed on path
      isArray: true
      name: method
      predefined:
      - GET
      - POST
      - PATCH
      - DELETE
      required: true
    - description: the API path starting with forward slash (/)
      name: path
      required: true
    - description: data to send in body, can be json
      name: body
    - description: json of headers to add
      name: headers
    - auto: PREDEFINED
      defaultValue: 'false'
      description: Service Catalog Call
      name: sc_api
      predefined:
      - 'true'
      - 'false'
    - auto: PREDEFINED
      defaultValue: 'false'
      description: Change Request Call
      name: cr_api
      predefined:
      - 'true'
      - 'false'
    description: Generic call to ServiceNow api
    name: servicenow-generic-api-call
    outputs:
    - contextPath: ServiceNow.Generic.Response
      description: Generic response to servicenow api
      type: string
  dockerimage: demisto/python3:3.10.8.37753
  isfetch: true
  ismappable: true
  isremotesyncin: true
  isremotesyncout: true
  runonce: false
  script: ''
  subtype: python3
  type: python
fromversion: 5.0.0
tests:
- servicenow_test_v2
- ServiceNow_OAuth_Test<|MERGE_RESOLUTION|>--- conflicted
+++ resolved
@@ -1820,7 +1820,6 @@
     - defaultValue: '0'
       description: Offset of the ticket notes.
       name: offset
-<<<<<<< HEAD
     - auto: PREDEFINED
       default: false
       description: Whether to use `sysparm_display_value` to retrieve comments and work notes. Overrides the value set in the instance configuration.
@@ -1846,9 +1845,6 @@
         - sn_si_incident
     description: Gets notes from the specified ServiceNow ticket. "Read permissions"
       are required for the sys_journal_field table.
-=======
-    description: Gets notes from the specified ServiceNow ticket. "Read permissions" are required for the sys_journal_field table.
->>>>>>> e455c0c1
     name: servicenow-get-ticket-notes
     outputs:
     - contextPath: ServiceNow.Ticket.ID
