--- conflicted
+++ resolved
@@ -2023,49 +2023,6 @@
       type: String
   - arguments:
     - default: false
-<<<<<<< HEAD
-      description: Queue ID. Can be retrieved using "!servicenow-query-table table_name=awa_queue
-        fields=name,number,order"
-      isArray: false
-      name: queue_id
-      required: true
-      secret: false
-    - default: false
-      defaultValue: incident
-      description: Document table.
-      isArray: false
-      name: document_table
-      required: false
-      secret: false
-    - default: false
-      description: Document ID.
-      isArray: false
-      name: document_id
-      required: true
-      secret: false
-    deprecated: false
-    description: Document a route to a queue. Requires an installation of the Advanced
-      Work Assignments plugin. An active queue and service channel to the designated
-      table.
-    execution: false
-    name: servicenow-document-route-to-queue
-    outputs:
-    - contextPath: ServiceNow.WorkItem.WorkItemID
-      description: Unique ID of the work item assigned to the queue.
-      type: String
-    - contextPath: ServiceNow.WorkItem.DocumentTable
-      description: Name of the table associated with the document
-      type: String
-    - contextPath: ServiceNow.WorkItem.DocumentID
-      description: Unique ID of the document to be routed to the queue.
-      type: String
-    - contextPath: ServiceNow.WorkItem.QueueID
-      description: Unique ID of the queue on which to route a document.
-      type: String
-    - contextPath: ServiceNow.WorkItem.DisplayName
-      description: Name of the document to be routed by this work item, e.g., case
-        record.
-=======
       description: Query by name. Does not require an exact match.
       isArray: false
       name: name
@@ -2169,7 +2126,50 @@
       type: String
     - contextPath: ServiceNow.OrderRequest.RequestNumber
       description: Number of the generated request.
->>>>>>> 5efb4959
+      type: String
+  - arguments:
+    - default: false
+      description: Queue ID. Can be retrieved using "!servicenow-query-table table_name=awa_queue
+        fields=name,number,order"
+      isArray: false
+      name: queue_id
+      required: true
+      secret: false
+    - default: false
+      defaultValue: incident
+      description: Document table.
+      isArray: false
+      name: document_table
+      required: false
+      secret: false
+    - default: false
+      description: Document ID.
+      isArray: false
+      name: document_id
+      required: true
+      secret: false
+    deprecated: false
+    description: Document a route to a queue. Requires an installation of the Advanced
+      Work Assignments plugin. An active queue and service channel to the designated
+      table.
+    execution: false
+    name: servicenow-document-route-to-queue
+    outputs:
+    - contextPath: ServiceNow.WorkItem.WorkItemID
+      description: Unique ID of the work item assigned to the queue.
+      type: String
+    - contextPath: ServiceNow.WorkItem.DocumentTable
+      description: Name of the table associated with the document
+      type: String
+    - contextPath: ServiceNow.WorkItem.DocumentID
+      description: Unique ID of the document to be routed to the queue.
+      type: String
+    - contextPath: ServiceNow.WorkItem.QueueID
+      description: Unique ID of the queue on which to route a document.
+      type: String
+    - contextPath: ServiceNow.WorkItem.DisplayName
+      description: Name of the document to be routed by this work item, e.g., case
+        record.
       type: String
   dockerimage: demisto/python3:3.8.2.6981
   feed: false
