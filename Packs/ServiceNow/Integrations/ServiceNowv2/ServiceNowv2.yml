--- conflicted
+++ resolved
@@ -2343,8 +2343,6 @@
       the current incident, and should be used for debugging purposes.
     execution: false
     name: get-remote-data
-<<<<<<< HEAD
-=======
   - arguments:
     - default: false
       description: The username to use for login.
@@ -2367,12 +2365,14 @@
     description: Test the instance configuration when using OAuth2 authentication.
     execution: false
     name: servicenow-oauth-test
->>>>>>> a13f65a9
   dockerimage: demisto/python3:3.8.6.13358
   feed: false
   isfetch: true
   longRunning: false
   longRunningPort: false
+  ismappable: true
+  isremotesyncin: true
+  isremotesyncout: true
   runonce: false
   script: '-'
   subtype: python3
