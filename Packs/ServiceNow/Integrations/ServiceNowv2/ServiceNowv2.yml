--- conflicted
+++ resolved
@@ -101,34 +101,28 @@
   name: comment_tag
   required: false
   type: 0
-<<<<<<< HEAD
+  hidden:
+    - marketplacev2
 - additionalinfo: Choose the tag to add to an entry to mirror it as a comment from ServiceNow.
   defaultvalue: CommentFromServiceNow
   display: Comment Entry Tag From ServiceNow
   name: comment_tag_from_servicenow
   required: false
   type: 0
-=======
-  hidden:
-    - marketplacev2
->>>>>>> b7bce5f9
 - additionalinfo: Choose the tag to add to an entry to mirror it as a work note in ServiceNow.
   defaultvalue: work_notes
   display: Work Note Entry Tag To ServiceNow
   name: work_notes_tag
   required: false
   type: 0
-<<<<<<< HEAD
+  hidden:
+    - marketplacev2
 - additionalinfo: Choose the tag to add to an entry to mirror it as a work note from ServiceNow.
   defaultvalue: WorkNoteFromServiceNow
   display: Work Note Entry Tag From ServiceNow
   name: work_notes_tag_from_servicenow
   required: false
   type: 0
-=======
-  hidden:
-    - marketplacev2
->>>>>>> b7bce5f9
 - additionalinfo: Choose the tag to add to an entry to mirror it as a file in ServiceNow.
   defaultvalue: ForServiceNow
   display: File Entry Tag To ServiceNow
@@ -143,24 +137,16 @@
   name: file_tag_from_service_now
   required: false
   type: 0
-<<<<<<< HEAD
-- additionalinfo: "According to the timestamp in this field, records will be queried to check for updates."
-=======
   hidden:
     - marketplacev2
-- additionalinfo: According to the timestamp in this field, records will be queried to check for updates.
-  defaultvalue: sys_updated_on
->>>>>>> b7bce5f9
+- additionalinfo: "According to the timestamp in this field, records will be queried to check for updates."
   display: Timestamp field to query for updates as part of the mirroring flow
   name: update_timestamp_field
   required: false
   type: 0
-<<<<<<< HEAD
-  defaultvalue: sys_updated_on
-=======
   hidden:
     - marketplacev2
->>>>>>> b7bce5f9
+  defaultvalue: sys_updated_on
 - additionalinfo: If a greater number of incidents than the limit were modified, then they won't be mirrored in.
   defaultvalue: '100'
   display: How many incidents to mirror incoming each time
@@ -174,13 +160,9 @@
   name: custom_fields
   required: false
   type: 12
-<<<<<<< HEAD
-- additionalinfo: When selected, closing the ServiceNow ticket is mirrored in Cortex XSOAR.
-=======
   hidden:
     - marketplacev2
-- additionalinfo: Define how to close the mirrored tickets in Cortex XSOAR. Choose 'resolved' to enable reopening from the UI. Otherwise, choose 'closed'. Choose 'None' to disable closing the mirrored tickets in Cortex XSOAR.
->>>>>>> b7bce5f9
+- additionalinfo: When selected, closing the ServiceNow ticket is mirrored in Cortex XSOAR.
   defaultvalue: 'None'
   display: Mirrored XSOAR Ticket closure method
   name: close_incident
@@ -190,20 +172,9 @@
   - None
   - closed
   - resolved
-<<<<<<< HEAD
-- defaultvalue: 'None'
-=======
   hidden:
     - marketplacev2
-- additionalinfo: 'Define how to close the mirrored tickets in Cortex XSOAR with a custom state. Enter here a comma-separated list of custom closure state codes and their labels (acceptable format example: “10=Design,11=Development,12=Testing”) to override the default closure method. Note that a matching user-defined list of custom close reasons must be configured as a "Server configuration" in Cortex XSOAR. Not following this format will result in closing the incident with a default close reason.'
-  defaultvalue: ''
-  display: Mirrored XSOAR Ticket custom close state code
-  name: server_close_custom_state
-  required: false
-  type: 0
-- additionalinfo: Define how to close the mirrored tickets in ServiceNow. Choose 'resolved' to enable reopening from the UI. Otherwise, choose 'closed'.
-  defaultvalue: 'None'
->>>>>>> b7bce5f9
+- defaultvalue: 'None'
   display: Mirrored ServiceNow Ticket closure method
   name: close_ticket_multiple_options
   required: false
