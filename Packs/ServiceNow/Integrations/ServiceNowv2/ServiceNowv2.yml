category: Case Management
commonfields:
  id: ServiceNow v2
  version: -1
configuration:
- display: ServiceNow URL, in the format https://company.service-now.com/
  name: url
  required: true
  type: 0
- display: Username/Client ID
  name: credentials
  required: false
  type: 9
- additionalinfo: Select this checkbox if to use OAuth 2.0 authentication. See (?) for more information.
  display: Use OAuth Login
  name: use_oauth
  required: false
  type: 8
- additionalinfo: 'The ticket type can be: incident, problem, change_request, sc_request, sc_task or sc_req_item.'
  defaultvalue: incident
  display: Default ticket type for running ticket commands and fetching incidents
  name: ticket_type
  required: false
  type: 0
- display: ServiceNow API Version (e.g. 'v1')
  name: api_version
  required: false
  type: 0
- display: Fetch incidents
  name: isFetch
  required: false
  type: 8
- defaultvalue: stateNOT IN6,7
  display: The query to use when fetching incidents
  name: sysparm_query
  required: false
  type: 0
- defaultvalue: '10'
  display: How many incidents to fetch each time
  name: fetch_limit
  required: false
  type: 0
- defaultvalue: 10 minutes
  display: First fetch timestamp (<number> <time unit>, e.g., 12 hours, 7 days, 3 months, 1 year)
  name: fetch_time
  required: false
  type: 0
- defaultvalue: opened_at
  display: |-
    Timestamp field to filter by (e.g., `opened_at`) This is how the filter is applied to the query: "ORDERBYopened_at^opened_at>[Last Run]".
    To prevent duplicate incidents, this field is mandatory for fetching incidents.
  name: timestamp_field
  required: false
  type: 0
- defaultvalue: number
  display: ServiceNow ticket column to be set as the incident name. Default is the incident number
  name: incident_name
  required: false
  type: 0
- display: Incident type
  name: incidentType
  required: false
  type: 13
- display: Get incident attachments
  name: get_attachments
  required: false
  type: 8
- additionalinfo: 'Choose the direction to mirror the incident: Incoming (from ServiceNow to Cortex XSOAR), Outgoing (from Cortex XSOAR to ServiceNow), or Incoming and Outgoing (from/to Cortex XSOAR and ServiceNow).'
  defaultvalue: None
  display: Incident Mirroring Direction
  name: mirror_direction
  options:
  - None
  - Incoming
  - Outgoing
  - Incoming And Outgoing
  required: false
  type: 15
  hidden:
    - marketplacev2
- additionalinfo: Select this checkbox to retrieve comments and work notes without accessing the `sys_field_journal` table.
  display: Use Display Value
  name: use_display_value
  required: false
  type: 8
- additionalinfo: 'Select the date format of your ServiceNow instance. Mandatory when using the `Use Display Value` option. More details under the troubleshooting section in the documentation of the integration.'
  defaultvalue: None
  display: Instance Date Format
  name: display_date_format
  options:
  - MM-dd-yyyy
  - dd/MM/yyyy
  - dd-MM-yyyy
  - dd.MM.yyyy
  - yyyy-MM-dd
  required: false
  type: 15
- additionalinfo: Choose the tag to add to an entry to mirror it as a comment in ServiceNow.
  defaultvalue: comments
  display: Comment Entry Tag
  name: comment_tag
  required: false
  type: 0
  hidden:
    - marketplacev2
- additionalinfo: Choose the tag to add to an entry to mirror it as a work note in ServiceNow.
  defaultvalue: work_notes
  display: Work Note Entry Tag
  name: work_notes_tag
  required: false
  type: 0
  hidden:
    - marketplacev2
- additionalinfo: Choose the tag to add to an entry to mirror it as a file in ServiceNow.
  defaultvalue: ForServiceNow
  display: File Entry Tag To ServiceNow
  name: file_tag
  required: false
  type: 0
  hidden:
    - marketplacev2
- additionalinfo: Choose the tag to add to an entry to mirror it as a file from ServiceNow.
  defaultvalue: FromServiceNow
  display: File Entry Tag From ServiceNow
  name: file_tag_from_service_now
  required: false
  type: 0
  hidden:
    - marketplacev2
- additionalinfo: According to the timestamp in this field, records will be queried to check for updates.
  defaultvalue: sys_updated_on
  display: Timestamp field to query for updates as part of the mirroring flow
  name: update_timestamp_field
  required: false
  type: 0
  hidden:
    - marketplacev2
- additionalinfo: If a greater number of incidents than the limit were modified, then they won't be mirrored in.
  defaultvalue: '100'
  display: How many incidents to mirror incoming each time
  name: mirror_limit
  required: false
  type: 0
  hidden:
    - marketplacev2
- additionalinfo: "Custom (user defined) fields in the format: u_fieldname1,u_fieldname2 custom fields start with a 'u_'. These fields will be included in the mirroring capabilities, if added here."
  display: Custom Fields to Mirror
  name: custom_fields
  required: false
  type: 12
<<<<<<< HEAD
  hidden:
    - marketplacev2
- additionalinfo: Define how to close the mirrored tickets in XSOAR. Choose 'resolved' to enable reopening from the UI. Otherwise, choose 'closed'.
=======
- additionalinfo: Define how to close the mirrored tickets in Cortex XSOAR. Choose 'resolved' to enable reopening from the UI. Otherwise, choose 'closed'. Choose 'None' to disable closing the mirrored tickets in Cortex XSOAR.
>>>>>>> 6a5864de
  defaultvalue: 'None'
  display: Mirrored XSOAR Ticket closure method
  name: close_incident
  required: false
  type: 15
  options:
  - None
  - closed
  - resolved
<<<<<<< HEAD
  hidden:
    - marketplacev2
=======
- additionalinfo: 'Define how to close the mirrored tickets in Cortex XSOAR with a custom state. Enter here a comma-separated list of custom closure state codes and their labels (acceptable format example: “10=Design,11=Development,12=Testing”) to override the default closure method. Note that a matching user-defined list of custom close reasons must be configured as a "Server configuration" in Cortex XSOAR. Not following this format will result in closing the incident with a default close reason.'
  defaultvalue: ''
  display: Mirrored XSOAR Ticket custom close state code
  name: server_close_custom_state
  required: false
  type: 0
>>>>>>> 6a5864de
- additionalinfo: Define how to close the mirrored tickets in ServiceNow. Choose 'resolved' to enable reopening from the UI. Otherwise, choose 'closed'.
  defaultvalue: 'None'
  display: Mirrored ServiceNow Ticket closure method
  name: close_ticket_multiple_options
  required: false
  type: 15
  options:
  - None
  - closed
  - resolved
<<<<<<< HEAD
  required: false
  type: 15
  hidden:
    - marketplacev2
- additionalinfo: Define how to close the mirrored tickets in ServiceNow with a custom state. Enter here the custom closure state code (should be an integer) to override the default closure method. If the closure code does not exist, the default code will be used instead.
  defaultvalue: ''
=======
- defaultvalue: ''
>>>>>>> 6a5864de
  display: Mirrored ServiceNow Ticket custom close state code
  name: close_custom_state
  required: false
  type: 0
<<<<<<< HEAD
  hidden:
    - marketplacev2
=======
  additionalinfo: Define how to close the mirrored tickets in ServiceNow with a custom state. Enter here the custom closure state code (should be an integer) to override the default closure method. If the closure code does not exist, the default code will be used instead.
>>>>>>> 6a5864de
- defaultvalue: 'false'
  display: Close Mirrored ServiceNow Ticket
  name: close_ticket
  required: false
  type: 8
  additionalinfo: When selected, closing the XSOAR incident is mirrored in ServiceNow.
  hidden: true
- defaultvalue: 'false'
  display: Use system proxy settings
  name: proxy
  required: false
  type: 8
- defaultvalue: 'false'
  display: 'Trust any certificate (not secure)'
  name: insecure
  required: false
  type: 8
- defaultvalue: '1'
  display: 'Incidents Fetch Interval'
  name: incidentFetchInterval
  required: false
  type: 19
- defaultvalue: 0
  display: 'Advanced: Minutes to look back when fetching'
  additionalinfo: Use this parameter to determine how long backward to look in the search for incidents that were created before the last run time and did not match the query when they were created.
  name: look_back
  required: false
  type: 0
description: Use The ServiceNow IT Service Management (ITSM) solution to modernize the way you manage and deliver services to your users.
display: ServiceNow v2
name: ServiceNow v2
script:
  commands:
  - arguments:
    - default: true
      description: Ticket system ID for which to retrieve information.
      name: id
    - auto: PREDEFINED
      defaultValue: incident
      description: Ticket type. Can be "incident", "problem", "change_request", "sc_request", "sc_task", "sc_req_item" or "sn_si_incident". Default is "incident".
      name: ticket_type
      predefined:
      - incident
      - problem
      - change_request
      - sc_request
      - sc_task
      - sc_req_item
      - sn_si_incident
    - description: Ticket number to retrieve.
      name: number
    - auto: PREDEFINED
      defaultValue: 'false'
      description: If "true" will retrieve ticket attachments. Default is "false".
      name: get_attachments
      predefined:
      - 'true'
      - 'false'
    - description: 'Custom fields on which to query. For example: state_code=AR;time_zone=PST.'
      name: custom_fields
    - description: Additional fields to display in the War Room entry and incident context.
      isArray: true
      name: additional_fields
    - defaultValue: ;
      description: The delimiter character to use as a separator for a list of fields in an argument for this command. Default is ';'.
      name: fields_delimiter
    description: Retrieves ticket information by ticket ID.
    name: servicenow-get-ticket
    outputs:
    - contextPath: ServiceNow.Ticket.ID
      description: Ticket ID.
      type: string
    - contextPath: ServiceNow.Ticket.OpenedBy
      description: Ticket opener ID.
      type: string
    - contextPath: ServiceNow.Ticket.CreatedOn
      description: Ticket creation date.
      type: date
    - contextPath: ServiceNow.Ticket.Assignee
      description: Ticket assignee ID.
      type: string
    - contextPath: ServiceNow.Ticket.State
      description: Ticket state.
      type: string
    - contextPath: ServiceNow.Ticket.Summary
      description: Ticket short summary.
      type: string
    - contextPath: ServiceNow.Ticket.Number
      description: Ticket number.
      type: string
    - contextPath: ServiceNow.Ticket.Active
      description: Ticket active.
      type: boolean
    - contextPath: ServiceNow.Ticket.AdditionalComments
      description: Ticket comments.
      type: string
    - contextPath: ServiceNow.Ticket.Priority
      description: Ticket priority.
      type: string
    - contextPath: ServiceNow.Ticket.OpenedAt
      description: Ticket opening time.
      type: date
    - contextPath: ServiceNow.Ticket.ResolvedBy
      description: Ticket resolver ID.
      type: string
    - contextPath: ServiceNow.Ticket.CloseCode
      description: Ticket close code.
      type: string
    - contextPath: File.Info
      description: Attachment file info.
      type: string
    - contextPath: File.Name
      description: Attachment file name.
      type: string
    - contextPath: File.Size
      description: Attachment file size.
      type: number
    - contextPath: File.SHA1
      description: Attachment SHA1 hash.
      type: string
    - contextPath: File.SHA256
      description: Attachment SHA256 hash.
      type: string
    - contextPath: File.EntryID
      description: Attachment file entry ID.
      type: string
    - contextPath: File.Type
      description: Attachment file type.
      type: string
    - contextPath: File.MD5
      description: Attachment MD5 hash.
      type: string
  - arguments:
    - default: false
      description: Short description of the ticket.
      isArray: false
      name: short_description
      required: false
      secret: false
    - auto: PREDEFINED
      default: false
      defaultValue: incident
      description: Ticket type. Can be "incident", "problem", "change_request", "sc_request", "sc_task", "sc_req_item" or "sn_si_incident". Default is "incident".
      isArray: false
      name: ticket_type
      predefined:
      - incident
      - problem
      - change_request
      - sc_request
      - sc_task
      - sc_req_item
      - sn_si_incident
      required: false
      secret: false
    - auto: PREDEFINED
      default: false
      description: Ticket urgency. You can either select from the predefined options or enter another value. For example, "Urgent" or "5".
      isArray: false
      name: urgency
      predefined:
      - 3 - Low
      - 2 - Medium
      - 1 - High
      required: false
      secret: false
    - auto: PREDEFINED
      default: false
      description: Ticket severity. You can either select from the predefined options or enter another value. For example, "Urgent" or "5".
      isArray: false
      name: severity
      predefined:
      - 3 - Low
      - 2 - Medium
      - 1 - High
      required: false
      secret: false
    - auto: PREDEFINED
      default: false
      description: Ticket impact.
      isArray: false
      name: impact
      predefined:
      - 3 - Low
      - 2 - Medium
      - 1 - High
      required: false
      secret: false
    - auto: PREDEFINED
      default: false
      description: Whether to set the ticket as Active. Can be "true" or "false".
      isArray: false
      name: active
      predefined:
      - 'true'
      - 'false'
      required: false
      secret: false
    - default: false
      description: The ticket activity due date, in the format "2016-07-02 21:51:11".
      isArray: false
      name: activity_due
      required: false
      secret: false
    - default: false
      description: List of users assigned to the ticket.
      isArray: false
      name: additional_assignee_list
      required: false
      secret: false
    - default: false
      description: Ticket history approval.
      isArray: false
      name: approval_history
      required: false
      secret: false
    - default: false
      description: The ticket approval set date, in the format "2016-07-02 21:51:11".
      isArray: false
      name: approval_set
      required: false
      secret: false
    - default: false
      description: User assigned to the ticket.
      isArray: false
      name: assigned_to
      required: false
      secret: false
    - default: false
      description: 'Business duration, in the format: YYYY-MM-DD HH:MM:SS.'
      isArray: false
      name: business_duration
      required: false
      secret: false
    - default: false
      description: Business service.
      isArray: false
      name: business_service
      required: false
      secret: false
    - default: false
      description: Business source.
      isArray: false
      name: business_stc
      required: false
      secret: false
    - default: false
      description: 'Calendar duration, in the format: YYYY-MM-DD HH:MM:SS.'
      isArray: false
      name: calendar_duration
      required: false
      secret: false
    - default: false
      description: Caller ID (UID format).
      isArray: false
      name: caller_id
      required: false
      secret: false
    - default: false
      description: Category of the ticket.
      isArray: false
      name: category
      required: false
      secret: false
    - default: false
      description: UID Format
      isArray: false
      name: caused_by
      required: false
      secret: false
    - auto: PREDEFINED
      default: false
      description: Ticket's close code. Can be "Solved (Work Around)", "Solved (Permanently)", "Solved Remotely (Work Around)", "Solved Remotely (Permanently)", "Not Solved (Not Reproducible)", "Not Solved (Too Costly)", or "Closed/Resolved by Caller".
      isArray: false
      name: close_code
      predefined:
      - Solved (Work Around)
      - Solved (Permanently)
      - Solved Remotely (Work Around)
      - Solved Remotely (Permanently)
      - Not Solved (Not Reproducible)
      - Not Solved (Too Costly)
      - Closed/Resolved by Caller
      required: false
      secret: false
    - default: false
      description: Close notes of the ticket.
      isArray: false
      name: close_notes
      required: false
      secret: false
    - default: false
      description: 'When the ticket was closed, in the format: YYYY-MM-DD HH:MM:SS.'
      isArray: false
      name: closed_at
      required: false
      secret: false
    - default: false
      description: User who closed the ticket.
      isArray: false
      name: closed_by
      required: false
      secret: false
    - default: false
      description: UID Format.
      isArray: false
      name: cmdb_ci
      required: false
      secret: false
    - default: false
      description: Format type journal input.
      isArray: false
      name: comments
      required: false
      secret: false
    - default: false
      description: Format type journal input.
      isArray: false
      name: comments_and_work_notes
      required: false
      secret: false
    - default: false
      description: Company (UID format).
      isArray: false
      name: company
      required: false
      secret: false
    - default: false
      description: Contact type.
      isArray: false
      name: contact_type
      required: false
      secret: false
    - default: false
      description: Correlation display.
      isArray: false
      name: correlation_display
      required: false
      secret: false
    - default: false
      description: Correlation ID.
      isArray: false
      name: correlation_id
      required: false
      secret: false
    - default: false
      description: Delivery plan (UID format).
      isArray: false
      name: delivery_plan
      required: false
      secret: false
    - default: false
      description: Ticket description.
      isArray: false
      name: description
      required: false
      secret: false
    - default: false
      description: 'Ticket due date, in the format: YYYY-MM-DD HH:MM:SS.'
      isArray: false
      name: due_date
      required: false
      secret: false
    - default: false
      description: 'Expected start date/time, in the format: YYYY-MM-DD HH:MM:SS.'
      isArray: false
      name: expected_start
      required: false
      secret: false
    - default: false
      description: 'Follow up date/time, in the format: YYYY-MM-DD HH:MM:SS.'
      isArray: false
      name: follow_up
      required: false
      secret: false
    - default: false
      description: UID format list (group).
      isArray: false
      name: group_list
      required: false
      secret: false
    - auto: PREDEFINED
      default: false
      description: Whether the ticket is solved in the knowledge base. Can be "true" or "false".
      isArray: false
      name: knowledge
      predefined:
      - 'true'
      - 'false'
      required: false
      secret: false
    - default: false
      description: Location of the ticket.
      isArray: false
      name: location
      required: false
      secret: false
    - default: false
      description: SLA of the ticket.
      isArray: false
      name: made_sla
      required: false
      secret: false
    - auto: PREDEFINED
      default: false
      description: Whether to be notified about this ticket. Can be "1" or "0".
      isArray: false
      name: notify
      predefined:
      - '1'
      - '0'
      required: false
      secret: false
    - default: false
      description: Order number.
      isArray: false
      name: order
      required: false
      secret: false
    - default: false
      description: UID Format
      isArray: false
      name: parent
      required: false
      secret: false
    - default: false
      description: UID Format
      isArray: false
      name: parent_incident
      required: false
      secret: false
    - default: false
      description: UID Format
      isArray: false
      name: problem_id
      required: false
      secret: false
    - default: false
      description: The number of users included in this ticket.
      isArray: false
      name: reassignment_count
      required: false
      secret: false
    - default: false
      description: How many times the ticket has been reopened.
      isArray: false
      name: reopen_count
      required: false
      secret: false
    - default: false
      description: 'The date/time that the ticket was resolved, in the format: YYYY-MM-DD HH:MM:SS.'
      isArray: false
      name: resolved_at
      required: false
      secret: false
    - default: false
      description: ID of the user that resolved the ticket.
      isArray: false
      name: resolved_by
      required: false
      secret: false
    - default: false
      description: UID
      isArray: false
      name: rfc
      required: false
      secret: false
    - default: false
      description: 'SLA due date/time, in the format: YYYY-MM-DD HH:MM:SS.'
      isArray: false
      name: sla_due
      required: false
      secret: false
    - default: false
      description: Ticket subcategory.
      isArray: false
      name: subcategory
      required: false
      secret: false
    - default: false
      description: Last updated by.
      isArray: false
      name: sys_updated_by
      required: false
      secret: false
    - default: false
      description: 'Last date/time that the system was updated, in the format: YYYY-MM-DD HH:MM:SS.'
      isArray: false
      name: sys_updated_on
      required: false
      secret: false
    - default: false
      description: Input from the end user.
      isArray: false
      name: user_input
      required: false
      secret: false
    - default: false
      description: A list of watched tickets.
      isArray: false
      name: watch_list
      required: false
      secret: false
    - default: false
      description: 'Format: YYYY-MM-DD HH:MM:SS'
      isArray: false
      name: work_end
      required: false
      secret: false
    - default: false
      description: Format journal list
      isArray: false
      name: work_notes
      required: false
      secret: false
    - default: false
      description: List work notes UIDs.
      isArray: false
      name: work_notes_list
      required: false
      secret: false
    - default: false
      description: Date/time when work started on the ticket.
      isArray: false
      name: work_start
      required: false
      secret: false
    - default: false
      description: The sys_id of the group to assign.
      isArray: false
      name: assignment_group
      required: false
      secret: false
    - default: false
      description: The number that represents the incident state.
      isArray: false
      name: incident_state
      required: false
      secret: false
    - default: false
      description: Ticket number.
      isArray: false
      name: number
      required: false
      secret: false
    - auto: PREDEFINED
      default: false
      description: Priority of the ticket.
      isArray: false
      name: priority
      predefined:
      - 5 - Planning
      - 4 - Low
      - 3 - Moderate
      - 2 - High
      - 1 - Critical
      required: false
      secret: false
    - default: false
      description: Template name to use as the basis to create new tickets.
      isArray: false
      name: template
      required: false
      secret: false
    - default: false
      description: 'Custom (user defined) fields in the format: fieldname1=value;fieldname2=value; custom fields start with a "u_".'
      isArray: false
      name: custom_fields
      required: false
      secret: false
    - auto: PREDEFINED
      default: false
      defaultValue: normal
      description: Type of Change Request ticket. Can be "normal", "standard", or "emergency". Default is "normal".
      isArray: false
      name: change_type
      predefined:
      - normal
      - standard
      - emergency
      required: false
      secret: false
    - default: false
      description: 'State of the ticket, for example: "Closed" or "7" or "7 - Closed"'
      isArray: false
      name: state
      required: false
      secret: false
    - default: false
      description: ' Date/time the ticket was opened, in the format: YYYY-MM-DD HH:MM:SS.'
      isArray: false
      name: opened_at
      required: false
      secret: false
    - default: false
      description: Caller system ID.
      isArray: false
      name: caller
      required: false
      secret: false
    - default: false
      description: Ticket approval.
      isArray: false
      name: approval
      required: false
      secret: false
    - default: false
      description: 'Additional fields in the format: fieldname1=value;fieldname2=value;'
      isArray: false
      name: additional_fields
      required: false
      secret: false
    - auto: PREDEFINED
      default: false
      defaultValue: 'false'
      description: Flag that indicates whether to set field values using the display value or the actual value. 'true' treats input values as the display value. 'false' treats input values as actual values. Default is false.
      isArray: false
      name: input_display_value
      predefined:
      - 'false'
      - 'true'
      required: false
      secret: false
    - default: false
      defaultValue: ;
      description: The delimiter character to use as a separator for a list of fields in an argument for this command. Default is ';'.
      isArray: false
      name: fields_delimiter
      required: false
      secret: false
    - auto: PREDEFINED
      default: false
      description: Business criticality of the ticket.
      isArray: false
      name: business_criticality
      predefined:
      - 3 - Non-Critical
      - 2 - High
      - 1 - Critical
      required: false
      secret: false
    - default: false
      description: Incident risk score.
      isArray: false
      name: risk_score
      required: false
      secret: false
    deprecated: false
    description: Creates new ServiceNow ticket.
    execution: false
    name: servicenow-create-ticket
    outputs:
    - contextPath: ServiceNow.Ticket.ID
      description: Ticket ID.
      type: string
    - contextPath: ServiceNow.Ticket.OpenedBy
      description: Ticket opener ID.
      type: string
    - contextPath: ServiceNow.Ticket.CreatedOn
      description: Ticket creation date.
      type: date
    - contextPath: ServiceNow.Ticket.Assignee
      description: Ticket assignee ID.
      type: string
    - contextPath: ServiceNow.Ticket.State
      description: Ticket state.
      type: string
    - contextPath: ServiceNow.Ticket.Summary
      description: Ticket short summary.
      type: string
    - contextPath: ServiceNow.Ticket.Number
      description: Ticket number.
      type: string
    - contextPath: ServiceNow.Ticket.Active
      description: Ticket active.
      type: boolean
    - contextPath: ServiceNow.Ticket.AdditionalComments
      description: Ticket comments.
      type: string
    - contextPath: ServiceNow.Ticket.Priority
      description: Ticket priority.
      type: string
    - contextPath: ServiceNow.Ticket.OpenedAt
      description: Ticket opening time.
      type: date
    - contextPath: ServiceNow.Ticket.ResolvedBy
      description: Ticket resolver ID.
      type: string
    - contextPath: ServiceNow.Ticket.CloseCode
      description: Ticket close code.
      type: string
  - arguments:
    - default: false
      description: Short description of the ticket.
      isArray: false
      name: short_description
      required: false
      secret: false
    - auto: PREDEFINED
      default: false
      defaultValue: incident
      description: Ticket type. Can be "incident", "problem", "change_request", "sc_request", "sc_task", "sc_req_item" or "sn_si_incident". Default is "incident".
      isArray: false
      name: ticket_type
      predefined:
      - incident
      - problem
      - change_request
      - sc_request
      - sc_task
      - sc_req_item
      - sn_si_incident
      required: false
      secret: false
    - auto: PREDEFINED
      default: false
      description: Ticket urgency. You can either select from the predefined options or enter another value. For example, "Urgent" or "5".
      isArray: false
      name: urgency
      predefined:
      - 3 - Low
      - 2 - Medium
      - 1 - High
      required: false
      secret: false
    - auto: PREDEFINED
      default: false
      description: Ticket severity. You can either select from the predefined options or enter another value. For example, "Urgent" or "5".
      isArray: false
      name: severity
      predefined:
      - 3 - Low
      - 2 - Medium
      - 1 - High
      required: false
      secret: false
    - auto: PREDEFINED
      default: false
      description: Ticket impact.
      isArray: false
      name: impact
      predefined:
      - 3 - Low
      - 2 - Medium
      - 1 - High
      required: false
      secret: false
    - auto: PREDEFINED
      default: false
      description: Whether the ticket is Active. Can be "true" or "false".
      isArray: false
      name: active
      predefined:
      - 'true'
      - 'false'
      required: false
      secret: false
    - default: false
      description: 'The ticket activity due date, in the format: "2016-07-02 21:51:11".'
      isArray: false
      name: activity_due
      required: false
      secret: false
    - default: false
      description: List of users assigned to the ticket.
      isArray: false
      name: additional_assignee_list
      required: false
      secret: false
    - default: false
      description: Ticket history approval.
      isArray: false
      name: approval_history
      required: false
      secret: false
    - default: false
      description: 'The ticket approval set date/time, in the format: "2016-07-02 21:51:11".'
      isArray: false
      name: approval_set
      required: false
      secret: false
    - default: false
      description: User assigned to the ticket.
      isArray: false
      name: assigned_to
      required: false
      secret: false
    - default: false
      description: 'Business duration, in the format: YYYY-MM-DD HH:MM:SS.'
      isArray: false
      name: business_duration
      required: false
      secret: false
    - default: false
      description: Business service.
      isArray: false
      name: business_service
      required: false
      secret: false
    - default: false
      description: Business source.
      isArray: false
      name: business_stc
      required: false
      secret: false
    - default: false
      description: 'Calendar duration, in the format: YYYY-MM-DD HH:MM:SS.'
      isArray: false
      name: calendar_duration
      required: false
      secret: false
    - default: false
      description: Caller ID (UID format).
      isArray: false
      name: caller_id
      required: false
      secret: false
    - default: false
      description: Category name.
      isArray: false
      name: category
      required: false
      secret: false
    - default: false
      description: UID format.
      isArray: false
      name: caused_by
      required: false
      secret: false
    - auto: PREDEFINED
      default: false
      description: Ticket's close code. Can be "Solved (Work Around)", "Solved (Permanently)", "Solved Remotely (Work Around)", "Solved Remotely (Permanently)", "Not Solved (Not Reproducible)", "Not Solved (Too Costly)", or "Closed/Resolved by Caller".
      isArray: false
      name: close_code
      predefined:
      - Solved (Work Around)
      - Solved (Permanently)
      - Solved Remotely (Work Around)
      - Solved Remotely (Permanently)
      - Not Solved (Not Reproducible)
      - Not Solved (Too Costly)
      - Closed/Resolved by Caller
      required: false
      secret: false
    - default: false
      description: Close notes of the ticket.
      isArray: false
      name: close_notes
      required: false
      secret: false
    - default: false
      description: 'Date/time the ticket was closed, in the format: YYYY-MM-DD HH:MM:SS.'
      isArray: false
      name: closed_at
      required: false
      secret: false
    - default: false
      description: User who closed the ticket.
      isArray: false
      name: closed_by
      required: false
      secret: false
    - default: false
      description: UID Format.
      isArray: false
      name: cmdb_ci
      required: false
      secret: false
    - default: false
      description: Format type journal input.
      isArray: false
      name: comments
      required: false
      secret: false
    - default: false
      description: Format type journal input.
      isArray: false
      name: comments_and_work_notes
      required: false
      secret: false
    - default: false
      description: UID Format.
      isArray: false
      name: company
      required: false
      secret: false
    - default: false
      description: Contact type.
      isArray: false
      name: contact_type
      required: false
      secret: false
    - default: false
      description: Correlation display.
      isArray: false
      name: correlation_display
      required: false
      secret: false
    - default: false
      description: Correlation ID.
      isArray: false
      name: correlation_id
      required: false
      secret: false
    - default: false
      description: UID Format.
      isArray: false
      name: delivery_plan
      required: false
      secret: false
    - default: false
      description: Ticket description.
      isArray: false
      name: description
      required: false
      secret: false
    - default: false
      description: 'Ticket due date, in the format: YYYY-MM-DD HH:MM:SS.'
      isArray: false
      name: due_date
      required: false
      secret: false
    - default: false
      description: 'Expected start date/time, in the format: YYYY-MM-DD HH:MM:SS.'
      isArray: false
      name: expected_start
      required: false
      secret: false
    - default: false
      description: 'Follow up date/time, in the format: YYYY-MM-DD HH:MM:SS.'
      isArray: false
      name: follow_up
      required: false
      secret: false
    - default: false
      description: UID format list.
      isArray: false
      name: group_list
      required: false
      secret: false
    - auto: PREDEFINED
      default: false
      description: Whether the ticket is solved in the knowledge base. Can be "true" or "false".
      isArray: false
      name: knowledge
      predefined:
      - 'true'
      - 'false'
      required: false
      secret: false
    - default: false
      description: Location of the ticket.
      isArray: false
      name: location
      required: false
      secret: false
    - default: false
      description: SLA of the ticket.
      isArray: false
      name: made_sla
      required: false
      secret: false
    - auto: PREDEFINED
      default: false
      description: Whether to be notified about this ticket. Can be "1" or "0".
      isArray: false
      name: notify
      predefined:
      - '1'
      - '0'
      required: false
      secret: false
    - default: false
      description: Order number.
      isArray: false
      name: order
      required: false
      secret: false
    - default: false
      description: Parent (UID format).
      isArray: false
      name: parent
      required: false
      secret: false
    - default: false
      description: Parent incident (UID format).
      isArray: false
      name: parent_incident
      required: false
      secret: false
    - default: false
      description: Problem ID (UID format).
      isArray: false
      name: problem_id
      required: false
      secret: false
    - default: false
      description: The number of users included in this ticket.
      isArray: false
      name: reassignment_count
      required: false
      secret: false
    - default: false
      description: The number of times the ticket has been reopened.
      isArray: false
      name: reopen_count
      required: false
      secret: false
    - default: false
      description: 'Date/time the ticket was resolved, in the format: YYYY-MM-DD HH:MM:SS.'
      isArray: false
      name: resolved_at
      required: false
      secret: false
    - default: false
      description: Resolved by (UID format).
      isArray: false
      name: resolved_by
      required: false
      secret: false
    - default: false
      description: UID
      isArray: false
      name: rfc
      required: false
      secret: false
    - default: false
      description: 'SLA due date/time, in the format: YYYY-MM-DD HH:MM:SS.'
      isArray: false
      name: sla_due
      required: false
      secret: false
    - default: false
      description: Ticket subcategory.
      isArray: false
      name: subcategory
      required: false
      secret: false
    - default: false
      description: Last updated by
      isArray: false
      name: sys_updated_by
      required: false
      secret: false
    - default: false
      description: Date/time the system was last updated.
      isArray: false
      name: sys_updated_on
      required: false
      secret: false
    - default: false
      description: Input from the end user.
      isArray: false
      name: user_input
      required: false
      secret: false
    - default: false
      description: A list of watched tickets.
      isArray: false
      name: watch_list
      required: false
      secret: false
    - default: false
      description: 'Format: YYYY-MM-DD HH:MM:SS'
      isArray: false
      name: work_end
      required: false
      secret: false
    - default: false
      description: Format journal list.
      isArray: false
      name: work_notes
      required: false
      secret: false
    - default: false
      description: Comma-separated list of work notes UIDs.
      isArray: false
      name: work_notes_list
      required: false
      secret: false
    - default: false
      description: Date/time when work started on the ticket.
      isArray: false
      name: work_start
      required: false
      secret: false
    - default: false
      description: Assignment group UID.
      isArray: false
      name: assignment_group
      required: false
      secret: false
    - default: false
      description: Number representing the incident state.
      isArray: false
      name: incident_state
      required: false
      secret: false
    - default: false
      description: Ticket number.
      isArray: false
      name: number
      required: false
      secret: false
    - auto: PREDEFINED
      default: false
      description: Priority of the ticket.
      isArray: false
      name: priority
      predefined:
      - 5 - Planning
      - 4 - Low
      - 3 - Moderate
      - 2 - High
      - 1 - Critical
      required: false
      secret: false
    - default: false
      description: System ID of the ticket to update.
      isArray: false
      name: id
      required: true
      secret: false
    - default: false
      description: 'Custom (user defined) fields in the format: fieldname1=value;fieldname2=value; custom fields start with a "u_".'
      isArray: false
      name: custom_fields
      required: false
      secret: false
    - auto: PREDEFINED
      default: false
      defaultValue: normal
      description: Type of Change Request ticket. Can be "normal", "standard", or "emergency". Default is "normal".
      isArray: false
      name: change_type
      predefined:
      - normal
      - standard
      - emergency
      required: false
      secret: false
    - default: false
      description: 'State of the ticket, for example: "Closed" or "7" or "7 - Closed", or "Resolved" or "6" or "6 - Resolved".'
      isArray: false
      name: state
      required: false
      secret: false
    - default: false
      description: Caller system ID.
      isArray: false
      name: caller
      required: false
      secret: false
    - default: false
      description: Ticket approval.
      isArray: false
      name: approval
      required: false
      secret: false
    - default: false
      description: 'Additional fields in the format: fieldname1=value;fieldname2=value;'
      isArray: false
      name: additional_fields
      required: false
      secret: false
    - auto: PREDEFINED
      default: false
      defaultValue: 'false'
      description: Flag that indicates whether to set field values using the display value or the actual value. 'true' treats input values as the display value. 'false' treats input values as actual values. Default is false.
      isArray: false
      name: input_display_value
      predefined:
      - 'false'
      - 'true'
      required: false
      secret: false
    - default: false
      defaultValue: ;
      description: The delimiter character to use as a separator for a list of fields in an argument for this command. Default is ';'.
      isArray: false
      name: fields_delimiter
      required: false
      secret: false
    - default: false
      description: A comma-separated list of fields to clear.
      isArray: true
      name: clear_fields
      required: false
      secret: false
    - auto: PREDEFINED
      default: false
      description: Business criticality of the ticket.
      isArray: false
      name: business_criticality
      predefined:
      - 3 - Non-Critical
      - 2 - High
      - 1 - Critical
      required: false
      secret: false
    - default: false
      description: Incident risk score.
      isArray: false
      name: risk_score
      required: false
      secret: false
    deprecated: false
    description: Updates the specified ticket.
    execution: false
    name: servicenow-update-ticket
  - arguments:
    - description: Ticket System ID
      name: id
      required: true
    - auto: PREDEFINED
      description: Ticket type. Can be "incident", "problem", "change_request", "sc_request", "sc_task", "sc_req_item", or "sn_si_incident".
      name: ticket_type
      predefined:
      - incident
      - problem
      - change_request
      - sc_request
      - sc_task
      - sc_req_item
      - sn_si_incident
    description: Deletes a ticket from ServiceNow.
    name: servicenow-delete-ticket
  - arguments:
    - defaultValue: '10'
      description: The maximum number of tickets to retrieve.
      name: limit
    - auto: PREDEFINED
      defaultValue: incident
      description: Ticket type. Can be "incident", "problem", "change_request", "sc_request", "sc_task", "sc_req_item" or "sn_si_incident". Default is "incident".
      name: ticket_type
      predefined:
      - incident
      - problem
      - change_request
      - sc_request
      - sc_task
      - sc_req_item
      - sn_si_incident
    - description: The query to run. To learn about querying in ServiceNow, see https://docs.servicenow.com/bundle/istanbul-servicenow-platform/page/use/common-ui-elements/reference/r_OpAvailableFiltersQueries.html
      name: query
    - defaultValue: '0'
      description: Starting record index from which to begin retrieving records.
      name: offset
    - description: Additional fields to present in the War Room entry and incident context. Can be nested (in the form of field1.field2).
      isArray: true
      name: additional_fields
    - description: 'System parameters in the format: fieldname1=value;fieldname2=value. For example: "sysparm_display_value=true;sysparm_exclude_reference_link=True"'
      name: system_params
    description: Retrieves ticket information according to the supplied query.
    name: servicenow-query-tickets
    outputs:
    - contextPath: Ticket.ID
      description: The unique ticket identifier.
      type: string
    - contextPath: Ticket.Creator
      description: A string field that indicates the user who created the ticket.
      type: string
    - contextPath: Ticket.CreatedOn
      description: The date/time when the ticket was created.
      type: date
    - contextPath: Ticket.Assignee
      description: Specifies the user assigned to complete the ticket. By default, this field uses a reference qualifier to only display users with the ITIL role.
      type: string
    - contextPath: Ticket.State
      description: Status of the ticket.
      type: string
    - contextPath: Ticket.Summary
      description: A human-readable title for the record.
      type: string
    - contextPath: Ticket.Number
      description: The display value of the ticket.
      type: string
    - contextPath: Ticket.Active
      description: Specifies whether work is still being done on a task or whether the work for the task is complete.
      type: boolean
    - contextPath: Ticket.AdditionalComments
      description: Comments about the task record.
      type: Unknown
    - contextPath: Ticket.Priority
      description: Specifies the ticket priority for the assignee.
      type: string
    - contextPath: Ticket.OpenedAt
      description: The date/time when the ticket was first opened.
      type: date
    - contextPath: Ticket.Escalation
      description: Indicates how long the ticket has been open.
      type: string
  - arguments:
    - description: Ticket System ID.
      name: id
      required: true
    - auto: PREDEFINED
      defaultValue: incident
      description: Ticket type. Can be "incident", "problem", "change_request", "sc_request", "sc_task", "sc_req_item" or "sn_si_incident". Default is "incident".
      name: ticket_type
      predefined:
      - incident
      - problem
      - change_request
      - sc_request
      - sc_task
      - sn_si_incident
    - description: The actual link to publish in ServiceNow ticket, in a valid URL format, for example, http://www.demisto.com.
      name: link
      required: true
    - description: Whether to publish the link as comment on the ticket. Can be "true" or "false". If false will publish the link as WorkNote.
      name: post-as-comment
    - description: The text to represent the link.
      name: text
    description: Adds a link to the specified ticket.
    name: servicenow-add-link
  - arguments:
    - description: Ticket System ID.
      name: id
      required: true
    - auto: PREDEFINED
      defaultValue: incident
      description: Ticket type. Can be "incident", "problem", "change_request", "sc_request", "sc_task", "sc_req_item" or "sn_si_incident". Default is "incident".
      name: ticket_type
      predefined:
      - incident
      - problem
      - change_request
      - sc_request
      - sc_task
      - sn_si_incident
    - description: Comment to add.
      name: comment
      required: true
    - auto: PREDEFINED
      defaultValue: 'false'
      description: Whether to publish the note as comment on the ticket. Can be "true" or "false". Default is "false".
      name: post-as-comment
      predefined:
      - 'true'
      - 'false'
    description: Adds a comment to the specified ticket, by ticket ID.
    name: servicenow-add-comment
  - arguments:
    - description: Ticket System ID.
      name: id
      required: true
    - auto: PREDEFINED
      defaultValue: incident
      description: Ticket type. Can be "incident", "problem", "change_request", "sc_request", "sc_task", "sc_req_item" or "sn_si_incident". Default is "incident".
      name: ticket_type
      predefined:
      - incident
      - problem
      - change_request
      - sc_request
      - sc_task
      - sn_si_incident
    - description: War Room entry ID that includes the file.
      name: file_id
      required: true
    - description: Filename of the uploaded file to override the existing file name in the entry.
      name: file_name
    description: Uploads a file to the specified ticket.
    name: servicenow-upload-file
    outputs:
    - contextPath: ServiceNow.Ticket.File.Filename
      description: Name of the file.
      type: string
    - contextPath: ServiceNow.Ticket.File.Link
      description: Download link for the file.
      type: string
    - contextPath: ServiceNow.Ticket.File.SystemID
      description: System ID of the file.
      type: string
  - arguments:
    - description: Record System ID.
      name: id
      required: true
    - description: Comma-separated list of table fields to display and output to the context. For example, name,tag,company. ID field is added by default.
      name: fields
    - description: The name of the table from which to get the record.
      name: table_name
      required: true
    description: Retrieves record information, by record ID.
    name: servicenow-get-record
    outputs:
    - contextPath: ServiceNow.Record.ID
      description: The unique record identifier for the record.
      type: string
    - contextPath: ServiceNow.Record.UpdatedBy
      description: A string field that indicates the user who most recently updated the record.
      type: string
    - contextPath: ServiceNow.Record.UpdatedAt
      description: A time-stamp field that indicates the date and time of the most recent update.
      type: date
    - contextPath: ServiceNow.Record.CreatedBy
      description: A string field that indicates the user who created the record.
      type: string
    - contextPath: ServiceNow.Record.CreatedOn
      description: A time-stamp field that indicates when a record was created.
      type: date
  - arguments:
    - description: The name of the table to query
      name: table_name
      required: true
    - defaultValue: '10'
      description: The maximum number of tickets to retrieve.
      name: limit
    - description: The query to run. For more information about querying in ServiceNow, see https://docs.servicenow.com/bundle/istanbul-servicenow-platform/page/use/common-ui-elements/reference/r_OpAvailableFiltersQueries.html
      name: query
    - description: Comma-separated list of table fields to display and output to the context. For example, name,tag,company. ID field is added by default.
      isArray: true
      name: fields
    - defaultValue: '0'
      description: Starting record index from which to begin retrieving records.
      name: offset
    - description: 'System parameters in the format: fieldname1=value;fieldname2=value. For example: "sysparm_display_value=true&sysparm_exclude_reference_link=True"'
      name: system_params
    description: Queries the specified table in ServiceNow.
    name: servicenow-query-table
    outputs:
    - contextPath: ServiceNow.Record.ID
      description: The unique record identifier for the record.
      type: string
    - contextPath: ServiceNow.Record.UpdatedBy
      description: A string field that indicates the user who most recently updated the record.
      type: string
    - contextPath: ServiceNow.Record.UpdatedAt
      description: A time-stamp field that indicates the date and time of the most recent update.
      type: date
    - contextPath: ServiceNow.Record.CreatedBy
      description: A string field that indicates the user who created the record.
      type: string
    - contextPath: ServiceNow.Record.CreatedOn
      description: A time-stamp field that indicates when a record was created.
      type: date
  - arguments:
    - description: The name of the table in which to create a record.
      name: table_name
      required: true
    - description: 'Fields and their values to create the record with, in the format: fieldname1=value;fieldname2=value;...'
      name: fields
    - description: 'Custom (user defined) fields in the format: fieldname1=value;fieldname2=value;...'
      name: custom_fields
    - auto: PREDEFINED
      defaultValue: 'false'
      description: Flag that indicates whether to set field values using the display value or the actual value. 'true' treats input value as the display value. 'false' treats input values as actual values. Default is false.
      name: input_display_value
      predefined:
      - 'false'
      - 'true'
    - defaultValue: ;
      description: The delimiter character to use as a separator for a list of fields in an argument for this command. Default is ';'.
      name: fields_delimiter
    description: Creates a new record in the specified ServiceNow table.
    name: servicenow-create-record
    outputs:
    - contextPath: ServiceNow.Record.ID
      description: The unique record identifier for the record.
      type: string
    - contextPath: ServiceNow.Record.UpdatedBy
      description: A string field that indicates the user who most recently updated the record.
      type: string
    - contextPath: ServiceNow.Record.UpdatedAt
      description: A time-stamp field that indicates the date and time of the most recent update.
      type: date
    - contextPath: ServiceNow.Record.CreatedBy
      description: A string field that indicates the user who created the record.
      type: string
    - contextPath: ServiceNow.Record.CreatedOn
      description: A time-stamp field that indicates when a record was created.
      type: date
  - arguments:
    - description: The name of the table to update the record in.
      name: table_name
      required: true
    - description: The system ID of the ticket to update.
      name: id
      required: true
    - description: 'Fields and their values to update in the record, in the format: fieldname1=value;fieldname2=value;...'
      name: fields
    - description: 'Custom (user defined) fields and their values to update in the record, in the format: fieldname1=value;fieldname2=value;...'
      name: custom_fields
    - auto: PREDEFINED
      defaultValue: 'false'
      description: Flag that indicates whether to set field values using the display value or the actual value. 'true' treats input value as the display value. 'false' treats input values as actual values. Default is false.
      name: input_display_value
      predefined:
      - 'false'
      - 'true'
    - defaultValue: ;
      description: The delimiter character to use as a separator for a list of fields in an argument for this command. Default is ';'.
      name: fields_delimiter
    - description: A comma-separated list of fields to clear.
      isArray: true
      name: clear_fields
    description: Updates a record in the specified ServiceNow table.
    name: servicenow-update-record
    outputs:
    - contextPath: ServiceNow.Record.ID
      description: The unique record identifier for the record.
      type: string
    - contextPath: ServiceNow.Record.UpdatedBy
      description: A string field that indicates the user who most recently updated the record.
      type: string
    - contextPath: ServiceNow.Record.UpdatedAt
      description: A time-stamp field that indicates the date and time of the most recent update.
      type: date
    - contextPath: ServiceNow.Record.CreatedBy
      description: A string field that indicates the user who created the record.
      type: string
    - contextPath: ServiceNow.Record.CreatedOn
      description: A time-stamp field that indicates when a record was created.
      type: date
  - arguments:
    - description: The table name.
      name: table_name
      required: true
    - description: The system ID of the ticket to delete.
      name: id
      required: true
    description: Deletes a record in the specified ServiceNow table.
    name: servicenow-delete-record
  - arguments:
    - description: Table name
      name: table_name
      required: true
    description: Lists API fields for the specified ServiceNow table.
    name: servicenow-list-table-fields
    outputs:
    - contextPath: ServiceNow.Field
      description: Table API field name.
      type: string
  - arguments:
    - description: Query by computer sys_id.
      name: computer_id
    - description: Query by computer name.
      name: computer_name
    - description: Query by specified query, for more information about querying in ServiceNow, see https://docs.servicenow.com/bundle/istanbul-servicenow-platform/page/use/common-ui-elements/reference/r_OpAvailableFiltersQueries.html
      name: query
    - description: Query by asset tag.
      name: asset_tag
    - defaultValue: '10'
      description: Maximum number of query results. Default is 10.
      name: limit
    - defaultValue: '0'
      description: Starting record index to begin retrieving records from.
      name: offset
    description: Queries the cmdb_ci_computer table in ServiceNow.
    name: servicenow-query-computers
    outputs:
    - contextPath: ServiceNow.Computer.ID
      description: Computer system ID.
      type: string
    - contextPath: ServiceNow.Computer.AssetTag
      description: Computer Asset tag.
      type: string
    - contextPath: ServiceNow.Computer.Name
      description: Computer name.
      type: string
    - contextPath: ServiceNow.Computer.DisplayName
      description: Computer display name.
      type: string
    - contextPath: ServiceNow.Computer.SupportGroup
      description: Computer support group.
      type: string
    - contextPath: ServiceNow.Computer.OperatingSystem
      description: Computer operating system.
      type: string
    - contextPath: ServiceNow.Computer.Company
      description: Computer company system ID.
      type: string
    - contextPath: ServiceNow.Computer.AssignedTo
      description: Computer assigned to user system ID.
      type: string
    - contextPath: ServiceNow.Computer.State
      description: Computer state.
      type: string
    - contextPath: ServiceNow.Computer.Cost
      description: Computer cost.
      type: string
    - contextPath: ServiceNow.Computer.Comments
      description: Computer comments.
      type: string
  - arguments:
    - description: Query by group system ID.
      name: group_id
    - description: Query by group name.
      name: group_name
    - description: Query by specified query, for more information about querying in ServiceNow, see https://docs.servicenow.com/bundle/istanbul-servicenow-platform/page/use/common-ui-elements/reference/r_OpAvailableFiltersQueries.html
      name: query
    - defaultValue: '10'
      description: Maximum number of query results. Default is 10.
      name: limit
    - defaultValue: '0'
      description: Starting record index to begin retrieving records from.
      name: offset
    description: Queries the sys_user_group table in ServiceNow.
    name: servicenow-query-groups
    outputs:
    - contextPath: ServiceNow.Group.ID
      description: Group system ID.
      type: string
    - contextPath: ServiceNow.Group.Description
      description: Group description.
      type: string
    - contextPath: ServiceNow.Group.Name
      description: Group name.
      type: string
    - contextPath: ServiceNow.Group.Manager
      description: Group manager system ID.
      type: string
    - contextPath: ServiceNow.Group.Updated
      description: Date/time the group was last updated.
      type: date
  - arguments:
    - description: Query by user system ID.
      name: user_id
    - description: Query by username.
      name: user_name
    - description: Query by specified query, for more information about querying in ServiceNow, see https://docs.servicenow.com/bundle/istanbul-servicenow-platform/page/use/common-ui-elements/reference/r_OpAvailableFiltersQueries.html
      name: query
    - defaultValue: '10'
      description: Maximum number of query results. Default is 10.
      name: limit
    - defaultValue: '0'
      description: Starting record index to begin retrieving records from.
      name: offset
    description: Queries the sys_user table in ServiceNow.
    name: servicenow-query-users
    outputs:
    - contextPath: ServiceNow.User.ID
      description: User system ID.
      type: string
    - contextPath: ServiceNow.User.Name
      description: User name (first and last).
      type: string
    - contextPath: ServiceNow.User.UserName
      description: User username.
      type: string
    - contextPath: ServiceNow.User.Email
      description: User email address.
      type: string
    - contextPath: ServiceNow.User.Created
      description: Date/time the user was created.
      type: date
    - contextPath: ServiceNow.User.Updated
      description: Date/time the user was last updated.
      type: date
  - arguments:
    - description: 'The table label, for example: Asset, Incident, IP address, and so on.'
      name: label
      required: true
    - defaultValue: '10'
      description: Maximum number of query results. Default is 10.
      name: limit
    - description: Starting record index to begin retrieving records from.
      name: offset
    description: Gets table names by a label to use in commands.
    name: servicenow-get-table-name
    outputs:
    - contextPath: ServiceNow.Table.ID
      description: Table system ID.
      type: string
    - contextPath: ServiceNow.Table.Name
      description: 'Table name to use in commands, for example: alm_asset.'
      type: string
    - contextPath: ServiceNow.Table.SystemName
      description: 'Table system name, for example: Asset.'
      type: string
  - arguments:
    - default: true
      description: Ticket System ID.
      name: id
      required: true
    - defaultValue: '10'
      description: Maximum number of ticket notes. Default is 10.
      name: limit
    - defaultValue: '0'
      description: Offset of the ticket notes.
      name: offset
    - auto: PREDEFINED
      default: false
      description: Whether to use `sysparm_display_value` to retrieve comments and work notes. Overrides the value set in the instance configuration.
      isArray: false
      name: use_display_value
      predefined:
      - 'true'
      - 'false'
      required: false
      secret: false
    - auto: PREDEFINED
      defaultValue: incident
      description: Ticket type. Can be "incident", "problem", "change_request", "sc_request", "sc_task", "sc_req_item" or "sn_si_incident". Default is "incident".
      name: ticket_type
      predefined:
      - incident
      - problem
      - change_request
      - sc_request
      - sc_task
      - sc_req_item
      - sn_si_incident
    description: Gets notes from the specified ServiceNow ticket. Notes can be retrieved either by granting "Read permissions" for the sys_journal_field table, or by setting the `use_display_value` parameter to true.
    name: servicenow-get-ticket-notes
    outputs:
    - contextPath: ServiceNow.Ticket.ID
      description: Ticket ID.
      type: string
    - contextPath: ServiceNow.Ticket.Note.Value
      description: Ticket note value.
      type: unknown
    - contextPath: ServiceNow.Ticket.Note.CreatedOn
      description: Date/time the ticket note was created.
      type: date
    - contextPath: ServiceNow.Ticket.Note.CreatedBy
      description: User that created the ticket note.
      type: string
    - contextPath: ServiceNow.Ticket.Note.Type
      description: Ticket note type.
      type: string
  - arguments:
    - description: Ticket System ID.
      name: id
      required: true
    - description: Tag system ID. Can be retrieved using the "!servicenow-query-table table_name=label fields=name,active,sys_id" command.
      name: tag_id
      required: true
    - description: 'Tag title. For example: "Incident - INC000001".'
      name: title
      required: true
    - auto: PREDEFINED
      defaultValue: incident
      description: Ticket type. Can be "incident", "problem", "change_request", "sc_request", "sc_task", "sc_req_item" or "sn_si_incident". Default is "incident".
      name: ticket_type
      predefined:
      - incident
      - problem
      - change_request
      - sc_request
      - sc_task
      - sc_req_item
      - sn_si_incident
    description: Adds a tag to a ticket. The added tag entry will be visible in the label_entry table and can be retrieved using the "!servicenow-query-table table_name=label_entry fields=title,table,sys_id,id_display,id_type" command.
    name: servicenow-add-tag
    outputs:
    - contextPath: ServiceNow.Ticket.ID
      description: The unique ticket identifier.
      type: String
    - contextPath: ServiceNow.Ticket.TagTitle
      description: Ticket tag title.
      type: String
    - contextPath: ServiceNow.Ticket.TagID
      description: Ticket tag ID.
      type: String
  - arguments:
    - description: Query by name. Does not require an exact match.
      name: name
    - defaultValue: '0'
      description: Starting record index to begin retrieving records from.
      name: offset
    - defaultValue: '10'
      description: Maximum number of query results. Default is 10.
      name: limit
    description: Queries the sc_cat_item table in ServiceNow.
    name: servicenow-query-items
    outputs:
    - contextPath: ServiceNow.CatalogItem.ID
      description: Catalog item system ID.
      type: String
    - contextPath: ServiceNow.CatalogItem.Name
      description: Catalog item name.
      type: String
    - contextPath: ServiceNow.CatalogItem.Description
      description: Catalog item description.
      type: String
    - contextPath: ServiceNow.CatalogItem.Price
      description: Catalog item price.
      type: Number
  - arguments:
    - description: Catalog item system ID.
      name: id
      required: true
    description: Retrieves item details by system ID.
    name: servicenow-get-item-details
    outputs:
    - contextPath: ServiceNow.CatalogItem.ID
      description: Catalog item system ID.
      type: String
    - contextPath: ServiceNow.CatalogItem.Name
      description: Catalog item name.
      type: String
    - contextPath: ServiceNow.CatalogItem.Description
      description: Catalog item description.
      type: String
    - contextPath: ServiceNow.CatalogItem.Price
      description: Catalog item price.
      type: Number
    - contextPath: ServiceNow.CatalogItem.Variables.Mandatory
      description: Is the variable mandatory as part of the ordering process.
      type: Boolean
    - contextPath: ServiceNow.CatalogItem.Variables.Name
      description: A name to identify the question.
      type: String
    - contextPath: ServiceNow.CatalogItem.Variables.Question
      description: Question to ask users ordering the catalog item.
      type: String
    - contextPath: ServiceNow.CatalogItem.Variables.Type
      description: The variable type.
      type: String
  - arguments:
    - description: Catalog item system ID.
      name: id
      required: true
    - description: Quantity of the item to order.
      name: quantity
      required: true
    - description: If there are mandatory variables defined for the item, they must be passed to the endpoint. Can be retrieved using the !servicenow-get-item-details command. For example, var1=value1;var2=value2.
      name: variables
    description: Orders the specified catalog item.
    name: servicenow-create-item-order
    outputs:
    - contextPath: ServiceNow.OrderRequest.ID
      description: Generated request system ID.
      type: String
    - contextPath: ServiceNow.OrderRequest.RequestNumber
      description: Number of the generated request.
      type: String
  - arguments:
    - description: Queue ID. Can be retrieved using the "!servicenow-query-table table_name=awa_queue fields=name,number,order" command.
      name: queue_id
      required: true
    - defaultValue: incident
      description: Document table.
      name: document_table
    - description: Document ID.
      name: document_id
      required: true
    description: Documents a route to a queue. Requires an installation of the Advanced Work Assignments plugin. An active queue and service channel to the designated table.
    name: servicenow-document-route-to-queue
    outputs:
    - contextPath: ServiceNow.WorkItem.WorkItemID
      description: Unique ID of the work item assigned to the queue.
      type: String
    - contextPath: ServiceNow.WorkItem.DocumentTable
      description: Name of the table associated with the document
      type: String
    - contextPath: ServiceNow.WorkItem.DocumentID
      description: Unique ID of the document to be routed to the queue.
      type: String
    - contextPath: ServiceNow.WorkItem.QueueID
      description: Unique ID of the queue on which to route a document.
      type: String
    - contextPath: ServiceNow.WorkItem.DisplayName
      description: 'Name of the document to be routed by this work item, for example: case record.'
      type: String
  - arguments: []
    description: Returns the list of fields for an incident type.
    name: get-mapping-fields
  - arguments:
    - description: The ticket ID.
      name: id
      required: true
    - description: Retrieve entries that were created after lastUpdate.
      name: lastUpdate
      required: true
    description: Get remote data from a remote incident. This method does not update the current incident, and should be used for debugging purposes.
    name: get-remote-data
  - arguments:
    - description: The username to use for login.
      name: username
      required: true
      secret: true
    - description: The password to use for login.
      name: password
      required: true
      secret: true
    description: This function should be used once before running any command when using OAuth2 authentication.
    name: servicenow-oauth-login
  - arguments: []
    description: Test the instance configuration when using OAuth2 authentication.
    name: servicenow-oauth-test
  - arguments:
    - description: Date string in local time representing the last time the incident was updated. The incident is only returned if it was modified after the last update time.
      name: lastUpdate
    description: Gets the list of incidents that were modified since the last update time. Note that this method is here for debugging purposes. The get-modified-remote-data command is used as part of a Mirroring feature, which is available from version 6.1.
    name: get-modified-remote-data
  - arguments:
    - description: Template for creating a standard change request.
      name: template
      required: true
    description: Create a change request from a template.
    name: servicenow-create-co-from-template
    outputs:
    - contextPath: ServiceNow.Ticket.ID
      description: ServiceNow ticket ID.
      type: Unknown
    - contextPath: ServiceNow.Ticket.OpenedBy
      description: ServiceNow ticket opener ID.
      type: Unknown
    - contextPath: ServiceNow.Ticket.CreatedOn
      description: ServiceNow ticket creation date.
      type: Unknown
    - contextPath: ServiceNow.Ticket.Assignee
      description: ServiceNow ticket assignee ID.
      type: Unknown
    - contextPath: ServiceNow.Ticket.State
      description: ServiceNow ticket state.
      type: Unknown
    - contextPath: ServiceNow.Ticket.Summary
      description: ServiceNow ticket short summary.
      type: Unknown
    - contextPath: ServiceNow.Ticket.Number
      description: ServiceNow ticket number.
      type: Unknown
    - contextPath: ServiceNow.Ticket.Active
      description: ServiceNow ticket active.
      type: Unknown
    - contextPath: ServiceNow.Ticket.AdditionalComments
      description: ServiceNow ticket comments.
      type: Unknown
    - contextPath: ServiceNow.Ticket.Priority
      description: ServiceNow ticket priority.
      type: Unknown
    - contextPath: ServiceNow.Ticket.OpenedAt
      description: ServiceNow ticket opening time.
      type: Unknown
    - contextPath: ServiceNow.Ticket.ResolvedBy
      description: ServiceNow ticket resolver ID.
      type: Unknown
    - contextPath: ServiceNow.Ticket.CloseCode
      description: ServiceNow ticket close code.
      type: Unknown
  - arguments:
    - description: ID of the change request
      name: id
      required: true
    description: gets the tasks associated to change request
    name: servicenow-get-tasks-for-co
    outputs:
    - contextPath: ServiceNow.Tasks.ID
      description: Task ID
      type: String
    - contextPath: ServiceNow.Tasks.Description
      description: Description of task
      type: Unknown
    - contextPath: ServiceNow.Tasks.Name
      description: Name of task
      type: Unknown
    - contextPath: ServiceNow.Tasks.State
      description: state of task
      type: Unknown
  - arguments:
    - auto: PREDEFINED
      defaultValue: '0'
      description: action to be performed on path
      isArray: true
      name: method
      predefined:
      - GET
      - POST
      - PATCH
      - DELETE
      required: true
    - description: the API path starting with forward slash (/)
      name: path
      required: true
    - description: data to send in body, can be json
      name: body
    - description: json of headers to add
      name: headers
    - auto: PREDEFINED
      defaultValue: 'false'
      description: Service Catalog Call
      name: sc_api
      predefined:
      - 'true'
      - 'false'
    - auto: PREDEFINED
      defaultValue: 'false'
      description: Change Request Call
      name: cr_api
      predefined:
      - 'true'
      - 'false'
    description: Generic call to ServiceNow api
    name: servicenow-generic-api-call
    outputs:
    - contextPath: ServiceNow.Generic.Response
      description: Generic response to servicenow api
      type: string
  dockerimage: demisto/python3:3.10.9.46807
  isfetch: true
  ismappable: true
  isremotesyncin: true
  isremotesyncout: true
  runonce: false
  script: ''
  subtype: python3
  type: python
fromversion: 5.0.0
tests:
- servicenow_test_v2
- ServiceNow_OAuth_Test<|MERGE_RESOLUTION|>--- conflicted
+++ resolved
@@ -148,13 +148,9 @@
   name: custom_fields
   required: false
   type: 12
-<<<<<<< HEAD
   hidden:
     - marketplacev2
-- additionalinfo: Define how to close the mirrored tickets in XSOAR. Choose 'resolved' to enable reopening from the UI. Otherwise, choose 'closed'.
-=======
 - additionalinfo: Define how to close the mirrored tickets in Cortex XSOAR. Choose 'resolved' to enable reopening from the UI. Otherwise, choose 'closed'. Choose 'None' to disable closing the mirrored tickets in Cortex XSOAR.
->>>>>>> 6a5864de
   defaultvalue: 'None'
   display: Mirrored XSOAR Ticket closure method
   name: close_incident
@@ -164,17 +160,14 @@
   - None
   - closed
   - resolved
-<<<<<<< HEAD
   hidden:
     - marketplacev2
-=======
 - additionalinfo: 'Define how to close the mirrored tickets in Cortex XSOAR with a custom state. Enter here a comma-separated list of custom closure state codes and their labels (acceptable format example: “10=Design,11=Development,12=Testing”) to override the default closure method. Note that a matching user-defined list of custom close reasons must be configured as a "Server configuration" in Cortex XSOAR. Not following this format will result in closing the incident with a default close reason.'
   defaultvalue: ''
   display: Mirrored XSOAR Ticket custom close state code
   name: server_close_custom_state
   required: false
   type: 0
->>>>>>> 6a5864de
 - additionalinfo: Define how to close the mirrored tickets in ServiceNow. Choose 'resolved' to enable reopening from the UI. Otherwise, choose 'closed'.
   defaultvalue: 'None'
   display: Mirrored ServiceNow Ticket closure method
@@ -185,26 +178,14 @@
   - None
   - closed
   - resolved
-<<<<<<< HEAD
-  required: false
-  type: 15
+- defaultvalue: ''
+  display: Mirrored ServiceNow Ticket custom close state code
+  name: close_custom_state
+  required: false
+  type: 0
   hidden:
     - marketplacev2
-- additionalinfo: Define how to close the mirrored tickets in ServiceNow with a custom state. Enter here the custom closure state code (should be an integer) to override the default closure method. If the closure code does not exist, the default code will be used instead.
-  defaultvalue: ''
-=======
-- defaultvalue: ''
->>>>>>> 6a5864de
-  display: Mirrored ServiceNow Ticket custom close state code
-  name: close_custom_state
-  required: false
-  type: 0
-<<<<<<< HEAD
-  hidden:
-    - marketplacev2
-=======
   additionalinfo: Define how to close the mirrored tickets in ServiceNow with a custom state. Enter here the custom closure state code (should be an integer) to override the default closure method. If the closure code does not exist, the default code will be used instead.
->>>>>>> 6a5864de
 - defaultvalue: 'false'
   display: Close Mirrored ServiceNow Ticket
   name: close_ticket
