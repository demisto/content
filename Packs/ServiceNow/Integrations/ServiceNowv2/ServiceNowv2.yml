category: Case Management
sectionOrder:
- Connect
- Collect
commonfields:
  id: ServiceNow v2
  version: -1
configuration:
- display: ServiceNow URL, in the format https://company.service-now.com/
  name: url
  required: true
  type: 0
  section: Connect
- display: Username/Client ID
  name: credentials
  type: 9
  required: false
  section: Connect
- additionalinfo: Select this checkbox if to use OAuth 2.0 authentication. See (?) for more information.
  display: Use OAuth Login
  name: use_oauth
  type: 8
  required: false
  section: Connect
- additionalinfo: Select this checkbox to use JWT authentication. See (?) for more information.
  display: Use JWT Authentication
  name: use_jwt
  type: 8
  required: false
  section: Connect
- displaypassword: Private key
  name: private_key
  hiddenusername: true
  type: 9
  required: false
  section: Connect
- display: kid (Key Id)
  name: kid
  type: 0
  required: false
  section: Connect
- display: sub
  name: sub
  type: 0
  required: false
  section: Connect
- additionalinfo: 'The ticket type can be: incident, problem, change_request, sc_request, sc_task or sc_req_item.'
  defaultvalue: incident
  display: Default ticket type for running ticket commands and fetching incidents
  name: ticket_type
  type: 0
  required: false
  section: Collect
- display: ServiceNow API Version (e.g. 'v1')
  name: api_version
  type: 0
  required: false
  section: Connect
- display: Fetch incidents
  name: isFetch
  type: 8
  required: false
  section: Collect
- defaultvalue: stateNOT IN6,7
  display: The query to use when fetching incidents
  name: sysparm_query
  type: 0
  required: false
  section: Collect
- defaultvalue: '10'
  display: How many incidents to fetch each time
  name: fetch_limit
  type: 0
  required: false
  section: Collect
- defaultvalue: 10 minutes
  display: First fetch timestamp (<number> <time unit>, e.g., 12 hours, 7 days, 3 months, 1 year)
  name: fetch_time
  type: 0
  required: false
  section: Collect
- defaultvalue: opened_at
  display: |-
    Timestamp field to filter by (e.g., `opened_at`) This is how the filter is applied to the query: "ORDERBYopened_at^opened_at>[Last Run]".
    To prevent duplicate incidents, this field is mandatory for fetching incidents.
  name: timestamp_field
  type: 0
  required: false
  section: Collect
- defaultvalue: number
  display: ServiceNow ticket column to be set as the incident name. Default is the incident number
  name: incident_name
  type: 0
  required: false
  section: Collect
- display: Incident type
  name: incidentType
  type: 13
  required: false
  section: Collect
- display: Get incident attachments
  name: get_attachments
  type: 8
  required: false
  section: Collect
- additionalinfo: 'Choose the direction to mirror the incident: Incoming (from ServiceNow to Cortex XSOAR), Outgoing (from Cortex XSOAR to ServiceNow), or Incoming and Outgoing (from/to Cortex XSOAR and ServiceNow).'
  defaultvalue: None
  display: Incident Mirroring Direction
  name: mirror_direction
  options:
  - None
  - Incoming
  - Outgoing
  - Incoming And Outgoing
  type: 15
  hidden:
  - marketplacev2
  required: false
  section: Collect
- additionalinfo: Select this checkbox to retrieve comments and work notes without accessing the `sys_field_journal` table.
  display: Use Display Value
  name: use_display_value
  type: 8
  required: false
  section: Collect
- additionalinfo: 'Select the date format of your ServiceNow instance. Mandatory when using the `Use Display Value` option. More details under the troubleshooting section in the documentation of the integration. The integration supports the ServiceNow default time format (full form) `HH:mm:ss` with support to `a` notation for AM/PM.'
  defaultvalue: None
  display: Instance Date Format
  name: display_date_format
  options:
  - MM-dd-yyyy
  - MM/dd/yyyy
  - dd/MM/yyyy
  - dd-MM-yyyy
  - dd.MM.yyyy
  - yyyy-MM-dd
  - mmm-dd-yyyy
  - yyyy-MMM-dd
  type: 15
  required: false
  section: Collect
- additionalinfo: Choose the tag to add to an entry to mirror it as a comment in ServiceNow.
  defaultvalue: comments
  display: Comment Entry Tag To ServiceNow
  name: comment_tag
  type: 0
  hidden:
  - marketplacev2
  required: false
  section: Collect
- additionalinfo: Choose the tag to add to an entry to mirror it as a comment from ServiceNow.
  defaultvalue: CommentFromServiceNow
  display: Comment Entry Tag From ServiceNow
  name: comment_tag_from_servicenow
  type: 0
  hidden:
  - marketplacev2
  required: false
  section: Collect
- additionalinfo: Choose the tag to add to an entry to mirror it as a work note in ServiceNow.
  defaultvalue: work_notes
  display: Work Note Entry Tag To ServiceNow
  name: work_notes_tag
  type: 0
  hidden:
  - marketplacev2
  required: false
  section: Collect
- additionalinfo: Choose the tag to add to an entry to mirror it as a work note from ServiceNow.
  defaultvalue: WorkNoteFromServiceNow
  display: Work Note Entry Tag From ServiceNow
  name: work_notes_tag_from_servicenow
  type: 0
  hidden:
  - marketplacev2
  required: false
  section: Collect
- additionalinfo: Choose the tag to add to an entry to mirror it as a file in ServiceNow.
  defaultvalue: ForServiceNow
  display: File Entry Tag To ServiceNow
  name: file_tag
  type: 0
  hidden:
  - marketplacev2
  required: false
  section: Collect
- additionalinfo: Choose the tag to add to an entry to mirror it as a file from ServiceNow.
  defaultvalue: 'FromServiceNow'
  display: File Entry Tag From ServiceNow
  name: file_tag_from_service_now
  type: 0
  hidden:
  - marketplacev2
  required: false
  section: Collect
- additionalinfo: "According to the timestamp in this field, records will be queried to check for updates."
  display: Timestamp field to query for updates as part of the mirroring flow
  name: update_timestamp_field
  type: 0
  advanced: true
  hidden:
  - marketplacev2
  defaultvalue: sys_updated_on
  required: false
  section: Collect
- additionalinfo: If a greater number of incidents than the limit were modified, then they won't be mirrored in.
  defaultvalue: '100'
  display: How many incidents to mirror incoming each time
  name: mirror_limit
  type: 0
  advanced: true
  hidden:
  - marketplacev2
  required: false
  section: Collect
- additionalinfo: "Custom (user defined) fields in the format: u_fieldname1,u_fieldname2 custom fields start with a 'u_'. These fields will be included in the mirroring capabilities, if added here."
  display: Custom Fields to Mirror
  name: custom_fields
  type: 12
  advanced: true
  hidden:
  - marketplacev2
  required: false
  section: Collect
- additionalinfo: When selected, closing the ServiceNow ticket is mirrored in Cortex XSOAR.
  defaultvalue: 'None'
  display: Mirrored XSOAR Ticket closure method
  name: close_incident
  type: 15
  advanced: true
  options:
  - None
  - closed
  - resolved
  hidden:
  - marketplacev2
  required: false
  section: Collect
- additionalinfo: 'Define how to close the mirrored tickets in Cortex XSOAR with a custom state. Enter here a comma-separated list of custom closure state codes and their labels (acceptable format example: “10=Design,11=Development,12=Testing”) to override the default closure method. Note that a matching user-defined list of custom close reasons must be configured as a "Server configuration" in Cortex XSOAR. Not following this format will result in closing the incident with a default close reason.'
  defaultvalue: ''
  display: Mirrored XSOAR Ticket custom close state code
  name: server_close_custom_state
  type: 0
  advanced: true
  hidden:
  - marketplacev2
  required: false
  section: Collect
- additionalinfo: 'Define how to close the mirrored tickets in Cortex XSOAR with a custom resolution code. Enter a comma-separated list of custom resolution codes and their labels (acceptable format example: “10=Design,11=Development,12=Testing”) to override the default closure method. Note that a matching user-defined list of custom close reasons must be configured as a "Server configuration" in Cortex XSOAR. Not following this format will result in closing the incident with a default close reason.'
  display: Mirrored XSOAR Ticket custom close resolution code (overwrites the custom close state)
  name: server_custom_close_code
  type: 0
  advanced: true
  hidden:
  - marketplacev2
  required: false
  section: Collect
- additionalinfo: Define how to close the mirrored tickets in ServiceNow. Choose 'resolved' to enable reopening from the UI. Otherwise, choose 'closed'.
  defaultvalue: 'None'
  display: Mirrored ServiceNow Ticket closure method
  name: close_ticket_multiple_options
  type: 15
  advanced: true
  options:
  - None
  - closed
  - resolved
  hidden:
  - marketplacev2
  required: false
  section: Collect
- display: Mirrored ServiceNow Ticket custom close state code
  name: close_custom_state
  type: 0
  advanced: true
  additionalinfo: Define how to close the mirrored tickets in ServiceNow with a custom state. Enter here the custom closure state code (should be an integer) to override the default closure method. If the closure code does not exist, the default code will be used instead.
  hidden:
  - marketplacev2
  required: false
  section: Collect
- defaultvalue: 'false'
  display: Close Mirrored ServiceNow Ticket
  name: close_ticket
  type: 8
  additionalinfo: When selected, closing the XSOAR incident is mirrored in ServiceNow.
  hidden: true
  required: false
  section: Collect
- defaultvalue: 'false'
  additionalinfo: 'When enabled, comments and work notes are mirrored as note entries for each newly fetched incident. Note: This setting triggers an API call for each incident during the first mirroring, potentially causing overload if numerous incidents are present.'
  display: Mirror Existing Notes For New Fetched Incidents
  name: mirror_notes_for_new_incidents
  type: 8
  advanced: true
  hidden:
  - marketplacev2
  required: false
  section: Collect
- defaultvalue: 'false'
  display: 'Use system proxy settings'
  name: proxy
  type: 8
  required: false
  section: Connect
- defaultvalue: 'false'
  display: 'Trust any certificate (not secure)'
  name: insecure
  type: 8
  required: false
  section: Connect
- defaultvalue: '1'
  display: 'Incidents Fetch Interval'
  name: incidentFetchInterval
  type: 19
  required: false
  section: Collect
- defaultvalue: 0
  display: 'Advanced: Minutes to look back when fetching'
  additionalinfo: Use this parameter to determine how long backward to look in the search for incidents that were created before the last run time and did not match the query when they were created.
  name: look_back
  type: 0
  advanced: true
  required: false
  section: Collect
description: Use The ServiceNow IT Service Management (ITSM) solution to modernize the way you manage and deliver services to your users.
display: ServiceNow v2
name: ServiceNow v2
script:
  commands:
  - arguments:
    - default: true
      description: Ticket system ID for which to retrieve information.
      name: id
    - auto: PREDEFINED
      defaultValue: incident
      description: Ticket type. Can be "incident", "problem", "change_request", "sc_request", "sc_task", "sc_req_item" or "sn_si_incident". Default is "incident".
      name: ticket_type
      predefined:
      - incident
      - problem
      - change_request
      - sc_request
      - sc_task
      - sc_req_item
      - sn_si_incident
    - description: Ticket number to retrieve.
      name: number
    - auto: PREDEFINED
      defaultValue: 'false'
      description: If "true" will retrieve ticket attachments.Note this option will always use the v1 API version, as it is not supported in v2. Default is "false".
      name: get_attachments
      predefined:
      - 'true'
      - 'false'
    - description: 'Custom fields on which to query. For example: state_code=AR;time_zone=PST.'
      name: custom_fields
    - description: Additional fields to display in the War Room entry and incident context.
      isArray: true
      name: additional_fields
    - defaultValue: ;
      description: The delimiter character to use as a separator for a list of fields in an argument for this command. Default is ';'.
      name: fields_delimiter
    description: Retrieves ticket information by ticket ID.
    name: servicenow-get-ticket
    outputs:
    - contextPath: ServiceNow.Ticket.ID
      description: Ticket ID.
      type: string
    - contextPath: ServiceNow.Ticket.OpenedBy
      description: Ticket opener ID.
      type: string
    - contextPath: ServiceNow.Ticket.CreatedOn
      description: Ticket creation date.
      type: date
    - contextPath: ServiceNow.Ticket.Assignee
      description: Ticket assignee ID.
      type: string
    - contextPath: ServiceNow.Ticket.State
      description: Ticket state.
      type: string
    - contextPath: ServiceNow.Ticket.Summary
      description: Ticket short summary.
      type: string
    - contextPath: ServiceNow.Ticket.Number
      description: Ticket number.
      type: string
    - contextPath: ServiceNow.Ticket.Active
      description: Ticket active.
      type: boolean
    - contextPath: ServiceNow.Ticket.AdditionalComments
      description: Ticket comments.
      type: string
    - contextPath: ServiceNow.Ticket.Priority
      description: Ticket priority.
      type: string
    - contextPath: ServiceNow.Ticket.OpenedAt
      description: Ticket opening time.
      type: date
    - contextPath: ServiceNow.Ticket.ResolvedBy
      description: Ticket resolver ID.
      type: string
    - contextPath: ServiceNow.Ticket.CloseCode
      description: Ticket close code.
      type: string
    - contextPath: File.Info
      description: Attachment file info.
      type: string
    - contextPath: File.Name
      description: Attachment file name.
      type: string
    - contextPath: File.Size
      description: Attachment file size.
      type: number
    - contextPath: File.SHA1
      description: Attachment SHA1 hash.
      type: string
    - contextPath: File.SHA256
      description: Attachment SHA256 hash.
      type: string
    - contextPath: File.EntryID
      description: Attachment file entry ID.
      type: string
    - contextPath: File.Type
      description: Attachment file type.
      type: string
    - contextPath: File.MD5
      description: Attachment MD5 hash.
      type: string
  - arguments:
    - description: Short description of the ticket.
      name: short_description
    - auto: PREDEFINED
      defaultValue: incident
      description: Ticket type. Can be "incident", "problem", "change_request", "sc_request", "sc_task", "sc_req_item", "sn_si_incident" or "std_change_template". Default is "incident".
      name: ticket_type
      predefined:
      - incident
      - problem
      - change_request
      - sc_request
      - sc_task
      - sc_req_item
      - sn_si_incident
      - std_change_template
    - auto: PREDEFINED
      description: Ticket urgency. You can either select from the predefined options or enter another value. For example, "Urgent" or "5".
      name: urgency
      predefined:
      - 3 - Low
      - 2 - Medium
      - 1 - High
    - auto: PREDEFINED
      description: Ticket severity. You can either select from the predefined options or enter another value. For example, "Urgent" or "5".
      name: severity
      predefined:
      - 3 - Low
      - 2 - Medium
      - 1 - High
    - auto: PREDEFINED
      description: Ticket impact.
      name: impact
      predefined:
      - 3 - Low
      - 2 - Medium
      - 1 - High
    - auto: PREDEFINED
      description: Whether to set the ticket as Active. Can be "true" or "false".
      name: active
      predefined:
      - 'true'
      - 'false'
    - description: The ticket activity due date, in the format "2016-07-02 21:51:11".
      name: activity_due
    - description: List of users assigned to the ticket.
      name: additional_assignee_list
    - description: Ticket history approval.
      name: approval_history
    - description: The ticket approval set date, in the format "2016-07-02 21:51:11".
      name: approval_set
    - description: User assigned to the ticket.
      name: assigned_to
    - description: 'Business duration, in the format: YYYY-MM-DD HH:MM:SS.'
      name: business_duration
    - description: Business service.
      name: business_service
    - description: Business source.
      name: business_stc
    - description: 'Calendar duration, in the format: YYYY-MM-DD HH:MM:SS.'
      name: calendar_duration
    - description: Caller ID (UID format).
      name: caller_id
    - description: Category of the ticket.
      name: category
    - description: UID Format.
      name: caused_by
    - auto: PREDEFINED
      description: Ticket's close code. Can be "Solved (Work Around)", "Solved (Permanently)", "Solved Remotely (Work Around)", "Solved Remotely (Permanently)", "Not Solved (Not Reproducible)", "Not Solved (Too Costly)", or "Closed/Resolved by Caller".
      name: close_code
      predefined:
      - Solved (Work Around)
      - Solved (Permanently)
      - Solved Remotely (Work Around)
      - Solved Remotely (Permanently)
      - Not Solved (Not Reproducible)
      - Not Solved (Too Costly)
      - Closed/Resolved by Caller
    - description: Close notes of the ticket.
      name: close_notes
    - description: 'When the ticket was closed, in the format: YYYY-MM-DD HH:MM:SS.'
      name: closed_at
    - description: User who closed the ticket.
      name: closed_by
    - description: UID Format.
      name: cmdb_ci
    - description: Format type journal input.
      name: comments
    - description: Format type journal input.
      name: comments_and_work_notes
    - description: Company (UID format).
      name: company
    - description: Contact type.
      name: contact_type
    - description: Correlation display.
      name: correlation_display
    - description: Correlation ID.
      name: correlation_id
    - description: Delivery plan (UID format).
      name: delivery_plan
    - description: Ticket description.
      name: description
    - description: 'Ticket due date, in the format: YYYY-MM-DD HH:MM:SS.'
      name: due_date
    - description: 'Expected start date/time, in the format: YYYY-MM-DD HH:MM:SS.'
      name: expected_start
    - description: 'Follow up date/time, in the format: YYYY-MM-DD HH:MM:SS.'
      name: follow_up
    - description: UID format list (group).
      name: group_list
    - auto: PREDEFINED
      description: Whether the ticket is solved in the knowledge base. Can be "true" or "false".
      name: knowledge
      predefined:
      - 'true'
      - 'false'
    - description: Location of the ticket.
      name: location
    - description: SLA of the ticket.
      name: made_sla
    - auto: PREDEFINED
      description: Whether to be notified about this ticket. Can be "1" or "0".
      name: notify
      predefined:
      - '1'
      - '0'
    - description: Order number.
      name: order
    - description: UID Format.
      name: parent
    - description: UID Format.
      name: parent_incident
    - description: UID Format.
      name: problem_id
    - description: The number of users included in this ticket.
      name: reassignment_count
    - description: How many times the ticket has been reopened.
      name: reopen_count
    - description: 'The date/time that the ticket was resolved, in the format: YYYY-MM-DD HH:MM:SS.'
      name: resolved_at
    - description: ID of the user that resolved the ticket.
      name: resolved_by
    - description: UID.
      name: rfc
    - description: 'SLA due date/time, in the format: YYYY-MM-DD HH:MM:SS.'
      name: sla_due
    - description: Ticket subcategory.
      name: subcategory
    - description: Last updated by.
      name: sys_updated_by
    - description: 'Last date/time that the system was updated, in the format: YYYY-MM-DD HH:MM:SS.'
      name: sys_updated_on
    - description: Input from the end user.
      name: user_input
    - description: A list of watched tickets.
      name: watch_list
    - description: 'Format: YYYY-MM-DD HH:MM:SS.'
      name: work_end
    - description: Format journal list.
      name: work_notes
    - description: List work notes UIDs.
      name: work_notes_list
    - description: Date/time when work started on the ticket.
      name: work_start
    - description: The sys_id of the group to assign.
      name: assignment_group
    - description: The number that represents the incident state.
      name: incident_state
    - description: Ticket number.
      name: number
    - auto: PREDEFINED
      description: Priority of the ticket.
      name: priority
      predefined:
      - 5 - Planning
      - 4 - Low
      - 3 - Moderate
      - 2 - High
      - 1 - Critical
    - description: Template name to use as the basis to create new tickets.
      name: template
    - description: 'Custom (user defined) fields in the format: fieldname1=value;fieldname2=value; custom fields start with a "u_".'
      name: custom_fields
    - auto: PREDEFINED
      defaultValue: normal
      description: Type of Change Request ticket. Can be "normal", "standard", or "emergency". Default is "normal".
      name: change_type
      predefined:
      - normal
      - standard
      - emergency
    - description: 'State of the ticket, for example: "Closed" or "7" or "7 - Closed".'
      name: state
    - description: ' Date/time the ticket was opened, in the format: YYYY-MM-DD HH:MM:SS.'
      name: opened_at
    - description: Caller system ID.
      name: caller
    - description: Ticket approval.
      name: approval
    - description: 'Additional fields in the format: fieldname1=value;fieldname2=value;.'
      name: additional_fields
    - auto: PREDEFINED
      defaultValue: 'false'
      description: Flag that indicates whether to set field values using the display value or the actual value. 'true' treats input values as the display value. 'false' treats input values as actual values. Default is false.
      name: input_display_value
      predefined:
      - 'false'
      - 'true'
    - defaultValue: ;
      description: The delimiter character to use as a separator for a list of fields in an argument for this command. Default is ';'.
      name: fields_delimiter
    - auto: PREDEFINED
      description: Business criticality of the ticket.
      name: business_criticality
      predefined:
      - 3 - Non-Critical
      - 2 - High
      - 1 - Critical
    - description: Incident risk score.
      name: risk_score
    description: Creates new ServiceNow ticket.
    name: servicenow-create-ticket
    outputs:
    - contextPath: ServiceNow.Ticket.ID
      description: Ticket ID.
      type: string
    - contextPath: ServiceNow.Ticket.OpenedBy
      description: Ticket opener ID.
      type: string
    - contextPath: ServiceNow.Ticket.CreatedOn
      description: Ticket creation date.
      type: date
    - contextPath: ServiceNow.Ticket.Assignee
      description: Ticket assignee ID.
      type: string
    - contextPath: ServiceNow.Ticket.State
      description: Ticket state.
      type: string
    - contextPath: ServiceNow.Ticket.Summary
      description: Ticket short summary.
      type: string
    - contextPath: ServiceNow.Ticket.Number
      description: Ticket number.
      type: string
    - contextPath: ServiceNow.Ticket.Active
      description: Ticket active.
      type: boolean
    - contextPath: ServiceNow.Ticket.AdditionalComments
      description: Ticket comments.
      type: string
    - contextPath: ServiceNow.Ticket.Priority
      description: Ticket priority.
      type: string
    - contextPath: ServiceNow.Ticket.OpenedAt
      description: Ticket opening time.
      type: date
    - contextPath: ServiceNow.Ticket.ResolvedBy
      description: Ticket resolver ID.
      type: string
    - contextPath: ServiceNow.Ticket.CloseCode
      description: Ticket close code.
      type: string
  - arguments:
    - description: Short description of the ticket.
      name: short_description
    - auto: PREDEFINED
      description: Ticket type. Can be "incident", "problem", "change_request", "sc_request", "sc_task", "sc_req_item" or "sn_si_incident". Default is "incident".
      name: ticket_type
      predefined:
      - incident
      - problem
      - change_request
      - sc_request
      - sc_task
      - sc_req_item
      - sn_si_incident
    - auto: PREDEFINED
      description: Ticket urgency. You can either select from the predefined options or enter another value. For example, "Urgent" or "5".
      name: urgency
      predefined:
      - 3 - Low
      - 2 - Medium
      - 1 - High
    - auto: PREDEFINED
      description: Ticket severity. You can either select from the predefined options or enter another value. For example, "Urgent" or "5".
      name: severity
      predefined:
      - 3 - Low
      - 2 - Medium
      - 1 - High
    - auto: PREDEFINED
      description: Ticket impact.
      name: impact
      predefined:
      - 3 - Low
      - 2 - Medium
      - 1 - High
    - auto: PREDEFINED
      description: Whether the ticket is Active. Can be "true" or "false".
      name: active
      predefined:
      - 'true'
      - 'false'
    - description: 'The ticket activity due date, in the format: "2016-07-02 21:51:11".'
      name: activity_due
    - description: List of users assigned to the ticket.
      name: additional_assignee_list
    - description: Ticket history approval.
      name: approval_history
    - description: 'The ticket approval set date/time, in the format: "2016-07-02 21:51:11".'
      name: approval_set
    - description: User assigned to the ticket.
      name: assigned_to
    - description: 'Business duration, in the format: YYYY-MM-DD HH:MM:SS.'
      name: business_duration
    - description: Business service.
      name: business_service
    - description: Business source.
      name: business_stc
    - description: 'Calendar duration, in the format: YYYY-MM-DD HH:MM:SS.'
      name: calendar_duration
    - description: Caller ID (UID format).
      name: caller_id
    - description: Category name.
      name: category
    - description: UID format.
      name: caused_by
    - auto: PREDEFINED
      description: Ticket's close code. Can be "Solved (Work Around)", "Solved (Permanently)", "Solved Remotely (Work Around)", "Solved Remotely (Permanently)", "Not Solved (Not Reproducible)", "Not Solved (Too Costly)", or "Closed/Resolved by Caller".
      name: close_code
      predefined:
      - Solved (Work Around)
      - Solved (Permanently)
      - Solved Remotely (Work Around)
      - Solved Remotely (Permanently)
      - Not Solved (Not Reproducible)
      - Not Solved (Too Costly)
      - Closed/Resolved by Caller
    - description: Close notes of the ticket.
      name: close_notes
    - description: 'Date/time the ticket was closed, in the format: YYYY-MM-DD HH:MM:SS.'
      name: closed_at
    - description: User who closed the ticket.
      name: closed_by
    - description: UID Format.
      name: cmdb_ci
    - description: Format type journal input.
      name: comments
    - description: Format type journal input.
      name: comments_and_work_notes
    - description: UID Format.
      name: company
    - description: Contact type.
      name: contact_type
    - description: Correlation display.
      name: correlation_display
    - description: Correlation ID.
      name: correlation_id
    - description: UID Format.
      name: delivery_plan
    - description: Ticket description.
      name: description
    - description: 'Ticket due date, in the format: YYYY-MM-DD HH:MM:SS.'
      name: due_date
    - description: 'Expected start date/time, in the format: YYYY-MM-DD HH:MM:SS.'
      name: expected_start
    - description: 'Follow up date/time, in the format: YYYY-MM-DD HH:MM:SS.'
      name: follow_up
    - description: UID format list.
      name: group_list
    - auto: PREDEFINED
      description: Whether the ticket is solved in the knowledge base. Can be "true" or "false".
      name: knowledge
      predefined:
      - 'true'
      - 'false'
    - description: Location of the ticket.
      name: location
    - description: SLA of the ticket.
      name: made_sla
    - auto: PREDEFINED
      description: Whether to be notified about this ticket. Can be "1" or "0".
      name: notify
      predefined:
      - '1'
      - '0'
    - description: Order number.
      name: order
    - description: Parent (UID format).
      name: parent
    - description: Parent incident (UID format).
      name: parent_incident
    - description: Problem ID (UID format).
      name: problem_id
    - description: The number of users included in this ticket.
      name: reassignment_count
    - description: The number of times the ticket has been reopened.
      name: reopen_count
    - description: 'Date/time the ticket was resolved, in the format: YYYY-MM-DD HH:MM:SS.'
      name: resolved_at
    - description: Resolved by (UID format).
      name: resolved_by
    - description: UID.
      name: rfc
    - description: 'SLA due date/time, in the format: YYYY-MM-DD HH:MM:SS.'
      name: sla_due
    - description: Ticket subcategory.
      name: subcategory
    - description: Last updated by.
      name: sys_updated_by
    - description: Date/time the system was last updated.
      name: sys_updated_on
    - description: Input from the end user.
      name: user_input
    - description: A list of watched tickets.
      name: watch_list
    - description: 'Format: YYYY-MM-DD HH:MM:SS.'
      name: work_end
    - description: Format journal list.
      name: work_notes
    - description: Comma-separated list of work notes UIDs.
      name: work_notes_list
    - description: Date/time when work started on the ticket.
      name: work_start
    - description: Assignment group UID.
      name: assignment_group
    - description: Number representing the incident state.
      name: incident_state
    - description: Ticket number.
      name: number
    - auto: PREDEFINED
      description: Priority of the ticket.
      name: priority
      predefined:
      - 5 - Planning
      - 4 - Low
      - 3 - Moderate
      - 2 - High
      - 1 - Critical
    - description: System ID of the ticket to update.
      name: id
      required: true
    - description: 'Custom (user defined) fields in the format: fieldname1=value;fieldname2=value; custom fields start with a "u_".'
      name: custom_fields
    - auto: PREDEFINED
      defaultValue: normal
      description: Type of Change Request ticket. Can be "normal", "standard", or "emergency". Default is "normal".
      name: change_type
      predefined:
      - normal
      - standard
      - emergency
    - description: 'State of the ticket, for example: "Closed" or "7" or "7 - Closed", or "Resolved" or "6" or "6 - Resolved".'
      name: state
    - description: Caller system ID.
      name: caller
    - description: Ticket approval.
      name: approval
    - description: 'Additional fields in the format: fieldname1=value;fieldname2=value;.'
      name: additional_fields
    - auto: PREDEFINED
      defaultValue: 'false'
      description: Flag that indicates whether to set field values using the display value or the actual value. 'true' treats input values as the display value. 'false' treats input values as actual values. Default is false.
      name: input_display_value
      predefined:
      - 'false'
      - 'true'
    - defaultValue: ;
      description: The delimiter character to use as a separator for a list of fields in an argument for this command. Default is ';'.
      name: fields_delimiter
    - description: A comma-separated list of fields to clear.
      isArray: true
      name: clear_fields
    - auto: PREDEFINED
      description: Business criticality of the ticket.
      name: business_criticality
      predefined:
      - 3 - Non-Critical
      - 2 - High
      - 1 - Critical
    - description: Incident risk score.
      name: risk_score
    description: Updates the specified ticket.
    name: servicenow-update-ticket
  - arguments:
    - description: Ticket System ID.
      name: id
      required: true
    - auto: PREDEFINED
      description: Ticket type. Can be "incident", "problem", "change_request", "sc_request", "sc_task", "sc_req_item", or "sn_si_incident".
      name: ticket_type
      predefined:
      - incident
      - problem
      - change_request
      - sc_request
      - sc_task
      - sc_req_item
      - sn_si_incident
    description: Deletes a ticket from ServiceNow.
    name: servicenow-delete-ticket
  - arguments:
    - description: Attachment File ID.
      name: file_sys_id
      required: true
    description: Delete an attachment from a ticket.
    name: servicenow-delete-file
  - arguments:
    - defaultValue: '10'
      description: The maximum number of tickets to retrieve.
      name: limit
    - auto: PREDEFINED
      defaultValue: incident
      description: Ticket type. Can be "incident", "problem", "change_request", "sc_request", "sc_task", "sc_req_item" or "sn_si_incident". Default is "incident".
      name: ticket_type
      predefined:
      - incident
      - problem
      - change_request
      - sc_request
      - sc_task
      - sc_req_item
      - sn_si_incident
    - description: The query to run. To learn about querying in ServiceNow, see https://docs.servicenow.com/bundle/istanbul-servicenow-platform/page/use/common-ui-elements/reference/r_OpAvailableFiltersQueries.html
      name: query
    - defaultValue: '0'
      description: Starting record index from which to begin retrieving records.
      name: offset
    - description: Additional fields to present in the War Room entry and incident context. Can be nested (in the form of field1.field2).
      isArray: true
      name: additional_fields
    - description: 'System parameters in the format: fieldname1=value;fieldname2=value. For example: "sysparm_display_value=true;sysparm_exclude_reference_link=True".'
      name: system_params
    description: Retrieves ticket information according to the supplied query.
    name: servicenow-query-tickets
    outputs:
    - contextPath: Ticket.ID
      description: The unique ticket identifier.
      type: string
    - contextPath: Ticket.Creator
      description: A string field that indicates the user who created the ticket.
      type: string
    - contextPath: Ticket.CreatedOn
      description: The date/time when the ticket was created.
      type: date
    - contextPath: Ticket.Assignee
      description: Specifies the user assigned to complete the ticket. By default, this field uses a reference qualifier to only display users with the ITIL role.
      type: string
    - contextPath: Ticket.State
      description: Status of the ticket.
      type: string
    - contextPath: Ticket.Summary
      description: A human-readable title for the record.
      type: string
    - contextPath: Ticket.Number
      description: The display value of the ticket.
      type: string
    - contextPath: Ticket.Active
      description: Specifies whether work is still being done on a task or whether the work for the task is complete.
      type: boolean
    - contextPath: Ticket.AdditionalComments
      description: Comments about the task record.
      type: Unknown
    - contextPath: Ticket.Priority
      description: Specifies the ticket priority for the assignee.
      type: string
    - contextPath: Ticket.OpenedAt
      description: The date/time when the ticket was first opened.
      type: date
    - contextPath: Ticket.Escalation
      description: Indicates how long the ticket has been open.
      type: string
  - arguments:
    - description: Ticket System ID.
      name: id
      required: true
    - auto: PREDEFINED
      defaultValue: incident
      description: Ticket type. Can be "incident", "problem", "change_request", "sc_request", "sc_task", "sc_req_item" or "sn_si_incident". Default is "incident".
      name: ticket_type
      predefined:
      - incident
      - problem
      - change_request
      - sc_request
      - sc_task
      - sc_req_item
      - sn_si_incident
    - description: The actual link to publish in ServiceNow ticket, in a valid URL format, for example, http://www.demisto.com.
      name: link
      required: true
    - description: Whether to publish the link as comment on the ticket. Can be "true" or "false". If false will publish the link as WorkNote.
      name: post-as-comment
    - description: The text to represent the link.
      name: text
    description: Adds a link to the specified ticket.
    name: servicenow-add-link
  - arguments:
    - description: Ticket System ID.
      name: id
      required: true
    - auto: PREDEFINED
      defaultValue: incident
      description: Ticket type. Can be "incident", "problem", "change_request", "sc_request", "sc_task", "sc_req_item" or "sn_si_incident". Default is "incident".
      name: ticket_type
      predefined:
      - incident
      - problem
      - change_request
      - sc_request
      - sc_task
      - sc_req_item
      - sn_si_incident
    - description: Comment to add.
      name: comment
      required: true
    - auto: PREDEFINED
      defaultValue: 'false'
      description: Whether to publish the note as comment on the ticket. Can be "true" or "false". Default is "false".
      name: post-as-comment
      predefined:
      - 'true'
      - 'false'
    description: Adds a comment to the specified ticket, by ticket ID.
    name: servicenow-add-comment
  - arguments:
    - description: Ticket System ID.
      name: id
      required: true
    - auto: PREDEFINED
      defaultValue: incident
      description: Ticket type. Can be "incident", "problem", "change_request", "sc_request", "sc_task", "sc_req_item" or "sn_si_incident". Default is "incident".
      name: ticket_type
      predefined:
      - incident
      - problem
      - change_request
      - sc_request
      - sc_task
      - sc_req_item
      - sn_si_incident
    - description: War Room entry ID that includes the file.
      name: file_id
      required: true
    - description: Filename of the uploaded file to override the existing file name in the entry.
      name: file_name
    description: Uploads a file to the specified ticket.
    name: servicenow-upload-file
    outputs:
    - contextPath: ServiceNow.Ticket.File.Filename
      description: Name of the file.
      type: string
    - contextPath: ServiceNow.Ticket.File.Link
      description: Download link for the file.
      type: string
    - contextPath: ServiceNow.Ticket.File.SystemID
      description: System ID of the file.
      type: string
  - arguments:
    - description: Record System ID.
      name: id
      required: true
    - description: Comma-separated list of table fields to display and output to the context. For example, name,tag,company. ID field is added by default.
      name: fields
    - description: The name of the table from which to get the record.
      name: table_name
      required: true
    description: Retrieves record information, by record ID.
    name: servicenow-get-record
    outputs:
    - contextPath: ServiceNow.Record.ID
      description: The unique record identifier for the record.
      type: string
    - contextPath: ServiceNow.Record.UpdatedBy
      description: A string field that indicates the user who most recently updated the record.
      type: string
    - contextPath: ServiceNow.Record.UpdatedAt
      description: A time-stamp field that indicates the date and time of the most recent update.
      type: date
    - contextPath: ServiceNow.Record.CreatedBy
      description: A string field that indicates the user who created the record.
      type: string
    - contextPath: ServiceNow.Record.CreatedOn
      description: A time-stamp field that indicates when a record was created.
      type: date
  - arguments:
    - description: The name of the table to query.
      name: table_name
      required: true
    - defaultValue: '10'
      description: The maximum number of tickets to retrieve.
      name: limit
    - description: The query to run. For more information about querying in ServiceNow, see https://docs.servicenow.com/bundle/istanbul-servicenow-platform/page/use/common-ui-elements/reference/r_OpAvailableFiltersQueries.html
      name: query
    - description: Comma-separated list of table fields to display and output to the context. For example, name,tag,company. ID field is added by default.
      isArray: true
      name: fields
    - defaultValue: '0'
      description: Starting record index from which to begin retrieving records.
      name: offset
    - description: 'System parameters in the format: fieldname1=value;fieldname2=value. For example: "sysparm_display_value=true&sysparm_exclude_reference_link=True".'
      name: system_params
    description: Queries the specified table in ServiceNow.
    name: servicenow-query-table
    outputs:
    - contextPath: ServiceNow.Record.ID
      description: The unique record identifier for the record.
      type: string
    - contextPath: ServiceNow.Record.UpdatedBy
      description: A string field that indicates the user who most recently updated the record.
      type: string
    - contextPath: ServiceNow.Record.UpdatedAt
      description: A time-stamp field that indicates the date and time of the most recent update.
      type: date
    - contextPath: ServiceNow.Record.CreatedBy
      description: A string field that indicates the user who created the record.
      type: string
    - contextPath: ServiceNow.Record.CreatedOn
      description: A time-stamp field that indicates when a record was created.
      type: date
  - arguments:
    - description: The name of the table in which to create a record.
      name: table_name
      required: true
    - description: 'Fields and their values to create the record with, in the format: fieldname1=value;fieldname2=value;...'
      name: fields
    - description: 'Custom (user defined) fields in the format: fieldname1=value;fieldname2=value;...'
      name: custom_fields
    - auto: PREDEFINED
      defaultValue: 'false'
      description: Flag that indicates whether to set field values using the display value or the actual value. 'true' treats input value as the display value. 'false' treats input values as actual values. Default is false.
      name: input_display_value
      predefined:
      - 'false'
      - 'true'
    - defaultValue: ;
      description: The delimiter character to use as a separator for a list of fields in an argument for this command. Default is ';'.
      name: fields_delimiter
    description: Creates a new record in the specified ServiceNow table.
    name: servicenow-create-record
    outputs:
    - contextPath: ServiceNow.Record.ID
      description: The unique record identifier for the record.
      type: string
    - contextPath: ServiceNow.Record.UpdatedBy
      description: A string field that indicates the user who most recently updated the record.
      type: string
    - contextPath: ServiceNow.Record.UpdatedAt
      description: A time-stamp field that indicates the date and time of the most recent update.
      type: date
    - contextPath: ServiceNow.Record.CreatedBy
      description: A string field that indicates the user who created the record.
      type: string
    - contextPath: ServiceNow.Record.CreatedOn
      description: A time-stamp field that indicates when a record was created.
      type: date
  - arguments:
    - description: The name of the table to update the record in.
      name: table_name
      required: true
    - description: The system ID of the ticket to update.
      name: id
      required: true
    - description: 'Fields and their values to update in the record, in the format: fieldname1=value;fieldname2=value;...'
      name: fields
    - description: 'Custom (user defined) fields and their values to update in the record, in the format: fieldname1=value;fieldname2=value;...'
      name: custom_fields
    - auto: PREDEFINED
      defaultValue: 'false'
      description: Flag that indicates whether to set field values using the display value or the actual value. 'true' treats input value as the display value. 'false' treats input values as actual values. Default is false.
      name: input_display_value
      predefined:
      - 'false'
      - 'true'
    - defaultValue: ;
      description: The delimiter character to use as a separator for a list of fields in an argument for this command. Default is ';'.
      name: fields_delimiter
    - description: A comma-separated list of fields to clear.
      isArray: true
      name: clear_fields
    description: Updates a record in the specified ServiceNow table.
    name: servicenow-update-record
    outputs:
    - contextPath: ServiceNow.Record.ID
      description: The unique record identifier for the record.
      type: string
    - contextPath: ServiceNow.Record.UpdatedBy
      description: A string field that indicates the user who most recently updated the record.
      type: string
    - contextPath: ServiceNow.Record.UpdatedAt
      description: A time-stamp field that indicates the date and time of the most recent update.
      type: date
    - contextPath: ServiceNow.Record.CreatedBy
      description: A string field that indicates the user who created the record.
      type: string
    - contextPath: ServiceNow.Record.CreatedOn
      description: A time-stamp field that indicates when a record was created.
      type: date
  - arguments:
    - description: The table name.
      name: table_name
      required: true
    - description: The system ID of the ticket to delete.
      name: id
      required: true
    description: Deletes a record in the specified ServiceNow table.
    name: servicenow-delete-record
  - arguments:
    - description: Table name.
      name: table_name
      required: true
    description: Lists API fields for the specified ServiceNow table.
    name: servicenow-list-table-fields
    outputs:
    - contextPath: ServiceNow.Field
      description: Table API field name.
      type: string
  - arguments:
    - description: Query by computer sys_id.
      name: computer_id
    - description: Query by computer name.
      name: computer_name
    - description: Query by specified query, for more information about querying in ServiceNow, see https://docs.servicenow.com/bundle/istanbul-servicenow-platform/page/use/common-ui-elements/reference/r_OpAvailableFiltersQueries.html
      name: query
    - description: Query by asset tag.
      name: asset_tag
    - defaultValue: '10'
      description: Maximum number of query results. Default is 10.
      name: limit
    - defaultValue: '0'
      description: Starting record index to begin retrieving records from.
      name: offset
    description: Queries the cmdb_ci_computer table in ServiceNow.
    name: servicenow-query-computers
    outputs:
    - contextPath: ServiceNow.Computer.ID
      description: Computer system ID.
      type: string
    - contextPath: ServiceNow.Computer.AssetTag
      description: Computer Asset tag.
      type: string
    - contextPath: ServiceNow.Computer.Name
      description: Computer name.
      type: string
    - contextPath: ServiceNow.Computer.DisplayName
      description: Computer display name.
      type: string
    - contextPath: ServiceNow.Computer.SupportGroup
      description: Computer support group.
      type: string
    - contextPath: ServiceNow.Computer.OperatingSystem
      description: Computer operating system.
      type: string
    - contextPath: ServiceNow.Computer.Company
      description: Computer company system ID.
      type: string
    - contextPath: ServiceNow.Computer.AssignedTo
      description: Computer assigned to user system ID.
      type: string
    - contextPath: ServiceNow.Computer.State
      description: Computer state.
      type: string
    - contextPath: ServiceNow.Computer.Cost
      description: Computer cost.
      type: string
    - contextPath: ServiceNow.Computer.Comments
      description: Computer comments.
      type: string
  - arguments:
    - description: Query by group system ID.
      name: group_id
    - description: Query by group name.
      name: group_name
    - description: Query by specified query, for more information about querying in ServiceNow, see https://docs.servicenow.com/bundle/istanbul-servicenow-platform/page/use/common-ui-elements/reference/r_OpAvailableFiltersQueries.html
      name: query
    - defaultValue: '10'
      description: Maximum number of query results. Default is 10.
      name: limit
    - defaultValue: '0'
      description: Starting record index to begin retrieving records from.
      name: offset
    description: Queries the sys_user_group table in ServiceNow.
    name: servicenow-query-groups
    outputs:
    - contextPath: ServiceNow.Group.ID
      description: Group system ID.
      type: string
    - contextPath: ServiceNow.Group.Description
      description: Group description.
      type: string
    - contextPath: ServiceNow.Group.Name
      description: Group name.
      type: string
    - contextPath: ServiceNow.Group.Manager
      description: Group manager system ID.
      type: string
    - contextPath: ServiceNow.Group.Updated
      description: Date/time the group was last updated.
      type: date
  - arguments:
    - description: Query by user system ID.
      name: user_id
    - description: Query by username.
      name: user_name
    - description: Query by specified query, for more information about querying in ServiceNow, see https://docs.servicenow.com/bundle/istanbul-servicenow-platform/page/use/common-ui-elements/reference/r_OpAvailableFiltersQueries.html
      name: query
    - defaultValue: '10'
      description: Maximum number of query results. Default is 10.
      name: limit
    - defaultValue: '0'
      description: Starting record index to begin retrieving records from.
      name: offset
    description: Queries the sys_user table in ServiceNow.
    name: servicenow-query-users
    outputs:
    - contextPath: ServiceNow.User.ID
      description: User system ID.
      type: string
    - contextPath: ServiceNow.User.Name
      description: User name (first and last).
      type: string
    - contextPath: ServiceNow.User.UserName
      description: User username.
      type: string
    - contextPath: ServiceNow.User.Email
      description: User email address.
      type: string
    - contextPath: ServiceNow.User.Created
      description: Date/time the user was created.
      type: date
    - contextPath: ServiceNow.User.Updated
      description: Date/time the user was last updated.
      type: date
  - arguments:
    - description: 'The table label, for example: Asset, Incident, IP address, and so on.'
      name: label
      required: true
    - defaultValue: '10'
      description: Maximum number of query results. Default is 10.
      name: limit
    - description: Starting record index to begin retrieving records from.
      name: offset
    description: Gets table names by a label to use in commands.
    name: servicenow-get-table-name
    outputs:
    - contextPath: ServiceNow.Table.ID
      description: Table system ID.
      type: string
    - contextPath: ServiceNow.Table.Name
      description: 'Table name to use in commands, for example: alm_asset.'
      type: string
    - contextPath: ServiceNow.Table.SystemName
      description: 'Table system name, for example: Asset.'
      type: string
  - arguments:
    - default: true
      description: Ticket System ID.
      name: id
      required: true
    - defaultValue: '10'
      description: Maximum number of ticket notes. Default is 10.
      name: limit
    - defaultValue: '0'
      description: Offset of the ticket notes.
      name: offset
    - auto: PREDEFINED
      description: Whether to use `sysparm_display_value` to retrieve comments and work notes. Overrides the value set in the instance configuration.
      name: use_display_value
      predefined:
      - 'true'
      - 'false'
    - auto: PREDEFINED
      defaultValue: incident
      description: Ticket type. Can be "incident", "problem", "change_request", "sc_request", "sc_task", "sc_req_item" or "sn_si_incident". Default is "incident".
      name: ticket_type
      predefined:
      - incident
      - problem
      - change_request
      - sc_request
      - sc_task
      - sc_req_item
      - sn_si_incident
    - auto: PREDEFINED
      defaultValue: false
      description: Whether to add ticket notes and work notes as notes in the War Room.
      name: add_as_entry
      predefined:
      - 'true'
      - 'false'
    description: Gets notes from the specified ServiceNow ticket. Notes can be retrieved either by granting "Read permissions" for the sys_journal_field table, or by setting the `use_display_value` parameter to true.
    name: servicenow-get-ticket-notes
    outputs:
    - contextPath: ServiceNow.Ticket.ID
      description: Ticket ID.
      type: string
    - contextPath: ServiceNow.Ticket.Note.Value
      description: Ticket note value.
      type: unknown
    - contextPath: ServiceNow.Ticket.Note.CreatedOn
      description: Date/time the ticket note was created.
      type: date
    - contextPath: ServiceNow.Ticket.Note.CreatedBy
      description: User who created the ticket note.
      type: string
    - contextPath: ServiceNow.Ticket.Note.Type
      description: Ticket note type.
      type: string
  - arguments:
    - description: Ticket System ID.
      name: id
      required: true
    - description: Tag system ID. Can be retrieved using the "!servicenow-query-table table_name=label fields=name,active,sys_id" command.
      name: tag_id
      required: true
    - description: 'Tag title. For example: "Incident - INC000001".'
      name: title
      required: true
    - auto: PREDEFINED
      defaultValue: incident
      description: Ticket type. Can be "incident", "problem", "change_request", "sc_request", "sc_task", "sc_req_item" or "sn_si_incident". Default is "incident".
      name: ticket_type
      predefined:
      - incident
      - problem
      - change_request
      - sc_request
      - sc_task
      - sc_req_item
      - sn_si_incident
    description: Adds a tag to a ticket. The added tag entry will be visible in the label_entry table and can be retrieved using the "!servicenow-query-table table_name=label_entry fields=title,table,sys_id,id_display,id_type" command.
    name: servicenow-add-tag
    outputs:
    - contextPath: ServiceNow.Ticket.ID
      description: The unique ticket identifier.
      type: String
    - contextPath: ServiceNow.Ticket.TagTitle
      description: Ticket tag title.
      type: String
    - contextPath: ServiceNow.Ticket.TagID
      description: Ticket tag ID.
      type: String
  - arguments:
    - description: Query by name. Does not require an exact match.
      name: name
    - defaultValue: '0'
      description: Starting record index to begin retrieving records from.
      name: offset
    - defaultValue: '10'
      description: Maximum number of query results. Default is 10.
      name: limit
    description: Queries the sc_cat_item table in ServiceNow.
    name: servicenow-query-items
    outputs:
    - contextPath: ServiceNow.CatalogItem.ID
      description: Catalog item system ID.
      type: String
    - contextPath: ServiceNow.CatalogItem.Name
      description: Catalog item name.
      type: String
    - contextPath: ServiceNow.CatalogItem.Description
      description: Catalog item description.
      type: String
    - contextPath: ServiceNow.CatalogItem.Price
      description: Catalog item price.
      type: Number
  - arguments:
    - description: Catalog item system ID.
      name: id
      required: true
    description: Retrieves item details by system ID.
    name: servicenow-get-item-details
    outputs:
    - contextPath: ServiceNow.CatalogItem.ID
      description: Catalog item system ID.
      type: String
    - contextPath: ServiceNow.CatalogItem.Name
      description: Catalog item name.
      type: String
    - contextPath: ServiceNow.CatalogItem.Description
      description: Catalog item description.
      type: String
    - contextPath: ServiceNow.CatalogItem.Price
      description: Catalog item price.
      type: Number
    - contextPath: ServiceNow.CatalogItem.Variables.Mandatory
      description: Is the variable mandatory as part of the ordering process.
      type: Boolean
    - contextPath: ServiceNow.CatalogItem.Variables.Name
      description: A name to identify the question.
      type: String
    - contextPath: ServiceNow.CatalogItem.Variables.Question
      description: Question to ask users ordering the catalog item.
      type: String
    - contextPath: ServiceNow.CatalogItem.Variables.Type
      description: The variable type.
      type: String
  - arguments:
    - description: Catalog item system ID.
      name: id
      required: true
    - description: Quantity of the item to order.
      name: quantity
      required: true
    - description: If there are mandatory variables defined for the item, they must be passed to the endpoint. Can be retrieved using the !servicenow-get-item-details command. For example, var1=value1;var2=value2.
      name: variables
    description: Orders the specified catalog item.
    name: servicenow-create-item-order
    outputs:
    - contextPath: ServiceNow.OrderRequest.ID
      description: Generated request system ID.
      type: String
    - contextPath: ServiceNow.OrderRequest.RequestNumber
      description: Number of the generated request.
      type: String
  - arguments:
    - description: Queue ID. Can be retrieved using the "!servicenow-query-table table_name=awa_queue fields=name,number,order" command.
      name: queue_id
      required: true
    - defaultValue: incident
      description: Document table.
      name: document_table
    - description: Document ID.
      name: document_id
      required: true
    description: Documents a route to a queue. Requires an installation of the Advanced Work Assignments plugin. An active queue and service channel to the designated table.
    name: servicenow-document-route-to-queue
    outputs:
    - contextPath: ServiceNow.WorkItem.WorkItemID
      description: Unique ID of the work item assigned to the queue.
      type: String
    - contextPath: ServiceNow.WorkItem.DocumentTable
      description: Name of the table associated with the document.
      type: String
    - contextPath: ServiceNow.WorkItem.DocumentID
      description: Unique ID of the document to be routed to the queue.
      type: String
    - contextPath: ServiceNow.WorkItem.QueueID
      description: Unique ID of the queue on which to route a document.
      type: String
    - contextPath: ServiceNow.WorkItem.DisplayName
      description: 'Name of the document to be routed by this work item, for example: case record.'
      type: String
  - arguments: []
    description: Returns the list of fields for an incident type.
    name: get-mapping-fields
  - arguments:
    - description: The ticket ID.
      name: id
      required: true
    - description: Retrieve entries that were created after lastUpdate.
      name: lastUpdate
      required: true
    description: Get remote data from a remote incident. This method does not update the current incident, and should be used for debugging purposes.
    name: get-remote-data
  - arguments:
      - description: The ticket ID.
        name: id
        required: true
      - description: Retrieve entries that were created after lastUpdate.
        name: lastUpdate
        required: true
    description: Get remote data preview from a remote incident. This method does not update the current incident, and is used to preview the ticket which would be updated.
    name: get-remote-data-preview
  - arguments:
    - description: The username to use for login.
      name: username
      required: true
      secret: true
    - description: The password to use for login.
      name: password
      required: true
      secret: true
    description: This function should be used once before running any command when using OAuth2 authentication.
    name: servicenow-oauth-login
  - arguments: []
    description: Test the instance configuration when using OAuth2 authentication.
    name: servicenow-oauth-test
  - arguments:
    - description: Date string in local time representing the last time the incident was updated. The incident is only returned if it was modified after the last update time.
      name: lastUpdate
    description: Gets the list of incidents that were modified since the last update time. Note that this method is here for debugging purposes. The get-modified-remote-data command is used as part of a Mirroring feature, which is available from version 6.1.
    name: get-modified-remote-data
  - arguments:
    - description: Template for creating a standard change request.
      name: template
      required: true
    - description: Whether to force-use the default api version (not versioned), ignoring the API version parameter.
      name: force_default_url
      required: false
      defaultValue: 'false'
    description: Create a change request from a template.
    name: servicenow-create-co-from-template
    outputs:
    - contextPath: ServiceNow.Ticket.ID
      description: ServiceNow ticket ID.
      type: Unknown
    - contextPath: ServiceNow.Ticket.OpenedBy
      description: ServiceNow ticket opener ID.
      type: Unknown
    - contextPath: ServiceNow.Ticket.CreatedOn
      description: ServiceNow ticket creation date.
      type: Unknown
    - contextPath: ServiceNow.Ticket.Assignee
      description: ServiceNow ticket assignee ID.
      type: Unknown
    - contextPath: ServiceNow.Ticket.State
      description: ServiceNow ticket state.
      type: Unknown
    - contextPath: ServiceNow.Ticket.Summary
      description: ServiceNow ticket short summary.
      type: Unknown
    - contextPath: ServiceNow.Ticket.Number
      description: ServiceNow ticket number.
      type: Unknown
    - contextPath: ServiceNow.Ticket.Active
      description: ServiceNow ticket active.
      type: Unknown
    - contextPath: ServiceNow.Ticket.AdditionalComments
      description: ServiceNow ticket comments.
      type: Unknown
    - contextPath: ServiceNow.Ticket.Priority
      description: ServiceNow ticket priority.
      type: Unknown
    - contextPath: ServiceNow.Ticket.OpenedAt
      description: ServiceNow ticket opening time.
      type: Unknown
    - contextPath: ServiceNow.Ticket.ResolvedBy
      description: ServiceNow ticket resolver ID.
      type: Unknown
    - contextPath: ServiceNow.Ticket.CloseCode
      description: ServiceNow ticket close code.
      type: Unknown
  - arguments:
    - description: ID of the change request.
      name: id
      required: true
    description: gets the tasks associated to change request.
    name: servicenow-get-tasks-for-co
    outputs:
    - contextPath: ServiceNow.Tasks.ID
      description: Task ID.
      type: String
    - contextPath: ServiceNow.Tasks.Description
      description: Description of task.
      type: Unknown
    - contextPath: ServiceNow.Tasks.Name
      description: Name of task.
      type: Unknown
    - contextPath: ServiceNow.Tasks.State
      description: state of task.
      type: Unknown
  - arguments:
    - auto: PREDEFINED
      defaultValue: 'GET'
      description: action to be performed on path.
      isArray: true
      name: method
      predefined:
      - GET
      - POST
      - PATCH
      - DELETE
      required: true
    - description: the API path starting with forward slash (/).
      name: path
      required: true
    - description: data to send in body, can be json.
      name: body
    - description: the custom API root (like /api/custom/tasks).
      name: custom_api
    - description: json of headers to add.
      name: headers
    - auto: PREDEFINED
      defaultValue: 'false'
      description: Service Catalog Call.
      name: sc_api
      predefined:
      - 'true'
      - 'false'
    - auto: PREDEFINED
      defaultValue: 'false'
      description: Change Request Call.
      name: cr_api
      predefined:
      - 'true'
      - 'false'
    description: Generic call to ServiceNow api.
    name: servicenow-generic-api-call
    outputs:
    - contextPath: ServiceNow.Generic.Response
      description: Generic response to servicenow api.
      type: string
  - arguments:
    - description: sys_id of the ticket containing the attachment.
      name: sys_id
      required: true
    description: Retrieves attachments from a ticket.
    name: servicenow-get-ticket-attachments
  - arguments:
    - description: 'Short description of the ticket. Use issue fields as variables to enrich the text. Example: “${issue.name}”.'
      name: short_description
      prettyname: Short Description
      required: true
    - auto: PREDEFINED
      name: ticket_type
      description: Ticket type.
      prettyname: Ticket Type
      predefined:
      - incident
      - problem
      - change_request
      - sc_request
      - sc_task
      - sc_req_item
      - sn_si_incident
      - std_change_template
      required: true
    - auto: PREDEFINED
      description: Ticket urgency. You can either select from the predefined options or enter another value. For example, "Urgent" or "5".
      name: urgency
      predefined:
      - 1 - High
      - 2 - Medium
      - 3 - Low
    - auto: PREDEFINED
      description: Ticket severity. You can select from the predefined options.
      name: severity
      prettyname: Severity
      required: true
      predefined:
      - 1 - High
      - 2 - Medium
      - 3 - Low
    - auto: PREDEFINED
      description: Ticket impact.
      name: impact
      predefined:
      - 1 - High
      - 2 - Medium
      - 3 - Low
    - auto: PREDEFINED
      description: Whether to set the ticket as Active.
      name: active
      predefined:
      - 'true'
      - 'false'
    - description: Indicates if the ticket should be mirrored.
      name: mirroring
      type: mirroring
      hidden: true
    - description: The ticket activity due date, in the format "2016-07-02 21:51:11".
      name: activity_due
    - description: List of users assigned to the ticket.
      name: additional_assignee_list
    - description: User assigned to the ticket.
      name: assigned_to
    - description: Category of the ticket.
      name: category
    - description: UID format.
      name: caused_by
    - description: Format type journal input.
      name: comments
    - description: Format type journal input.
      name: comments_and_work_notes
    - description: Company (UID format).
      name: company
    - description: Contact type.
      name: contact_type
    - description: Delivery plan (UID format).
      name: delivery_plan
    - description: 'Ticket description. Use issue fields as variables to enrich the text. Example: “${issue.details}”.'
      name: description
      prettyname: Description
      required: true
    - description: 'Ticket due date, in the format: YYYY-MM-DD HH:MM:SS.'
      name: due_date
    - description: 'Expected start date/time, in the format: YYYY-MM-DD HH:MM:SS.'
      name: expected_start
    - description: 'Follow up date/time, in the format: YYYY-MM-DD HH:MM:SS.'
      name: follow_up
    - description: UID format list (group).
      name: group_list
    - description: Location of the ticket.
      name: location
    - description: SLA of the ticket.
      name: made_sla
    - auto: PREDEFINED
      description: Whether to be notified about this ticket.
      name: notify
      predefined:
      - '1'
      - '0'
    - description: Order number.
      name: order
    - description: UID Format.
      name: parent
    - description: UID Format.
      name: parent_incident
    - description: UID Format.
      name: problem_id
    - description: UID.
      name: rfc
    - description: 'SLA due date/time, in the format: YYYY-MM-DD HH:MM:SS.'
      name: sla_due
    - description: Ticket subcategory.
      name: subcategory
    - description: The sys_id of the group to assign.
      name: assignment_group
    - description: The number that represents the incident state.
      name: incident_state
    - description: Ticket number.
      name: number
    - auto: PREDEFINED
      description: Priority of the ticket.
      name: priority
      predefined:
      - 5 - Planning
      - 4 - Low
      - 3 - Moderate
      - 2 - High
      - 1 - Critical
    - description: Template name to use as the basis to create new tickets.
      name: template
    - description: 'Custom (user defined) fields in the format: fieldname1=value;fieldname2=value; custom fields start with a "u_".'
      name: custom_fields
    - auto: PREDEFINED
      defaultValue: normal
      description: Type of Change Request ticket.
      name: change_type
      predefined:
      - normal
      - standard
      - emergency
    - description: 'State of the ticket, for example: "Closed" or "7" or "7 - Closed".'
      name: state
    - description: 'Date/time the ticket was opened, in the format: YYYY-MM-DD HH:MM:SS.'
      name: opened_at
    - description: 'Additional fields in the format: fieldname1=value;fieldname2=value;.'
      name: additional_fields
    - auto: PREDEFINED
      defaultValue: 'false'
      description: Flag that indicates whether to set field values using the display value or the actual value. 'true' treats input values as the display value. 'false' treats input values as actual values.
      name: input_display_value
      predefined:
      - 'false'
      - 'true'
    - defaultValue: ;
      description: The delimiter character to use as a separator for a list of fields in an argument for this command.
      name: fields_delimiter
    - auto: PREDEFINED
      description: Business criticality of the ticket.
      name: business_criticality
      predefined:
      - 3 - Non-Critical
      - 2 - High
      - 1 - Critical
    - description: Incident risk score.
      name: risk_score
    description: Creates new ServiceNow ticket.
    name: servicenow-create-ticket-quick-action
    prettyname: Create ServiceNow Ticket
    hidden: true
    quickaction: true
    outputs:
    - contextPath: ServiceNow.Ticket.ID
      description: Ticket ID.
      type: string
    - contextPath: ServiceNow.Ticket.OpenedBy
      description: Ticket opener ID.
      type: string
    - contextPath: ServiceNow.Ticket.CreatedOn
      description: Ticket creation date.
      type: date
    - contextPath: ServiceNow.Ticket.Assignee
      description: Ticket assignee ID.
      type: string
    - contextPath: ServiceNow.Ticket.State
      description: Ticket state.
      type: string
    - contextPath: ServiceNow.Ticket.Summary
      description: Ticket short summary.
      type: string
    - contextPath: ServiceNow.Ticket.Number
      description: Ticket number.
      type: string
    - contextPath: ServiceNow.Ticket.Active
      description: Ticket active.
      type: boolean
    - contextPath: ServiceNow.Ticket.AdditionalComments
      description: Ticket comments.
      type: string
    - contextPath: ServiceNow.Ticket.Priority
      description: Ticket priority.
      type: string
    - contextPath: ServiceNow.Ticket.OpenedAt
      description: Ticket opening time.
      type: date
    - contextPath: ServiceNow.Ticket.ResolvedBy
      description: Ticket resolver ID.
      type: string
    - contextPath: ServiceNow.Ticket.CloseCode
      description: Ticket close code.
      type: string

<<<<<<< HEAD
  dockerimage: demisto/python3:3.12.8.3296088
=======
  dockerimage: demisto/auth-utils:1.0.0.3050025
>>>>>>> d0a4f480
  isfetch: true
  ismappable: true
  isremotesyncin: true
  isremotesyncout: true
  script: ''
  subtype: python3
  type: python

supportsquickactions: true
fromversion: 5.0.0
tests:
- servicenow_test_v2
- ServiceNow_OAuth_Test
- ServiceNow_Fetch_Incidents_Test<|MERGE_RESOLUTION|>--- conflicted
+++ resolved
@@ -1931,11 +1931,7 @@
       description: Ticket close code.
       type: string
 
-<<<<<<< HEAD
-  dockerimage: demisto/python3:3.12.8.3296088
-=======
   dockerimage: demisto/auth-utils:1.0.0.3050025
->>>>>>> d0a4f480
   isfetch: true
   ismappable: true
   isremotesyncin: true
