category: Case Management
sectionOrder:
- Connect
- Collect
commonfields:
  id: ServiceNow v2
  version: -1
configuration:
- display: ServiceNow URL, in the format https://company.service-now.com/
  name: url
  required: true
  type: 0
  section: Connect
- display: Username/Client ID
  name: credentials
  type: 9
  required: false
  section: Connect
- additionalinfo: Select this checkbox if to use OAuth 2.0 authentication. See (?) for more information.
  display: Use OAuth Login
  name: use_oauth
  type: 8
  required: false
  section: Connect
- additionalinfo: Select this checkbox to use JWT authentication. See (?) for more information.
  display: Use JWT Authentication
  name: use_jwt
  type: 8
  required: false
  section: Connect
- displaypassword: Private key
  name: private_key
  hiddenusername: true
  type: 9
  required: false
  section: Connect
- display: kid (Key Id)
  name: kid
  type: 0
  required: false
  section: Connect
- display: sub
  name: sub
  type: 0
  required: false
  section: Connect
- additionalinfo: 'The ticket type can be: incident, problem, change_request, sc_request, sc_task or sc_req_item.'
  defaultvalue: incident
  display: Default ticket type for running ticket commands and fetching incidents
  name: ticket_type
  type: 0
  required: false
  section: Collect
- display: ServiceNow API Version (e.g. 'v1')
  name: api_version
  type: 0
  required: false
  section: Connect
- display: Fetch incidents
  name: isFetch
  type: 8
  required: false
  section: Collect
- defaultvalue: stateNOT IN6,7
  display: The query to use when fetching incidents
  name: sysparm_query
  type: 0
  required: false
  section: Collect
- defaultvalue: '10'
  display: How many incidents to fetch each time
  name: fetch_limit
  type: 0
  required: false
  section: Collect
- defaultvalue: 10 minutes
  display: First fetch timestamp (<number> <time unit>, e.g., 12 hours, 7 days, 3 months, 1 year)
  name: fetch_time
  type: 0
  required: false
  section: Collect
- defaultvalue: opened_at
  display: |-
    Timestamp field to filter by (e.g., `opened_at`) This is how the filter is applied to the query: "ORDERBYopened_at^opened_at>[Last Run]".
    To prevent duplicate incidents, this field is mandatory for fetching incidents.
  name: timestamp_field
  type: 0
  required: false
  section: Collect
- defaultvalue: number
  display: ServiceNow ticket column to be set as the incident name. Default is the incident number
  name: incident_name
  type: 0
  required: false
  section: Collect
- display: Incident type
  name: incidentType
  type: 13
  required: false
  section: Collect
- display: Get incident attachments
  name: get_attachments
  type: 8
  required: false
  section: Collect
- additionalinfo: 'Choose the direction to mirror the incident: Incoming (from ServiceNow to Cortex XSOAR), Outgoing (from Cortex XSOAR to ServiceNow), or Incoming and Outgoing (from/to Cortex XSOAR and ServiceNow).'
  defaultvalue: None
  display: Incident Mirroring Direction
  name: mirror_direction
  options:
  - None
  - Incoming
  - Outgoing
  - Incoming And Outgoing
  type: 15
  hidden:
  - marketplacev2
  required: false
  section: Collect
- additionalinfo: Select this checkbox to retrieve comments and work notes without accessing the `sys_field_journal` table.
  display: Use Display Value
  name: use_display_value
  type: 8
  required: false
  section: Collect
- additionalinfo: 'Select the date format of your ServiceNow instance. Mandatory when using the `Use Display Value` option. More details under the troubleshooting section in the documentation of the integration. The integration supports the ServiceNow default time format (full form) `HH:mm:ss` with support to `a` notation for AM/PM.'
  defaultvalue: None
  display: Instance Date Format
  name: display_date_format
  options:
  - MM-dd-yyyy
  - MM/dd/yyyy
  - dd/MM/yyyy
  - dd-MM-yyyy
  - dd.MM.yyyy
  - yyyy-MM-dd
  - mmm-dd-yyyy
  - yyyy-MMM-dd
  type: 15
  required: false
  section: Collect
- additionalinfo: Choose the tag to add to an entry to mirror it as a comment in ServiceNow.
  defaultvalue: comments
  display: Comment Entry Tag To ServiceNow
  name: comment_tag
  type: 0
  hidden:
  - marketplacev2
  required: false
  section: Collect
- additionalinfo: Choose the tag to add to an entry to mirror it as a comment from ServiceNow.
  defaultvalue: CommentFromServiceNow
  display: Comment Entry Tag From ServiceNow
  name: comment_tag_from_servicenow
  type: 0
  hidden:
  - marketplacev2
  required: false
  section: Collect
- additionalinfo: Choose the tag to add to an entry to mirror it as a work note in ServiceNow.
  defaultvalue: work_notes
  display: Work Note Entry Tag To ServiceNow
  name: work_notes_tag
  type: 0
  hidden:
  - marketplacev2
  required: false
  section: Collect
- additionalinfo: Choose the tag to add to an entry to mirror it as a work note from ServiceNow.
  defaultvalue: WorkNoteFromServiceNow
  display: Work Note Entry Tag From ServiceNow
  name: work_notes_tag_from_servicenow
  type: 0
  hidden:
  - marketplacev2
  required: false
  section: Collect
- additionalinfo: Choose the tag to add to an entry to mirror it as a file in ServiceNow.
  defaultvalue: ForServiceNow
  display: File Entry Tag To ServiceNow
  name: file_tag
  type: 0
  hidden:
  - marketplacev2
  required: false
  section: Collect
- additionalinfo: Choose the tag to add to an entry to mirror it as a file from ServiceNow.
  defaultvalue: 'FromServiceNow'
  display: File Entry Tag From ServiceNow
  name: file_tag_from_service_now
  type: 0
  hidden:
  - marketplacev2
  required: false
  section: Collect
- additionalinfo: "According to the timestamp in this field, records will be queried to check for updates."
  display: Timestamp field to query for updates as part of the mirroring flow
  name: update_timestamp_field
  type: 0
  advanced: true
  hidden:
  - marketplacev2
  defaultvalue: sys_updated_on
  required: false
  section: Collect
- additionalinfo: If a greater number of incidents than the limit were modified, then they won't be mirrored in.
  defaultvalue: '100'
  display: How many incidents to mirror incoming each time
  name: mirror_limit
  type: 0
  advanced: true
  hidden:
  - marketplacev2
  required: false
  section: Collect
- additionalinfo: "Custom (user defined) fields in the format: u_fieldname1,u_fieldname2 custom fields start with a 'u_'. These fields will be included in the mirroring capabilities, if added here."
  display: Custom Fields to Mirror
  name: custom_fields
  type: 12
  advanced: true
  hidden:
  - marketplacev2
  required: false
  section: Collect
- additionalinfo: When selected, closing the ServiceNow ticket is mirrored in Cortex XSOAR.
  defaultvalue: 'None'
  display: Mirrored XSOAR Ticket closure method
  name: close_incident
  type: 15
  advanced: true
  options:
  - None
  - closed
  - resolved
  hidden:
  - marketplacev2
  required: false
  section: Collect
- additionalinfo: 'Define how to close the mirrored tickets in Cortex XSOAR with a custom state. Enter here a comma-separated list of custom closure state codes and their labels (acceptable format example: “10=Design,11=Development,12=Testing”) to override the default closure method. Note that a matching user-defined list of custom close reasons must be configured as a "Server configuration" in Cortex XSOAR. Not following this format will result in closing the incident with a default close reason.'
  defaultvalue: ''
  display: Mirrored XSOAR Ticket custom close state code
  name: server_close_custom_state
  type: 0
  advanced: true
  hidden:
  - marketplacev2
  required: false
  section: Collect
- additionalinfo: 'Define how to close the mirrored tickets in Cortex XSOAR with a custom resolution code. Enter a comma-separated list of custom resolution codes and their labels (acceptable format example: “10=Design,11=Development,12=Testing”) to override the default closure method. Note that a matching user-defined list of custom close reasons must be configured as a "Server configuration" in Cortex XSOAR. Not following this format will result in closing the incident with a default close reason.'
  display: Mirrored XSOAR Ticket custom close resolution code (overwrites the custom close state)
  name: server_custom_close_code
  type: 0
  advanced: true
  hidden:
  - marketplacev2
  required: false
  section: Collect
- additionalinfo: Define how to close the mirrored tickets in ServiceNow. Choose 'resolved' to enable reopening from the UI. Otherwise, choose 'closed'.
  defaultvalue: 'None'
  display: Mirrored ServiceNow Ticket closure method
  name: close_ticket_multiple_options
  type: 15
  advanced: true
  options:
  - None
  - closed
  - resolved
  hidden:
  - marketplacev2
  required: false
  section: Collect
- display: Mirrored ServiceNow Ticket custom close state code
  name: close_custom_state
  type: 0
  advanced: true
  additionalinfo: Define how to close the mirrored tickets in ServiceNow with a custom state. Enter here the custom closure state code (should be an integer) to override the default closure method. If the closure code does not exist, the default code will be used instead.
  hidden:
  - marketplacev2
  required: false
  section: Collect
- defaultvalue: 'false'
  display: Close Mirrored ServiceNow Ticket
  name: close_ticket
  type: 8
  additionalinfo: When selected, closing the XSOAR incident is mirrored in ServiceNow.
  hidden: true
  required: false
  section: Collect
- defaultvalue: 'false'
  additionalinfo: 'When enabled, comments and work notes are mirrored as note entries for each newly fetched incident. Note: This setting triggers an API call for each incident during the first mirroring, potentially causing overload if numerous incidents are present.'
  display: Mirror Existing Notes For New Fetched Incidents
  name: mirror_notes_for_new_incidents
  type: 8
  advanced: true
  hidden:
  - marketplacev2
  required: false
  section: Collect
- defaultvalue: 'false'
  display: 'Use system proxy settings'
  name: proxy
  type: 8
  required: false
  section: Connect
- defaultvalue: 'false'
  display: 'Trust any certificate (not secure)'
  name: insecure
  type: 8
  required: false
  section: Connect
- defaultvalue: '1'
  display: 'Incidents Fetch Interval'
  name: incidentFetchInterval
  type: 19
  required: false
  section: Collect
- defaultvalue: 0
  display: 'Advanced: Minutes to look back when fetching'
  additionalinfo: Use this parameter to determine how long backward to look in the search for incidents that were created before the last run time and did not match the query when they were created.
  name: look_back
  type: 0
  advanced: true
  required: false
  section: Collect
description: Use The ServiceNow IT Service Management (ITSM) solution to modernize the way you manage and deliver services to your users.
display: ServiceNow v2
name: ServiceNow v2
script:
  commands:
  - arguments:
    - default: true
      description: Ticket system ID for which to retrieve information.
      name: id
    - auto: PREDEFINED
      defaultValue: incident
      description: Ticket type. Can be "incident", "problem", "change_request", "sc_request", "sc_task", "sc_req_item" or "sn_si_incident". Default is "incident".
      name: ticket_type
      predefined:
      - incident
      - problem
      - change_request
      - sc_request
      - sc_task
      - sc_req_item
      - sn_si_incident
    - description: Ticket number to retrieve.
      name: number
    - auto: PREDEFINED
      defaultValue: 'false'
      description: If "true" will retrieve ticket attachments.Note this option will always use the v1 API version, as it is not supported in v2. Default is "false".
      name: get_attachments
      predefined:
      - 'true'
      - 'false'
    - description: 'Custom fields on which to query. For example: state_code=AR;time_zone=PST.'
      name: custom_fields
    - description: Additional fields to display in the War Room entry and incident context.
      isArray: true
      name: additional_fields
    - defaultValue: ;
      description: The delimiter character to use as a separator for a list of fields in an argument for this command. Default is ';'.
      name: fields_delimiter
    description: Retrieves ticket information by ticket ID.
    name: servicenow-get-ticket
    outputs:
    - contextPath: ServiceNow.Ticket.ID
      description: Ticket ID.
      type: string
    - contextPath: ServiceNow.Ticket.OpenedBy
      description: Ticket opener ID.
      type: string
    - contextPath: ServiceNow.Ticket.CreatedOn
      description: Ticket creation date.
      type: date
    - contextPath: ServiceNow.Ticket.Assignee
      description: Ticket assignee ID.
      type: string
    - contextPath: ServiceNow.Ticket.State
      description: Ticket state.
      type: string
    - contextPath: ServiceNow.Ticket.Summary
      description: Ticket short summary.
      type: string
    - contextPath: ServiceNow.Ticket.Number
      description: Ticket number.
      type: string
    - contextPath: ServiceNow.Ticket.Active
      description: Ticket active.
      type: boolean
    - contextPath: ServiceNow.Ticket.AdditionalComments
      description: Ticket comments.
      type: string
    - contextPath: ServiceNow.Ticket.Priority
      description: Ticket priority.
      type: string
    - contextPath: ServiceNow.Ticket.OpenedAt
      description: Ticket opening time.
      type: date
    - contextPath: ServiceNow.Ticket.ResolvedBy
      description: Ticket resolver ID.
      type: string
    - contextPath: ServiceNow.Ticket.CloseCode
      description: Ticket close code.
      type: string
    - contextPath: File.Info
      description: Attachment file info.
      type: string
    - contextPath: File.Name
      description: Attachment file name.
      type: string
    - contextPath: File.Size
      description: Attachment file size.
      type: number
    - contextPath: File.SHA1
      description: Attachment SHA1 hash.
      type: string
    - contextPath: File.SHA256
      description: Attachment SHA256 hash.
      type: string
    - contextPath: File.EntryID
      description: Attachment file entry ID.
      type: string
    - contextPath: File.Type
      description: Attachment file type.
      type: string
    - contextPath: File.MD5
      description: Attachment MD5 hash.
      type: string
  - arguments:
    - description: Short description of the ticket.
      name: short_description
    - auto: PREDEFINED
      defaultValue: incident
      description: Ticket type. Can be "incident", "problem", "change_request", "sc_request", "sc_task", "sc_req_item", "sn_si_incident" or "std_change_template". Default is "incident".
      name: ticket_type
      predefined:
      - incident
      - problem
      - change_request
      - sc_request
      - sc_task
      - sc_req_item
      - sn_si_incident
      - std_change_template
    - auto: PREDEFINED
      description: Ticket urgency. You can either select from the predefined options or enter another value. For example, "Urgent" or "5".
      name: urgency
      predefined:
      - 3 - Low
      - 2 - Medium
      - 1 - High
    - auto: PREDEFINED
      description: Ticket severity. You can either select from the predefined options or enter another value. For example, "Urgent" or "5".
      name: severity
      predefined:
      - 3 - Low
      - 2 - Medium
      - 1 - High
    - auto: PREDEFINED
      description: Ticket impact.
      name: impact
      predefined:
      - 3 - Low
      - 2 - Medium
      - 1 - High
    - auto: PREDEFINED
      description: Whether to set the ticket as Active. Can be "true" or "false".
      name: active
      predefined:
      - 'true'
      - 'false'
    - description: The ticket activity due date, in the format "2016-07-02 21:51:11".
      name: activity_due
    - description: List of users assigned to the ticket.
      name: additional_assignee_list
    - description: Ticket history approval.
      name: approval_history
    - description: The ticket approval set date, in the format "2016-07-02 21:51:11".
      name: approval_set
    - description: User assigned to the ticket.
      name: assigned_to
    - description: 'Business duration, in the format: YYYY-MM-DD HH:MM:SS.'
      name: business_duration
    - description: Business service.
      name: business_service
    - description: Business source.
      name: business_stc
    - description: 'Calendar duration, in the format: YYYY-MM-DD HH:MM:SS.'
      name: calendar_duration
    - description: Caller ID (UID format).
      name: caller_id
    - description: Category of the ticket.
      name: category
    - description: UID Format.
      name: caused_by
    - auto: PREDEFINED
      description: Ticket's close code. Can be "Solved (Work Around)", "Solved (Permanently)", "Solved Remotely (Work Around)", "Solved Remotely (Permanently)", "Not Solved (Not Reproducible)", "Not Solved (Too Costly)", or "Closed/Resolved by Caller".
      name: close_code
      predefined:
      - Solved (Work Around)
      - Solved (Permanently)
      - Solved Remotely (Work Around)
      - Solved Remotely (Permanently)
      - Not Solved (Not Reproducible)
      - Not Solved (Too Costly)
      - Closed/Resolved by Caller
    - description: Close notes of the ticket.
      name: close_notes
    - description: 'When the ticket was closed, in the format: YYYY-MM-DD HH:MM:SS.'
      name: closed_at
    - description: User who closed the ticket.
      name: closed_by
    - description: UID Format.
      name: cmdb_ci
    - description: Format type journal input.
      name: comments
    - description: Format type journal input.
      name: comments_and_work_notes
    - description: Company (UID format).
      name: company
    - description: Contact type.
      name: contact_type
    - description: Correlation display.
      name: correlation_display
    - description: Correlation ID.
      name: correlation_id
    - description: Delivery plan (UID format).
      name: delivery_plan
    - description: Ticket description.
      name: description
    - description: 'Ticket due date, in the format: YYYY-MM-DD HH:MM:SS.'
      name: due_date
    - description: 'Expected start date/time, in the format: YYYY-MM-DD HH:MM:SS.'
      name: expected_start
    - description: 'Follow up date/time, in the format: YYYY-MM-DD HH:MM:SS.'
      name: follow_up
    - description: UID format list (group).
      name: group_list
    - auto: PREDEFINED
      description: Whether the ticket is solved in the knowledge base. Can be "true" or "false".
      name: knowledge
      predefined:
      - 'true'
      - 'false'
    - description: Location of the ticket.
      name: location
    - description: SLA of the ticket.
      name: made_sla
    - auto: PREDEFINED
      description: Whether to be notified about this ticket. Can be "1" or "0".
      name: notify
      predefined:
      - '1'
      - '0'
    - description: Order number.
      name: order
    - description: UID Format.
      name: parent
    - description: UID Format.
      name: parent_incident
    - description: UID Format.
      name: problem_id
    - description: The number of users included in this ticket.
      name: reassignment_count
    - description: How many times the ticket has been reopened.
      name: reopen_count
    - description: 'The date/time that the ticket was resolved, in the format: YYYY-MM-DD HH:MM:SS.'
      name: resolved_at
    - description: ID of the user that resolved the ticket.
      name: resolved_by
    - description: UID.
      name: rfc
    - description: 'SLA due date/time, in the format: YYYY-MM-DD HH:MM:SS.'
      name: sla_due
    - description: Ticket subcategory.
      name: subcategory
    - description: Last updated by.
      name: sys_updated_by
    - description: 'Last date/time that the system was updated, in the format: YYYY-MM-DD HH:MM:SS.'
      name: sys_updated_on
    - description: Input from the end user.
      name: user_input
    - description: A list of watched tickets.
      name: watch_list
    - description: 'Format: YYYY-MM-DD HH:MM:SS.'
      name: work_end
    - description: Format journal list.
      name: work_notes
    - description: List work notes UIDs.
      name: work_notes_list
    - description: Date/time when work started on the ticket.
      name: work_start
    - description: The sys_id of the group to assign.
      name: assignment_group
    - description: The number that represents the incident state.
      name: incident_state
    - description: Ticket number.
      name: number
    - auto: PREDEFINED
      description: Priority of the ticket.
      name: priority
      predefined:
      - 5 - Planning
      - 4 - Low
      - 3 - Moderate
      - 2 - High
      - 1 - Critical
    - description: Template name to use as the basis to create new tickets.
      name: template
    - description: 'Custom (user defined) fields in the format: fieldname1=value;fieldname2=value; custom fields start with a "u_".'
      name: custom_fields
    - auto: PREDEFINED
      defaultValue: normal
      description: Type of Change Request ticket. Can be "normal", "standard", or "emergency". Default is "normal".
      name: change_type
      predefined:
      - normal
      - standard
      - emergency
    - description: 'State of the ticket, for example: "Closed" or "7" or "7 - Closed".'
      name: state
    - description: ' Date/time the ticket was opened, in the format: YYYY-MM-DD HH:MM:SS.'
      name: opened_at
    - description: Caller system ID.
      name: caller
    - description: Ticket approval.
      name: approval
    - description: 'Additional fields in the format: fieldname1=value;fieldname2=value;.'
      name: additional_fields
    - auto: PREDEFINED
      defaultValue: 'false'
      description: Flag that indicates whether to set field values using the display value or the actual value. 'true' treats input values as the display value. 'false' treats input values as actual values. Default is false.
      name: input_display_value
      predefined:
      - 'false'
      - 'true'
    - defaultValue: ;
      description: The delimiter character to use as a separator for a list of fields in an argument for this command. Default is ';'.
      name: fields_delimiter
    - auto: PREDEFINED
      description: Business criticality of the ticket.
      name: business_criticality
      predefined:
      - 3 - Non-Critical
      - 2 - High
      - 1 - Critical
    - description: Incident risk score.
      name: risk_score
    description: Creates new ServiceNow ticket.
    name: servicenow-create-ticket
    outputs:
    - contextPath: ServiceNow.Ticket.ID
      description: Ticket ID.
      type: string
    - contextPath: ServiceNow.Ticket.OpenedBy
      description: Ticket opener ID.
      type: string
    - contextPath: ServiceNow.Ticket.CreatedOn
      description: Ticket creation date.
      type: date
    - contextPath: ServiceNow.Ticket.Assignee
      description: Ticket assignee ID.
      type: string
    - contextPath: ServiceNow.Ticket.State
      description: Ticket state.
      type: string
    - contextPath: ServiceNow.Ticket.Summary
      description: Ticket short summary.
      type: string
    - contextPath: ServiceNow.Ticket.Number
      description: Ticket number.
      type: string
    - contextPath: ServiceNow.Ticket.Active
      description: Ticket active.
      type: boolean
    - contextPath: ServiceNow.Ticket.AdditionalComments
      description: Ticket comments.
      type: string
    - contextPath: ServiceNow.Ticket.Priority
      description: Ticket priority.
      type: string
    - contextPath: ServiceNow.Ticket.OpenedAt
      description: Ticket opening time.
      type: date
    - contextPath: ServiceNow.Ticket.ResolvedBy
      description: Ticket resolver ID.
      type: string
    - contextPath: ServiceNow.Ticket.CloseCode
      description: Ticket close code.
      type: string
  - arguments:
    - description: Short description of the ticket.
      name: short_description
    - auto: PREDEFINED
      description: Ticket type. Can be "incident", "problem", "change_request", "sc_request", "sc_task", "sc_req_item" or "sn_si_incident". Default is "incident".
      name: ticket_type
      predefined:
      - incident
      - problem
      - change_request
      - sc_request
      - sc_task
      - sc_req_item
      - sn_si_incident
    - auto: PREDEFINED
      description: Ticket urgency. You can either select from the predefined options or enter another value. For example, "Urgent" or "5".
      name: urgency
      predefined:
      - 3 - Low
      - 2 - Medium
      - 1 - High
    - auto: PREDEFINED
      description: Ticket severity. You can either select from the predefined options or enter another value. For example, "Urgent" or "5".
      name: severity
      predefined:
      - 3 - Low
      - 2 - Medium
      - 1 - High
    - auto: PREDEFINED
      description: Ticket impact.
      name: impact
      predefined:
      - 3 - Low
      - 2 - Medium
      - 1 - High
    - auto: PREDEFINED
      description: Whether the ticket is Active. Can be "true" or "false".
      name: active
      predefined:
      - 'true'
      - 'false'
    - description: 'The ticket activity due date, in the format: "2016-07-02 21:51:11".'
      name: activity_due
    - description: List of users assigned to the ticket.
      name: additional_assignee_list
    - description: Ticket history approval.
      name: approval_history
    - description: 'The ticket approval set date/time, in the format: "2016-07-02 21:51:11".'
      name: approval_set
    - description: User assigned to the ticket.
      name: assigned_to
    - description: 'Business duration, in the format: YYYY-MM-DD HH:MM:SS.'
      name: business_duration
    - description: Business service.
      name: business_service
    - description: Business source.
      name: business_stc
    - description: 'Calendar duration, in the format: YYYY-MM-DD HH:MM:SS.'
      name: calendar_duration
    - description: Caller ID (UID format).
      name: caller_id
    - description: Category name.
      name: category
    - description: UID format.
      name: caused_by
    - auto: PREDEFINED
      description: Ticket's close code. Can be "Solved (Work Around)", "Solved (Permanently)", "Solved Remotely (Work Around)", "Solved Remotely (Permanently)", "Not Solved (Not Reproducible)", "Not Solved (Too Costly)", or "Closed/Resolved by Caller".
      name: close_code
      predefined:
      - Solved (Work Around)
      - Solved (Permanently)
      - Solved Remotely (Work Around)
      - Solved Remotely (Permanently)
      - Not Solved (Not Reproducible)
      - Not Solved (Too Costly)
      - Closed/Resolved by Caller
    - description: Close notes of the ticket.
      name: close_notes
    - description: 'Date/time the ticket was closed, in the format: YYYY-MM-DD HH:MM:SS.'
      name: closed_at
    - description: User who closed the ticket.
      name: closed_by
    - description: UID Format.
      name: cmdb_ci
    - description: Format type journal input.
      name: comments
    - description: Format type journal input.
      name: comments_and_work_notes
    - description: UID Format.
      name: company
    - description: Contact type.
      name: contact_type
    - description: Correlation display.
      name: correlation_display
    - description: Correlation ID.
      name: correlation_id
    - description: UID Format.
      name: delivery_plan
    - description: Ticket description.
      name: description
    - description: 'Ticket due date, in the format: YYYY-MM-DD HH:MM:SS.'
      name: due_date
    - description: 'Expected start date/time, in the format: YYYY-MM-DD HH:MM:SS.'
      name: expected_start
    - description: 'Follow up date/time, in the format: YYYY-MM-DD HH:MM:SS.'
      name: follow_up
    - description: UID format list.
      name: group_list
    - auto: PREDEFINED
      description: Whether the ticket is solved in the knowledge base. Can be "true" or "false".
      name: knowledge
      predefined:
      - 'true'
      - 'false'
    - description: Location of the ticket.
      name: location
    - description: SLA of the ticket.
      name: made_sla
    - auto: PREDEFINED
      description: Whether to be notified about this ticket. Can be "1" or "0".
      name: notify
      predefined:
      - '1'
      - '0'
    - description: Order number.
      name: order
    - description: Parent (UID format).
      name: parent
    - description: Parent incident (UID format).
      name: parent_incident
    - description: Problem ID (UID format).
      name: problem_id
    - description: The number of users included in this ticket.
      name: reassignment_count
    - description: The number of times the ticket has been reopened.
      name: reopen_count
    - description: 'Date/time the ticket was resolved, in the format: YYYY-MM-DD HH:MM:SS.'
      name: resolved_at
    - description: Resolved by (UID format).
      name: resolved_by
    - description: UID.
      name: rfc
    - description: 'SLA due date/time, in the format: YYYY-MM-DD HH:MM:SS.'
      name: sla_due
    - description: Ticket subcategory.
      name: subcategory
    - description: Last updated by.
      name: sys_updated_by
    - description: Date/time the system was last updated.
      name: sys_updated_on
    - description: Input from the end user.
      name: user_input
    - description: A list of watched tickets.
      name: watch_list
    - description: 'Format: YYYY-MM-DD HH:MM:SS.'
      name: work_end
    - description: Format journal list.
      name: work_notes
    - description: Comma-separated list of work notes UIDs.
      name: work_notes_list
    - description: Date/time when work started on the ticket.
      name: work_start
    - description: Assignment group UID.
      name: assignment_group
    - description: Number representing the incident state.
      name: incident_state
    - description: Ticket number.
      name: number
    - auto: PREDEFINED
      description: Priority of the ticket.
      name: priority
      predefined:
      - 5 - Planning
      - 4 - Low
      - 3 - Moderate
      - 2 - High
      - 1 - Critical
    - description: System ID of the ticket to update.
      name: id
      required: true
    - description: 'Custom (user defined) fields in the format: fieldname1=value;fieldname2=value; custom fields start with a "u_".'
      name: custom_fields
    - auto: PREDEFINED
      defaultValue: normal
      description: Type of Change Request ticket. Can be "normal", "standard", or "emergency". Default is "normal".
      name: change_type
      predefined:
      - normal
      - standard
      - emergency
    - description: 'State of the ticket, for example: "Closed" or "7" or "7 - Closed", or "Resolved" or "6" or "6 - Resolved".'
      name: state
    - description: Caller system ID.
      name: caller
    - description: Ticket approval.
      name: approval
    - description: 'Additional fields in the format: fieldname1=value;fieldname2=value;.'
      name: additional_fields
    - auto: PREDEFINED
      defaultValue: 'false'
      description: Flag that indicates whether to set field values using the display value or the actual value. 'true' treats input values as the display value. 'false' treats input values as actual values. Default is false.
      name: input_display_value
      predefined:
      - 'false'
      - 'true'
    - defaultValue: ;
      description: The delimiter character to use as a separator for a list of fields in an argument for this command. Default is ';'.
      name: fields_delimiter
    - description: A comma-separated list of fields to clear.
      isArray: true
      name: clear_fields
    - auto: PREDEFINED
      description: Business criticality of the ticket.
      name: business_criticality
      predefined:
      - 3 - Non-Critical
      - 2 - High
      - 1 - Critical
    - description: Incident risk score.
      name: risk_score
    description: Updates the specified ticket.
    name: servicenow-update-ticket
  - arguments:
    - description: Ticket System ID.
      name: id
      required: true
    - auto: PREDEFINED
      description: Ticket type. Can be "incident", "problem", "change_request", "sc_request", "sc_task", "sc_req_item", or "sn_si_incident".
      name: ticket_type
      predefined:
      - incident
      - problem
      - change_request
      - sc_request
      - sc_task
      - sc_req_item
      - sn_si_incident
    description: Deletes a ticket from ServiceNow.
    name: servicenow-delete-ticket
  - arguments:
    - description: Attachment File ID.
      name: file_sys_id
      required: true
    description: Delete an attachment from a ticket.
    name: servicenow-delete-file
  - arguments:
    - defaultValue: '10'
      description: The maximum number of tickets to retrieve.
      name: limit
    - auto: PREDEFINED
      defaultValue: incident
      description: Ticket type. Can be "incident", "problem", "change_request", "sc_request", "sc_task", "sc_req_item" or "sn_si_incident". Default is "incident".
      name: ticket_type
      predefined:
      - incident
      - problem
      - change_request
      - sc_request
      - sc_task
      - sc_req_item
      - sn_si_incident
    - description: The query to run. To learn about querying in ServiceNow, see https://docs.servicenow.com/bundle/istanbul-servicenow-platform/page/use/common-ui-elements/reference/r_OpAvailableFiltersQueries.html
      name: query
    - defaultValue: '0'
      description: Starting record index from which to begin retrieving records.
      name: offset
    - description: Additional fields to present in the War Room entry and incident context. Can be nested (in the form of field1.field2).
      isArray: true
      name: additional_fields
    - description: 'System parameters in the format: fieldname1=value;fieldname2=value. For example: "sysparm_display_value=true;sysparm_exclude_reference_link=True".'
      name: system_params
    description: Retrieves ticket information according to the supplied query.
    name: servicenow-query-tickets
    outputs:
    - contextPath: Ticket.ID
      description: The unique ticket identifier.
      type: string
    - contextPath: Ticket.Creator
      description: A string field that indicates the user who created the ticket.
      type: string
    - contextPath: Ticket.CreatedOn
      description: The date/time when the ticket was created.
      type: date
    - contextPath: Ticket.Assignee
      description: Specifies the user assigned to complete the ticket. By default, this field uses a reference qualifier to only display users with the ITIL role.
      type: string
    - contextPath: Ticket.State
      description: Status of the ticket.
      type: string
    - contextPath: Ticket.Summary
      description: A human-readable title for the record.
      type: string
    - contextPath: Ticket.Number
      description: The display value of the ticket.
      type: string
    - contextPath: Ticket.Active
      description: Specifies whether work is still being done on a task or whether the work for the task is complete.
      type: boolean
    - contextPath: Ticket.AdditionalComments
      description: Comments about the task record.
      type: Unknown
    - contextPath: Ticket.Priority
      description: Specifies the ticket priority for the assignee.
      type: string
    - contextPath: Ticket.OpenedAt
      description: The date/time when the ticket was first opened.
      type: date
    - contextPath: Ticket.Escalation
      description: Indicates how long the ticket has been open.
      type: string
  - arguments:
    - description: Ticket System ID.
      name: id
      required: true
    - auto: PREDEFINED
      defaultValue: incident
      description: Ticket type. Can be "incident", "problem", "change_request", "sc_request", "sc_task", "sc_req_item" or "sn_si_incident". Default is "incident".
      name: ticket_type
      predefined:
      - incident
      - problem
      - change_request
      - sc_request
      - sc_task
      - sc_req_item
      - sn_si_incident
    - description: The actual link to publish in ServiceNow ticket, in a valid URL format, for example, http://www.demisto.com.
      name: link
      required: true
    - description: Whether to publish the link as comment on the ticket. Can be "true" or "false". If false will publish the link as WorkNote.
      name: post-as-comment
    - description: The text to represent the link.
      name: text
    description: Adds a link to the specified ticket.
    name: servicenow-add-link
  - arguments:
    - description: Ticket System ID.
      name: id
      required: true
    - auto: PREDEFINED
      defaultValue: incident
      description: Ticket type. Can be "incident", "problem", "change_request", "sc_request", "sc_task", "sc_req_item" or "sn_si_incident". Default is "incident".
      name: ticket_type
      predefined:
      - incident
      - problem
      - change_request
      - sc_request
      - sc_task
      - sc_req_item
      - sn_si_incident
    - description: Comment to add.
      name: comment
      required: true
    - auto: PREDEFINED
      defaultValue: 'false'
      description: Whether to publish the note as comment on the ticket. Can be "true" or "false". Default is "false".
      name: post-as-comment
      predefined:
      - 'true'
      - 'false'
    description: Adds a comment to the specified ticket, by ticket ID.
    name: servicenow-add-comment
  - arguments:
    - description: Ticket System ID.
      name: id
      required: true
    - auto: PREDEFINED
      defaultValue: incident
      description: Ticket type. Can be "incident", "problem", "change_request", "sc_request", "sc_task", "sc_req_item" or "sn_si_incident". Default is "incident".
      name: ticket_type
      predefined:
      - incident
      - problem
      - change_request
      - sc_request
      - sc_task
      - sc_req_item
      - sn_si_incident
    - description: War Room entry ID that includes the file.
      name: file_id
      required: true
    - description: Filename of the uploaded file to override the existing file name in the entry.
      name: file_name
    description: Uploads a file to the specified ticket.
    name: servicenow-upload-file
    outputs:
    - contextPath: ServiceNow.Ticket.File.Filename
      description: Name of the file.
      type: string
    - contextPath: ServiceNow.Ticket.File.Link
      description: Download link for the file.
      type: string
    - contextPath: ServiceNow.Ticket.File.SystemID
      description: System ID of the file.
      type: string
  - arguments:
    - description: Record System ID.
      name: id
      required: true
    - description: Comma-separated list of table fields to display and output to the context. For example, name,tag,company. ID field is added by default.
      name: fields
    - description: The name of the table from which to get the record.
      name: table_name
      required: true
    description: Retrieves record information, by record ID.
    name: servicenow-get-record
    outputs:
    - contextPath: ServiceNow.Record.ID
      description: The unique record identifier for the record.
      type: string
    - contextPath: ServiceNow.Record.UpdatedBy
      description: A string field that indicates the user who most recently updated the record.
      type: string
    - contextPath: ServiceNow.Record.UpdatedAt
      description: A time-stamp field that indicates the date and time of the most recent update.
      type: date
    - contextPath: ServiceNow.Record.CreatedBy
      description: A string field that indicates the user who created the record.
      type: string
    - contextPath: ServiceNow.Record.CreatedOn
      description: A time-stamp field that indicates when a record was created.
      type: date
  - arguments:
    - description: The name of the table to query.
      name: table_name
      required: true
    - defaultValue: '10'
      description: The maximum number of tickets to retrieve.
      name: limit
    - description: The query to run. For more information about querying in ServiceNow, see https://docs.servicenow.com/bundle/istanbul-servicenow-platform/page/use/common-ui-elements/reference/r_OpAvailableFiltersQueries.html
      name: query
    - description: Comma-separated list of table fields to display and output to the context. For example, name,tag,company. ID field is added by default.
      isArray: true
      name: fields
    - defaultValue: '0'
      description: Starting record index from which to begin retrieving records.
      name: offset
    - description: 'System parameters in the format: fieldname1=value;fieldname2=value. For example: "sysparm_display_value=true&sysparm_exclude_reference_link=True".'
      name: system_params
    description: Queries the specified table in ServiceNow.
    name: servicenow-query-table
    outputs:
    - contextPath: ServiceNow.Record.ID
      description: The unique record identifier for the record.
      type: string
    - contextPath: ServiceNow.Record.UpdatedBy
      description: A string field that indicates the user who most recently updated the record.
      type: string
    - contextPath: ServiceNow.Record.UpdatedAt
      description: A time-stamp field that indicates the date and time of the most recent update.
      type: date
    - contextPath: ServiceNow.Record.CreatedBy
      description: A string field that indicates the user who created the record.
      type: string
    - contextPath: ServiceNow.Record.CreatedOn
      description: A time-stamp field that indicates when a record was created.
      type: date
  - arguments:
    - description: The name of the table in which to create a record.
      name: table_name
      required: true
    - description: 'Fields and their values to create the record with, in the format: fieldname1=value;fieldname2=value;...'
      name: fields
    - description: 'Custom (user defined) fields in the format: fieldname1=value;fieldname2=value;...'
      name: custom_fields
    - auto: PREDEFINED
      defaultValue: 'false'
      description: Flag that indicates whether to set field values using the display value or the actual value. 'true' treats input value as the display value. 'false' treats input values as actual values. Default is false.
      name: input_display_value
      predefined:
      - 'false'
      - 'true'
    - defaultValue: ;
      description: The delimiter character to use as a separator for a list of fields in an argument for this command. Default is ';'.
      name: fields_delimiter
    description: Creates a new record in the specified ServiceNow table.
    name: servicenow-create-record
    outputs:
    - contextPath: ServiceNow.Record.ID
      description: The unique record identifier for the record.
      type: string
    - contextPath: ServiceNow.Record.UpdatedBy
      description: A string field that indicates the user who most recently updated the record.
      type: string
    - contextPath: ServiceNow.Record.UpdatedAt
      description: A time-stamp field that indicates the date and time of the most recent update.
      type: date
    - contextPath: ServiceNow.Record.CreatedBy
      description: A string field that indicates the user who created the record.
      type: string
    - contextPath: ServiceNow.Record.CreatedOn
      description: A time-stamp field that indicates when a record was created.
      type: date
  - arguments:
    - description: The name of the table to update the record in.
      name: table_name
      required: true
    - description: The system ID of the ticket to update.
      name: id
      required: true
    - description: 'Fields and their values to update in the record, in the format: fieldname1=value;fieldname2=value;...'
      name: fields
    - description: 'Custom (user defined) fields and their values to update in the record, in the format: fieldname1=value;fieldname2=value;...'
      name: custom_fields
    - auto: PREDEFINED
      defaultValue: 'false'
      description: Flag that indicates whether to set field values using the display value or the actual value. 'true' treats input value as the display value. 'false' treats input values as actual values. Default is false.
      name: input_display_value
      predefined:
      - 'false'
      - 'true'
    - defaultValue: ;
      description: The delimiter character to use as a separator for a list of fields in an argument for this command. Default is ';'.
      name: fields_delimiter
    - description: A comma-separated list of fields to clear.
      isArray: true
      name: clear_fields
    description: Updates a record in the specified ServiceNow table.
    name: servicenow-update-record
    outputs:
    - contextPath: ServiceNow.Record.ID
      description: The unique record identifier for the record.
      type: string
    - contextPath: ServiceNow.Record.UpdatedBy
      description: A string field that indicates the user who most recently updated the record.
      type: string
    - contextPath: ServiceNow.Record.UpdatedAt
      description: A time-stamp field that indicates the date and time of the most recent update.
      type: date
    - contextPath: ServiceNow.Record.CreatedBy
      description: A string field that indicates the user who created the record.
      type: string
    - contextPath: ServiceNow.Record.CreatedOn
      description: A time-stamp field that indicates when a record was created.
      type: date
  - arguments:
    - description: The table name.
      name: table_name
      required: true
    - description: The system ID of the ticket to delete.
      name: id
      required: true
    description: Deletes a record in the specified ServiceNow table.
    name: servicenow-delete-record
  - arguments:
    - description: Table name.
      name: table_name
      required: true
    description: Lists API fields for the specified ServiceNow table.
    name: servicenow-list-table-fields
    outputs:
    - contextPath: ServiceNow.Field
      description: Table API field name.
      type: string
  - arguments:
    - description: Query by computer sys_id.
      name: computer_id
    - description: Query by computer name.
      name: computer_name
    - description: Query by specified query, for more information about querying in ServiceNow, see https://docs.servicenow.com/bundle/istanbul-servicenow-platform/page/use/common-ui-elements/reference/r_OpAvailableFiltersQueries.html
      name: query
    - description: Query by asset tag.
      name: asset_tag
    - defaultValue: '10'
      description: Maximum number of query results. Default is 10.
      name: limit
    - defaultValue: '0'
      description: Starting record index to begin retrieving records from.
      name: offset
    description: Queries the cmdb_ci_computer table in ServiceNow.
    name: servicenow-query-computers
    outputs:
    - contextPath: ServiceNow.Computer.ID
      description: Computer system ID.
      type: string
    - contextPath: ServiceNow.Computer.AssetTag
      description: Computer Asset tag.
      type: string
    - contextPath: ServiceNow.Computer.Name
      description: Computer name.
      type: string
    - contextPath: ServiceNow.Computer.DisplayName
      description: Computer display name.
      type: string
    - contextPath: ServiceNow.Computer.SupportGroup
      description: Computer support group.
      type: string
    - contextPath: ServiceNow.Computer.OperatingSystem
      description: Computer operating system.
      type: string
    - contextPath: ServiceNow.Computer.Company
      description: Computer company system ID.
      type: string
    - contextPath: ServiceNow.Computer.AssignedTo
      description: Computer assigned to user system ID.
      type: string
    - contextPath: ServiceNow.Computer.State
      description: Computer state.
      type: string
    - contextPath: ServiceNow.Computer.Cost
      description: Computer cost.
      type: string
    - contextPath: ServiceNow.Computer.Comments
      description: Computer comments.
      type: string
  - arguments:
    - description: Query by group system ID.
      name: group_id
    - description: Query by group name.
      name: group_name
    - description: Query by specified query, for more information about querying in ServiceNow, see https://docs.servicenow.com/bundle/istanbul-servicenow-platform/page/use/common-ui-elements/reference/r_OpAvailableFiltersQueries.html
      name: query
    - defaultValue: '10'
      description: Maximum number of query results. Default is 10.
      name: limit
    - defaultValue: '0'
      description: Starting record index to begin retrieving records from.
      name: offset
    description: Queries the sys_user_group table in ServiceNow.
    name: servicenow-query-groups
    outputs:
    - contextPath: ServiceNow.Group.ID
      description: Group system ID.
      type: string
    - contextPath: ServiceNow.Group.Description
      description: Group description.
      type: string
    - contextPath: ServiceNow.Group.Name
      description: Group name.
      type: string
    - contextPath: ServiceNow.Group.Manager
      description: Group manager system ID.
      type: string
    - contextPath: ServiceNow.Group.Updated
      description: Date/time the group was last updated.
      type: date
  - arguments:
    - description: Query by user system ID.
      name: user_id
    - description: Query by username.
      name: user_name
    - description: Query by specified query, for more information about querying in ServiceNow, see https://docs.servicenow.com/bundle/istanbul-servicenow-platform/page/use/common-ui-elements/reference/r_OpAvailableFiltersQueries.html
      name: query
    - defaultValue: '10'
      description: Maximum number of query results. Default is 10.
      name: limit
    - defaultValue: '0'
      description: Starting record index to begin retrieving records from.
      name: offset
    description: Queries the sys_user table in ServiceNow.
    name: servicenow-query-users
    outputs:
    - contextPath: ServiceNow.User.ID
      description: User system ID.
      type: string
    - contextPath: ServiceNow.User.Name
      description: User name (first and last).
      type: string
    - contextPath: ServiceNow.User.UserName
      description: User username.
      type: string
    - contextPath: ServiceNow.User.Email
      description: User email address.
      type: string
    - contextPath: ServiceNow.User.Created
      description: Date/time the user was created.
      type: date
    - contextPath: ServiceNow.User.Updated
      description: Date/time the user was last updated.
      type: date
  - arguments:
    - description: 'The table label, for example: Asset, Incident, IP address, and so on.'
      name: label
      required: true
    - defaultValue: '10'
      description: Maximum number of query results. Default is 10.
      name: limit
    - description: Starting record index to begin retrieving records from.
      name: offset
    description: Gets table names by a label to use in commands.
    name: servicenow-get-table-name
    outputs:
    - contextPath: ServiceNow.Table.ID
      description: Table system ID.
      type: string
    - contextPath: ServiceNow.Table.Name
      description: 'Table name to use in commands, for example: alm_asset.'
      type: string
    - contextPath: ServiceNow.Table.SystemName
      description: 'Table system name, for example: Asset.'
      type: string
  - arguments:
    - default: true
      description: Ticket System ID.
      name: id
      required: true
    - defaultValue: '10'
      description: Maximum number of ticket notes. Default is 10.
      name: limit
    - defaultValue: '0'
      description: Offset of the ticket notes.
      name: offset
    - auto: PREDEFINED
      description: Whether to use `sysparm_display_value` to retrieve comments and work notes. Overrides the value set in the instance configuration.
      name: use_display_value
      predefined:
      - 'true'
      - 'false'
    - auto: PREDEFINED
      defaultValue: incident
      description: Ticket type. Can be "incident", "problem", "change_request", "sc_request", "sc_task", "sc_req_item" or "sn_si_incident". Default is "incident".
      name: ticket_type
      predefined:
      - incident
      - problem
      - change_request
      - sc_request
      - sc_task
      - sc_req_item
      - sn_si_incident
    - auto: PREDEFINED
      defaultValue: false
      description: Whether to add ticket notes and work notes as notes in the War Room.
      name: add_as_entry
      predefined:
      - 'true'
      - 'false'
    description: Gets notes from the specified ServiceNow ticket. Notes can be retrieved either by granting "Read permissions" for the sys_journal_field table, or by setting the `use_display_value` parameter to true.
    name: servicenow-get-ticket-notes
    outputs:
    - contextPath: ServiceNow.Ticket.ID
      description: Ticket ID.
      type: string
    - contextPath: ServiceNow.Ticket.Note.Value
      description: Ticket note value.
      type: unknown
    - contextPath: ServiceNow.Ticket.Note.CreatedOn
      description: Date/time the ticket note was created.
      type: date
    - contextPath: ServiceNow.Ticket.Note.CreatedBy
      description: User who created the ticket note.
      type: string
    - contextPath: ServiceNow.Ticket.Note.Type
      description: Ticket note type.
      type: string
  - arguments:
    - description: Ticket System ID.
      name: id
      required: true
    - description: Tag system ID. Can be retrieved using the "!servicenow-query-table table_name=label fields=name,active,sys_id" command.
      name: tag_id
      required: true
    - description: 'Tag title. For example: "Incident - INC000001".'
      name: title
      required: true
    - auto: PREDEFINED
      defaultValue: incident
      description: Ticket type. Can be "incident", "problem", "change_request", "sc_request", "sc_task", "sc_req_item" or "sn_si_incident". Default is "incident".
      name: ticket_type
      predefined:
      - incident
      - problem
      - change_request
      - sc_request
      - sc_task
      - sc_req_item
      - sn_si_incident
    description: Adds a tag to a ticket. The added tag entry will be visible in the label_entry table and can be retrieved using the "!servicenow-query-table table_name=label_entry fields=title,table,sys_id,id_display,id_type" command.
    name: servicenow-add-tag
    outputs:
    - contextPath: ServiceNow.Ticket.ID
      description: The unique ticket identifier.
      type: String
    - contextPath: ServiceNow.Ticket.TagTitle
      description: Ticket tag title.
      type: String
    - contextPath: ServiceNow.Ticket.TagID
      description: Ticket tag ID.
      type: String
  - arguments:
    - description: Query by name. Does not require an exact match.
      name: name
    - defaultValue: '0'
      description: Starting record index to begin retrieving records from.
      name: offset
    - defaultValue: '10'
      description: Maximum number of query results. Default is 10.
      name: limit
    description: Queries the sc_cat_item table in ServiceNow.
    name: servicenow-query-items
    outputs:
    - contextPath: ServiceNow.CatalogItem.ID
      description: Catalog item system ID.
      type: String
    - contextPath: ServiceNow.CatalogItem.Name
      description: Catalog item name.
      type: String
    - contextPath: ServiceNow.CatalogItem.Description
      description: Catalog item description.
      type: String
    - contextPath: ServiceNow.CatalogItem.Price
      description: Catalog item price.
      type: Number
  - arguments:
    - description: Catalog item system ID.
      name: id
      required: true
    description: Retrieves item details by system ID.
    name: servicenow-get-item-details
    outputs:
    - contextPath: ServiceNow.CatalogItem.ID
      description: Catalog item system ID.
      type: String
    - contextPath: ServiceNow.CatalogItem.Name
      description: Catalog item name.
      type: String
    - contextPath: ServiceNow.CatalogItem.Description
      description: Catalog item description.
      type: String
    - contextPath: ServiceNow.CatalogItem.Price
      description: Catalog item price.
      type: Number
    - contextPath: ServiceNow.CatalogItem.Variables.Mandatory
      description: Is the variable mandatory as part of the ordering process.
      type: Boolean
    - contextPath: ServiceNow.CatalogItem.Variables.Name
      description: A name to identify the question.
      type: String
    - contextPath: ServiceNow.CatalogItem.Variables.Question
      description: Question to ask users ordering the catalog item.
      type: String
    - contextPath: ServiceNow.CatalogItem.Variables.Type
      description: The variable type.
      type: String
  - arguments:
    - description: Catalog item system ID.
      name: id
      required: true
    - description: Quantity of the item to order.
      name: quantity
      required: true
    - description: If there are mandatory variables defined for the item, they must be passed to the endpoint. Can be retrieved using the !servicenow-get-item-details command. For example, var1=value1;var2=value2.
      name: variables
    description: Orders the specified catalog item.
    name: servicenow-create-item-order
    outputs:
    - contextPath: ServiceNow.OrderRequest.ID
      description: Generated request system ID.
      type: String
    - contextPath: ServiceNow.OrderRequest.RequestNumber
      description: Number of the generated request.
      type: String
  - arguments:
    - description: Queue ID. Can be retrieved using the "!servicenow-query-table table_name=awa_queue fields=name,number,order" command.
      name: queue_id
      required: true
    - defaultValue: incident
      description: Document table.
      name: document_table
    - description: Document ID.
      name: document_id
      required: true
    description: Documents a route to a queue. Requires an installation of the Advanced Work Assignments plugin. An active queue and service channel to the designated table.
    name: servicenow-document-route-to-queue
    outputs:
    - contextPath: ServiceNow.WorkItem.WorkItemID
      description: Unique ID of the work item assigned to the queue.
      type: String
    - contextPath: ServiceNow.WorkItem.DocumentTable
      description: Name of the table associated with the document.
      type: String
    - contextPath: ServiceNow.WorkItem.DocumentID
      description: Unique ID of the document to be routed to the queue.
      type: String
    - contextPath: ServiceNow.WorkItem.QueueID
      description: Unique ID of the queue on which to route a document.
      type: String
    - contextPath: ServiceNow.WorkItem.DisplayName
      description: 'Name of the document to be routed by this work item, for example: case record.'
      type: String
  - arguments: []
    description: Returns the list of fields for an incident type.
    name: get-mapping-fields
  - arguments:
    - description: The ticket ID.
      name: id
      required: true
    - description: Retrieve entries that were created after lastUpdate.
      name: lastUpdate
      required: true
    description: Get remote data from a remote incident. This method does not update the current incident, and should be used for debugging purposes.
    name: get-remote-data
  - arguments:
    - description: The username to use for login.
      name: username
      required: true
      secret: true
    - description: The password to use for login.
      name: password
      required: true
      secret: true
    description: This function should be used once before running any command when using OAuth2 authentication.
    name: servicenow-oauth-login
  - arguments: []
    description: Test the instance configuration when using OAuth2 authentication.
    name: servicenow-oauth-test
  - arguments:
    - description: Date string in local time representing the last time the incident was updated. The incident is only returned if it was modified after the last update time.
      name: lastUpdate
    description: Gets the list of incidents that were modified since the last update time. Note that this method is here for debugging purposes. The get-modified-remote-data command is used as part of a Mirroring feature, which is available from version 6.1.
    name: get-modified-remote-data
  - arguments:
    - description: Template for creating a standard change request.
      name: template
      required: true
    - description: Whether to force-use the default api version (not versioned), ignoring the API version parameter.
      name: force_default_url
      required: false
      defaultValue: 'false'
    description: Create a change request from a template.
    name: servicenow-create-co-from-template
    outputs:
    - contextPath: ServiceNow.Ticket.ID
      description: ServiceNow ticket ID.
      type: Unknown
    - contextPath: ServiceNow.Ticket.OpenedBy
      description: ServiceNow ticket opener ID.
      type: Unknown
    - contextPath: ServiceNow.Ticket.CreatedOn
      description: ServiceNow ticket creation date.
      type: Unknown
    - contextPath: ServiceNow.Ticket.Assignee
      description: ServiceNow ticket assignee ID.
      type: Unknown
    - contextPath: ServiceNow.Ticket.State
      description: ServiceNow ticket state.
      type: Unknown
    - contextPath: ServiceNow.Ticket.Summary
      description: ServiceNow ticket short summary.
      type: Unknown
    - contextPath: ServiceNow.Ticket.Number
      description: ServiceNow ticket number.
      type: Unknown
    - contextPath: ServiceNow.Ticket.Active
      description: ServiceNow ticket active.
      type: Unknown
    - contextPath: ServiceNow.Ticket.AdditionalComments
      description: ServiceNow ticket comments.
      type: Unknown
    - contextPath: ServiceNow.Ticket.Priority
      description: ServiceNow ticket priority.
      type: Unknown
    - contextPath: ServiceNow.Ticket.OpenedAt
      description: ServiceNow ticket opening time.
      type: Unknown
    - contextPath: ServiceNow.Ticket.ResolvedBy
      description: ServiceNow ticket resolver ID.
      type: Unknown
    - contextPath: ServiceNow.Ticket.CloseCode
      description: ServiceNow ticket close code.
      type: Unknown
  - arguments:
    - description: ID of the change request.
      name: id
      required: true
    description: gets the tasks associated to change request.
    name: servicenow-get-tasks-for-co
    outputs:
    - contextPath: ServiceNow.Tasks.ID
      description: Task ID.
      type: String
    - contextPath: ServiceNow.Tasks.Description
      description: Description of task.
      type: Unknown
    - contextPath: ServiceNow.Tasks.Name
      description: Name of task.
      type: Unknown
    - contextPath: ServiceNow.Tasks.State
      description: state of task.
      type: Unknown
  - arguments:
    - auto: PREDEFINED
      defaultValue: 'GET'
      description: action to be performed on path.
      isArray: true
      name: method
      predefined:
      - GET
      - POST
      - PATCH
      - DELETE
      required: true
    - description: the API path starting with forward slash (/).
      name: path
      required: true
    - description: data to send in body, can be json.
      name: body
    - description: the custom API root (like /api/custom/tasks).
      name: custom_api
    - description: json of headers to add.
      name: headers
    - auto: PREDEFINED
      defaultValue: 'false'
      description: Service Catalog Call.
      name: sc_api
      predefined:
      - 'true'
      - 'false'
    - auto: PREDEFINED
      defaultValue: 'false'
      description: Change Request Call.
      name: cr_api
      predefined:
      - 'true'
      - 'false'
    description: Generic call to ServiceNow api.
    name: servicenow-generic-api-call
    outputs:
    - contextPath: ServiceNow.Generic.Response
      description: Generic response to servicenow api.
      type: string
  - arguments:
    - description: sys_id of the ticket containing the attachment.
      name: sys_id
      required: true
    description: Retrieves attachments from a ticket.
    name: servicenow-get-ticket-attachments
  - arguments:
    - description: 'Short description of the ticket. Use issue fields as variables to enrich the text. Example: “${issue.name}”.'
      name: short_description
      prettyname: Short Description
      required: true
    - auto: PREDEFINED
      name: ticket_type
      description: Ticket type.
      prettyname: Ticket Type
      predefined:
      - incident
      - problem
      - change_request
      - sc_request
      - sc_task
      - sc_req_item
      - sn_si_incident
      - std_change_template
      required: true
    - auto: PREDEFINED
      description: Ticket urgency. You can either select from the predefined options or enter another value. For example, "Urgent" or "5".
      name: urgency
      predefined:
      - 1 - High
      - 2 - Medium
      - 3 - Low
    - auto: PREDEFINED
      description: Ticket severity. You can select from the predefined options.
      name: severity
      prettyname: Severity
      required: true
      predefined:
      - 1 - High
      - 2 - Medium
      - 3 - Low
    - auto: PREDEFINED
      description: Ticket impact.
      name: impact
      predefined:
      - 1 - High
      - 2 - Medium
      - 3 - Low
    - auto: PREDEFINED
      description: Whether to set the ticket as Active.
      name: active
      predefined:
      - 'true'
      - 'false'
    - description: The ticket activity due date, in the format "2016-07-02 21:51:11".
      name: activity_due
    - description: List of users assigned to the ticket.
      name: additional_assignee_list
    - description: User assigned to the ticket.
      name: assigned_to
    - description: Category of the ticket.
      name: category
    - description: UID format.
      name: caused_by
    - description: Format type journal input.
      name: comments
    - description: Format type journal input.
      name: comments_and_work_notes
    - description: Company (UID format).
      name: company
    - description: Contact type.
      name: contact_type
    - description: Delivery plan (UID format).
      name: delivery_plan
    - description: 'Ticket description. Use issue fields as variables to enrich the text. Example: “${issue.details}”.'
      name: description
      prettyname: Description
      required: true
    - description: 'Ticket due date, in the format: YYYY-MM-DD HH:MM:SS.'
      name: due_date
    - description: 'Expected start date/time, in the format: YYYY-MM-DD HH:MM:SS.'
      name: expected_start
    - description: 'Follow up date/time, in the format: YYYY-MM-DD HH:MM:SS.'
      name: follow_up
    - description: UID format list (group).
      name: group_list
    - description: Location of the ticket.
      name: location
    - description: SLA of the ticket.
      name: made_sla
    - auto: PREDEFINED
      description: Whether to be notified about this ticket.
      name: notify
      predefined:
      - '1'
      - '0'
    - description: Order number.
      name: order
    - description: UID Format.
      name: parent
    - description: UID Format.
      name: parent_incident
    - description: UID Format.
      name: problem_id
    - description: UID.
      name: rfc
    - description: 'SLA due date/time, in the format: YYYY-MM-DD HH:MM:SS.'
      name: sla_due
    - description: Ticket subcategory.
      name: subcategory
    - description: The sys_id of the group to assign.
      name: assignment_group
    - description: The number that represents the incident state.
      name: incident_state
    - description: Ticket number.
      name: number
    - auto: PREDEFINED
      description: Priority of the ticket.
      name: priority
      predefined:
      - 5 - Planning
      - 4 - Low
      - 3 - Moderate
      - 2 - High
      - 1 - Critical
    - description: Template name to use as the basis to create new tickets.
      name: template
    - description: 'Custom (user defined) fields in the format: fieldname1=value;fieldname2=value; custom fields start with a "u_".'
      name: custom_fields
    - auto: PREDEFINED
      defaultValue: normal
      description: Type of Change Request ticket.
      name: change_type
      predefined:
      - normal
      - standard
      - emergency
    - description: 'State of the ticket, for example: "Closed" or "7" or "7 - Closed".'
      name: state
    - description: 'Date/time the ticket was opened, in the format: YYYY-MM-DD HH:MM:SS.'
      name: opened_at
    - description: 'Additional fields in the format: fieldname1=value;fieldname2=value;.'
      name: additional_fields
    - auto: PREDEFINED
      defaultValue: 'false'
      description: Flag that indicates whether to set field values using the display value or the actual value. 'true' treats input values as the display value. 'false' treats input values as actual values.
      name: input_display_value
      predefined:
      - 'false'
      - 'true'
    - defaultValue: ;
      description: The delimiter character to use as a separator for a list of fields in an argument for this command.
      name: fields_delimiter
    - auto: PREDEFINED
      description: Business criticality of the ticket.
      name: business_criticality
      predefined:
      - 3 - Non-Critical
      - 2 - High
      - 1 - Critical
    - description: Incident risk score.
      name: risk_score
    description: Creates new ServiceNow ticket.
    name: servicenow-create-ticket-quick-action
    prettyname: Create ServiceNow Ticket
    hidden: true
    quickaction: true
    outputs:
    - contextPath: ServiceNow.Ticket.ID
      description: Ticket ID.
      type: string
    - contextPath: ServiceNow.Ticket.OpenedBy
      description: Ticket opener ID.
      type: string
    - contextPath: ServiceNow.Ticket.CreatedOn
      description: Ticket creation date.
      type: date
    - contextPath: ServiceNow.Ticket.Assignee
      description: Ticket assignee ID.
      type: string
    - contextPath: ServiceNow.Ticket.State
      description: Ticket state.
      type: string
    - contextPath: ServiceNow.Ticket.Summary
      description: Ticket short summary.
      type: string
    - contextPath: ServiceNow.Ticket.Number
      description: Ticket number.
      type: string
    - contextPath: ServiceNow.Ticket.Active
      description: Ticket active.
      type: boolean
    - contextPath: ServiceNow.Ticket.AdditionalComments
      description: Ticket comments.
      type: string
    - contextPath: ServiceNow.Ticket.Priority
      description: Ticket priority.
      type: string
    - contextPath: ServiceNow.Ticket.OpenedAt
      description: Ticket opening time.
      type: date
    - contextPath: ServiceNow.Ticket.ResolvedBy
      description: Ticket resolver ID.
      type: string
    - contextPath: ServiceNow.Ticket.CloseCode
      description: Ticket close code.
      type: string

<<<<<<< HEAD
  dockerimage: demisto/python3:3.12.8.3296088
=======
  dockerimage: demisto/auth-utils:1.0.0.3050025
>>>>>>> 80cb407e
  isfetch: true
  ismappable: true
  isremotesyncin: true
  isremotesyncout: true
  script: ''
  subtype: python3
  type: python

supportsquickactions: true
fromversion: 5.0.0
tests:
- servicenow_test_v2
- ServiceNow_OAuth_Test
- ServiceNow_Fetch_Incidents_Test<|MERGE_RESOLUTION|>--- conflicted
+++ resolved
@@ -1918,11 +1918,7 @@
       description: Ticket close code.
       type: string
 
-<<<<<<< HEAD
-  dockerimage: demisto/python3:3.12.8.3296088
-=======
   dockerimage: demisto/auth-utils:1.0.0.3050025
->>>>>>> 80cb407e
   isfetch: true
   ismappable: true
   isremotesyncin: true
