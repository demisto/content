--- conflicted
+++ resolved
@@ -2034,12 +2034,6 @@
     incidents = []
 
     last_run = demisto.getLastRun()
-<<<<<<< HEAD
-    if 'time' not in last_run:
-        snow_time, _ = dateparser.parse(client.fetch_time)
-    else:
-        snow_time = last_run['time']
-=======
     date_format = '%Y-%m-%d %H:%M:%S'
 
     start_snow_time, end_snow_time = get_fetch_run_time_range(
@@ -2048,7 +2042,6 @@
     snow_time_as_date = datetime.strptime(start_snow_time, date_format)
 
     fetch_limit = last_run.get('limit') or client.sys_param_limit
->>>>>>> eb929cc5
 
     query = ''
     if client.sys_param_query:
