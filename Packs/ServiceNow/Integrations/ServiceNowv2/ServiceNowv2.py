import demistomock as demisto  # noqa: F401
from CommonServerPython import *  # noqa: F401
import re
from collections.abc import Callable, Iterable


import mimetypes

# disable insecure warnings
import urllib3
urllib3.disable_warnings()

DEFAULT_FETCH_TIME = '10 minutes'

INCIDENT = 'incident'
SIR_INCIDENT = 'sn_si_incident'

COMMAND_NOT_IMPLEMENTED_MSG = 'Command not implemented'

DATE_FORMAT = '%Y-%m-%d %H:%M:%S'

DATE_FORMAT_OPTIONS = {
    'MM-dd-yyyy': '%m-%d-%Y %H:%M:%S',
    'MM/dd/yyyy': '%m/%d/%Y %H:%M:%S',
    'dd/MM/yyyy': '%d/%m/%Y %H:%M:%S',
    'dd-MM-yyyy': '%d-%m-%Y %H:%M:%S',
    'dd.MM.yyyy': '%d.%m.%Y %H:%M:%S',
    'yyyy-MM-dd': '%Y-%m-%d %H:%M:%S',
    'mmm-dd-yyyy': '%b-%d-%Y %H:%M:%S'
}

TICKET_STATES = {
    'incident': {
        '1': '1 - New',
        '2': '2 - In Progress',
        '3': '3 - On Hold',
        '4': '4 - Awaiting Caller',
        '5': '5 - Awaiting Evidence',
        '6': '6 - Resolved',
        '7': '7 - Closed',
        '8': '8 - Canceled'
    },
    'problem': {
        '1': '1 - Open',
        '2': '2 - Known Error',
        '3': '3 - Pending Change',
        '4': '4 - Closed/Resolved'
    },
    'change_request': {
        '-5': '-5 - New',
        '-4': '-4 - Assess',
        '-3': '-3 - Authorize',
        '-2': '-2 - Scheduled',
        '-1': '-1 - Implement',
        '0': '0 - Review',
        '3': '3 - Closed',
        '4': '4 - Canceled'
    },
    'sc_task': {
        '-5': '-5 - Pending',
        '1': '1 - Open',
        '2': '2 - Work In Progress',
        '3': '3 - Closed Complete',
        '4': '4 - Closed Incomplete',
        '7': '7 - Closed Skipped'
    },
    'sc_request': {
        '1': '1 - Approved',
        '3': '3 - Closed',
        '4': '4 - Rejected'
    },
    SIR_INCIDENT: {
        '3': 'Closed',
        '7': 'Cancelled',
        '10': 'Draft',
        '16': 'Analysis',
        '18': 'Contain',
        '19': 'Eradicate'
    }
}


TICKET_TYPE_TO_CLOSED_STATE = {INCIDENT: '7',
                               'problem': '4',
                               'change_request': '3',
                               'sc_task': '3',
                               'sc_request': '3',
                               'sc_req_item': '3',
                               SIR_INCIDENT: '3'}


TICKET_APPROVAL = {
    'sc_req_item': {
        'waiting_for_approval': 'Waiting for approval',
        'approved': 'Approved',
        'requested': 'Requested',
        'rejected': 'Rejected',
        'not requested': 'Not Yet Requested'
    }
}

TICKET_PRIORITY = {
    '1': '1 - Critical',
    '2': '2 - High',
    '3': '3 - Moderate',
    '4': '4 - Low',
    '5': '5 - Planning'
}

TICKET_IMPACT = {
    '1': '1 - Enterprise',
    '2': '2 - Region / Market',
    '3': '3 - Ministry',
    '4': '4 - Department / Function',
    '5': '5 - Caregiver'
}

BUSINESS_IMPACT = {
    '1': '1 - Critical',
    '2': '2 - High',
    '3': '3 - Non-Critical'
}

SNOW_ARGS = ['active', 'activity_due', 'opened_at', 'short_description', 'additional_assignee_list', 'approval_history',
             'approval', 'approval_set', 'assigned_to', 'assignment_group',
             'business_duration', 'business_service', 'business_stc', 'change_type', 'category', 'caller',
             'calendar_duration', 'calendar_stc', 'caller_id', 'caused_by', 'close_code', 'close_notes',
             'closed_at', 'closed_by', 'cmdb_ci', 'comments', 'comments_and_work_notes', 'company', 'contact_type',
             'correlation_display', 'correlation_id', 'delivery_plan', 'delivery_task', 'description', 'due_date',
             'expected_start', 'follow_up', 'group_list', 'hold_reason', 'impact', 'incident_state',
             'knowledge', 'location', 'made_sla', 'notify', 'order', 'parent', 'parent_incident', 'priority',
             'problem_id', 'reassignment_count', 'reopen_count', 'resolved_at', 'resolved_by', 'rfc',
             'severity', 'sla_due', 'state', 'subcategory', 'sys_tags', 'sys_updated_by', 'sys_updated_on',
             'time_worked', 'title', 'type', 'urgency', 'user_input', 'watch_list', 'work_end', 'work_notes',
             'work_notes_list', 'work_start', 'business_criticality', 'risk_score']

SIR_OUT_FIELDS = ['attack_vector', 'affected_user', 'change_request', 'incident', 'parent_security_incident',
                  'substate']


# Every table in ServiceNow should have those fields
DEFAULT_RECORD_FIELDS = {
    'sys_id': 'ID',
    'sys_updated_by': 'UpdatedBy',
    'sys_updated_on': 'UpdatedAt',
    'sys_created_by': 'CreatedBy',
    'sys_created_on': 'CreatedAt'
}

MIRROR_DIRECTION = {
    'None': None,
    'Incoming': 'In',
    'Outgoing': 'Out',
    'Incoming And Outgoing': 'Both'
}


def arg_to_timestamp(arg: Any, arg_name: str, required: bool = False) -> int:
    """
    Converts an XSOAR argument to a timestamp (seconds from epoch).
    This function is used to quickly validate an argument provided to XSOAR
    via ``demisto.args()`` into an ``int`` containing a timestamp (seconds
    since epoch). It will throw a ValueError if the input is invalid.
    If the input is None, it will throw a ValueError if required is ``True``,
    or ``None`` if required is ``False``.

    Args:
        arg: argument to convert
        arg_name: argument name.
        required: throws exception if ``True`` and argument provided is None

    Returns:
        returns an ``int`` containing a timestamp (seconds from epoch) if conversion works
        returns ``None`` if arg is ``None`` and required is set to ``False``
        otherwise throws an Exception
    """
    if arg is None and required is True:
        raise ValueError(f'Missing "{arg_name}"')

    if isinstance(arg, str) and arg.isdigit():
        # timestamp is a str containing digits - we just convert it to int
        return int(arg)
    if isinstance(arg, str):
        # we use dateparser to handle strings either in ISO8601 format, or
        # relative time stamps.
        # For example: format 2019-10-23T00:00:00 or "3 days", etc
        date = dateparser.parse(arg, settings={'TIMEZONE': 'UTC'})
        if date is None:
            # if d is None it means dateparser failed to parse it
            raise ValueError(f'Invalid date: {arg_name}')

        return int(date.timestamp())
    if isinstance(arg, int | float):
        # Convert to int if the input is a float
        return int(arg)
    raise ValueError(f'Invalid date: "{arg_name}"')


def get_server_url(server_url: str) -> str:
    url = server_url
    url = re.sub('/[/]+$/', '', url)
    url = re.sub('/$', '', url)
    return url


def get_item_human_readable(data: dict) -> dict:
    """Get item human readable.

    Args:
        data: item data.

    Returns:
        item human readable.
    """
    item = {
        'ID': data.get('sys_id', ''),
        'Name': data.get('name', ''),
        'Description': data.get('short_description', ''),
        'Price': data.get('price', ''),
        'Variables': []
    }
    variables = data.get('variables')
    if variables and isinstance(variables, list):
        for var in variables:
            if var:
                pretty_variables = {
                    'Question': var.get('label', ''),
                    'Type': var.get('display_type', ''),
                    'Name': var.get('name', ''),
                    'Mandatory': var.get('mandatory', '')
                }
                item['Variables'].append(pretty_variables)
    return item


def create_ticket_context(data: dict, additional_fields: list | None = None) -> Any:
    """Create ticket context.

    Args:
        data: ticket data.
        additional_fields: additional fields to extract from the ticket

    Returns:
        ticket context.
    """
    context = {
        'ID': data.get('sys_id'),
        'Summary': data.get('short_description'),
        'Number': data.get('number'),
        'CreatedOn': data.get('sys_created_on'),
        'Active': data.get('active'),
        'AdditionalComments': data.get('comments'),
        'CloseCode': data.get('close_code'),
        'OpenedAt': data.get('opened_at')
    }
    if additional_fields:
        for additional_field in additional_fields:
            if camelize_string(additional_field) not in context.keys():
                # in case of a nested additional field (in the form of field1.field2)
                nested_additional_field_list = additional_field.split('.')
                if value := dict_safe_get(data, nested_additional_field_list):
                    context[additional_field] = value

    # These fields refer to records in the database, the value is their system ID.
    closed_by = data.get('closed_by')
    if closed_by:
        if isinstance(closed_by, dict):
            context['ResolvedBy'] = closed_by.get('value', '')
        else:
            context['ResolvedBy'] = closed_by
    opened_by = data.get('opened_by')
    if opened_by:
        if isinstance(opened_by, dict):
            context['OpenedBy'] = opened_by.get('value', '')
            context['Creator'] = opened_by.get('value', '')
        else:
            context['OpenedBy'] = opened_by
            context['Creator'] = opened_by
    assigned_to = data.get('assigned_to')
    if assigned_to:
        if isinstance(assigned_to, dict):
            context['Assignee'] = assigned_to.get('value', '')
        else:
            context['Assignee'] = assigned_to

    # Try to map fields
    priority = data.get('priority')
    if priority:
        if isinstance(priority, dict):
            context['Priority'] = TICKET_PRIORITY.get(str(int(priority.get('value', ''))),
                                                      str(int(priority.get('value', '')))),
        else:
            context['Priority'] = TICKET_PRIORITY.get(priority, priority)
    state = data.get('state')
    if state:
        context['State'] = state

    return createContext(context, removeNull=True)


def get_ticket_context(data: Any, additional_fields: list | None = None) -> Any:
    """Manager of ticket context creation.

    Args:
        data: ticket data. in the form of a dict or a list of dict.
        additional_fields: additional fields to extract from the ticket

    Returns:
        ticket context. in the form of a dict or a list of dict.
    """
    if not isinstance(data, list):
        return create_ticket_context(data, additional_fields)

    tickets = []
    for d in data:
        tickets.append(create_ticket_context(d, additional_fields))
    return tickets


def get_ticket_human_readable(tickets, ticket_type: str, additional_fields: list | None = None) -> list:
    """Get ticket human readable.

    Args:
        tickets: tickets data. in the form of a dict or a list of dict.
        ticket_type: ticket type.
        additional_fields: additional fields to extract from the ticket

    Returns:
        ticket human readable.
    """
    if not isinstance(tickets, list):
        tickets = [tickets]

    ticket_severity = {
        '1': '1 - High',
        '2': '2 - Medium',
        '3': '3 - Low'
    }

    result = []
    for ticket in tickets:

        hr = {
            'Number': ticket.get('number'),
            'System ID': ticket.get('sys_id'),
            'Created On': ticket.get('sys_created_on'),
            'Created By': ticket.get('sys_created_by'),
            'Active': ticket.get('active'),
            'Close Notes': ticket.get('close_notes'),
            'Close Code': ticket.get('close_code'),
            'Description': ticket.get('description'),
            'Opened At': ticket.get('opened_at'),
            'Due Date': ticket.get('due_date'),
            # This field refers to a record in the database, the value is its system ID.
            'Resolved By': ticket.get('closed_by', {}).get('value') if isinstance(ticket.get('closed_by'), dict)
            else ticket.get('closed_by'),
            'Resolved At': ticket.get('resolved_at'),
            'SLA Due': ticket.get('sla_due'),
            'Short Description': ticket.get('short_description'),
            'Additional Comments': ticket.get('comments')
        }
        # Try to map the fields
        impact = ticket.get('impact', '')
        if impact:
            hr['Impact'] = ticket_severity.get(impact, impact)
        urgency = ticket.get('urgency', '')
        if urgency:
            hr['Urgency'] = ticket_severity.get(urgency, urgency)
        severity = ticket.get('severity', '')
        if severity:
            hr['Severity'] = ticket_severity.get(severity, severity)
        priority = ticket.get('priority', '')
        if priority:
            hr['Priority'] = TICKET_PRIORITY.get(priority, priority)

        state = ticket.get('state', '')
        if state:
            mapped_state = state
            if ticket_type in TICKET_STATES:
                mapped_state = TICKET_STATES[ticket_type].get(state, mapped_state)
            hr['State'] = mapped_state
        approval = ticket.get('approval', '')
        if approval:
            mapped_approval = approval
            if ticket_type in TICKET_APPROVAL:
                mapped_approval = TICKET_APPROVAL[ticket_type].get(ticket.get('approval'), mapped_approval)
                # Approval will be added to the markdown only in the necessary ticket types
                hr['Approval'] = mapped_approval

        if additional_fields:
            for additional_field in additional_fields:
                # in case of a nested additional field (in the form of field1.field2)
                nested_additional_field_list = additional_field.split('.')
                hr[additional_field] = dict_safe_get(ticket, nested_additional_field_list)
        result.append(hr)

    return result


def get_ticket_fields(args: dict, template_name: dict = {}, ticket_type: str = '') -> dict:
    """Inverse the keys and values of those dictionaries
    to map the arguments to their corresponding values in ServiceNow.

    Args:
        args: Demisto args
        template_name: ticket template name
        ticket_type: ticket type

    Returns:
        ticket fields.
    """
    ticket_severity = {
        '1': '1 - High',
        '2': '2 - Medium',
        '3': '3 - Low'
    }

    inv_severity = {v: k for k, v in ticket_severity.items()}
    inv_priority = {v: k for k, v in TICKET_PRIORITY.items()}
    inv_business_impact = {v: k for k, v in BUSINESS_IMPACT.items()}
    states = TICKET_STATES.get(ticket_type)
    inv_states = {v: k for k, v in states.items()} if states else {}
    approval = TICKET_APPROVAL.get(ticket_type)
    inv_approval = {v: k for k, v in approval.items()} if approval else {}
    fields_to_clear = argToList(
        args.get('clear_fields', []))  # This argument will contain fields to allow their value empty

    # This is for updating null fields for update_remote_system function for example: assigned_to.
    for arg in args:
        if not args[arg]:
            fields_to_clear.append(arg)
    demisto.debug(f'Fields to clear {fields_to_clear}')

    ticket_fields = {}
    for arg in SNOW_ARGS:
        input_arg = args.get(arg)

        if arg in fields_to_clear:
            if input_arg:
                raise DemistoException(f"Could not set a value for the argument '{arg}' and add it to the clear_fields. \
                You can either set or clear the field value.")
            ticket_fields[arg] = ""
        elif input_arg:
            if arg in ['impact', 'urgency', 'severity']:
                ticket_fields[arg] = inv_severity.get(input_arg, input_arg)
            elif arg == 'priority':
                ticket_fields[arg] = inv_priority.get(input_arg, input_arg)
            elif arg == 'state':
                ticket_fields[arg] = inv_states.get(input_arg, input_arg)
            elif arg == 'approval':
                ticket_fields[arg] = inv_approval.get(input_arg, input_arg)
            elif arg == 'change_type':
                # this change is required in order to use type 'Standard' as well.
                ticket_fields['type'] = input_arg
            elif arg == 'business_criticality':
                ticket_fields[arg] = inv_business_impact.get(input_arg, input_arg)
            else:
                ticket_fields[arg] = input_arg
        elif template_name and arg in template_name:
            ticket_fields[arg] = template_name[arg]

    return ticket_fields


def generate_body(fields: dict = {}, custom_fields: dict = {}) -> dict:
    """Generates a body from fields and custom fields.

    Args:
        fields: fields data.
        custom_fields: custom fields data.

    Returns:
        body object for SNOW requests.
    """
    body = {}

    if fields:
        for field in fields:
            body[field] = fields[field]

    if custom_fields:
        for field in custom_fields:
            # custom fields begin with "u_"
            if field.startswith('u_'):
                body[field] = custom_fields[field]
            else:
                body['u_' + field] = custom_fields[field]

    return body


def split_fields(fields: str = '', delimiter: str = ';') -> dict:
    """Split str fields of Demisto arguments to SNOW request fields by the char ';'.

    Args:
        fields: fields in a string representation.
        delimiter: the delimiter to use to separate the fields.
    Returns:
        dic_fields object for SNOW requests.
    """
    dic_fields = {}

    if fields:
        if '=' not in fields:
            raise Exception(
                f"The argument: {fields}.\nmust contain a '=' to specify the keys and values. e.g: key=val.")
        arr_fields = fields.split(delimiter)
        for f in arr_fields:
            field = f.split('=', 1)  # a field might include a '=' sign in the value. thus, splitting only once.
            if len(field) > 1:
                dic_fields[field[0]] = field[1]

    return dic_fields


def split_notes(raw_notes, note_type, time_info):
    notes: list = []
    # The notes should be in this form:
    # '16/05/2023 15:49:56 - John Doe (Additional comments)\nsecond note first line\n\nsecond line\n\nthird
    # line\n\n2023-05-10 15:41:38 - פלוני אלמוני (Additional comments)\nfirst note first line\n\nsecond line\n\n
    delimiter = r'([0-9]{1,4}(?:\/|-|\.)[0-9]{1,2}(?:\/|-|\.)[0-9]{1,4}.*\((?:Additional comments|Work notes)\))'
    notes_split = list(filter(None, re.split(delimiter, raw_notes)))
    for note_info, note_value in zip(notes_split[::2], notes_split[1::2]):
        created_on, _, created_by = note_info.partition(" - ")
        created_by = created_by.split(' (')[0]
        if not created_on or not created_by:
            raise Exception(f'Failed to extract the required information from the following note: {note_info} - {note_value}')

        # convert note creation time to UTC
        try:
            display_date_format = time_info.get('display_date_format')
            created_on_UTC = datetime.strptime(created_on, display_date_format) + time_info.get('timezone_offset')
        except ValueError as e:
            raise Exception(f'Failed to convert {created_on} to a datetime object. Error: {e}')

        if time_info.get('filter') and created_on_UTC < time_info.get('filter'):
            # If a time_filter was passed and the note was created before this time, do not return it.
            demisto.debug(f'Using time filter: {time_info.get("filter")}. Not including note: {note_info} - {note_value}.')
            continue
        note_dict = {
            "sys_created_on": created_on_UTC.strftime(DATE_FORMAT),
            "value": note_value.strip(),
            "sys_created_by": created_by,
            "element": note_type
        }
        notes.append(note_dict)
    return notes


<<<<<<< HEAD
def convert_to_notes_result(ticket, time_info):
    """
    Converts the response of a ticket to the response format when making a query for notes only.
    """
    if not ticket:
        return []
=======
def convert_to_notes_result(full_response, time_info) -> dict:
    """
    Converts the response of a ticket to the response format when making a query for notes only.
    """
    if not full_response or 'result' not in full_response or not full_response.get('result'):
        return {}
>>>>>>> 1ea88b10

    all_notes = []
    raw_comments = ticket.get('comments', '')
    if raw_comments:
        comments = split_notes(raw_comments, 'comments', time_info=time_info)
        all_notes.extend(comments)

    raw_work_notes = ticket.get('work_notes', '')
    if raw_work_notes:
        work_notes = split_notes(raw_work_notes, 'work_notes', time_info=time_info)
        all_notes.extend(work_notes)

    return {'result': all_notes}


class Client(BaseClient):
    """
    Client to use in the ServiceNow integration. Overrides BaseClient.
    """

    def __init__(self, server_url: str, sc_server_url: str, cr_server_url: str, username: str,
                 password: str, verify: bool, fetch_time: str, sysparm_query: str,
                 sysparm_limit: int, timestamp_field: str, ticket_type: str, get_attachments: bool,
                 incident_name: str, oauth_params: dict | None = None, version: str | None = None, look_back: int = 0,
                 use_display_value: bool = False, display_date_format: str = ''):
        """

        Args:
            server_url: SNOW server url
            sc_server_url: SNOW Service Catalog url
            cr_server_url: SNOW Change Management url
            username: SNOW username
            password: SNOW password
            oauth_params: (optional) the parameters for the ServiceNowClient that should be used to create an
                          access token when using OAuth2 authentication.
            verify: whether to verify the request
            fetch_time: first time fetch for fetch_incidents
            sysparm_query: system query
            sysparm_limit: system limit
            timestamp_field: timestamp field for fetch_incidents
            ticket_type: default ticket type
            get_attachments: whether to get ticket attachments by default
            incident_name: the ServiceNow ticket field to be set as the incident name
            look_back: defines how much backwards (minutes) should we go back to try to fetch incidents.
        """
        oauth_params = oauth_params if oauth_params else {}
        self._base_url = server_url
        self._sc_server_url = sc_server_url
        self._cr_server_url = cr_server_url
        self._version = version
        self._verify = verify
        self._username = username
        self._password = password
        self._proxies = handle_proxy(proxy_param_name='proxy', checkbox_default_value=False)
        self.use_oauth = bool(oauth_params)
        self.fetch_time = fetch_time
        self.timestamp_field = timestamp_field
        self.ticket_type = ticket_type
        self.get_attachments = get_attachments
        self.incident_name = incident_name
        self.sys_param_query = sysparm_query
        self.sys_param_limit = sysparm_limit
        self.sys_param_offset = 0
        self.look_back = look_back
        self.use_display_value = use_display_value
        self.display_date_format = DATE_FORMAT_OPTIONS.get(display_date_format)
        if self.use_display_value:
            assert self.display_date_format, 'A display date format must be selected in the instance configuration when ' \
                                             'using the `Use Display Value` option.'

        if self.use_oauth:  # if user selected the `Use OAuth` checkbox, OAuth2 authentication should be used
            self.snow_client: ServiceNowClient = ServiceNowClient(credentials=oauth_params.get('credentials', {}),
                                                                  use_oauth=self.use_oauth,
                                                                  client_id=oauth_params.get('client_id', ''),
                                                                  client_secret=oauth_params.get('client_secret', ''),
                                                                  url=oauth_params.get('url', ''),
                                                                  verify=oauth_params.get('verify', False),
                                                                  proxy=oauth_params.get('proxy', False),
                                                                  headers=oauth_params.get('headers', ''))
        else:
            self._auth = (self._username, self._password)

    def generic_request(self, method: str, path: str, body: Optional[dict] = None, headers: Optional[dict] = None,
                        sc_api: bool = False, cr_api: bool = False, custom_api: str = ""):
        """Generic request to ServiceNow api.

        Args:
            (Required Arguments)
            method (str) required: The HTTP method, for example, GET, POST, and so on.
            path (str) required: The API endpoint.
            (Optional Arguments)
            body (dict): The body to send in a 'POST' request. Default is None.
            header (dict): requests headers. Default is None.
            sc_api: Whether to send the request to the Service Catalog API
            cr_api: Whether to send the request to the Change Request REST API
            custom_api: the custom api root to use

        Returns:
            Response object or Exception
        """
        return self.send_request(path, method, body, headers=headers, sc_api=sc_api, cr_api=cr_api, custom_api=custom_api)

    def send_request(self, path: str, method: str = 'GET', body: dict | None = None, params: dict | None = None,
                     headers: dict | None = None, file=None, sc_api: bool = False, cr_api: bool = False,
                     get_attachments: bool = False, no_record_found_res: dict = {'result': []}, custom_api: str = ''):
        """Generic request to ServiceNow.

        Args:
            path: API path
            method: request method
            body: request body
            params: request params
            headers: request headers
            file: request  file
            sc_api: Whether to send the request to the Service Catalog API
            cr_api: Whether to send the request to the Change Request REST API
            get_attachments: if to get attachments or not.
            custom_api: the custom api root to use

        Returns:
            response from API
        """
        body = body if body is not None else {}
        params = params if params is not None else {}

        if custom_api:
            if not custom_api.startswith("/"):
                return_error("Argument custom_api must start with a leading forward slash '/'")
            server_url = demisto.params().get('url')
            url = f'{get_server_url(server_url)}{custom_api}{path}'
        elif sc_api:
            url = f'{self._sc_server_url}{path}'
        elif cr_api:
            url = f'{self._cr_server_url}{path}'
        else:
            url = f'{self._base_url}{path}'

        if not headers:
            headers = {
                'Accept': 'application/json',
                'Content-Type': 'application/json'
            }
        # The attachments table does not support v2 api version
        if get_attachments:
            url = url.replace('/v2', '/v1')

        max_retries = 3
        num_of_tries = 0
        while num_of_tries < max_retries:
            if file:
                # Not supported in v2
                url = url.replace('/v2', '/v1')
                try:
                    file_entry = file['id']
                    file_name = file['name']
                    file_path = demisto.getFilePath(file_entry)['path']
                    with open(file_path, 'rb') as f:
                        file_info = (file_name, f, self.get_content_type(file_name))
                        if self.use_oauth:
                            access_token = self.snow_client.get_access_token()
                            headers.update({
                                'Authorization': f'Bearer {access_token}'
                            })
                            res = requests.request(method, url, headers=headers, data=body, params=params,
                                                   files={'file': file_info}, verify=self._verify, proxies=self._proxies)
                        else:
                            res = requests.request(method, url, headers=headers, data=body, params=params,
                                                   files={'file': file_info}, auth=self._auth,
                                                   verify=self._verify, proxies=self._proxies)
                except Exception as err:
                    raise Exception('Failed to upload file - ' + str(err))
            else:
                if self.use_oauth:
                    access_token = self.snow_client.get_access_token()
                    headers.update({
                        'Authorization': f'Bearer {access_token}'
                    })
                    res = requests.request(method, url, headers=headers, data=json.dumps(body) if body else {},
                                           params=params, verify=self._verify, proxies=self._proxies)
                else:
                    res = requests.request(method, url, headers=headers, data=json.dumps(body) if body else {},
                                           params=params, auth=self._auth, verify=self._verify, proxies=self._proxies)

            if "Instance Hibernating page" in res.text:
                raise DemistoException(
                    "A connection was established but the instance is in hibernate mode.\n"
                    "Please wake your instance and try again.")
            try:
                json_res = res.json()
            except Exception as err:
                if res.status_code == 201:
                    return "The ticket was successfully created."
                if not res.content:
                    return ''
                raise Exception(f'Error parsing reply - {str(res.content)} - {str(err)}')

            if 'error' in json_res:
                error = json_res.get('error', {})
                if res.status_code == 401:
                    demisto.debug(f'Got status code 401 - {json_res}. Retrying ...')
                else:
                    if isinstance(error, dict):
                        message = json_res.get('error', {}).get('message')
                        details = json_res.get('error', {}).get('detail')
                        if message == 'No Record found':
                            return no_record_found_res
                        else:
                            raise Exception(f'ServiceNow Error: {message}, details: {details}')
                    else:
                        raise Exception(f'ServiceNow Error: {error}')

            if res.status_code < 200 or res.status_code >= 300:
                if res.status_code != 401 or num_of_tries == (max_retries - 1):
                    raise Exception(
                        f'Got status code {str(res.status_code)} with url {url} with body {str(res.content)}'
                        f' with headers {str(res.headers)}')
            else:
                break
            num_of_tries += 1

        return json_res

    def get_content_type(self, file_name):
        """Get the correct content type for the POST request.

        Args:
            file_name: file name

        Returns:
            the content type - image with right type for images , and general for other types..
        """
        file_type = None
        if not file_name:
            demisto.debug("file name was not supllied, uploading with general type")
        else:
            file_type, _ = mimetypes.guess_type(file_name)
        return file_type or '*/*'

    def get_table_name(self, ticket_type: str = '') -> str:
        """Get the relevant table name from th client.

        Args:
            ticket_type: ticket type

        Returns:
            the ticket_type if given or the client ticket type
        """
        if ticket_type:
            return ticket_type
        return self.ticket_type

    def get_template(self, template_name: str) -> dict:
        """Get a ticket by sending a GET request.
        Args:
            template_name: ticket template name

        Returns:
            the ticket template
        """
        query_params = {'sysparm_limit': 1, 'sysparm_query': f'name={template_name}'}

        result = self.send_request('table/sys_template', 'GET', params=query_params)

        if len(result['result']) == 0:
            raise ValueError("Incorrect template name.")

        template = result['result'][0].get('template', '').split('^')
        dic_template = {}

        for i in range(len(template) - 1):
            template_value = template[i].split('=')
            if len(template_value) > 1:
                dic_template[template_value[0]] = template_value[1]

        return dic_template

    def get_ticket_attachments(self, ticket_id: str, sys_created_on: Optional[str] = None) -> dict:
        """Get ticket attachments by sending a GET request.

        Args:
            ticket_id: ticket id
            sys_created_on: string, when the attachment was created

        Returns:
            Response from API.
        """
        query = f'table_sys_id={ticket_id}'
        if sys_created_on:
            query += f'^sys_created_on>{sys_created_on}'
        return self.send_request('attachment', 'GET', params={'sysparm_query': query}, get_attachments=True)

    def get_ticket_attachment_entries(self, ticket_id: str, sys_created_on: Optional[str] = None) -> list:
        """Get ticket attachments, including file attachments
        by sending a GET request and using the get_ticket_attachments class function.

        Args:
            ticket_id: ticket id
            sys_created_on: string, when the attachment was created

        Returns:
            Array of attachments entries.
        """
        entries = []
        links = []  # type: List[tuple[str, str]]
        headers = {
            'Accept': 'application/json',
            'Content-Type': 'application/json'
        }
        attachments_res = self.get_ticket_attachments(ticket_id, sys_created_on)
        if 'result' in attachments_res and len(attachments_res['result']) > 0:
            attachments = attachments_res['result']
            links = [(attachment.get('download_link', ''), attachment.get('file_name', ''))
                     for attachment in attachments]

        for link in links:
            if self.use_oauth:
                access_token = self.snow_client.get_access_token()
                headers.update({'Authorization': f'Bearer {access_token}'})
                file_res = requests.get(link[0], headers=headers, verify=self._verify, proxies=self._proxies)
            else:
                file_res = requests.get(link[0], auth=(self._username, self._password), verify=self._verify,
                                        proxies=self._proxies)

            if file_res is not None:
                entries.append(fileResult(link[1], file_res.content))

        return entries

    def get(self, table_name: str, record_id: str, custom_fields: dict = {}, number: str | None = None,
            no_record_found_res: dict = {'result': []}, use_display_value: bool = False) -> dict:
        """Get a ticket by sending a GET request.

        Args:
            table_name: the table name
            record_id: the record ID
            custom_fields: custom fields of the record to query
            number: record number
            use_display_value: whether to get the display values as well

        Returns:
            Response from API.
        """
        query_params = {}  # type: Dict
        if record_id:
            path = f'table/{table_name}/{record_id}'
        elif number:
            path = f'table/{table_name}'
            query_params = {
                'number': number
            }
        elif custom_fields:
            path = f'table/{table_name}'
            query_params = custom_fields
        else:
            # Only in cases where the table is of type ticket
            raise ValueError('servicenow-get-ticket requires either ticket ID (sys_id) or ticket number.')

        if use_display_value:
            query_params['sysparm_display_value'] = "all"

        return self.send_request(path, 'GET', params=query_params, no_record_found_res=no_record_found_res)

    def update(self, table_name: str, record_id: str, fields: dict = {}, custom_fields: dict = {},
               input_display_value: bool = False) -> dict:
        """Updates a ticket or a record by sending a PATCH request.

        Args:
            table_name: table name
            record_id: record id
            fields: fields to update
            custom_fields: custom_fields to update
            input_display_value: whether to set field values using the display value or the actual value.
        Returns:
            Response from API.
        """
        body = generate_body(fields, custom_fields)
        query_params = {'sysparm_input_display_value': input_display_value}
        return self.send_request(f'table/{table_name}/{record_id}', 'PATCH', params=query_params, body=body)

    def create(self, table_name: str, fields: dict = {}, custom_fields: dict = {},
               input_display_value: bool = False):
        """Creates a ticket or a record by sending a POST request.

        Args:
        table_name: table name
        record_id: record id
        fields: fields to update
        custom_fields: custom_fields to update
        input_display_value: whether to set field values using the display value or the actual value.

        Returns:
            Response from API.
        """
        body = generate_body(fields, custom_fields)
        query_params = {'sysparm_input_display_value': input_display_value}
        return self.send_request(f'table/{table_name}', 'POST', params=query_params, body=body)

    def delete(self, table_name: str, record_id: str) -> dict:
        """Deletes a ticket or a record by sending a DELETE request.

        Args:
        table_name: table name
        record_id: record id

        Returns:
            Response from API.
        """
        return self.send_request(f'table/{table_name}/{record_id}', 'DELETE')

    def add_link(self, ticket_id: str, ticket_type: str, key: str, link: str) -> dict:
        """Adds a link to a ticket by sending a PATCH request.

        Args:
        ticket_id: ticket ID
        ticket_type: ticket type
        key: link key
        link: link str

        Returns:
            Response from API.
        """
        return self.send_request(f'table/{ticket_type}/{ticket_id}', 'PATCH', body={key: link})

    def add_comment(self, ticket_id: str, ticket_type: str, key: str, text: str) -> dict:
        """Adds a comment to a ticket by sending a PATCH request.

        Args:
        ticket_id: ticket ID
        ticket_type: ticket type
        key: link key
        link: link str

        Returns:
            Response from API.
        """
        return self.send_request(f'table/{ticket_type}/{ticket_id}', 'PATCH', body={key: text})

    def upload_file(self, ticket_id: str, file_id: str, file_name: str, ticket_type: str) -> dict:
        """Adds a file to a ticket by sending a POST request.

        Args:
        ticket_id: ticket ID
        file_id: file ID
        file_name: file name
        ticket_type: ticket type

        Returns:
            Response from API.
        """
        body = {
            'table_name': ticket_type,
            'table_sys_id': ticket_id,
            'file_name': file_name
        }

        return self.send_request('attachment/upload', 'POST', headers={'Accept': 'application/json'},
                                 body=body, file={'id': file_id, 'name': file_name})

    def add_tag(self, ticket_id: str, tag_id: str, title: str, ticket_type: str) -> dict:
        """Adds a tag to a ticket by sending a POST request.

        Args:
            ticket_id: ticket id
            tag_id:  tag id
            title: tag title
            ticket_type: ticket type

        Returns:
            Response from API.
        """
        body = {'label': tag_id, 'table': ticket_type, 'table_key': ticket_id, 'title': title}
        return self.send_request('/table/label_entry', 'POST', body=body)

    def query(self, table_name: str, sys_param_limit: str, sys_param_offset: str, sys_param_query: str,
              system_params: dict = {}, sysparm_fields: Optional[str] = None) -> dict:
        """Query records by sending a GET request.

        Args:
        table_name: table name
        sys_param_limit: limit the number of results
        sys_param_offset: offset the results
        sys_param_query: the query
        system_params: system parameters
        sysparm_fields: Comma-separated list of field names to return in the response.

        Returns:
            Response from API.
        """

        query_params = {'sysparm_limit': sys_param_limit, 'sysparm_offset': sys_param_offset}
        if sys_param_query:
            query_params['sysparm_query'] = sys_param_query
        if system_params:
            query_params.update(system_params)
        if sysparm_fields:
            query_params['sysparm_fields'] = sysparm_fields
        demisto.debug(f'Running query records with the params: {query_params}')
        return self.send_request(f'table/{table_name}', 'GET', params=query_params)

    def get_table_fields(self, table_name: str) -> dict:
        """Get table fields by sending a GET request.

        Args:
        table_name: table name

        Returns:
            Response from API.
        """
        return self.send_request(f'table/{table_name}?sysparm_limit=1', 'GET')

    def get_item_details(self, id_: str) -> dict:
        """Get item details from service catalog by sending a GET request to the Service Catalog API.

        Args:
        id_: item id

        Returns:
            Response from API.
        """
        return self.send_request(f'servicecatalog/items/{id_}', 'GET', sc_api=True)

    def create_item_order(self, id_: str, quantity: str, variables: dict = {}) -> dict:
        """Create item order in the service catalog by sending a POST request to the Service Catalog API.

        Args:
        id_: item id
        quantity: order quantity
        variables: order variables

        Returns:
            Response from API.
        """
        body = {'sysparm_quantity': quantity, 'variables': variables}
        return self.send_request(f'servicecatalog/items/{id_}/order_now', 'POST', body=body, sc_api=True)

    def document_route_to_table_request(self, queue_id: str, document_table: str, document_id: str) -> dict:
        """Routes a document(ticket/incident) to a queue by sending a GET request.

        Args:
        queue_id: Queue ID.
        document_table: Document table.
        document_id: Document ID.

        Returns:
            Response from API.
        """
        body = {'document_sys_id': document_id, 'document_table': document_table}
        return self.send_request(f'awa/queues/{queue_id}/work_item', 'POST', body=body)

    def create_co_from_template(self, template: str):
        """Creates a standard change request from template by sending a POST request.

        Args:
        fields: fields to update
        Returns:
            Response from API.
        """
        return self.send_request(f'change/standard/{template}', 'POST', body={},
                                 cr_api=True)

    def get_co_tasks(self, sys_id: str) -> dict:
        """Get item details from service catalog by sending a GET request to the Change Request REST API.

        Args:
        id: item id

        Returns:
            Response from API.
        """
        return self.send_request(f'change/{sys_id}/task', 'GET', cr_api=True)


def get_ticket_command(client: Client, args: dict):
    """Get a ticket.

    Args:
        client: Client object with request.
        args: Usually demisto.args()

    Returns:
        Demisto Outputs.
    """
    ticket_type = client.get_table_name(str(args.get('ticket_type', '')))
    ticket_id = str(args.get('id', ''))
    number = str(args.get('number', ''))
    get_attachments = args.get('get_attachments', 'false')
    fields_delimiter = args.get('fields_delimiter', ';')
    custom_fields = split_fields(str(args.get('custom_fields', '')), fields_delimiter)
    additional_fields = argToList(str(args.get('additional_fields', '')))

    result = client.get(ticket_type, ticket_id, generate_body({}, custom_fields),
                        number, use_display_value=client.use_display_value)
    if not result or 'result' not in result:
        return 'Ticket was not found.'

    if isinstance(result['result'], list):
        if len(result['result']) == 0:
            return 'Ticket was not found.'
        ticket = result['result'][0]
    else:
        ticket = result['result']

    if client.use_display_value:
        ticket = format_incidents_response_with_display_values(ticket)[0]

    entries = []  # type: List[Dict]

    if get_attachments.lower() != 'false':
        entries = client.get_ticket_attachment_entries(ticket.get('sys_id'))

    hr = get_ticket_human_readable(ticket, ticket_type, additional_fields)
    context = get_ticket_context(ticket, additional_fields)

    headers = ['System ID', 'Number', 'Impact', 'Urgency', 'Severity', 'Priority', 'State', 'Approval',
               'Created On', 'Created By', 'Active', 'Close Notes', 'Close Code', 'Description', 'Opened At',
               'Due Date', 'Resolved By', 'Resolved At', 'SLA Due', 'Short Description', 'Additional Comments']
    if additional_fields:
        headers.extend(additional_fields)

    entry = {
        'Type': entryTypes['note'],
        'Contents': result,
        'ContentsFormat': formats['json'],
        'ReadableContentsFormat': formats['markdown'],
        'HumanReadable': tableToMarkdown('ServiceNow ticket', hr, headers=headers, removeNull=True),
        'EntryContext': {
            'Ticket(val.ID===obj.ID)': context,
            'ServiceNow.Ticket(val.ID===obj.ID)': context
        },
        'IgnoreAutoExtract': True
    }
    entries.append(entry)
    return entries


def update_ticket_command(client: Client, args: dict) -> tuple[Any, dict, dict, bool]:
    """Update a ticket.

    Args:
        client: Client object with request.
        args: Usually demisto.args()

    Returns:
        Demisto Outputs.
    """
    fields_delimiter = args.get('fields_delimiter', ';')
    custom_fields = split_fields(str(args.get('custom_fields', '')), fields_delimiter)
    ticket_type = client.get_table_name(str(args.get('ticket_type', '')))
    ticket_id = str(args.get('id', ''))
    additional_fields = split_fields(str(args.get('additional_fields', '')), fields_delimiter)
    additional_fields_keys = list(additional_fields.keys())
    fields = get_ticket_fields(args, ticket_type=ticket_type)
    fields.update(additional_fields)
    input_display_value = argToBoolean(args.get('input_display_value', 'false'))

    result = client.update(ticket_type, ticket_id, fields, custom_fields, input_display_value)
    if not result or 'result' not in result:
        raise Exception('Unable to retrieve response.')
    ticket = result['result']

    hr_ = get_ticket_human_readable(ticket, ticket_type, additional_fields_keys)
    human_readable = tableToMarkdown(f'ServiceNow ticket updated successfully\nTicket type: {ticket_type}',
                                     t=hr_, removeNull=True)

    # make the modified fields the user inserted as arguments show in the context
    if additional_fields:
        additional_fields_keys = list(set(additional_fields_keys).union(set(args.keys())))
    else:
        additional_fields_keys = list(args.keys())

    entry_context = {'ServiceNow.Ticket(val.ID===obj.ID)': get_ticket_context(ticket, additional_fields_keys)}

    return human_readable, entry_context, result, True


def create_ticket_command(client: Client, args: dict) -> tuple[str, dict, dict, bool]:
    """Create a ticket.

    Args:
        client: Client object with request.
        args: Usually demisto.args()

    Returns:
        Demisto Outputs.
    """
    fields_delimiter = args.get('fields_delimiter', ';')
    custom_fields = split_fields(str(args.get('custom_fields', '')), fields_delimiter)
    template = args.get('template')
    ticket_type = client.get_table_name(str(args.get('ticket_type', '')))
    additional_fields = split_fields(str(args.get('additional_fields', '')), fields_delimiter)
    additional_fields_keys = list(additional_fields.keys())
    input_display_value = argToBoolean(args.get('input_display_value', 'false'))

    if template:
        template = client.get_template(template)
    fields = get_ticket_fields(args, template, ticket_type)
    if additional_fields:
        fields.update(additional_fields)

    result = client.create(ticket_type, fields, custom_fields, input_display_value)

    if not result or 'result' not in result:
        if 'successfully' in result:
            return result, {}, {}, True
        raise Exception('Unable to retrieve response.')
    ticket = result['result']

    hr_ = get_ticket_human_readable(ticket, ticket_type, additional_fields_keys)
    headers = ['System ID', 'Number', 'Impact', 'Urgency', 'Severity', 'Priority', 'State', 'Approval',
               'Created On', 'Created By', 'Active', 'Close Notes', 'Close Code', 'Description', 'Opened At',
               'Due Date', 'Resolved By', 'Resolved At', 'SLA Due', 'Short Description', 'Additional Comments']
    if additional_fields:
        headers.extend(additional_fields_keys)
    human_readable = tableToMarkdown('ServiceNow ticket was created successfully.', t=hr_,
                                     headers=headers, removeNull=True)

    # make the modified fields the user inserted as arguments show in the context
    if additional_fields:
        additional_fields_keys = list(set(additional_fields_keys).union(set(args.keys())))
    else:
        additional_fields_keys = list(args.keys())

    created_ticket_context = get_ticket_context(ticket, additional_fields_keys)
    entry_context = {
        'Ticket(val.ID===obj.ID)': created_ticket_context,
        'ServiceNow.Ticket(val.ID===obj.ID)': created_ticket_context
    }

    return human_readable, entry_context, result, True


def delete_ticket_command(client: Client, args: dict) -> tuple[str, dict, dict, bool]:
    """Delete a ticket.

    Args:
        client: Client object with request.
        args: Usually demisto.args()

    Returns:
        Demisto Outputs.
    """
    ticket_id = str(args.get('id', ''))
    ticket_type = client.get_table_name(str(args.get('ticket_type', '')))

    result = client.delete(ticket_type, ticket_id)

    return f'Ticket with ID {ticket_id} was successfully deleted.', {}, result, True


def query_tickets_command(client: Client, args: dict) -> tuple[str, dict, dict, bool]:
    """Query tickets.

    Args:
        client: Client object with request.
        args: Usually demisto.args()

    Returns:
        Demisto Outputs.
    """
    sys_param_limit = args.get('limit', client.sys_param_limit)
    sys_param_offset = args.get('offset', client.sys_param_offset)
    sys_param_query = str(args.get('query', ''))
    system_params = split_fields(args.get('system_params', ''))
    additional_fields = argToList(str(args.get('additional_fields')))

    ticket_type = client.get_table_name(str(args.get('ticket_type', '')))

    result = client.query(ticket_type, sys_param_limit, sys_param_offset, sys_param_query, system_params)

    if not result or 'result' not in result or len(result['result']) == 0:
        return 'No ServiceNow tickets matched the query.', {}, {}, True
    tickets = result.get('result', {})
    hr_ = get_ticket_human_readable(tickets, ticket_type, additional_fields)
    context = get_ticket_context(tickets, additional_fields)

    headers = ['System ID', 'Number', 'Impact', 'Urgency', 'Severity', 'Priority', 'State', 'Created On', 'Created By',
               'Active', 'Close Notes', 'Close Code', 'Description', 'Opened At', 'Due Date', 'Resolved By',
               'Resolved At', 'SLA Due', 'Short Description', 'Additional Comments']
    if additional_fields:
        headers.extend(additional_fields)
    human_readable = tableToMarkdown('ServiceNow tickets', t=hr_, headers=headers, removeNull=True)
    entry_context = {
        'Ticket(val.ID===obj.ID)': context,
        'ServiceNow.Ticket(val.ID===obj.ID)': context
    }

    return human_readable, entry_context, result, True


def add_link_command(client: Client, args: dict) -> tuple[str, dict, dict, bool]:
    """Add a link.

    Args:
        client: Client object with request.
        args: Usually demisto.args()

    Returns:
        Demisto Outputs.
    """
    ticket_id = str(args.get('id', ''))
    key = 'comments' if args.get('post-as-comment', 'false').lower() == 'true' else 'work_notes'
    link_argument = str(args.get('link', ''))
    text = args.get('text', link_argument)
    link = f'[code]<a class="web" target="_blank" href="{link_argument}" >{text}</a>[/code]'
    ticket_type = client.get_table_name(str(args.get('ticket_type', '')))

    result = client.add_link(ticket_id, ticket_type, key, link)

    if not result or 'result' not in result:
        raise Exception('Unable to retrieve response.')

    headers = ['System ID', 'Number', 'Impact', 'Urgency', 'Severity', 'Priority', 'State', 'Created On', 'Created By',
               'Active', 'Close Notes', 'Close Code', 'Description', 'Opened At', 'Due Date', 'Resolved By',
               'Resolved At', 'SLA Due', 'Short Description', 'Additional Comments']
    hr_ = get_ticket_human_readable(result['result'], ticket_type)
    human_readable = tableToMarkdown('Link successfully added to ServiceNow ticket', t=hr_,
                                     headers=headers, removeNull=True)

    return human_readable, {}, result, True


def add_comment_command(client: Client, args: dict) -> tuple[str, dict, dict, bool]:
    """Add a comment.

    Args:
        client: Client object with request.
        args: Usually demisto.args()

    Returns:
        Demisto Outputs.
    """
    ticket_id = str(args.get('id', ''))
    key = 'comments' if args.get('post-as-comment', 'false').lower() == 'true' else 'work_notes'
    text = str(args.get('comment', ''))
    ticket_type = client.get_table_name(str(args.get('ticket_type', '')))

    result = client.add_comment(ticket_id, ticket_type, key, text)

    if not result or 'result' not in result:
        raise Exception('Unable to retrieve response.')

    headers = ['System ID', 'Number', 'Impact', 'Urgency', 'Severity', 'Priority', 'State', 'Created On', 'Created By',
               'Active', 'Close Notes', 'Close Code',
               'Description', 'Opened At', 'Due Date', 'Resolved By', 'Resolved At', 'SLA Due', 'Short Description',
               'Additional Comments']
    hr_ = get_ticket_human_readable(result['result'], ticket_type)
    human_readable = tableToMarkdown('Comment successfully added to ServiceNow ticket', t=hr_,
                                     headers=headers, removeNull=True)

    return human_readable, {}, result, True


def upload_file_command(client: Client, args: dict) -> tuple[str, dict, dict, bool]:
    """Upload a file.

    Args:
        client: Client object with request.
        args: Usually demisto.args()

    Returns:
        Demisto Outputs.
    """
    ticket_type = client.get_table_name(str(args.get('ticket_type', '')))
    ticket_id = str(args.get('id', ''))
    file_id = str(args.get('file_id', ''))

    file_name = args.get('file_name')
    if not file_name:
        file_data = demisto.getFilePath(file_id)
        file_name = file_data.get('name')

    result = client.upload_file(ticket_id, file_id, file_name, ticket_type)

    if not result or 'result' not in result or not result['result']:
        raise Exception('Unable to upload file.')
    uploaded_file_resp = result.get('result', {})

    hr_ = {
        'Filename': uploaded_file_resp.get('file_name'),
        'Download link': uploaded_file_resp.get('download_link'),
        'System ID': uploaded_file_resp.get('sys_id')
    }
    human_readable = tableToMarkdown(f'File uploaded successfully to ticket {ticket_id}.', t=hr_)
    context = {
        'ID': ticket_id,
        'File': {
            'Filename': uploaded_file_resp.get('file_name'),
            'Link': uploaded_file_resp.get('download_link'),
            'SystemID': uploaded_file_resp.get('sys_id')
        }
    }
    entry_context = {
        'ServiceNow.Ticket(val.ID===obj.ID)': context,
        'Ticket(val.ID===obj.ID)': context
    }

    return human_readable, entry_context, result, True


def add_tag_command(client: Client, args: dict) -> tuple[str, dict, dict, bool]:
    """Add tag to a ticket.

    Args:
        client: Client object with request.
        args: Usually demisto.args()

    Returns:
        Demisto Outputs.
    """
    ticket_id = str(args.get('id', ''))
    tag_id = str(args.get('tag_id', ''))
    title = str(args.get('title', ''))
    ticket_type = client.get_table_name(str(args.get('ticket_type', '')))

    result = client.add_tag(ticket_id, tag_id, title, ticket_type)
    if not result or 'result' not in result:
        raise Exception(f'Could not add tag {title} to ticket {ticket_id}.')

    added_tag_resp = result.get('result', {})
    hr_ = {
        'Title': added_tag_resp.get('title'),
        'Ticket ID': added_tag_resp.get('id_display'),
        'Ticket Type': added_tag_resp.get('id_type'),
        'Tag ID': added_tag_resp.get('sys_id'),
    }
    human_readable = tableToMarkdown(f'Tag {tag_id} was added successfully to ticket {ticket_id}.', t=hr_)
    context = {
        'ID': ticket_id,
        'TagTitle': added_tag_resp.get('title'),
        'TagID': added_tag_resp.get('sys_id'),
    }
    entry_context = {'ServiceNow.Ticket(val.ID===obj.ID)': context}

    return human_readable, entry_context, result, True


def get_ticket_notes_command(client: Client, args: dict, params: dict,) -> list[CommandResults | dict]:
    """Get the ticket's note.

    Args:
        client: Client object with request.
        args: Usually demisto.args()

    Returns:
        Demisto Outputs.
    """
    ticket_id = args.get('id')
    sys_param_limit = args.get('limit', client.sys_param_limit)
    sys_param_offset = args.get('offset', client.sys_param_offset)
    add_as_entry = argToBoolean(args.get('add_as_entry', False))

    use_display_value = argToBoolean(args.get('use_display_value', client.use_display_value))

    return_results: list = []

    if use_display_value:  # make query using sysparm_display_value=all (requires less permissions)
        assert client.display_date_format, 'A display date format must be selected in the instance configuration when' \
                                           ' retrieving notes using the display value option.'
        ticket_type = client.get_table_name(str(args.get('ticket_type', client.ticket_type)))
        path = f'table/{ticket_type}/{ticket_id}'
        query_params = {'sysparm_limit': sys_param_limit, 'sysparm_offset': sys_param_offset, 'sysparm_display_value': 'all'}
        response = client.send_request(path, 'GET', params=query_params).get('result', {})
        timezone_offset = get_timezone_offset(response, client.display_date_format)
        format_response = format_incidents_response_with_display_values(response)[0]
        result = convert_to_notes_result(format_response, time_info={
                                         'display_date_format': client.display_date_format, 'timezone_offset': timezone_offset})
    else:
        sys_param_query = f'element_id={ticket_id}^element=comments^ORelement=work_notes'
        result = client.query('sys_journal_field', sys_param_limit, sys_param_offset, sys_param_query)

    if not result or 'result' not in result:
        return [CommandResults(raw_response=f'No comment found on ticket {ticket_id}.')]

    if add_as_entry:
        return_results.extend(get_entries_for_notes(result['result'], params))

    headers = ['Value', 'CreatedOn', 'CreatedBy', 'Type']

    mapped_notes = [{
        'Value': note.get('value'),
        'CreatedOn': note.get('sys_created_on'),
        'CreatedBy': note.get('sys_created_by'),
        'Type': 'Work Note' if note.get('element', '') == 'work_notes' else 'Comment'
    } for note in result['result']]

    if not mapped_notes:
        return [CommandResults(raw_response=f'No comment found on ticket {ticket_id}.')]

    ticket = {
        'ID': ticket_id,
        'Note': mapped_notes
    }

    human_readable = tableToMarkdown(f'ServiceNow notes for ticket {ticket_id}', t=mapped_notes, headers=headers,
                                     headerTransform=pascalToSpace, removeNull=True)

    return_results.append(
        CommandResults(
            outputs_prefix="ServiceNow.Ticket",
            outputs_key_field="ID",
            outputs=createContext(ticket, removeNull=True),
            readable_output=human_readable,
            raw_response=result
        )
    )
    return return_results


def get_entries_for_notes(notes: list[dict], params) -> list[dict]:
    entries = []
    for note in notes:
        if 'Mirrored from Cortex XSOAR' not in note.get('value', ''):
            comments_context = {'comments_and_work_notes': note.get('value')}

            if (tagsstr := note.get('tags', 'none')) == 'none':
                if note.get('element') == 'comments':
                    tags = [params.get('comment_tag_from_servicenow', 'CommentFromServiceNow')]
                else:
                    tags = [params.get('work_notes_tag_from_servicenow', 'WorkNoteFromServiceNow')]
            else:
                if str(note.get('element')) == 'comments':
                    tags = tagsstr + params.get('comment_tag_from_servicenow', 'CommentFromServiceNow')
                    tags = argToList(tags)
                else:
                    tags = tagsstr + params.get('work_notes_tag_from_servicenow', 'WorkNoteFromServiceNow')
                    tags = argToList(tags)

            entries.append({
                'Type': note.get('type', 1),
                'Category': note.get('category'),
                'Contents': f"Type: {note.get('element')}\nCreated By: {note.get('sys_created_by')}\n"
                            f"Created On: {note.get('sys_created_on')}\n{note.get('value')}",
                'ContentsFormat': note.get('format'),
                'Tags': tags,
                'Note': True,
                'EntryContext': comments_context
            })

    return entries


def get_record_command(client: Client, args: dict) -> tuple[str, dict, dict, bool]:
    """Get a record.

    Args:
        client: Client object with request.
        args: Usually demisto.args()

    Returns:
        Demisto Outputs.
    """
    table_name = str(args.get('table_name', ''))
    record_id = str(args.get('id', ''))
    fields = str(args.get('fields', ''))

    result = client.get(table_name, record_id)

    if not result or 'result' not in result:
        return f'ServiceNow record with ID {record_id} was not found.', {}, {}, True

    if isinstance(result['result'], list):
        if len(result['result']) == 0:
            return f'ServiceNow record with ID {record_id} was not found.', {}, result, True
        record = result['result'][0]
    else:
        record = result['result']

    if fields:
        list_fields = argToList(fields)
        if 'sys_id' not in list_fields:
            # ID is added by default
            list_fields.append('sys_id')
        # filter the record for the required fields
        record = dict([kv_pair for kv_pair in list(record.items()) if kv_pair[0] in list_fields])
        for k, v in record.items():
            if isinstance(v, dict):
                # For objects that refer to a record in the database, take their value(system ID).
                record[k] = v.get('value', record[k])
        record['ID'] = record.pop('sys_id')
        human_readable = tableToMarkdown('ServiceNow record', record, removeNull=True)
        entry_context = {'ServiceNow.Record(val.ID===obj.ID)': createContext(record)}
    else:
        mapped_record = {DEFAULT_RECORD_FIELDS[k]: record[k] for k in DEFAULT_RECORD_FIELDS if k in record}
        human_readable = tableToMarkdown(f'ServiceNow record {record_id}', mapped_record, removeNull=True)
        entry_context = {'ServiceNow.Record(val.ID===obj.ID)': createContext(mapped_record)}

    return human_readable, entry_context, result, True


def create_record_command(client: Client, args: dict) -> tuple[Any, dict[Any, Any], Any, bool]:
    """Create a record.

    Args:
        client: Client object with request.
        args: Usually demisto.args()

    Returns:
        Demisto Outputs.
    """
    table_name = str(args.get('table_name', ''))
    fields_str = str(args.get('fields', ''))
    custom_fields_str = str(args.get('custom_fields', ''))
    input_display_value = argToBoolean(args.get('input_display_value', 'false'))
    fields_delimiter = args.get('fields_delimiter', ';')

    fields = {}
    if fields_str:
        fields = split_fields(fields_str, fields_delimiter)
    custom_fields = {}
    if custom_fields_str:
        custom_fields = split_fields(custom_fields_str, fields_delimiter)

    result = client.create(table_name, fields, custom_fields, input_display_value)

    if not result or 'result' not in result:
        return 'Could not create record.', {}, {}, True

    record = result.get('result', {})
    mapped_record = {DEFAULT_RECORD_FIELDS[k]: record[k] for k in DEFAULT_RECORD_FIELDS if k in record}

    human_readable = tableToMarkdown('ServiceNow record created successfully', mapped_record, removeNull=True)
    entry_context = {'ServiceNow.Record(val.ID===obj.ID)': createContext(mapped_record)}

    return human_readable, entry_context, result, True


def update_record_command(client: Client, args: dict) -> tuple[Any, dict[Any, Any], dict[Any, Any], bool]:
    """Update a record.

    Args:
        client: Client object with request.
        args: Usually demisto.args()

    Returns:
        Demisto Outputs.
    """
    table_name = str(args.get('table_name', ''))
    record_id = str(args.get('id', ''))
    fields_str = str(args.get('fields', ''))
    custom_fields_str = str(args.get('custom_fields', ''))
    input_display_value = argToBoolean(args.get('input_display_value', 'false'))
    fields_delimiter = args.get('fields_delimiter', ';')
    fields = get_ticket_fields(args, ticket_type=table_name)

    if fields_str:
        additional_fields = split_fields(fields_str, fields_delimiter)
        fields.update(additional_fields)
    custom_fields = {}
    if custom_fields_str:
        custom_fields = split_fields(custom_fields_str, fields_delimiter)

    result = client.update(table_name, record_id, fields, custom_fields, input_display_value)

    if not result or 'result' not in result:
        return 'Could not retrieve record.', {}, {}, True

    record = result.get('result', {})
    mapped_record = {DEFAULT_RECORD_FIELDS[k]: record[k] for k in DEFAULT_RECORD_FIELDS if k in record}
    human_readable = tableToMarkdown(f'ServiceNow record with ID {record_id} updated successfully',
                                     t=mapped_record, removeNull=True)
    entry_context = {'ServiceNow.Record(val.ID===obj.ID)': createContext(mapped_record)}

    return human_readable, entry_context, result, True


def delete_record_command(client: Client, args: dict) -> tuple[str, dict[Any, Any], dict, bool]:
    """Delete a record.

    Args:
        client: Client object with request.
        args: Usually demisto.args()

    Returns:
        Demisto Outputs.
    """
    record_id = str(args.get('id', ''))
    table_name = str(args.get('table_name', ''))

    result = client.delete(table_name, record_id)

    return f'ServiceNow record with ID {record_id} was successfully deleted.', {}, result, True


def query_table_command(client: Client, args: dict) -> tuple[str, dict, dict, bool]:
    """Query a table.

    Args:
        client: Client object with request.
        args: Usually demisto.args()

    Returns:
        Demisto Outputs.
    """
    table_name = str(args.get('table_name', ''))
    sys_param_limit = args.get('limit', client.sys_param_limit)
    sys_param_query = str(args.get('query', ''))
    system_params = split_fields(args.get('system_params', ''))
    sys_param_offset = args.get('offset', client.sys_param_offset)
    fields = args.get('fields')
    if fields and 'sys_id' not in fields:
        fields = f'{fields},sys_id'  # ID is added by default

    result = client.query(table_name, sys_param_limit, sys_param_offset, sys_param_query, system_params,
                          sysparm_fields=fields)
    if not result or 'result' not in result or len(result['result']) == 0:
        return 'No results found', {}, {}, False
    table_entries = result.get('result', {})

    if fields:
        fields = argToList(fields)
        # Filter the records according to the given fields
        records = [{k.replace('.', '_'): v for k, v in r.items() if k in fields} for r in table_entries]
        for record in records:
            record['ID'] = record.pop('sys_id')
            for k, v in record.items():
                if isinstance(v, dict):
                    # For objects that refer to a record in the database, take their value (system ID).
                    record[k] = v.get('value', v)
        human_readable = tableToMarkdown('ServiceNow records', records, removeNull=True)
        entry_context = {'ServiceNow.Record(val.ID===obj.ID)': createContext(records)}
    else:
        mapped_records = [{DEFAULT_RECORD_FIELDS[k]: r[k] for k in DEFAULT_RECORD_FIELDS if k in r}
                          for r in table_entries]
        human_readable = tableToMarkdown('ServiceNow records', mapped_records, removeNull=True)
        entry_context = {'ServiceNow.Record(val.ID===obj.ID)': createContext(mapped_records)}

    return human_readable, entry_context, result, False


def query_computers_command(client: Client, args: dict) -> tuple[Any, dict[Any, Any], dict[Any, Any], bool]:
    """Query computers.

    Args:
        client: Client object with request.
        args: Usually demisto.args()

    Returns:
        Demisto Outputs.
    """
    table_name = 'cmdb_ci_computer'
    computer_id = args.get('computer_id', None)
    computer_name = args.get('computer_name', None)
    asset_tag = args.get('asset_tag', None)
    computer_query = args.get('query', {})
    offset = args.get('offset', client.sys_param_offset)
    limit = args.get('limit', client.sys_param_limit)

    if computer_id:
        result = client.get(table_name, computer_id)
    else:
        if computer_name:
            computer_query = f'name={computer_name}'
        elif asset_tag:
            computer_query = f'asset_tag={asset_tag}'

        result = client.query(table_name, limit, offset, computer_query)

    if not result or 'result' not in result:
        return 'No computers found.', {}, {}, False

    computers = result.get('result', {})
    if not isinstance(computers, list):
        computers = [computers]

    if len(computers) == 0:
        return 'No computers found.', {}, {}, False

    computer_statuses = {
        '1': 'In use',
        '2': 'On order',
        '3': 'On maintenance',
        '6': 'In stock/In transit',
        '7': 'Retired',
        '100': 'Missing'
    }

    mapped_computers = [{
        'ID': computer.get('sys_id'),
        'AssetTag': computer.get('asset_tag'),
        'Name': computer.get('name'),
        'DisplayName': f"{computer.get('asset_tag', '')} - {computer.get('name', '')}",
        'SupportGroup': computer.get('support_group'),
        'OperatingSystem': computer.get('os'),
        'Company': computer.get('company', {}).get('value')
        if isinstance(computer.get('company'), dict) else computer.get('company'),
        'AssignedTo': computer.get('assigned_to', {}).get('value')
        if isinstance(computer.get('assigned_to'), dict) else computer.get('assigned_to'),
        'State': computer_statuses.get(computer.get('install_status', ''), computer.get('install_status')),
        'Cost': f"{computer.get('cost', '').rstrip()} {computer.get('cost_cc', '').rstrip()}",
        'Comments': computer.get('comments')
    } for computer in computers]

    headers = ['ID', 'AssetTag', 'Name', 'DisplayName', 'SupportGroup', 'OperatingSystem', 'Company', 'AssignedTo',
               'State', 'Cost', 'Comments']
    human_readable = tableToMarkdown('ServiceNow Computers', t=mapped_computers, headers=headers,
                                     removeNull=True, headerTransform=pascalToSpace)
    entry_context = {'ServiceNow.Computer(val.ID===obj.ID)': createContext(mapped_computers, removeNull=True)}

    return human_readable, entry_context, result, False


def query_groups_command(client: Client, args: dict) -> tuple[Any, dict[Any, Any], dict[Any, Any], bool]:
    """Query groups.

    Args:
        client: Client object with request.
        args: Usually demisto.args()

    Returns:
        Demisto Outputs.
    """
    table_name = 'sys_user_group'
    group_id = args.get('group_id')
    group_name = args.get('group_name')
    group_query = args.get('query', {})
    offset = args.get('offset', client.sys_param_offset)
    limit = args.get('limit', client.sys_param_limit)

    if group_id:
        result = client.get(table_name, group_id)
    else:
        if group_name:
            group_query = f'name={group_name}'
        result = client.query(table_name, limit, offset, group_query)

    if not result or 'result' not in result:
        return 'No groups found.', {}, {}, False

    groups = result.get('result', {})
    if not isinstance(groups, list):
        groups = [groups]

    if len(groups) == 0:
        return 'No groups found.', {}, {}, False

    headers = ['ID', 'Description', 'Name', 'Active', 'Manager', 'Updated']

    mapped_groups = [{
        'ID': group.get('sys_id'),
        'Description': group.get('description'),
        'Name': group.get('name'),
        'Active': group.get('active'),
        'Manager': group.get('manager', {}).get('value')
        if isinstance(group.get('manager'), dict) else group.get('manager'),
        'Updated': group.get('sys_updated_on'),
    } for group in groups]

    human_readable = tableToMarkdown('ServiceNow Groups', t=mapped_groups, headers=headers,
                                     removeNull=True, headerTransform=pascalToSpace)
    entry_context = {'ServiceNow.Group(val.ID===obj.ID)': createContext(mapped_groups, removeNull=True)}

    return human_readable, entry_context, result, False


def query_users_command(client: Client, args: dict) -> tuple[Any, dict[Any, Any], dict[Any, Any], bool]:
    """Query users.

    Args:
        client: Client object with request.
        args: Usually demisto.args()

    Returns:
        Demisto Outputs.
    """
    table_name = 'sys_user'
    user_id = args.get('user_id')
    user_name = args.get('user_name')
    user_query = args.get('query', {})
    offset = args.get('offset', client.sys_param_offset)
    limit = args.get('limit', client.sys_param_limit)

    if user_id:
        result = client.get(table_name, user_id)
    else:
        if user_name:
            user_query = f'user_name={user_name}'
        result = client.query(table_name, limit, offset, user_query)

    if not result or 'result' not in result:
        return 'No users found.', {}, {}, False

    users = result.get('result', {})
    if not isinstance(users, list):
        users = [users]

    if len(users) == 0:
        return 'No users found.', {}, {}, False

    mapped_users = [{
        'ID': user.get('sys_id'),
        'Name': f"{user.get('first_name', '').rstrip()} {user.get('last_name', '').rstrip()}",
        'UserName': user.get('user_name'),
        'Email': user.get('email'),
        'Created': user.get('sys_created_on'),
        'Updated': user.get('sys_updated_on'),
    } for user in users]

    headers = ['ID', 'Name', 'UserName', 'Email', 'Created', 'Updated']
    human_readable = tableToMarkdown('ServiceNow Users', t=mapped_users, headers=headers, removeNull=True,
                                     headerTransform=pascalToSpace)
    entry_context = {'ServiceNow.User(val.ID===obj.ID)': createContext(mapped_users, removeNull=True)}

    return human_readable, entry_context, result, False


def list_table_fields_command(client: Client, args: dict) -> tuple[Any, dict[Any, Any], dict[Any, Any], bool]:
    """List table fields.

    Args:
        client: Client object with request.
        args: Usually demisto.args()

    Returns:
        Demisto Outputs.
    """
    table_name = str(args.get('table_name', ''))

    result = client.get_table_fields(table_name)

    if not result or 'result' not in result:
        return 'Table was not found.', {}, {}, False

    if len(result['result']) == 0:
        return 'Table contains no records.', {}, {}, False

    fields = [{'Name': k} for k, v in result['result'][0].items()]

    human_readable = tableToMarkdown(f'ServiceNow Table fields - {table_name}', fields)
    entry_context = {'ServiceNow.Field': createContext(fields)}

    return human_readable, entry_context, result, False


def get_table_name_command(client: Client, args: dict) -> tuple[Any, dict[Any, Any], dict[Any, Any], bool]:
    """List table fields.

    Args:
        client: Client object with request.
        args: Usually demisto.args()

    Returns:
        Demisto Outputs.
    """
    label = args.get('label')
    offset = args.get('offset', client.sys_param_offset)
    limit = args.get('limit', client.sys_param_limit)
    table_query = f'label={label}'

    result = client.query('sys_db_object', limit, offset, table_query)

    if not result or 'result' not in result:
        return 'Table was not found.', {}, {}, False
    tables = result.get('result', {})
    if len(tables) == 0:
        return 'Table was not found.', {}, {}, False

    headers = ['ID', 'Name', 'SystemName']

    mapped_tables = [{
        'ID': table.get('sys_id'),
        'Name': table.get('name'),
        'SystemName': table.get('sys_name')
    } for table in tables]

    human_readable = tableToMarkdown(f'ServiceNow Tables for label - {label}', t=mapped_tables,
                                     headers=headers, headerTransform=pascalToSpace)
    entry_context = {'ServiceNow.Table(val.ID===obj.ID)': createContext(mapped_tables)}

    return human_readable, entry_context, result, False


def query_items_command(client: Client, args: dict) -> tuple[Any, dict[Any, Any], dict[Any, Any], bool]:
    """Query items.

    Args:
        client: Client object with request.
        args: Usually demisto.args()

    Returns:
        Demisto Outputs.
    """
    table_name = 'sc_cat_item'
    limit = args.get('limit', client.sys_param_limit)
    offset = args.get('offset', client.sys_param_offset)
    name = str(args.get('name', ''))
    items_query = f'nameLIKE{name}' if name else ''

    result = client.query(table_name, limit, offset, items_query)
    if not result or 'result' not in result:
        return 'No items were found.', {}, {}, True
    items = result.get('result', {})
    if not isinstance(items, list):
        items_list = [items]
    else:
        items_list = items
    if len(items_list) == 0:
        return 'No items were found.', {}, {}, True

    mapped_items = []
    for item in items_list:
        mapped_items.append(get_item_human_readable(item))

    headers = ['ID', 'Name', 'Price', 'Description']
    human_readable = tableToMarkdown('ServiceNow Catalog Items', mapped_items, headers=headers,
                                     removeNull=True, headerTransform=pascalToSpace)
    entry_context = {'ServiceNow.CatalogItem(val.ID===obj.ID)': createContext(mapped_items, removeNull=True)}

    return human_readable, entry_context, result, True


def get_item_details_command(client: Client, args: dict) -> tuple[Any, dict[Any, Any], dict[Any, Any], bool]:
    """Get item details.

    Args:
        client: Client object with request.
        args: Usually demisto.args()

    Returns:
        Demisto Outputs.
    """
    id_ = str(args.get('id', ''))
    result = client.get_item_details(id_)
    if not result or 'result' not in result:
        return 'Item was not found.', {}, {}, True
    item = result.get('result', {})
    mapped_item = get_item_human_readable(item)

    human_readable = tableToMarkdown('ServiceNow Catalog Item', t=mapped_item, headers=['ID', 'Name', 'Description'],
                                     removeNull=True, headerTransform=pascalToSpace)
    if mapped_item.get('Variables'):
        human_readable += tableToMarkdown('Item Variables', t=mapped_item.get('Variables'),
                                          headers=['Question', 'Type', 'Name', 'Mandatory'],
                                          removeNull=True, headerTransform=pascalToSpace)
    entry_context = {'ServiceNow.CatalogItem(val.ID===obj.ID)': createContext(mapped_item, removeNull=True)}
    return human_readable, entry_context, result, True


def create_order_item_command(client: Client, args: dict) -> tuple[Any, dict[Any, Any], dict[Any, Any], bool]:
    """Create item order.

    Args:
        client: Client object with request.
        args: Usually demisto.args()

    Returns:
        Demisto Outputs.
    """
    id_ = str(args.get('id', ''))
    quantity = str(args.get('quantity', '1'))
    variables = split_fields(str(args.get('variables', '')))

    result = client.create_item_order(id_, quantity, variables)
    if not result or 'result' not in result:
        return 'Order item was not created.', {}, {}, True
    order_item = result.get('result', {})

    mapped_item = {
        'ID': order_item.get('sys_id'),
        'RequestNumber': order_item.get('request_number')
    }
    human_readable = tableToMarkdown('ServiceNow Order Request', mapped_item,
                                     removeNull=True, headerTransform=pascalToSpace)
    entry_context = {'ServiceNow.OrderRequest(val.ID===obj.ID)': createContext(mapped_item, removeNull=True)}

    return human_readable, entry_context, result, True


def document_route_to_table(client: Client, args: dict) -> tuple[Any, dict[Any, Any], dict[Any, Any], bool]:
    """Document routes to table.

    Args:
        client: Client object with request.
        args: Usually demisto.args()

    Returns:
        Demisto Outputs.
    """
    queue_id = str(args.get('queue_id', ''))
    document_table = str(args.get('document_table', ''))
    document_id = str(args.get('document_id', ''))

    result = client.document_route_to_table_request(queue_id, document_table, document_id)
    if not result or 'result' not in result:
        return 'Route to table was not found.', {}, {}, True

    route = result.get('result', {})
    context = {
        'DisplayName': route.get('display_name'),
        'DocumentID': route.get('document_id'),
        'DocumentTable': route.get('document_table'),
        'QueueID': route.get('queue'),
        'WorkItemID': route.get('sys_id')
    }

    headers = ['DisplayName', 'DocumentID', 'DocumentTable', 'QueueID', 'WorkItemID']
    human_readable = tableToMarkdown('ServiceNow Queue', t=context, headers=headers, removeNull=True,
                                     headerTransform=pascalToSpace)
    entry_context = {'ServiceNow.WorkItem(val.WorkItemID===obj.WorkItemID)': createContext(context, removeNull=True)}

    return human_readable, entry_context, result, True


def get_ticket_file_attachments(client: Client, ticket: dict) -> list:
    """
    Extract file attachment from a service now ticket.
    """
    file_names = []
    if client.get_attachments:
        file_entries = client.get_ticket_attachment_entries(ticket.get('sys_id', ''))
        if isinstance(file_entries, list):
            for file_result in file_entries:
                if file_result['Type'] == entryTypes['error']:
                    raise Exception(f"Error getting attachment: {str(file_result.get('Contents', ''))}")
                file_names.append({
                    'path': file_result.get('FileID', ''),
                    'name': file_result.get('File', '')
                })
    return file_names


def get_mirroring():
    """
    Get tickets mirroring.
    """
    params = demisto.params()

    return {
        'mirror_direction': MIRROR_DIRECTION.get(params.get('mirror_direction')),
        'mirror_tags': [
            params.get('comment_tag'),  # comment tag to service now
            params.get('comment_tag_from_servicenow'),
            params.get('file_tag'),  # file tag to service now
            params.get('file_tag_from_service_now'),
            params.get('work_notes_tag'),  # work not tag to service now
            params.get('work_notes_tag_from_servicenow')
        ],
        'mirror_instance': demisto.integrationInstance()
    }


def is_time_field(field):
    try:
        datetime.strptime(field, DATE_FORMAT)
        return True
    except Exception:
        return False


def format_incidents_response_with_display_values(incidents_res: list | dict) -> list[dict]:
    """Format the incidents response to use display values by key.

    Args:
        incidents_res (list of dict or specific dict): The original incidents response

    Returns:
        list[dict]: The formatted incidents.
    """
    if not isinstance(incidents_res, list):
        incidents_res = [incidents_res]

    format_incidents = []

    for incident in incidents_res:
        format_incident = {}

        for item in incident:
            if item in ("opened_by", "sys_domain", "assignment_group", "assigned_to", "caller_id"):
                if incident[item].get("value"):
                    format_incident[item] = incident[item]
                else:
                    format_incident[item] = ""
            elif is_time_field(incident[item]["value"]):
                format_incident[item] = incident[item]["value"]
            else:
                format_incident[item] = incident[item]["display_value"]

        format_incidents.append(format_incident)

    return format_incidents


def fetch_incidents(client: Client) -> list:
    query_params = {}
    incidents = []

    last_run = demisto.getLastRun()
    demisto.debug("ServiceNowv2 - Start fetching")

    start_snow_time, end_snow_time = get_fetch_run_time_range(
        last_run=last_run, first_fetch=client.fetch_time, look_back=client.look_back, date_format=DATE_FORMAT
    )
    snow_time_as_date = datetime.strptime(start_snow_time, DATE_FORMAT)

    fetch_limit = last_run.get('limit') or client.sys_param_limit

    query = ''
    if client.sys_param_query:
        query += f'{client.sys_param_query}^'
    # get the tickets which occurred after the 'start_snow_time'
    query += f'ORDERBY{client.timestamp_field}^{client.timestamp_field}>{start_snow_time}'

    if query:
        query_params['sysparm_query'] = query
    query_params['sysparm_limit'] = fetch_limit  # type: ignore[assignment]
    if client.use_display_value:
        query_params['sysparm_display_value'] = "all"

    demisto.debug(f"ServiceNowV2 - Last run: {json.dumps(last_run)}")
    demisto.debug(f"ServiceNowV2 - Query sent to the server: {str(query_params)}")
    tickets_response = client.send_request(f'table/{client.ticket_type}', 'GET', params=query_params).get('result', [])
    count = 0
    skipped_incidents = 0

    severity_map = {'1': 3, '2': 2, '3': 1}  # Map SNOW severity to Demisto severity for incident creation

    if client.use_display_value:
        tickets_response = format_incidents_response_with_display_values(incidents_res=tickets_response)

    # remove duplicate incidents which were already fetched
    tickets_response = filter_incidents_by_duplicates_and_limit(
        incidents_res=tickets_response, last_run=last_run, fetch_limit=client.sys_param_limit, id_field='sys_id'
    )

    for ticket in tickets_response:
        ticket.update(get_mirroring())

        if client.timestamp_field not in ticket:
            raise ValueError(f"The timestamp field [{client.timestamp_field}] does not exist in the ticket")

        if count > fetch_limit:
            break

        try:
            if datetime.strptime(ticket[client.timestamp_field], DATE_FORMAT) < snow_time_as_date:
                skipped_incidents += 1
                demisto.debug(
                    f"ServiceNowV2 - -Skipping incident with sys_id={ticket.get('sys_id')} and date="
                    f"{ticket.get(client.timestamp_field)} because its creation time is smaller than the last fetch.")
                continue
            parse_dict_ticket_fields(client, ticket)
        except Exception as e:
            demisto.debug(f"Got the following error: {e}")

        incidents.append({
            'name': f"ServiceNow Incident {ticket.get(client.incident_name)}",
            'labels': [
                {'type': _type, 'value': value if isinstance(value, str) else json.dumps(value)}
                for _type, value in ticket.items()
            ],
            'details': json.dumps(ticket),
            'severity': severity_map.get(ticket.get('severity', ''), 0),
            'attachment': get_ticket_file_attachments(client=client, ticket=ticket),
            'occurred': ticket.get(client.timestamp_field),
            'sys_id': ticket.get('sys_id'),
            'rawJSON': json.dumps(ticket)
        })
        count += 1

    last_run = update_last_run_object(
        last_run=last_run,
        incidents=incidents,
        fetch_limit=client.sys_param_limit,
        start_fetch_time=start_snow_time,
        end_fetch_time=end_snow_time,
        look_back=client.look_back,
        created_time_field='occurred',
        id_field='sys_id',
        date_format=DATE_FORMAT
    )

    demisto.debug(f"ServiceNowV2 - Last run after incidents fetching: {json.dumps(last_run)}")
    demisto.debug(f"ServiceNowV2 - Number of incidents before filtering: {len(tickets_response)}")
    demisto.debug(f"ServiceNowV2 - Number of incidents after filtering: {len(incidents)}")
    demisto.debug(f"ServiceNowV2 - Number of incidents skipped: {skipped_incidents}")

    for ticket in incidents:
        # the occurred time requires to be in ISO format.
        occurred = datetime.strptime(ticket.get('occurred'), DATE_FORMAT).isoformat()  # type: ignore[arg-type]
        ticket['occurred'] = f"{occurred}Z"

    demisto.setLastRun(last_run)
    return incidents


def test_instance(client: Client):
    """
    The function that executes the logic for the instance testing. If the instance wasn't configured correctly, this
    function will raise an exception and cause the test_module/oauth_test_module function to fail.
    """
    # Validate fetch_time parameter is valid (if not, parse_date_range will raise the error message)
    parse_date_range(client.fetch_time, DATE_FORMAT)

    result = client.send_request(f'table/{client.ticket_type}', params={'sysparm_limit': 1}, method='GET')
    if 'result' not in result:
        raise Exception('ServiceNow error: ' + str(result))
    ticket = result.get('result')
    if ticket and demisto.params().get('isFetch'):
        if isinstance(ticket, list):
            ticket = ticket[0]
        if client.timestamp_field not in ticket:
            raise ValueError(f"The timestamp field [{client.timestamp_field}] does not exist in the ticket.")
        if client.incident_name not in ticket:
            raise ValueError(f"The field [{client.incident_name}] does not exist in the ticket.")


def test_module(client: Client, *_) -> tuple[str, dict[Any, Any], dict[Any, Any], bool]:
    """
    Test the instance configurations when using basic authorization.
    """
    # Notify the user that test button can't be used when using OAuth 2.0:
    if client.use_oauth:
        raise Exception('Test button cannot be used when using OAuth 2.0. Please use the !servicenow-oauth-login '
                        'command followed by the !servicenow-oauth-test command to test the instance.')

    if client._version == 'v2' and client.get_attachments:
        raise DemistoException('Retrieving incident attachments is not supported when using the V2 API.')

    test_instance(client)
    return 'ok', {}, {}, True


def oauth_test_module(client: Client, *_) -> tuple[str, dict[Any, Any], dict[Any, Any], bool]:
    """
    Test the instance configurations when using OAuth authentication.
    """
    if not client.use_oauth:
        raise Exception('!servicenow-oauth-test command should be used only when using OAuth 2.0 authorization.\n '
                        'Please select the `Use OAuth Login` checkbox in the instance configuration before running '
                        'this command.')

    test_instance(client)
    hr = '### Instance Configured Successfully.\n'
    return hr, {}, {}, True


def login_command(client: Client, args: dict[str, Any]) -> tuple[str, dict[Any, Any], dict[Any, Any], bool]:
    """
    Login the user using OAuth authorization
    Args:
        client: Client object with request.
        args: Usually demisto.args()

    Returns:
        Demisto Outputs.
    """
    # Verify that the user checked the `Use OAuth` checkbox:
    if not client.use_oauth:
        raise Exception('!servicenow-oauth-login command can be used only when using OAuth 2.0 authorization.\n Please '
                        'select the `Use OAuth Login` checkbox in the instance configuration before running this '
                        'command.')

    username = args.get('username', '')
    password = args.get('password', '')
    try:
        client.snow_client.login(username, password)
        hr = '### Logged in successfully.\n A refresh token was saved to the integration context. This token will be ' \
             'used to generate a new access token once the current one expires.'
    except Exception as e:
        return_error(
            f'Failed to login. Please verify that the provided username and password are correct, and that you '
            f'entered the correct client id and client secret in the instance configuration (see ? for'
            f'correct usage when using OAuth).\n\n{e}')
    return hr, {}, {}, True


def check_assigned_to_field(client: Client, assigned_to: dict) -> Optional[str]:
    if assigned_to:
        user_result = client.get('sys_user', assigned_to.get('value'),  # type: ignore[arg-type]
                                 no_record_found_res={'result': {}})
        user = user_result.get('result', {})
        if user:
            user_email = user.get('email')
            return user_email
        else:
            demisto.debug(f'Could not assign user {assigned_to.get("value")} since it does not exist in ServiceNow')
    return ''


def parse_dict_ticket_fields(client: Client, ticket: dict) -> dict:

    # Parse user dict to email
    assigned_to = ticket.get('assigned_to', {})
    caller = ticket.get('caller_id', {})
    assignment_group = ticket.get('assignment_group', {})

    if assignment_group:
        group_result = client.get('sys_user_group', assignment_group.get('value'), no_record_found_res={'result': {}})
        group = group_result.get('result', {})
        group_name = group.get('name')
        ticket['assignment_group'] = group_name

    if ticket:
        user_assigned = check_assigned_to_field(client, assigned_to)
        ticket['assigned_to'] = user_assigned

    if caller:
        user_result = client.get('sys_user', caller.get('value'), no_record_found_res={'result': {}})
        user = user_result.get('result', {})
        user_email = user.get('email')
        ticket['caller_id'] = user_email

    return ticket


def get_timezone_offset(ticket, display_date_format):
    """
    Receives ticket response of a ticket query from SNOW and computes the timezone offset between the timezone of the
    instance and UTC.
    """
    try:
        local_time = ticket.get('sys_created_on', {}).get('display_value', '')
        local_time = datetime.strptime(local_time, display_date_format)
    except Exception as e:
        raise Exception(f'Failed to get the display value offset time. ERROR: {e}')
    try:
        utc_time = ticket.get('sys_created_on', {}).get('value', '')
        utc_time = datetime.strptime(utc_time, DATE_FORMAT)
    except ValueError as e:
        raise Exception(f'Failed to convert {utc_time} to datetime object. ERROR: {e}')
    offset = utc_time - local_time
    return offset


def get_remote_data_command(client: Client, args: dict[str, Any], params: dict) -> Union[list[dict[str, Any]], str]:
    """
    get-remote-data command: Returns an updated incident and entries
    Args:
        client: XSOAR client to use
        args:
            id: incident id to retrieve
            lastUpdate: when was the last time we retrieved data

    Returns:
        List[Dict[str, Any]]: first entry is the incident (which can be completely empty) and the new entries.
    """

    ticket_id = args.get('id', '')
    demisto.debug(f'Getting update for remote {ticket_id}')
    last_update = arg_to_timestamp(
        arg=args.get('lastUpdate'),
        arg_name='lastUpdate',
        required=True
    )
    demisto.debug(f'last_update is {last_update}')

    ticket_type = client.ticket_type
    result = client.get(ticket_type, ticket_id, use_display_value=client.use_display_value)

    if not result or 'result' not in result:
        return f'Ticket {ticket_id=} was not found.'

    if isinstance(result['result'], list):
        if len(result['result']) == 0:
            return 'Ticket was not found.'

        ticket = result['result'][0]

    else:
        ticket = result['result']

    if client.use_display_value:
        timezone_offset = get_timezone_offset(ticket, client.display_date_format)
        ticket = format_incidents_response_with_display_values(ticket)[0]

    ticket_last_update = arg_to_timestamp(
        arg=ticket.get('sys_updated_on'),
        arg_name='sys_updated_on',
        required=False
    )

    demisto.debug(f'ticket_last_update of {ticket_id=} is {ticket_last_update}')
    is_fetch = demisto.params().get('isFetch')
    if is_fetch and last_update > ticket_last_update:
        demisto.debug(f'Nothing new in the ticket {ticket_id=}')
        ticket = {}

    else:
        # in case we use SNOW just to mirror by setting the incident with mirror fields
        # is_fetch will be false, so we will update even the XSOAR incident will be updated then SNOW ticket.
        demisto.debug(f'ticket is updated: {ticket}')

    parse_dict_ticket_fields(client, ticket)

    # get latest comments and files
    entries = []
    file_entries = client.get_ticket_attachment_entries(ticket_id, datetime.fromtimestamp(last_update))  # type: ignore
    if file_entries:
        for file in file_entries:
            if '_mirrored_from_xsoar' not in file.get('File'):
                file['Tags'] = [params.get('file_tag_from_service_now')]
                entries.append(file)

    if client.use_display_value:
        try:
            comments_result = convert_to_notes_result(ticket, time_info={'display_date_format': client.display_date_format,
                                                                         'filter': datetime.fromtimestamp(last_update),
                                                                         'timezone_offset': timezone_offset})
        except Exception as e:
            demisto.debug(f'Failed to retrieve notes using display value. Continuing without retrieving notes.\n Error: {e}')
            comments_result = {'result': []}
    else:
        sys_param_limit = args.get('limit', client.sys_param_limit)
        sys_param_offset = args.get('offset', client.sys_param_offset)

        sys_param_query = f'element_id={ticket_id}^sys_created_on>' \
                          f'{datetime.fromtimestamp(last_update)}^element=comments^ORelement=work_notes'

        comments_result = client.query('sys_journal_field', sys_param_limit, sys_param_offset, sys_param_query)
    demisto.debug(f'Comments result is {comments_result}')

    if not comments_result or 'result' not in comments_result:
        demisto.debug(f'Pull result is {ticket}')
        return [ticket] + entries

    entries.extend(get_entries_for_notes(comments_result.get('result', []), params))

    # Handle closing ticket/incident in XSOAR
    close_incident = params.get('close_incident')
    if close_incident != 'None':
        server_close_custom_state = params.get('server_close_custom_state', '')
        server_custom_close_code = params.get('server_custom_close_code', '')
        ticket_state = ticket.get('state', '')
        ticket_close_code = ticket.get('close_code', '')
        # The first condition is for closing the incident if the ticket's state is in the
        # `Mirrored XSOAR Ticket custom close state code` parameter, which is configured by the user in the
        # integration configuration.
        if (ticket_state and ticket_state in server_close_custom_state) \
            or (ticket_close_code and ticket_close_code in server_custom_close_code) \
                or (ticket.get('closed_at') and close_incident == 'closed') \
                    or (ticket.get('resolved_at') and close_incident == 'resolved'):  # noqa: E127
            demisto.debug(f'SNOW ticket changed state - should be closed in XSOAR: {ticket}')
            entries.append({
                'Type': EntryType.NOTE,
                'Contents': {
                    'dbotIncidentClose': True,
                    'closeNotes': ticket.get("close_notes"),
                    'closeReason': converts_close_code_or_state_to_close_reason(ticket_state, ticket_close_code,
                                                                                server_close_custom_state,
                                                                                server_custom_close_code)
                },
                'ContentsFormat': EntryFormat.JSON
            })

    demisto.debug(f'Pull result is {ticket}')
    return [ticket] + entries


def converts_close_code_or_state_to_close_reason(ticket_state: str, ticket_close_code: str, server_close_custom_state: str,
                                                 server_custom_close_code: str):
    """
    determine the XSOAR incident close reason based on the ServiceNow ticket close_code or state.
    if 'Mirrored XSOAR Ticket custom close resolution code' parameter is set, the function will try to use it to
    determine the close reason.
    else if 'Mirrored XSOAR Ticket custom close state code' parameter is set, the function will try to use it to
    determine the close reason.
    the close reason should be corresponding to a user-defined list of close reasons in the server configuration.
    then it will try using 'closed' or 'resolved' state, if set using 'Mirrored XSOAR Ticket closure method' parameter.
    otherwise, it will use the default 'out of the box' server incident close reason.
    Args:
        ticket_state: Service now ticket state
        ticket_close_code: Service now ticket close code
        server_close_custom_state: server close custom state parameter
        server_custom_close_code: server custom close code parameter
    Returns:
        The XSOAR state
    """

    # if custom close code parameter is set and ticket close code is returned from the SNOW incident
    if server_custom_close_code and ticket_close_code:
        demisto.debug(f'trying to close XSOAR incident using custom resolution code: {server_custom_close_code}, with \
            received close code: {ticket_close_code}')
        # parse custom close code parameter into a dictionary of custom close codes and their names (label)
        server_close_custom_code_dict = dict(item.strip().split("=") for item in server_custom_close_code.split(","))
        # check if close code is in the parsed dictionary
        if close_code_label := server_close_custom_code_dict.get(ticket_close_code):
            demisto.debug(f'incident closed using custom close code. Close Code: {ticket_close_code}, Label: {close_code_label}')
            return close_code_label
    # if custom state parameter is set and ticket state is returned from incident is not empty
    if server_close_custom_state and ticket_state:
        demisto.debug(f'trying to close XSOAR incident using custom states: {server_close_custom_state}, with \
            received state code: {ticket_state}')
        # parse custom state parameter into a dictionary of custom state codes and their names (label)
        server_close_custom_state_dict = dict(item.strip().split("=") for item in server_close_custom_state.split(","))
        # check if state code is in the parsed dictionary
        if state_label := server_close_custom_state_dict.get(ticket_state):
            demisto.debug(f'incident closed using custom state. State Code: {ticket_state}, Label: {state_label}')
            return state_label
    if ticket_state in ['6', '7']:  # default states for closed (6) and resolved (7)
        demisto.debug(f'incident should be closed using default state. State Code: {ticket_state}')
        return 'Resolved'
    demisto.debug(f'incident is closed using default close reason "Other". State Code: {ticket_state}')
    return 'Other'


def update_remote_system_command(client: Client, args: dict[str, Any], params: dict[str, Any]) -> str:
    """
    This command pushes local changes to the remote system.
    Args:
        client:  XSOAR Client to use.
        args:
            args['data']: the data to send to the remote system
            args['entries']: the entries to send to the remote system
            args['incident_changed']: boolean telling us if the local incident indeed changed or not
            args['remote_incident_id']: the remote incident id
        params:
            entry_tags: the tags to pass to the entries (to separate between comments and work_notes)

    Returns: The remote incident id - ticket_id

    """
    parsed_args = UpdateRemoteSystemArgs(args)
    if parsed_args.delta:
        demisto.debug(f'Got the following delta keys {str(list(parsed_args.delta.keys()))}')

    ticket_type = client.ticket_type
    ticket_id = parsed_args.remote_incident_id
    closure_case = get_closure_case(params)
    demisto.debug(f"closure case= {closure_case}")
    is_custom_close = False
    close_custom_state = params.get('close_custom_state', None)
    demisto.debug(f"state will change to= {parsed_args.data.get('state')}")
    if parsed_args.incident_changed:
        demisto.debug(f'Incident changed: {parsed_args.incident_changed}')
        if parsed_args.inc_status == IncidentStatus.DONE:
            demisto.debug('Closing incident by closure case')
            if closure_case and ticket_type in {'sc_task', 'sc_req_item', SIR_INCIDENT}:
                parsed_args.data['state'] = '3'
            # These ticket types are closed by changing their state.
            if closure_case == 'closed' and ticket_type == INCIDENT:
                parsed_args.data['state'] = '7'  # Closing incident ticket.
            elif closure_case == 'resolved' and ticket_type == INCIDENT:
                parsed_args.data['state'] = '6'  # resolving incident ticket.
            if close_custom_state:  # Closing by custom state
                demisto.debug(f'Closing by custom state = {close_custom_state}')
                is_custom_close = True
                parsed_args.data['state'] = close_custom_state

        fields = get_ticket_fields(parsed_args.data, ticket_type=ticket_type)
        demisto.debug(f"all fields= {fields}")
        if closure_case:
            # Convert the closing state to the right one if the ticket type is not incident in order to close the
            # ticket/incident via XSOAR
            if parsed_args.data.get('state') == '7 - Closed' and not is_custom_close:
                fields['state'] = TICKET_TYPE_TO_CLOSED_STATE[ticket_type]

            fields = {key: val for key, val in fields.items() if key != 'closed_at' and key != 'resolved_at'}

        demisto.debug(f'Sending update request to server {ticket_type}, {ticket_id}, {fields}')
        result = client.update(ticket_type, ticket_id, fields)

        # Handle case of custom state doesn't exist, reverting to the original close state
        if is_custom_close and demisto.get(result, 'result.state') != close_custom_state:
            fields['state'] = TICKET_TYPE_TO_CLOSED_STATE[ticket_type]
            demisto.debug(f'Given custom state doesn\'t exist - Sending second update request to server with '
                          f'default closed state: {ticket_type}, {ticket_id}, {fields}')
            result = client.update(ticket_type, ticket_id, fields)

        demisto.info(f'Ticket Update result {result}')

    entries = parsed_args.entries
    if entries:
        demisto.debug(f'New entries {entries}')

        for entry in entries:
            demisto.debug(f'Sending entry {entry.get("id")}, type: {entry.get("type")}')
            # Mirroring files as entries
            if is_entry_type_mirror_supported(entry.get('type')):
                path_res = demisto.getFilePath(entry.get('id'))
                full_file_name = path_res.get('name')
                file_name, file_extension = os.path.splitext(full_file_name)
                if not file_extension:
                    file_extension = ''
                if params.get('file_tag_from_service_now') not in entry.get('tags', []):
                    client.upload_file(ticket_id, entry.get('id'), file_name + '_mirrored_from_xsoar' + file_extension,
                                       ticket_type)
            else:
                # Mirroring comment and work notes as entries
                tags = entry.get('tags', [])
                key = ''
                if params.get('work_notes_tag') in tags:
                    key = 'work_notes'
                elif params.get('comment_tag') in tags:
                    key = 'comments'
                # Sometimes user is an empty str, not None, therefore nothing is displayed in ServiceNow
                user = entry.get('user', 'dbot') or 'dbot'
                if str(entry.get('format')) == 'html':
                    contents = str(entry.get('contents', ''))
                    text = f"({user}): <br/><br/>[code]{contents} <br/><br/>[/code] Mirrored from Cortex XSOAR"
                else:
                    text = f"({user}): {str(entry.get('contents', ''))}\n\n Mirrored from Cortex XSOAR"
                client.add_comment(ticket_id, ticket_type, key, text)

    return ticket_id


def get_closure_case(params: dict[str, Any]):
    """
    return the right incident closing states according to old and new close_ticket integration param.
    Args:
        params: the integration params dict.

    Returns: None if no closure method is specified. otherwise returns (str) The right closure method.
    """
    if params.get('close_ticket_multiple_options') != 'None':
        return params.get('close_ticket_multiple_options')
    elif params.get('close_ticket'):
        return 'closed'
    else:
        return None


def is_entry_type_mirror_supported(entry_type):
    """
        Args:
            entry_type (int)
        Return:
            True if the entry type supports mirroring otherwise False
    """
    supported_mirror_entries = [EntryType.FILE, EntryType.ENTRY_INFO_FILE, EntryType.IMAGE,
                                EntryType.VIDEO_FILE, EntryType.STATIC_VIDEO_FILE]
    return entry_type in supported_mirror_entries


def get_mapping_fields_command(client: Client) -> GetMappingFieldsResponse:
    """
    Returns the list of fields for an incident type.
    Args:
        client: XSOAR client to use

    Returns: Dictionary with keys as field names

    """

    incident_type_scheme = SchemeTypeMapping(type_name=client.ticket_type)
    demisto.debug(f'Collecting incident mapping for incident type - "{client.ticket_type}"')

    # If the type is sn_si_incident then add it specific fields else use the snow args as is.
    out_fields = SNOW_ARGS + SIR_OUT_FIELDS if client.ticket_type == SIR_INCIDENT else SNOW_ARGS
    for field in out_fields:
        incident_type_scheme.add_field(field)

    mapping_response = GetMappingFieldsResponse()
    mapping_response.add_scheme_type(incident_type_scheme)

    return mapping_response


def get_modified_remote_data_command(
        client: Client,
        args: dict[str, str],
        update_timestamp_field: str = 'sys_updated_on',
        mirror_limit: str = '100',
) -> GetModifiedRemoteDataResponse:
    remote_args = GetModifiedRemoteDataArgs(args)
    parsed_date = dateparser.parse(remote_args.last_update, settings={'TIMEZONE': 'UTC'})
    assert parsed_date is not None, f'could not parse {remote_args.last_update}'
    last_update = parsed_date.strftime(DATE_FORMAT)

    demisto.debug(f'Running get-modified-remote-data command. Last update is: {last_update}')

    result = client.query(
        table_name=client.ticket_type,
        sys_param_limit=mirror_limit,
        sys_param_offset=str(client.sys_param_offset),
        sys_param_query=f'{update_timestamp_field}>{last_update}',
        sysparm_fields='sys_id',
    )

    modified_records_ids = []

    if result and (modified_records := result.get('result')):
        modified_records_ids = [record.get('sys_id') for record in modified_records if 'sys_id' in record]

    return GetModifiedRemoteDataResponse(modified_records_ids)


def add_custom_fields(params):
    global SNOW_ARGS
    custom_fields = argToList(params.get('custom_fields'))
    SNOW_ARGS += custom_fields


def get_tasks_from_co_human_readable(data: dict, ticket_type: str) -> dict:
    """Get item human readable.

    Args:
        data: item data.

    Returns:
        item human readable.
        :param data: the task data
        :param ticket_type: ticket type
    """
    states = TICKET_STATES.get(ticket_type, {})
    state = data.get('state', {}).get('value')
    item = {
        'ID': data.get('sys_id', {}).get('value', ''),
        'Name': data.get('number', {}).get('value', ''),
        'Description': data.get('short_description', {}).get('value', ''),
        'State': states.get(str(int(state)), str(int(state))),
        'Variables': []
    }
    variables = data.get('variables')
    if variables and isinstance(variables, list):
        for var in variables:
            if var:
                pretty_variables = {
                    'Question': var.get('label', ''),
                    'Type': var.get('display_type', ''),
                    'Name': var.get('name', ''),
                    'Mandatory': var.get('mandatory', '')
                }
                item['Variables'].append(pretty_variables)
    return item


def get_tasks_for_co_command(client: Client, args: dict) -> CommandResults:
    """Get tasks for a change request

    Args:
        client: Client object with request.
        args: Usually demisto.args()

    Returns:
        Demisto Outputs.
    """
    sys_id = str(args.get('id', ''))
    result = client.get_co_tasks(sys_id)
    if not result or 'result' not in result:
        return CommandResults(
            outputs_prefix="ServiceNow.Tasks",
            readable_output='Item was not found.',
            raw_response=result
        )
    items = result.get('result', {})
    if not isinstance(items, list):
        items_list = [items]
    else:
        items_list = items
    if len(items_list) == 0:
        return CommandResults(
            outputs_prefix="ServiceNow.Tasks",
            readable_output='No items were found.',
            raw_response=result
        )

    mapped_items = []
    for item in items_list:
        mapped_items.append(get_tasks_from_co_human_readable(item, client.ticket_type))

    headers = ['ID', 'Name', 'State', 'Description']
    human_readable = tableToMarkdown('ServiceNow Catalog Items', mapped_items, headers=headers,
                                     removeNull=True, headerTransform=pascalToSpace)
    entry_context = {'ServiceNow.Tasks(val.ID===obj.ID)': createContext(mapped_items, removeNull=True)}

    return CommandResults(
        outputs_prefix="ServiceNow.Tasks",
        outputs=entry_context,
        readable_output=human_readable,
        raw_response=result
    )


def create_co_from_template_command(client: Client, args: dict) -> CommandResults:
    """Create a change request from a template.

    Args:
        client: Client object with request.
        args: Usually demisto.args()

    Returns:
        Demisto Outputs.
    """

    template = args.get('template', "")
    result = client.create_co_from_template(template)
    if not result or 'result' not in result:
        raise Exception('Unable to retrieve response.')
    ticket = result['result']
    human_readable_table = get_co_human_readable(ticket=ticket, ticket_type='change_request')
    headers = ['System ID', 'Number', 'Impact', 'Urgency', 'Severity', 'Priority', 'State', 'Approval',
               'Created On', 'Created By', 'Active', 'Close Notes', 'Close Code', 'Description', 'Opened At',
               'Due Date', 'Resolved By', 'Resolved At', 'SLA Due', 'Short Description', 'Additional Comments']
    human_readable = tableToMarkdown('ServiceNow ticket was created successfully.', t=human_readable_table,
                                     headers=headers, removeNull=True)
    created_ticket_context = get_ticket_context(ticket)
    entry_context = {
        'Ticket(val.ID===obj.ID)': created_ticket_context,
        'ServiceNow.Ticket(val.ID===obj.ID)': created_ticket_context
    }
    return CommandResults(
        outputs_prefix="ServiceNow.Ticket",
        outputs=entry_context,
        readable_output=human_readable,
        raw_response=result
    )


def get_co_human_readable(ticket: dict, ticket_type: str, additional_fields: Iterable = ()) -> dict:
    """Get co human readable.

    Args:
        ticket: tickets data. in the form of a dict.
        ticket_type: ticket type.
        additional_fields: additional fields to extract from the ticket

    Returns:
        ticket human readable.
    """

    states = TICKET_STATES.get(ticket_type, {})
    state = ticket.get('state', {}).get('value', '')
    priority = ticket.get('priority', {}).get('value', '')

    item = {
        'System ID': ticket.get('sys_id', {}).get('value', ''),
        'Number': ticket.get('number', {}).get('value', ''),
        'Impact': TICKET_IMPACT.get(str(int(ticket.get('impact', {}).get('value', ''))), ''),
        'Business Impact': BUSINESS_IMPACT.get(str(ticket.get('business_criticality', {}).get('value', '')), ''),
        'Urgency': ticket.get('urgency', {}).get('display_value', ''),
        'Severity': ticket.get('severity', {}).get('value', ''),
        'Priority': TICKET_PRIORITY.get(str(int(priority)), str(int(priority))),
        'State': states.get(str(int(state)), str(int(state))),
        'Approval': ticket.get('approval_history', {}).get('value', ''),
        'Created On': ticket.get('sys_created_on', {}).get('value', ''),
        'Created By': ticket.get('sys_created_by', {}).get('value', ''),
        'Active': ticket.get('active', {}).get('value', ''),
        'Close Notes': ticket.get('close_notes', {}).get('value', ''),
        'Close Code': ticket.get('close_code', {}).get('value', ''),
        'Description': ticket.get('description', {}).get('value', ''),
        'Opened At': ticket.get('opened_at', {}).get('value', ''),
        'Due Date': ticket.get('due_date', {}).get('value', ''),
        'Resolved By': ticket.get('closed_by', {}).get('value', ''),
        'Resolved At': ticket.get('closed_at', {}).get('value', ''),
        'SLA Due': ticket.get('sla_due', {}).get('value', ''),
        'Short Description': ticket.get('short_description', {}).get('value', ''),
        'Additional Comments': ticket.get('comments', {}).get('value', '')
    }
    for field in additional_fields:
        item.update({field: ticket.get(field, {}).get('value', '')})

    return item


def generic_api_call_command(client: Client, args: dict) -> Union[str, CommandResults]:
    """make a call to ServiceNow api
    Args:
        (Required Arguments)
        method (str) required: The HTTP method, for example, GET, POST, and so on.
        url_suffix (str) required: The API endpoint.
        (Optional Arguments)
        body (dict): The body to send in a 'POST' request. Default is None.
        header (dict): requests headers. Default is None.
        custom_api (str): custom API root. Default is None.

    Return:
        Generic Api Response.
    """
    methods = ("GET", "POST", "PATCH", "DELETE")
    method = str(args.get("method"))
    path = str(args.get("path"))
    headers = json.loads(str(args.get("headers", {})))
    custom_api = args.get('custom_api', '')
    try:
        body: dict = json.loads(str(args.get("body", {})))
    except ValueError:
        body = args.get("body", "")
    sc_api: bool = argToBoolean(args.get("sc_api", False))
    cr_api: bool = argToBoolean(args.get("cr_api", False))

    if method.upper() not in methods:
        return f"{method} method not supported.\nTry something from {', '.join(methods)}"

    response = None
    response = client.generic_request(method=method, path=path, body=body, headers=headers,
                                      sc_api=sc_api, cr_api=cr_api, custom_api=custom_api)

    if response is not None:
        resp = response
        human_readable: str = f"Request for {method} method is successful"
        return CommandResults(
            outputs_prefix="ServiceNow.Generic.Response",
            outputs=resp,
            readable_output=human_readable,
        )

    return f"Request for {method} method is not successful"


def main():
    """
    PARSE AND VALIDATE INTEGRATION PARAMS
    """
    command = demisto.command()
    LOG(f'Executing command {command}')

    params = demisto.params()
    args = demisto.args()
    verify = not params.get('insecure', False)
    use_oauth = params.get('use_oauth', False)
    oauth_params = {}

    if use_oauth:  # if the `Use OAuth` checkbox was checked, client id & secret should be in the credentials fields
        username = ''
        password = ''
        client_id = params.get('credentials', {}).get('identifier')
        client_secret = params.get('credentials', {}).get('password')
        oauth_params = {
            'credentials': {
                'identifier': username,
                'password': password
            },
            'client_id': client_id,
            'client_secret': client_secret,
            'url': params.get('url'),
            'headers': {
                'Content-Type': 'application/json',
                'Accept': 'application/json'
            },
            'verify': verify,
            'proxy': params.get('proxy'),
            'use_oauth': use_oauth
        }
    else:  # use basic authentication
        username = params.get('credentials', {}).get('identifier')
        password = params.get('credentials', {}).get('password')

    version = params.get('api_version')

    force_default_url = argToBoolean(args.get('force_default_url', 'false'))
    if version and not force_default_url:
        api = f'/api/now/{version}/'
        sc_api = f'/api/sn_sc/{version}/'
        cr_api = f'/api/sn_chg_rest/{version}/'
    else:
        if force_default_url:
            """
            force_default_url is given as part of the arguments of the command servicenow-create-co-from-template,
            if True, then the request will not use the configured api version
            """
            demisto.debug(f'{force_default_url=}, ignoring api {version=} configured in parameters')
        # Either no API version configured, OR force_default_url=True
        api = '/api/now/'
        sc_api = '/api/sn_sc/'
        cr_api = '/api/sn_chg_rest/'
    server_url = params.get('url')
    sc_server_url = f'{get_server_url(server_url)}{sc_api}'
    cr_server_url = f'{get_server_url(server_url)}{cr_api}'
    server_url = f'{get_server_url(server_url)}{api}'

    fetch_time = (params.get('fetch_time') or DEFAULT_FETCH_TIME).strip()
    sysparm_query = params.get('sysparm_query')
    sysparm_limit = int(params.get('fetch_limit', 10))
    timestamp_field = params.get('timestamp_field', 'opened_at')
    ticket_type = params.get('ticket_type', INCIDENT)
    incident_name = params.get('incident_name', 'number') or 'number'
    get_attachments = params.get('get_attachments', False)
    update_timestamp_field = params.get('update_timestamp_field', 'sys_updated_on') or 'sys_updated_on'
    mirror_limit = params.get('mirror_limit', '100') or '100'
    look_back = arg_to_number(params.get('look_back')) or 0
    use_display_value = argToBoolean(params.get('use_display_value', False))
    display_date_format = params.get('display_date_format', '')
    add_custom_fields(params)

    file_tag_from_service_now, file_tag_to_service_now = (
        params.get('file_tag_from_service_now'), params.get('file_tag')
    )

    if file_tag_from_service_now == file_tag_to_service_now:
        raise Exception(
            f'File Entry Tag To ServiceNow and File Entry Tag '
            f'From ServiceNow cannot be the same name [{file_tag_from_service_now}].'
        )

    comment_tag_from_servicenow, comment_tag = (
        params.get('comment_tag_from_servicenow'), params.get('comment_tag')
    )

    if comment_tag_from_servicenow == comment_tag:
        raise Exception(
            f'Comment Entry Tag To ServiceNow and Comment Entry Tag '
            f'From ServiceNow cannot be the same name [{comment_tag_from_servicenow}].'
        )

    work_notes_tag_from_servicenow, work_notes_tag = (
        params.get('work_notes_tag_from_servicenow'), params.get('work_notes_tag')
    )

    if work_notes_tag_from_servicenow == work_notes_tag:
        raise Exception(
            f'Work note Entry Tag To ServiceNow and Work Note Entry Tag '
            f'From ServiceNow cannot be the same name [{work_notes_tag_from_servicenow}].'
        )

    raise_exception = False
    try:
        client = Client(server_url=server_url, sc_server_url=sc_server_url, cr_server_url=cr_server_url,
                        username=username, password=password, verify=verify, fetch_time=fetch_time,
                        sysparm_query=sysparm_query, sysparm_limit=sysparm_limit,
                        timestamp_field=timestamp_field, ticket_type=ticket_type, get_attachments=get_attachments,
                        incident_name=incident_name, oauth_params=oauth_params, version=version, look_back=look_back,
                        use_display_value=use_display_value, display_date_format=display_date_format)
        commands: dict[str, Callable[[Client, dict[str, str]], tuple[str, dict[Any, Any], dict[Any, Any], bool]]] = {
            'test-module': test_module,
            'servicenow-oauth-test': oauth_test_module,
            'servicenow-oauth-login': login_command,
            'servicenow-update-ticket': update_ticket_command,
            'servicenow-create-ticket': create_ticket_command,
            'servicenow-delete-ticket': delete_ticket_command,
            'servicenow-query-tickets': query_tickets_command,
            'servicenow-add-link': add_link_command,
            'servicenow-add-comment': add_comment_command,
            'servicenow-upload-file': upload_file_command,
            'servicenow-add-tag': add_tag_command,
            'servicenow-get-record': get_record_command,
            'servicenow-update-record': update_record_command,
            'servicenow-create-record': create_record_command,
            'servicenow-delete-record': delete_record_command,
            'servicenow-query-table': query_table_command,
            'servicenow-list-table-fields': list_table_fields_command,
            'servicenow-query-computers': query_computers_command,
            'servicenow-query-groups': query_groups_command,
            'servicenow-query-users': query_users_command,
            'servicenow-get-table-name': get_table_name_command,
            'servicenow-query-items': query_items_command,
            'servicenow-get-item-details': get_item_details_command,
            'servicenow-create-item-order': create_order_item_command,
            'servicenow-document-route-to-queue': document_route_to_table,
        }
        if command == 'fetch-incidents':
            raise_exception = True
            incidents = fetch_incidents(client)
            demisto.incidents(incidents)
        elif command == 'servicenow-get-ticket':
            demisto.results(get_ticket_command(client, args))
        elif command == "servicenow-generic-api-call":
            return_results(generic_api_call_command(client, args))
        elif command == 'get-remote-data':
            return_results(get_remote_data_command(client, demisto.args(), demisto.params()))
        elif command == 'update-remote-system':
            return_results(update_remote_system_command(client, demisto.args(), demisto.params()))
        elif demisto.command() == 'get-mapping-fields':
            return_results(get_mapping_fields_command(client))
        elif demisto.command() == 'get-modified-remote-data':
            return_results(get_modified_remote_data_command(client, args, update_timestamp_field, mirror_limit))
        elif demisto.command() == 'servicenow-create-co-from-template':
            return_results(create_co_from_template_command(client, demisto.args()))
        elif demisto.command() == 'servicenow-get-tasks-for-co':
            return_results(get_tasks_for_co_command(client, demisto.args()))
        elif demisto.command() == 'servicenow-get-ticket-notes':
            return_results(get_ticket_notes_command(client, args, params))
        elif command in commands:
            md_, ec_, raw_response, ignore_auto_extract = commands[command](client, args)
            return_outputs(md_, ec_, raw_response, ignore_auto_extract=ignore_auto_extract)
        else:
            raise_exception = True
            raise NotImplementedError(f'{COMMAND_NOT_IMPLEMENTED_MSG}: {demisto.command()}')

    except Exception as err:
        LOG(err)
        LOG.print_log()
        if not raise_exception:
            return_error(f'Unexpected error: {str(err)}', error=traceback.format_exc())
        else:
            raise


from ServiceNowApiModule import *  # noqa: E402

if __name__ in ('__main__', '__builtin__', 'builtins'):
    main()<|MERGE_RESOLUTION|>--- conflicted
+++ resolved
@@ -547,21 +547,12 @@
     return notes
 
 
-<<<<<<< HEAD
-def convert_to_notes_result(ticket, time_info):
+def convert_to_notes_result(ticket, time_info) -> dict:
     """
     Converts the response of a ticket to the response format when making a query for notes only.
     """
     if not ticket:
-        return []
-=======
-def convert_to_notes_result(full_response, time_info) -> dict:
-    """
-    Converts the response of a ticket to the response format when making a query for notes only.
-    """
-    if not full_response or 'result' not in full_response or not full_response.get('result'):
         return {}
->>>>>>> 1ea88b10
 
     all_notes = []
     raw_comments = ticket.get('comments', '')
