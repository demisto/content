--- conflicted
+++ resolved
@@ -1504,7 +1504,7 @@
     raise DemistoException("Error: No record found. Record doesn't exist or ACL restricts the record retrieval.")
 
 
-def get_attachment_command(client: Client, args: dict) -> list:
+def get_attachment_command(client: Client, args: dict) -> list|CommandResults:
     """Retreives attachment from a ticket.
 
     Args:
@@ -1517,17 +1517,9 @@
     sys_id = str(args.get('sys_id', ''))
 
     result = client.get_ticket_attachment_entries(sys_id)  # type: ignore
-<<<<<<< HEAD
     if result:
         return [CommandResults(readable_output=f'Successfully retrieved attachments for ticket with sys id {sys_id}.'),result]
-    return [CommandResults(readable_output=f'Ticket with sys id {sys_id} has no attachments to retrieve.')]
-=======
-    
-    if result:
-        return [CommandResults(readable_output=f'Successfully retrieved attachments for ticket with sys id {sys_id}.'),result]
-    else:
-        return CommandResults(readable_output=f"Ticket with sys id {sys_id} has no attachments to retrieve.")
->>>>>>> a275a8c1
+    return CommandResults(readable_output=f'Ticket with sys id {sys_id} has no attachments to retrieve.')
 
 
 def add_tag_command(client: Client, args: dict) -> tuple[str, dict, dict, bool]:
