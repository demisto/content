--- conflicted
+++ resolved
@@ -1122,7 +1122,6 @@
         """
         body = generate_body(fields, custom_fields)
         query_params = {"sysparm_input_display_value": input_display_value}
-        demisto.debug(f"Body is {body}")
         return self.send_request(f"table/{table_name}/{record_id}", "PATCH", params=query_params, body=body)
 
     def create(self, table_name: str, fields: dict = {}, custom_fields: dict = {}, input_display_value: bool = False):
@@ -2993,18 +2992,8 @@
     }
 
     qa_preview_data = {
-<<<<<<< HEAD
         new_key: ticket_data.get(old_key, {}).get("display_value")
         for new_key, old_key in key_map.items()
-=======
-        "id": ticket_data.get("number", {}).get("display_value"),
-        "title": ticket_data.get("short_description", {}).get("display_value"),
-        "description": ticket_data.get("description", {}).get("display_value"),
-        "status": ticket_data.get("state", {}).get("display_value"),
-        "assignee": ticket_data.get("assigned_to", {}).get("display_value"),
-        "creation_date": ticket_data.get("sys_created_on", {}).get("display_value"),
-        "severity": ticket_data.get("priority", {}).get("display_value"),
->>>>>>> 1fd64e35
     }
 
     qa_preview = QuickActionPreview(**qa_preview_data)
