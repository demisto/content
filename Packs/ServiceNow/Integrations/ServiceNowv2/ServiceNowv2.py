import shutil
from typing import Callable, Dict, Iterable, List, Tuple

import demistomock as demisto  # noqa: F401
<<<<<<< HEAD
=======
from CommonServerPython import *  # noqa: F401
import mimetypes

>>>>>>> 22a948c1
# disable insecure warnings
import urllib3
from CommonServerPython import *  # noqa: F401

urllib3.disable_warnings()

INCIDENT = 'incident'
SIR_INCIDENT = 'sn_si_incident'

COMMAND_NOT_IMPLEMENTED_MSG = 'Command not implemented'

DATE_FORMAT = '%Y-%m-%d %H:%M:%S'

DATE_FORMAT_OPTIONS = {
    'MM-dd-yyyy': '%m-%d-%Y %H:%M:%S',
    'dd/MM/yyyy': '%d/%m/%Y %H:%M:%S',
    'dd-MM-yyyy': '%d-%m-%Y %H:%M:%S',
    'dd.MM.yyyy': '%d.%m.%Y %H:%M:%S',
    'yyyy-MM-dd': '%Y-%m-%d %H:%M:%S'
}

TICKET_STATES = {
    'incident': {
        '1': '1 - New',
        '2': '2 - In Progress',
        '3': '3 - On Hold',
        '4': '4 - Awaiting Caller',
        '5': '5 - Awaiting Evidence',
        '6': '6 - Resolved',
        '7': '7 - Closed',
        '8': '8 - Canceled'
    },
    'problem': {
        '1': '1 - Open',
        '2': '2 - Known Error',
        '3': '3 - Pending Change',
        '4': '4 - Closed/Resolved'
    },
    'change_request': {
        '-5': '-5 - New',
        '-4': '-4 - Assess',
        '-3': '-3 - Authorize',
        '-2': '-2 - Scheduled',
        '-1': '-1 - Implement',
        '0': '0 - Review',
        '3': '3 - Closed',
        '4': '4 - Canceled'
    },
    'sc_task': {
        '-5': '-5 - Pending',
        '1': '1 - Open',
        '2': '2 - Work In Progress',
        '3': '3 - Closed Complete',
        '4': '4 - Closed Incomplete',
        '7': '7 - Closed Skipped'
    },
    'sc_request': {
        '1': '1 - Approved',
        '3': '3 - Closed',
        '4': '4 - Rejected'
    },
    SIR_INCIDENT: {
        '3': 'Closed',
        '7': 'Cancelled',
        '10': 'Draft',
        '16': 'Analysis',
        '18': 'Contain',
        '19': 'Eradicate'
    }
}


TICKET_TYPE_TO_CLOSED_STATE = {INCIDENT: '7',
                               'problem': '4',
                               'change_request': '3',
                               'sc_task': '3',
                               'sc_request': '3',
                               SIR_INCIDENT: '3'}


TICKET_APPROVAL = {
    'sc_req_item': {
        'waiting_for_approval': 'Waiting for approval',
        'approved': 'Approved',
        'requested': 'Requested',
        'rejected': 'Rejected',
        'not requested': 'Not Yet Requested'
    }
}

TICKET_PRIORITY = {
    '1': '1 - Critical',
    '2': '2 - High',
    '3': '3 - Moderate',
    '4': '4 - Low',
    '5': '5 - Planning'
}

TICKET_IMPACT = {
    '1': '1 - Enterprise',
    '2': '2 - Region / Market',
    '3': '3 - Ministry',
    '4': '4 - Department / Function',
    '5': '5 - Caregiver'
}

BUSINESS_IMPACT = {
    '1': '1 - Critical',
    '2': '2 - High',
    '3': '3 - Non-Critical'
}

SNOW_ARGS = ['active', 'activity_due', 'opened_at', 'short_description', 'additional_assignee_list', 'approval_history',
             'approval', 'approval_set', 'assigned_to', 'assignment_group',
             'business_duration', 'business_service', 'business_stc', 'change_type', 'category', 'caller',
             'calendar_duration', 'calendar_stc', 'caller_id', 'caused_by', 'close_code', 'close_notes',
             'closed_at', 'closed_by', 'cmdb_ci', 'comments', 'comments_and_work_notes', 'company', 'contact_type',
             'correlation_display', 'correlation_id', 'delivery_plan', 'delivery_task', 'description', 'due_date',
             'expected_start', 'follow_up', 'group_list', 'hold_reason', 'impact', 'incident_state',
             'knowledge', 'location', 'made_sla', 'notify', 'order', 'parent', 'parent_incident', 'priority',
             'problem_id', 'reassignment_count', 'reopen_count', 'resolved_at', 'resolved_by', 'rfc',
             'severity', 'sla_due', 'state', 'subcategory', 'sys_tags', 'sys_updated_by', 'sys_updated_on',
             'time_worked', 'title', 'type', 'urgency', 'user_input', 'watch_list', 'work_end', 'work_notes',
             'work_notes_list', 'work_start', 'business_criticality', 'risk_score']

SIR_OUT_FIELDS = ['attack_vector', 'affected_user', 'change_request', 'incident', 'parent_security_incident',
                  'substate']


# Every table in ServiceNow should have those fields
DEFAULT_RECORD_FIELDS = {
    'sys_id': 'ID',
    'sys_updated_by': 'UpdatedBy',
    'sys_updated_on': 'UpdatedAt',
    'sys_created_by': 'CreatedBy',
    'sys_created_on': 'CreatedAt'
}

MIRROR_DIRECTION = {
    'None': None,
    'Incoming': 'In',
    'Outgoing': 'Out',
    'Incoming And Outgoing': 'Both'
}


def arg_to_timestamp(arg: Any, arg_name: str, required: bool = False) -> int:
    """
    Converts an XSOAR argument to a timestamp (seconds from epoch).
    This function is used to quickly validate an argument provided to XSOAR
    via ``demisto.args()`` into an ``int`` containing a timestamp (seconds
    since epoch). It will throw a ValueError if the input is invalid.
    If the input is None, it will throw a ValueError if required is ``True``,
    or ``None`` if required is ``False``.

    Args:
        arg: argument to convert
        arg_name: argument name.
        required: throws exception if ``True`` and argument provided is None

    Returns:
        returns an ``int`` containing a timestamp (seconds from epoch) if conversion works
        returns ``None`` if arg is ``None`` and required is set to ``False``
        otherwise throws an Exception
    """
    if arg is None:
        if required is True:
            raise ValueError(f'Missing "{arg_name}"')

    if isinstance(arg, str) and arg.isdigit():
        # timestamp is a str containing digits - we just convert it to int
        return int(arg)
    if isinstance(arg, str):
        # we use dateparser to handle strings either in ISO8601 format, or
        # relative time stamps.
        # For example: format 2019-10-23T00:00:00 or "3 days", etc
        date = dateparser.parse(arg, settings={'TIMEZONE': 'UTC'})
        if date is None:
            # if d is None it means dateparser failed to parse it
            raise ValueError(f'Invalid date: {arg_name}')

        return int(date.timestamp())
    if isinstance(arg, (int, float)):
        # Convert to int if the input is a float
        return int(arg)
    raise ValueError(f'Invalid date: "{arg_name}"')


def get_server_url(server_url: str) -> str:
    url = server_url
    url = re.sub('/[/]+$/', '', url)
    url = re.sub('/$', '', url)
    return url


def get_item_human_readable(data: dict) -> dict:
    """Get item human readable.

    Args:
        data: item data.

    Returns:
        item human readable.
    """
    item = {
        'ID': data.get('sys_id', ''),
        'Name': data.get('name', ''),
        'Description': data.get('short_description', ''),
        'Price': data.get('price', ''),
        'Variables': []
    }
    variables = data.get('variables')
    if variables and isinstance(variables, list):
        for var in variables:
            if var:
                pretty_variables = {
                    'Question': var.get('label', ''),
                    'Type': var.get('display_type', ''),
                    'Name': var.get('name', ''),
                    'Mandatory': var.get('mandatory', '')
                }
                item['Variables'].append(pretty_variables)
    return item


def create_ticket_context(data: dict, additional_fields: list = None) -> Any:
    """Create ticket context.

    Args:
        data: ticket data.
        additional_fields: additional fields to extract from the ticket

    Returns:
        ticket context.
    """
    context = {
        'ID': data.get('sys_id'),
        'Summary': data.get('short_description'),
        'Number': data.get('number'),
        'CreatedOn': data.get('sys_created_on'),
        'Active': data.get('active'),
        'AdditionalComments': data.get('comments'),
        'CloseCode': data.get('close_code'),
        'OpenedAt': data.get('opened_at')
    }
    if additional_fields:
        for additional_field in additional_fields:
            if camelize_string(additional_field) not in context.keys():
                # in case of a nested additional field (in the form of field1.field2)
                nested_additional_field_list = additional_field.split('.')
                if value := dict_safe_get(data, nested_additional_field_list):
                    context[additional_field] = value

    # These fields refer to records in the database, the value is their system ID.
    closed_by = data.get('closed_by')
    if closed_by:
        if isinstance(closed_by, dict):
            context['ResolvedBy'] = closed_by.get('value', '')
        else:
            context['ResolvedBy'] = closed_by
    opened_by = data.get('opened_by')
    if opened_by:
        if isinstance(opened_by, dict):
            context['OpenedBy'] = opened_by.get('value', '')
            context['Creator'] = opened_by.get('value', '')
        else:
            context['OpenedBy'] = opened_by
            context['Creator'] = opened_by
    assigned_to = data.get('assigned_to')
    if assigned_to:
        if isinstance(assigned_to, dict):
            context['Assignee'] = assigned_to.get('value', '')
        else:
            context['Assignee'] = assigned_to

    # Try to map fields
    priority = data.get('priority')
    if priority:
        if isinstance(priority, dict):
            context['Priority'] = TICKET_PRIORITY.get(str(int(priority.get('value', ''))),
                                                      str(int(priority.get('value', '')))),
        else:
            context['Priority'] = TICKET_PRIORITY.get(priority, priority)
    state = data.get('state')
    if state:
        context['State'] = state

    return createContext(context, removeNull=True)


def get_ticket_context(data: Any, additional_fields: list = None) -> Any:
    """Manager of ticket context creation.

    Args:
        data: ticket data. in the form of a dict or a list of dict.
        additional_fields: additional fields to extract from the ticket

    Returns:
        ticket context. in the form of a dict or a list of dict.
    """
    if not isinstance(data, list):
        return create_ticket_context(data, additional_fields)

    tickets = []
    for d in data:
        tickets.append(create_ticket_context(d, additional_fields))
    return tickets


def get_ticket_human_readable(tickets, ticket_type: str, additional_fields: list = None) -> list:
    """Get ticket human readable.

    Args:
        tickets: tickets data. in the form of a dict or a list of dict.
        ticket_type: ticket type.
        additional_fields: additional fields to extract from the ticket

    Returns:
        ticket human readable.
    """
    if not isinstance(tickets, list):
        tickets = [tickets]

    ticket_severity = {
        '1': '1 - High',
        '2': '2 - Medium',
        '3': '3 - Low'
    }

    result = []
    for ticket in tickets:

        hr = {
            'Number': ticket.get('number'),
            'System ID': ticket.get('sys_id'),
            'Created On': ticket.get('sys_created_on'),
            'Created By': ticket.get('sys_created_by'),
            'Active': ticket.get('active'),
            'Close Notes': ticket.get('close_notes'),
            'Close Code': ticket.get('close_code'),
            'Description': ticket.get('description'),
            'Opened At': ticket.get('opened_at'),
            'Due Date': ticket.get('due_date'),
            # This field refers to a record in the database, the value is its system ID.
            'Resolved By': ticket.get('closed_by', {}).get('value') if isinstance(ticket.get('closed_by'), dict)
            else ticket.get('closed_by'),
            'Resolved At': ticket.get('resolved_at'),
            'SLA Due': ticket.get('sla_due'),
            'Short Description': ticket.get('short_description'),
            'Additional Comments': ticket.get('comments')
        }
        # Try to map the fields
        impact = ticket.get('impact', '')
        if impact:
            hr['Impact'] = ticket_severity.get(impact, impact)
        urgency = ticket.get('urgency', '')
        if urgency:
            hr['Urgency'] = ticket_severity.get(urgency, urgency)
        severity = ticket.get('severity', '')
        if severity:
            hr['Severity'] = ticket_severity.get(severity, severity)
        priority = ticket.get('priority', '')
        if priority:
            hr['Priority'] = TICKET_PRIORITY.get(priority, priority)

        state = ticket.get('state', '')
        if state:
            mapped_state = state
            if ticket_type in TICKET_STATES:
                mapped_state = TICKET_STATES[ticket_type].get(state, mapped_state)
            hr['State'] = mapped_state
        approval = ticket.get('approval', '')
        if approval:
            mapped_approval = approval
            if ticket_type in TICKET_APPROVAL:
                mapped_approval = TICKET_APPROVAL[ticket_type].get(ticket.get('approval'), mapped_approval)
                # Approval will be added to the markdown only in the necessary ticket types
                hr['Approval'] = mapped_approval

        if additional_fields:
            for additional_field in additional_fields:
                # in case of a nested additional field (in the form of field1.field2)
                nested_additional_field_list = additional_field.split('.')
                hr[additional_field] = dict_safe_get(ticket, nested_additional_field_list)
        result.append(hr)

    return result


def get_ticket_fields(args: dict, template_name: dict = {}, ticket_type: str = '') -> dict:
    """Inverse the keys and values of those dictionaries
    to map the arguments to their corresponding values in ServiceNow.

    Args:
        args: Demisto args
        template_name: ticket template name
        ticket_type: ticket type

    Returns:
        ticket fields.
    """
    ticket_severity = {
        '1': '1 - High',
        '2': '2 - Medium',
        '3': '3 - Low'
    }

    inv_severity = {v: k for k, v in ticket_severity.items()}
    inv_priority = {v: k for k, v in TICKET_PRIORITY.items()}
    inv_business_impact = {v: k for k, v in BUSINESS_IMPACT.items()}
    states = TICKET_STATES.get(ticket_type)
    inv_states = {v: k for k, v in states.items()} if states else {}
    approval = TICKET_APPROVAL.get(ticket_type)
    inv_approval = {v: k for k, v in approval.items()} if approval else {}
    fields_to_clear = argToList(
        args.get('clear_fields', []))  # This argument will contain fields to allow their value empty

    # This is for updating null fields for update_remote_system function for example: assigned_to.
    for arg in args.keys():
        if not args[arg]:
            fields_to_clear.append(arg)
    demisto.debug(f'Fields to clear {fields_to_clear}')

    ticket_fields = {}
    for arg in SNOW_ARGS:
        input_arg = args.get(arg)

        if arg in fields_to_clear:
            if input_arg:
                raise DemistoException(f"Could not set a value for the argument '{arg}' and add it to the clear_fields. \
                You can either set or clear the field value.")
            ticket_fields[arg] = ""
        elif input_arg:
            if arg in ['impact', 'urgency', 'severity']:
                ticket_fields[arg] = inv_severity.get(input_arg, input_arg)
            elif arg == 'priority':
                ticket_fields[arg] = inv_priority.get(input_arg, input_arg)
            elif arg == 'state':
                ticket_fields[arg] = inv_states.get(input_arg, input_arg)
            elif arg == 'approval':
                ticket_fields[arg] = inv_approval.get(input_arg, input_arg)
            elif arg == 'change_type':
                # this change is required in order to use type 'Standard' as well.
                ticket_fields['type'] = input_arg
            elif arg == 'business_criticality':
                ticket_fields[arg] = inv_business_impact.get(input_arg, input_arg)
            else:
                ticket_fields[arg] = input_arg
        elif template_name and arg in template_name:
            ticket_fields[arg] = template_name[arg]

    return ticket_fields


def generate_body(fields: dict = {}, custom_fields: dict = {}) -> dict:
    """Generates a body from fields and custom fields.

    Args:
        fields: fields data.
        custom_fields: custom fields data.

    Returns:
        body object for SNOW requests.
    """
    body = {}

    if fields:
        for field in fields:
            body[field] = fields[field]

    if custom_fields:
        for field in custom_fields:
            # custom fields begin with "u_"
            if field.startswith('u_'):
                body[field] = custom_fields[field]
            else:
                body['u_' + field] = custom_fields[field]

    return body


def split_fields(fields: str = '', delimiter: str = ';') -> dict:
    """Split str fields of Demisto arguments to SNOW request fields by the char ';'.

    Args:
        fields: fields in a string representation.
        delimiter: the delimiter to use to separate the fields.
    Returns:
        dic_fields object for SNOW requests.
    """
    dic_fields = {}

    if fields:
        if '=' not in fields:
            raise Exception(
                f"The argument: {fields}.\nmust contain a '=' to specify the keys and values. e.g: key=val.")
        arr_fields = fields.split(delimiter)
        for f in arr_fields:
            field = f.split('=', 1)  # a field might include a '=' sign in the value. thus, splitting only once.
            if len(field) > 1:
                dic_fields[field[0]] = field[1]

    return dic_fields


def split_notes(raw_notes, note_type, time_info):
    notes: List = []
    notes_split = raw_notes.split('\n\n')
    retrieved_last_note = False
    for note in notes_split:
        if not note:
            continue
        if 'Mirrored from Cortex XSOAR' in note:
            if retrieved_last_note:  # add to last note only in case the note was not filtered by the time filter
                notes[-1]['value'] += '\n\n Mirrored from Cortex XSOAR'
            continue
        note_info, note_value = note.split('\n')
        created_on, created_by = note_info.split(' - ')
        created_by = created_by.split(' (')[0]
        if not created_on or not created_by:
            raise Exception(f'Failed to extract the required information from the following note: {note}')

        # convert note creation time to UTC
        try:
            display_date_format = time_info.get('display_date_format')
            created_on_UTC = datetime.strptime(created_on, display_date_format) + time_info.get('timezone_offset')
        except ValueError as e:
            raise Exception(f'Failed to convert {created_on} to a datetime object. Error: {e}')

        if time_info.get('filter') and created_on_UTC < time_info.get('filter'):
            # If a time_filter was passed and the note was created before this time, do not return it.
            demisto.debug(f'Using time filter: {time_info.get("filter")}. Not including note: {note}.')
            retrieved_last_note = False
            continue
        note_dict = {
            "sys_created_on": created_on_UTC.strftime(DATE_FORMAT),
            "value": note_value,
            "sys_created_by": created_by,
            "element": note_type
        }
        notes.append(note_dict)
        retrieved_last_note = True
    return notes


def convert_to_notes_result(full_response, time_info):
    """
    Converts the response of a ticket to the response format when making a query for notes only.
    """
    if not full_response or 'result' not in full_response or not full_response.get('result'):
        return []

    timezone_offset = get_timezone_offset(full_response, time_info.get('display_date_format'))
    time_info['timezone_offset'] = timezone_offset

    all_notes = []
    raw_comments = full_response.get('result', {}).get('comments', {}).get('display_value', '')
    if raw_comments:
        comments = split_notes(raw_comments, 'comments', time_info=time_info)
        all_notes.extend(comments)

    raw_work_notes = full_response.get('result', {}).get('work_notes', {}).get('display_value', '')
    if raw_work_notes:
        work_notes = split_notes(raw_work_notes, 'work_notes', time_info=time_info)
        all_notes.extend(work_notes)

    return {'result': all_notes}


class Client(BaseClient):
    """
    Client to use in the ServiceNow integration. Overrides BaseClient.
    """

    def __init__(self, server_url: str, sc_server_url: str, cr_server_url: str, username: str,
                 password: str, verify: bool, fetch_time: str, sysparm_query: str,
                 sysparm_limit: int, timestamp_field: str, ticket_type: str, get_attachments: bool,
                 incident_name: str, oauth_params: dict = None, version: str = None, look_back: int = 0,
                 use_display_value: bool = False, display_date_format: str = ''):
        """

        Args:
            server_url: SNOW server url
            sc_server_url: SNOW Service Catalog url
            cr_server_url: SNOW Change Management url
            username: SNOW username
            password: SNOW password
            oauth_params: (optional) the parameters for the ServiceNowClient that should be used to create an
                          access token when using OAuth2 authentication.
            verify: whether to verify the request
            fetch_time: first time fetch for fetch_incidents
            sysparm_query: system query
            sysparm_limit: system limit
            timestamp_field: timestamp field for fetch_incidents
            ticket_type: default ticket type
            get_attachments: whether to get ticket attachments by default
            incident_name: the ServiceNow ticket field to be set as the incident name
            look_back: defines how much backwards (minutes) should we go back to try to fetch incidents.
        """
        oauth_params = oauth_params if oauth_params else {}
        self._base_url = server_url
        self._sc_server_url = sc_server_url
        self._cr_server_url = cr_server_url
        self._version = version
        self._verify = verify
        self._username = username
        self._password = password
        self._proxies = handle_proxy(proxy_param_name='proxy', checkbox_default_value=False)
        self.use_oauth = True if oauth_params else False
        self.fetch_time = fetch_time
        self.timestamp_field = timestamp_field
        self.ticket_type = ticket_type
        self.get_attachments = get_attachments
        self.incident_name = incident_name
        self.sys_param_query = sysparm_query
        self.sys_param_limit = sysparm_limit
        self.sys_param_offset = 0
        self.look_back = look_back
        self.use_display_value = use_display_value
        self.display_date_format = DATE_FORMAT_OPTIONS.get(display_date_format)
        if self.use_display_value:
            assert self.display_date_format, 'A display date format must be selected in the instance configuration when ' \
                                             'using the `Use Display Value` option.'

        if self.use_oauth:  # if user selected the `Use OAuth` checkbox, OAuth2 authentication should be used
            self.snow_client: ServiceNowClient = ServiceNowClient(credentials=oauth_params.get('credentials', {}),
                                                                  use_oauth=self.use_oauth,
                                                                  client_id=oauth_params.get('client_id', ''),
                                                                  client_secret=oauth_params.get('client_secret', ''),
                                                                  url=oauth_params.get('url', ''),
                                                                  verify=oauth_params.get('verify', False),
                                                                  proxy=oauth_params.get('proxy', False),
                                                                  headers=oauth_params.get('headers', ''))
        else:
            self._auth = (self._username, self._password)

    def generic_request(self, method: str, path: str, body: Optional[Dict] = None, headers: Optional[Dict] = None,
                        sc_api: bool = False, cr_api: bool = False):
        """Generic request to ServiceNow api.

        Args:
            (Required Arguments)
            method (str) required: The HTTP method, for example, GET, POST, and so on.
            path (str) required: The API endpoint.
            (Optional Arguments)
            body (dict): The body to send in a 'POST' request. Default is None.
            header (dict): requests headers. Default is None.
            sc_api: Whether to send the request to the Service Catalog API
            cr_api: Whether to send the request to the Change Request REST API

        Returns:
            Resposne object or Exception
        """
        return self.send_request(path, method, body, headers=headers, sc_api=sc_api, cr_api=cr_api)

    def send_request(self, path: str, method: str = 'GET', body: dict = None, params: dict = None,
                     headers: dict = None, file=None, sc_api: bool = False, cr_api: bool = False):
        """Generic request to ServiceNow.

        Args:
            path: API path
            method: request method
            body: request body
            params: request params
            headers: request headers
            file: request  file
            sc_api: Whether to send the request to the Service Catalog API
            cr_api: Whether to send the request to the Change Request REST API

        Returns:
            response from API
        """
        body = body if body is not None else {}
        params = params if params is not None else {}

        if sc_api:
            url = f'{self._sc_server_url}{path}'
        elif cr_api:
            url = f'{self._cr_server_url}{path}'
        else:
            url = f'{self._base_url}{path}'

        if not headers:
            headers = {
                'Accept': 'application/json',
                'Content-Type': 'application/json'
            }
        max_retries = 3
        num_of_tries = 0
        while num_of_tries < max_retries:
            if file:
                # Not supported in v2
                url = url.replace('/v2', '/v1')
                try:
                    file_entry = file['id']
                    file_name = file['name']
                    shutil.copy(demisto.getFilePath(file_entry)['path'], file_name)
                    with open(file_name, 'rb') as f:
                        file_info = (file_name, f, self.get_content_type(file_name))
                        if self.use_oauth:
                            access_token = self.snow_client.get_access_token()
                            headers.update({
                                'Authorization': f'Bearer {access_token}'
                            })
                            res = requests.request(method, url, headers=headers, data=body, params=params,
                                                   files={'file': file_info}, verify=self._verify, proxies=self._proxies)
                        else:
                            res = requests.request(method, url, headers=headers, data=body, params=params,
                                                   files={'file': file_info}, auth=self._auth,
                                                   verify=self._verify, proxies=self._proxies)
                    shutil.rmtree(demisto.getFilePath(file_entry)['name'], ignore_errors=True)
                except Exception as err:
                    raise Exception('Failed to upload file - ' + str(err))
            else:
                if self.use_oauth:
                    access_token = self.snow_client.get_access_token()
                    headers.update({
                        'Authorization': f'Bearer {access_token}'
                    })
                    res = requests.request(method, url, headers=headers, data=json.dumps(body) if body else {},
                                           params=params, verify=self._verify, proxies=self._proxies)
                else:
                    res = requests.request(method, url, headers=headers, data=json.dumps(body) if body else {},
                                           params=params, auth=self._auth, verify=self._verify, proxies=self._proxies)

            if "Instance Hibernating page" in res.text:
                raise DemistoException(
                    "A connection was established but the instance is in hibernate mode.\n"
                    "Please wake your instance and try again.")
            try:
                json_res = res.json()
            except Exception as err:
                if res.status_code == 201:
                    return "The ticket was successfully created."
                if not res.content:
                    return ''
                raise Exception(f'Error parsing reply - {str(res.content)} - {str(err)}')

            if 'error' in json_res:
                message = json_res.get('error', {}).get('message')
                details = json_res.get('error', {}).get('detail')
                if message == 'No Record found':
                    return {'result': []}  # Return an empty results array
                if res.status_code == 401:
                    demisto.debug(f'Got status code 401 - {json_res}. Retrying ...')
                else:
                    raise Exception(f'ServiceNow Error: {message}, details: {details}')

            if res.status_code < 200 or res.status_code >= 300:
                if res.status_code != 401 or num_of_tries == (max_retries - 1):
                    raise Exception(
                        f'Got status code {str(res.status_code)} with url {url} with body {str(res.content)}'
                        f' with headers {str(res.headers)}')
            else:
                break
            num_of_tries += 1

        return json_res

    def get_content_type(self, file_name):
        """Get the correct content type for the POST request.

        Args:
            file_name: file name

        Returns:
            the content type - image with right type for images , and general for other types..
        """
        file_type = None
        if not file_name:
            demisto.debug("file name was not supllied, uploading with general type")
        else:
            file_type, _ = mimetypes.guess_type(file_name)
        return file_type or '*/*'

    def get_table_name(self, ticket_type: str = '') -> str:
        """Get the relevant table name from th client.

        Args:
            ticket_type: ticket type

        Returns:
            the ticket_type if given or the client ticket type
        """
        if ticket_type:
            return ticket_type
        return self.ticket_type

    def get_template(self, template_name: str) -> dict:
        """Get a ticket by sending a GET request.
        Args:
            template_name: ticket template name

        Returns:
            the ticket template
        """
        query_params = {'sysparm_limit': 1, 'sysparm_query': f'name={template_name}'}

        result = self.send_request('table/sys_template', 'GET', params=query_params)

        if len(result['result']) == 0:
            raise ValueError("Incorrect template name.")

        template = result['result'][0].get('template', '').split('^')
        dic_template = {}

        for i in range(len(template) - 1):
            template_value = template[i].split('=')
            if len(template_value) > 1:
                dic_template[template_value[0]] = template_value[1]

        return dic_template

    def get_ticket_attachments(self, ticket_id: str, sys_created_on: Optional[str] = None) -> dict:
        """Get ticket attachments by sending a GET request.

        Args:
            ticket_id: ticket id
            sys_created_on: string, when the attachment was created

        Returns:
            Response from API.
        """
        query = f'table_sys_id={ticket_id}'
        if sys_created_on:
            query += f'^sys_created_on>{sys_created_on}'
        return self.send_request('attachment', 'GET', params={'sysparm_query': query})

    def get_ticket_attachment_entries(self, ticket_id: str, sys_created_on: Optional[str] = None) -> list:
        """Get ticket attachments, including file attachments
        by sending a GET request and using the get_ticket_attachments class function.

        Args:
            ticket_id: ticket id
            sys_created_on: string, when the attachment was created

        Returns:
            Array of attachments entries.
        """
        entries = []
        links = []  # type: List[Tuple[str, str]]
        headers = {
            'Accept': 'application/json',
            'Content-Type': 'application/json'
        }
        attachments_res = self.get_ticket_attachments(ticket_id, sys_created_on)
        if 'result' in attachments_res and len(attachments_res['result']) > 0:
            attachments = attachments_res['result']
            links = [(attachment.get('download_link', ''), attachment.get('file_name', ''))
                     for attachment in attachments]

        for link in links:
            if self.use_oauth:
                access_token = self.snow_client.get_access_token()
                headers.update({'Authorization': f'Bearer {access_token}'})
                file_res = requests.get(link[0], headers=headers, verify=self._verify, proxies=self._proxies)
            else:
                file_res = requests.get(link[0], auth=(self._username, self._password), verify=self._verify,
                                        proxies=self._proxies)

            if file_res is not None:
                entries.append(fileResult(link[1], file_res.content))

        return entries

    def get(self, table_name: str, record_id: str, custom_fields: dict = {}, number: str = None) -> dict:
        """Get a ticket by sending a GET request.

        Args:
            table_name: the table name
            record_id: the record ID
            custom_fields: custom fields of the record to query
            number: record number

        Returns:
            Response from API.
        """
        query_params = {}  # type: Dict
        if record_id:
            path = f'table/{table_name}/{record_id}'
        elif number:
            path = f'table/{table_name}'
            query_params = {
                'number': number
            }
        elif custom_fields:
            path = f'table/{table_name}'
            query_params = custom_fields
        else:
            # Only in cases where the table is of type ticket
            raise ValueError('servicenow-get-ticket requires either ticket ID (sys_id) or ticket number.')

        return self.send_request(path, 'GET', params=query_params)

    def update(self, table_name: str, record_id: str, fields: dict = {}, custom_fields: dict = {},
               input_display_value: bool = False) -> dict:
        """Updates a ticket or a record by sending a PATCH request.

        Args:
            table_name: table name
            record_id: record id
            fields: fields to update
            custom_fields: custom_fields to update
            input_display_value: whether to set field values using the display value or the actual value.
        Returns:
            Response from API.
        """
        body = generate_body(fields, custom_fields)
        query_params = {'sysparm_input_display_value': input_display_value}
        return self.send_request(f'table/{table_name}/{record_id}', 'PATCH', params=query_params, body=body)

    def create(self, table_name: str, fields: dict = {}, custom_fields: dict = {},
               input_display_value: bool = False):
        """Creates a ticket or a record by sending a POST request.

        Args:
        table_name: table name
        record_id: record id
        fields: fields to update
        custom_fields: custom_fields to update
        input_display_value: whether to set field values using the display value or the actual value.

        Returns:
            Response from API.
        """
        body = generate_body(fields, custom_fields)
        query_params = {'sysparm_input_display_value': input_display_value}
        return self.send_request(f'table/{table_name}', 'POST', params=query_params, body=body)

    def delete(self, table_name: str, record_id: str) -> dict:
        """Deletes a ticket or a record by sending a DELETE request.

        Args:
        table_name: table name
        record_id: record id

        Returns:
            Response from API.
        """
        return self.send_request(f'table/{table_name}/{record_id}', 'DELETE')

    def add_link(self, ticket_id: str, ticket_type: str, key: str, link: str) -> dict:
        """Adds a link to a ticket by sending a PATCH request.

        Args:
        ticket_id: ticket ID
        ticket_type: ticket type
        key: link key
        link: link str

        Returns:
            Response from API.
        """
        return self.send_request(f'table/{ticket_type}/{ticket_id}', 'PATCH', body={key: link})

    def add_comment(self, ticket_id: str, ticket_type: str, key: str, text: str) -> dict:
        """Adds a comment to a ticket by sending a PATCH request.

        Args:
        ticket_id: ticket ID
        ticket_type: ticket type
        key: link key
        link: link str

        Returns:
            Response from API.
        """
        return self.send_request(f'table/{ticket_type}/{ticket_id}', 'PATCH', body={key: text})

    def upload_file(self, ticket_id: str, file_id: str, file_name: str, ticket_type: str) -> dict:
        """Adds a file to a ticket by sending a POST request.

        Args:
        ticket_id: ticket ID
        file_id: file ID
        file_name: file name
        ticket_type: ticket type

        Returns:
            Response from API.
        """
        body = {
            'table_name': ticket_type,
            'table_sys_id': ticket_id,
            'file_name': file_name
        }

        return self.send_request('attachment/upload', 'POST', headers={'Accept': 'application/json'},
                                 body=body, file={'id': file_id, 'name': file_name})

    def add_tag(self, ticket_id: str, tag_id: str, title: str, ticket_type: str) -> dict:
        """Adds a tag to a ticket by sending a POST request.

        Args:
            ticket_id: ticket id
            tag_id:  tag id
            title: tag title
            ticket_type: ticket type

        Returns:
            Response from API.
        """
        body = {'label': tag_id, 'table': ticket_type, 'table_key': ticket_id, 'title': title}
        return self.send_request('/table/label_entry', 'POST', body=body)

    def query(self, table_name: str, sys_param_limit: str, sys_param_offset: str, sys_param_query: str,
              system_params: dict = {}, sysparm_fields: Optional[str] = None) -> dict:
        """Query records by sending a GET request.

        Args:
        table_name: table name
        sys_param_limit: limit the number of results
        sys_param_offset: offset the results
        sys_param_query: the query
        system_params: system parameters
        sysparm_fields: Comma-separated list of field names to return in the response.

        Returns:
            Response from API.
        """

        query_params = {'sysparm_limit': sys_param_limit, 'sysparm_offset': sys_param_offset}
        if sys_param_query:
            query_params['sysparm_query'] = sys_param_query
        if system_params:
            query_params.update(system_params)
        if sysparm_fields:
            query_params['sysparm_fields'] = sysparm_fields
        demisto.debug(f'Running query records with the params: {query_params}')
        return self.send_request(f'table/{table_name}', 'GET', params=query_params)

    def get_table_fields(self, table_name: str) -> dict:
        """Get table fields by sending a GET request.

        Args:
        table_name: table name

        Returns:
            Response from API.
        """
        return self.send_request(f'table/{table_name}?sysparm_limit=1', 'GET')

    def get_item_details(self, id_: str) -> dict:
        """Get item details from service catalog by sending a GET request to the Service Catalog API.

        Args:
        id_: item id

        Returns:
            Response from API.
        """
        return self.send_request(f'servicecatalog/items/{id_}', 'GET', sc_api=True)

    def create_item_order(self, id_: str, quantity: str, variables: dict = {}) -> dict:
        """Create item order in the service catalog by sending a POST request to the Service Catalog API.

        Args:
        id_: item id
        quantity: order quantity
        variables: order variables

        Returns:
            Response from API.
        """
        body = {'sysparm_quantity': quantity, 'variables': variables}
        return self.send_request(f'servicecatalog/items/{id_}/order_now', 'POST', body=body, sc_api=True)

    def document_route_to_table_request(self, queue_id: str, document_table: str, document_id: str) -> dict:
        """Routes a document(ticket/incident) to a queue by sending a GET request.

        Args:
        queue_id: Queue ID.
        document_table: Document table.
        document_id: Document ID.

        Returns:
            Response from API.
        """
        body = {'document_sys_id': document_id, 'document_table': document_table}
        return self.send_request(f'awa/queues/{queue_id}/work_item', 'POST', body=body)

    def create_co_from_template(self, template: str):
        """Creates a standard change request from template by sending a POST request.

        Args:
        fields: fields to update
        Returns:
            Response from API.
        """
        return self.send_request(f'change/standard/{template}', 'POST', body={},
                                 cr_api=True)

    def get_co_tasks(self, sys_id: str) -> dict:
        """Get item details from service catalog by sending a GET request to the Change Request REST API.

        Args:
        id: item id

        Returns:
            Response from API.
        """
        return self.send_request(f'change/{sys_id}/task', 'GET', cr_api=True)


def get_ticket_command(client: Client, args: dict):
    """Get a ticket.

    Args:
        client: Client object with request.
        args: Usually demisto.args()

    Returns:
        Demisto Outputs.
    """
    ticket_type = client.get_table_name(str(args.get('ticket_type', '')))
    ticket_id = str(args.get('id', ''))
    number = str(args.get('number', ''))
    get_attachments = args.get('get_attachments', 'false')
    fields_delimiter = args.get('fields_delimiter', ';')
    custom_fields = split_fields(str(args.get('custom_fields', '')), fields_delimiter)
    additional_fields = argToList(str(args.get('additional_fields', '')))

    result = client.get(ticket_type, ticket_id, generate_body({}, custom_fields), number)
    if not result or 'result' not in result:
        return 'Ticket was not found.'

    if isinstance(result['result'], list):
        if len(result['result']) == 0:
            return 'Ticket was not found.'
        ticket = result['result'][0]
    else:
        ticket = result['result']

    entries = []  # type: List[Dict]

    if get_attachments.lower() != 'false':
        entries = client.get_ticket_attachment_entries(ticket.get('sys_id'))

    hr = get_ticket_human_readable(ticket, ticket_type, additional_fields)
    context = get_ticket_context(ticket, additional_fields)

    headers = ['System ID', 'Number', 'Impact', 'Urgency', 'Severity', 'Priority', 'State', 'Approval',
               'Created On', 'Created By', 'Active', 'Close Notes', 'Close Code', 'Description', 'Opened At',
               'Due Date', 'Resolved By', 'Resolved At', 'SLA Due', 'Short Description', 'Additional Comments']
    if additional_fields:
        headers.extend(additional_fields)

    entry = {
        'Type': entryTypes['note'],
        'Contents': result,
        'ContentsFormat': formats['json'],
        'ReadableContentsFormat': formats['markdown'],
        'HumanReadable': tableToMarkdown('ServiceNow ticket', hr, headers=headers, removeNull=True),
        'EntryContext': {
            'Ticket(val.ID===obj.ID)': context,
            'ServiceNow.Ticket(val.ID===obj.ID)': context
        },
        'IgnoreAutoExtract': True
    }
    entries.append(entry)
    return entries


def update_ticket_command(client: Client, args: dict) -> Tuple[Any, Dict, Dict, bool]:
    """Update a ticket.

    Args:
        client: Client object with request.
        args: Usually demisto.args()

    Returns:
        Demisto Outputs.
    """
    fields_delimiter = args.get('fields_delimiter', ';')
    custom_fields = split_fields(str(args.get('custom_fields', '')), fields_delimiter)
    ticket_type = client.get_table_name(str(args.get('ticket_type', '')))
    ticket_id = str(args.get('id', ''))
    additional_fields = split_fields(str(args.get('additional_fields', '')), fields_delimiter)
    additional_fields_keys = list(additional_fields.keys())
    fields = get_ticket_fields(args, ticket_type=ticket_type)
    fields.update(additional_fields)
    input_display_value = argToBoolean(args.get('input_display_value', 'false'))

    result = client.update(ticket_type, ticket_id, fields, custom_fields, input_display_value)
    if not result or 'result' not in result:
        raise Exception('Unable to retrieve response.')
    ticket = result['result']

    hr_ = get_ticket_human_readable(ticket, ticket_type, additional_fields_keys)
    human_readable = tableToMarkdown(f'ServiceNow ticket updated successfully\nTicket type: {ticket_type}',
                                     t=hr_, removeNull=True)

    # make the modified fields the user inserted as arguments show in the context
    if additional_fields:
        additional_fields_keys = list(set(additional_fields_keys).union(set(args.keys())))
    else:
        additional_fields_keys = list(args.keys())

    entry_context = {'ServiceNow.Ticket(val.ID===obj.ID)': get_ticket_context(ticket, additional_fields_keys)}

    return human_readable, entry_context, result, True


def create_ticket_command(client: Client, args: dict) -> Tuple[str, Dict, Dict, bool]:
    """Create a ticket.

    Args:
        client: Client object with request.
        args: Usually demisto.args()

    Returns:
        Demisto Outputs.
    """
    fields_delimiter = args.get('fields_delimiter', ';')
    custom_fields = split_fields(str(args.get('custom_fields', '')), fields_delimiter)
    template = args.get('template')
    ticket_type = client.get_table_name(str(args.get('ticket_type', '')))
    additional_fields = split_fields(str(args.get('additional_fields', '')), fields_delimiter)
    additional_fields_keys = list(additional_fields.keys())
    input_display_value = argToBoolean(args.get('input_display_value', 'false'))

    if template:
        template = client.get_template(template)
    fields = get_ticket_fields(args, template, ticket_type)
    if additional_fields:
        fields.update(additional_fields)

    result = client.create(ticket_type, fields, custom_fields, input_display_value)

    if not result or 'result' not in result:
        if 'successfully' in result:
            return result, {}, {}, True
        raise Exception('Unable to retrieve response.')
    ticket = result['result']

    hr_ = get_ticket_human_readable(ticket, ticket_type, additional_fields_keys)
    headers = ['System ID', 'Number', 'Impact', 'Urgency', 'Severity', 'Priority', 'State', 'Approval',
               'Created On', 'Created By', 'Active', 'Close Notes', 'Close Code', 'Description', 'Opened At',
               'Due Date', 'Resolved By', 'Resolved At', 'SLA Due', 'Short Description', 'Additional Comments']
    if additional_fields:
        headers.extend(additional_fields_keys)
    human_readable = tableToMarkdown('ServiceNow ticket was created successfully.', t=hr_,
                                     headers=headers, removeNull=True)

    # make the modified fields the user inserted as arguments show in the context
    if additional_fields:
        additional_fields_keys = list(set(additional_fields_keys).union(set(args.keys())))
    else:
        additional_fields_keys = list(args.keys())

    created_ticket_context = get_ticket_context(ticket, additional_fields_keys)
    entry_context = {
        'Ticket(val.ID===obj.ID)': created_ticket_context,
        'ServiceNow.Ticket(val.ID===obj.ID)': created_ticket_context
    }

    return human_readable, entry_context, result, True


def delete_ticket_command(client: Client, args: dict) -> Tuple[str, Dict, Dict, bool]:
    """Delete a ticket.

    Args:
        client: Client object with request.
        args: Usually demisto.args()

    Returns:
        Demisto Outputs.
    """
    ticket_id = str(args.get('id', ''))
    ticket_type = client.get_table_name(str(args.get('ticket_type', '')))

    result = client.delete(ticket_type, ticket_id)

    return f'Ticket with ID {ticket_id} was successfully deleted.', {}, result, True


def query_tickets_command(client: Client, args: dict) -> Tuple[str, Dict, Dict, bool]:
    """Query tickets.

    Args:
        client: Client object with request.
        args: Usually demisto.args()

    Returns:
        Demisto Outputs.
    """
    sys_param_limit = args.get('limit', client.sys_param_limit)
    sys_param_offset = args.get('offset', client.sys_param_offset)
    sys_param_query = str(args.get('query', ''))
    system_params = split_fields(args.get('system_params', ''))
    additional_fields = argToList(str(args.get('additional_fields')))

    ticket_type = client.get_table_name(str(args.get('ticket_type', '')))

    result = client.query(ticket_type, sys_param_limit, sys_param_offset, sys_param_query, system_params)

    if not result or 'result' not in result or len(result['result']) == 0:
        return 'No ServiceNow tickets matched the query.', {}, {}, True
    tickets = result.get('result', {})
    hr_ = get_ticket_human_readable(tickets, ticket_type, additional_fields)
    context = get_ticket_context(tickets, additional_fields)

    headers = ['System ID', 'Number', 'Impact', 'Urgency', 'Severity', 'Priority', 'State', 'Created On', 'Created By',
               'Active', 'Close Notes', 'Close Code', 'Description', 'Opened At', 'Due Date', 'Resolved By',
               'Resolved At', 'SLA Due', 'Short Description', 'Additional Comments']
    if additional_fields:
        headers.extend(additional_fields)
    human_readable = tableToMarkdown('ServiceNow tickets', t=hr_, headers=headers, removeNull=True)
    entry_context = {
        'Ticket(val.ID===obj.ID)': context,
        'ServiceNow.Ticket(val.ID===obj.ID)': context
    }

    return human_readable, entry_context, result, True


def add_link_command(client: Client, args: dict) -> Tuple[str, Dict, Dict, bool]:
    """Add a link.

    Args:
        client: Client object with request.
        args: Usually demisto.args()

    Returns:
        Demisto Outputs.
    """
    ticket_id = str(args.get('id', ''))
    key = 'comments' if args.get('post-as-comment', 'false').lower() == 'true' else 'work_notes'
    link_argument = str(args.get('link', ''))
    text = args.get('text', link_argument)
    link = f'[code]<a class="web" target="_blank" href="{link_argument}" >{text}</a>[/code]'
    ticket_type = client.get_table_name(str(args.get('ticket_type', '')))

    result = client.add_link(ticket_id, ticket_type, key, link)

    if not result or 'result' not in result:
        raise Exception('Unable to retrieve response.')

    headers = ['System ID', 'Number', 'Impact', 'Urgency', 'Severity', 'Priority', 'State', 'Created On', 'Created By',
               'Active', 'Close Notes', 'Close Code', 'Description', 'Opened At', 'Due Date', 'Resolved By',
               'Resolved At', 'SLA Due', 'Short Description', 'Additional Comments']
    hr_ = get_ticket_human_readable(result['result'], ticket_type)
    human_readable = tableToMarkdown('Link successfully added to ServiceNow ticket', t=hr_,
                                     headers=headers, removeNull=True)

    return human_readable, {}, result, True


def add_comment_command(client: Client, args: dict) -> Tuple[str, Dict, Dict, bool]:
    """Add a comment.

    Args:
        client: Client object with request.
        args: Usually demisto.args()

    Returns:
        Demisto Outputs.
    """
    ticket_id = str(args.get('id', ''))
    key = 'comments' if args.get('post-as-comment', 'false').lower() == 'true' else 'work_notes'
    text = str(args.get('comment', ''))
    ticket_type = client.get_table_name(str(args.get('ticket_type', '')))

    result = client.add_comment(ticket_id, ticket_type, key, text)

    if not result or 'result' not in result:
        raise Exception('Unable to retrieve response.')

    headers = ['System ID', 'Number', 'Impact', 'Urgency', 'Severity', 'Priority', 'State', 'Created On', 'Created By',
               'Active', 'Close Notes', 'Close Code',
               'Description', 'Opened At', 'Due Date', 'Resolved By', 'Resolved At', 'SLA Due', 'Short Description',
               'Additional Comments']
    hr_ = get_ticket_human_readable(result['result'], ticket_type)
    human_readable = tableToMarkdown('Comment successfully added to ServiceNow ticket', t=hr_,
                                     headers=headers, removeNull=True)

    return human_readable, {}, result, True


def upload_file_command(client: Client, args: dict) -> Tuple[str, Dict, Dict, bool]:
    """Upload a file.

    Args:
        client: Client object with request.
        args: Usually demisto.args()

    Returns:
        Demisto Outputs.
    """
    ticket_type = client.get_table_name(str(args.get('ticket_type', '')))
    ticket_id = str(args.get('id', ''))
    file_id = str(args.get('file_id', ''))

    file_name = args.get('file_name')
    if not file_name:
        file_data = demisto.getFilePath(file_id)
        file_name = file_data.get('name')

    result = client.upload_file(ticket_id, file_id, file_name, ticket_type)

    if not result or 'result' not in result or not result['result']:
        raise Exception('Unable to upload file.')
    uploaded_file_resp = result.get('result', {})

    hr_ = {
        'Filename': uploaded_file_resp.get('file_name'),
        'Download link': uploaded_file_resp.get('download_link'),
        'System ID': uploaded_file_resp.get('sys_id')
    }
    human_readable = tableToMarkdown(f'File uploaded successfully to ticket {ticket_id}.', t=hr_)
    context = {
        'ID': ticket_id,
        'File': {
            'Filename': uploaded_file_resp.get('file_name'),
            'Link': uploaded_file_resp.get('download_link'),
            'SystemID': uploaded_file_resp.get('sys_id')
        }
    }
    entry_context = {
        'ServiceNow.Ticket(val.ID===obj.ID)': context,
        'Ticket(val.ID===obj.ID)': context
    }

    return human_readable, entry_context, result, True


def add_tag_command(client: Client, args: dict) -> Tuple[str, Dict, Dict, bool]:
    """Add tag to a ticket.

    Args:
        client: Client object with request.
        args: Usually demisto.args()

    Returns:
        Demisto Outputs.
    """
    ticket_id = str(args.get('id', ''))
    tag_id = str(args.get('tag_id', ''))
    title = str(args.get('title', ''))
    ticket_type = client.get_table_name(str(args.get('ticket_type', '')))

    result = client.add_tag(ticket_id, tag_id, title, ticket_type)
    if not result or 'result' not in result:
        raise Exception(f'Could not add tag {title} to ticket {ticket_id}.')

    added_tag_resp = result.get('result', {})
    hr_ = {
        'Title': added_tag_resp.get('title'),
        'Ticket ID': added_tag_resp.get('id_display'),
        'Ticket Type': added_tag_resp.get('id_type'),
        'Tag ID': added_tag_resp.get('sys_id'),
    }
    human_readable = tableToMarkdown(f'Tag {tag_id} was added successfully to ticket {ticket_id}.', t=hr_)
    context = {
        'ID': ticket_id,
        'TagTitle': added_tag_resp.get('title'),
        'TagID': added_tag_resp.get('sys_id'),
    }
    entry_context = {'ServiceNow.Ticket(val.ID===obj.ID)': context}

    return human_readable, entry_context, result, True


def get_ticket_notes_command(client: Client, args: dict) -> Tuple[str, Dict, Dict, bool]:
    """Get the ticket's note.

    Args:
        client: Client object with request.
        args: Usually demisto.args()

    Returns:
        Demisto Outputs.
    """
    ticket_id = args.get('id')
    sys_param_limit = args.get('limit', client.sys_param_limit)
    sys_param_offset = args.get('offset', client.sys_param_offset)

    use_display_value = argToBoolean(args.get('use_display_value', client.use_display_value))

    if use_display_value:  # make query using sysparm_display_value=all (requires less permissions)
        assert client.display_date_format, 'A display date format must be selected in the instance configuration when' \
                                           ' retrieving notes using the display value option.'
        ticket_type = client.get_table_name(str(args.get('ticket_type', client.ticket_type)))
        path = f'table/{ticket_type}/{ticket_id}'
        query_params = {'sysparm_limit': sys_param_limit, 'sysparm_offset': sys_param_offset, 'sysparm_display_value': 'all'}
        full_result = client.send_request(path, 'GET', params=query_params)
        result = convert_to_notes_result(full_result, time_info={'display_date_format': client.display_date_format})
    else:
        sys_param_query = f'element_id={ticket_id}^element=comments^ORelement=work_notes'
        result = client.query('sys_journal_field', sys_param_limit, sys_param_offset, sys_param_query)

    if not result or 'result' not in result:
        return f'No comment found on ticket {ticket_id}.', {}, {}, True

    headers = ['Value', 'CreatedOn', 'CreatedBy', 'Type']

    mapped_notes = [{
        'Value': note.get('value'),
        'CreatedOn': note.get('sys_created_on'),
        'CreatedBy': note.get('sys_created_by'),
        'Type': 'Work Note' if note.get('element', '') == 'work_notes' else 'Comment'
    } for note in result['result']]

    if not mapped_notes:
        return f'No comment found on ticket {ticket_id}.', {}, {}, True

    ticket = {
        'ID': ticket_id,
        'Note': mapped_notes
    }

    human_readable = tableToMarkdown(f'ServiceNow notes for ticket {ticket_id}', t=mapped_notes, headers=headers,
                                     headerTransform=pascalToSpace, removeNull=True)
    entry_context = {'ServiceNow.Ticket(val.ID===obj.ID)': createContext(ticket, removeNull=True)}

    return human_readable, entry_context, result, True


def get_record_command(client: Client, args: dict) -> Tuple[str, Dict, Dict, bool]:
    """Get a record.

    Args:
        client: Client object with request.
        args: Usually demisto.args()

    Returns:
        Demisto Outputs.
    """
    table_name = str(args.get('table_name', ''))
    record_id = str(args.get('id', ''))
    fields = str(args.get('fields', ''))

    result = client.get(table_name, record_id)

    if not result or 'result' not in result:
        return f'ServiceNow record with ID {record_id} was not found.', {}, {}, True

    if isinstance(result['result'], list):
        if len(result['result']) == 0:
            return f'ServiceNow record with ID {record_id} was not found.', {}, result, True
        record = result['result'][0]
    else:
        record = result['result']

    if fields:
        list_fields = argToList(fields)
        if 'sys_id' not in list_fields:
            # ID is added by default
            list_fields.append('sys_id')
        # filter the record for the required fields
        record = dict([kv_pair for kv_pair in list(record.items()) if kv_pair[0] in list_fields])
        for k, v in record.items():
            if isinstance(v, dict):
                # For objects that refer to a record in the database, take their value(system ID).
                record[k] = v.get('value', record[k])
        record['ID'] = record.pop('sys_id')
        human_readable = tableToMarkdown('ServiceNow record', record, removeNull=True)
        entry_context = {'ServiceNow.Record(val.ID===obj.ID)': createContext(record)}
    else:
        mapped_record = {DEFAULT_RECORD_FIELDS[k]: record[k] for k in DEFAULT_RECORD_FIELDS if k in record}
        human_readable = tableToMarkdown(f'ServiceNow record {record_id}', mapped_record, removeNull=True)
        entry_context = {'ServiceNow.Record(val.ID===obj.ID)': createContext(mapped_record)}

    return human_readable, entry_context, result, True


def create_record_command(client: Client, args: dict) -> Tuple[Any, Dict[Any, Any], Any, bool]:
    """Create a record.

    Args:
        client: Client object with request.
        args: Usually demisto.args()

    Returns:
        Demisto Outputs.
    """
    table_name = str(args.get('table_name', ''))
    fields_str = str(args.get('fields', ''))
    custom_fields_str = str(args.get('custom_fields', ''))
    input_display_value = argToBoolean(args.get('input_display_value', 'false'))
    fields_delimiter = args.get('fields_delimiter', ';')

    fields = {}
    if fields_str:
        fields = split_fields(fields_str, fields_delimiter)
    custom_fields = {}
    if custom_fields_str:
        custom_fields = split_fields(custom_fields_str, fields_delimiter)

    result = client.create(table_name, fields, custom_fields, input_display_value)

    if not result or 'result' not in result:
        return 'Could not create record.', {}, {}, True

    record = result.get('result', {})
    mapped_record = {DEFAULT_RECORD_FIELDS[k]: record[k] for k in DEFAULT_RECORD_FIELDS if k in record}

    human_readable = tableToMarkdown('ServiceNow record created successfully', mapped_record, removeNull=True)
    entry_context = {'ServiceNow.Record(val.ID===obj.ID)': createContext(mapped_record)}

    return human_readable, entry_context, result, True


def update_record_command(client: Client, args: dict) -> Tuple[Any, Dict[Any, Any], Dict[Any, Any], bool]:
    """Update a record.

    Args:
        client: Client object with request.
        args: Usually demisto.args()

    Returns:
        Demisto Outputs.
    """
    table_name = str(args.get('table_name', ''))
    record_id = str(args.get('id', ''))
    fields_str = str(args.get('fields', ''))
    custom_fields_str = str(args.get('custom_fields', ''))
    input_display_value = argToBoolean(args.get('input_display_value', 'false'))
    fields_delimiter = args.get('fields_delimiter', ';')
    fields = get_ticket_fields(args, ticket_type=table_name)

    if fields_str:
        additional_fields = split_fields(fields_str, fields_delimiter)
        fields.update(additional_fields)
    custom_fields = {}
    if custom_fields_str:
        custom_fields = split_fields(custom_fields_str, fields_delimiter)

    result = client.update(table_name, record_id, fields, custom_fields, input_display_value)

    if not result or 'result' not in result:
        return 'Could not retrieve record.', {}, {}, True

    record = result.get('result', {})
    mapped_record = {DEFAULT_RECORD_FIELDS[k]: record[k] for k in DEFAULT_RECORD_FIELDS if k in record}
    human_readable = tableToMarkdown(f'ServiceNow record with ID {record_id} updated successfully',
                                     t=mapped_record, removeNull=True)
    entry_context = {'ServiceNow.Record(val.ID===obj.ID)': createContext(mapped_record)}

    return human_readable, entry_context, result, True


def delete_record_command(client: Client, args: dict) -> Tuple[str, Dict[Any, Any], Dict, bool]:
    """Delete a record.

    Args:
        client: Client object with request.
        args: Usually demisto.args()

    Returns:
        Demisto Outputs.
    """
    record_id = str(args.get('id', ''))
    table_name = str(args.get('table_name', ''))

    result = client.delete(table_name, record_id)

    return f'ServiceNow record with ID {record_id} was successfully deleted.', {}, result, True


def query_table_command(client: Client, args: dict) -> Tuple[str, Dict, Dict, bool]:
    """Query a table.

    Args:
        client: Client object with request.
        args: Usually demisto.args()

    Returns:
        Demisto Outputs.
    """
    table_name = str(args.get('table_name', ''))
    sys_param_limit = args.get('limit', client.sys_param_limit)
    sys_param_query = str(args.get('query', ''))
    system_params = split_fields(args.get('system_params', ''))
    sys_param_offset = args.get('offset', client.sys_param_offset)
    fields = args.get('fields')
    if fields and 'sys_id' not in fields:
        fields = f'{fields},sys_id'  # ID is added by default

    result = client.query(table_name, sys_param_limit, sys_param_offset, sys_param_query, system_params,
                          sysparm_fields=fields)
    if not result or 'result' not in result or len(result['result']) == 0:
        return 'No results found', {}, {}, False
    table_entries = result.get('result', {})

    if fields:
        fields = argToList(fields)
        # Filter the records according to the given fields
        records = [{k.replace('.', '_'): v for k, v in r.items() if k in fields} for r in table_entries]
        for record in records:
            record['ID'] = record.pop('sys_id')
            for k, v in record.items():
                if isinstance(v, dict):
                    # For objects that refer to a record in the database, take their value (system ID).
                    record[k] = v.get('value', v)
        human_readable = tableToMarkdown('ServiceNow records', records, removeNull=True)
        entry_context = {'ServiceNow.Record(val.ID===obj.ID)': createContext(records)}
    else:
        mapped_records = [{DEFAULT_RECORD_FIELDS[k]: r[k] for k in DEFAULT_RECORD_FIELDS if k in r}
                          for r in table_entries]
        human_readable = tableToMarkdown('ServiceNow records', mapped_records, removeNull=True)
        entry_context = {'ServiceNow.Record(val.ID===obj.ID)': createContext(mapped_records)}

    return human_readable, entry_context, result, False


def query_computers_command(client: Client, args: dict) -> Tuple[Any, Dict[Any, Any], Dict[Any, Any], bool]:
    """Query computers.

    Args:
        client: Client object with request.
        args: Usually demisto.args()

    Returns:
        Demisto Outputs.
    """
    table_name = 'cmdb_ci_computer'
    computer_id = args.get('computer_id', None)
    computer_name = args.get('computer_name', None)
    asset_tag = args.get('asset_tag', None)
    computer_query = args.get('query', {})
    offset = args.get('offset', client.sys_param_offset)
    limit = args.get('limit', client.sys_param_limit)

    if computer_id:
        result = client.get(table_name, computer_id)
    else:
        if computer_name:
            computer_query = f'name={computer_name}'
        elif asset_tag:
            computer_query = f'asset_tag={asset_tag}'

        result = client.query(table_name, limit, offset, computer_query)

    if not result or 'result' not in result:
        return 'No computers found.', {}, {}, False

    computers = result.get('result', {})
    if not isinstance(computers, list):
        computers = [computers]

    if len(computers) == 0:
        return 'No computers found.', {}, {}, False

    computer_statuses = {
        '1': 'In use',
        '2': 'On order',
        '3': 'On maintenance',
        '6': 'In stock/In transit',
        '7': 'Retired',
        '100': 'Missing'
    }

    mapped_computers = [{
        'ID': computer.get('sys_id'),
        'AssetTag': computer.get('asset_tag'),
        'Name': computer.get('name'),
        'DisplayName': f"{computer.get('asset_tag', '')} - {computer.get('name', '')}",
        'SupportGroup': computer.get('support_group'),
        'OperatingSystem': computer.get('os'),
        'Company': computer.get('company', {}).get('value')
        if isinstance(computer.get('company'), dict) else computer.get('company'),
        'AssignedTo': computer.get('assigned_to', {}).get('value')
        if isinstance(computer.get('assigned_to'), dict) else computer.get('assigned_to'),
        'State': computer_statuses.get(computer.get('install_status', ''), computer.get('install_status')),
        'Cost': f"{computer.get('cost', '').rstrip()} {computer.get('cost_cc', '').rstrip()}",
        'Comments': computer.get('comments')
    } for computer in computers]

    headers = ['ID', 'AssetTag', 'Name', 'DisplayName', 'SupportGroup', 'OperatingSystem', 'Company', 'AssignedTo',
               'State', 'Cost', 'Comments']
    human_readable = tableToMarkdown('ServiceNow Computers', t=mapped_computers, headers=headers,
                                     removeNull=True, headerTransform=pascalToSpace)
    entry_context = {'ServiceNow.Computer(val.ID===obj.ID)': createContext(mapped_computers, removeNull=True)}

    return human_readable, entry_context, result, False


def query_groups_command(client: Client, args: dict) -> Tuple[Any, Dict[Any, Any], Dict[Any, Any], bool]:
    """Query groups.

    Args:
        client: Client object with request.
        args: Usually demisto.args()

    Returns:
        Demisto Outputs.
    """
    table_name = 'sys_user_group'
    group_id = args.get('group_id')
    group_name = args.get('group_name')
    group_query = args.get('query', {})
    offset = args.get('offset', client.sys_param_offset)
    limit = args.get('limit', client.sys_param_limit)

    if group_id:
        result = client.get(table_name, group_id)
    else:
        if group_name:
            group_query = f'name={group_name}'
        result = client.query(table_name, limit, offset, group_query)

    if not result or 'result' not in result:
        return 'No groups found.', {}, {}, False

    groups = result.get('result', {})
    if not isinstance(groups, list):
        groups = [groups]

    if len(groups) == 0:
        return 'No groups found.', {}, {}, False

    headers = ['ID', 'Description', 'Name', 'Active', 'Manager', 'Updated']

    mapped_groups = [{
        'ID': group.get('sys_id'),
        'Description': group.get('description'),
        'Name': group.get('name'),
        'Active': group.get('active'),
        'Manager': group.get('manager', {}).get('value')
        if isinstance(group.get('manager'), dict) else group.get('manager'),
        'Updated': group.get('sys_updated_on'),
    } for group in groups]

    human_readable = tableToMarkdown('ServiceNow Groups', t=mapped_groups, headers=headers,
                                     removeNull=True, headerTransform=pascalToSpace)
    entry_context = {'ServiceNow.Group(val.ID===obj.ID)': createContext(mapped_groups, removeNull=True)}

    return human_readable, entry_context, result, False


def query_users_command(client: Client, args: dict) -> Tuple[Any, Dict[Any, Any], Dict[Any, Any], bool]:
    """Query users.

    Args:
        client: Client object with request.
        args: Usually demisto.args()

    Returns:
        Demisto Outputs.
    """
    table_name = 'sys_user'
    user_id = args.get('user_id')
    user_name = args.get('user_name')
    user_query = args.get('query', {})
    offset = args.get('offset', client.sys_param_offset)
    limit = args.get('limit', client.sys_param_limit)

    if user_id:
        result = client.get(table_name, user_id)
    else:
        if user_name:
            user_query = f'user_name={user_name}'
        result = client.query(table_name, limit, offset, user_query)

    if not result or 'result' not in result:
        return 'No users found.', {}, {}, False

    users = result.get('result', {})
    if not isinstance(users, list):
        users = [users]

    if len(users) == 0:
        return 'No users found.', {}, {}, False

    mapped_users = [{
        'ID': user.get('sys_id'),
        'Name': f"{user.get('first_name', '').rstrip()} {user.get('last_name', '').rstrip()}",
        'UserName': user.get('user_name'),
        'Email': user.get('email'),
        'Created': user.get('sys_created_on'),
        'Updated': user.get('sys_updated_on'),
    } for user in users]

    headers = ['ID', 'Name', 'UserName', 'Email', 'Created', 'Updated']
    human_readable = tableToMarkdown('ServiceNow Users', t=mapped_users, headers=headers, removeNull=True,
                                     headerTransform=pascalToSpace)
    entry_context = {'ServiceNow.User(val.ID===obj.ID)': createContext(mapped_users, removeNull=True)}

    return human_readable, entry_context, result, False


def list_table_fields_command(client: Client, args: dict) -> Tuple[Any, Dict[Any, Any], Dict[Any, Any], bool]:
    """List table fields.

    Args:
        client: Client object with request.
        args: Usually demisto.args()

    Returns:
        Demisto Outputs.
    """
    table_name = str(args.get('table_name', ''))

    result = client.get_table_fields(table_name)

    if not result or 'result' not in result:
        return 'Table was not found.', {}, {}, False

    if len(result['result']) == 0:
        return 'Table contains no records.', {}, {}, False

    fields = [{'Name': k} for k, v in result['result'][0].items()]

    human_readable = tableToMarkdown(f'ServiceNow Table fields - {table_name}', fields)
    entry_context = {'ServiceNow.Field': createContext(fields)}

    return human_readable, entry_context, result, False


def get_table_name_command(client: Client, args: dict) -> Tuple[Any, Dict[Any, Any], Dict[Any, Any], bool]:
    """List table fields.

    Args:
        client: Client object with request.
        args: Usually demisto.args()

    Returns:
        Demisto Outputs.
    """
    label = args.get('label')
    offset = args.get('offset', client.sys_param_offset)
    limit = args.get('limit', client.sys_param_limit)
    table_query = f'label={label}'

    result = client.query('sys_db_object', limit, offset, table_query)

    if not result or 'result' not in result:
        return 'Table was not found.', {}, {}, False
    tables = result.get('result', {})
    if len(tables) == 0:
        return 'Table was not found.', {}, {}, False

    headers = ['ID', 'Name', 'SystemName']

    mapped_tables = [{
        'ID': table.get('sys_id'),
        'Name': table.get('name'),
        'SystemName': table.get('sys_name')
    } for table in tables]

    human_readable = tableToMarkdown(f'ServiceNow Tables for label - {label}', t=mapped_tables,
                                     headers=headers, headerTransform=pascalToSpace)
    entry_context = {'ServiceNow.Table(val.ID===obj.ID)': createContext(mapped_tables)}

    return human_readable, entry_context, result, False


def query_items_command(client: Client, args: dict) -> Tuple[Any, Dict[Any, Any], Dict[Any, Any], bool]:
    """Query items.

    Args:
        client: Client object with request.
        args: Usually demisto.args()

    Returns:
        Demisto Outputs.
    """
    table_name = 'sc_cat_item'
    limit = args.get('limit', client.sys_param_limit)
    offset = args.get('offset', client.sys_param_offset)
    name = str(args.get('name', ''))
    items_query = f'nameLIKE{name}' if name else ''

    result = client.query(table_name, limit, offset, items_query)
    if not result or 'result' not in result:
        return 'No items were found.', {}, {}, True
    items = result.get('result', {})
    if not isinstance(items, list):
        items_list = [items]
    else:
        items_list = items
    if len(items_list) == 0:
        return 'No items were found.', {}, {}, True

    mapped_items = []
    for item in items_list:
        mapped_items.append(get_item_human_readable(item))

    headers = ['ID', 'Name', 'Price', 'Description']
    human_readable = tableToMarkdown('ServiceNow Catalog Items', mapped_items, headers=headers,
                                     removeNull=True, headerTransform=pascalToSpace)
    entry_context = {'ServiceNow.CatalogItem(val.ID===obj.ID)': createContext(mapped_items, removeNull=True)}

    return human_readable, entry_context, result, True


def get_item_details_command(client: Client, args: dict) -> Tuple[Any, Dict[Any, Any], Dict[Any, Any], bool]:
    """Get item details.

    Args:
        client: Client object with request.
        args: Usually demisto.args()

    Returns:
        Demisto Outputs.
    """
    id_ = str(args.get('id', ''))
    result = client.get_item_details(id_)
    if not result or 'result' not in result:
        return 'Item was not found.', {}, {}, True
    item = result.get('result', {})
    mapped_item = get_item_human_readable(item)

    human_readable = tableToMarkdown('ServiceNow Catalog Item', t=mapped_item, headers=['ID', 'Name', 'Description'],
                                     removeNull=True, headerTransform=pascalToSpace)
    if mapped_item.get('Variables'):
        human_readable += tableToMarkdown('Item Variables', t=mapped_item.get('Variables'),
                                          headers=['Question', 'Type', 'Name', 'Mandatory'],
                                          removeNull=True, headerTransform=pascalToSpace)
    entry_context = {'ServiceNow.CatalogItem(val.ID===obj.ID)': createContext(mapped_item, removeNull=True)}
    return human_readable, entry_context, result, True


def create_order_item_command(client: Client, args: dict) -> Tuple[Any, Dict[Any, Any], Dict[Any, Any], bool]:
    """Create item order.

    Args:
        client: Client object with request.
        args: Usually demisto.args()

    Returns:
        Demisto Outputs.
    """
    id_ = str(args.get('id', ''))
    quantity = str(args.get('quantity', '1'))
    variables = split_fields(str(args.get('variables', '')))

    result = client.create_item_order(id_, quantity, variables)
    if not result or 'result' not in result:
        return 'Order item was not created.', {}, {}, True
    order_item = result.get('result', {})

    mapped_item = {
        'ID': order_item.get('sys_id'),
        'RequestNumber': order_item.get('request_number')
    }
    human_readable = tableToMarkdown('ServiceNow Order Request', mapped_item,
                                     removeNull=True, headerTransform=pascalToSpace)
    entry_context = {'ServiceNow.OrderRequest(val.ID===obj.ID)': createContext(mapped_item, removeNull=True)}

    return human_readable, entry_context, result, True


def document_route_to_table(client: Client, args: dict) -> Tuple[Any, Dict[Any, Any], Dict[Any, Any], bool]:
    """Document routes to table.

    Args:
        client: Client object with request.
        args: Usually demisto.args()

    Returns:
        Demisto Outputs.
    """
    queue_id = str(args.get('queue_id', ''))
    document_table = str(args.get('document_table', ''))
    document_id = str(args.get('document_id', ''))

    result = client.document_route_to_table_request(queue_id, document_table, document_id)
    if not result or 'result' not in result:
        return 'Route to table was not found.', {}, {}, True

    route = result.get('result', {})
    context = {
        'DisplayName': route.get('display_name'),
        'DocumentID': route.get('document_id'),
        'DocumentTable': route.get('document_table'),
        'QueueID': route.get('queue'),
        'WorkItemID': route.get('sys_id')
    }

    headers = ['DisplayName', 'DocumentID', 'DocumentTable', 'QueueID', 'WorkItemID']
    human_readable = tableToMarkdown('ServiceNow Queue', t=context, headers=headers, removeNull=True,
                                     headerTransform=pascalToSpace)
    entry_context = {'ServiceNow.WorkItem(val.WorkItemID===obj.WorkItemID)': createContext(context, removeNull=True)}

    return human_readable, entry_context, result, True


def get_ticket_file_attachments(client: Client, ticket: dict) -> list:
    """
    Extract file attachment from a service now ticket.
    """
    file_names = []
    if client.get_attachments:
        file_entries = client.get_ticket_attachment_entries(ticket.get('sys_id', ''))
        if isinstance(file_entries, list):
            for file_result in file_entries:
                if file_result['Type'] == entryTypes['error']:
                    raise Exception(f"Error getting attachment: {str(file_result.get('Contents', ''))}")
                file_names.append({
                    'path': file_result.get('FileID', ''),
                    'name': file_result.get('File', '')
                })
    return file_names


def get_mirroring():
    """
    Get tickets mirroring.
    """
    params = demisto.params()

    return {
        'mirror_direction': MIRROR_DIRECTION.get(params.get('mirror_direction')),
        'mirror_tags': [
            params.get('comment_tag'),  # comment tag to service now
            params.get('comment_tag_from_servicenow'),
            params.get('file_tag'),  # file tag to service now
            params.get('file_tag_from_service_now'),
            params.get('work_notes_tag'),  # work not tag to service now
            params.get('work_notes_tag_from_servicenow')
        ],
        'mirror_instance': demisto.integrationInstance()
    }


def fetch_incidents(client: Client) -> list:
    query_params = {}
    incidents = []

    last_run = demisto.getLastRun()

    start_snow_time, end_snow_time = get_fetch_run_time_range(
        last_run=last_run, first_fetch=client.fetch_time, look_back=client.look_back, date_format=DATE_FORMAT
    )
    snow_time_as_date = datetime.strptime(start_snow_time, DATE_FORMAT)

    fetch_limit = last_run.get('limit') or client.sys_param_limit

    query = ''
    if client.sys_param_query:
        query += f'{client.sys_param_query}^'
    # get the tickets which occurred after the 'start_snow_time'
    query += f'ORDERBY{client.timestamp_field}^{client.timestamp_field}>{start_snow_time}'

    if query:
        query_params['sysparm_query'] = query
    query_params['sysparm_limit'] = fetch_limit  # type: ignore[assignment]

    demisto.info(f'Fetching ServiceNow incidents. with the query params: {str(query_params)}')
    tickets_response = client.send_request(f'table/{client.ticket_type}', 'GET', params=query_params).get('result', [])

    count = 0

    severity_map = {'1': 3, '2': 2, '3': 1}  # Map SNOW severity to Demisto severity for incident creation

    for ticket in tickets_response:
        ticket.update(get_mirroring())

        if client.timestamp_field not in ticket:
            raise ValueError(f"The timestamp field [{client.timestamp_field}] does not exist in the ticket")

        if count > fetch_limit:
            break

        try:
            if datetime.strptime(ticket[client.timestamp_field], DATE_FORMAT) < snow_time_as_date:
                continue
            parse_dict_ticket_fields(client, ticket)
        except Exception:
            pass

        incidents.append({
            'name': f"ServiceNow Incident {ticket.get(client.incident_name)}",
            'labels': [
                {'type': _type, 'value': value if isinstance(value, str) else json.dumps(value)}
                for _type, value in ticket.items()
            ],
            'details': json.dumps(ticket),
            'severity': severity_map.get(ticket.get('severity', ''), 0),
            'attachment': get_ticket_file_attachments(client=client, ticket=ticket),
            'occurred': ticket.get(client.timestamp_field),
            'rawJSON': json.dumps(ticket)
        })
        count += 1

    # remove duplicate incidents which were already fetched
    incidents = filter_incidents_by_duplicates_and_limit(
        incidents_res=incidents, last_run=last_run, fetch_limit=client.sys_param_limit, id_field='name'
    )

    last_run = update_last_run_object(
        last_run=last_run,
        incidents=incidents,
        fetch_limit=client.sys_param_limit,
        start_fetch_time=start_snow_time,
        end_fetch_time=end_snow_time,
        look_back=client.look_back,
        created_time_field='occurred',
        id_field='name',
        date_format=DATE_FORMAT
    )
    demisto.debug(f'last run at the end of the incidents fetching {last_run}')

    for ticket in incidents:
        # the occurred time requires to be in ISO format.
        ticket['occurred'] = f"{datetime.strptime(ticket.get('occurred'), DATE_FORMAT).isoformat()}Z"

    demisto.setLastRun(last_run)
    return incidents


def test_instance(client: Client):
    """
    The function that executes the logic for the instance testing. If the instance wasn't configured correctly, this
    function will raise an exception and cause the test_module/oauth_test_module function to fail.
    """
    # Validate fetch_time parameter is valid (if not, parse_date_range will raise the error message)
    parse_date_range(client.fetch_time, DATE_FORMAT)

    result = client.send_request(f'table/{client.ticket_type}', params={'sysparm_limit': 1}, method='GET')
    if 'result' not in result:
        raise Exception('ServiceNow error: ' + str(result))
    ticket = result.get('result')
    if ticket and demisto.params().get('isFetch'):
        if isinstance(ticket, list):
            ticket = ticket[0]
        if client.timestamp_field not in ticket:
            raise ValueError(f"The timestamp field [{client.timestamp_field}] does not exist in the ticket.")
        if client.incident_name not in ticket:
            raise ValueError(f"The field [{client.incident_name}] does not exist in the ticket.")


def test_module(client: Client, *_) -> Tuple[str, Dict[Any, Any], Dict[Any, Any], bool]:
    """
    Test the instance configurations when using basic authorization.
    """
    # Notify the user that test button can't be used when using OAuth 2.0:
    if client.use_oauth:
        raise Exception('Test button cannot be used when using OAuth 2.0. Please use the !servicenow-oauth-login '
                        'command followed by the !servicenow-oauth-test command to test the instance.')

    if client._version == 'v2' and client.get_attachments:
        raise DemistoException('Retrieving incident attachments is not supported when using the V2 API.')

    test_instance(client)
    return 'ok', {}, {}, True


def oauth_test_module(client: Client, *_) -> Tuple[str, Dict[Any, Any], Dict[Any, Any], bool]:
    """
    Test the instance configurations when using OAuth authentication.
    """
    if not client.use_oauth:
        raise Exception('!servicenow-oauth-test command should be used only when using OAuth 2.0 authorization.\n '
                        'Please select the `Use OAuth Login` checkbox in the instance configuration before running '
                        'this command.')

    test_instance(client)
    hr = '### Instance Configured Successfully.\n'
    return hr, {}, {}, True


def login_command(client: Client, args: Dict[str, Any]) -> Tuple[str, Dict[Any, Any], Dict[Any, Any], bool]:
    """
    Login the user using OAuth authorization
    Args:
        client: Client object with request.
        args: Usually demisto.args()

    Returns:
        Demisto Outputs.
    """
    # Verify that the user checked the `Use OAuth` checkbox:
    if not client.use_oauth:
        raise Exception('!servicenow-oauth-login command can be used only when using OAuth 2.0 authorization.\n Please '
                        'select the `Use OAuth Login` checkbox in the instance configuration before running this '
                        'command.')

    username = args.get('username', '')
    password = args.get('password', '')
    try:
        client.snow_client.login(username, password)
        hr = '### Logged in successfully.\n A refresh token was saved to the integration context. This token will be ' \
             'used to generate a new access token once the current one expires.'
    except Exception as e:
        return_error(
            f'Failed to login. Please verify that the provided username and password are correct, and that you '
            f'entered the correct client id and client secret in the instance configuration (see ? for'
            f'correct usage when using OAuth).\n\n{e}')
    return hr, {}, {}, True


def check_assigned_to_field(client: Client, assigned_to: dict) -> Optional[str]:
    if assigned_to:
        user_result = client.get('sys_user', assigned_to.get('value'))  # type: ignore[arg-type]
        user = user_result.get('result', {})
        if user:
            user_email = user.get('email')
            return user_email
        else:
            demisto.debug(f'Could not assign user {assigned_to.get("value")} since it does not exist in ServiceNow')
    return ''


def parse_dict_ticket_fields(client: Client, ticket: dict) -> dict:

    # Parse user dict to email
    assigned_to = ticket.get('assigned_to', {})
    caller = ticket.get('caller_id', {})
    assignment_group = ticket.get('assignment_group', {})

    if assignment_group:
        group_result = client.get('sys_user_group', assignment_group.get('value'))
        group = group_result.get('result', {})
        group_name = group.get('name')
        ticket['assignment_group'] = group_name

    user_assigned = check_assigned_to_field(client, assigned_to)
    ticket['assigned_to'] = user_assigned

    if caller:
        user_result = client.get('sys_user', caller.get('value'))
        user = user_result.get('result', {})
        user_email = user.get('email')
        ticket['caller_id'] = user_email

    return ticket


def get_timezone_offset(full_response, display_date_format):
    """
    Receives the full response of a ticket query from SNOW and computes the timezone offset between the timezone of the
    instance and UTC.
    """
    try:
        local_time = full_response.get('result', {}).get('sys_created_on', {}).get('display_value', '')
        local_time = datetime.strptime(local_time, display_date_format)
    except Exception as e:
        raise Exception(f'Failed to get the display value offset time. ERROR: {e}')
    try:
        utc_time = full_response.get('result', {}).get('sys_created_on', {}).get('value', '')
        utc_time = datetime.strptime(utc_time, DATE_FORMAT)
    except ValueError as e:
        raise Exception(f'Failed to convert {utc_time} to datetime object. ERROR: {e}')
    offset = utc_time - local_time
    return offset


def get_remote_data_command(client: Client, args: Dict[str, Any], params: Dict) -> Union[List[Dict[str, Any]], str]:
    """
    get-remote-data command: Returns an updated incident and entries
    Args:
        client: XSOAR client to use
        args:
            id: incident id to retrieve
            lastUpdate: when was the last time we retrieved data

    Returns:
        List[Dict[str, Any]]: first entry is the incident (which can be completely empty) and the new entries.
    """

    ticket_id = args.get('id', '')
    demisto.debug(f'Getting update for remote {ticket_id}')
    last_update = arg_to_timestamp(
        arg=args.get('lastUpdate'),
        arg_name='lastUpdate',
        required=True
    )
    demisto.debug(f'last_update is {last_update}')

    ticket_type = client.ticket_type
    result = client.get(ticket_type, ticket_id)

    if not result or 'result' not in result:
        return 'Ticket was not found.'

    if isinstance(result['result'], list):
        if len(result['result']) == 0:
            return 'Ticket was not found.'

        ticket = result['result'][0]

    else:
        ticket = result['result']

    ticket_last_update = arg_to_timestamp(
        arg=ticket.get('sys_updated_on'),
        arg_name='sys_updated_on',
        required=False
    )

    demisto.debug(f'ticket_last_update is {ticket_last_update}')

    if last_update > ticket_last_update:
        demisto.debug('Nothing new in the ticket')
        ticket = {}

    else:
        demisto.debug(f'ticket is updated: {ticket}')

    parse_dict_ticket_fields(client, ticket)

    # get latest comments and files
    entries = []
    file_entries = client.get_ticket_attachment_entries(ticket_id, datetime.fromtimestamp(last_update))  # type: ignore
    if file_entries:
        for file in file_entries:
            if '_mirrored_from_xsoar' not in file.get('File'):
                file['Tags'] = [params.get('file_tag_from_service_now')]
                entries.append(file)

    if client.use_display_value:
        ticket_type = client.get_table_name(client.ticket_type)
        path = f'table/{ticket_type}/{ticket_id}'
        query_params = {'sysparm_limit': client.sys_param_limit, 'sysparm_offset': client.sys_param_offset,
                        'sysparm_display_value': 'all'}

        full_result = client.send_request(path, 'GET', params=query_params)
        try:
            comments_result = convert_to_notes_result(full_result, time_info={'display_date_format': client.display_date_format,
                                                                              'filter': datetime.fromtimestamp(last_update)})
        except Exception as e:
            demisto.debug(f'Failed to retrieve notes using display value. Continuing without retrieving notes.\n Error: {e}')
            comments_result = {'result': []}
    else:
        sys_param_limit = args.get('limit', client.sys_param_limit)
        sys_param_offset = args.get('offset', client.sys_param_offset)

        sys_param_query = f'element_id={ticket_id}^sys_created_on>' \
                          f'{datetime.fromtimestamp(last_update)}^element=comments^ORelement=work_notes'

        comments_result = client.query('sys_journal_field', sys_param_limit, sys_param_offset, sys_param_query)
    demisto.debug(f'Comments result is {comments_result}')

    if not comments_result or 'result' not in comments_result:
        demisto.debug(f'Pull result is {ticket}')
        return [ticket] + entries

    for note in comments_result.get('result', []):
        if 'Mirrored from Cortex XSOAR' not in note.get('value'):
            comments_context = {'comments_and_work_notes': note.get('value')}

            tags = str(note.get('tags', 'none'))
            if tags == 'none':
                if str(note.get('element')) == 'comments':
                    tags = [params.get('comment_tag_from_servicenow')]
                else:
                    tags = [params.get('work_notes_tag_from_servicenow')]
            else:
                if str(note.get('element')) == 'comments':
                    tags = tags + params.get('comment_tag_from_servicenow')
                    tags = argToList(tags)
                else:
                    tags = tags + params.get('work_notes_tag_from_servicenow')
                    tags = argToList(tags)

            entries.append({
                'Type': note.get('type'),
                'Category': note.get('category'),
                'Contents': f"Type: {note.get('element')}\nCreated By: {note.get('sys_created_by')}\n"
                            f"Created On: {note.get('sys_created_on')}\n{note.get('value')}",
                'ContentsFormat': note.get('format'),
                'Tags': tags,
                'Note': True,
                'EntryContext': comments_context
            })

<<<<<<< HEAD
    if ticket.get('closed_at'):
        if params.get('close_incident'):
            demisto.debug(f'ticket is closed: {ticket}')
            entries.append({
                'Type': EntryType.NOTE,
                'Contents': {
                    'dbotIncidentClose': True,
                    'closeNotes': ticket.get("close_notes"),
                    'closeReason': converts_state_close_reason(ticket.get("state"))
                },
                'ContentsFormat': EntryFormat.JSON
            })
=======
    # Handle closing ticket/incident in XSOAR
    close_incident = params.get('close_incident')
    if ticket.get('closed_at') and close_incident == 'closed' \
            or ticket.get('resolved_at') and close_incident == 'resolved':
        demisto.debug(f'ticket is closed: {ticket}')
        entries.append({
            'Type': EntryType.NOTE,
            'Contents': {
                'dbotIncidentClose': True,
                'closeNotes': f'From ServiceNow: {ticket.get("close_notes")}',
                'closeReason': converts_state_close_reason(ticket.get("state"))
            },
            'ContentsFormat': EntryFormat.JSON
        })
>>>>>>> 22a948c1

    demisto.debug(f'Pull result is {ticket}')
    return [ticket] + entries


def converts_state_close_reason(ticket_state: Optional[str]):
    """
    determine the XSOAR closeReason based on the Service Now ticket state.
    Args:
        ticket_state: Service now ticket state
    Returns:
        The XSOAR state
    """
    if ticket_state in ['6', '7']:
        return 'Resolved'
    return 'Other'


def update_remote_system_command(client: Client, args: Dict[str, Any], params: Dict[str, Any]) -> str:
    """
    This command pushes local changes to the remote system.
    Args:
        client:  XSOAR Client to use.
        args:
            args['data']: the data to send to the remote system
            args['entries']: the entries to send to the remote system
            args['incident_changed']: boolean telling us if the local incident indeed changed or not
            args['remote_incident_id']: the remote incident id
        params:
            entry_tags: the tags to pass to the entries (to separate between comments and work_notes)

    Returns: The remote incident id - ticket_id

    """
    parsed_args = UpdateRemoteSystemArgs(args)
    if parsed_args.delta:
        demisto.debug(f'Got the following delta keys {str(list(parsed_args.delta.keys()))}')

    ticket_type = client.ticket_type
    ticket_id = parsed_args.remote_incident_id
    closure_case = get_closure_case(params)
    is_custom_close = False
    close_custom_state = params.get('close_custom_state', None)

    if parsed_args.incident_changed:
        demisto.debug(f'Incident changed: {parsed_args.incident_changed}')
        if parsed_args.inc_status == IncidentStatus.DONE:
            if closure_case and ticket_type in {'sc_task', 'sc_req_item', SIR_INCIDENT}:
                parsed_args.data['state'] = '3'
            # These ticket types are closed by changing their state.
            if closure_case == 'closed' and ticket_type == INCIDENT:
                parsed_args.data['state'] = '7'  # Closing incident ticket.
            elif closure_case == 'resolved' and ticket_type == INCIDENT:
                parsed_args.data['state'] = '6'  # resolving incident ticket.
            if close_custom_state:  # Closing by custom state
                demisto.debug(f'Closing by custom state = {close_custom_state}')
                is_custom_close = True
                parsed_args.data['state'] = close_custom_state
        fields = get_ticket_fields(parsed_args.data, ticket_type=ticket_type)
        if closure_case:
            fields = {key: val for key, val in fields.items() if key != 'closed_at' and key != 'resolved_at'}

        demisto.debug(f'Sending update request to server {ticket_type}, {ticket_id}, {fields}')
        result = client.update(ticket_type, ticket_id, fields)

        # Handle case of custom state doesn't exist, reverting to the original close state
        if is_custom_close and demisto.get(result, 'result.state') != close_custom_state:
            fields['state'] = TICKET_TYPE_TO_CLOSED_STATE[ticket_type]
            demisto.debug(f'Given custom state doesn\'t exist - Sending second update request to server with '
                          f'default closed state: {ticket_type}, {ticket_id}, {fields}')
            result = client.update(ticket_type, ticket_id, fields)

        demisto.info(f'Ticket Update result {result}')

    entries = parsed_args.entries
    if entries:
        demisto.debug(f'New entries {entries}')

        for entry in entries:
            demisto.debug(f'Sending entry {entry.get("id")}, type: {entry.get("type")}')
            # Mirroring files as entries
            if is_entry_type_mirror_supported(entry.get('type')):
                path_res = demisto.getFilePath(entry.get('id'))
                full_file_name = path_res.get('name')
                file_name, file_extension = os.path.splitext(full_file_name)
                if not file_extension:
                    file_extension = ''
                client.upload_file(ticket_id, entry.get('id'), file_name + '_mirrored_from_xsoar' + file_extension,
                                   ticket_type)
            else:
                # Mirroring comment and work notes as entries
                tags = entry.get('tags', [])
                key = ''
                if params.get('work_notes_tag') in tags:
                    key = 'work_notes'
                elif params.get('comment_tag') in tags:
                    key = 'comments'
                # Sometimes user is an empty str, not None, therefore nothing is displayed in ServiceNow
                user = entry.get('user', 'dbot') or 'dbot'
                text = f"({user}): {str(entry.get('contents', ''))}\n\n Mirrored from Cortex XSOAR"
                client.add_comment(ticket_id, ticket_type, key, text)

    return ticket_id


def get_closure_case(params: Dict[str, Any]):
    """
    return the right incident closing states according to old and new close_ticket integration param.
    Args:
        params: the integration params dict.

    Returns: None if no closure method is specified. otherwise returns (str) The right closure method.
    """
    if not params.get('close_ticket_multiple_options') == 'None':
        return params.get('close_ticket_multiple_options')
    elif params.get('close_ticket'):
        return 'closed'
    else:
        return None


def is_entry_type_mirror_supported(entry_type):
    """
        Args:
            entry_type (int)
        Return:
            True if the entry type supports mirroring otherwise False
    """
    supported_mirror_entries = [EntryType.FILE, EntryType.ENTRY_INFO_FILE, EntryType.IMAGE,
                                EntryType.VIDEO_FILE, EntryType.STATIC_VIDEO_FILE]
    return entry_type in supported_mirror_entries


def get_mapping_fields_command(client: Client) -> GetMappingFieldsResponse:
    """
    Returns the list of fields for an incident type.
    Args:
        client: XSOAR client to use

    Returns: Dictionary with keys as field names

    """

    incident_type_scheme = SchemeTypeMapping(type_name=client.ticket_type)
    demisto.debug(f'Collecting incident mapping for incident type - "{client.ticket_type}"')

    # If the type is sn_si_incident then add it specific fields else use the snow args as is.
    out_fields = SNOW_ARGS + SIR_OUT_FIELDS if client.ticket_type == SIR_INCIDENT else SNOW_ARGS
    for field in out_fields:
        incident_type_scheme.add_field(field)

    mapping_response = GetMappingFieldsResponse()
    mapping_response.add_scheme_type(incident_type_scheme)

    return mapping_response


def get_modified_remote_data_command(
        client: Client,
        args: Dict[str, str],
        update_timestamp_field: str = 'sys_updated_on',
        mirror_limit: str = '100',
) -> GetModifiedRemoteDataResponse:
    remote_args = GetModifiedRemoteDataArgs(args)
    parsed_date = dateparser.parse(remote_args.last_update, settings={'TIMEZONE': 'UTC'})
    assert parsed_date is not None, f'could not parse {remote_args.last_update}'
    last_update = parsed_date.strftime(DATE_FORMAT)

    demisto.debug(f'Running get-modified-remote-data command. Last update is: {last_update}')

    result = client.query(
        table_name=client.ticket_type,
        sys_param_limit=mirror_limit,
        sys_param_offset=str(client.sys_param_offset),
        sys_param_query=f'{update_timestamp_field}>{last_update}',
        sysparm_fields='sys_id',
    )

    modified_records_ids = []

    if result and (modified_records := result.get('result')):
        modified_records_ids = [record.get('sys_id') for record in modified_records if 'sys_id' in record]

    return GetModifiedRemoteDataResponse(modified_records_ids)


def add_custom_fields(params):
    global SNOW_ARGS
    custom_fields = argToList(params.get('custom_fields'))
    SNOW_ARGS += custom_fields


def get_tasks_from_co_human_readable(data: dict, ticket_type: str) -> dict:
    """Get item human readable.

    Args:
        data: item data.

    Returns:
        item human readable.
        :param data: the task data
        :param ticket_type: ticket type
    """
    states = TICKET_STATES.get(ticket_type, {})
    state = data.get('state', {}).get('value')
    item = {
        'ID': data.get('sys_id', {}).get('value', ''),
        'Name': data.get('number', {}).get('value', ''),
        'Description': data.get('short_description', {}).get('value', ''),
        'State': states.get(str(int(state)), str(int(state))),
        'Variables': []
    }
    variables = data.get('variables')
    if variables and isinstance(variables, list):
        for var in variables:
            if var:
                pretty_variables = {
                    'Question': var.get('label', ''),
                    'Type': var.get('display_type', ''),
                    'Name': var.get('name', ''),
                    'Mandatory': var.get('mandatory', '')
                }
                item['Variables'].append(pretty_variables)
    return item


def get_tasks_for_co_command(client: Client, args: dict) -> CommandResults:
    """Get tasks for a change request

    Args:
        client: Client object with request.
        args: Usually demisto.args()

    Returns:
        Demisto Outputs.
    """
    sys_id = str(args.get('id', ''))
    result = client.get_co_tasks(sys_id)
    if not result or 'result' not in result:
        return CommandResults(
            outputs_prefix="ServiceNow.Tasks",
            readable_output='Item was not found.',
            raw_response=result
        )
    items = result.get('result', {})
    if not isinstance(items, list):
        items_list = [items]
    else:
        items_list = items
    if len(items_list) == 0:
        return CommandResults(
            outputs_prefix="ServiceNow.Tasks",
            readable_output='No items were found.',
            raw_response=result
        )

    mapped_items = []
    for item in items_list:
        mapped_items.append(get_tasks_from_co_human_readable(item, client.ticket_type))

    headers = ['ID', 'Name', 'State', 'Description']
    human_readable = tableToMarkdown('ServiceNow Catalog Items', mapped_items, headers=headers,
                                     removeNull=True, headerTransform=pascalToSpace)
    entry_context = {'ServiceNow.Tasks(val.ID===obj.ID)': createContext(mapped_items, removeNull=True)}

    return CommandResults(
        outputs_prefix="ServiceNow.Tasks",
        outputs=entry_context,
        readable_output=human_readable,
        raw_response=result
    )


def create_co_from_template_command(client: Client, args: dict) -> CommandResults:
    """Create a change request from a template.

    Args:
        client: Client object with request.
        args: Usually demisto.args()

    Returns:
        Demisto Outputs.
    """

    template = args.get('template', "")
    result = client.create_co_from_template(template)
    if not result or 'result' not in result:
        raise Exception('Unable to retrieve response.')
    ticket = result['result']
    human_readable_table = get_co_human_readable(ticket=ticket, ticket_type='change_request')
    headers = ['System ID', 'Number', 'Impact', 'Urgency', 'Severity', 'Priority', 'State', 'Approval',
               'Created On', 'Created By', 'Active', 'Close Notes', 'Close Code', 'Description', 'Opened At',
               'Due Date', 'Resolved By', 'Resolved At', 'SLA Due', 'Short Description', 'Additional Comments']
    human_readable = tableToMarkdown('ServiceNow ticket was created successfully.', t=human_readable_table,
                                     headers=headers, removeNull=True)
    created_ticket_context = get_ticket_context(ticket)
    entry_context = {
        'Ticket(val.ID===obj.ID)': created_ticket_context,
        'ServiceNow.Ticket(val.ID===obj.ID)': created_ticket_context
    }
    return CommandResults(
        outputs_prefix="ServiceNow.Ticket",
        outputs=entry_context,
        readable_output=human_readable,
        raw_response=result
    )


def get_co_human_readable(ticket: dict, ticket_type: str, additional_fields: Iterable = tuple()) -> dict:
    """Get co human readable.

    Args:
        ticket: tickets data. in the form of a dict.
        ticket_type: ticket type.
        additional_fields: additional fields to extract from the ticket

    Returns:
        ticket human readable.
    """

    states = TICKET_STATES.get(ticket_type, {})
    state = ticket.get('state', {}).get('value', '')
    priority = ticket.get('priority', {}).get('value', '')

    item = {
        'System ID': ticket.get('sys_id', {}).get('value', ''),
        'Number': ticket.get('number', {}).get('value', ''),
        'Impact': TICKET_IMPACT.get(str(int(ticket.get('impact', {}).get('value', ''))), ''),
        'Business Impact': BUSINESS_IMPACT.get(str(ticket.get('business_criticality', {}).get('value', '')), ''),
        'Urgency': ticket.get('urgency', {}).get('display_value', ''),
        'Severity': ticket.get('severity', {}).get('value', ''),
        'Priority': TICKET_PRIORITY.get(str(int(priority)), str(int(priority))),
        'State': states.get(str(int(state)), str(int(state))),
        'Approval': ticket.get('approval_history', {}).get('value', ''),
        'Created On': ticket.get('sys_created_on', {}).get('value', ''),
        'Created By': ticket.get('sys_created_by', {}).get('value', ''),
        'Active': ticket.get('active', {}).get('value', ''),
        'Close Notes': ticket.get('close_notes', {}).get('value', ''),
        'Close Code': ticket.get('close_code', {}).get('value', ''),
        'Description': ticket.get('description', {}).get('value', ''),
        'Opened At': ticket.get('opened_at', {}).get('value', ''),
        'Due Date': ticket.get('due_date', {}).get('value', ''),
        'Resolved By': ticket.get('closed_by', {}).get('value', ''),
        'Resolved At': ticket.get('closed_at', {}).get('value', ''),
        'SLA Due': ticket.get('sla_due', {}).get('value', ''),
        'Short Description': ticket.get('short_description', {}).get('value', ''),
        'Additional Comments': ticket.get('comments', {}).get('value', '')
    }
    for field in additional_fields:
        item.update({field: ticket.get(field, {}).get('value', '')})

    return item


def generic_api_call_command(client: Client, args: Dict) -> Union[str, CommandResults]:
    """make a call to ServiceNow api
    Args:
        (Required Arguments)
        method (str) required: The HTTP method, for example, GET, POST, and so on.
        url_suffix (str) required: The API endpoint.
        (Optional Arguments)
        body (dict): The body to send in a 'POST' request. Default is None.
        header (dict): requests headers. Default is None.

    Return:
        Generic Api Response.
    """
    methods = ("GET", "POST", "PATCH", "DELETE")
    method = str(args.get("method"))
    path = str(args.get("path"))
    headers = json.loads(str(args.get("headers", {})))
    try:
        body: Dict = json.loads(str(args.get("body", {})))
    except ValueError:
        body = args.get("body", "")
    sc_api: bool = argToBoolean(args.get("sc_api", False))
    cr_api: bool = argToBoolean(args.get("cr_api", False))

    if method.upper() not in methods:
        return f"{method} method not supported.\nTry something from {', '.join(methods)}"

    response = None
    response = client.generic_request(method=method, path=path, body=body, headers=headers, sc_api=sc_api, cr_api=cr_api)

    if response is not None:
        resp = response
        human_readable: str = f"Request for {method} method is successful"
        return CommandResults(
            outputs_prefix="ServiceNow.Generic.Response",
            outputs=resp,
            readable_output=human_readable,
        )

    return f"Request for {method} method is not successful"


def main():
    """
    PARSE AND VALIDATE INTEGRATION PARAMS
    """
    command = demisto.command()
    LOG(f'Executing command {command}')

    params = demisto.params()
    verify = not params.get('insecure', False)
    use_oauth = params.get('use_oauth', False)
    oauth_params = {}

    if use_oauth:  # if the `Use OAuth` checkbox was checked, client id & secret should be in the credentials fields
        username = ''
        password = ''
        client_id = params.get('credentials', {}).get('identifier')
        client_secret = params.get('credentials', {}).get('password')
        oauth_params = {
            'credentials': {
                'identifier': username,
                'password': password
            },
            'client_id': client_id,
            'client_secret': client_secret,
            'url': params.get('url'),
            'headers': {
                'Content-Type': 'application/json',
                'Accept': 'application/json'
            },
            'verify': verify,
            'proxy': params.get('proxy'),
            'use_oauth': use_oauth
        }
    else:  # use basic authentication
        username = params.get('credentials', {}).get('identifier')
        password = params.get('credentials', {}).get('password')

    version = params.get('api_version')
    if version:
        api = f'/api/now/{version}/'
        sc_api = f'/api/sn_sc/{version}/'
        cr_api = f'/api/sn_chg_rest/{version}/'
    else:
        api = '/api/now/'
        sc_api = '/api/sn_sc/'
        cr_api = '/api/sn_chg_rest/'
    server_url = params.get('url')
    sc_server_url = f'{get_server_url(server_url)}{sc_api}'
    cr_server_url = f'{get_server_url(server_url)}{cr_api}'
    server_url = f'{get_server_url(server_url)}{api}'

    fetch_time = params.get('fetch_time', '10 minutes').strip()
    sysparm_query = params.get('sysparm_query')
    sysparm_limit = int(params.get('fetch_limit', 10))
    timestamp_field = params.get('timestamp_field', 'opened_at')
    ticket_type = params.get('ticket_type', INCIDENT)
    incident_name = params.get('incident_name', 'number') or 'number'
    get_attachments = params.get('get_attachments', False)
    update_timestamp_field = params.get('update_timestamp_field', 'sys_updated_on') or 'sys_updated_on'
    mirror_limit = params.get('mirror_limit', '100') or '100'
    look_back = arg_to_number(params.get('look_back')) or 0
    use_display_value = argToBoolean(params.get('use_display_value', False))
    display_date_format = params.get('display_date_format', '')
    add_custom_fields(params)

    file_tag_from_service_now, file_tag_to_service_now = (
        params.get('file_tag_from_service_now'), params.get('file_tag')
    )

    if file_tag_from_service_now == file_tag_to_service_now:
        raise Exception(
            f'File Entry Tag To ServiceNow and File Entry Tag '
            f'From ServiceNow cannot be the same name [{file_tag_from_service_now}].'
        )

    comment_tag_from_servicenow, comment_tag = (
        params.get('comment_tag_from_servicenow'), params.get('comment_tag')
    )

    if comment_tag_from_servicenow == comment_tag:
        raise Exception(
            f'Comment Entry Tag To ServiceNow and Comment Entry Tag '
            f'From ServiceNow cannot be the same name [{comment_tag_from_servicenow}].'
        )

    work_notes_tag_from_servicenow, work_notes_tag = (
        params.get('work_notes_tag_from_servicenow'), params.get('work_notes_tag')
    )

    if work_notes_tag_from_servicenow == work_notes_tag:
        raise Exception(
            f'Work note Entry Tag To ServiceNow and Work Note Entry Tag '
            f'From ServiceNow cannot be the same name [{work_notes_tag_from_servicenow}].'
        )

    raise_exception = False
    try:
        client = Client(server_url=server_url, sc_server_url=sc_server_url, cr_server_url=cr_server_url,
                        username=username, password=password, verify=verify, fetch_time=fetch_time,
                        sysparm_query=sysparm_query, sysparm_limit=sysparm_limit,
                        timestamp_field=timestamp_field, ticket_type=ticket_type, get_attachments=get_attachments,
                        incident_name=incident_name, oauth_params=oauth_params, version=version, look_back=look_back,
                        use_display_value=use_display_value, display_date_format=display_date_format)
        commands: Dict[str, Callable[[Client, Dict[str, str]], Tuple[str, Dict[Any, Any], Dict[Any, Any], bool]]] = {
            'test-module': test_module,
            'servicenow-oauth-test': oauth_test_module,
            'servicenow-oauth-login': login_command,
            'servicenow-update-ticket': update_ticket_command,
            'servicenow-create-ticket': create_ticket_command,
            'servicenow-delete-ticket': delete_ticket_command,
            'servicenow-query-tickets': query_tickets_command,
            'servicenow-add-link': add_link_command,
            'servicenow-add-comment': add_comment_command,
            'servicenow-upload-file': upload_file_command,
            'servicenow-add-tag': add_tag_command,
            'servicenow-get-ticket-notes': get_ticket_notes_command,
            'servicenow-get-record': get_record_command,
            'servicenow-update-record': update_record_command,
            'servicenow-create-record': create_record_command,
            'servicenow-delete-record': delete_record_command,
            'servicenow-query-table': query_table_command,
            'servicenow-list-table-fields': list_table_fields_command,
            'servicenow-query-computers': query_computers_command,
            'servicenow-query-groups': query_groups_command,
            'servicenow-query-users': query_users_command,
            'servicenow-get-table-name': get_table_name_command,
            'servicenow-query-items': query_items_command,
            'servicenow-get-item-details': get_item_details_command,
            'servicenow-create-item-order': create_order_item_command,
            'servicenow-document-route-to-queue': document_route_to_table,
        }
        args = demisto.args()
        if command == 'fetch-incidents':
            raise_exception = True
            incidents = fetch_incidents(client)
            demisto.incidents(incidents)
        elif command == 'servicenow-get-ticket':
            demisto.results(get_ticket_command(client, args))
        elif command == "servicenow-generic-api-call":
            return_results(generic_api_call_command(client, args))
        elif command == 'get-remote-data':
            return_results(get_remote_data_command(client, demisto.args(), demisto.params()))
        elif command == 'update-remote-system':
            return_results(update_remote_system_command(client, demisto.args(), demisto.params()))
        elif demisto.command() == 'get-mapping-fields':
            return_results(get_mapping_fields_command(client))
        elif demisto.command() == 'get-modified-remote-data':
            return_results(get_modified_remote_data_command(client, args, update_timestamp_field, mirror_limit))
        elif demisto.command() == 'servicenow-create-co-from-template':
            return_results(create_co_from_template_command(client, demisto.args()))
        elif demisto.command() == 'servicenow-get-tasks-for-co':
            return_results(get_tasks_for_co_command(client, demisto.args()))
        elif command in commands:
            md_, ec_, raw_response, ignore_auto_extract = commands[command](client, args)
            return_outputs(md_, ec_, raw_response, ignore_auto_extract=ignore_auto_extract)
        else:
            raise_exception = True
            raise NotImplementedError(f'{COMMAND_NOT_IMPLEMENTED_MSG}: {demisto.command()}')

    except Exception as err:
        LOG(err)
        LOG.print_log()
        if not raise_exception:
            return_error(f'Unexpected error: {str(err)}', error=traceback.format_exc())
        else:
            raise


from ServiceNowApiModule import *  # noqa: E402

if __name__ in ('__main__', '__builtin__', 'builtins'):
    main()<|MERGE_RESOLUTION|>--- conflicted
+++ resolved
@@ -2,12 +2,9 @@
 from typing import Callable, Dict, Iterable, List, Tuple
 
 import demistomock as demisto  # noqa: F401
-<<<<<<< HEAD
-=======
 from CommonServerPython import *  # noqa: F401
 import mimetypes
 
->>>>>>> 22a948c1
 # disable insecure warnings
 import urllib3
 from CommonServerPython import *  # noqa: F401
@@ -2468,20 +2465,7 @@
                 'EntryContext': comments_context
             })
 
-<<<<<<< HEAD
-    if ticket.get('closed_at'):
-        if params.get('close_incident'):
-            demisto.debug(f'ticket is closed: {ticket}')
-            entries.append({
-                'Type': EntryType.NOTE,
-                'Contents': {
-                    'dbotIncidentClose': True,
-                    'closeNotes': ticket.get("close_notes"),
-                    'closeReason': converts_state_close_reason(ticket.get("state"))
-                },
-                'ContentsFormat': EntryFormat.JSON
-            })
-=======
+
     # Handle closing ticket/incident in XSOAR
     close_incident = params.get('close_incident')
     if ticket.get('closed_at') and close_incident == 'closed' \
@@ -2491,12 +2475,12 @@
             'Type': EntryType.NOTE,
             'Contents': {
                 'dbotIncidentClose': True,
-                'closeNotes': f'From ServiceNow: {ticket.get("close_notes")}',
+                'closeNotes': f'{ticket.get("close_notes")}',
                 'closeReason': converts_state_close_reason(ticket.get("state"))
             },
             'ContentsFormat': EntryFormat.JSON
         })
->>>>>>> 22a948c1
+
 
     demisto.debug(f'Pull result is {ticket}')
     return [ticket] + entries
