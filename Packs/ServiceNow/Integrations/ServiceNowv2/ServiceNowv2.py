--- conflicted
+++ resolved
@@ -2,7 +2,6 @@
 import re
 from collections.abc import Callable, Iterable
 
-<<<<<<< HEAD
 import demistomock as demisto  # noqa: F401
 
 # disable insecure warnings
@@ -12,17 +11,9 @@
 urllib3.disable_warnings()
 
 DEFAULT_FETCH_TIME = "10 minutes"
-
+MAX_RETRY = 9
 INCIDENT = "incident"
 SIR_INCIDENT = "sn_si_incident"
-=======
-import mimetypes
-
-DEFAULT_FETCH_TIME = '10 minutes'
-MAX_RETRY = 9
-INCIDENT = 'incident'
-SIR_INCIDENT = 'sn_si_incident'
->>>>>>> 91c819cf
 
 COMMAND_NOT_IMPLEMENTED_MSG = "Command not implemented"
 
@@ -724,22 +715,6 @@
         """
         return self.send_request(path, method, body, headers=headers, sc_api=sc_api, cr_api=cr_api, custom_api=custom_api)
 
-<<<<<<< HEAD
-    def send_request(
-        self,
-        path: str,
-        method: str = "GET",
-        body: dict | None = None,
-        params: dict | None = None,
-        headers: dict | None = None,
-        file=None,
-        sc_api: bool = False,
-        cr_api: bool = False,
-        get_attachments: bool = False,
-        no_record_found_res: dict = {"result": []},
-        custom_api: str = "",
-    ):
-=======
     def _construct_url(self, custom_api: str, sc_api: bool, cr_api: bool, path: str, get_attachments: bool) -> str:
         if custom_api:
             if not custom_api.startswith("/"):
@@ -747,15 +722,15 @@
             server_url = demisto.params()['url']
             url = f'{get_server_url(server_url)}{custom_api}{path}'
         elif sc_api:
-            url = f'{self._sc_server_url}{path}'
+            url = f"{self._sc_server_url}{path}"
         elif cr_api:
-            url = f'{self._cr_server_url}{path}'
+            url = f"{self._cr_server_url}{path}"
         else:
-            url = f'{self._base_url}{path}'
+            url = f"{self._base_url}{path}"
 
         # The attachments table does not support v2 api version
         if get_attachments:
-            url = url.replace('/v2', '/v1')
+            url = url.replace("/v2", "/v1")
 
         return url
 
@@ -793,7 +768,6 @@
     def send_request(self, path: str, method: str = 'GET', body: dict | None = None, params: dict | None = None,
                      headers: dict | None = None, file=None, sc_api: bool = False, cr_api: bool = False,
                      get_attachments: bool = False, no_record_found_res: dict = {'result': []}, custom_api: str = ''):
->>>>>>> 91c819cf
         """Generic request to ServiceNow.
             This method handles both regular requests and file uploads
         Args:
@@ -815,25 +789,6 @@
         """
         demisto.debug(f"Sending request to ServiceNow. Method: {method}, Path: {path}")
 
-<<<<<<< HEAD
-        if custom_api:
-            if not custom_api.startswith("/"):
-                return_error("Argument custom_api must start with a leading forward slash '/'")
-            server_url = demisto.params().get("url")
-            url = f"{get_server_url(server_url)}{custom_api}{path}"
-        elif sc_api:
-            url = f"{self._sc_server_url}{path}"
-        elif cr_api:
-            url = f"{self._cr_server_url}{path}"
-        else:
-            url = f"{self._base_url}{path}"
-
-        if not headers:
-            headers = {"Accept": "application/json", "Content-Type": "application/json"}
-        # The attachments table does not support v2 api version
-        if get_attachments:
-            url = url.replace("/v2", "/v1")
-=======
         body = body or {}
         params = params or {}
         url = self._construct_url(custom_api, sc_api, cr_api, path, get_attachments)
@@ -846,80 +801,17 @@
             f"Request headers: {headers}\n"
             f"Request params: {params}"
         )
->>>>>>> 91c819cf
 
         for attempt in range(1, MAX_RETRY + 1):
             # retry mechanism for 401 Unauthorized errors
             demisto.debug(f"Request attempt {attempt} of {MAX_RETRY}")
             if file:
-<<<<<<< HEAD
-                # Not supported in v2
-                url = url.replace("/v2", "/v1")
-                try:
-                    file_entry = file["id"]
-                    file_name = file["name"]
-                    file_path = demisto.getFilePath(file_entry)["path"]
-                    with open(file_path, "rb") as f:
-                        file_info = (file_name, f, self.get_content_type(file_name))
-                        if self.use_oauth:
-                            access_token = self.snow_client.get_access_token()
-                            headers.update({"Authorization": f"Bearer {access_token}"})
-                            res = requests.request(
-                                method,
-                                url,
-                                headers=headers,
-                                data=body,
-                                params=params,
-                                files={"file": file_info},
-                                verify=self._verify,
-                                proxies=self._proxies,
-                            )
-                        else:
-                            res = requests.request(
-                                method,
-                                url,
-                                headers=headers,
-                                data=body,
-                                params=params,
-                                files={"file": file_info},
-                                auth=self._auth,
-                                verify=self._verify,
-                                proxies=self._proxies,
-                            )
-                except Exception as err:
-                    raise Exception("Failed to upload file - " + str(err))
-            else:
-                if self.use_oauth:
-                    access_token = self.snow_client.get_access_token()
-                    headers.update({"Authorization": f"Bearer {access_token}"})
-                    res = requests.request(
-                        method,
-                        url,
-                        headers=headers,
-                        data=json.dumps(body) if body else {},
-                        params=params,
-                        verify=self._verify,
-                        proxies=self._proxies,
-                    )
-                else:
-                    res = requests.request(
-                        method,
-                        url,
-                        headers=headers,
-                        data=json.dumps(body) if body else {},
-                        params=params,
-                        auth=self._auth,
-                        verify=self._verify,
-                        proxies=self._proxies,
-                    )
-=======
                 demisto.debug("Sending file upload request")
                 res = self._send_file_request(url, method, headers, body, params, file)
             else:
                 demisto.debug("Sending regular request")
                 res = self._send_regular_request(url, method, headers, body, params)
             demisto.debug(f"Response status code: {res.status_code}")
->>>>>>> 91c819cf
 
             if "Instance Hibernating page" in res.text:
                 raise DemistoException(
@@ -936,20 +828,6 @@
                     return ""
                 raise Exception(f"Error parsing reply - {res.content!s} - {err!s}")
 
-<<<<<<< HEAD
-            if "error" in json_res:
-                error = json_res.get("error", {})
-                if res.status_code == 401:
-                    demisto.debug(f"Got status code 401 - {json_res}. Retrying ...")
-                else:
-                    if isinstance(error, dict):
-                        message = json_res.get("error", {}).get("message")
-                        details = json_res.get("error", {}).get("detail")
-                        if message == "No Record found":
-                            return no_record_found_res
-                        else:
-                            raise Exception(f"ServiceNow Error: {message}, details: {details}")
-=======
             if error := json_res.get('error', {}):
                 if res.status_code == 401 and attempt < MAX_RETRY:
                     demisto.debug(f"Got status code 401. Retrying... (Attempt {attempt} of {MAX_RETRY})")
@@ -967,21 +845,11 @@
                                 f' Got status code {res.status_code} with url {url} with body {str(res.content)}'
                                 f' with response headers {str(res.headers)}'
                             )
->>>>>>> 91c819cf
                     else:
                         raise Exception(f"ServiceNow Error: {error}")
 
-<<<<<<< HEAD
-            if res.status_code < 200 or res.status_code >= 300:
-                if res.status_code != 401 or num_of_tries == (max_retries - 1):
-                    raise Exception(
-                        f"Got status code {res.status_code!s} with url {url} with body {res.content!s}"
-                        f" with headers {res.headers!s}"
-                    )
-=======
             if 200 <= res.status_code < 300:
                 return json_res
->>>>>>> 91c819cf
             else:
                 raise Exception(
                     f'Got status code {res.status_code} with url {url} with body {str(res.content)}'
@@ -3573,11 +3441,7 @@
     PARSE AND VALIDATE INTEGRATION PARAMS
     """
     command = demisto.command()
-<<<<<<< HEAD
-    LOG(f"Executing command {command}")
-=======
     demisto.debug(f'Executing command {command}')
->>>>>>> 91c819cf
 
     params = demisto.params()
     args = demisto.args()
@@ -3688,34 +3552,6 @@
             display_date_format=display_date_format,
         )
         commands: dict[str, Callable[[Client, dict[str, str]], tuple[str, dict[Any, Any], dict[Any, Any], bool]]] = {
-<<<<<<< HEAD
-            "test-module": test_module,
-            "servicenow-oauth-test": oauth_test_module,
-            "servicenow-oauth-login": login_command,
-            "servicenow-update-ticket": update_ticket_command,
-            "servicenow-create-ticket": create_ticket_command,
-            "servicenow-delete-ticket": delete_ticket_command,
-            "servicenow-query-tickets": query_tickets_command,
-            "servicenow-add-link": add_link_command,
-            "servicenow-add-comment": add_comment_command,
-            "servicenow-upload-file": upload_file_command,
-            "servicenow-add-tag": add_tag_command,
-            "servicenow-get-record": get_record_command,
-            "servicenow-update-record": update_record_command,
-            "servicenow-create-record": create_record_command,
-            "servicenow-delete-record": delete_record_command,
-            "servicenow-query-table": query_table_command,
-            "servicenow-list-table-fields": list_table_fields_command,
-            "servicenow-query-computers": query_computers_command,
-            "servicenow-query-groups": query_groups_command,
-            "servicenow-query-users": query_users_command,
-            "servicenow-get-table-name": get_table_name_command,
-            "servicenow-query-items": query_items_command,
-            "servicenow-get-item-details": get_item_details_command,
-            "servicenow-create-item-order": create_order_item_command,
-            "servicenow-document-route-to-queue": document_route_to_table,
-            "servicenow-delete-file": delete_attachment_command,
-=======
             'test-module': test_module,
             'servicenow-oauth-test': oauth_test_module,
             'servicenow-oauth-login': login_command,
@@ -3743,7 +3579,6 @@
             'servicenow-create-item-order': create_order_item_command,
             'servicenow-document-route-to-queue': document_route_to_table,
             'servicenow-delete-file': delete_attachment_command,
->>>>>>> 91c819cf
         }
         if command == "fetch-incidents":
             raise_exception = True
@@ -3757,19 +3592,6 @@
             return_results(get_remote_data_command(client, demisto.args(), demisto.params()))
         elif command == "update-remote-system":
             return_results(update_remote_system_command(client, demisto.args(), demisto.params()))
-<<<<<<< HEAD
-        elif demisto.command() == "get-mapping-fields":
-            return_results(get_mapping_fields_command(client))
-        elif demisto.command() == "get-modified-remote-data":
-            return_results(get_modified_remote_data_command(client, args, update_timestamp_field, mirror_limit))
-        elif demisto.command() == "servicenow-create-co-from-template":
-            return_results(create_co_from_template_command(client, demisto.args()))
-        elif demisto.command() == "servicenow-get-tasks-for-co":
-            return_results(get_tasks_for_co_command(client, demisto.args()))
-        elif demisto.command() == "servicenow-get-ticket-notes":
-            return_results(get_ticket_notes_command(client, args, params))
-        elif demisto.command() == "servicenow-get-ticket-attachments":
-=======
         elif command == 'get-mapping-fields':
             return_results(get_mapping_fields_command(client))
         elif command == 'get-modified-remote-data':
@@ -3781,18 +3603,13 @@
         elif command == 'servicenow-get-ticket-notes':
             return_results(get_ticket_notes_command(client, args, params))
         elif command == 'servicenow-get-ticket-attachments':
->>>>>>> 91c819cf
             return_results(get_attachment_command(client, args))
         elif command in commands:
             md_, ec_, raw_response, ignore_auto_extract = commands[command](client, args)
             return_outputs(md_, ec_, raw_response, ignore_auto_extract=ignore_auto_extract)
         else:
             raise_exception = True
-<<<<<<< HEAD
-            raise NotImplementedError(f"{COMMAND_NOT_IMPLEMENTED_MSG}: {demisto.command()}")
-=======
             raise NotImplementedError(f'{COMMAND_NOT_IMPLEMENTED_MSG}: {command}')
->>>>>>> 91c819cf
 
     except Exception as err:
         LOG(err)
