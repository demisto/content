EXPECTED_TICKET_CONTEXT = {
    'Active': 'true',
    'CreatedOn': '2019-09-05 00:42:29',
    'Creator': 'test',
    'ID': 'sys_id',
    'Number': 'INC0000039',
    'OpenedAt': '2019-09-05 00:41:01',
    'OpenedBy': 'test',
    'Priority': '4 - Low',
    'State': '1',
    'Summary': 'Trouble getting to Oregon mail server'
}
EXPECTED_MULTIPLE_TICKET_CONTEXT = [
    {
        'Active': 'true',
        'CreatedOn': '2019-09-05 00:42:29',
        'Creator': 'test2',
        'ID': 'sys_id',
        'Number': 'INC0000040',
        'OpenedAt': '2019-09-05 00:41:01',
        'OpenedBy': 'test2',
        'Priority': '4 - Low',
        'State': '1',
        'Summary': 'Trouble getting to Oregon mail server'
    },
    {
        'Active': 'true',
        'CreatedOn': '2019-09-05 00:42:29',
        'Creator': 'test',
        'ID': 'sys_id',
        'Number': 'INC0000039',
        'OpenedAt': '2019-09-05 00:41:01',
        'OpenedBy': 'test',
        'Priority': '4 - Low',
        'State': '1',
        'Summary': 'Trouble getting to Oregon mail server'
    }
]
EXPECTED_TICKET_HR = [
    {
        'Active': 'true',
        'Additional Comments': '',
        'Close Code': '',
        'Close Notes': '',
        'Created By': 'admin',
        'Created On': '2019-09-05 00:42:29',
        'Description': 'Unable to access Oregon mail server. Is it down?',
        'Due Date': '',
        'Impact': '2 - Medium',
        'Number': 'INC0000039',
        'Opened At': '2019-09-05 00:41:01',
        'Priority': '4 - Low',
        'Resolved At': '',
        'Resolved By': '',
        'SLA Due': '2019-09-26 00:41:01',
        'Severity': '3 - Low',
        'Short Description': 'Trouble getting to Oregon mail server',
        'State': '1 - New',
        'System ID': 'sys_id',
        'Urgency': '3 - Low'
    }
]
EXPECTED_MULTIPLE_TICKET_HR = [
    {
        'Active': 'true',
        'Additional Comments': '',
        'Close Code': '',
        'Close Notes': '',
        'Created By': 'admin',
        'Created On': '2019-09-05 00:42:29',
        'Description': 'Unable to access Oregon mail server. Is it down?',
        'Due Date': '',
        'Impact': '2 - Medium',
        'Number': 'INC0000040',
        'Opened At': '2019-09-05 00:41:01',
        'Priority': '4 - Low',
        'Resolved At': '',
        'Resolved By': '',
        'SLA Due': '2019-09-26 00:41:01',
        'Severity': '3 - Low',
        'Short Description': 'Trouble getting to Oregon mail server',
        'State': '1 - New',
        'System ID': 'sys_id',
        'Urgency': '3 - Low'
    },
    {
        'Active': 'true',
        'Additional Comments': '',
        'Close Code': '',
        'Close Notes': '',
        'Created By': 'admin',
        'Created On': '2019-09-05 00:42:29',
        'Description': 'Unable to access Oregon mail server. Is it down?',
        'Due Date': '',
        'Impact': '2 - Medium',
        'Number': 'INC0000040',
        'Opened At': '2019-09-05 00:41:01',
        'Priority': '4 - Low',
        'Resolved At': '',
        'Resolved By': '',
        'SLA Due': '2019-09-26 00:41:01',
        'Severity': '3 - Low',
        'Short Description': 'Trouble getting to Oregon mail server',
        'State': '1 - New',
        'System ID': 'sys_id',
        'Urgency': '3 - Low'
    }
]
EXPECTED_UPDATE_TICKET = {
    'ServiceNow.Ticket(val.ID===obj.ID)': {
        'ID': 'sys_id', 'Summary': 'Trouble getting to Oregon mail server',
        'Number': 'INC0000039', 'CreatedOn': '2019-09-05 00:42:29', 'Active': 'true', 'OpenedAt': '2019-09-05 00:41:01',
        'OpenedBy': 'test', 'Creator': 'test',
        'Priority': '4 - Low', 'State': '1'
    }
}
EXPECTED_UPDATE_TICKET_SC_REQ = {
    'ServiceNow.Ticket(val.ID===obj.ID)': {
        'ID': '1234', 'Summary': 'Microsoft Access', 'Number': 'RITM0010028', 'CreatedOn': '2020-04-16 15:33:00',
        'Active': 'true', 'OpenedAt': '2020-04-16 15:33:00', 'OpenedBy': 'admin',
        'Creator': 'admin', 'Priority': '4 - Low', 'State': '1'
    }
}
EXPECTED_UPDATE_TICKET_ADDITIONAL = {
    'ServiceNow.Ticket(val.ID===obj.ID)': {
        'ID': '1234', 'Summary': 'Trouble getting to Oregon mail server', 'Number': 'INC0000039',
        'CreatedOn': '2019-09-05 00:42:29', 'Active': 'true', 'OpenedAt': '2019-09-05 00:41:01',
        'approval': 'rejected', 'OpenedBy': 'admin', 'Creator': 'admin',
        'Priority': '5 - Planning', 'State': '1'
    }
}
EXPECTED_CREATE_TICKET = {
    'Ticket(val.ID===obj.ID)': {
        'ID': 'sys_id', 'Number': 'INC0010007', 'CreatedOn': '2020-04-06 13:04:44',
        'Active': 'true', 'OpenedAt': '2020-04-06 13:04:44', 'OpenedBy': 'test',
        'Creator': 'test', 'Priority': '5 - Planning', 'State': '1'
    },
    'ServiceNow.Ticket(val.ID===obj.ID)': {
        'ID': 'sys_id', 'Number': 'INC0010007', 'CreatedOn': '2020-04-06 13:04:44',
        'Active': 'true', 'OpenedAt': '2020-04-06 13:04:44', 'OpenedBy': 'test',
        'Creator': 'test', 'Priority': '5 - Planning', 'State': '1'
    }
}
EXPECTED_QUERY_TICKETS = {
    'Ticket(val.ID===obj.ID)': [
        {
            'ID': 'sys_id', 'Summary': "Can't read email", 'Number': 'INC0000001',
            'CreatedOn': '2018-04-03 18:24:13', 'Active': 'false', 'CloseCode': 'Closed/Resolved by Caller',
            'OpenedAt': '2019-09-02 23:09:51', 'ResolvedBy': 'admin', 'OpenedBy': 'admin', 'Creator': 'admin',
            'Assignee': 'admin', 'Priority': '1 - Critical', 'State': '7'
        },
        {
            'ID': 'sys_id', 'Summary': 'Network file shares access issue', 'Number': 'INC0000002',
            'CreatedOn': '2018-03-23 22:30:06', 'Active': 'true', 'OpenedAt': '2019-08-27 23:07:12',
            'OpenedBy': 'admin', 'Creator': 'admin', 'Assignee': 'admin', 'Priority': '1 - Critical', 'State': '3'
        },
        {'ID': 'sys_id', 'Summary': 'Wireless access is down in my area', 'Number': 'INC0000003',
         'CreatedOn': '2018-04-07 14:41:46', 'Active': 'true', 'OpenedAt': '2019-09-03 23:07:30',
         'OpenedBy': 'admin', 'Creator': 'admin', 'Assignee': 'admin', 'Priority': '1 - Critical', 'State': '2'
         }
    ],
    'ServiceNow.Ticket(val.ID===obj.ID)': [
        {
            'ID': 'sys_id', 'Summary': "Can't read email", 'Number': 'INC0000001', 'CreatedOn': '2018-04-03 18:24:13',
            'Active': 'false', 'CloseCode': 'Closed/Resolved by Caller', 'OpenedAt': '2019-09-02 23:09:51',
            'ResolvedBy': 'admin', 'OpenedBy': 'admin', 'Creator': 'admin', 'Assignee': 'admin',
            'Priority': '1 - Critical', 'State': '7'
        },
        {'ID': 'sys_id', 'Summary': 'Network file shares access issue', 'Number': 'INC0000002',
         'CreatedOn': '2018-03-23 22:30:06', 'Active': 'true', 'OpenedAt': '2019-08-27 23:07:12',
         'OpenedBy': 'admin', 'Creator': 'admin', 'Assignee': 'admin', 'Priority': '1 - Critical', 'State': '3'
         },
        {'ID': 'sys_id', 'Summary': 'Wireless access is down in my area', 'Number': 'INC0000003',
         'CreatedOn': '2018-04-07 14:41:46', 'Active': 'true', 'OpenedAt': '2019-09-03 23:07:30', 'OpenedBy': 'admin',
         'Creator': 'admin', 'Assignee': 'admin', 'Priority': '1 - Critical', 'State': '2'
         }
    ]
}
EXPECTED_ADD_LINK_HR = '### Link successfully added to ServiceNow ticket'
EXPECTED_ADD_COMMENT_HR = '### Comment successfully added to ServiceNow ticket'
EXPECTED_UPLOAD_FILE = {
    'ServiceNow.Ticket(val.ID===obj.ID)': {
        'ID': 'sys_id', 'File': {'Filename': 'test_file', 'Link': 'test_link', 'SystemID': 'system_id'}
    },
    'Ticket(val.ID===obj.ID)': {
        'ID': 'sys_id', 'File': {'Filename': 'test_file', 'Link': 'test_link', 'SystemID': 'system_id'}
    }
}
EXPECTED_GET_TICKET_NOTES = {
    'ServiceNow.Ticket(val.ID===obj.ID)': {
        'ID': 'sys_id', 'Note': [
            {'Value': '[code]<a class="web" target="_blank" href="http://www.demisto.com" >demsito_link</a>[/code]',
             'CreatedOn': '2020-04-07 07:32:12', 'CreatedBy': 'admin', 'Type': 'Work Note'},
            {'Value': '[code]<a class="web" target="_blank" href="http://www.demisto.com" >demsito_link</a>[/code]',
             'CreatedOn': '2020-04-07 07:25:51', 'CreatedBy': 'admin', 'Type': 'Work Note'},
            {'Value': 'Nice work!', 'CreatedOn': '2020-04-07 07:46:34', 'CreatedBy': 'admin', 'Type': 'Work Note'},
            {'Value': 'Nice work!', 'CreatedOn': '2020-04-07 07:46:25', 'CreatedBy': 'admin', 'Type': 'Work Note'},
            {'Value': '[code]<a class="web" target="_blank" href="http://www.demisto.com" >demsito_link</a>[/code]',
             'CreatedOn': '2020-04-07 07:26:01', 'CreatedBy': 'admin', 'Type': 'Work Note'}]
    }
}
EXPECTED_GET_RECORD = {
    'ServiceNow.Record(val.ID===obj.ID)': {
        'asset_tag': 'P1000479', 'display_name': 'P1000479 - Apple MacBook Pro 15"', 'ID': 'sys_id'
    }
}
EXPECTED_UPDATE_RECORD = {
    'ServiceNow.Record(val.ID===obj.ID)': {
        'ID': 'sys_id', 'UpdatedBy': 'system', 'UpdatedAt': '2020-04-07 06:31:50', 'CreatedBy': 'admin',
        'CreatedAt': '2019-02-23 08:14:21'
    }
}
EXPECTED_CREATE_RECORD = {
    'ServiceNow.Record(val.ID===obj.ID)': {
        'ID': 'sys_id', 'UpdatedBy': 'admin', 'UpdatedAt': '2020-04-07 12:48:38', 'CreatedBy': 'admin',
        'CreatedAt': '2020-04-07 12:48:38'
    }
}
EXPECTED_QUERY_TABLE = {
    'ServiceNow.Record(val.ID===obj.ID)': [
        {
            'sys_updated_by': 'system', 'asset_tag': 'P1000807', 'display_name': 'P1000807 - Apple MacBook Pro 17"',
            'ID': 'sys_id2'
        },
        {
            'sys_updated_by': 'system', 'asset_tag': 'P1000637', 'display_name': 'P1000637 - Apple MacBook Air 13"',
            'ID': 'sys_id3'
        },
        {
            'sys_updated_by': 'system', 'asset_tag': 'P1000412', 'display_name':
            'P1000412 - Apple MacBook Pro 17"', 'ID': 'sys_id4'
        }
    ]
}
EXPECTED_QUERY_TABLE_SYS_PARAMS = {
    'ServiceNow.Record(val.ID===obj.ID)': [
        {
            'number': 'TASK0000001', 'state': '1',
            'description': 'Order from vendor or move from in-stock inventory\n\t\t',
            'approval': 'not requested', 'escalation': '0', 'ID': '1234'
        }
    ]
}
EXPECTED_LIST_TABLE_FIELDS = {
    'ServiceNow.Field': [
        {'Name': 'acquisition_method'}, {'Name': 'asset_tag'}, {'Name': 'assigned'}, {'Name': 'assigned_to'},
        {'Name': 'beneficiary'}, {'Name': 'checked_in'}, {'Name': 'checked_out'}, {'Name': 'ci'}, {'Name': 'comments'},
        {'Name': 'company'}, {'Name': 'cost'}, {'Name': 'cost_center'}, {'Name': 'delivery_date'},
        {'Name': 'department'}, {'Name': 'depreciated_amount'}, {'Name': 'depreciation'}, {'Name': 'depreciation_date'},
        {'Name': 'display_name'}, {'Name': 'disposal_reason'}, {'Name': 'due'}, {'Name': 'due_in'},
        {'Name': 'expenditure_type'}, {'Name': 'gl_account'}, {'Name': 'install_date'}, {'Name': 'install_status'},
        {'Name': 'invoice_number'}, {'Name': 'justification'}, {'Name': 'lease_id'}, {'Name': 'location'},
        {'Name': 'managed_by'}, {'Name': 'model'}, {'Name': 'model_category'}, {'Name': 'old_status'},
        {'Name': 'old_substatus'}, {'Name': 'order_date'}, {'Name': 'owned_by'}, {'Name': 'parent'},
        {'Name': 'po_number'}, {'Name': 'pre_allocated'}, {'Name': 'purchase_date'}, {'Name': 'quantity'},
        {'Name': 'request_line'}, {'Name': 'resale_price'}, {'Name': 'reserved_for'}, {'Name': 'residual'},
        {'Name': 'residual_date'}, {'Name': 'retired'}, {'Name': 'retirement_date'}, {'Name': 'salvage_value'},
        {'Name': 'serial_number'}, {'Name': 'skip_sync'}, {'Name': 'stockroom'}, {'Name': 'substatus'},
        {'Name': 'support_group'}, {'Name': 'supported_by'}, {'Name': 'sys_class_name'}, {'Name': 'sys_created_by'},
        {'Name': 'sys_created_on'}, {'Name': 'sys_domain'}, {'Name': 'sys_domain_path'}, {'Name': 'sys_id'},
        {'Name': 'sys_mod_count'}, {'Name': 'sys_tags'}, {'Name': 'sys_updated_by'}, {'Name': 'sys_updated_on'},
        {'Name': 'vendor'}, {'Name': 'warranty_expiration'}, {'Name': 'work_notes'}
    ]
}
EXPECTED_QUERY_COMPUTERS = {
    'ServiceNow.Computer(val.ID===obj.ID)': [
        {
            'ID': '1234', 'AssetTag': 'P1000357', 'Name': 'Precision T5500 Workstation',
            'DisplayName': 'P1000357 - Precision T5500 Workstation', 'OperatingSystem': 'Windows XP Professional',
            'Company': 'admin', 'AssignedTo': 'admin', 'State': 'In use', 'Cost': '1329 USD'
        }
    ]
}
EXPECTED_GET_TABLE_NAME = {
    'ServiceNow.Table(val.ID===obj.ID)': [
        {
            'ID': '123', 'Name': 'cmdb_ci_lb_ace', 'SystemName': 'CMDB CI Lb Ace'
        }
    ]
}
EXPECTED_ADD_TAG = {
    'ServiceNow.Ticket(val.ID===obj.ID)': {
        'ID': '123', 'TagTitle': 'title', 'TagID': '1234'
    }
}
<<<<<<< HEAD
EXPECTED_DOCUMENT_ROUTE = {
    'ServiceNow.WorkItem(val.WorkItemID===obj.WorkItemID)':
        {
            'DisplayName': 'Incident: INC0000060', 'DocumentID': 'document_id', 'DocumentTable': 'incident',
            'QueueID': 'queue_id', 'WorkItemID': 'work_item_id'
        }
=======
EXPECTED_QUERY_ITEMS = {
    'ServiceNow.CatalogItem(val.ID===obj.ID)':
        [
            {
                'ID': '123',
                'Name': 'Apple iPad 3',
                'Description': 'Apple iPad 3',
                'Price': '600'
            },
            {
                'ID': '1234',
                'Name': 'Belkin iPad Mini Case',
                'Description': 'Belkin iPad Mini 2 Case',
                'Price': '50'
            }
        ]
}
EXPECTED_ITEM_DETAILS = {
    'ServiceNow.CatalogItem(val.ID===obj.ID)': {
        'ID': '1234', 'Name': 'Apple iPhone 5', 'Description': 'Apple iPhone 5', 'Price': '$599.99',
        'Variables': [
            {'Question': 'Allocated carrier', 'Type': 'Select Box', 'Name': 'carrier', 'Mandatory': False},
            {'Question': 'Monthly data allowance', 'Type': 'Select Box', 'Name': 'data_plan', 'Mandatory': False},
            {'Question': 'Contract duration', 'Type': 'Select Box', 'Name': 'duration', 'Mandatory': False},
            {'Question': 'Color', 'Type': 'Select Box', 'Name': 'color', 'Mandatory': False},
            {'Question': 'Storage', 'Type': 'Select Box', 'Name': 'storage', 'Mandatory': False}
        ]
    }
}
EXPECTED_CREATE_ITEM_ORDER = {
    'ServiceNow.OrderRequest(val.ID===obj.ID)': {
        'ID': '12', 'RequestNumber': 'REQ0010002'
    }
>>>>>>> 5efb4959
}<|MERGE_RESOLUTION|>--- conflicted
+++ resolved
@@ -283,14 +283,6 @@
         'ID': '123', 'TagTitle': 'title', 'TagID': '1234'
     }
 }
-<<<<<<< HEAD
-EXPECTED_DOCUMENT_ROUTE = {
-    'ServiceNow.WorkItem(val.WorkItemID===obj.WorkItemID)':
-        {
-            'DisplayName': 'Incident: INC0000060', 'DocumentID': 'document_id', 'DocumentTable': 'incident',
-            'QueueID': 'queue_id', 'WorkItemID': 'work_item_id'
-        }
-=======
 EXPECTED_QUERY_ITEMS = {
     'ServiceNow.CatalogItem(val.ID===obj.ID)':
         [
@@ -324,5 +316,11 @@
     'ServiceNow.OrderRequest(val.ID===obj.ID)': {
         'ID': '12', 'RequestNumber': 'REQ0010002'
     }
->>>>>>> 5efb4959
+}
+EXPECTED_DOCUMENT_ROUTE = {
+    'ServiceNow.WorkItem(val.WorkItemID===obj.WorkItemID)':
+        {
+            'DisplayName': 'Incident: INC0000060', 'DocumentID': 'document_id', 'DocumentTable': 'incident',
+            'QueueID': 'queue_id', 'WorkItemID': 'work_item_id'
+        }
 }