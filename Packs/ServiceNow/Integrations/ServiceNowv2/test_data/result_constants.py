--- conflicted
+++ resolved
@@ -278,17 +278,15 @@
         }
     ]
 }
-<<<<<<< HEAD
+EXPECTED_ADD_TAG = {
+    'ServiceNow.Ticket(val.ID===obj.ID)': {
+        'ID': '123', 'TagTitle': 'title', 'TagID': '1234'
+    }
+}
 EXPECTED_DOCUMENT_ROUTE = {
     'ServiceNow.WorkItem(val.WorkItemID===obj.WorkItemID)':
         {
             'DisplayName': 'Incident: INC0000060', 'DocumentID': 'document_id', 'DocumentTable': 'incident',
             'QueueID': 'queue_id', 'WorkItemID': 'work_item_id'
         }
-=======
-EXPECTED_ADD_TAG = {
-    'ServiceNow.Ticket(val.ID===obj.ID)': {
-        'ID': '123', 'TagTitle': 'title', 'TagID': '1234'
-    }
->>>>>>> 74573fe2
 }