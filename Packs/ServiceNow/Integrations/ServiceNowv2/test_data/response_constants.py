RESPONSE_TICKET = {
    'parent': '', 'made_sla': 'false', 'caused_by': '', 'watch_list': '', 'upon_reject': '',
    'sys_updated_on': '2020-04-02 14:03:31',
    'child_incidents': '', 'hold_reason': '', 'approval_history': '', 'number': 'INC0000039', 'resolved_by': '',
    'sys_updated_by': 'admin',
    'opened_by': {'link': 'demisto.com', 'value': 'test'},
    'user_input': '', 'sys_created_on': '2019-09-05 00:42:29',
    'sys_domain': {'link': 'demisto.com', 'value': 'global'}, 'state': '1', 'sys_created_by': 'admin',
    'knowledge': 'false', 'order': '', 'calendar_stc': '', 'closed_at': '',
    'cmdb_ci': {'link': 'demisto.com', 'value': 'test'}, 'delivery_plan': '', 'impact': '2', 'active': 'true',
    'work_notes_list': '', 'business_service': '', 'priority': '4', 'sys_domain_path': '/', 'rfc': '',
    'time_worked': '', 'expected_start': '', 'opened_at': '2019-09-05 00:41:01', 'business_duration': '',
    'group_list': '', 'work_end': '', 'caller_id': {'link': 'demisto.com', 'value': 'test'},
    'reopened_time': '', 'resolved_at': '', 'approval_set': '', 'subcategory': '', 'work_notes': '',
    'short_description': 'Trouble getting to Oregon mail server', 'close_code': '', 'correlation_display': '',
    'delivery_task': '', 'work_start': '', 'assignment_group': {'link': 'demisto.com', 'value': 'test'},
    'additional_assignee_list': '', 'business_stc': '',
    'description': 'Unable to access Oregon mail server. Is it down?', 'calendar_duration': '', 'close_notes': '',
    'notify': '1', 'sys_class_name': 'incident', 'closed_by': '', 'follow_up': '', 'parent_incident': '',
    'sys_id': 'sys_id', 'contact_type': 'phone', 'reopened_by': '', 'incident_state': '1', 'urgency': '3',
    'problem_id': '', 'company': {'link': 'demisto.com', 'value': 'test'}, 'reassignment_count': '',
    'u_custom_field_test': 'NYC', 'activity_due': '', 'assigned_to': '', 'severity': '3', 'comments': '',
    'approval': 'not requested', 'sla_due': '2019-09-26 00:41:01', 'comments_and_work_notes': '', 'due_date': '',
    'sys_mod_count': '8', 'reopen_count': '', 'sys_tags': '', 'escalation': '0', 'upon_approval': '',
    'correlation_id': '', 'location': {'link': 'demisto.com', 'value': 'test'}, 'category': 'network'
}
RESPONSE_MULTIPLE_TICKET = [
    {
        'parent': '', 'made_sla': 'false', 'caused_by': '', 'watch_list': '', 'upon_reject': '',
        'sys_updated_on': '2020-04-02 14:03:31',
        'child_incidents': '', 'hold_reason': '', 'approval_history': '', 'number': 'INC0000040', 'resolved_by': '',
        'sys_updated_by': 'admin',
        'opened_by': {'link': 'demisto.com', 'value': 'test2'},
        'user_input': '', 'sys_created_on': '2019-09-05 00:42:29',
        'sys_domain': {'link': 'demisto.com', 'value': 'global'}, 'state': '1', 'sys_created_by': 'admin',
        'knowledge': 'false', 'order': '', 'calendar_stc': '', 'closed_at': '',
        'cmdb_ci': {'link': 'demisto.com', 'value': 'test'}, 'delivery_plan': '', 'impact': '2', 'active': 'true',
        'work_notes_list': '', 'business_service': '', 'priority': '4', 'sys_domain_path': '/', 'rfc': '',
        'time_worked': '', 'expected_start': '', 'opened_at': '2019-09-05 00:41:01', 'business_duration': '',
        'group_list': '', 'work_end': '', 'caller_id': {'link': 'demisto.com', 'value': 'test'},
        'reopened_time': '', 'resolved_at': '', 'approval_set': '', 'subcategory': '', 'work_notes': '',
        'short_description': 'Trouble getting to Oregon mail server', 'close_code': '', 'correlation_display': '',
        'delivery_task': '', 'work_start': '', 'assignment_group': {'link': 'demisto.com', 'value': 'test'},
        'additional_assignee_list': '', 'business_stc': '',
        'description': 'Unable to access Oregon mail server. Is it down?', 'calendar_duration': '', 'close_notes': '',
        'notify': '1', 'sys_class_name': 'incident', 'closed_by': '', 'follow_up': '', 'parent_incident': '',
        'sys_id': 'sys_id', 'contact_type': 'phone', 'reopened_by': '', 'incident_state': '1', 'urgency': '3',
        'problem_id': '', 'company': {'link': 'demisto.com', 'value': 'test'}, 'reassignment_count': '',
        'u_custom_field_test': 'NYC', 'activity_due': '', 'assigned_to': '', 'severity': '3', 'comments': '',
        'approval': 'not requested', 'sla_due': '2019-09-26 00:41:01', 'comments_and_work_notes': '', 'due_date': '',
        'sys_mod_count': '8', 'reopen_count': '', 'sys_tags': '', 'escalation': '0', 'upon_approval': '',
        'correlation_id': '', 'location': {'link': 'demisto.com', 'value': 'test'}, 'category': 'network'
    },
    {
        'parent': '', 'made_sla': 'false', 'caused_by': '', 'watch_list': '', 'upon_reject': '',
        'sys_updated_on': '2020-04-02 14:03:31',
        'child_incidents': '', 'hold_reason': '', 'approval_history': '', 'number': 'INC0000039', 'resolved_by': '',
        'sys_updated_by': 'admin',
        'opened_by': {'link': 'demisto.com', 'value': 'test'},
        'user_input': '', 'sys_created_on': '2019-09-05 00:42:29',
        'sys_domain': {'link': 'demisto.com', 'value': 'global'}, 'state': '1', 'sys_created_by': 'admin',
        'knowledge': 'false', 'order': '', 'calendar_stc': '', 'closed_at': '',
        'cmdb_ci': {'link': 'demisto.com', 'value': 'test'}, 'delivery_plan': '', 'impact': '2', 'active': 'true',
        'work_notes_list': '', 'business_service': '', 'priority': '4', 'sys_domain_path': '/', 'rfc': '',
        'time_worked': '', 'expected_start': '', 'opened_at': '2019-09-05 00:41:01', 'business_duration': '',
        'group_list': '', 'work_end': '', 'caller_id': {'link': 'demisto.com', 'value': 'test'},
        'reopened_time': '', 'resolved_at': '', 'approval_set': '', 'subcategory': '', 'work_notes': '',
        'short_description': 'Trouble getting to Oregon mail server', 'close_code': '', 'correlation_display': '',
        'delivery_task': '', 'work_start': '', 'assignment_group': {'link': 'demisto.com', 'value': 'test'},
        'additional_assignee_list': '', 'business_stc': '',
        'description': 'Unable to access Oregon mail server. Is it down?', 'calendar_duration': '', 'close_notes': '',
        'notify': '1', 'sys_class_name': 'incident', 'closed_by': '', 'follow_up': '', 'parent_incident': '',
        'sys_id': 'sys_id', 'contact_type': 'phone', 'reopened_by': '', 'incident_state': '1', 'urgency': '3',
        'problem_id': '', 'company': {'link': 'demisto.com', 'value': 'test'}, 'reassignment_count': '',
        'u_custom_field_test': 'NYC', 'activity_due': '', 'assigned_to': '', 'severity': '3', 'comments': '',
        'approval': 'not requested', 'sla_due': '2019-09-26 00:41:01', 'comments_and_work_notes': '', 'due_date': '',
        'sys_mod_count': '8', 'reopen_count': '', 'sys_tags': '', 'escalation': '0', 'upon_approval': '',
        'correlation_id': '', 'location': {'link': 'demisto.com', 'value': 'test'}, 'category': 'network'
    }
]
RESPONSE_UPDATE_TICKET = {
    'result': {
        'parent': '', 'made_sla': 'false', 'caused_by': '', 'watch_list': '', 'upon_reject': '',
        'sys_updated_on': '2020-04-02 14:03:31',
        'child_incidents': '', 'hold_reason': '', 'approval_history': '', 'number': 'INC0000039', 'resolved_by': '',
        'sys_updated_by': 'admin',
        'opened_by': {'link': 'demisto.com', 'value': 'test'},
        'user_input': '', 'sys_created_on': '2019-09-05 00:42:29',
        'sys_domain': {'link': 'demisto.com', 'value': 'global'}, 'state': '1', 'sys_created_by': 'admin',
        'knowledge': 'false', 'order': '', 'calendar_stc': '', 'closed_at': '',
        'cmdb_ci': {'link': 'demisto.com', 'value': 'test'}, 'delivery_plan': '', 'impact': '2', 'active': 'true',
        'work_notes_list': '', 'business_service': '', 'priority': '4', 'sys_domain_path': '/', 'rfc': '',
        'time_worked': '', 'expected_start': '', 'opened_at': '2019-09-05 00:41:01', 'business_duration': '',
        'group_list': '', 'work_end': '', 'caller_id': {'link': 'demisto.com', 'value': 'test'},
        'reopened_time': '', 'resolved_at': '', 'approval_set': '', 'subcategory': '', 'work_notes': '',
        'short_description': 'Trouble getting to Oregon mail server', 'close_code': '', 'correlation_display': '',
        'delivery_task': '', 'work_start': '', 'assignment_group': {'link': 'demisto.com', 'value': 'test'},
        'additional_assignee_list': '', 'business_stc': '',
        'description': 'Unable to access Oregon mail server. Is it down?', 'calendar_duration': '', 'close_notes': '',
        'notify': '1', 'sys_class_name': 'incident', 'closed_by': '', 'follow_up': '', 'parent_incident': '',
        'sys_id': 'sys_id', 'contact_type': 'phone', 'reopened_by': '', 'incident_state': '1', 'urgency': '3',
        'problem_id': '', 'company': {'link': 'demisto.com', 'value': 'test'}, 'reassignment_count': '',
        'u_custom_field_test': 'NYC', 'activity_due': '', 'assigned_to': '', 'severity': '3', 'comments': '',
        'approval': 'not requested', 'sla_due': '2019-09-26 00:41:01', 'comments_and_work_notes': '', 'due_date': '',
        'sys_mod_count': '8', 'reopen_count': '', 'sys_tags': '', 'escalation': '0', 'upon_approval': '',
        'correlation_id': '', 'location': {'link': 'demisto.com', 'value': 'test'}, 'category': 'network'
    }
}
RESPONSE_CREATE_TICKET = {
    "result": {
        "active": "true",
        "activity_due": "",
        "additional_assignee_list": "",
        "approval": "not requested",
        "approval_history": "",
        "approval_set": "",
        "assigned_to": "",
        "assignment_group": "",
        "business_duration": "",
        "business_service": "",
        "business_stc": "",
        "calendar_duration": "",
        "calendar_stc": "",
        "caller_id": "",
        "category": "inquiry",
        "caused_by": "",
        "child_incidents": "0",
        "close_code": "",
        "close_notes": "",
        "closed_at": "",
        "closed_by": "",
        "cmdb_ci": "",
        "comments": "",
        "comments_and_work_notes": "",
        "company": "",
        "contact_type": "",
        "correlation_display": "",
        "correlation_id": "",
        "delivery_plan": "",
        "delivery_task": "",
        "description": "creating a test ticket",
        "due_date": "",
        "escalation": "0",
        "expected_start": "",
        "follow_up": "",
        "group_list": "",
        "hold_reason": "",
        "impact": "3",
        "incident_state": "1",
        "knowledge": "false",
        "location": "",
        "made_sla": "true",
        "notify": "1",
        "number": "INC0010007",
        "opened_at": "2020-04-06 13:04:44",
        "opened_by": {
            "link": "demisto.com",
            "value": "test"
        },
        "order": "",
        "parent": "",
        "parent_incident": "",
        "priority": "5",
        "problem_id": "",
        "reassignment_count": "0",
        "reopen_count": "0",
        "reopened_by": "",
        "reopened_time": "",
        "resolved_at": "",
        "resolved_by": "",
        "rfc": "",
        "severity": "2",
        "short_description": "",
        "sla_due": "",
        "state": "1",
        "subcategory": "",
        "sys_class_name": "incident",
        "sys_created_by": "admin",
        "sys_created_on": "2020-04-06 13:04:44",
        "sys_domain": {
            "link": "demisto.com",
            "value": "global"
        },
        "sys_domain_path": "/",
        "sys_id": "sys_id",
        "sys_mod_count": "0",
        "sys_tags": "",
        "sys_updated_by": "admin",
        "sys_updated_on": "2020-04-06 13:04:44",
        "time_worked": "",
        "u_custom_field_test": "",
        "upon_approval": "proceed",
        "upon_reject": "cancel",
        "urgency": "3",
        "user_input": "",
        "watch_list": "",
        "work_end": "",
        "work_notes": "",
        "work_notes_list": "",
        "work_start": ""
    }
}
RESPONSE_UPDATE_TICKET_SC_REQ = {
    "result": {
        "active": "true",
        "activity_due": "",
        "additional_assignee_list": "",
        "approval": "requested",
        "approval_history": "",
        "approval_set": "",
        "assigned_to": "",
        "assignment_group": "",
        "backordered": "false",
        "billable": "false",
        "business_duration": "",
        "business_service": "",
        "calendar_duration": "",
        "cat_item": {
            "link": "demisto.com",
            "value": "admin"
        },
        "close_notes": "",
        "closed_at": "",
        "closed_by": "",
        "cmdb_ci": "",
        "comments": "",
        "comments_and_work_notes": "",
        "company": "",
        "configuration_item": "",
        "contact_type": "",
        "context": {
            "link": "demisto.com",
            "value": "admin"
        },
        "correlation_display": "",
        "correlation_id": "",
        "delivery_plan": "",
        "delivery_task": "",
        "description": "",
        "due_date": "2020-04-18 15:33:00",
        "escalation": "0",
        "estimated_delivery": "",
        "expected_start": "",
        "follow_up": "",
        "group_list": "",
        "impact": "3",
        "knowledge": "false",
        "location": "",
        "made_sla": "true",
        "number": "RITM0010028",
        "opened_at": "2020-04-16 15:33:00",
        "opened_by": {
            "link": "demisto.com",
            "value": "admin"
        },
        "order": "",
        "order_guide": "",
        "parent": "",
        "price": "139.99",
        "priority": "4",
        "quantity": "1",
        "reassignment_count": "0",
        "recurring_frequency": "",
        "recurring_price": "0",
        "request": {
            "link": "demisto.com",
            "value": "admin"
        },
        "sc_catalog": "",
        "short_description": "Microsoft Access",
        "sla_due": "",
        "stage": "fulfillment",
        "state": "1",
        "sys_class_name": "sc_req_item",
        "sys_created_by": "admin",
        "sys_created_on": "2020-04-16 15:33:00",
        "sys_domain": {
            "link": "demisto.com",
            "value": "global"
        },
        "sys_domain_path": "/",
        "sys_id": "1234",
        "sys_mod_count": "2",
        "sys_tags": "",
        "sys_updated_by": "admin",
        "sys_updated_on": "2020-04-21 07:35:26",
        "time_worked": "",
        "upon_approval": "proceed",
        "upon_reject": "cancel",
        "urgency": "3",
        "user_input": "",
        "watch_list": "",
        "work_end": "",
        "work_notes": "",
        "work_notes_list": "",
        "work_start": ""
    }
}
RESPONSE_UPDATE_TICKET_ADDITIONAL = {
    "result": {
        "active": "true",
        "activity_due": "",
        "additional_assignee_list": "",
        "approval": "rejected",
        "approval_history": "",
        "approval_set": "",
        "assigned_to": "",
        "assignment_group": {
            "link": "demisto.com",
            "value": "admin"
        },
        "business_duration": "",
        "business_service": "",
        "business_stc": "",
        "calendar_duration": "",
        "calendar_stc": "",
        "caller_id": {
            "link": "demisto.com",
            "value": "admin"
        },
        "category": "network",
        "caused_by": "",
        "child_incidents": "",
        "close_code": "",
        "close_notes": "",
        "closed_at": "",
        "closed_by": "",
        "cmdb_ci": {
            "link": "demisto.com",
            "value": "admin"
        },
        "comments": "",
        "comments_and_work_notes": "",
        "company": {
            "link": "demisto.com",
            "value": "admin"
        },
        "contact_type": "phone",
        "correlation_display": "",
        "correlation_id": "",
        "delivery_plan": "",
        "delivery_task": "",
        "description": "Unable to access Oregon mail server. Is it down?",
        "due_date": "",
        "escalation": "0",
        "expected_start": "",
        "follow_up": "",
        "group_list": "",
        "hold_reason": "",
        "impact": "3",
        "incident_state": "1",
        "knowledge": "false",
        "location": {
            "link": "demisto.com",
            "value": "admin"
        },
        "made_sla": "false",
        "notify": "1",
        "number": "INC0000039",
        "opened_at": "2019-09-05 00:41:01",
        "opened_by": {
            "link": "demisto.com",
            "value": "admin"
        },
        "order": "",
        "parent": "",
        "parent_incident": "",
        "priority": "5",
        "problem_id": "",
        "reassignment_count": "",
        "reopen_count": "",
        "reopened_by": "",
        "reopened_time": "",
        "resolved_at": "",
        "resolved_by": "",
        "rfc": "",
        "severity": "2",
        "short_description": "Trouble getting to Oregon mail server",
        "sla_due": "2019-09-26 00:41:01",
        "state": "1",
        "subcategory": "",
        "sys_class_name": "incident",
        "sys_created_by": "admin",
        "sys_created_on": "2019-09-05 00:42:29",
        "sys_domain": {
            "link": "demisto.com",
            "value": "admin"
        },
        "sys_domain_path": "/",
        "sys_id": "1234",
        "sys_mod_count": "15",
        "sys_tags": "",
        "sys_updated_by": "admin",
        "sys_updated_on": "2020-04-22 07:50:03",
        "time_worked": "",
        "u_custom_field_test": "eyy123",
        "upon_approval": "",
        "upon_reject": "",
        "urgency": "3",
        "user_input": "",
        "watch_list": "",
        "work_end": "",
        "work_notes": "",
        "work_notes_list": "",
        "work_start": ""
    }
}
RESPONSE_QUERY_TICKETS = {
    "result": [
        {
            "active": "false",
            "activity_due": "",
            "additional_assignee_list": "",
            "approval": "",
            "approval_history": "",
            "approval_set": "",
            "assigned_to": {
                "link": "demisto.com",
                "value": "admin"
            },
            "assignment_group": {
                "link": "demisto.com",
                "value": "admin"
            },
            "business_duration": "1970-01-22 21:46:21",
            "business_service": "",
            "business_stc": "1892781",
            "calendar_duration": "1970-04-02 20:46:21",
            "calendar_stc": "7937181",
            "caller_id": {
                "link": "demisto.com",
                "value": "admin"
            },
            "category": "network",
            "caused_by": "",
            "child_incidents": "",
            "close_code": "Closed/Resolved by Caller",
            "close_notes": "Closed before close notes were made mandatory\n\t\t",
            "closed_at": "2019-09-03 23:10:06",
            "closed_by": {
                "link": "demisto.com",
                "value": "admin"
            },
            "cmdb_ci": {
                "link": "demisto.com",
                "value": "admin"
            },
            "comments": "",
            "comments_and_work_notes": "",
            "company": "",
            "contact_type": "",
            "correlation_display": "",
            "correlation_id": "",
            "delivery_plan": "",
            "delivery_task": "",
            "description": "User can't access email on mail.company.com.\n\t\t",
            "due_date": "",
            "escalation": "0",
            "expected_start": "",
            "follow_up": "",
            "group_list": "",
            "hold_reason": "",
            "impact": "1",
            "incident_state": "7",
            "knowledge": "false",
            "location": {
                "link": "demisto.com",
                "value": "admin"
            },
            "made_sla": "false",
            "notify": "1",
            "number": "INC0000001",
            "opened_at": "2019-09-02 23:09:51",
            "opened_by": {
                "link": "demisto.com",
                "value": "admin"
            },
            "order": "",
            "parent": "",
            "parent_incident": "",
            "priority": "1",
            "problem_id": {
                "link": "demisto.com",
                "value": "admin"
            },
            "reassignment_count": "1",
            "reopen_count": "",
            "reopened_by": "",
            "reopened_time": "",
            "resolved_at": "2019-12-03 19:56:12",
            "resolved_by": {
                "link": "demisto.com",
                "value": "admin"
            },
            "rfc": "",
            "severity": "1",
            "short_description": "Can't read email",
            "sla_due": "",
            "state": "7",
            "subcategory": "",
            "sys_class_name": "incident",
            "sys_created_by": "pat",
            "sys_created_on": "2018-04-03 18:24:13",
            "sys_domain": {
                "link": "demisto.com",
                "value": "global"
            },
            "sys_domain_path": "/",
            "sys_id": "sys_id",
            "sys_mod_count": "21",
            "sys_tags": "",
            "sys_updated_by": "admin",
            "sys_updated_on": "2019-12-03 20:16:07",
            "time_worked": "",
            "u_custom_field_test": "",
            "upon_approval": "",
            "upon_reject": "",
            "urgency": "1",
            "user_input": "",
            "watch_list": "",
            "work_end": "",
            "work_notes": "",
            "work_notes_list": "",
            "work_start": ""
        },
        {
            "active": "true",
            "activity_due": "2019-12-03 21:51:11",
            "additional_assignee_list": "",
            "approval": "",
            "approval_history": "",
            "approval_set": "",
            "assigned_to": {
                "link": "demisto.com",
                "value": "admin"
            },
            "assignment_group": {
                "link": "demisto.com",
                "value": "admin"
            },
            "business_duration": "",
            "business_service": "",
            "business_stc": "",
            "calendar_duration": "",
            "calendar_stc": "",
            "caller_id": {
                "link": "demisto.com",
                "value": "admin"
            },
            "category": "network",
            "caused_by": "",
            "child_incidents": "",
            "close_code": "",
            "close_notes": "",
            "closed_at": "",
            "closed_by": "",
            "cmdb_ci": {
                "link": "demisto.com",
                "value": "admin"
            },
            "comments": "",
            "comments_and_work_notes": "",
            "company": "",
            "contact_type": "",
            "correlation_display": "",
            "correlation_id": "",
            "delivery_plan": "",
            "delivery_task": "",
            "description": "User can't get to any of his files on the file server.",
            "due_date": "",
            "escalation": "3",
            "expected_start": "",
            "follow_up": "",
            "group_list": "",
            "hold_reason": "4",
            "impact": "1",
            "incident_state": "3",
            "knowledge": "false",
            "location": {
                "link": "demisto.com",
                "value": "admin"
            },
            "made_sla": "false",
            "notify": "1",
            "number": "INC0000002",
            "opened_at": "2019-08-27 23:07:12",
            "opened_by": {
                "link": "demisto.com",
                "value": "admin"
            },
            "order": "",
            "parent": "",
            "parent_incident": "",
            "priority": "1",
            "problem_id": {
                "link": "demisto.com",
                "value": "admin"
            },
            "reassignment_count": "1",
            "reopen_count": "",
            "reopened_by": "",
            "reopened_time": "",
            "resolved_at": "",
            "resolved_by": "",
            "rfc": "",
            "severity": "1",
            "short_description": "Network file shares access issue",
            "sla_due": "",
            "state": "3",
            "subcategory": "",
            "sys_class_name": "incident",
            "sys_created_by": "pat",
            "sys_created_on": "2018-03-23 22:30:06",
            "sys_domain": {
                "link": "demisto.com",
                "value": "global"
            },
            "sys_domain_path": "/",
            "sys_id": "sys_id",
            "sys_mod_count": "17",
            "sys_tags": "",
            "sys_updated_by": "admin",
            "sys_updated_on": "2019-12-03 19:51:11",
            "time_worked": "",
            "u_custom_field_test": "",
            "upon_approval": "",
            "upon_reject": "",
            "urgency": "1",
            "user_input": "",
            "watch_list": "",
            "work_end": "",
            "work_notes": "",
            "work_notes_list": "",
            "work_start": ""
        },
        {
            "active": "true",
            "activity_due": "2019-12-03 21:51:14",
            "additional_assignee_list": "",
            "approval": "",
            "approval_history": "",
            "approval_set": "",
            "assigned_to": {
                "link": "demisto.com",
                "value": "admin"
            },
            "assignment_group": {
                "link": "demisto.com",
                "value": "admin"
            },
            "business_duration": "",
            "business_service": "",
            "business_stc": "",
            "calendar_duration": "",
            "calendar_stc": "",
            "caller_id": {
                "link": "demisto.com",
                "value": "admin"
            },
            "category": "network",
            "caused_by": "",
            "child_incidents": "",
            "close_code": "",
            "close_notes": "",
            "closed_at": "",
            "closed_by": "",
            "cmdb_ci": "",
            "comments": "",
            "comments_and_work_notes": "",
            "company": {
                "link": "demisto.com",
                "value": "admin"
            },
            "contact_type": "",
            "correlation_display": "",
            "correlation_id": "",
            "delivery_plan": "",
            "delivery_task": "",
            "description": "I just moved from floor 2 to floor 3 and my laptop cannot connect to any wireless network.",
            "due_date": "",
            "escalation": "0",
            "expected_start": "",
            "follow_up": "",
            "group_list": "",
            "hold_reason": "",
            "impact": "1",
            "incident_state": "2",
            "knowledge": "false",
            "location": {
                "link": "demisto.com",
                "value": "admin"
            },
            "made_sla": "false",
            "notify": "1",
            "number": "INC0000003",
            "opened_at": "2019-09-03 23:07:30",
            "opened_by": {
                "link": "demisto.com",
                "value": "admin"
            },
            "order": "",
            "parent": "",
            "parent_incident": "",
            "priority": "1",
            "problem_id": "",
            "reassignment_count": "2",
            "reopen_count": "",
            "reopened_by": "",
            "reopened_time": "",
            "resolved_at": "",
            "resolved_by": "",
            "rfc": "",
            "severity": "1",
            "short_description": "Wireless access is down in my area",
            "sla_due": "",
            "state": "2",
            "subcategory": "",
            "sys_class_name": "incident",
            "sys_created_by": "admin",
            "sys_created_on": "2018-04-07 14:41:46",
            "sys_domain": {
                "link": "demisto.com",
                "value": "global"
            },
            "sys_domain_path": "/",
            "sys_id": "sys_id",
            "sys_mod_count": "12",
            "sys_tags": "",
            "sys_updated_by": "admin",
            "sys_updated_on": "2019-12-03 19:51:14",
            "time_worked": "",
            "u_custom_field_test": "",
            "upon_approval": "",
            "upon_reject": "",
            "urgency": "1",
            "user_input": "",
            "watch_list": "",
            "work_end": "",
            "work_notes": "",
            "work_notes_list": "",
            "work_start": ""
        }
    ]
}
RESPONSE_ADD_LINK = {
    "result": {
        "active": "false",
        "activity_due": "",
        "additional_assignee_list": "",
        "approval": "",
        "approval_history": "",
        "approval_set": "",
        "assigned_to": {
            "link": "demisto.com",
            "value": "admin"
        },
        "assignment_group": {
            "link": "demisto.com",
            "value": "admin"
        },
        "business_duration": "1970-01-22 21:46:21",
        "business_service": "",
        "business_stc": "1892781",
        "calendar_duration": "1970-04-02 20:46:21",
        "calendar_stc": "7937181",
        "caller_id": {
            "link": "demisto.com",
            "value": "admin"
        },
        "category": "network",
        "caused_by": "",
        "child_incidents": "",
        "close_code": "Closed/Resolved by Caller",
        "close_notes": "Closed before close notes were made mandatory\n\t\t",
        "closed_at": "2019-09-03 23:10:06",
        "closed_by": {
            "link": "demisto.com",
            "value": "admin"
        },
        "cmdb_ci": {
            "link": "demisto.com",
            "value": "admin"
        },
        "comments": "",
        "comments_and_work_notes": "",
        "company": {
            "link": "demisto.com",
            "value": "admin"
        },
        "contact_type": "",
        "correlation_display": "",
        "correlation_id": "",
        "delivery_plan": "",
        "delivery_task": "",
        "description": "User can't access email on mail.company.com.\n\t\t",
        "due_date": "",
        "escalation": "0",
        "expected_start": "",
        "follow_up": "",
        "group_list": "",
        "hold_reason": "",
        "impact": "1",
        "incident_state": "7",
        "knowledge": "false",
        "location": {
            "link": "demisto.com",
            "value": "admin"
        },
        "made_sla": "false",
        "notify": "1",
        "number": "INC0000001",
        "opened_at": "2019-09-02 23:09:51",
        "opened_by": {
            "link": "demisto.com",
            "value": "admin"
        },
        "order": "",
        "parent": "",
        "parent_incident": "",
        "priority": "1",
        "problem_id": {
            "link": "demisto.com",
            "value": "admin"
        },
        "reassignment_count": "1",
        "reopen_count": "",
        "reopened_by": "",
        "reopened_time": "",
        "resolved_at": "2019-12-03 19:56:12",
        "resolved_by": {
            "link": "demisto.com",
            "value": "admin"
        },
        "rfc": "",
        "severity": "1",
        "short_description": "Can't read email",
        "sla_due": "",
        "state": "7",
        "subcategory": "",
        "sys_class_name": "incident",
        "sys_created_by": "pat",
        "sys_created_on": "2018-04-03 18:24:13",
        "sys_domain": {
            "link": "demisto.com",
            "value": "global"
        },
        "sys_domain_path": "/",
        "sys_id": "sys_id",
        "sys_mod_count": "23",
        "sys_tags": "",
        "sys_updated_by": "admin",
        "sys_updated_on": "2020-04-07 07:26:01",
        "time_worked": "",
        "u_custom_field_test": "",
        "upon_approval": "",
        "upon_reject": "",
        "urgency": "1",
        "user_input": "",
        "watch_list": "",
        "work_end": "",
        "work_notes": "",
        "work_notes_list": "",
        "work_start": ""
    }
}
RESPONSE_ADD_COMMENT = {
    "result": {
        "active": "false",
        "activity_due": "",
        "additional_assignee_list": "",
        "approval": "",
        "approval_history": "",
        "approval_set": "",
        "assigned_to": {
            "link": "demisto.com",
            "value": "admin"
        },
        "assignment_group": {
            "link": "demisto.com",
            "value": "admin"
        },
        "business_duration": "1970-01-22 21:46:21",
        "business_service": "",
        "business_stc": "1892781",
        "calendar_duration": "1970-04-02 20:46:21",
        "calendar_stc": "7937181",
        "caller_id": {
            "link": "demisto.com",
            "value": "admin"
        },
        "category": "network",
        "caused_by": "",
        "child_incidents": "",
        "close_code": "Closed/Resolved by Caller",
        "close_notes": "Closed before close notes were made mandatory\n\t\t",
        "closed_at": "2019-09-03 23:10:06",
        "closed_by": {
            "link": "demisto.com",
            "value": "admin"
        },
        "cmdb_ci": {
            "link": "demisto.com",
            "value": "admin"
        },
        "comments": "",
        "comments_and_work_notes": "",
        "company": {
            "link": "demisto.com",
            "value": "admin"
        },
        "contact_type": "",
        "correlation_display": "",
        "correlation_id": "",
        "delivery_plan": "",
        "delivery_task": "",
        "description": "User can't access email on mail.company.com.\n\t\t",
        "due_date": "",
        "escalation": "0",
        "expected_start": "",
        "follow_up": "",
        "group_list": "",
        "hold_reason": "",
        "impact": "1",
        "incident_state": "7",
        "knowledge": "false",
        "location": {
            "link": "demisto.com",
            "value": "admin"
        },
        "made_sla": "false",
        "notify": "1",
        "number": "INC0000001",
        "opened_at": "2019-09-02 23:09:51",
        "opened_by": {
            "link": "demisto.com",
            "value": "admin"
        },
        "order": "",
        "parent": "",
        "parent_incident": "",
        "priority": "1",
        "problem_id": {
            "link": "demisto.com",
            "value": "admin"
        },
        "reassignment_count": "1",
        "reopen_count": "",
        "reopened_by": "",
        "reopened_time": "",
        "resolved_at": "2019-12-03 19:56:12",
        "resolved_by": {
            "link": "demisto.com",
            "value": "admin"
        },
        "rfc": "",
        "severity": "1",
        "short_description": "Can't read email",
        "sla_due": "",
        "state": "7",
        "subcategory": "",
        "sys_class_name": "incident",
        "sys_created_by": "pat",
        "sys_created_on": "2018-04-03 18:24:13",
        "sys_domain": {
            "link": "demisto.com",
            "value": "global"
        },
        "sys_domain_path": "/",
        "sys_id": "sys_id",
        "sys_mod_count": "23",
        "sys_tags": "",
        "sys_updated_by": "admin",
        "sys_updated_on": "2020-04-07 07:26:01",
        "time_worked": "",
        "u_custom_field_test": "",
        "upon_approval": "",
        "upon_reject": "",
        "urgency": "1",
        "user_input": "",
        "watch_list": "",
        "work_end": "",
        "work_notes": "",
        "work_notes_list": "",
        "work_start": ""
    }
}
RESPONSE_UPLOAD_FILE = {
    "result": {
        "average_image_color": "",
        "chunk_size_bytes": "734003",
        "compressed": "true",
        "content_type": "text/plain",
        "download_link": "test_link",
        "file_name": "test_file",
        "image_height": "",
        "image_width": "",
        "size_bytes": "224925",
        "size_compressed": "163377",
        "state": "pending",
        "sys_created_by": "admin",
        "sys_created_on": "2020-04-07 08:07:44",
        "sys_id": "system_id",
        "sys_mod_count": "0",
        "sys_tags": "",
        "sys_updated_by": "admin",
        "sys_updated_on": "2020-04-07 08:07:44",
        "table_name": "incident",
        "table_sys_id": "system_id"
    }
}
RESPONSE_GET_TICKET_NOTES = {
    "result": [
        {
            "element": "work_notes",
            "element_id": "element_id",
            "name": "incident",
            "sys_created_by": "admin",
            "sys_created_on": "2020-04-07 07:32:12",
            "sys_id": "sys_id",
            "sys_tags": "",
            "value": "[code]\u003ca class=\"web\" target=\"_blank\" href=\"http://www.demisto.com\""
                     " \u003edemsito_link\u003c/a\u003e[/code]"
        },
        {
            "element": "work_notes",
            "element_id": "element_id",
            "name": "incident",
            "sys_created_by": "admin",
            "sys_created_on": "2020-04-07 07:25:51",
            "sys_id": "sys_id",
            "sys_tags": "",
            "value": "[code]\u003ca class=\"web\" target=\"_blank\" href=\"http://www.demisto.com\""
                     " \u003edemsito_link\u003c/a\u003e[/code]"
        },
        {
            "element": "work_notes",
            "element_id": "element_id",
            "name": "incident",
            "sys_created_by": "admin",
            "sys_created_on": "2020-04-07 07:46:34",
            "sys_id": "sys_id",
            "sys_tags": "",
            "value": "Nice work!"
        },
        {
            "element": "work_notes",
            "element_id": "element_id",
            "name": "incident",
            "sys_created_by": "admin",
            "sys_created_on": "2020-04-07 07:46:25",
            "sys_id": "sys_id",
            "sys_tags": "",
            "value": "Nice work!"
        },
        {
            "element": "work_notes",
            "element_id": "9c573169c611228700193229fff72400",
            "name": "incident",
            "sys_created_by": "admin",
            "sys_created_on": "2020-04-07 07:26:01",
            "sys_id": "d31a605ddb845010ebea8a18489619e2",
            "sys_tags": "",
            "value": "[code]\u003ca class=\"web\" target=\"_blank\" href=\"http://www.demisto.com\""
                     " \u003edemsito_link\u003c/a\u003e[/code]"
        }
    ]
}
RESPONSE_GET_RECORD = {
    "result": {
        "acquisition_method": "",
        "asset_tag": "P1000479",
        "assigned": "2017-10-31 07:00:00",
        "assigned_to": {
            "link": "demisto.com",
            "value": "admin"
        },
        "beneficiary": "",
        "checked_in": "",
        "checked_out": "",
        "ci": {
            "link": "demisto.com",
            "value": "admin"
        },
        "comments": "",
        "company": {
            "link": "demisto.com",
            "value": "admin"
        },
        "cost": "1799.99",
        "cost_center": {
            "link": "demisto.com",
            "value": "admin"
        },
        "delivery_date": "2017-04-20 07:00:00",
        "department": {
            "link": "demisto.com",
            "value": "admin"
        },
        "depreciated_amount": "1023.64",
        "depreciation": {
            "link": "demisto.com",
            "value": "admin"
        },
        "depreciation_date": "2017-06-03 07:00:00",
        "display_name": "P1000479 - Apple MacBook Pro 15\"",
        "disposal_reason": "",
        "due": "",
        "due_in": "",
        "expenditure_type": "",
        "gl_account": "",
        "install_date": "2017-06-02 07:00:00",
        "install_status": "1",
        "invoice_number": "",
        "justification": "",
        "lease_id": "",
        "location": {
            "link": "demisto.com",
            "value": "admin"
        },
        "managed_by": "",
        "model": {
            "link": "demisto.com",
            "value": "admin"
        },
        "model_category": {
            "link": "demisto.com",
            "value": "admin"
        },
        "old_status": "",
        "old_substatus": "",
        "order_date": "2017-03-27 07:00:00",
        "owned_by": "",
        "parent": "",
        "po_number": "PO100004",
        "pre_allocated": "false",
        "purchase_date": "2017-04-09",
        "quantity": "1",
        "request_line": "",
        "resale_price": "0",
        "reserved_for": "",
        "residual": "776.35",
        "residual_date": "2020-04-07",
        "retired": "",
        "retirement_date": "",
        "salvage_value": "0",
        "serial_number": "BQP-854-D33246-GH",
        "skip_sync": "false",
        "stockroom": "",
        "substatus": "",
        "support_group": "",
        "supported_by": "",
        "sys_class_name": "alm_hardware",
        "sys_created_by": "admin",
        "sys_created_on": "2019-02-23 08:14:21",
        "sys_domain": {
            "link": "demisto.com",
            "value": "global"
        },
        "sys_domain_path": "/",
        "sys_id": "sys_id",
        "sys_mod_count": "18",
        "sys_tags": "",
        "sys_updated_by": "system",
        "sys_updated_on": "2020-04-07 06:31:50",
        "vendor": {
            "link": "demisto.com",
            "value": "admin"
        },
        "warranty_expiration": "2020-06-01",
        "work_notes": ""
    }
}
RESPONSE_UPDATE_RECORD = {
    "result": {
        "acquisition_method": "",
        "asset_tag": "P1000479",
        "assigned": "2017-10-31 07:00:00",
        "assigned_to": {
            "link": "demisto.com",
            "value": "admin"
        },
        "beneficiary": "",
        "checked_in": "",
        "checked_out": "",
        "ci": {
            "link": "demisto.com",
            "value": "admin"
        },
        "comments": "",
        "company": {
            "link": "demisto.com",
            "value": "admin"
        },
        "cost": "1799.99",
        "cost_center": {
            "link": "demisto.com",
            "value": "admin"
        },
        "delivery_date": "2017-04-20 07:00:00",
        "department": {
            "link": "demisto.com",
            "value": "admin"
        },
        "depreciated_amount": "1023.64",
        "depreciation": {
            "link": "demisto.com",
            "value": "admin"
        },
        "depreciation_date": "2017-06-03 07:00:00",
        "display_name": "P1000479 - Apple MacBook Pro 15\"",
        "disposal_reason": "",
        "due": "",
        "due_in": "",
        "expenditure_type": "",
        "gl_account": "",
        "install_date": "2017-06-02 07:00:00",
        "install_status": "1",
        "invoice_number": "",
        "justification": "",
        "lease_id": "",
        "location": {
            "link": "demisto.com",
            "value": "admin"
        },
        "managed_by": "",
        "model": {
            "link": "demisto.com",
            "value": "admin"
        },
        "model_category": {
            "link": "demisto.com",
            "value": "admin"
        },
        "old_status": "",
        "old_substatus": "",
        "order_date": "2017-03-27 07:00:00",
        "owned_by": "",
        "parent": "",
        "po_number": "PO100004",
        "pre_allocated": "false",
        "purchase_date": "2017-04-09",
        "quantity": "1",
        "request_line": "",
        "resale_price": "0",
        "reserved_for": "",
        "residual": "776.35",
        "residual_date": "2020-04-07",
        "retired": "",
        "retirement_date": "",
        "salvage_value": "0",
        "serial_number": "BQP-854-D33246-GH",
        "skip_sync": "false",
        "stockroom": "",
        "substatus": "",
        "support_group": "",
        "supported_by": "",
        "sys_class_name": "alm_hardware",
        "sys_created_by": "admin",
        "sys_created_on": "2019-02-23 08:14:21",
        "sys_domain": {
            "link": "demisto.com",
            "value": "global"
        },
        "sys_domain_path": "/",
        "sys_id": "sys_id",
        "sys_mod_count": "18",
        "sys_tags": "",
        "sys_updated_by": "system",
        "sys_updated_on": "2020-04-07 06:31:50",
        "vendor": {
            "link": "demisto.com",
            "value": "admin"
        },
        "warranty_expiration": "2020-06-01",
        "work_notes": ""
    }
}
RESPONSE_CREATE_RECORD = {
    "result": {
        'parent': '', 'skip_sync': 'false', 'residual_date': '', 'residual': '0',
        'sys_updated_on': '2020-04-07 12:48:38', 'request_line': '', 'sys_updated_by': 'admin',
        'due_in': '', 'model_category': '', 'sys_created_on': '2020-04-07 12:48:38',
        'sys_domain': {'link': 'demisto.com', 'value': 'global'}, 'disposal_reason': '', 'model': '',
        'install_date': '', 'gl_account': '', 'invoice_number': '', 'sys_created_by': 'admin',
        'warranty_expiration': '', 'asset_tag': 'P4325434', 'depreciated_amount': '0', 'substatus': '',
        'pre_allocated': 'false', 'owned_by': '', 'checked_out': '', 'display_name': 'P4325434 -',
        'sys_domain_path': '/', 'delivery_date': '', 'retirement_date': '', 'beneficiary': '',
        'install_status': '1', 'cost_center': '', 'supported_by': '', 'assigned': '', 'purchase_date': '',
        'work_notes': '', 'managed_by': '', 'sys_class_name': 'alm_asset', 'sys_id': 'sys_id', 'po_number': '',
        'stockroom': '', 'checked_in': '', 'resale_price': '0', 'vendor': '', 'company': '', 'retired': '',
        'justification': '', 'department': '', 'expenditure_type': '', 'depreciation': '', 'assigned_to': '',
        'depreciation_date': '', 'old_status': '', 'comments': '', 'cost': '0', 'quantity': '1',
        'acquisition_method': '', 'ci': '', 'sys_mod_count': '0', 'old_substatus': '', 'serial_number': '',
        'sys_tags': '', 'order_date': '', 'support_group': '', 'reserved_for': '', 'due': '', 'location': '',
        'lease_id': '', 'salvage_value': '0'
    }
}
RESPONSE_QUERY_TABLE = {
    "result": [
        {
            "acquisition_method": "",
            "asset_tag": "P1000807",
            "assigned": "2018-08-07 07:00:00",
            "assigned_to": {
                "link": "demisto.com",
                "value": "admin"
            },
            "beneficiary": "",
            "checked_in": "",
            "checked_out": "",
            "ci": {
                "link": "demisto.com",
                "value": "admin"
            },
            "comments": "",
            "company": {
                "link": "demisto.com",
                "value": "admin"
            },
            "cost": "2499.99",
            "cost_center": {
                "link": "demisto.com",
                "value": "admin"
            },
            "delivery_date": "2018-03-14 08:00:00",
            "department": {
                "link": "demisto.com",
                "value": "admin"
            },
            "depreciated_amount": "934.59",
            "depreciation": {
                "link": "demisto.com",
                "value": "admin"
            },
            "depreciation_date": "2018-05-27 07:00:00",
            "display_name": "P1000807 - Apple MacBook Pro 17\"",
            "disposal_reason": "",
            "due": "",
            "due_in": "",
            "expenditure_type": "",
            "gl_account": "",
            "install_date": "2018-05-26 07:00:00",
            "install_status": "1",
            "invoice_number": "",
            "justification": "",
            "lease_id": "",
            "location": {
                "link": "demisto.com",
                "value": "admin"
            },
            "managed_by": "",
            "model": {
                "link": "demisto.com",
                "value": "admin"
            },
            "model_category": {
                "link": "demisto.com",
                "value": "admin"
            },
            "old_status": "",
            "old_substatus": "",
            "order_date": "2018-02-22 08:00:00",
            "owned_by": "",
            "parent": "",
            "po_number": "PO100008",
            "pre_allocated": "false",
            "purchase_date": "2018-03-09",
            "quantity": "1",
            "request_line": "",
            "resale_price": "0",
            "reserved_for": "",
            "residual": "1565.4",
            "residual_date": "2020-04-09",
            "retired": "",
            "retirement_date": "",
            "salvage_value": "0",
            "serial_number": "IKS-131-F44462-HL",
            "skip_sync": "false",
            "stockroom": "",
            "substatus": "",
            "support_group": "",
            "supported_by": "",
            "sys_class_name": "alm_hardware",
            "sys_created_by": "admin",
            "sys_created_on": "2019-02-23 08:14:09",
            "sys_domain": {
                "link": "demisto.com",
                "value": "global"
            },
            "sys_domain_path": "/",
            "sys_id": "sys_id2",
            "sys_mod_count": "20",
            "sys_tags": "",
            "sys_updated_by": "system",
            "sys_updated_on": "2020-04-09 06:20:19",
            "vendor": {
                "link": "demisto.com",
                "value": "admin"
            },
            "warranty_expiration": "2021-05-25",
            "work_notes": ""
        },
        {
            "acquisition_method": "",
            "asset_tag": "P1000637",
            "assigned": "2019-07-03 07:00:00",
            "assigned_to": {
                "link": "demisto.com",
                "value": "admin"
            },
            "beneficiary": "",
            "checked_in": "",
            "checked_out": "",
            "ci": {
                "link": "demisto.com",
                "value": "admin"
            },
            "comments": "",
            "company": {
                "link": "demisto.com",
                "value": "admin"
            },
            "cost": "1599.99",
            "cost_center": {
                "link": "demisto.com",
                "value": "admin"
            },
            "delivery_date": "2018-12-19 08:00:00",
            "department": {
                "link": "demisto.com",
                "value": "admin"
            },
            "depreciated_amount": "389.71",
            "depreciation": {
                "link": "admin",
                "value": "demisto.com"
            },
            "depreciation_date": "2019-01-19 08:00:00",
            "display_name": "P1000637 - Apple MacBook Air 13\"",
            "disposal_reason": "",
            "due": "",
            "due_in": "",
            "expenditure_type": "",
            "gl_account": "",
            "install_date": "2019-01-18 08:00:00",
            "install_status": "1",
            "invoice_number": "",
            "justification": "",
            "lease_id": "",
            "location": {
                "link": "demisto.com",
                "value": "admin"
            },
            "managed_by": "",
            "model": {
                "link": "demisto.com",
                "value": "admin"
            },
            "model_category": {
                "link": "demisto.com",
                "value": "admin"
            },
            "old_status": "",
            "old_substatus": "",
            "order_date": "2018-11-24 08:00:00",
            "owned_by": "",
            "parent": "",
            "po_number": "PO100011",
            "pre_allocated": "false",
            "purchase_date": "2018-12-09",
            "quantity": "1",
            "request_line": "",
            "resale_price": "0",
            "reserved_for": "",
            "residual": "1210.28",
            "residual_date": "2020-04-09",
            "retired": "",
            "retirement_date": "",
            "salvage_value": "0",
            "serial_number": "BXV-671-O15099-HI",
            "skip_sync": "false",
            "stockroom": "",
            "substatus": "",
            "support_group": "",
            "supported_by": "",
            "sys_class_name": "alm_hardware",
            "sys_created_by": "admin",
            "sys_created_on": "2019-02-23 08:13:36",
            "sys_domain": {
                "link": "demisto.com",
                "value": "global"
            },
            "sys_domain_path": "/",
            "sys_id": "sys_id3",
            "sys_mod_count": "20",
            "sys_tags": "",
            "sys_updated_by": "system",
            "sys_updated_on": "2020-04-09 06:20:19",
            "vendor": {
                "link": "demisto.com",
                "value": "admin"
            },
            "warranty_expiration": "2022-01-17",
            "work_notes": ""
        },
        {
            "acquisition_method": "",
            "asset_tag": "P1000412",
            "assigned": "2017-08-17 07:00:00",
            "assigned_to": {
                "link": "demisto.com",
                "value": "admin"
            },
            "beneficiary": "",
            "checked_in": "",
            "checked_out": "",
            "ci": {
                "link": "demisto.com",
                "value": "admin"
            },
            "comments": "",
            "company": {
                "link": "demisto.com",
                "value": "admin"
            },
            "cost": "2499.99",
            "cost_center": {
                "link": "demisto.com",
                "value": "admin"
            },
            "delivery_date": "2017-01-20 08:00:00",
            "department": {
                "link": "demisto.com",
                "value": "admin"
            },
            "depreciated_amount": "1564.03",
            "depreciation": {
                "link": "demisto.com",
                "value": "admin"
            },
            "depreciation_date": "2017-02-20 08:00:00",
            "display_name": "P1000412 - Apple MacBook Pro 17\"",
            "disposal_reason": "",
            "due": "",
            "due_in": "",
            "expenditure_type": "",
            "gl_account": "",
            "install_date": "2017-02-19 08:00:00",
            "install_status": "1",
            "invoice_number": "",
            "justification": "",
            "lease_id": "",
            "location": {
                "link": "demisto.com",
                "value": "admin"
            },
            "managed_by": "",
            "model": {
                "link": "demisto.com",
                "value": "admin"
            },
            "model_category": {
                "link": "demisto.com",
                "value": "admin"
            },
            "old_status": "",
            "old_substatus": "",
            "order_date": "2016-12-28 08:00:00",
            "owned_by": "",
            "parent": "",
            "po_number": "PO100002",
            "pre_allocated": "false",
            "purchase_date": "2017-01-09",
            "quantity": "1",
            "request_line": "",
            "resale_price": "0",
            "reserved_for": "",
            "residual": "935.96",
            "residual_date": "2020-04-09",
            "retired": "",
            "retirement_date": "",
            "salvage_value": "0",
            "serial_number": "FQC-294-U60540-FN",
            "skip_sync": "false",
            "stockroom": "",
            "substatus": "",
            "support_group": "",
            "supported_by": "",
            "sys_class_name": "alm_hardware",
            "sys_created_by": "admin",
            "sys_created_on": "2019-02-23 08:13:40",
            "sys_domain": {
                "link": "demisto.com",
                "value": "global"
            },
            "sys_domain_path": "/",
            "sys_id": "sys_id4",
            "sys_mod_count": "21",
            "sys_tags": "",
            "sys_updated_by": "system",
            "sys_updated_on": "2020-04-09 06:20:20",
            "vendor": {
                "link": "demisto.com",
                "value": "admin"
            },
            "warranty_expiration": "2020-02-19",
            "work_notes": ""
        }
    ]
}
RESPONSE_QUERY_TABLE_SYS_PARAMS = {
    "result": [
        {
            "active": {
                "display_value": "true",
                "value": "true"
            },
            "activity_due": {
                "display_value": "UNKNOWN",
                "value": ""
            },
            "additional_assignee_list": {
                "display_value": "",
                "value": ""
            },
            "approval": {
                "display_value": "Not Yet Requested",
                "value": "not requested"
            },
            "approval_history": {
                "display_value": "",
                "value": ""
            },
            "approval_set": {
                "display_value": "",
                "value": ""
            },
            "assigned_to": {
                "display_value": "",
                "value": ""
            },
            "assignment_group": {
                "display_value": "Procurement",
                "value": "1234"
            },
            "business_duration": {
                "display_value": "",
                "value": ""
            },
            "business_service": {
                "display_value": "",
                "value": ""
            },
            "calendar_duration": {
                "display_value": "",
                "value": ""
            },
            "calendar_stc": {
                "display_value": "",
                "value": ""
            },
            "close_notes": {
                "display_value": "",
                "value": ""
            },
            "closed_at": {
                "display_value": "",
                "value": ""
            },
            "closed_by": {
                "display_value": "",
                "value": ""
            },
            "cmdb_ci": {
                "display_value": "",
                "value": ""
            },
            "comments": {
                "display_value": "",
                "value": ""
            },
            "comments_and_work_notes": {
                "display_value": "",
                "value": ""
            },
            "company": {
                "display_value": "",
                "value": ""
            },
            "contact_type": {
                "display_value": None,
                "value": ""
            },
            "contract": {
                "display_value": "",
                "value": ""
            },
            "correlation_display": {
                "display_value": "",
                "value": ""
            },
            "correlation_id": {
                "display_value": "",
                "value": ""
            },
            "delivery_plan": {
                "display_value": "",
                "value": ""
            },
            "delivery_task": {
                "display_value": "",
                "value": ""
            },
            "description": {
                "display_value": "Order from vendor or move from in-stock inventory\n\t\t",
                "value": "Order from vendor or move from in-stock inventory\n\t\t"
            },
            "due_date": {
                "display_value": "2020-04-20 13:58:46",
                "value": "2020-04-20 20:58:46"
            },
            "escalation": {
                "display_value": "Normal",
                "value": "0"
            },
            "expected_start": {
                "display_value": "2020-04-20 13:58:46",
                "value": "2020-04-20 20:58:46"
            },
            "follow_up": {
                "display_value": "",
                "value": ""
            },
            "group_list": {
                "display_value": "",
                "value": ""
            },
            "impact": {
                "display_value": "3 - Low",
                "value": "3"
            },
            "knowledge": {
                "display_value": "false",
                "value": "false"
            },
            "location": {
                "display_value": "",
                "value": ""
            },
            "made_sla": {
                "display_value": "true",
                "value": "true"
            },
            "number": {
                "display_value": "TASK0000001",
                "value": "TASK0000001"
            },
            "opened_at": {
                "display_value": "2020-04-20 13:58:46",
                "value": "2020-04-20 20:58:46"
            },
            "opened_by": {
                "display_value": "System Administrator",
                "value": "1234"
            },
            "order": {
                "display_value": "",
                "value": ""
            },
            "parent": {
                "display_value": "RITM0000001",
                "value": "aeed229047801200e0ef563dbb9a71c2"
            },
            "priority": {
                "display_value": "4 - Low",
                "value": "4"
            },
            "reassignment_count": {
                "display_value": "0",
                "value": "0"
            },
            "request": {
                "display_value": "REQ0000001",
                "value": "1234"
            },
            "request_item": {
                "display_value": "RITM0000001",
                "value": "1234"
            },
            "sc_catalog": {
                "display_value": "",
                "value": ""
            },
            "service_offering": {
                "display_value": "",
                "value": ""
            },
            "short_description": {
                "display_value": "Order from vendor or move from in-stock inventory\n\t\t",
                "value": "Order from vendor or move from in-stock inventory\n\t\t"
            },
            "skills": {
                "display_value": "",
                "value": ""
            },
            "sla_due": {
                "display_value": "UNKNOWN",
                "value": ""
            },
            "state": {
                "display_value": "Open",
                "value": "1"
            },
            "sys_class_name": {
                "display_value": "Catalog Task",
                "value": "sc_task"
            },
            "sys_created_by": {
                "display_value": "admin",
                "value": "admin"
            },
            "sys_created_on": {
                "display_value": "2020-04-20 13:58:46",
                "value": "2020-04-20 20:58:46"
            },
            "sys_domain": {
                "display_value": "global",
                "value": "global"
            },
            "sys_domain_path": {
                "display_value": "/",
                "value": "/"
            },
            "sys_id": {
                "display_value": "1234",
                "value": "1234"
            },
            "sys_mod_count": {
                "display_value": "0",
                "value": "0"
            },
            "sys_tags": {
                "display_value": "",
                "value": ""
            },
            "sys_updated_by": {
                "display_value": "admin",
                "value": "admin"
            },
            "sys_updated_on": {
                "display_value": "2020-04-20 13:58:46",
                "value": "2020-04-20 20:58:46"
            },
            "time_worked": {
                "display_value": "",
                "value": ""
            },
            "upon_approval": {
                "display_value": "Proceed to Next Task",
                "value": "proceed"
            },
            "upon_reject": {
                "display_value": "Cancel all future Tasks",
                "value": "cancel"
            },
            "urgency": {
                "display_value": "3 - Low",
                "value": "3"
            },
            "user_input": {
                "display_value": "",
                "value": ""
            },
            "watch_list": {
                "display_value": "",
                "value": ""
            },
            "work_end": {
                "display_value": "",
                "value": ""
            },
            "work_notes": {
                "display_value": "",
                "value": ""
            },
            "work_notes_list": {
                "display_value": "",
                "value": ""
            },
            "work_start": {
                "display_value": "",
                "value": ""
            }
        }
    ]
}
RESPONSE_LIST_TABLE_FIELDS = {
    "result": [
        {
            "acquisition_method": "",
            "asset_tag": "P1000479",
            "assigned": "2017-10-31 07:00:00",
            "assigned_to": {
                "link": "demisto.com",
                "value": "admin"
            },
            "beneficiary": "",
            "checked_in": "",
            "checked_out": "",
            "ci": {
                "link": "demisto.com",
                "value": "admin"
            },
            "comments": "",
            "company": {
                "link": "demisto.com",
                "value": "admin"
            },
            "cost": "1799.99",
            "cost_center": {
                "link": "demisto.com",
                "value": "admin"
            },
            "delivery_date": "2017-04-20 07:00:00",
            "department": {
                "link": "demisto.com",
                "value": "admin"
            },
            "depreciated_amount": "1025.61",
            "depreciation": {
                "link": "demisto.com",
                "value": "admin"
            },
            "depreciation_date": "2017-06-03 07:00:00",
            "display_name": "P1000479 - Apple MacBook Pro 15\"",
            "disposal_reason": "",
            "due": "",
            "due_in": "",
            "expenditure_type": "",
            "gl_account": "",
            "install_date": "2017-06-02 07:00:00",
            "install_status": "1",
            "invoice_number": "",
            "justification": "",
            "lease_id": "",
            "location": {
                "link": "demisto.com",
                "value": "admin"
            },
            "managed_by": "",
            "model": {
                "link": "demisto.com",
                "value": "admin"
            },
            "model_category": {
                "link": "demisto.com",
                "value": "admin"
            },
            "old_status": "",
            "old_substatus": "",
            "order_date": "2017-03-27 07:00:00",
            "owned_by": "",
            "parent": "",
            "po_number": "PO100004",
            "pre_allocated": "false",
            "purchase_date": "2017-04-09",
            "quantity": "1",
            "request_line": "",
            "resale_price": "0",
            "reserved_for": "",
            "residual": "774.38",
            "residual_date": "2020-04-09",
            "retired": "",
            "retirement_date": "",
            "salvage_value": "0",
            "serial_number": "BQP-854-D33246-GH",
            "skip_sync": "false",
            "stockroom": "",
            "substatus": "",
            "support_group": "",
            "supported_by": "",
            "sys_class_name": "alm_hardware",
            "sys_created_by": "admin",
            "sys_created_on": "2019-02-23 08:14:21",
            "sys_domain": {
                "link": "demisto.com",
                "value": "global"
            },
            "sys_domain_path": "/",
            "sys_id": "00a96c0d3790200044e0bfc8bcbe5dc3",
            "sys_mod_count": "20",
            "sys_tags": "",
            "sys_updated_by": "system",
            "sys_updated_on": "2020-04-09 06:20:10",
            "vendor": {
                "link": "demisto.com",
                "value": "admin"
            },
            "warranty_expiration": "2020-06-01",
            "work_notes": ""
        }
    ]
}
RESPONSE_QUERY_COMPUTERS = {
    "result": {
        "asset": {
            "link": "demisto.com",
            "value": "a"
        },
        "asset_tag": "P1000357",
        "assigned": "2017-09-09 07:00:00",
        "assigned_to": {
            "link": "demisto.com",
            "value": "admin"
        },
        "assignment_group": "",
        "attributes": "",
        "can_print": "false",
        "category": "Hardware",
        "cd_rom": "false",
        "cd_speed": "",
        "change_control": "",
        "chassis_type": "",
        "checked_in": "",
        "checked_out": "",
        "comments": "",
        "company": {
            "link": "demisto.com",
            "value": "admin"
        },
        "correlation_id": "",
        "cost": "1329",
        "cost_cc": "USD",
        "cost_center": {
            "link": "demisto.com",
            "value": "a"
        },
        "cpu_core_count": "1",
        "cpu_core_thread": "",
        "cpu_count": "1",
        "cpu_manufacturer": "",
        "cpu_name": "",
        "cpu_speed": "",
        "cpu_type": "",
        "default_gateway": "",
        "delivery_date": "2017-05-21 07:00:00",
        "department": {
            "link": "demisto.com",
            "value": "a"
        },
        "discovery_source": "",
        "disk_space": "",
        "dns_domain": "",
        "due": "",
        "due_in": "",
        "fault_count": "0",
        "first_discovered": "",
        "floppy": "",
        "form_factor": "",
        "fqdn": "",
        "gl_account": "",
        "hardware_status": "installed",
        "hardware_substatus": "",
        "install_date": "2017-07-29 07:00:00",
        "install_status": "1",
        "invoice_number": "",
        "ip_address": "",
        "justification": "",
        "last_discovered": "",
        "lease_id": "",
        "location": {
            "link": "demisto.com",
            "value": "a"
        },
        "mac_address": "",
        "maintenance_schedule": "",
        "managed_by": "",
        "manufacturer": {
            "link": "demisto.com",
            "value": "a"
        },
        "model_id": {
            "link": "demisto.com",
            "value": "a"
        },
        "model_number": "",
        "monitor": "false",
        "name": "Precision T5500 Workstation",
        "object_id": "",
        "operational_status": "1",
        "order_date": "2017-04-26 07:00:00",
        "os": "Windows XP Professional",
        "os_address_width": "",
        "os_domain": "",
        "os_service_pack": "",
        "os_version": "",
        "owned_by": "",
        "po_number": "PO100005",
        "purchase_date": "2017-05-09",
        "ram": "",
        "schedule": "",
        "serial_number": "VVM-370-F60616-KN",
        "short_description": "",
        "skip_sync": "false",
        "start_date": "",
        "subcategory": "Computer",
        "support_group": "",
        "supported_by": "",
        "sys_class_name": "cmdb_ci_computer",
        "sys_class_path": "/!!/!2/!(",
        "sys_created_by": "admin",
        "sys_created_on": "2012-02-18 08:14:45",
        "sys_domain": {
            "link": "demisto.com",
            "value": "global"
        },
        "sys_domain_path": "/",
        "sys_id": "1234",
        "sys_mod_count": "18",
        "sys_tags": "",
        "sys_updated_by": "system",
        "sys_updated_on": "2020-04-09 06:20:21",
        "unverified": "false",
        "vendor": {
            "link": "demisto.com",
            "value": "a"
        },
        "virtual": "false",
        "warranty_expiration": "2020-07-28"
    }
}
RESPONSE_GET_TABLE_NAME = {
    "result": [
        {
            "access": "",
            "actions_access": "true",
            "alter_access": "true",
            "client_scripts_access": "true",
            "configuration_access": "false",
            "create_access": "true",
            "create_access_controls": "false",
            "delete_access": "false",
            "extension_model": "",
            "is_extendable": "false",
            "label": "ACE",
            "live_feed_enabled": "false",
            "name": "cmdb_ci_lb_ace",
            "number_ref": "",
            "read_access": "true",
            "super_class": {
                "link": "demisto.com",
                "value": "admin"
            },
            "sys_class_code": "!.",
            "sys_class_name": "sys_db_object",
            "sys_class_path": "/!!/!2/!(/!!/!$/!.",
            "sys_created_by": "system",
            "sys_created_on": "2019-12-04 05:02:05",
            "sys_id": "123",
            "sys_mod_count": "0",
            "sys_name": "CMDB CI Lb Ace",
            "sys_package": {
                "link": "demisto.com",
                "value": "admin"
            },
            "sys_policy": "",
            "sys_scope": {
                "link": "demisto.com",
                "value": "global"
            },
            "sys_update_name": "sys_db_object_547a54c1e86100107850694c2d9d2d3e",
            "sys_updated_by": "system",
            "sys_updated_on": "2019-12-04 05:02:05",
            "update_access": "true",
            "user_role": "",
            "ws_access": "true"
        }
    ]
}
RESPONSE_ADD_TAG = {
    "result": {
        "auto": "",
        "comments": "",
        "id_display": "INC0000009",
        "id_type": "Incident",
        "label": {
            "link": "demisto.com",
            "value": "admin"
        },
        "notify_onchange": "false",
        "notify_script": "",
        "notify_when": "",
        "read": "no",
        "reference_count": "",
        "sys_created_by": "admin",
        "sys_created_on": "2020-04-30 08:59:33",
        "sys_id": "1234",
        "sys_mod_count": "0",
        "sys_tags": "",
        "sys_updated_by": "admin",
        "sys_updated_on": "2020-04-30 08:59:33",
        "table": "",
        "table_key": "",
        "title": "title",
        "url": "incident.do?sys_id=1234\u0026sysparm_view=",
        "view_name": ""
    }
}
<<<<<<< HEAD
RESPONSE_DOCUMENT_ROUTE = {
    "result": {
        "display_name": "Incident: INC0000060",
        "document_id": "document_id",
        "document_table": "incident",
        "queue": "queue_id",
        "sys_id": "work_item_id"
=======
RESPONSE_QUERY_ITEMS = {
    "result": [
        {
            "active": "true",
            "availability": "on_both",
            "billable": "false",
            "category": {
                "link": "demisto.com",
                "value": "admin"
            },
            "cost": "0",
            "custom_cart": "",
            "delivery_plan": "",
            "delivery_plan_script": "",
            "delivery_time": "1970-01-03 00:00:00",
            "description": "desc",
            "display_price_property": "non_zero",
            "entitlement_script": "",
            "flow_designer_flow": "",
            "group": "",
            "hide_sp": "false",
            "icon": "",
            "ignore_price": "false",
            "image": "",
            "list_price": "0",
            "location": "",
            "mandatory_attachment": "false",
            "meta": "",
            "mobile_hide_price": "false",
            "mobile_picture": "",
            "mobile_picture_type": "use_desktop_picture",
            "model": {
                "link": "demisto.com",
                "value": "admin"
            },
            "name": "Apple iPad 3",
            "no_attachment_v2": "false",
            "no_cart": "false",
            "no_cart_v2": "false",
            "no_delivery_time_v2": "false",
            "no_order": "false",
            "no_order_now": "false",
            "no_proceed_checkout": "false",
            "no_quantity": "false",
            "no_quantity_v2": "false",
            "no_search": "false",
            "no_wishlist_v2": "false",
            "omit_price": "false",
            "order": "0",
            "ordered_item_link": "",
            "picture": "",
            "preview": "JavaScript",
            "price": "600",
            "recurring_frequency": "",
            "recurring_price": "0",
            "request_method": "",
            "roles": "",
            "sc_catalogs": "catalog",
            "sc_ic_item_staging": "",
            "sc_ic_version": "",
            "short_description": "Apple iPad 3",
            "show_variable_help_on_load": "false",
            "start_closed": "false",
            "sys_class_name": "pc_hardware_cat_item",
            "sys_created_by": "admin",
            "sys_created_on": "2013-12-08 15:22:04",
            "sys_id": "123",
            "sys_mod_count": "17",
            "sys_name": "Apple iPad 3",
            "sys_package": {
                "link": "demisto.com",
                "value": "admin"
            },
            "sys_policy": "",
            "sys_scope": {
                "link": "demisto.com",
                "value": "global"
            },
            "sys_tags": "",
            "sys_update_name": "pc_hardware_cat_item_060f3afa3731300054b6a3549dbe5d3e",
            "sys_updated_by": "admin",
            "sys_updated_on": "2016-03-17 21:26:33",
            "template": "",
            "type": "item",
            "use_sc_layout": "true",
            "vendor": {
                "link": "demisto.com",
                "value": "admin"
            },
            "visible_bundle": "true",
            "visible_guide": "true",
            "visible_standalone": "true",
            "workflow": {
                "link": "demisto.com",
                "value": "admin"
            }
        },
        {
            "active": "true",
            "availability": "on_desktop",
            "billable": "false",
            "category": {
                "link": "demisto.com",
                "value": "admin"
            },
            "cost": "50",
            "custom_cart": "",
            "delivery_plan": "",
            "delivery_plan_script": "",
            "delivery_time": "1970-01-03 00:00:00",
            "description": "desc",
            "display_price_property": "non_zero",
            "entitlement_script": "",
            "flow_designer_flow": "",
            "group": "",
            "hide_sp": "false",
            "icon": "",
            "ignore_price": "false",
            "image": "",
            "list_price": "0",
            "location": "",
            "mandatory_attachment": "false",
            "meta": "",
            "mobile_hide_price": "false",
            "mobile_picture": "",
            "mobile_picture_type": "use_desktop_picture",
            "model": "",
            "name": "Belkin iPad Mini Case",
            "no_attachment_v2": "false",
            "no_cart": "false",
            "no_cart_v2": "false",
            "no_delivery_time_v2": "false",
            "no_order": "false",
            "no_order_now": "false",
            "no_proceed_checkout": "false",
            "no_quantity": "false",
            "no_quantity_v2": "false",
            "no_search": "false",
            "no_wishlist_v2": "false",
            "omit_price": "false",
            "order": "0",
            "ordered_item_link": "",
            "picture": "",
            "preview": "JavaScript",
            "price": "50",
            "recurring_frequency": "monthly",
            "recurring_price": "0",
            "request_method": "",
            "roles": "",
            "sc_catalogs": "catalog",
            "sc_ic_item_staging": "",
            "sc_ic_version": "",
            "short_description": "Belkin iPad Mini 2 Case",
            "show_variable_help_on_load": "false",
            "start_closed": "false",
            "sys_class_name": "pc_hardware_cat_item",
            "sys_created_by": "johanneke.stam",
            "sys_created_on": "2014-12-10 12:13:20",
            "sys_id": "1234",
            "sys_mod_count": "12",
            "sys_name": "Belkin iPad Mini Case",
            "sys_package": {
                "link": "demisto.com",
                "value": "admin"
            },
            "sys_policy": "",
            "sys_scope": {
                "link": "demisto.com",
                "value": "global"
            },
            "sys_tags": "",
            "sys_update_name": "pc_hardware_cat_item_90af095bcd38798071a208d710d1b64f",
            "sys_updated_by": "admin",
            "sys_updated_on": "2016-03-16 00:42:51",
            "template": "",
            "type": "item",
            "use_sc_layout": "true",
            "vendor": "",
            "visible_bundle": "true",
            "visible_guide": "true",
            "visible_standalone": "true",
            "workflow": {
                "link": "demisto.com",
                "value": "admin"
            }
        }
    ]
}
RESPONSE_ITEM_DETAILS = {
    "result": {
        "catalogs": [
            {
                "active": True,
                "sys_id": "1234",
                "title": "Service Catalog"
            }
        ],
        "categories": [
            {
                "active": True,
                "category": {
                    "active": True,
                    "sys_id": "1234",
                    "title": "Mobiles"
                },
                "sys_id": "1234",
                "title": "Hardware"
            }
        ],
        "category": {
            "sys_id": "1234",
            "title": "Mobiles"
        },
        "client_script": {
            "onChange": [],
            "onLoad": [],
            "onSubmit": []
        },
        "content_type": "",
        "data_lookup": [],
        "description": "desc",
        "icon": "images/service_catalog/generic_small.gifx",
        "kb_article": "",
        "local_currency": "USD",
        "localized_price": "$599.99",
        "localized_recurring_price": "$30.00",
        "mandatory_attachment": False,
        "name": "Apple iPhone 5",
        "order": 10,
        "picture": "pic.iix",
        "price": "$599.99",
        "price_currency": "USD",
        "recurring_frequency": "Monthly",
        "recurring_price": "$30.00",
        "recurring_price_currency": "USD",
        "request_method": "",
        "short_description": "Apple iPhone 5",
        "show_delivery_time": False,
        "show_price": True,
        "show_quantity": True,
        "show_wishlist": True,
        "sys_class_name": "pc_hardware_cat_item",
        "sys_id": "1234",
        "type": "catalog_item",
        "ui_policy": [
            {
                "actions": [],
                "condition_fields": [],
                "conditions": [],
                "debug": False,
                "onload": True,
                "reverse": False,
                "script_false": "",
                "script_true": "",
                "short_description": "Hide allocated carrier",
                "source_table": "catalog_ui_policy",
                "sys_id": "sys_id",
                "table": "(catalog)"
            }
        ],
        "url": "",
        "variables": [
            {
                "attributes": "edge_encryption_enabled=true",
                "choices": [
                    {
                        "index": 0,
                        "label": "-- None --",
                        "value": ""
                    },
                    {
                        "index": 1,
                        "label": "AT \u0026 T Mobility",
                        "price": 0,
                        "price_currency": "USD",
                        "recurring_price": 0,
                        "recurring_price_currency": "USD",
                        "value": "at_and_t_mobility"
                    },
                    {
                        "index": 2,
                        "label": "Cricket Wireless",
                        "price": 0,
                        "price_currency": "USD",
                        "recurring_price": 0,
                        "recurring_price_currency": "USD",
                        "value": "cricket_wireless"
                    },
                    {
                        "index": 3,
                        "label": "MetroPCS",
                        "price": 0,
                        "price_currency": "USD",
                        "recurring_price": 0,
                        "recurring_price_currency": "USD",
                        "value": "metropcs"
                    },
                    {
                        "index": 4,
                        "label": "Sprint Nextel",
                        "price": 0,
                        "price_currency": "USD",
                        "recurring_price": 0,
                        "recurring_price_currency": "USD",
                        "value": "sprint_nextel"
                    },
                    {
                        "index": 5,
                        "label": "T-Mobile USA",
                        "price": 0,
                        "price_currency": "USD",
                        "recurring_price": 0,
                        "recurring_price_currency": "USD",
                        "value": "t_mobile_usa"
                    },
                    {
                        "index": 6,
                        "label": "TracFone Wireless",
                        "price": 0,
                        "price_currency": "USD",
                        "recurring_price": 0,
                        "recurring_price_currency": "USD",
                        "value": "tracfone_wireless"
                    },
                    {
                        "index": 7,
                        "label": "U.S. Cellular",
                        "price": 0,
                        "price_currency": "USD",
                        "recurring_price": 0,
                        "recurring_price_currency": "USD",
                        "value": "us_cellular"
                    },
                    {
                        "index": 8,
                        "label": "Verizon Wireless",
                        "price": 0,
                        "price_currency": "USD",
                        "recurring_price": 0,
                        "recurring_price_currency": "USD",
                        "value": "verizon_wireless"
                    }
                ],
                "display_type": "Select Box",
                "displayvalue": "",
                "friendly_type": "select_box",
                "help_text": "",
                "id": "id",
                "label": "Allocated carrier",
                "mandatory": False,
                "max_length": 0,
                "name": "carrier",
                "read_only": False,
                "render_label": True,
                "type": 5,
                "value": ""
            },
            {
                "attributes": "edge_encryption_enabled=true",
                "choices": [
                    {
                        "index": 0,
                        "label": "-- None --",
                        "value": ""
                    },
                    {
                        "index": 1,
                        "label": "500MB",
                        "price": 0,
                        "price_currency": "USD",
                        "recurring_price": 1,
                        "recurring_price_currency": "USD",
                        "value": "500MB"
                    },
                    {
                        "index": 2,
                        "label": "Unlimited",
                        "price": 0,
                        "price_currency": "USD",
                        "recurring_price": 4,
                        "recurring_price_currency": "USD",
                        "value": "unlimited"
                    }
                ],
                "display_type": "Select Box",
                "displayvalue": "",
                "friendly_type": "select_box",
                "help_text": "",
                "id": "id",
                "label": "Monthly data allowance",
                "mandatory": False,
                "max_length": 0,
                "name": "data_plan",
                "read_only": False,
                "render_label": True,
                "type": 5,
                "value": ""
            },
            {
                "attributes": "edge_encryption_enabled=true",
                "choices": [
                    {
                        "index": 0,
                        "label": "12 Months",
                        "price": 0,
                        "price_currency": "USD",
                        "recurring_price": 0,
                        "recurring_price_currency": "USD",
                        "value": "twelve_months"
                    },
                    {
                        "index": 1,
                        "label": "18 Months",
                        "price": 0,
                        "price_currency": "USD",
                        "recurring_price": -2,
                        "recurring_price_currency": "USD",
                        "value": "eighteen_months"
                    },
                    {
                        "index": 2,
                        "label": "24 Months",
                        "price": 0,
                        "price_currency": "USD",
                        "recurring_price": -4,
                        "recurring_price_currency": "USD",
                        "value": "twentyfour_months"
                    }
                ],
                "display_type": "Select Box",
                "displayvalue": "",
                "friendly_type": "select_box",
                "help_text": "",
                "id": "id",
                "label": "Contract duration",
                "mandatory": False,
                "max_length": 0,
                "name": "duration",
                "read_only": False,
                "render_label": True,
                "type": 5,
                "value": ""
            },
            {
                "attributes": "edge_encryption_enabled=true",
                "choices": [
                    {
                        "index": 0,
                        "label": "Black",
                        "price": 0,
                        "price_currency": "USD",
                        "recurring_price": 0,
                        "recurring_price_currency": "USD",
                        "value": "black"
                    },
                    {
                        "index": 1,
                        "label": "Slate",
                        "price": 0,
                        "price_currency": "USD",
                        "recurring_price": 0,
                        "recurring_price_currency": "USD",
                        "value": "slate"
                    }
                ],
                "display_type": "Select Box",
                "displayvalue": "",
                "friendly_type": "select_box",
                "help_text": "",
                "id": "id",
                "label": "Color",
                "mandatory": False,
                "max_length": 0,
                "name": "color",
                "read_only": False,
                "render_label": True,
                "type": 5,
                "value": ""
            },
            {
                "attributes": "edge_encryption_enabled=true",
                "choices": [
                    {
                        "index": 0,
                        "label": "64GB",
                        "price": 0,
                        "price_currency": "USD",
                        "recurring_price": 0,
                        "recurring_price_currency": "USD",
                        "value": "sixtyfour"
                    },
                    {
                        "index": 1,
                        "label": "32GB",
                        "price": 50,
                        "price_currency": "USD",
                        "recurring_price": 0,
                        "recurring_price_currency": "USD",
                        "value": "thirtytwo"
                    },
                    {
                        "index": 2,
                        "label": "16GB",
                        "price": 0,
                        "price_currency": "USD",
                        "recurring_price": 0,
                        "recurring_price_currency": "USD",
                        "value": "sixteen"
                    }
                ],
                "display_type": "Select Box",
                "displayvalue": "64GB",
                "friendly_type": "select_box",
                "help_text": "",
                "id": "id",
                "label": "Storage",
                "mandatory": False,
                "max_length": 0,
                "name": "storage",
                "read_only": False,
                "render_label": True,
                "type": 5,
                "value": "sixtyfour"
            }
        ],
        "visible_standalone": True
    }
}
RESPONSE_CREATE_ITEM_ORDER = {
    "result": {
        "number": "REQ0010002",
        "request_id": "1234",
        "request_number": "REQ0010002",
        "sys_id": "12",
        "table": "sc_request"
>>>>>>> 5efb4959
    }
}<|MERGE_RESOLUTION|>--- conflicted
+++ resolved
@@ -2206,15 +2206,6 @@
         "view_name": ""
     }
 }
-<<<<<<< HEAD
-RESPONSE_DOCUMENT_ROUTE = {
-    "result": {
-        "display_name": "Incident: INC0000060",
-        "document_id": "document_id",
-        "document_table": "incident",
-        "queue": "queue_id",
-        "sys_id": "work_item_id"
-=======
 RESPONSE_QUERY_ITEMS = {
     "result": [
         {
@@ -2750,6 +2741,14 @@
         "request_number": "REQ0010002",
         "sys_id": "12",
         "table": "sc_request"
->>>>>>> 5efb4959
+    }
+}
+RESPONSE_DOCUMENT_ROUTE = {
+    "result": {
+        "display_name": "Incident: INC0000060",
+        "document_id": "document_id",
+        "document_table": "incident",
+        "queue": "queue_id",
+        "sys_id": "work_item_id"
     }
 }