RESPONSE_TICKET = {
    'parent': '', 'made_sla': 'false', 'caused_by': '', 'watch_list': '', 'upon_reject': '',
    'sys_updated_on': '2020-04-02 14:03:31',
    'child_incidents': '', 'hold_reason': '', 'approval_history': '', 'number': 'INC0000039', 'resolved_by': '',
    'sys_updated_by': 'admin',
    'opened_by': {'link': 'demisto.com', 'value': 'test'},
    'user_input': '', 'sys_created_on': '2019-09-05 00:42:29',
    'sys_domain': {'link': 'demisto.com', 'value': 'global'}, 'state': '1', 'sys_created_by': 'admin',
    'knowledge': 'false', 'order': '', 'calendar_stc': '', 'closed_at': '',
    'cmdb_ci': {'link': 'demisto.com', 'value': 'test'}, 'delivery_plan': '', 'impact': '2', 'active': 'true',
    'work_notes_list': '', 'business_service': '', 'priority': '4', 'sys_domain_path': '/', 'rfc': '',
    'time_worked': '', 'expected_start': '', 'opened_at': '2019-09-05 00:41:01', 'business_duration': '',
    'group_list': '', 'work_end': '', 'caller_id': {'link': 'demisto.com', 'value': 'test'},
    'reopened_time': '', 'resolved_at': '', 'approval_set': '', 'subcategory': '', 'work_notes': '',
    'short_description': 'Trouble getting to Oregon mail server', 'close_code': '', 'correlation_display': '',
    'delivery_task': '', 'work_start': '', 'assignment_group': {'link': 'demisto.com', 'value': 'test'},
    'additional_assignee_list': '', 'business_stc': '',
    'description': 'Unable to access Oregon mail server. Is it down?', 'calendar_duration': '', 'close_notes': '',
    'notify': '1', 'sys_class_name': 'incident', 'closed_by': '', 'follow_up': '', 'parent_incident': '',
    'sys_id': 'sys_id', 'contact_type': 'phone', 'reopened_by': '', 'incident_state': '1', 'urgency': '3',
    'problem_id': '', 'company': {'link': 'demisto.com', 'value': 'test'}, 'reassignment_count': '',
    'u_custom_field_test': 'NYC', 'activity_due': '', 'assigned_to': '', 'severity': '3', 'comments': '',
    'approval': 'not requested', 'sla_due': '2019-09-26 00:41:01', 'comments_and_work_notes': '', 'due_date': '',
    'sys_mod_count': '8', 'reopen_count': '', 'sys_tags': '', 'escalation': '0', 'upon_approval': '',
    'correlation_id': '', 'location': {'link': 'demisto.com', 'value': 'test'}, 'category': 'network'
}
RESPONSE_MULTIPLE_TICKET = [
    {
        'parent': '', 'made_sla': 'false', 'caused_by': '', 'watch_list': '', 'upon_reject': '',
        'sys_updated_on': '2020-04-02 14:03:31',
        'child_incidents': '', 'hold_reason': '', 'approval_history': '', 'number': 'INC0000040', 'resolved_by': '',
        'sys_updated_by': 'admin',
        'opened_by': {'link': 'demisto.com', 'value': 'test2'},
        'user_input': '', 'sys_created_on': '2019-09-05 00:42:29',
        'sys_domain': {'link': 'demisto.com', 'value': 'global'}, 'state': '1', 'sys_created_by': 'admin',
        'knowledge': 'false', 'order': '', 'calendar_stc': '', 'closed_at': '',
        'cmdb_ci': {'link': 'demisto.com', 'value': 'test'}, 'delivery_plan': '', 'impact': '2', 'active': 'true',
        'work_notes_list': '', 'business_service': '', 'priority': '4', 'sys_domain_path': '/', 'rfc': '',
        'time_worked': '', 'expected_start': '', 'opened_at': '2019-09-05 00:41:01', 'business_duration': '',
        'group_list': '', 'work_end': '', 'caller_id': {'link': 'demisto.com', 'value': 'test'},
        'reopened_time': '', 'resolved_at': '', 'approval_set': '', 'subcategory': '', 'work_notes': '',
        'short_description': 'Trouble getting to Oregon mail server', 'close_code': '', 'correlation_display': '',
        'delivery_task': '', 'work_start': '', 'assignment_group': {'link': 'demisto.com', 'value': 'test'},
        'additional_assignee_list': '', 'business_stc': '',
        'description': 'Unable to access Oregon mail server. Is it down?', 'calendar_duration': '', 'close_notes': '',
        'notify': '1', 'sys_class_name': 'incident', 'closed_by': '', 'follow_up': '', 'parent_incident': '',
        'sys_id': 'sys_id', 'contact_type': 'phone', 'reopened_by': '', 'incident_state': '1', 'urgency': '3',
        'problem_id': '', 'company': {'link': 'demisto.com', 'value': 'test'}, 'reassignment_count': '',
        'u_custom_field_test': 'NYC', 'activity_due': '', 'assigned_to': '', 'severity': '3', 'comments': '',
        'approval': 'not requested', 'sla_due': '2019-09-26 00:41:01', 'comments_and_work_notes': '', 'due_date': '',
        'sys_mod_count': '8', 'reopen_count': '', 'sys_tags': '', 'escalation': '0', 'upon_approval': '',
        'correlation_id': '', 'location': {'link': 'demisto.com', 'value': 'test'}, 'category': 'network'
    },
    {
        'parent': '', 'made_sla': 'false', 'caused_by': '', 'watch_list': '', 'upon_reject': '',
        'sys_updated_on': '2020-04-02 14:03:31',
        'child_incidents': '', 'hold_reason': '', 'approval_history': '', 'number': 'INC0000039', 'resolved_by': '',
        'sys_updated_by': 'admin',
        'opened_by': {'link': 'demisto.com', 'value': 'test'},
        'user_input': '', 'sys_created_on': '2019-09-05 00:42:29',
        'sys_domain': {'link': 'demisto.com', 'value': 'global'}, 'state': '1', 'sys_created_by': 'admin',
        'knowledge': 'false', 'order': '', 'calendar_stc': '', 'closed_at': '',
        'cmdb_ci': {'link': 'demisto.com', 'value': 'test'}, 'delivery_plan': '', 'impact': '2', 'active': 'true',
        'work_notes_list': '', 'business_service': '', 'priority': '4', 'sys_domain_path': '/', 'rfc': '',
        'time_worked': '', 'expected_start': '', 'opened_at': '2019-09-05 00:41:01', 'business_duration': '',
        'group_list': '', 'work_end': '', 'caller_id': {'link': 'demisto.com', 'value': 'test'},
        'reopened_time': '', 'resolved_at': '', 'approval_set': '', 'subcategory': '', 'work_notes': '',
        'short_description': 'Trouble getting to Oregon mail server', 'close_code': '', 'correlation_display': '',
        'delivery_task': '', 'work_start': '', 'assignment_group': {'link': 'demisto.com', 'value': 'test'},
        'additional_assignee_list': '', 'business_stc': '',
        'description': 'Unable to access Oregon mail server. Is it down?', 'calendar_duration': '', 'close_notes': '',
        'notify': '1', 'sys_class_name': 'incident', 'closed_by': '', 'follow_up': '', 'parent_incident': '',
        'sys_id': 'sys_id', 'contact_type': 'phone', 'reopened_by': '', 'incident_state': '1', 'urgency': '3',
        'problem_id': '', 'company': {'link': 'demisto.com', 'value': 'test'}, 'reassignment_count': '',
        'u_custom_field_test': 'NYC', 'activity_due': '', 'assigned_to': '', 'severity': '3', 'comments': '',
        'approval': 'not requested', 'sla_due': '2019-09-26 00:41:01', 'comments_and_work_notes': '', 'due_date': '',
        'sys_mod_count': '8', 'reopen_count': '', 'sys_tags': '', 'escalation': '0', 'upon_approval': '',
        'correlation_id': '', 'location': {'link': 'demisto.com', 'value': 'test'}, 'category': 'network'
    }
]
RESPONSE_UPDATE_TICKET = {
    'result': {
        'parent': '', 'made_sla': 'false', 'caused_by': '', 'watch_list': '', 'upon_reject': '',
        'sys_updated_on': '2020-04-02 14:03:31',
        'child_incidents': '', 'hold_reason': '', 'approval_history': '', 'number': 'INC0000039', 'resolved_by': '',
        'sys_updated_by': 'admin',
        'opened_by': {'link': 'demisto.com', 'value': 'test'},
        'user_input': '', 'sys_created_on': '2019-09-05 00:42:29',
        'sys_domain': {'link': 'demisto.com', 'value': 'global'}, 'state': '1', 'sys_created_by': 'admin',
        'knowledge': 'false', 'order': '', 'calendar_stc': '', 'closed_at': '',
        'cmdb_ci': {'link': 'demisto.com', 'value': 'test'}, 'delivery_plan': '', 'impact': '2', 'active': 'true',
        'work_notes_list': '', 'business_service': '', 'priority': '4', 'sys_domain_path': '/', 'rfc': '',
        'time_worked': '', 'expected_start': '', 'opened_at': '2019-09-05 00:41:01', 'business_duration': '',
        'group_list': '', 'work_end': '', 'caller_id': {'link': 'demisto.com', 'value': 'test'},
        'reopened_time': '', 'resolved_at': '', 'approval_set': '', 'subcategory': '', 'work_notes': '',
        'short_description': 'Trouble getting to Oregon mail server', 'close_code': '', 'correlation_display': '',
        'delivery_task': '', 'work_start': '', 'assignment_group': {'link': 'demisto.com', 'value': 'test'},
        'additional_assignee_list': '', 'business_stc': '',
        'description': 'Unable to access Oregon mail server. Is it down?', 'calendar_duration': '', 'close_notes': '',
        'notify': '1', 'sys_class_name': 'incident', 'closed_by': '', 'follow_up': '', 'parent_incident': '',
        'sys_id': 'sys_id', 'contact_type': 'phone', 'reopened_by': '', 'incident_state': '1', 'urgency': '3',
        'problem_id': '', 'company': {'link': 'demisto.com', 'value': 'test'}, 'reassignment_count': '',
        'u_custom_field_test': 'NYC', 'activity_due': '', 'assigned_to': '', 'severity': '3', 'comments': '',
        'approval': 'not requested', 'sla_due': '2019-09-26 00:41:01', 'comments_and_work_notes': '', 'due_date': '',
        'sys_mod_count': '8', 'reopen_count': '', 'sys_tags': '', 'escalation': '0', 'upon_approval': '',
        'correlation_id': '', 'location': {'link': 'demisto.com', 'value': 'test'}, 'category': 'network'
    }
}
RESPONSE_CREATE_TICKET = {
    "result": {
        "active": "true",
        "activity_due": "",
        "additional_assignee_list": "",
        "approval": "not requested",
        "approval_history": "",
        "approval_set": "",
        "assigned_to": "",
        "assignment_group": "",
        "business_duration": "",
        "business_service": "",
        "business_stc": "",
        "calendar_duration": "",
        "calendar_stc": "",
        "caller_id": "",
        "category": "inquiry",
        "caused_by": "",
        "child_incidents": "0",
        "close_code": "",
        "close_notes": "",
        "closed_at": "",
        "closed_by": "",
        "cmdb_ci": "",
        "comments": "",
        "comments_and_work_notes": "",
        "company": "",
        "contact_type": "",
        "correlation_display": "",
        "correlation_id": "",
        "delivery_plan": "",
        "delivery_task": "",
        "description": "creating a test ticket",
        "due_date": "",
        "escalation": "0",
        "expected_start": "",
        "follow_up": "",
        "group_list": "",
        "hold_reason": "",
        "impact": "3",
        "incident_state": "1",
        "knowledge": "false",
        "location": "",
        "made_sla": "true",
        "notify": "1",
        "number": "INC0010007",
        "opened_at": "2020-04-06 13:04:44",
        "opened_by": {
            "link": "demisto.com",
            "value": "test"
        },
        "order": "",
        "parent": "",
        "parent_incident": "",
        "priority": "5",
        "problem_id": "",
        "reassignment_count": "0",
        "reopen_count": "0",
        "reopened_by": "",
        "reopened_time": "",
        "resolved_at": "",
        "resolved_by": "",
        "rfc": "",
        "severity": "2",
        "short_description": "",
        "sla_due": "",
        "state": "1",
        "subcategory": "",
        "sys_class_name": "incident",
        "sys_created_by": "admin",
        "sys_created_on": "2020-04-06 13:04:44",
        "sys_domain": {
            "link": "demisto.com",
            "value": "global"
        },
        "sys_domain_path": "/",
        "sys_id": "sys_id",
        "sys_mod_count": "0",
        "sys_tags": "",
        "sys_updated_by": "admin",
        "sys_updated_on": "2020-04-06 13:04:44",
        "time_worked": "",
        "u_custom_field_test": "",
        "upon_approval": "proceed",
        "upon_reject": "cancel",
        "urgency": "3",
        "user_input": "",
        "watch_list": "",
        "work_end": "",
        "work_notes": "",
        "work_notes_list": "",
        "work_start": ""
    }
}
RESPONSE_UPDATE_TICKET_SC_REQ = {
    "result": {
        "active": "true",
        "activity_due": "",
        "additional_assignee_list": "",
        "approval": "requested",
        "approval_history": "",
        "approval_set": "",
        "assigned_to": "",
        "assignment_group": "",
        "backordered": "false",
        "billable": "false",
        "business_duration": "",
        "business_service": "",
        "calendar_duration": "",
        "cat_item": {
            "link": "demisto.com",
            "value": "admin"
        },
        "close_notes": "",
        "closed_at": "",
        "closed_by": "",
        "cmdb_ci": "",
        "comments": "",
        "comments_and_work_notes": "",
        "company": "",
        "configuration_item": "",
        "contact_type": "",
        "context": {
            "link": "demisto.com",
            "value": "admin"
        },
        "correlation_display": "",
        "correlation_id": "",
        "delivery_plan": "",
        "delivery_task": "",
        "description": "",
        "due_date": "2020-04-18 15:33:00",
        "escalation": "0",
        "estimated_delivery": "",
        "expected_start": "",
        "follow_up": "",
        "group_list": "",
        "impact": "3",
        "knowledge": "false",
        "location": "",
        "made_sla": "true",
        "number": "RITM0010028",
        "opened_at": "2020-04-16 15:33:00",
        "opened_by": {
            "link": "demisto.com",
            "value": "admin"
        },
        "order": "",
        "order_guide": "",
        "parent": "",
        "price": "139.99",
        "priority": "4",
        "quantity": "1",
        "reassignment_count": "0",
        "recurring_frequency": "",
        "recurring_price": "0",
        "request": {
            "link": "demisto.com",
            "value": "admin"
        },
        "sc_catalog": "",
        "short_description": "Microsoft Access",
        "sla_due": "",
        "stage": "fulfillment",
        "state": "1",
        "sys_class_name": "sc_req_item",
        "sys_created_by": "admin",
        "sys_created_on": "2020-04-16 15:33:00",
        "sys_domain": {
            "link": "demisto.com",
            "value": "global"
        },
        "sys_domain_path": "/",
        "sys_id": "1234",
        "sys_mod_count": "2",
        "sys_tags": "",
        "sys_updated_by": "admin",
        "sys_updated_on": "2020-04-21 07:35:26",
        "time_worked": "",
        "upon_approval": "proceed",
        "upon_reject": "cancel",
        "urgency": "3",
        "user_input": "",
        "watch_list": "",
        "work_end": "",
        "work_notes": "",
        "work_notes_list": "",
        "work_start": ""
    }
}
RESPONSE_UPDATE_TICKET_ADDITIONAL = {
    "result": {
        "active": "true",
        "activity_due": "",
        "additional_assignee_list": "",
        "approval": "rejected",
        "approval_history": "",
        "approval_set": "",
        "assigned_to": "",
        "assignment_group": {
            "link": "demisto.com",
            "value": "admin"
        },
        "business_duration": "",
        "business_service": "",
        "business_stc": "",
        "calendar_duration": "",
        "calendar_stc": "",
        "caller_id": {
            "link": "demisto.com",
            "value": "admin"
        },
        "category": "network",
        "caused_by": "",
        "child_incidents": "",
        "close_code": "",
        "close_notes": "",
        "closed_at": "",
        "closed_by": "",
        "cmdb_ci": {
            "link": "demisto.com",
            "value": "admin"
        },
        "comments": "",
        "comments_and_work_notes": "",
        "company": {
            "link": "demisto.com",
            "value": "admin"
        },
        "contact_type": "phone",
        "correlation_display": "",
        "correlation_id": "",
        "delivery_plan": "",
        "delivery_task": "",
        "description": "Unable to access Oregon mail server. Is it down?",
        "due_date": "",
        "escalation": "0",
        "expected_start": "",
        "follow_up": "",
        "group_list": "",
        "hold_reason": "",
        "impact": "3",
        "incident_state": "1",
        "knowledge": "false",
        "location": {
            "link": "demisto.com",
            "value": "admin"
        },
        "made_sla": "false",
        "notify": "1",
        "number": "INC0000039",
        "opened_at": "2019-09-05 00:41:01",
        "opened_by": {
            "link": "demisto.com",
            "value": "admin"
        },
        "order": "",
        "parent": "",
        "parent_incident": "",
        "priority": "5",
        "problem_id": "",
        "reassignment_count": "",
        "reopen_count": "",
        "reopened_by": "",
        "reopened_time": "",
        "resolved_at": "",
        "resolved_by": "",
        "rfc": "",
        "severity": "2",
        "short_description": "Trouble getting to Oregon mail server",
        "sla_due": "2019-09-26 00:41:01",
        "state": "1",
        "subcategory": "",
        "sys_class_name": "incident",
        "sys_created_by": "admin",
        "sys_created_on": "2019-09-05 00:42:29",
        "sys_domain": {
            "link": "demisto.com",
            "value": "admin"
        },
        "sys_domain_path": "/",
        "sys_id": "1234",
        "sys_mod_count": "15",
        "sys_tags": "",
        "sys_updated_by": "admin",
        "sys_updated_on": "2020-04-22 07:50:03",
        "time_worked": "",
        "u_custom_field_test": "eyy123",
        "upon_approval": "",
        "upon_reject": "",
        "urgency": "3",
        "user_input": "",
        "watch_list": "",
        "work_end": "",
        "work_notes": "",
        "work_notes_list": "",
        "work_start": ""
    }
}
RESPONSE_QUERY_TICKETS = {
    "result": [
        {
            "active": "false",
            "activity_due": "",
            "additional_assignee_list": "",
            "approval": "",
            "approval_history": "",
            "approval_set": "",
            "assigned_to": {
                "link": "demisto.com",
                "value": "admin"
            },
            "assignment_group": {
                "link": "demisto.com",
                "value": "admin"
            },
            "business_duration": "1970-01-22 21:46:21",
            "business_service": "",
            "business_stc": "1892781",
            "calendar_duration": "1970-04-02 20:46:21",
            "calendar_stc": "7937181",
            "caller_id": {
                "link": "demisto.com",
                "value": "admin"
            },
            "category": "network",
            "caused_by": "",
            "child_incidents": "",
            "close_code": "Closed/Resolved by Caller",
            "close_notes": "Closed before close notes were made mandatory\n\t\t",
            "closed_at": "2019-09-03 23:10:06",
            "closed_by": {
                "link": "demisto.com",
                "value": "admin"
            },
            "cmdb_ci": {
                "link": "demisto.com",
                "value": "admin"
            },
            "comments": "",
            "comments_and_work_notes": "",
            "company": "",
            "contact_type": "",
            "correlation_display": "",
            "correlation_id": "",
            "delivery_plan": "",
            "delivery_task": "",
            "description": "User can't access email on mail.company.com.\n\t\t",
            "due_date": "",
            "escalation": "0",
            "expected_start": "",
            "follow_up": "",
            "group_list": "",
            "hold_reason": "",
            "impact": "1",
            "incident_state": "7",
            "knowledge": "false",
            "location": {
                "link": "demisto.com",
                "value": "admin"
            },
            "made_sla": "false",
            "notify": "1",
            "number": "INC0000001",
            "opened_at": "2019-09-02 23:09:51",
            "opened_by": {
                "link": "demisto.com",
                "value": "admin"
            },
            "order": "",
            "parent": "",
            "parent_incident": "",
            "priority": "1",
            "problem_id": {
                "link": "demisto.com",
                "value": "admin"
            },
            "reassignment_count": "1",
            "reopen_count": "",
            "reopened_by": "",
            "reopened_time": "",
            "resolved_at": "2019-12-03 19:56:12",
            "resolved_by": {
                "link": "demisto.com",
                "value": "admin"
            },
            "rfc": "",
            "severity": "1",
            "short_description": "Can't read email",
            "sla_due": "",
            "state": "7",
            "subcategory": "",
            "sys_class_name": "incident",
            "sys_created_by": "pat",
            "sys_created_on": "2018-04-03 18:24:13",
            "sys_domain": {
                "link": "demisto.com",
                "value": "global"
            },
            "sys_domain_path": "/",
            "sys_id": "sys_id",
            "sys_mod_count": "21",
            "sys_tags": "",
            "sys_updated_by": "admin",
            "sys_updated_on": "2019-12-03 20:16:07",
            "time_worked": "",
            "u_custom_field_test": "",
            "upon_approval": "",
            "upon_reject": "",
            "urgency": "1",
            "user_input": "",
            "watch_list": "",
            "work_end": "",
            "work_notes": "",
            "work_notes_list": "",
            "work_start": ""
        },
        {
            "active": "true",
            "activity_due": "2019-12-03 21:51:11",
            "additional_assignee_list": "",
            "approval": "",
            "approval_history": "",
            "approval_set": "",
            "assigned_to": {
                "link": "demisto.com",
                "value": "admin"
            },
            "assignment_group": {
                "link": "demisto.com",
                "value": "admin"
            },
            "business_duration": "",
            "business_service": "",
            "business_stc": "",
            "calendar_duration": "",
            "calendar_stc": "",
            "caller_id": {
                "link": "demisto.com",
                "value": "admin"
            },
            "category": "network",
            "caused_by": "",
            "child_incidents": "",
            "close_code": "",
            "close_notes": "",
            "closed_at": "",
            "closed_by": "",
            "cmdb_ci": {
                "link": "demisto.com",
                "value": "admin"
            },
            "comments": "",
            "comments_and_work_notes": "",
            "company": "",
            "contact_type": "",
            "correlation_display": "",
            "correlation_id": "",
            "delivery_plan": "",
            "delivery_task": "",
            "description": "User can't get to any of his files on the file server.",
            "due_date": "",
            "escalation": "3",
            "expected_start": "",
            "follow_up": "",
            "group_list": "",
            "hold_reason": "4",
            "impact": "1",
            "incident_state": "3",
            "knowledge": "false",
            "location": {
                "link": "demisto.com",
                "value": "admin"
            },
            "made_sla": "false",
            "notify": "1",
            "number": "INC0000002",
            "opened_at": "2019-08-27 23:07:12",
            "opened_by": {
                "link": "demisto.com",
                "value": "admin"
            },
            "order": "",
            "parent": "",
            "parent_incident": "",
            "priority": "1",
            "problem_id": {
                "link": "demisto.com",
                "value": "admin"
            },
            "reassignment_count": "1",
            "reopen_count": "",
            "reopened_by": "",
            "reopened_time": "",
            "resolved_at": "",
            "resolved_by": "",
            "rfc": "",
            "severity": "1",
            "short_description": "Network file shares access issue",
            "sla_due": "",
            "state": "3",
            "subcategory": "",
            "sys_class_name": "incident",
            "sys_created_by": "pat",
            "sys_created_on": "2018-03-23 22:30:06",
            "sys_domain": {
                "link": "demisto.com",
                "value": "global"
            },
            "sys_domain_path": "/",
            "sys_id": "sys_id",
            "sys_mod_count": "17",
            "sys_tags": "",
            "sys_updated_by": "admin",
            "sys_updated_on": "2019-12-03 19:51:11",
            "time_worked": "",
            "u_custom_field_test": "",
            "upon_approval": "",
            "upon_reject": "",
            "urgency": "1",
            "user_input": "",
            "watch_list": "",
            "work_end": "",
            "work_notes": "",
            "work_notes_list": "",
            "work_start": ""
        },
        {
            "active": "true",
            "activity_due": "2019-12-03 21:51:14",
            "additional_assignee_list": "",
            "approval": "",
            "approval_history": "",
            "approval_set": "",
            "assigned_to": {
                "link": "demisto.com",
                "value": "admin"
            },
            "assignment_group": {
                "link": "demisto.com",
                "value": "admin"
            },
            "business_duration": "",
            "business_service": "",
            "business_stc": "",
            "calendar_duration": "",
            "calendar_stc": "",
            "caller_id": {
                "link": "demisto.com",
                "value": "admin"
            },
            "category": "network",
            "caused_by": "",
            "child_incidents": "",
            "close_code": "",
            "close_notes": "",
            "closed_at": "",
            "closed_by": "",
            "cmdb_ci": "",
            "comments": "",
            "comments_and_work_notes": "",
            "company": {
                "link": "demisto.com",
                "value": "admin"
            },
            "contact_type": "",
            "correlation_display": "",
            "correlation_id": "",
            "delivery_plan": "",
            "delivery_task": "",
            "description": "I just moved from floor 2 to floor 3 and my laptop cannot connect to any wireless network.",
            "due_date": "",
            "escalation": "0",
            "expected_start": "",
            "follow_up": "",
            "group_list": "",
            "hold_reason": "",
            "impact": "1",
            "incident_state": "2",
            "knowledge": "false",
            "location": {
                "link": "demisto.com",
                "value": "admin"
            },
            "made_sla": "false",
            "notify": "1",
            "number": "INC0000003",
            "opened_at": "2019-09-03 23:07:30",
            "opened_by": {
                "link": "demisto.com",
                "value": "admin"
            },
            "order": "",
            "parent": "",
            "parent_incident": "",
            "priority": "1",
            "problem_id": "",
            "reassignment_count": "2",
            "reopen_count": "",
            "reopened_by": "",
            "reopened_time": "",
            "resolved_at": "",
            "resolved_by": "",
            "rfc": "",
            "severity": "1",
            "short_description": "Wireless access is down in my area",
            "sla_due": "",
            "state": "2",
            "subcategory": "",
            "sys_class_name": "incident",
            "sys_created_by": "admin",
            "sys_created_on": "2018-04-07 14:41:46",
            "sys_domain": {
                "link": "demisto.com",
                "value": "global"
            },
            "sys_domain_path": "/",
            "sys_id": "sys_id",
            "sys_mod_count": "12",
            "sys_tags": "",
            "sys_updated_by": "admin",
            "sys_updated_on": "2019-12-03 19:51:14",
            "time_worked": "",
            "u_custom_field_test": "",
            "upon_approval": "",
            "upon_reject": "",
            "urgency": "1",
            "user_input": "",
            "watch_list": "",
            "work_end": "",
            "work_notes": "",
            "work_notes_list": "",
            "work_start": ""
        }
    ]
}
RESPONSE_ADD_LINK = {
    "result": {
        "active": "false",
        "activity_due": "",
        "additional_assignee_list": "",
        "approval": "",
        "approval_history": "",
        "approval_set": "",
        "assigned_to": {
            "link": "demisto.com",
            "value": "admin"
        },
        "assignment_group": {
            "link": "demisto.com",
            "value": "admin"
        },
        "business_duration": "1970-01-22 21:46:21",
        "business_service": "",
        "business_stc": "1892781",
        "calendar_duration": "1970-04-02 20:46:21",
        "calendar_stc": "7937181",
        "caller_id": {
            "link": "demisto.com",
            "value": "admin"
        },
        "category": "network",
        "caused_by": "",
        "child_incidents": "",
        "close_code": "Closed/Resolved by Caller",
        "close_notes": "Closed before close notes were made mandatory\n\t\t",
        "closed_at": "2019-09-03 23:10:06",
        "closed_by": {
            "link": "demisto.com",
            "value": "admin"
        },
        "cmdb_ci": {
            "link": "demisto.com",
            "value": "admin"
        },
        "comments": "",
        "comments_and_work_notes": "",
        "company": {
            "link": "demisto.com",
            "value": "admin"
        },
        "contact_type": "",
        "correlation_display": "",
        "correlation_id": "",
        "delivery_plan": "",
        "delivery_task": "",
        "description": "User can't access email on mail.company.com.\n\t\t",
        "due_date": "",
        "escalation": "0",
        "expected_start": "",
        "follow_up": "",
        "group_list": "",
        "hold_reason": "",
        "impact": "1",
        "incident_state": "7",
        "knowledge": "false",
        "location": {
            "link": "demisto.com",
            "value": "admin"
        },
        "made_sla": "false",
        "notify": "1",
        "number": "INC0000001",
        "opened_at": "2019-09-02 23:09:51",
        "opened_by": {
            "link": "demisto.com",
            "value": "admin"
        },
        "order": "",
        "parent": "",
        "parent_incident": "",
        "priority": "1",
        "problem_id": {
            "link": "demisto.com",
            "value": "admin"
        },
        "reassignment_count": "1",
        "reopen_count": "",
        "reopened_by": "",
        "reopened_time": "",
        "resolved_at": "2019-12-03 19:56:12",
        "resolved_by": {
            "link": "demisto.com",
            "value": "admin"
        },
        "rfc": "",
        "severity": "1",
        "short_description": "Can't read email",
        "sla_due": "",
        "state": "7",
        "subcategory": "",
        "sys_class_name": "incident",
        "sys_created_by": "pat",
        "sys_created_on": "2018-04-03 18:24:13",
        "sys_domain": {
            "link": "demisto.com",
            "value": "global"
        },
        "sys_domain_path": "/",
        "sys_id": "sys_id",
        "sys_mod_count": "23",
        "sys_tags": "",
        "sys_updated_by": "admin",
        "sys_updated_on": "2020-04-07 07:26:01",
        "time_worked": "",
        "u_custom_field_test": "",
        "upon_approval": "",
        "upon_reject": "",
        "urgency": "1",
        "user_input": "",
        "watch_list": "",
        "work_end": "",
        "work_notes": "",
        "work_notes_list": "",
        "work_start": ""
    }
}
RESPONSE_ADD_COMMENT = {
    "result": {
        "active": "false",
        "activity_due": "",
        "additional_assignee_list": "",
        "approval": "",
        "approval_history": "",
        "approval_set": "",
        "assigned_to": {
            "link": "demisto.com",
            "value": "admin"
        },
        "assignment_group": {
            "link": "demisto.com",
            "value": "admin"
        },
        "business_duration": "1970-01-22 21:46:21",
        "business_service": "",
        "business_stc": "1892781",
        "calendar_duration": "1970-04-02 20:46:21",
        "calendar_stc": "7937181",
        "caller_id": {
            "link": "demisto.com",
            "value": "admin"
        },
        "category": "network",
        "caused_by": "",
        "child_incidents": "",
        "close_code": "Closed/Resolved by Caller",
        "close_notes": "Closed before close notes were made mandatory\n\t\t",
        "closed_at": "2019-09-03 23:10:06",
        "closed_by": {
            "link": "demisto.com",
            "value": "admin"
        },
        "cmdb_ci": {
            "link": "demisto.com",
            "value": "admin"
        },
        "comments": "",
        "comments_and_work_notes": "",
        "company": {
            "link": "demisto.com",
            "value": "admin"
        },
        "contact_type": "",
        "correlation_display": "",
        "correlation_id": "",
        "delivery_plan": "",
        "delivery_task": "",
        "description": "User can't access email on mail.company.com.\n\t\t",
        "due_date": "",
        "escalation": "0",
        "expected_start": "",
        "follow_up": "",
        "group_list": "",
        "hold_reason": "",
        "impact": "1",
        "incident_state": "7",
        "knowledge": "false",
        "location": {
            "link": "demisto.com",
            "value": "admin"
        },
        "made_sla": "false",
        "notify": "1",
        "number": "INC0000001",
        "opened_at": "2019-09-02 23:09:51",
        "opened_by": {
            "link": "demisto.com",
            "value": "admin"
        },
        "order": "",
        "parent": "",
        "parent_incident": "",
        "priority": "1",
        "problem_id": {
            "link": "demisto.com",
            "value": "admin"
        },
        "reassignment_count": "1",
        "reopen_count": "",
        "reopened_by": "",
        "reopened_time": "",
        "resolved_at": "2019-12-03 19:56:12",
        "resolved_by": {
            "link": "demisto.com",
            "value": "admin"
        },
        "rfc": "",
        "severity": "1",
        "short_description": "Can't read email",
        "sla_due": "",
        "state": "7",
        "subcategory": "",
        "sys_class_name": "incident",
        "sys_created_by": "pat",
        "sys_created_on": "2018-04-03 18:24:13",
        "sys_domain": {
            "link": "demisto.com",
            "value": "global"
        },
        "sys_domain_path": "/",
        "sys_id": "sys_id",
        "sys_mod_count": "23",
        "sys_tags": "",
        "sys_updated_by": "admin",
        "sys_updated_on": "2020-04-07 07:26:01",
        "time_worked": "",
        "u_custom_field_test": "",
        "upon_approval": "",
        "upon_reject": "",
        "urgency": "1",
        "user_input": "",
        "watch_list": "",
        "work_end": "",
        "work_notes": "",
        "work_notes_list": "",
        "work_start": ""
    }
}
RESPONSE_UPLOAD_FILE = {
    "result": {
        "average_image_color": "",
        "chunk_size_bytes": "734003",
        "compressed": "true",
        "content_type": "text/plain",
        "download_link": "test_link",
        "file_name": "test_file",
        "image_height": "",
        "image_width": "",
        "size_bytes": "224925",
        "size_compressed": "163377",
        "state": "pending",
        "sys_created_by": "admin",
        "sys_created_on": "2020-04-07 08:07:44",
        "sys_id": "system_id",
        "sys_mod_count": "0",
        "sys_tags": "",
        "sys_updated_by": "admin",
        "sys_updated_on": "2020-04-07 08:07:44",
        "table_name": "incident",
        "table_sys_id": "system_id"
    }
}
RESPONSE_GET_TICKET_NOTES = {
    "result": [
        {
            "element": "work_notes",
            "element_id": "element_id",
            "name": "incident",
            "sys_created_by": "admin",
            "sys_created_on": "2020-04-07 07:32:12",
            "sys_id": "sys_id",
            "sys_tags": "",
            "value": "[code]\u003ca class=\"web\" target=\"_blank\" href=\"http://www.demisto.com\""
                     " \u003edemsito_link\u003c/a\u003e[/code]"
        },
        {
            "element": "work_notes",
            "element_id": "element_id",
            "name": "incident",
            "sys_created_by": "admin",
            "sys_created_on": "2020-04-07 07:25:51",
            "sys_id": "sys_id",
            "sys_tags": "",
            "value": "[code]\u003ca class=\"web\" target=\"_blank\" href=\"http://www.demisto.com\""
                     " \u003edemsito_link\u003c/a\u003e[/code]"
        },
        {
            "element": "work_notes",
            "element_id": "element_id",
            "name": "incident",
            "sys_created_by": "admin",
            "sys_created_on": "2020-04-07 07:46:34",
            "sys_id": "sys_id",
            "sys_tags": "",
            "value": "Nice work!"
        },
        {
            "element": "work_notes",
            "element_id": "element_id",
            "name": "incident",
            "sys_created_by": "admin",
            "sys_created_on": "2020-04-07 07:46:25",
            "sys_id": "sys_id",
            "sys_tags": "",
            "value": "Nice work!"
        },
        {
            "element": "work_notes",
            "element_id": "9c573169c611228700193229fff72400",
            "name": "incident",
            "sys_created_by": "admin",
            "sys_created_on": "2020-04-07 07:26:01",
            "sys_id": "d31a605ddb845010ebea8a18489619e2",
            "sys_tags": "",
            "value": "[code]\u003ca class=\"web\" target=\"_blank\" href=\"http://www.demisto.com\""
                     " \u003edemsito_link\u003c/a\u003e[/code]"
        }
    ]
}
RESPONSE_GET_RECORD = {
    "result": {
        "acquisition_method": "",
        "asset_tag": "P1000479",
        "assigned": "2017-10-31 07:00:00",
        "assigned_to": {
            "link": "demisto.com",
            "value": "admin"
        },
        "beneficiary": "",
        "checked_in": "",
        "checked_out": "",
        "ci": {
            "link": "demisto.com",
            "value": "admin"
        },
        "comments": "",
        "company": {
            "link": "demisto.com",
            "value": "admin"
        },
        "cost": "1799.99",
        "cost_center": {
            "link": "demisto.com",
            "value": "admin"
        },
        "delivery_date": "2017-04-20 07:00:00",
        "department": {
            "link": "demisto.com",
            "value": "admin"
        },
        "depreciated_amount": "1023.64",
        "depreciation": {
            "link": "demisto.com",
            "value": "admin"
        },
        "depreciation_date": "2017-06-03 07:00:00",
        "display_name": "P1000479 - Apple MacBook Pro 15\"",
        "disposal_reason": "",
        "due": "",
        "due_in": "",
        "expenditure_type": "",
        "gl_account": "",
        "install_date": "2017-06-02 07:00:00",
        "install_status": "1",
        "invoice_number": "",
        "justification": "",
        "lease_id": "",
        "location": {
            "link": "demisto.com",
            "value": "admin"
        },
        "managed_by": "",
        "model": {
            "link": "demisto.com",
            "value": "admin"
        },
        "model_category": {
            "link": "demisto.com",
            "value": "admin"
        },
        "old_status": "",
        "old_substatus": "",
        "order_date": "2017-03-27 07:00:00",
        "owned_by": "",
        "parent": "",
        "po_number": "PO100004",
        "pre_allocated": "false",
        "purchase_date": "2017-04-09",
        "quantity": "1",
        "request_line": "",
        "resale_price": "0",
        "reserved_for": "",
        "residual": "776.35",
        "residual_date": "2020-04-07",
        "retired": "",
        "retirement_date": "",
        "salvage_value": "0",
        "serial_number": "BQP-854-D33246-GH",
        "skip_sync": "false",
        "stockroom": "",
        "substatus": "",
        "support_group": "",
        "supported_by": "",
        "sys_class_name": "alm_hardware",
        "sys_created_by": "admin",
        "sys_created_on": "2019-02-23 08:14:21",
        "sys_domain": {
            "link": "demisto.com",
            "value": "global"
        },
        "sys_domain_path": "/",
        "sys_id": "sys_id",
        "sys_mod_count": "18",
        "sys_tags": "",
        "sys_updated_by": "system",
        "sys_updated_on": "2020-04-07 06:31:50",
        "vendor": {
            "link": "demisto.com",
            "value": "admin"
        },
        "warranty_expiration": "2020-06-01",
        "work_notes": ""
    }
}
RESPONSE_UPDATE_RECORD = {
    "result": {
        "acquisition_method": "",
        "asset_tag": "P1000479",
        "assigned": "2017-10-31 07:00:00",
        "assigned_to": {
            "link": "demisto.com",
            "value": "admin"
        },
        "beneficiary": "",
        "checked_in": "",
        "checked_out": "",
        "ci": {
            "link": "demisto.com",
            "value": "admin"
        },
        "comments": "",
        "company": {
            "link": "demisto.com",
            "value": "admin"
        },
        "cost": "1799.99",
        "cost_center": {
            "link": "demisto.com",
            "value": "admin"
        },
        "delivery_date": "2017-04-20 07:00:00",
        "department": {
            "link": "demisto.com",
            "value": "admin"
        },
        "depreciated_amount": "1023.64",
        "depreciation": {
            "link": "demisto.com",
            "value": "admin"
        },
        "depreciation_date": "2017-06-03 07:00:00",
        "display_name": "P1000479 - Apple MacBook Pro 15\"",
        "disposal_reason": "",
        "due": "",
        "due_in": "",
        "expenditure_type": "",
        "gl_account": "",
        "install_date": "2017-06-02 07:00:00",
        "install_status": "1",
        "invoice_number": "",
        "justification": "",
        "lease_id": "",
        "location": {
            "link": "demisto.com",
            "value": "admin"
        },
        "managed_by": "",
        "model": {
            "link": "demisto.com",
            "value": "admin"
        },
        "model_category": {
            "link": "demisto.com",
            "value": "admin"
        },
        "old_status": "",
        "old_substatus": "",
        "order_date": "2017-03-27 07:00:00",
        "owned_by": "",
        "parent": "",
        "po_number": "PO100004",
        "pre_allocated": "false",
        "purchase_date": "2017-04-09",
        "quantity": "1",
        "request_line": "",
        "resale_price": "0",
        "reserved_for": "",
        "residual": "776.35",
        "residual_date": "2020-04-07",
        "retired": "",
        "retirement_date": "",
        "salvage_value": "0",
        "serial_number": "BQP-854-D33246-GH",
        "skip_sync": "false",
        "stockroom": "",
        "substatus": "",
        "support_group": "",
        "supported_by": "",
        "sys_class_name": "alm_hardware",
        "sys_created_by": "admin",
        "sys_created_on": "2019-02-23 08:14:21",
        "sys_domain": {
            "link": "demisto.com",
            "value": "global"
        },
        "sys_domain_path": "/",
        "sys_id": "sys_id",
        "sys_mod_count": "18",
        "sys_tags": "",
        "sys_updated_by": "system",
        "sys_updated_on": "2020-04-07 06:31:50",
        "vendor": {
            "link": "demisto.com",
            "value": "admin"
        },
        "warranty_expiration": "2020-06-01",
        "work_notes": ""
    }
}
RESPONSE_CREATE_RECORD = {
    "result": {
        'parent': '', 'skip_sync': 'false', 'residual_date': '', 'residual': '0',
        'sys_updated_on': '2020-04-07 12:48:38', 'request_line': '', 'sys_updated_by': 'admin',
        'due_in': '', 'model_category': '', 'sys_created_on': '2020-04-07 12:48:38',
        'sys_domain': {'link': 'demisto.com', 'value': 'global'}, 'disposal_reason': '', 'model': '',
        'install_date': '', 'gl_account': '', 'invoice_number': '', 'sys_created_by': 'admin',
        'warranty_expiration': '', 'asset_tag': 'P4325434', 'depreciated_amount': '0', 'substatus': '',
        'pre_allocated': 'false', 'owned_by': '', 'checked_out': '', 'display_name': 'P4325434 -',
        'sys_domain_path': '/', 'delivery_date': '', 'retirement_date': '', 'beneficiary': '',
        'install_status': '1', 'cost_center': '', 'supported_by': '', 'assigned': '', 'purchase_date': '',
        'work_notes': '', 'managed_by': '', 'sys_class_name': 'alm_asset', 'sys_id': 'sys_id', 'po_number': '',
        'stockroom': '', 'checked_in': '', 'resale_price': '0', 'vendor': '', 'company': '', 'retired': '',
        'justification': '', 'department': '', 'expenditure_type': '', 'depreciation': '', 'assigned_to': '',
        'depreciation_date': '', 'old_status': '', 'comments': '', 'cost': '0', 'quantity': '1',
        'acquisition_method': '', 'ci': '', 'sys_mod_count': '0', 'old_substatus': '', 'serial_number': '',
        'sys_tags': '', 'order_date': '', 'support_group': '', 'reserved_for': '', 'due': '', 'location': '',
        'lease_id': '', 'salvage_value': '0'
    }
}
RESPONSE_QUERY_TABLE = {
    "result": [
        {
            "acquisition_method": "",
            "asset_tag": "P1000807",
            "assigned": "2018-08-07 07:00:00",
            "assigned_to": {
                "link": "demisto.com",
                "value": "admin"
            },
            "beneficiary": "",
            "checked_in": "",
            "checked_out": "",
            "ci": {
                "link": "demisto.com",
                "value": "admin"
            },
            "comments": "",
            "company": {
                "link": "demisto.com",
                "value": "admin"
            },
            "cost": "2499.99",
            "cost_center": {
                "link": "demisto.com",
                "value": "admin"
            },
            "delivery_date": "2018-03-14 08:00:00",
            "department": {
                "link": "demisto.com",
                "value": "admin"
            },
            "depreciated_amount": "934.59",
            "depreciation": {
                "link": "demisto.com",
                "value": "admin"
            },
            "depreciation_date": "2018-05-27 07:00:00",
            "display_name": "P1000807 - Apple MacBook Pro 17\"",
            "disposal_reason": "",
            "due": "",
            "due_in": "",
            "expenditure_type": "",
            "gl_account": "",
            "install_date": "2018-05-26 07:00:00",
            "install_status": "1",
            "invoice_number": "",
            "justification": "",
            "lease_id": "",
            "location": {
                "link": "demisto.com",
                "value": "admin"
            },
            "managed_by": "",
            "model": {
                "link": "demisto.com",
                "value": "admin"
            },
            "model_category": {
                "link": "demisto.com",
                "value": "admin"
            },
            "old_status": "",
            "old_substatus": "",
            "order_date": "2018-02-22 08:00:00",
            "owned_by": "",
            "parent": "",
            "po_number": "PO100008",
            "pre_allocated": "false",
            "purchase_date": "2018-03-09",
            "quantity": "1",
            "request_line": "",
            "resale_price": "0",
            "reserved_for": "",
            "residual": "1565.4",
            "residual_date": "2020-04-09",
            "retired": "",
            "retirement_date": "",
            "salvage_value": "0",
            "serial_number": "IKS-131-F44462-HL",
            "skip_sync": "false",
            "stockroom": "",
            "substatus": "",
            "support_group": "",
            "supported_by": "",
            "sys_class_name": "alm_hardware",
            "sys_created_by": "admin",
            "sys_created_on": "2019-02-23 08:14:09",
            "sys_domain": {
                "link": "demisto.com",
                "value": "global"
            },
            "sys_domain_path": "/",
            "sys_id": "sys_id2",
            "sys_mod_count": "20",
            "sys_tags": "",
            "sys_updated_by": "system",
            "sys_updated_on": "2020-04-09 06:20:19",
            "vendor": {
                "link": "demisto.com",
                "value": "admin"
            },
            "warranty_expiration": "2021-05-25",
            "work_notes": ""
        },
        {
            "acquisition_method": "",
            "asset_tag": "P1000637",
            "assigned": "2019-07-03 07:00:00",
            "assigned_to": {
                "link": "demisto.com",
                "value": "admin"
            },
            "beneficiary": "",
            "checked_in": "",
            "checked_out": "",
            "ci": {
                "link": "demisto.com",
                "value": "admin"
            },
            "comments": "",
            "company": {
                "link": "demisto.com",
                "value": "admin"
            },
            "cost": "1599.99",
            "cost_center": {
                "link": "demisto.com",
                "value": "admin"
            },
            "delivery_date": "2018-12-19 08:00:00",
            "department": {
                "link": "demisto.com",
                "value": "admin"
            },
            "depreciated_amount": "389.71",
            "depreciation": {
                "link": "admin",
                "value": "demisto.com"
            },
            "depreciation_date": "2019-01-19 08:00:00",
            "display_name": "P1000637 - Apple MacBook Air 13\"",
            "disposal_reason": "",
            "due": "",
            "due_in": "",
            "expenditure_type": "",
            "gl_account": "",
            "install_date": "2019-01-18 08:00:00",
            "install_status": "1",
            "invoice_number": "",
            "justification": "",
            "lease_id": "",
            "location": {
                "link": "demisto.com",
                "value": "admin"
            },
            "managed_by": "",
            "model": {
                "link": "demisto.com",
                "value": "admin"
            },
            "model_category": {
                "link": "demisto.com",
                "value": "admin"
            },
            "old_status": "",
            "old_substatus": "",
            "order_date": "2018-11-24 08:00:00",
            "owned_by": "",
            "parent": "",
            "po_number": "PO100011",
            "pre_allocated": "false",
            "purchase_date": "2018-12-09",
            "quantity": "1",
            "request_line": "",
            "resale_price": "0",
            "reserved_for": "",
            "residual": "1210.28",
            "residual_date": "2020-04-09",
            "retired": "",
            "retirement_date": "",
            "salvage_value": "0",
            "serial_number": "BXV-671-O15099-HI",
            "skip_sync": "false",
            "stockroom": "",
            "substatus": "",
            "support_group": "",
            "supported_by": "",
            "sys_class_name": "alm_hardware",
            "sys_created_by": "admin",
            "sys_created_on": "2019-02-23 08:13:36",
            "sys_domain": {
                "link": "demisto.com",
                "value": "global"
            },
            "sys_domain_path": "/",
            "sys_id": "sys_id3",
            "sys_mod_count": "20",
            "sys_tags": "",
            "sys_updated_by": "system",
            "sys_updated_on": "2020-04-09 06:20:19",
            "vendor": {
                "link": "demisto.com",
                "value": "admin"
            },
            "warranty_expiration": "2022-01-17",
            "work_notes": ""
        },
        {
            "acquisition_method": "",
            "asset_tag": "P1000412",
            "assigned": "2017-08-17 07:00:00",
            "assigned_to": {
                "link": "demisto.com",
                "value": "admin"
            },
            "beneficiary": "",
            "checked_in": "",
            "checked_out": "",
            "ci": {
                "link": "demisto.com",
                "value": "admin"
            },
            "comments": "",
            "company": {
                "link": "demisto.com",
                "value": "admin"
            },
            "cost": "2499.99",
            "cost_center": {
                "link": "demisto.com",
                "value": "admin"
            },
            "delivery_date": "2017-01-20 08:00:00",
            "department": {
                "link": "demisto.com",
                "value": "admin"
            },
            "depreciated_amount": "1564.03",
            "depreciation": {
                "link": "demisto.com",
                "value": "admin"
            },
            "depreciation_date": "2017-02-20 08:00:00",
            "display_name": "P1000412 - Apple MacBook Pro 17\"",
            "disposal_reason": "",
            "due": "",
            "due_in": "",
            "expenditure_type": "",
            "gl_account": "",
            "install_date": "2017-02-19 08:00:00",
            "install_status": "1",
            "invoice_number": "",
            "justification": "",
            "lease_id": "",
            "location": {
                "link": "demisto.com",
                "value": "admin"
            },
            "managed_by": "",
            "model": {
                "link": "demisto.com",
                "value": "admin"
            },
            "model_category": {
                "link": "demisto.com",
                "value": "admin"
            },
            "old_status": "",
            "old_substatus": "",
            "order_date": "2016-12-28 08:00:00",
            "owned_by": "",
            "parent": "",
            "po_number": "PO100002",
            "pre_allocated": "false",
            "purchase_date": "2017-01-09",
            "quantity": "1",
            "request_line": "",
            "resale_price": "0",
            "reserved_for": "",
            "residual": "935.96",
            "residual_date": "2020-04-09",
            "retired": "",
            "retirement_date": "",
            "salvage_value": "0",
            "serial_number": "FQC-294-U60540-FN",
            "skip_sync": "false",
            "stockroom": "",
            "substatus": "",
            "support_group": "",
            "supported_by": "",
            "sys_class_name": "alm_hardware",
            "sys_created_by": "admin",
            "sys_created_on": "2019-02-23 08:13:40",
            "sys_domain": {
                "link": "demisto.com",
                "value": "global"
            },
            "sys_domain_path": "/",
            "sys_id": "sys_id4",
            "sys_mod_count": "21",
            "sys_tags": "",
            "sys_updated_by": "system",
            "sys_updated_on": "2020-04-09 06:20:20",
            "vendor": {
                "link": "demisto.com",
                "value": "admin"
            },
            "warranty_expiration": "2020-02-19",
            "work_notes": ""
        }
    ]
}
RESPONSE_QUERY_TABLE_SYS_PARAMS = {
    "result": [
        {
            "active": {
                "display_value": "true",
                "value": "true"
            },
            "activity_due": {
                "display_value": "UNKNOWN",
                "value": ""
            },
            "additional_assignee_list": {
                "display_value": "",
                "value": ""
            },
            "approval": {
                "display_value": "Not Yet Requested",
                "value": "not requested"
            },
            "approval_history": {
                "display_value": "",
                "value": ""
            },
            "approval_set": {
                "display_value": "",
                "value": ""
            },
            "assigned_to": {
                "display_value": "",
                "value": ""
            },
            "assignment_group": {
                "display_value": "Procurement",
                "value": "1234"
            },
            "business_duration": {
                "display_value": "",
                "value": ""
            },
            "business_service": {
                "display_value": "",
                "value": ""
            },
            "calendar_duration": {
                "display_value": "",
                "value": ""
            },
            "calendar_stc": {
                "display_value": "",
                "value": ""
            },
            "close_notes": {
                "display_value": "",
                "value": ""
            },
            "closed_at": {
                "display_value": "",
                "value": ""
            },
            "closed_by": {
                "display_value": "",
                "value": ""
            },
            "cmdb_ci": {
                "display_value": "",
                "value": ""
            },
            "comments": {
                "display_value": "",
                "value": ""
            },
            "comments_and_work_notes": {
                "display_value": "",
                "value": ""
            },
            "company": {
                "display_value": "",
                "value": ""
            },
            "contact_type": {
                "display_value": None,
                "value": ""
            },
            "contract": {
                "display_value": "",
                "value": ""
            },
            "correlation_display": {
                "display_value": "",
                "value": ""
            },
            "correlation_id": {
                "display_value": "",
                "value": ""
            },
            "delivery_plan": {
                "display_value": "",
                "value": ""
            },
            "delivery_task": {
                "display_value": "",
                "value": ""
            },
            "description": {
                "display_value": "Order from vendor or move from in-stock inventory\n\t\t",
                "value": "Order from vendor or move from in-stock inventory\n\t\t"
            },
            "due_date": {
                "display_value": "2020-04-20 13:58:46",
                "value": "2020-04-20 20:58:46"
            },
            "escalation": {
                "display_value": "Normal",
                "value": "0"
            },
            "expected_start": {
                "display_value": "2020-04-20 13:58:46",
                "value": "2020-04-20 20:58:46"
            },
            "follow_up": {
                "display_value": "",
                "value": ""
            },
            "group_list": {
                "display_value": "",
                "value": ""
            },
            "impact": {
                "display_value": "3 - Low",
                "value": "3"
            },
            "knowledge": {
                "display_value": "false",
                "value": "false"
            },
            "location": {
                "display_value": "",
                "value": ""
            },
            "made_sla": {
                "display_value": "true",
                "value": "true"
            },
            "number": {
                "display_value": "TASK0000001",
                "value": "TASK0000001"
            },
            "opened_at": {
                "display_value": "2020-04-20 13:58:46",
                "value": "2020-04-20 20:58:46"
            },
            "opened_by": {
                "display_value": "System Administrator",
                "value": "1234"
            },
            "order": {
                "display_value": "",
                "value": ""
            },
            "parent": {
                "display_value": "RITM0000001",
                "value": "aeed229047801200e0ef563dbb9a71c2"
            },
            "priority": {
                "display_value": "4 - Low",
                "value": "4"
            },
            "reassignment_count": {
                "display_value": "0",
                "value": "0"
            },
            "request": {
                "display_value": "REQ0000001",
                "value": "1234"
            },
            "request_item": {
                "display_value": "RITM0000001",
                "value": "1234"
            },
            "sc_catalog": {
                "display_value": "",
                "value": ""
            },
            "service_offering": {
                "display_value": "",
                "value": ""
            },
            "short_description": {
                "display_value": "Order from vendor or move from in-stock inventory\n\t\t",
                "value": "Order from vendor or move from in-stock inventory\n\t\t"
            },
            "skills": {
                "display_value": "",
                "value": ""
            },
            "sla_due": {
                "display_value": "UNKNOWN",
                "value": ""
            },
            "state": {
                "display_value": "Open",
                "value": "1"
            },
            "sys_class_name": {
                "display_value": "Catalog Task",
                "value": "sc_task"
            },
            "sys_created_by": {
                "display_value": "admin",
                "value": "admin"
            },
            "sys_created_on": {
                "display_value": "2020-04-20 13:58:46",
                "value": "2020-04-20 20:58:46"
            },
            "sys_domain": {
                "display_value": "global",
                "value": "global"
            },
            "sys_domain_path": {
                "display_value": "/",
                "value": "/"
            },
            "sys_id": {
                "display_value": "1234",
                "value": "1234"
            },
            "sys_mod_count": {
                "display_value": "0",
                "value": "0"
            },
            "sys_tags": {
                "display_value": "",
                "value": ""
            },
            "sys_updated_by": {
                "display_value": "admin",
                "value": "admin"
            },
            "sys_updated_on": {
                "display_value": "2020-04-20 13:58:46",
                "value": "2020-04-20 20:58:46"
            },
            "time_worked": {
                "display_value": "",
                "value": ""
            },
            "upon_approval": {
                "display_value": "Proceed to Next Task",
                "value": "proceed"
            },
            "upon_reject": {
                "display_value": "Cancel all future Tasks",
                "value": "cancel"
            },
            "urgency": {
                "display_value": "3 - Low",
                "value": "3"
            },
            "user_input": {
                "display_value": "",
                "value": ""
            },
            "watch_list": {
                "display_value": "",
                "value": ""
            },
            "work_end": {
                "display_value": "",
                "value": ""
            },
            "work_notes": {
                "display_value": "",
                "value": ""
            },
            "work_notes_list": {
                "display_value": "",
                "value": ""
            },
            "work_start": {
                "display_value": "",
                "value": ""
            }
        }
    ]
}
RESPONSE_LIST_TABLE_FIELDS = {
    "result": [
        {
            "acquisition_method": "",
            "asset_tag": "P1000479",
            "assigned": "2017-10-31 07:00:00",
            "assigned_to": {
                "link": "demisto.com",
                "value": "admin"
            },
            "beneficiary": "",
            "checked_in": "",
            "checked_out": "",
            "ci": {
                "link": "demisto.com",
                "value": "admin"
            },
            "comments": "",
            "company": {
                "link": "demisto.com",
                "value": "admin"
            },
            "cost": "1799.99",
            "cost_center": {
                "link": "demisto.com",
                "value": "admin"
            },
            "delivery_date": "2017-04-20 07:00:00",
            "department": {
                "link": "demisto.com",
                "value": "admin"
            },
            "depreciated_amount": "1025.61",
            "depreciation": {
                "link": "demisto.com",
                "value": "admin"
            },
            "depreciation_date": "2017-06-03 07:00:00",
            "display_name": "P1000479 - Apple MacBook Pro 15\"",
            "disposal_reason": "",
            "due": "",
            "due_in": "",
            "expenditure_type": "",
            "gl_account": "",
            "install_date": "2017-06-02 07:00:00",
            "install_status": "1",
            "invoice_number": "",
            "justification": "",
            "lease_id": "",
            "location": {
                "link": "demisto.com",
                "value": "admin"
            },
            "managed_by": "",
            "model": {
                "link": "demisto.com",
                "value": "admin"
            },
            "model_category": {
                "link": "demisto.com",
                "value": "admin"
            },
            "old_status": "",
            "old_substatus": "",
            "order_date": "2017-03-27 07:00:00",
            "owned_by": "",
            "parent": "",
            "po_number": "PO100004",
            "pre_allocated": "false",
            "purchase_date": "2017-04-09",
            "quantity": "1",
            "request_line": "",
            "resale_price": "0",
            "reserved_for": "",
            "residual": "774.38",
            "residual_date": "2020-04-09",
            "retired": "",
            "retirement_date": "",
            "salvage_value": "0",
            "serial_number": "BQP-854-D33246-GH",
            "skip_sync": "false",
            "stockroom": "",
            "substatus": "",
            "support_group": "",
            "supported_by": "",
            "sys_class_name": "alm_hardware",
            "sys_created_by": "admin",
            "sys_created_on": "2019-02-23 08:14:21",
            "sys_domain": {
                "link": "demisto.com",
                "value": "global"
            },
            "sys_domain_path": "/",
            "sys_id": "00a96c0d3790200044e0bfc8bcbe5dc3",
            "sys_mod_count": "20",
            "sys_tags": "",
            "sys_updated_by": "system",
            "sys_updated_on": "2020-04-09 06:20:10",
            "vendor": {
                "link": "demisto.com",
                "value": "admin"
            },
            "warranty_expiration": "2020-06-01",
            "work_notes": ""
        }
    ]
}
RESPONSE_QUERY_COMPUTERS = {
    "result": {
        "asset": {
            "link": "demisto.com",
            "value": "a"
        },
        "asset_tag": "P1000357",
        "assigned": "2017-09-09 07:00:00",
        "assigned_to": {
            "link": "demisto.com",
            "value": "admin"
        },
        "assignment_group": "",
        "attributes": "",
        "can_print": "false",
        "category": "Hardware",
        "cd_rom": "false",
        "cd_speed": "",
        "change_control": "",
        "chassis_type": "",
        "checked_in": "",
        "checked_out": "",
        "comments": "",
        "company": {
            "link": "demisto.com",
            "value": "admin"
        },
        "correlation_id": "",
        "cost": "1329",
        "cost_cc": "USD",
        "cost_center": {
            "link": "demisto.com",
            "value": "a"
        },
        "cpu_core_count": "1",
        "cpu_core_thread": "",
        "cpu_count": "1",
        "cpu_manufacturer": "",
        "cpu_name": "",
        "cpu_speed": "",
        "cpu_type": "",
        "default_gateway": "",
        "delivery_date": "2017-05-21 07:00:00",
        "department": {
            "link": "demisto.com",
            "value": "a"
        },
        "discovery_source": "",
        "disk_space": "",
        "dns_domain": "",
        "due": "",
        "due_in": "",
        "fault_count": "0",
        "first_discovered": "",
        "floppy": "",
        "form_factor": "",
        "fqdn": "",
        "gl_account": "",
        "hardware_status": "installed",
        "hardware_substatus": "",
        "install_date": "2017-07-29 07:00:00",
        "install_status": "1",
        "invoice_number": "",
        "ip_address": "",
        "justification": "",
        "last_discovered": "",
        "lease_id": "",
        "location": {
            "link": "demisto.com",
            "value": "a"
        },
        "mac_address": "",
        "maintenance_schedule": "",
        "managed_by": "",
        "manufacturer": {
            "link": "demisto.com",
            "value": "a"
        },
        "model_id": {
            "link": "demisto.com",
            "value": "a"
        },
        "model_number": "",
        "monitor": "false",
        "name": "Precision T5500 Workstation",
        "object_id": "",
        "operational_status": "1",
        "order_date": "2017-04-26 07:00:00",
        "os": "Windows XP Professional",
        "os_address_width": "",
        "os_domain": "",
        "os_service_pack": "",
        "os_version": "",
        "owned_by": "",
        "po_number": "PO100005",
        "purchase_date": "2017-05-09",
        "ram": "",
        "schedule": "",
        "serial_number": "VVM-370-F60616-KN",
        "short_description": "",
        "skip_sync": "false",
        "start_date": "",
        "subcategory": "Computer",
        "support_group": "",
        "supported_by": "",
        "sys_class_name": "cmdb_ci_computer",
        "sys_class_path": "/!!/!2/!(",
        "sys_created_by": "admin",
        "sys_created_on": "2012-02-18 08:14:45",
        "sys_domain": {
            "link": "demisto.com",
            "value": "global"
        },
        "sys_domain_path": "/",
        "sys_id": "1234",
        "sys_mod_count": "18",
        "sys_tags": "",
        "sys_updated_by": "system",
        "sys_updated_on": "2020-04-09 06:20:21",
        "unverified": "false",
        "vendor": {
            "link": "demisto.com",
            "value": "a"
        },
        "virtual": "false",
        "warranty_expiration": "2020-07-28"
    }
}
RESPONSE_GET_TABLE_NAME = {
    "result": [
        {
            "access": "",
            "actions_access": "true",
            "alter_access": "true",
            "client_scripts_access": "true",
            "configuration_access": "false",
            "create_access": "true",
            "create_access_controls": "false",
            "delete_access": "false",
            "extension_model": "",
            "is_extendable": "false",
            "label": "ACE",
            "live_feed_enabled": "false",
            "name": "cmdb_ci_lb_ace",
            "number_ref": "",
            "read_access": "true",
            "super_class": {
                "link": "demisto.com",
                "value": "admin"
            },
            "sys_class_code": "!.",
            "sys_class_name": "sys_db_object",
            "sys_class_path": "/!!/!2/!(/!!/!$/!.",
            "sys_created_by": "system",
            "sys_created_on": "2019-12-04 05:02:05",
            "sys_id": "123",
            "sys_mod_count": "0",
            "sys_name": "CMDB CI Lb Ace",
            "sys_package": {
                "link": "demisto.com",
                "value": "admin"
            },
            "sys_policy": "",
            "sys_scope": {
                "link": "demisto.com",
                "value": "global"
            },
            "sys_update_name": "sys_db_object_547a54c1e86100107850694c2d9d2d3e",
            "sys_updated_by": "system",
            "sys_updated_on": "2019-12-04 05:02:05",
            "update_access": "true",
            "user_role": "",
            "ws_access": "true"
        }
    ]
}
<<<<<<< HEAD
RESPONSE_DOCUMENT_ROUTE = {
    "result": {
        "display_name": "Incident: INC0000060",
        "document_id": "document_id",
        "document_table": "incident",
        "queue": "queue_id",
        "sys_id": "work_item_id"
=======
RESPONSE_ADD_TAG = {
    "result": {
        "auto": "",
        "comments": "",
        "id_display": "INC0000009",
        "id_type": "Incident",
        "label": {
            "link": "demisto.com",
            "value": "admin"
        },
        "notify_onchange": "false",
        "notify_script": "",
        "notify_when": "",
        "read": "no",
        "reference_count": "",
        "sys_created_by": "admin",
        "sys_created_on": "2020-04-30 08:59:33",
        "sys_id": "1234",
        "sys_mod_count": "0",
        "sys_tags": "",
        "sys_updated_by": "admin",
        "sys_updated_on": "2020-04-30 08:59:33",
        "table": "",
        "table_key": "",
        "title": "title",
        "url": "incident.do?sys_id=1234\u0026sysparm_view=",
        "view_name": ""
>>>>>>> 74573fe2
    }
}<|MERGE_RESOLUTION|>--- conflicted
+++ resolved
@@ -2177,15 +2177,6 @@
         }
     ]
 }
-<<<<<<< HEAD
-RESPONSE_DOCUMENT_ROUTE = {
-    "result": {
-        "display_name": "Incident: INC0000060",
-        "document_id": "document_id",
-        "document_table": "incident",
-        "queue": "queue_id",
-        "sys_id": "work_item_id"
-=======
 RESPONSE_ADD_TAG = {
     "result": {
         "auto": "",
@@ -2213,6 +2204,14 @@
         "title": "title",
         "url": "incident.do?sys_id=1234\u0026sysparm_view=",
         "view_name": ""
->>>>>>> 74573fe2
+    }
+}
+RESPONSE_DOCUMENT_ROUTE = {
+    "result": {
+        "display_name": "Incident: INC0000060",
+        "document_id": "document_id",
+        "document_table": "incident",
+        "queue": "queue_id",
+        "sys_id": "work_item_id"
     }
 }