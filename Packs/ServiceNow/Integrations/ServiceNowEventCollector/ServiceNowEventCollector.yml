--- conflicted
+++ resolved
@@ -161,11 +161,7 @@
   - name: service-now-oauth-login
     description: Generate a refresh token using your existing credentials. Use this command if you encounter access_denied or other errors related to your access token when using OAuth 2.0.
     outputs: []
-<<<<<<< HEAD
   dockerimage: demisto/python3:3.12.11.4819260
-=======
-  dockerimage: demisto/auth-utils:1.0.0.5427065
->>>>>>> 1165d1df
   isfetchevents: true
   runonce: false
   script: ''
