category: Analytics & SIEM
commonfields:
  id: ServiceNow Event Collector
  version: -1
sectionOrder:
- Connect
- Collect
configuration:
- display: ServiceNow URL, in the format https://company.service-now.com/
  name: url
  required: true
  type: 0
  section: Connect
- display: Username
  name: credentials
  type: 9
  required: true
  section: Connect
- display: Client ID
  displaypassword: Client Secret
  name: client_credentials
  type: 9
  required: false
  section: Connect
- display: ServiceNow API Version (e.g., 'v1')
  name: api_version
  type: 0
  required: false
  section: Connect
- additionalinfo: Select this checkbox to use OAuth 2.0 authentication.
  display: Use OAuth Login
  name: use_oauth
  type: 8
  required: false
  section: Connect
- display: Event Types To Fetch
  section: Collect
  name: event_types_to_fetch
  type: 16
  required: false
  additionalinfo: Event types to fetch. defaults to 'Audit' if no type is specified.
  defaultvalue: 'Audit'
  options:
  - Audit
  - Syslog Transactions
- additionalinfo: Maximum number of audit events per fetch. Default is 10000. 
  defaultvalue: '10000'
  display: Maximum audit events to fetch
  name: max_fetch
  type: 0
  required: false
  section: Collect
- additionalinfo: Maximum number of syslog transactions events per fetch. Default is 10000. 
  defaultvalue: '10000'
  display: Maximum syslog transactions events to fetch
  name: max_fetch_syslog_transactions
  type: 0
  required: false
  section: Collect
- defaultvalue: 1
  display: Events Fetch Interval
  name: eventFetchInterval
  type: 19
  section: Collect
  advanced: true
  required: false
- display: Trust any certificate (not secure)
  name: insecure
  required: false
  type: 8
  section: Connect
  advanced: true
- display: Use system proxy settings
  name: proxy
  required: false
  type: 8
  section: Connect
  advanced: true
description: Use this integration to fetch audit and syslog transactions logs from ServiceNow as Cortex XSIAM events.
display: ServiceNow Event Collector
name: ServiceNow Event Collector
script:
  commands:
  - name: service-now-get-audit-logs
    description: Returns events extracted from ServiceNow. This command is used for developing/debugging and is to be used with caution, as it can create events, leading to event duplication and exceeding the API request limitation.
    arguments:
    - auto: PREDEFINED
      defaultValue: "False"
      description: Set this argument to True in order to create events, otherwise the command will only display them.
      name: should_push_events
      predefined:
      - "True"
      - "False"
      required: true
    - description: Maximum audit events to fetch. Default is 1000.
      name: limit
    - name: from_date
      description: 'The date and time of the earliest event. The time format is "{yyyy}-{mm}-{dd} {hh}:{mm}:{ss}". Example: "2021-05-18 13:45:14" indicates May 18, 2021, 1:45PM.'
      required: false
      isArray: false
      defaultValue: ""
    - name: offset
      description: Starting record index from which to begin retrieving records.
      required: false
      isArray: false
      defaultValue: ""
  - name: service-now-get-syslog-transactions
    description: Returns syslog transactions events extracted from ServiceNow. This command is used for developing/debugging and is to be used with caution, as it can create events, leading to event duplication and exceeding the API request limitation.
    arguments:
    - auto: PREDEFINED
      defaultValue: "False"
      description: Set this argument to True in order to create events, otherwise the command will only display them.
      name: should_push_events
      predefined:
      - "True"
      - "False"
      required: true
    - description: Maximum syslog transactions events to fetch. Default is 1000.
      name: limit
    - name: from_date
      description: 'The date and time of the earliest event. The time format is "{yyyy}-{mm}-{dd} {hh}:{mm}:{ss}". Example: "2021-05-18 13:45:14" indicates May 18, 2021, 1:45PM.'
      required: false
      isArray: false
      defaultValue: ""
    - name: offset
      description: Starting record index from which to begin retrieving records.
      required: false
      isArray: false
      defaultValue: ""
<<<<<<< HEAD
=======
    outputs: []
>>>>>>> 2802f4e2
  dockerimage: demisto/python3:3.11.10.115186
  isfetchevents: true
  runonce: false
  script: ''
  subtype: python3
  type: python
fromversion: 8.4.0
marketplaces:
- marketplacev2
tests:
- No tests<|MERGE_RESOLUTION|>--- conflicted
+++ resolved
@@ -127,10 +127,7 @@
       required: false
       isArray: false
       defaultValue: ""
-<<<<<<< HEAD
-=======
     outputs: []
->>>>>>> 2802f4e2
   dockerimage: demisto/python3:3.11.10.115186
   isfetchevents: true
   runonce: false
