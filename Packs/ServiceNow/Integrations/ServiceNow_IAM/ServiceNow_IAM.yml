category: Identity and Access Management
commonfields:
  id: ServiceNow IAM
  version: -1
configuration:
- display: ServiceNow URL (https://<domain>.service-now.com)
  name: url
  required: true
  type: 0
- display: ServiceNow API Version (e.g. 'v1'). Specify this value to use an endpoint version other than the latest.
  name: api_version
  type: 0
  required: false
- display: Username
  name: credentials
  required: true
  type: 9
- display: Trust any certificate (not secure)
  name: insecure
  type: 8
  required: false
- display: Use system proxy settings
  name: proxy
  type: 8
  required: false
- defaultvalue: 'true'
  display: Allow creating users
  name: create_user_enabled
  type: 8
  required: false
- defaultvalue: 'true'
  display: Allow updating users
  name: update_user_enabled
  type: 8
  required: false
- defaultvalue: 'true'
  display: Allow enabling users
  name: enable_user_enabled
  type: 8
  required: false
- defaultvalue: 'true'
  display: Allow disabling users
  name: disable_user_enabled
  type: 8
  required: false
- defaultvalue: 'true'
  display: Automatically create user if not found in update command
  name: create_if_not_exists
  type: 8
  required: false
- defaultvalue: User Profile - ServiceNow (Incoming)
  display: Incoming Mapper
  name: mapper_in
  required: true
  type: 0
- defaultvalue: User Profile - ServiceNow (Outgoing)
  display: Outgoing Mapper
  name: mapper_out
  required: true
  type: 0
description: Integrate with ServiceNow's services to execute CRUD operations for employee lifecycle processes.
display: ServiceNow IAM
name: ServiceNow IAM
script:
  commands:
  - arguments:
    - description: User Profile indicator details.
      name: user-profile
      required: true
    - auto: PREDEFINED
      defaultValue: 'true'
      description: When set to true, after the command execution the status of the user in the 3rd-party integration will be active.
      name: allow-enable
      predefined:
      - 'true'
      - 'false'
    description: Creates a user in ServiceNow.
    execution: true
    name: iam-create-user
    outputs:
    - contextPath: IAM.Vendor.active
      description: When true, indicates that the employee's status is active in the 3rd-party integration.
      type: Boolean
    - contextPath: IAM.Vendor.brand
      description: Name of the integration.
      type: String
    - contextPath: IAM.Vendor.details
      description: Provides the raw data from the 3rd-party integration.
      type: string
    - contextPath: IAM.Vendor.email
      description: The employee's email address.
      type: String
    - contextPath: IAM.Vendor.errorCode
      description: HTTP error response code.
      type: Number
    - contextPath: IAM.Vendor.errorMessage
      description: Reason why the API failed.
      type: String
    - contextPath: IAM.Vendor.id
      description: The employee's user ID in the app.
      type: String
    - contextPath: IAM.Vendor.instanceName
      description: Name of the integration instance.
      type: string
    - contextPath: IAM.Vendor.success
      description: When true, indicates that the command was executed successfully.
      type: Boolean
    - contextPath: IAM.Vendor.username
      description: The employee's username in the app.
      type: String
  - arguments:
    - description: A User Profile indicator.
      name: user-profile
      required: true
    - auto: PREDEFINED
      defaultValue: 'true'
      description: When set to true, after the command execution the status of the user in the 3rd-party integration will be active.
      name: allow-enable
      predefined:
      - 'true'
      - 'false'
    description: Updates an existing user with the data passed in the user-profile argument.
    execution: true
    name: iam-update-user
    outputs:
    - contextPath: IAM.Vendor.active
      description: When true, indicates that the employee's status is active in the 3rd-party integration.
      type: Boolean
    - contextPath: IAM.Vendor.brand
      description: Name of the integration.
      type: String
    - contextPath: IAM.Vendor.details
      description: Provides the raw data from the 3rd-party integration.
      type: string
    - contextPath: IAM.Vendor.email
      description: The employee's email address.
      type: String
    - contextPath: IAM.Vendor.errorCode
      description: HTTP error response code.
      type: Number
    - contextPath: IAM.Vendor.errorMessage
      description: Reason why the API failed.
      type: String
    - contextPath: IAM.Vendor.id
      description: The employee's user ID in the app.
      type: String
    - contextPath: IAM.Vendor.instanceName
      description: Name of the integration instance.
      type: string
    - contextPath: IAM.Vendor.success
      description: When true, indicates that the command was executed successfully.
      type: Boolean
    - contextPath: IAM.Vendor.username
      description: The employee's username in the app.
      type: String
  - arguments:
    - description: A User Profile indicator.
      name: user-profile
      required: true
    description: Retrieves a single user resource.
    name: iam-get-user
    outputs:
    - contextPath: IAM.Vendor.active
      description: When true, indicates that the employee's status is active in the 3rd-party integration.
      type: Boolean
    - contextPath: IAM.Vendor.brand
      description: Name of the integration.
      type: String
    - contextPath: IAM.Vendor.details
      description: Provides the raw data from the 3rd-party integration.
      type: string
    - contextPath: IAM.Vendor.email
      description: The employee's email address.
      type: String
    - contextPath: IAM.Vendor.errorCode
      description: HTTP error response code.
      type: Number
    - contextPath: IAM.Vendor.errorMessage
      description: Reason why the API failed.
      type: String
    - contextPath: IAM.Vendor.id
      description: The employee's user ID in the app.
      type: String
    - contextPath: IAM.Vendor.instanceName
      description: Name of the integration instance.
      type: string
    - contextPath: IAM.Vendor.success
      description: When true, indicates that the command was executed successfully.
      type: Boolean
    - contextPath: IAM.Vendor.username
      description: The employee's username in the app.
      type: String
  - arguments:
    - description: A User Profile indicator.
      name: user-profile
      required: true
    description: Disable an active user.
    execution: true
    name: iam-disable-user
    outputs:
    - contextPath: IAM.Vendor.active
      description: When true, indicates that the employee's status is active in the 3rd-party integration.
      type: Boolean
    - contextPath: IAM.Vendor.brand
      description: Name of the integration.
      type: String
    - contextPath: IAM.Vendor.details
      description: Provides the raw data from the 3rd-party integration.
      type: string
    - contextPath: IAM.Vendor.email
      description: The employee's email address.
      type: String
    - contextPath: IAM.Vendor.errorCode
      description: HTTP error response code.
      type: Number
    - contextPath: IAM.Vendor.errorMessage
      description: Reason why the API failed.
      type: String
    - contextPath: IAM.Vendor.id
      description: The employee's user ID in the app.
      type: String
    - contextPath: IAM.Vendor.instanceName
      description: Name of the integration instance.
      type: string
    - contextPath: IAM.Vendor.success
      description: When true, indicates that the command was executed successfully.
      type: Boolean
    - contextPath: IAM.Vendor.username
      description: The employee's username in the app.
      type: String
  - description: Retrieves a User Profile schema, which holds all of the user fields within the application. Used for outgoing-mapping through the Get Schema option.
    name: get-mapping-fields
<<<<<<< HEAD
  dockerimage: demisto/python3:3.10.13.72123
=======
  dockerimage: demisto/python3:3.10.13.89873
>>>>>>> 90cf3b88
  runonce: false
  script: '-'
  subtype: python3
  type: python
  ismappable: true
  isremotesyncout: true
tests:
- ServiceNow IAM - Test Playbook
fromversion: 6.0.0<|MERGE_RESOLUTION|>--- conflicted
+++ resolved
@@ -230,11 +230,7 @@
       type: String
   - description: Retrieves a User Profile schema, which holds all of the user fields within the application. Used for outgoing-mapping through the Get Schema option.
     name: get-mapping-fields
-<<<<<<< HEAD
-  dockerimage: demisto/python3:3.10.13.72123
-=======
   dockerimage: demisto/python3:3.10.13.89873
->>>>>>> 90cf3b88
   runonce: false
   script: '-'
   subtype: python3
