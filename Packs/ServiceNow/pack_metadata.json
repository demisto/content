--- conflicted
+++ resolved
@@ -2,11 +2,7 @@
     "name": "ServiceNow",
     "description": "Use The ServiceNow IT Service Management (ITSM) solution to modernize the way you manage and deliver services to your users.",
     "support": "xsoar",
-<<<<<<< HEAD
-    "currentVersion": "2.3.3",
-=======
     "currentVersion": "2.3.11",
->>>>>>> eb929cc5
     "author": "Cortex XSOAR",
     "url": "https://www.paloaltonetworks.com/cortex",
     "email": "",
