--- conflicted
+++ resolved
@@ -26,18 +26,6 @@
         "marketplacev2",
         "xpanse",
         "platform"
-<<<<<<< HEAD
-    ],
-    "supportedModules": [
-        "C1",
-        "C3",
-        "X0",
-        "X1",
-        "X3",
-        "X5",
-        "ENT_PLUS"
-=======
->>>>>>> b5a05d44
     ],
     "defaultDataSource": "ServiceNow v2",
     "supportedModules": [
