{
    "name": "ServiceNow",
    "description": "Use The ServiceNow IT Service Management (ITSM) solution to modernize the way you manage and deliver services to your users.",
    "support": "xsoar",
    "currentVersion": "2.7.8",
    "author": "Cortex XSOAR",
    "url": "https://www.paloaltonetworks.com/cortex",
    "email": "",
    "created": "2020-03-10T10:21:03Z",
    "categories": [
        "Case Management"
    ],
    "tags": [
        "IT",
        "Security",
        "Incident Handling"
    ],
    "useCases": [],
    "keywords": [
        "ServiceNow",
        "Service Now",
        "snow"
    ],
    "marketplaces": [
        "xsoar",
        "marketplacev2",
        "xpanse",
        "platform"
<<<<<<< HEAD
=======
    ],
    "supportedModules": [
        "C1",
        "C3",
        "X0",
        "X1",
        "X3",
        "X5",
        "ENT_PLUS"
>>>>>>> d8be3e3a
    ],
    "defaultDataSource": "ServiceNow v2",
    "supportedModules": [
        "X1",
        "X3",
        "X5",
        "ENT_PLUS"
    ]
}<|MERGE_RESOLUTION|>--- conflicted
+++ resolved
@@ -26,8 +26,6 @@
         "marketplacev2",
         "xpanse",
         "platform"
-<<<<<<< HEAD
-=======
     ],
     "supportedModules": [
         "C1",
@@ -37,7 +35,6 @@
         "X3",
         "X5",
         "ENT_PLUS"
->>>>>>> d8be3e3a
     ],
     "defaultDataSource": "ServiceNow v2",
     "supportedModules": [
