id: ServiceNow CMDB Search
version: -1
name: ServiceNow CMDB Search
description: |
  Subplaybook for finding CI records in ServiceNow CMDB.
starttaskid: "0"
tasks:
  "0":
    id: "0"
    taskid: 95a33aa0-456c-4999-8d67-99c7e5559368
    type: start
    task:
      id: 95a33aa0-456c-4999-8d67-99c7e5559368
      version: -1
      name: ""
      iscommand: false
      brand: ""
      description: ''
    nexttasks:
      '#none#':
      - "14"
    separatecontext: false
    view: |-
      {
        "position": {
          "x": 450,
          "y": 570
        }
      }
    note: false
    timertriggers: []
    ignoreworker: false
    skipunavailable: false
    quietmode: 0
    continueonerrortype: ""
    isoversize: false
    isautoswitchedtoquietmode: false
  "4":
    id: "4"
    taskid: d36ad1f6-c15d-47b5-878b-ee4a128b7ec1
    type: regular
    task:
      id: d36ad1f6-c15d-47b5-878b-ee4a128b7ec1
      version: -1
      name: Search for CMDB record
      description: Query records for a CMDB class.
      script: ServiceNow CMDB|||servicenow-cmdb-records-list
      type: regular
      iscommand: true
      brand: ServiceNow CMDB
    nexttasks:
      '#none#':
      - "8"
    scriptarguments:
      class:
        simple: ${inputs.SearchCIClass}
      query:
        simple: ${inputs.SearchQueryField}=${inputs.SearchQueryValue}
    separatecontext: false
    view: |-
      {
        "position": {
          "x": 450,
          "y": 920
        }
      }
    note: false
    timertriggers: []
    ignoreworker: false
    skipunavailable: false
    quietmode: 0
    continueonerrortype: ""
    isoversize: false
    isautoswitchedtoquietmode: false
  "5":
    id: "5"
    taskid: 3f33ff9e-9141-4a55-8cd4-c4be43ec194d
    type: regular
    task:
      id: 3f33ff9e-9141-4a55-8cd4-c4be43ec194d
      version: -1
      name: Get record by ID
      description: Query attributes and relationship information for a specific record.
      script: ServiceNow CMDB|||servicenow-cmdb-record-get-by-id
      type: regular
      iscommand: true
      brand: ServiceNow CMDB
    nexttasks:
      '#none#':
      - "16"
    scriptarguments:
      class:
        simple: ${inputs.SearchCIClass}
      sys_id:
        complex:
          root: ServiceNowCMDB.Records
          accessor: sys_id
    separatecontext: false
    view: |-
      {
        "position": {
          "x": 450,
          "y": 1360
        }
      }
    note: false
    timertriggers: []
    ignoreworker: false
    skipunavailable: false
    quietmode: 0
    continueonerrortype: ""
    isoversize: false
    isautoswitchedtoquietmode: false
  "6":
    id: "6"
    taskid: 47156e2a-4f91-4926-8b0b-a84bb3ea80b3
    type: regular
    task:
      id: 47156e2a-4f91-4926-8b0b-a84bb3ea80b3
      version: -1
      name: Fetch related CMDB CI by ID
      description: Query attributes and relationship information for a specific record.
      script: ServiceNow CMDB|||servicenow-cmdb-record-get-by-id
      type: regular
      iscommand: true
      brand: ServiceNow CMDB
    nexttasks:
      '#none#':
      - "13"
    scriptarguments:
      class:
        simple: cmdb_ci
      sys_id:
        complex:
          root: ServiceNowCMDB.Record.Attributes.cmdb_ci
          accessor: value
    separatecontext: false
    view: |-
      {
        "position": {
          "x": 450,
          "y": 2040
        }
      }
    note: false
    timertriggers: []
    ignoreworker: false
    skipunavailable: false
    quietmode: 0
    continueonerrortype: ""
    isoversize: false
    isautoswitchedtoquietmode: false
  "7":
    id: "7"
    taskid: cde6d170-9365-4889-86f2-e6e3400626d0
    type: title
    task:
      id: cde6d170-9365-4889-86f2-e6e3400626d0
      version: -1
      name: Playbook End
      type: title
      iscommand: false
      brand: ""
      description: ''
    separatecontext: false
    view: |-
      {
        "position": {
          "x": 1320,
          "y": 2530
        }
      }
    note: false
    timertriggers: []
    ignoreworker: false
    skipunavailable: false
    quietmode: 0
    continueonerrortype: ""
    isoversize: false
    isautoswitchedtoquietmode: false
  "8":
    id: "8"
    taskid: d9396b1e-671e-4684-8177-8d10a6c2709d
    type: condition
    task:
      id: d9396b1e-671e-4684-8177-8d10a6c2709d
      version: -1
      name: Do records exist?
      description: Check if a given value exists in the context. Will return 'no' for empty empty arrays. To be used mostly with DQ and selectors.
      scriptName: Exists
      type: condition
      iscommand: false
      brand: ""
    nexttasks:
      "no":
      - "15"
      "yes":
      - "5"
    scriptarguments:
      value:
        simple: ${ServiceNowCMDB.Records}
    separatecontext: false
    view: |-
      {
        "position": {
          "x": 450,
          "y": 1090
        }
      }
    note: false
    timertriggers: []
    ignoreworker: false
    skipunavailable: false
    quietmode: 0
    continueonerrortype: ""
    isoversize: false
    isautoswitchedtoquietmode: false
  "9":
    id: "9"
    taskid: 163630a4-45e6-40c9-84a5-2b9d9f4fe3a6
    type: condition
    task:
      id: 163630a4-45e6-40c9-84a5-2b9d9f4fe3a6
      version: -1
      name: Add asset in CMDB?
      type: condition
      iscommand: false
      brand: ""
      description: "Determines if you should add the asset into CMDB (manual task)."
    nexttasks:
      "No":
      - "7"
      "Yes":
      - "10"
    separatecontext: false
    view: |-
      {
        "position": {
          "x": 900,
          "y": 1810
        }
      }
    note: false
    timertriggers: []
    ignoreworker: false
    message:
      to:
        simple: Analyst
      subject:
      body:
        simple: Do you want to add this asset in the CMDB?
      methods: []
      format: ""
      bcc:
      cc:
      timings:
        retriescount: 2
        retriesinterval: 360
        completeafterreplies: 1
        completeafterv2: false
        completeaftersla: false
      replyOptions:
      - "No"
      - "Yes"
    skipunavailable: false
    quietmode: 0
    continueonerrortype: ""
    isoversize: false
    isautoswitchedtoquietmode: false
  "10":
    id: "10"
    taskid: f66dc3c1-9989-4920-8abc-ffc7ad432413
    type: regular
    task:
      id: f66dc3c1-9989-4920-8abc-ffc7ad432413
      version: -1
      name: Manually add asset in CMDB
      description: The asset is not in your CMDB, please manually add asset in ServiceNow
      type: regular
      iscommand: false
      brand: ""
    nexttasks:
      '#none#':
      - "7"
    separatecontext: false
    view: |-
      {
        "position": {
          "x": 900,
          "y": 2040
        }
      }
    note: false
    timertriggers: []
    ignoreworker: false
    skipunavailable: false
    quietmode: 0
    continueonerrortype: ""
    isoversize: false
    isautoswitchedtoquietmode: false
  "13":
    id: "13"
    taskid: 76fe59cd-cf7c-44a1-8f8b-7d4751fee3b2
    type: regular
    task:
      id: 76fe59cd-cf7c-44a1-8f8b-7d4751fee3b2
      version: -1
      name: Save CMDB information in Evidence
      description: Convert an array to a nice table display. Usually, from the context.
      scriptName: ToTable
      type: regular
      iscommand: false
      brand: ""
    nexttasks:
      '#none#':
      - "7"
    scriptarguments:
      columns:
        simple: name,sys_class_name,sys_id,asset.display_value,asset.link,asset.value
      data:
        complex:
          root: ${ServiceNowCMDB.Record
          accessor: Attributes}
    separatecontext: false
    view: |-
      {
        "position": {
          "x": 450,
          "y": 2250
        }
      }
    note: false
    evidencedata:
      description:
        simple: CMDB Evidence
      customfields: {}
    timertriggers: []
    ignoreworker: false
    skipunavailable: false
    quietmode: 0
    continueonerrortype: ""
    isoversize: false
    isautoswitchedtoquietmode: false
  "14":
    id: "14"
    taskid: 2c408998-b0a1-4ea0-85cc-1eea917159cc
    type: condition
    task:
      id: 2c408998-b0a1-4ea0-85cc-1eea917159cc
      version: -1
      name: Is ServiceNow CMDB enabled?
      description: Determines if the ServiceNow CMDB integration instance is configured to continue with playbook.
      type: condition
      iscommand: false
      brand: ""
    nexttasks:
      '#default#':
      - "7"
      "yes":
      - "4"
    separatecontext: false
    conditions:
    - label: "yes"
      condition:
      - - operator: isExists
          left:
            value:
              complex:
                root: modules
                filters:
                - - operator: isEqualString
                    left:
                      value:
                        simple: modules.brand
                      iscontext: true
                    right:
                      value:
                        simple: ServiceNow CMDB
                - - operator: isEqualString
                    left:
                      value:
                        simple: modules.state
                      iscontext: true
                    right:
                      value:
                        simple: active
            iscontext: true
          right:
            value: {}
    continueonerrortype: ""
    view: |-
      {
        "position": {
          "x": 450,
          "y": 710
        }
      }
    note: false
    timertriggers: []
    ignoreworker: false
    skipunavailable: false
    quietmode: 0
    isoversize: false
    isautoswitchedtoquietmode: false
  "15":
    id: "15"
    taskid: 595fef6d-8bc5-4cd4-8713-bb70d6892ea2
    type: condition
    task:
      id: 595fef6d-8bc5-4cd4-8713-bb70d6892ea2
      version: -1
      name: Was bypass input set to "true"?
      description: Determines if the ${inputs.BypassAddRecord} input was set to "true" in order to bypass the "Add asset to CMDB".
      type: condition
      iscommand: false
      brand: ""
    nexttasks:
      '#default#':
      - "9"
      "yes":
      - "7"
    separatecontext: false
    conditions:
    - label: "yes"
      condition:
      - - operator: isEqualString
          left:
            value:
              complex:
                root: inputs.BypassAddRecord
            iscontext: true
          right:
            value:
              simple: "true"
    continueonerrortype: ""
    view: |-
      {
        "position": {
          "x": 900,
          "y": 1580
        }
      }
    note: false
    timertriggers: []
    ignoreworker: false
    skipunavailable: false
    quietmode: 0
    isoversize: false
    isautoswitchedtoquietmode: false
  "16":
    id: "16"
    taskid: caa5e8dc-a1cf-4bc1-861c-2a8f763f9304
    type: condition
    task:
      id: caa5e8dc-a1cf-4bc1-861c-2a8f763f9304
      version: -1
      name: Is the CI a network adapter?
      description: Check if the returned CI is a network adapter.
      type: condition
      iscommand: false
      brand: ""
    nexttasks:
      '#default#':
      - "13"
      "yes":
      - "17"
    separatecontext: false
    conditions:
    - label: "yes"
      condition:
      - - operator: isEqualString
          left:
            value:
              complex:
                root: ServiceNowCMDB.Record.Attributes
                accessor: sys_class_name
            iscontext: true
          right:
            value:
              simple: cmdb_ci_network_adapter
    continueonerrortype: ""
    view: |-
      {
        "position": {
          "x": 450,
          "y": 1580
        }
      }
    note: false
    timertriggers: []
    ignoreworker: false
    skipunavailable: false
    quietmode: 0
    isoversize: false
    isautoswitchedtoquietmode: false
  "17":
    id: "17"
    taskid: 0505c752-d13b-4ee6-851b-f1ee5cd5f2ab
    type: regular
    task:
      id: 0505c752-d13b-4ee6-851b-f1ee5cd5f2ab
      version: -1
      name: Get record by ID and Network adapter CI
      description: Query attributes and relationship information for a specific record.
      script: ServiceNow CMDB|||servicenow-cmdb-record-get-by-id
      type: regular
      iscommand: true
      brand: ServiceNow CMDB
    nexttasks:
      '#none#':
      - "6"
    scriptarguments:
      class:
        simple: cmdb_ci_network_adapter
      sys_id:
        complex:
          root: ServiceNowCMDB.Records
          accessor: sys_id
    separatecontext: false
    continueonerrortype: ""
    view: |-
      {
        "position": {
          "x": 450,
          "y": 1810
        }
      }
    note: false
    timertriggers: []
    ignoreworker: false
    skipunavailable: false
    quietmode: 0
    isoversize: false
    isautoswitchedtoquietmode: false
view: |-
  {
    "linkLabelsPosition": {
      "14_7_#default#": 0.41,
      "9_7_No": 0.32
    },
    "paper": {
      "dimensions": {
        "height": 2025,
        "width": 1250,
        "x": 450,
        "y": 570
      }
    }
  }
inputs:
- key: SearchCIClass
  value:
    simple: cmdb_ci
  required: false
  description: The CMDB CI class to perform the search on (Defaults to cmdb_ci).
  playbookInputQuery:
- key: SearchQueryField
  value:
    simple: ip_address
  required: false
  description: The CI field used to perform the query (Defaults to ip_address).
  playbookInputQuery:
- key: SearchQueryValue
  value: {}
  required: true
  description: The value used to perform the query.
  playbookInputQuery:
- key: BypassAddRecord
  value:
    simple: "false"
  required: false
  description: Value to determine if the "add asset to CMDB" branch should be skipped in order to prevent direction to manual task.  By default this is set to "false" but a "true" value will bypass.
  playbookInputQuery:
outputs:
- contextPath: ServiceNowCMDB.Record
  description: Discovered CI records
  type: unknown
- contextPath: ServiceNowCMDB.Records
  description: A list of all the records that were found in the CMDB table.
tests:
- No tests (auto formatted)
fromversion: 6.0.0
contentitemexportablefields:
  contentitemfields: {}
supportedModules:
- X1
- X3
- X5
- ENT_PLUS
<<<<<<< HEAD
- asm
- exposure_management
=======
- agentix
>>>>>>> 6b070500
<|MERGE_RESOLUTION|>--- conflicted
+++ resolved
@@ -587,9 +587,6 @@
 - X3
 - X5
 - ENT_PLUS
-<<<<<<< HEAD
 - asm
 - exposure_management
-=======
-- agentix
->>>>>>> 6b070500
+- agentix