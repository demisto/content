--- conflicted
+++ resolved
@@ -846,13 +846,9 @@
 - xsoar
 - marketplacev2
 - platform
-<<<<<<< HEAD
-fromversion: 6.8.0
-=======
 fromversion: 6.8.0
 supportedModules:
 - X1
 - X3
 - X5
-- ENT_PLUS
->>>>>>> d8be3e3a
+- ENT_PLUS