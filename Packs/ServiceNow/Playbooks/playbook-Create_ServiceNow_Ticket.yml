id: Create ServiceNow Ticket
version: -1
contentitemexportablefields:
  contentitemfields: {}
name: Create ServiceNow Ticket
description: "Create ServiceNow Ticket allows you to open new tickets as a task from\
  \ a parent playbook.\nWhen creating the ticket, you can decide to update based on\
  \ on the ticket's state, which will wait for the ticket to resolve or close with\
  \ StatePolling. \nAlternatively, you can select to mirror the ServiceNow ticket\
  \ and incident fields. To apply either of these options, set the SyncTicket value\
  \ in the playbook inputs to one of the following options: \n1. StatePolling\n2.\
  \ Mirror\n3. Leave Blank to use none."
starttaskid: "0"
tasks:
  "0":
    id: "0"
    taskid: a0382e94-db15-42d5-8555-1b9da12dbe02
    type: start
    task:
      id: a0382e94-db15-42d5-8555-1b9da12dbe02
      version: -1
      name: ""
      iscommand: false
      brand: ""
      description: ''
    nexttasks:
      '#none#':
      - "13"
    separatecontext: false
    view: |-
      {
        "position": {
          "x": 450,
          "y": 60
        }
      }
    note: false
    timertriggers: []
    ignoreworker: false
    skipunavailable: false
    quietmode: 0
    isoversize: false
    isautoswitchedtoquietmode: false
  "8":
    id: "8"
    taskid: a90ee65d-6502-423e-8527-feb58987e15d
    type: title
    task:
      id: a90ee65d-6502-423e-8527-feb58987e15d
      version: -1
      name: Done
      type: title
      iscommand: false
      brand: ""
      description: ''
    separatecontext: false
    view: |-
      {
        "position": {
          "x": 450,
          "y": 810
        }
      }
    note: false
    timertriggers: []
    ignoreworker: false
    skipunavailable: false
    quietmode: 0
    isoversize: false
    isautoswitchedtoquietmode: false
  "9":
    id: "9"
    taskid: ccbdd637-fa6d-4c61-8c8f-5335843393b4
    type: condition
    task:
      id: ccbdd637-fa6d-4c61-8c8f-5335843393b4
      version: -1
      name: Mirror or State Polling?
      description: Check for a playbook input to indicate which sync mode was selected.
      type: condition
      iscommand: false
      brand: ""
    nexttasks:
      '#default#':
      - "8"
      Mirror:
      - "11"
      State Polling:
      - "12"
    separatecontext: false
    conditions:
    - label: Mirror
      condition:
      - - operator: isEqualString
          left:
            value:
              complex:
                root: inputs.SyncTicket
            iscontext: true
          right:
            value:
              simple: Mirror
    - label: State Polling
      condition:
      - - operator: isEqualString
          left:
            value:
              complex:
                root: inputs.SyncTicket
            iscontext: true
          right:
            value:
              simple: StatePolling
    view: |-
      {
        "position": {
          "x": 450,
          "y": 410
        }
      }
    note: false
    timertriggers: []
    ignoreworker: false
    skipunavailable: false
    quietmode: 0
    isoversize: false
    isautoswitchedtoquietmode: false
  "11":
    id: "11"
    taskid: e19b8ff2-09e8-4991-8b5b-fc0e9c3af1fd
    type: playbook
    task:
      id: e19b8ff2-09e8-4991-8b5b-fc0e9c3af1fd
      version: -1
      name: Mirror ServiceNow Ticket
      description: |-
        Mirror ServiceNow Ticket is designed to serve as a sub-playbook, which enables ticket mirroring with ServiceNow.
        It enables you to manage ServiceNow tickets in Cortex xSOAR while data is continuously synced between ServiceNow and Cortex XSOAR, including ServiceNow schema, fields, comments, work notes, and attachments.
        To enable out-of-the-box mirroring, use the ServiceNow Create ticket - common mappers for incoming and outgoing mirroring.

        FieldPolling - You can set the FieldPolling value to true if you only want to be informed when the ticket is resolved or closed. If FieldPolling is set to true, the FieldPolling Playbook will poll for the state (ServiceNow State field) of the ServiceNow ticket until it is marked as either resolved or closed.

        In addition to the playbook, Palo Alto Networks recommends that you use the included layout for ServiceNow Ticket, which helps visualize ServiceNow ticket information in Cortex XSOAR.
        You can add the new layout as a tab to existing layouts using the Edit Layout page.
      playbookName: Mirror ServiceNow Ticket
      type: playbook
      iscommand: false
      brand: ""
    nexttasks:
      '#none#':
      - "8"
    scriptarguments:
      'FieldPolling ':
        complex:
          root: inputs.FieldPolling
      FieldPollingInterval:
        complex:
          root: inputs.PollingInterval
      FieldPollingTimeout:
        complex:
          root: inputs.PollingTimeout
      IncidentID:
        complex:
          root: ServiceNow.Ticket
          accessor: ID
      MirrorCommentTags:
        complex:
          root: inputs.MirrorCommentTags
      MirrorDirection:
        complex:
          root: inputs.MirrorDirection
      MirrorInstanceName:
        complex:
          root: inputs.InstanceName
    separatecontext: true
    loop:
      iscommand: false
      exitCondition: ""
      wait: 1
      max: 100
    view: |-
      {
        "position": {
          "x": 830,
          "y": 630
        }
      }
    note: false
    timertriggers: []
    ignoreworker: false
    skipunavailable: false
    quietmode: 0
    isoversize: false
    isautoswitchedtoquietmode: false
  "12":
    id: "12"
    taskid: 1d87781e-ad25-4ba4-8b68-d4d803e85cf6
    type: playbook
    task:
      id: 1d87781e-ad25-4ba4-8b68-d4d803e85cf6
      version: -1
      name: ServiceNow Ticket State Polling
      playbookName: ServiceNow Ticket State Polling
      type: playbook
      iscommand: false
      brand: ""
      description: ''
    nexttasks:
      '#none#':
      - "8"
    scriptarguments:
      AdditionalPollingCommandName:
        complex:
          root: inputs.AdditionalPollingCommandName
      InstanceName:
        complex:
          root: inputs.InstanceName
      Interval:
        complex:
          root: inputs.PollingInterval
      TicketNumber:
        complex:
          root: ServiceNow.Ticket
          accessor: Number
      Timeout:
        complex:
          root: inputs.PollingTimeout
    separatecontext: true
    loop:
      iscommand: false
      exitCondition: ""
      wait: 1
      max: 100
    view: |-
      {
        "position": {
          "x": 70,
          "y": 630
        }
      }
    note: false
    timertriggers: []
    ignoreworker: false
    skipunavailable: false
    quietmode: 0
    isoversize: false
    isautoswitchedtoquietmode: false
  "13":
    id: "13"
    taskid: c5b89716-e739-462c-817d-29ad856a6034
    type: regular
    task:
      id: c5b89716-e739-462c-817d-29ad856a6034
      version: -1
      name: Create ServiceNow ticket
      description: Creates a ServiceNow ticket.
      script: ServiceNow v2|||servicenow-create-ticket
      type: regular
      iscommand: true
      brand: ServiceNow v2
    nexttasks:
      '#none#':
      - "9"
    scriptarguments:
      assignment_group:
        complex:
          root: inputs.AssignmentGroup
      caller_id:
        complex:
          root: ServiceNow.User
          accessor: ID
      category:
        complex:
          root: inputs.Category
      comments:
        complex:
          root: inputs.Comment
      impact:
        complex:
          root: inputs.Impact
      severity:
        complex:
          root: 'inputs.Severity '
      short_description:
        complex:
          root: inputs.ShortDescription
      ticket_type:
        complex:
          root: inputs.TicketType
      urgency:
        complex:
          root: inputs.Urgency
      using:
        complex:
          root: inputs.InstanceName
    separatecontext: false
    view: |-
      {
        "position": {
          "x": 450,
          "y": 230
        }
      }
    note: false
    timertriggers: []
    ignoreworker: false
    skipunavailable: false
    quietmode: 0
    isoversize: false
    isautoswitchedtoquietmode: false
system: true
view: |-
  {
    "linkLabelsPosition": {
      "9_11_Mirror": 0.52,
      "9_12_State Polling": 0.46,
      "9_8_#default#": 0.61
    },
    "paper": {
      "dimensions": {
        "height": 815,
        "width": 1140,
        "x": 70,
        "y": 60
      }
    }
  }
inputs:
- key: Category
  value: {}
  required: false
  description: The category of the ServiceNow Ticket.
  playbookInputQuery:
- key: AssignmentGroup
  value: {}
  required: false
  description: The group to which to assign the new ticket.
  playbookInputQuery:
- key: ShortDescription
  value: {}
  required: false
  description: A short description of the ticket.
  playbookInputQuery:
- key: Impact
  value: {}
  required: false
  description: The impact for the new ticket. Leave empty for ServiceNow default
    impact.
  playbookInputQuery:
- key: Urgency
  value: {}
  required: false
  description: The urgency of the new ticket. Leave empty for ServiceNow default
    urgency.
  playbookInputQuery:
- key: 'Severity '
  value: {}
  required: false
  description: The severity of the new ticket. Leave empty for ServiceNow default
    severity.
  playbookInputQuery:
- key: Comment
  value: {}
  required: false
  description: A comment for the created ticket.
  playbookInputQuery:
- key: SyncTicket
  value:
    simple: Mirror
  required: false
  description: "The value of the desired sync method with ServiceNow Ticket. You\
    \ can choose one of the following options:\n1. StatePolling\n2. Mirror \n3. Blank for\
    \ none \n\nGenericPolling polls for the state of the ticket and runs until the\
    \ ticket state is either resolved or closed. \n\nMirror - You can use the Mirror\
    \ option to perform a full sync with the ServiceNow Ticket. The ticket data is\
    \ synced automatically between ServiceNow and Cortex XSOAR with the ServiceNow\
    \ mirror feature.\nIf this option is selected, FieldPolling is true by default."
  playbookInputQuery:
- key: PollingInterval
  value: {}
  required: false
  description: |-
    The interval time (in minutes) for the polling to run.
  playbookInputQuery:
- key: PollingTimeout
  value: {}
  required: false
  description: |-
    The amount of time (in minutes) to poll the status of the ticket before declaring a timeout and resuming the playbook.
  playbookInputQuery:
- key: AdditionalPollingCommandName
  value: {}
  required: false
  description: "In this use case, additional polling commands are relevant when using\
    \ StatePolling, and there is more than one ServiceNow instance. It will specify\
<<<<<<< HEAD
    \ the polling command to use a specific instance to run on. \nIf so, add\
    \ \"Using\" to the value. \nThe playbook will then take the instance name as the\
    \ instance to use."
=======
    \ the polling command to use a specific instance to run on. \nIf so, please add\
    \ \"using\" to the value. \nThe playbook will then take the instance name as the\
    \ instance to use. "
>>>>>>> 21096604
  playbookInputQuery:
- key: InstanceName
  value:
    simple: ServiceNow v2_instance_1
  required: false
  description: |
   The ServiceNow instance that will be used for mirroring/running polling commands.
  playbookInputQuery:
- key: MirrorDirection
  value:
    simple: Both
  required: false
  description: "The mirror direction. It should be one of the following: \n1.\
    \ In\n2. Out\n3. Both"
  playbookInputQuery:
- key: MirrorCommentTags
  value:
    simple: comments,work_notes,ForServiceNow
  required: false
  description: The tags for mirror comments and files to ServiceNow.
  playbookInputQuery:
- key: FieldPolling
  value: {}
  required: false
  description: |-
    Set the value to true or false to determine if the playbook will execute the FieldPolling sub-playbook.
    It is useful when it is needed to wait for the ServiceNow ticket to be resolved and continue the parent playbook.
    FieldPolling will run until the ticket state is either resolved or closed.
  playbookInputQuery:
- key: TicketType
  value: {}
  required: false
  description: The ServiceNow ticket type. Options are "incident", "problem",
    "change_request", "sc_request", "sc_task", or "sc_req_item". Default is "incident".
  playbookInputQuery:
outputs:
- contextPath: ServiceNow.Ticket.ID
  description: Ticket ID.
  type: string
- contextPath: ServiceNow.Ticket.OpenedBy
  description: Ticket opener ID.
  type: string
- contextPath: ServiceNow.Ticket.CreatedOn
  description: Ticket creation date.
  type: string
- contextPath: ServiceNow.Ticket.Assignee
  description: Ticket assignee ID.
  type: string
- contextPath: ServiceNow.Ticket.State
  description: Ticket state.
  type: string
- contextPath: ServiceNow.Ticket.Summary
  description: Ticket short summary.
  type: string
- contextPath: ServiceNow.Ticket.Number
  description: Ticket number.
  type: string
- contextPath: ServiceNow.Ticket.Active
  description: Ticket active.
  type: string
- contextPath: ServiceNow.Ticket.AdditionalComments
  description: Ticket comments.
  type: string
- contextPath: ServiceNow.Ticket.Priority
  description: Ticket priority.
  type: string
- contextPath: ServiceNow.Ticket.OpenedAt
  description: Ticket opening time.
  type: string
- contextPath: ServiceNow.Ticket.ResolvedBy
  description: Ticket resolver ID.
  type: string
- contextPath: ServiceNow.Ticket.CloseCode
  description: Ticket close code.
  type: string
tests:
- Create ServiceNow Ticket and Mirror Test
- Create ServiceNow Ticket and State Polling Test
fromversion: 6.0.0<|MERGE_RESOLUTION|>--- conflicted
+++ resolved
@@ -393,15 +393,12 @@
   required: false
   description: "In this use case, additional polling commands are relevant when using\
     \ StatePolling, and there is more than one ServiceNow instance. It will specify\
-<<<<<<< HEAD
     \ the polling command to use a specific instance to run on. \nIf so, add\
     \ \"Using\" to the value. \nThe playbook will then take the instance name as the\
     \ instance to use."
-=======
     \ the polling command to use a specific instance to run on. \nIf so, please add\
     \ \"using\" to the value. \nThe playbook will then take the instance name as the\
     \ instance to use. "
->>>>>>> 21096604
   playbookInputQuery:
 - key: InstanceName
   value:
