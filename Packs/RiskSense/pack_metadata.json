{
    "name": "RiskSense",
    "description": "RiskSense is a cloud-based platform that provides vulnerability management and prioritization to measure and control cybersecurity risk.",
    "support": "partner",
<<<<<<< HEAD
    "currentVersion": "1.0.12",
=======
    "currentVersion": "1.0.13",
>>>>>>> 5cfcc708
    "author": "RiskSense",
    "url": "https://risksense.com/support/",
    "email": "support@risksense.com",
    "created": "2020-04-14T00:00:00Z",
    "categories": [
        "Vulnerability Management"
    ],
    "tags": [],
    "useCases": [],
    "keywords": [],
    "githubUser": [
        "crestdatasystems"
    ],
    "certification": "certified",
    "marketplaces": [
        "xsoar",
        "marketplacev2"
    ]
}<|MERGE_RESOLUTION|>--- conflicted
+++ resolved
@@ -2,11 +2,7 @@
     "name": "RiskSense",
     "description": "RiskSense is a cloud-based platform that provides vulnerability management and prioritization to measure and control cybersecurity risk.",
     "support": "partner",
-<<<<<<< HEAD
-    "currentVersion": "1.0.12",
-=======
     "currentVersion": "1.0.13",
->>>>>>> 5cfcc708
     "author": "RiskSense",
     "url": "https://risksense.com/support/",
     "email": "support@risksense.com",
