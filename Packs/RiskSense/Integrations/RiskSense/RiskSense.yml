--- conflicted
+++ resolved
@@ -1912,11 +1912,7 @@
       description: The time when the tag was associated.
       type: String
     description: Apply the new or existing tag to the asset, creates a new tag if it does not exist in RiskSense.
-<<<<<<< HEAD
-  dockerimage: demisto/python3:3.10.12.63474
-=======
   dockerimage: demisto/python3:3.10.14.90585
->>>>>>> 90cf3b88
   runonce: false
   subtype: python3
   type: python
