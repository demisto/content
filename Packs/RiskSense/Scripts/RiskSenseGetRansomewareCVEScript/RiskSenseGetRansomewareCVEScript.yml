--- conflicted
+++ resolved
@@ -132,11 +132,7 @@
 dependson:
   must:
   - '|||risksense-get-host-findings'
-<<<<<<< HEAD
-dockerimage: demisto/python3:3.10.10.48392
-=======
 dockerimage: demisto/python3:3.10.13.83255
->>>>>>> 9d6c5180
 tests:
 - No tests (auto formatted)
 fromversion: 5.0.0