--- conflicted
+++ resolved
@@ -276,11 +276,7 @@
       type: Unknown
     description: Get detailed scan (run) results
 
-<<<<<<< HEAD
-  dockerimage: demisto/python3:3.10.12.63474
-=======
   dockerimage: demisto/python3:3.10.14.90585
->>>>>>> 90cf3b88
   runonce: false
   script: '-'
   subtype: python3
