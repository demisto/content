category: Endpoint
commonfields:
  id: BMC Discovery
  version: -1
configuration:
- display: Server URL
  name: url
  required: true
  type: 0
- display: ""
  displaypassword: API Token
  name: api_token
  type: 9
  required: true
  hiddenusername: true
- display: Use system proxy settings
  name: proxy
  type: 8
- display: Trust any certificate (not secure)
  name: insecure
  type: 8
description: BMC Discovery is a SaaS-based, cloud-native discovery and dependency modeling system that provides instant visibility into hardware, software, and service dependencies across multi-cloud, hybrid, and on-premises environments.
detaileddescription: ''
display: BMC Discovery
name: BMC Discovery
script:
  commands:
  - arguments:
    - description: UUID of a specific scan (run)
      name: run_id
    description: Get status of all currently running scans (no arguments) or a specific scan (provide a run_id argument)
    name: bmc-discovery-scan-status-list
    outputs:
    - contextPath: BmcDiscovery.Scan.Status.cancelled
      type: String
      description: Is canceled
    - contextPath: BmcDiscovery.Scan.Status.blocked
      type: Boolean
      description: Is blocked
    - contextPath: BmcDiscovery.Scan.Status.done
      type: Number
      description: Number of scanned hosts
    - contextPath: BmcDiscovery.Scan.Status.key
      type: String
      description: Scan key
    - contextPath: BmcDiscovery.Scan.Status.label
      type: String
      description: Scan name
    - contextPath: BmcDiscovery.Scan.Status.scan_kind
      type: String
      description: IP/Cloud/API
    - contextPath: BmcDiscovery.Scan.Status.outpost_id
      type: String
      description: Outpost id
    - contextPath: BmcDiscovery.Scan.Status.scope
      type: String
      description: Scan scope
    - contextPath: BmcDiscovery.Scan.Status.scan_level
      type: String
      description: Full discovery / Sweep scan
    - contextPath: BmcDiscovery.Scan.Status.scan_params.provider
      type: String
      description: Scan provider
    - contextPath: BmcDiscovery.Scan.Status.scan_options.NO_PING
      type: Boolean
      description: Is NO_PING option set
    - contextPath: BmcDiscovery.Scan.Status.scan_options.SESSION_LOGGING
      type: Boolean
      description: Is SESSION_LOGGING option set
    - contextPath: BmcDiscovery.Scan.Status.scan_options.SKIP_IMPLICIT_SCANS
      type: Boolean
      description: Is SKIP_IMPLICIT_SCANS option set
    - contextPath: BmcDiscovery.Scan.Status.scan_options.MAX_START_SSM_SESSIONS
      type: Number
      description: Is MAX_START_SSM_SESSIONS option set
    - contextPath: BmcDiscovery.Scan.Status.scan_options.MAX_ACTIVE_SSM_SESSIONS
      type: Number
      description: Is MAX_ACTIVE_SSM_SESSIONS option set
    - contextPath: BmcDiscovery.Scan.Status.scan_type
      type: String
      description: Snapshot / Scheduled
    - contextPath: BmcDiscovery.Scan.Status.scanning
      type: Number
      description: Number of entities in scanning status
    - contextPath: BmcDiscovery.Scan.Status.pre_scanning
      type: Number
      description: Number of entities in pre_scanning status
    - contextPath: BmcDiscovery.Scan.Status.starttime
      type: Date
      description: Scan start time
    - contextPath: BmcDiscovery.Scan.Status.total
      type: Number
      description: Number of hosts to scan
    - contextPath: BmcDiscovery.Scan.Status.user
      type: String
      description: Initiating user
    - contextPath: BmcDiscovery.Scan.Status.valid_ranges
      type: String
      description: IP ranges to scan
    - contextPath: BmcDiscovery.Scan.Status.waiting
      type: Number
      description: Number of entities in waiting status
    - contextPath: BmcDiscovery.Scan.Status.uuid
      type: String
      description: Scan UUID
    - contextPath: BmcDiscovery.Scan.Status.uri
      type: String
      description: Scan URI
    - contextPath: BmcDiscovery.Scan.Status.finished
      type: Boolean
      description: Is finished
    - contextPath: BmcDiscovery.Scan.Status.inferred
      type: String
      description: Scan inferred URI
    - contextPath: BmcDiscovery.Scan.Status.results
      type: String
      description: Scan results URI
    - contextPath: BmcDiscovery.Scan.Status.consolidating
      type: Boolean
      description: Is consolidating
    - contextPath: BmcDiscovery.Scan.Status.consolidation_source
      type: String
      description: Consolidation Source

  - arguments:
    - auto: PREDEFINED
      defaultValue: Host
      name: kind
      predefined:
      - Host
      - NetworkDevice
      - SNMPManagedDevice
      required: true
      description: Type (kind) of BMC Discovery nodes
    - description: IP address
      name: ip
    - description: Hostname
      name: hostname
    - description: Name of the search
      name: name
    description: Search for a node by hostname or IP address. If not found, repeat the search with a different node kind.
    name: bmc-discovery-search
    outputs:
    - contextPath: BmcDiscovery.Search.count
      description: Number of search results
      type: Number
    - contextPath: BmcDiscovery.Search.data
      description: Search results
      type: Unknown
    - contextPath: BmcDiscovery.Search.name
      description: Name of the search
      type: String

  - name: bmc-discovery-search-custom
    description: Run a user-defined search
    arguments:
    - name: query
      required: true
      description: 'Full search query. Documentation for reference: https://docs.bmc.com/docs/discovery/113/using-the-query-language-788111625.html'
    - name: offset
      description: Search results offset
    - name: limit
      description: Search limit
      defaultValue: "50"
    - name: results_id
      description: Search results id
    - description: Name of the search
      name: name
    outputs:
    - contextPath: BmcDiscovery.CustomSearch.data
      description: Search results
      type: Unknown
    - contextPath: BmcDiscovery.CustomSearch.name
      description: Name of the search
      type: String

  - name: bmc-discovery-scan-create
    description: 'Create a new Discovery scan (run) with pre-defined parameters (Kind: IP; Level: Full Discovery; Type: Snapshot)'
    arguments:
    - name: ranges
      required: true
      isArray: true
      description: IP ranges to scan (comma-separated)
    - name: label
      required: true
      description: New scan (run) label
    outputs:
    - contextPath: BmcDiscovery.Scan.Create.uri
      description: New scan (run) URI
      type: String
    - contextPath: BmcDiscovery.Scan.Create.uuid
      description: New scan (run) UUID
      type: String

  - name: bmc-discovery-scan-stop
    arguments:
    - name: run_id
      required: true
      description: UUID of a specific scan (run)
    outputs:
    - contextPath: BmcDiscovery.Scan.Stop.cancelled
      description: Scan cancelation status
      type: Boolean
    description: Stop a Discovery scan (run)

  - name: bmc-discovery-scan-summary
    arguments:
    - name: run_id
      required: true
      description: UUID of a specific scan (run)
    outputs:
    - contextPath: BmcDiscovery.Scan.Summary.Success
      description: Number of successfully scanned addresses
      type: Number
    - contextPath: BmcDiscovery.Scan.Summary.Skipped
      description: Number of skipped addresses
      type: Number
    - contextPath: BmcDiscovery.Scan.Summary.NoAccess
      description: Number of addresses with no access
      type: Number
    - contextPath: BmcDiscovery.Scan.Summary.NoResponse
      description: Number of addresses with no response
      type: Number
    - contextPath: BmcDiscovery.Scan.Summary.Error
      description: Number of addresses in error state
      type: Number
    - contextPath: BmcDiscovery.Scan.Summary.Dropped
      description: Number of dropped addresses
      type: Number
    description: Get scan (run) results summary

  - name: bmc-discovery-scan-results-list
    arguments:
    - name: run_id
      required: true
      description: UUID of a specific scan (run)
    - name: result_type
      required: true
      description: Type of scan (run) results
      auto: PREDEFINED
      predefined:
      - Success
      - Skipped
      - NoAccess
      - NoResponse
      - Error
      - Dropped
      defaultValue: Success
    - name: offset
      description: Search results offset
    - name: limit
      description: Search limit
      defaultValue: "50"
    - name: results_id
      description: Search results id
    outputs:
    - contextPath: BmcDiscovery.Scan.Result.count
      description: Number of hosts of the result type
      type: Number
    - contextPath: BmcDiscovery.Scan.Result.kind
      description: Result kind type
      type: String
    - contextPath: BmcDiscovery.Scan.Result.next_offset
      description: Next offset to be used
      type: Number
    - contextPath: BmcDiscovery.Scan.Result.offset
      description: Current offset value
      type: Number
    - contextPath: BmcDiscovery.Scan.Result.results_id
      description: Current result id
      type: String
    - contextPath: BmcDiscovery.Scan.Result.results
      description: The actual scan result data
      type: Unknown
    description: Get detailed scan (run) results

  dockerimage: demisto/python3:3.10.11.54132
<<<<<<< HEAD
=======
  runonce: false
>>>>>>> 9ddafcfd
  script: '-'
  subtype: python3
  type: python
fromversion: 6.0.0
tests:
- No tests (auto formatted)<|MERGE_RESOLUTION|>--- conflicted
+++ resolved
@@ -275,10 +275,7 @@
     description: Get detailed scan (run) results
 
   dockerimage: demisto/python3:3.10.11.54132
-<<<<<<< HEAD
-=======
   runonce: false
->>>>>>> 9ddafcfd
   script: '-'
   subtype: python3
   type: python
