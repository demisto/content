--- conflicted
+++ resolved
@@ -2,11 +2,7 @@
     "name": "CrowdStrike Falcon Streaming",
     "description": "Use the CrowdStrike Falcon Stream v2 integration to stream detections and audit security events.",
     "support": "xsoar",
-<<<<<<< HEAD
-    "currentVersion": "1.1.8",
-=======
     "currentVersion": "1.1.9",
->>>>>>> 194a8164
     "author": "Cortex XSOAR",
     "url": "https://www.paloaltonetworks.com/cortex",
     "email": "",
