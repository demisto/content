category: Data Enrichment & Threat Intelligence
commonfields:
  id: Censys
  version: -1
configuration:
- defaultvalue: https://censys.io/api/v1/
  display: Server URL
  name: url
  required: true
  type: 0
- display: Censys API ID
  name: apiid
  required: true
  type: 0
- display: Censys API Secret
  name: secret
  required: true
  type: 4
- display: Trust any certificate (not secure)
  name: insecure
  required: false
  type: 8
- display: Use system proxy settings
  name: proxy
  required: false
  type: 8
description: Deprecated. Use Censys v2 instead. Censys is a search engine that allows
  computer scientists to ask questions about the devices and networks that compose
  the internet. Driven by internet-wide scanning, Censys lets researchers find specific
  hosts and create aggregate reports on how devices, websites, and certificates are
  configured and deployed.
display: Censys (Deprecated)
name: Censys
script:
  commands:
  - arguments:
    - default: false
      description: IP address for which to perform a query.
      isArray: false
      name: query
      required: true
      secret: false
    - auto: PREDEFINED
      default: false
      description: The index from which to retrieve data. Can be "ipv4", "websites",
        or "certificates".
      isArray: false
      name: index
      predefined:
      - ipv4
      - websites
      - certificates
      required: true
      secret: false
    deprecated: false
    description: Returns detailed information for an IP address within the specified
      index.
    execution: false
    name: cen-view
  - arguments:
    - default: false
      description: The attribute for which you are searching (JSON format).
      isArray: false
      name: query
      required: true
      secret: false
    - auto: PREDEFINED
      default: false
      description: The index on which to perform a query.
      isArray: false
      name: index
      predefined:
      - ipv4
      - websites
      - certificates
      required: true
      secret: false
    - default: false
      defaultValue: '1'
      description: Page to return.
      isArray: false
      name: page
      required: false
      secret: false
    deprecated: false
    description: Searches for an attribute within the specified index.
    execution: false
    name: cen-search
  dockerimage: demisto/python:2.7.18.24398
  feed: false
  isfetch: false
  longRunning: false
  longRunningPort: false
  runonce: false
  script: '-'
  subtype: python2
  type: python
tests:
- No test
<<<<<<< HEAD
marketplaces:
- xsoar
- marketplacev2
=======
deprecated: true
fromversion: 5.0.0
>>>>>>> a9fa819b
<|MERGE_RESOLUTION|>--- conflicted
+++ resolved
@@ -97,11 +97,5 @@
   type: python
 tests:
 - No test
-<<<<<<< HEAD
-marketplaces:
-- xsoar
-- marketplacev2
-=======
 deprecated: true
-fromversion: 5.0.0
->>>>>>> a9fa819b
+fromversion: 5.0.0