--- conflicted
+++ resolved
@@ -59,10 +59,7 @@
     description: Searches for an attribute within the specified index.
     name: cen-search
   dockerimage: demisto/python:2.7.18.24398
-<<<<<<< HEAD
-=======
   runonce: false
->>>>>>> 9ddafcfd
   script: '-'
   subtype: python2
   type: python
