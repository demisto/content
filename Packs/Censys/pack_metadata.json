{
    "name": "Censys",
    "description": "Censys is a search engine that allows computer scientists to ask questions about the devices and networks that compose the Internet. Driven by Internet-wide scanning, Censys lets researchers find specific hosts and create aggregate reports on how devices, websites, and certificates are configured and deployed.",
    "support": "xsoar",
<<<<<<< HEAD
    "currentVersion": "2.0.26",
=======
    "currentVersion": "2.0.27",
>>>>>>> 6f77591c
    "author": "Cortex XSOAR",
    "url": "https://www.paloaltonetworks.com/cortex",
    "email": "",
    "created": "2020-04-14T00:00:00Z",
    "categories": [
        "Data Enrichment & Threat Intelligence"
    ],
    "tags": [],
    "useCases": [],
    "keywords": [],
    "marketplaces": [
        "xsoar",
        "marketplacev2"
    ]
}<|MERGE_RESOLUTION|>--- conflicted
+++ resolved
@@ -2,11 +2,7 @@
     "name": "Censys",
     "description": "Censys is a search engine that allows computer scientists to ask questions about the devices and networks that compose the Internet. Driven by Internet-wide scanning, Censys lets researchers find specific hosts and create aggregate reports on how devices, websites, and certificates are configured and deployed.",
     "support": "xsoar",
-<<<<<<< HEAD
-    "currentVersion": "2.0.26",
-=======
     "currentVersion": "2.0.27",
->>>>>>> 6f77591c
     "author": "Cortex XSOAR",
     "url": "https://www.paloaltonetworks.com/cortex",
     "email": "",
