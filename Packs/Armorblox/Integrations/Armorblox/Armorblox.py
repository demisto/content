--- conflicted
+++ resolved
@@ -7,15 +7,6 @@
 from armorblox.client import Client as AbxBaseClient
 
 import demistomock as demisto  # noqa: F401
-<<<<<<< HEAD
-=======
-from armorblox.client import Client as AbxBaseClient
-from CommonServerPython import *  # noqa: F401
-import dateparser
-import urllib3
-import json
-import collections
->>>>>>> 3a5b3507
 
 # disable insecure warnings
 urllib3.disable_warnings()
