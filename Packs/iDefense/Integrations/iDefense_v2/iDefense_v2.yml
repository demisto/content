category: Data Enrichment & Threat Intelligence
commonfields:
  id: iDefense_v2
  version: -1
configuration:
- display: URL
  name: url
  defaultvalue: https://api.intelgraph.idefense.com/
  type: 0
  required: true
- displaypassword: API Token
  name: api_token
  type: 9
  required: true
  hiddenusername: true
- additionalinfo: Reliability of the source providing the intelligence data.
  defaultvalue: B - Usually reliable
  display: Source Reliability
  name: integrationReliability
  options:
  - A+ - 3rd party enrichment
  - A - Completely reliable
  - B - Usually reliable
  - C - Fairly reliable
  - D - Not usually reliable
  - E - Unreliable
  - F - Reliability cannot be judged
  required: true
  type: 15
- display: Trust any certificate (not secure)
  name: insecure
  type: 8
- display: Use system proxy settings
  name: use_proxy
  type: 8
description: Deprecated. Use Accenture CTI v2 instead.
display: Accenture CTI (Deprecated)
name: iDefense_v2
deprecated: true
script:
  commands:
  - name: ip
    arguments:
    - name: ip
      default: true
      description: IP address to check.
      isArray: true
    outputs:
    - contextPath: IP.Address
      description: The IP address that was checked.
      type: String
    - contextPath: IP.Malicious.Vendor
      description: For malicious IP addresses, the vendor that made the decision.
      type: String
    - contextPath: IP.Malicious.Description
      description: For malicious IP addresses, the reason the vendor made that decision.
      type: String
    - contextPath: DBotScore.Indicator
      description: The indicator that was tested.
      type: String
    - contextPath: DBotScore.Reliability
      description: Reliability of the source providing the intelligence data.
      type: String
    - contextPath: DBotScore.Type
      description: The indicator type.
      type: String
    - contextPath: DBotScore.Vendor
      description: The vendor that was used to calculate the score.
      type: String
    - contextPath: DBotScore.Score
      description: The actual score.
      type: String
    description: Checks the reputation of the given IP address.
  - name: domain
    arguments:
    - name: domain
      default: true
      description: The domain to check.
      isArray: true
    outputs:
    - contextPath: Domain.Name
      description: The name of the domain that was checked.
      type: String
    - contextPath: Domain.Malicious.Vendor
      description: For malicious domains, the vendor that made the decision.
      type: String
    - contextPath: Domain.Malicious.Description
      description: For malicious domains, the reason the vendor made that decision.
      type: String
    - contextPath: DBotScore.Indicator
      description: The indicator that was tested.
      type: String
    - contextPath: DBotScore.Reliability
      description: Reliability of the source providing the intelligence data.
      type: String
    - contextPath: DBotScore.Type
      description: The indicator type.
      type: String
    - contextPath: DBotScore.Vendor
      description: The vendor used to calculate the score.
      type: String
    - contextPath: DBotScore.Score
      description: The actual score.
      type: Number
    description: Checks the reputation of the given domain.
  - name: url
    arguments:
    - name: url
      default: true
      description: The URL to check (must start with "http://").
      isArray: true
    outputs:
    - contextPath: URL.Data
      description: The URL that was checked.
      type: String
    - contextPath: URL.Malicious.Vendor
      description: For malicious URLs, the vendor that made the decision.
      type: String
    - contextPath: URL.Malicious.Description
      description: For malicious URLs, the reason the vendor made that decision.
      type: String
    - contextPath: DBotScore.Indicator
      description: The indicator that was tested.
      type: String
    - contextPath: DBotScore.Reliability
      description: Reliability of the source providing the intelligence data.
      type: String
    - contextPath: DBotScore.Type
      description: The indicator type.
      type: String
    - contextPath: DBotScore.Vendor
      description: The vendor used to calculate the score.
      type: String
    - contextPath: DBotScore.Score
      description: The actual score.
      type: Number
    description: Checks the reputation of the given URL.
  - name: idefense-get-ioc-by-uuid
    arguments:
    - name: uuid
      required: true
      description: Unique User ID.
    outputs:
    - contextPath: IP.Address
      description: The IP address.
      type: String
    - contextPath: IP.Malicious.Vendor
      description: For malicious IP addresses, the vendor that made the decision.
      type: String
    - contextPath: IP.Malicious.Description
      description: For malicious IP addresses, the reason the vendor made that decision.
      type: String
    - contextPath: Domain.Name
      description: The domain name.
      type: String
    - contextPath: Domain.Malicious.Vendor
      description: For malicious domains, the vendor that made the decision.
      type: String
    - contextPath: Domain.Malicious.Description
      description: For malicious domains, the reason the vendor made that decision.
      type: String
    - contextPath: URL.Data
      description: The URL.
      type: String
    - contextPath: URL.Malicious.Vendor
      description: For malicious URLs, the vendor that made the decision.
      type: String
    - contextPath: URL.Malicious.Description
      description: For malicious URLs, the reason the vendor made that decision.
      type: String
    - contextPath: DBotScore.Indicator
      description: The indicator that was tested.
      type: String
    - contextPath: DBotScore.Reliability
      description: Reliability of the source providing the intelligence data.
      type: String
    - contextPath: DBotScore.Type
      description: The indicator type.
      type: String
    - contextPath: DBotScore.Vendor
      description: The vendor used to calculate the score.
      type: String
    - contextPath: DBotScore.Score
      description: The actual score.
      type: Number
    description: Get specific indicator reputation

  dockerimage: demisto/python3:3.10.1.25933
<<<<<<< HEAD
=======
  runonce: false
>>>>>>> 9ddafcfd
  script: '-'
  subtype: python3
  type: python
fromversion: 5.5.0
tests:
- iDefense_v2_Test<|MERGE_RESOLUTION|>--- conflicted
+++ resolved
@@ -186,10 +186,7 @@
     description: Get specific indicator reputation
 
   dockerimage: demisto/python3:3.10.1.25933
-<<<<<<< HEAD
-=======
   runonce: false
->>>>>>> 9ddafcfd
   script: '-'
   subtype: python3
   type: python
