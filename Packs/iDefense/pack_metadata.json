--- conflicted
+++ resolved
@@ -2,11 +2,7 @@
     "name": "iDefense",
     "description": "Accenture Security",
     "support": "xsoar",
-<<<<<<< HEAD
-    "currentVersion": "3.1.0",
-=======
     "currentVersion": "3.1.1",
->>>>>>> 584835bd
     "author": "Cortex XSOAR",
     "url": "https://www.paloaltonetworks.com/cortex",
     "email": "",
