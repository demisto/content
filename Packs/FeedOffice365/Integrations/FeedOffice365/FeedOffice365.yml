category: Data Enrichment & Threat Intelligence
commonfields:
  id: Office 365 Feed
  version: -1
configuration:
- display: Fetch indicators
  name: feed
  defaultvalue: 'true'
  required: false
  type: 8
- defaultvalue: All
  display: Category
  name: category
  options:
  - All
  - Optimize
  - Allow
  - Default
  required: false
  type: 16
- defaultvalue: All
  display: Regions
  name: regions
  options:
  - All
  - China
  - Germany
  - USGovDoD
  - USGovGCCHigh
  - Worldwide
  required: true
  type: 16
- display: Allow Germany
  additionalinfo: In some cases, the Germany endpoints can be unavailable for some users. By default, we exclude Germany to prevent the fetch indicators from failing.
  name: allow_germany
  required: false
  defaultvalue: 'false'
  type: 8
- defaultvalue: All
  display: Services
  name: services
  options:
  - Common
  - Exchange
  - Sharepoint
  - Skype
  - All
  required: true
  type: 16
- additionalinfo: Indicators from this integration instance will be marked with this reputation
  defaultvalue: Good
  display: Indicator Reputation
  name: feedReputation
  options:
  - None
  - Good
  - Suspicious
  - Bad
  required: false
  type: 18
- additionalinfo: Reliability of the source providing the intelligence data
  display: Source Reliability
  name: feedReliability
  options:
  - A - Completely reliable
  - B - Usually reliable
  - C - Fairly reliable
  - D - Not usually reliable
  - E - Unreliable
  - F - Reliability cannot be judged
  required: true
  type: 15
  defaultvalue: A - Completely reliable
- name: tlp_color
  display: Traffic Light Protocol Color
  options:
  - RED
  - AMBER
  - GREEN
  - WHITE
  required: false
  type: 15
  additionalinfo: The Traffic Light Protocol (TLP) designation to apply to indicators fetched from the feed
- defaultvalue: suddenDeath
  display: ''
  name: feedExpirationPolicy
  required: false
  type: 17
  options:
  - never
  - interval
  - indicatorType
  - suddenDeath
- defaultvalue: '20160'
  display: ''
  name: feedExpirationInterval
  required: false
  type: 1
- display: Feed Fetch Interval
  name: feedFetchInterval
  required: false
  type: 19
  defaultvalue: '30'
- additionalinfo: Supports CSV values.
  display: Tags
  name: feedTags
  required: false
  type: 0
- display: Bypass exclusion list
  name: feedBypassExclusionList
  required: false
  type: 8
  additionalinfo: When selected, the exclusion list is ignored for indicators from this feed. This means that if an indicator from this feed is on the exclusion list, the indicator might still be added to the system.
  defaultvalue: 'true'
- display: Trust any certificate (not secure)
  name: insecure
  required: false
  type: 8
- display: Use system proxy settings
  name: proxy
  required: false
  type: 8
description: The Office 365 IP Address and URL web service is a read-only API provided by Microsoft to expose the URLs and IPs used by Office 365. The Office 365 Feed integration fetches indicators from the service, with which you can create a list (allow list, block list, EDL, etc.) for your SIEM or firewall service to ingest and apply to its policy rules.
display: Office 365 Feed
name: Office 365 Feed
script:
  commands:
  - arguments:
    - default: false
      defaultValue: '10'
      description: The maximum number of results to return. The default value is 10.
      isArray: false
      name: limit
      required: false
      secret: false
    - auto: PREDEFINED
      default: false
      defaultValue: IPs
      description: The indicator type. Can be "IPs", "URLs", or "Both". The default value is "IPs".
      isArray: false
      name: indicator_type
      predefined:
      - IPs
      - URLs
      - Both
      required: false
      secret: false
    deprecated: false
    description: Gets indicators from the feed.
    execution: false
    name: office365-get-indicators
<<<<<<< HEAD
  dockerimage: demisto/python3:3.10.11.61265
=======
  dockerimage: demisto/python3:3.10.12.63474
>>>>>>> a56da0f6
  feed: true
  isfetch: false
  longRunning: false
  longRunningPort: false
  runonce: false
  script: '-'
  subtype: python3
  type: python
tests:
- Office365_Feed_Test
fromversion: 5.5.0<|MERGE_RESOLUTION|>--- conflicted
+++ resolved
@@ -149,11 +149,7 @@
     description: Gets indicators from the feed.
     execution: false
     name: office365-get-indicators
-<<<<<<< HEAD
-  dockerimage: demisto/python3:3.10.11.61265
-=======
   dockerimage: demisto/python3:3.10.12.63474
->>>>>>> a56da0f6
   feed: true
   isfetch: false
   longRunning: false
