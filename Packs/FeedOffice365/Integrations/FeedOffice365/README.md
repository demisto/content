Use the Office365 feed integration to get indicators from the feed.

The Office 365 IP Address and URL web service is a read-only API provided by Microsoft to expose the URLs and IPs used by Office 365. The Office 365 Feed integration fetches indicators from the service, with which you can create a list (whitelist, blacklist, EDL, etc.) for your SIEM or firewall service to ingest and apply to its policy rules.


## Configure Office365 Feed on Demisto
---

1. Navigate to __Settings__ > __Integrations__ > __Servers & Services__.
2. Search for Office365 Feed.
3. Click __Add instance__ to create and configure a new integration instance.

   | **Parameter** | **Description** | **Example** |
   | ------------- | --------------- | ----------- |
   | Name | A meaningful name for the integration instance. | Office 365 Feed_worldwide_exchange |
   | Fetch indicators | Select this option if you want this integration instance to fetch indicators from the Office 365 feed. | N/A |
   | Regions | The regions from which to fetch indicators. Supports multi-select. For all regions, you need to select each region. | 
   | Services | The services for which to fetch indicators. Supports multi-select. For all services, select the “All” option. | Sharepoint, Exchange |
   | Indicator Reputation | This reputation will be applied to all indicators fetched from this integration instance. | Good |
   | Source Reliability | The reliability of the source providing the intelligence data, which affects how this indicator's fields and reputation are populated. | A - Completely reliable |
   | feedExpirationPolicy | The method by which to expire indicators from this integration instance. | When removed from the feed |
   | feedExpirationInterval |  |  |
   | Feed Fetch Interval | How often to fetch indicators from this integration instance. You can specify the interval in days, hours, or minutes. | 30 minutes |
   | Bypass exclusion list | When selected, the exclusion list is ignored for indicators from this feed.  This means that if an indicator from this feed is on the exclusion list, the indicator might still be added to the system. | N/A |
   | Trust any certificate (not secure) | When selected, certificates are not checked. | N/A |
<<<<<<< HEAD
   | Use system proxy settings | Runs the integration instance using the proxy server (HTTP or HTTPS) that you defined in the server configuration. | https://<proxy.server\>.com |
=======
   | Use system proxy settings | Runs the integration instance using the proxy server (HTTP or HTTPS) that you defined in the server configuration. | False |
>>>>>>> 161fcc17
4. Click __Test__ to validate the URLs and connection.

## Commands
---
You can execute these commands from the Demisto CLI, as part of an automation, or in a playbook.
After you successfully execute a command, a DBot message appears in the War Room with the command details.

### Get indicators from the feed
---
Gets indicators from the feed.

##### Base Command

`office365-get-indicators`
##### Input

| **Argument Name** | **Description** | **Required** |
| --- | --- | --- |
| limit | The maximum number of results to return. The default value is 10. | Optional | 
| indicator_type | The indicator type. Can be "IPs", "URLs", or "Both". The default value is "IPs". | Optional | 


##### Context Output

There is no context output for this command.

##### Command Example

!office365-get-indicators limit="5"

##### Human Readable Output

### Indicators from Office 365 Feed:
|value|type|
|---|---|
| 0.0.0.0/0 | CIDR |
| 0.0.0.0/0 | CIDR |
| 0.0.0.0/0 | CIDR |
| 0.0.0.0/0 | CIDR |
| 0.0.0.0/0 | CIDR |
| 0.0.0.0/0 | CIDR |<|MERGE_RESOLUTION|>--- conflicted
+++ resolved
@@ -23,11 +23,7 @@
    | Feed Fetch Interval | How often to fetch indicators from this integration instance. You can specify the interval in days, hours, or minutes. | 30 minutes |
    | Bypass exclusion list | When selected, the exclusion list is ignored for indicators from this feed.  This means that if an indicator from this feed is on the exclusion list, the indicator might still be added to the system. | N/A |
    | Trust any certificate (not secure) | When selected, certificates are not checked. | N/A |
-<<<<<<< HEAD
-   | Use system proxy settings | Runs the integration instance using the proxy server (HTTP or HTTPS) that you defined in the server configuration. | https://<proxy.server\>.com |
-=======
    | Use system proxy settings | Runs the integration instance using the proxy server (HTTP or HTTPS) that you defined in the server configuration. | False |
->>>>>>> 161fcc17
 4. Click __Test__ to validate the URLs and connection.
 
 ## Commands
