{
    "name": "Office 365 Feed",
    "description": "The Office 365 IP Address and URL web service is a read-only API provided by Microsoft to expose the URLs and IPs used by Office 365. The Office 365 Feed integration fetches indicators from the service, with which you can create a list (whitelist, blacklist, EDL, etc.) for your SIEM or firewall service to ingest and apply to its policy rules.",
    "support": "xsoar",
<<<<<<< HEAD
    "currentVersion": "1.2.8",
=======
    "currentVersion": "1.2.10",
>>>>>>> a56da0f6
    "author": "Cortex XSOAR",
    "url": "https://www.paloaltonetworks.com/cortex",
    "email": "",
    "created": "2020-03-09T16:35:16Z",
    "categories": [
        "Data Enrichment & Threat Intelligence"
    ],
    "tags": [
        "Getting Started",
        "Allow List"
    ],
    "useCases": [],
    "keywords": [],
    "marketplaces": [
        "xsoar",
        "marketplacev2"
    ]
}<|MERGE_RESOLUTION|>--- conflicted
+++ resolved
@@ -2,11 +2,7 @@
     "name": "Office 365 Feed",
     "description": "The Office 365 IP Address and URL web service is a read-only API provided by Microsoft to expose the URLs and IPs used by Office 365. The Office 365 Feed integration fetches indicators from the service, with which you can create a list (whitelist, blacklist, EDL, etc.) for your SIEM or firewall service to ingest and apply to its policy rules.",
     "support": "xsoar",
-<<<<<<< HEAD
-    "currentVersion": "1.2.8",
-=======
     "currentVersion": "1.2.10",
->>>>>>> a56da0f6
     "author": "Cortex XSOAR",
     "url": "https://www.paloaltonetworks.com/cortex",
     "email": "",
