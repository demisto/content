--- conflicted
+++ resolved
@@ -599,10 +599,7 @@
     - contextPath: Machine.Tags
       description: Machine tags
     description: Returns details on the analysis machine associated with the given name.
-<<<<<<< HEAD
-=======
   runonce: false
->>>>>>> 9ddafcfd
 fromversion: 5.0.0
 tests:
 - CuckooTest