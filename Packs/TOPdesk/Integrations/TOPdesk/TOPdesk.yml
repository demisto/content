category: Case Management
commonfields:
  id: TOPdesk
  version: -1
configuration:
- display: Server URL (e.g., https://topdesk.mydomain/tas/)
  name: url
  required: true
  type: 0
- display: Username
  name: credentials
  required: true
  type: 9
- display: Fetch incidents
  name: isFetch
  type: 8
  required: false
- defaultvalue: '10'
  display: Maximum number of incidents per fetch
  name: max_fetch
  type: 0
  required: false
- defaultvalue: 3 days
  display: First fetch time (<number> <time unit>, e.g., 12 hours, 7 days, 3 months, 1 year)
  name: first_fetch
<<<<<<< HEAD
  type: 0
  required: false
=======
  type: 0
  required: false
- display: Default Incident Caller ID
  name: defaultCallerId
  type: 0
  required: false
  additionalinfo: Add the default caller ID which is set when creating new TOPdesk incidents without providing a caller.
>>>>>>> 90cf3b88
- additionalinfo: Getting incidents with new style FIQL query is available only from TOPdeskRestAPI version 3.4.0. For earlier versions this field will be used as additional inline params as supported. More information is available in the TOPdesk integration documentation.
  display: The query to use when fetching incidents
  name: fetch_query
  type: 0
  required: false
- display: Incident type
  name: incidentType
  type: 13
  required: false
- display: Incident Mirroring Direction
  name: mirror_direction
  type: 15
  additionalinfo: 'Choose the direction to mirror the incident: Incoming (from TOPdesk to Cortex XSOAR), Outgoing (from Cortex XSOAR to TOPdesk), or Incoming and Outgoing (from/to Cortex XSOAR and TOPdesk).'
  defaultvalue: None
  hidden:
  - marketplacev2
  options:
  - None
  - Incoming
  - Outgoing
  - Incoming And Outgoing
  required: false
- display: Comment Entry Tag
  name: comment_tag
  type: 0
  additionalinfo: Choose the tag to add to an entry to mirror it as a visible comment in TOPdesk for the persons.
  defaultvalue: comments
  hidden:
  - marketplacev2
  required: false
- defaultvalue: work_notes
  display: Work Note Entry Tag
  name: work_notes_tag
  type: 0
  additionalinfo: Choose the tag to add to an entry to mirror it as a hidden comment in TOPdesk for the persons.
  hidden:
  - marketplacev2
  required: false
- additionalinfo: Choose the tag to add to an entry to mirror it as a file in TOPdesk.
  defaultvalue: ForTOPdesk
  display: File Entry Tag
  hidden:
  - marketplacev2
  name: file_tag
  type: 0
  required: false
- additionalinfo: When selected, closing the TOPdesk ticket is mirrored in Cortex XSOAR.
  defaultvalue: 'false'
  display: Close Mirrored Cortex XSOAR Incident
  hidden:
  - marketplacev2
  name: close_incident
  type: 8
  required: false
- additionalinfo: When selected, closing the Cortex XSOAR incident is mirrored in TOPdesk.
  defaultvalue: 'false'
  display: Close Mirrored TOPdesk Ticket
  hidden:
  - marketplacev2
  name: close_ticket
  type: 8
  required: false
- display: Trust any certificate (not secure)
  name: insecure
  type: 8
  required: false
- display: Use system proxy settings
  name: proxy
  type: 8
  required: false
- defaultvalue: '1'
  display: Incidents Fetch Interval
  name: incidentFetchInterval
  type: 19
  required: false
description: TOPdesk’s Enterprise Service Management software (ESM) lets your service teams join forces and process requests from a single platform.
display: TOPdesk
name: TOPdesk
script:
  commands:
  - arguments:
    - description: The limit for the amount of subcategories to store in the Context Data. -1 stores all subcategories. Default value is 100.
      name: limit
    description: Get list of subcategories.
    name: topdesk-subcategories-list
    outputs:
    - contextPath: TOPdesk.Subcategory.Id
      description: Subcategory ID.
      type: String
    - contextPath: TOPdesk.Subcategory.Name
      description: Subcategory name.
      type: String
    - contextPath: TOPdesk.Subcategory.Category.Id
      description: Category ID of the subcategory.
      type: String
    - contextPath: TOPdesk.Subcategory.Category.Name
      description: Category name of the subcategory.
      type: String
  - arguments:
    - description: The limit for the amount of categories to store in the Context Data. -1 stores all subcategories. Default value is 100.
      name: limit
    description: Get list of categories.
    name: topdesk-categories-list
    outputs:
    - contextPath: TOPdesk.Category.Id
      description: Category ID.
      type: String
    - contextPath: TOPdesk.Category.Name
      description: Category name.
      type: String
  - arguments:
    - description: The limit for the amount of entry types to store in the Context Data. -1 stores all subcategories. Default value is 100.
      name: limit
    description: Get list of entry types.
    name: topdesk-entry-types-list
    outputs:
    - contextPath: TOPdesk.EntryType.Id
      description: EntryType ID.
      type: String
    - contextPath: TOPdesk.EntryType.Name
      description: EntryType name.
      type: String
  - arguments:
    - description: The limit for the amount of call types to store in the Context Data. -1 stores all subcategories. Default value is 100.
      name: limit
    description: Get list of call types.
    name: topdesk-call-types-list
    outputs:
    - contextPath: TOPdesk.CallType.Id
      description: CallType ID.
      type: String
    - contextPath: TOPdesk.CallType.Name
      description: CallType name.
      type: String
  - arguments:
    - description: The limit for the amount of deescalation reasons to store in the Context Data. -1 stores all subcategories. Default value is 100.
      name: limit
    description: Get list of deescalation reasons.
    name: topdesk-deescalation-reasons-list
    outputs:
    - contextPath: TOPdesk.DeescalationReason.Id
      description: Deescalation reason ID.
      type: String
    - contextPath: TOPdesk.DeescalationReason.Name
      description: Deescalation reason name.
      type: String
  - arguments:
    - description: The limit for the amount of escalation reasons to store in the Context Data. -1 stores all subcategories. Default value is 100.
      name: limit
    description: Get list of escalation reasons.
    name: topdesk-escalation-reasons-list
    outputs:
    - contextPath: TOPdesk.EscalationReason.Id
      description: Escalation reason ID.
      type: String
    - contextPath: TOPdesk.EscalationReason.Name
      description: Escalation reason name.
      type: String
  - arguments:
    - description: The limit for the amount of archiving reasons to store in the Context Data. -1 stores all subcategories. Default value is 100.
      name: limit
    description: Get list of archiving reasons.
    name: topdesk-archiving-reasons-list
    outputs:
    - contextPath: TOPdesk.ArchiveReason.Id
      description: Archiving reason ID.
      type: String
    - contextPath: TOPdesk.ArchiveReason.Name
      description: Archiving reason name.
      type: String
  - arguments:
    - description: The limit for the amount of attachments to store in the Context Data. -1 stores all subcategories. Default value is 100.
      name: limit
    - description: The incident ID. An ID or a number must be set. If both are set, the ID will be used.
      name: incident_id
    - description: The incident number. An ID or a number must be set. If both are set, the ID will be used.
      name: incident_number
    description: Get list of attachments of a certain TOPdesk incident.
    name: topdesk-incident-attachments-list
    outputs:
    - contextPath: TOPdesk.Attachment.Id
      description: Attachment's ID.
      type: String
    - contextPath: TOPdesk.Attachment.FileName
      description: Attachment's file name.
      type: String
    - contextPath: TOPdesk.Attachment.DownloadUrl
      description: Attachment's download URL.
      type: String
    - contextPath: TOPdesk.Attachment.Size
      description: Attachment's size.
      type: Number
    - contextPath: TOPdesk.Attachment.Description
      description: Attachment's description.
      type: String
    - contextPath: TOPdesk.Attachment.InvisibleForCaller
      description: Attachment's invisible for caller.
      type: Boolean
    - contextPath: TOPdesk.Attachment.EntryDate
      description: Attachment's entry date.
      type: Date
    - contextPath: TOPdesk.Attachment.Operator.Id
      description: Attachment's operator ID.
      type: String
    - contextPath: TOPdesk.Attachment.Operator.Name
      description: Attachment's operator name.
      type: String
    - contextPath: TOPdesk.Attachment.Person
      description: Attachment's person.
      type: Unknown
  - arguments:
    - description: The offset at which to start listing the persons at. Must be greater or equal to 0. Default is 0.
      name: start
    - description: The amount of persons to be returned per request. Must be between 1 and 100. Default is 10.
      name: page_size
    - description: A FIQL search expression to filter the result. (e.g., manager.name==Alice) Available from Supporting-Files-API version 1.38.0. The FIQL query syntax is documented in the TOPdesk tutorial.
      name: query
    - name: fields
<<<<<<< HEAD
      description: Only include these specific fields in the response. (default = all)
=======
      description: Only include these specific fields in the response. (default = all).
>>>>>>> 90cf3b88
      defaultValue: ''
      predefined:
      - ''
    description: Get list of persons.
    name: topdesk-persons-list
    outputs:
    - contextPath: TOPdesk.Person.Id
      description: Person ID.
      type: String
    - contextPath: TOPdesk.Person.Status
      description: Person status.
      type: String
    - contextPath: TOPdesk.Person.SurName
      description: Person's surname.
      type: String
    - contextPath: TOPdesk.Person.FirstName
      description: Person's first name.
      type: String
    - contextPath: TOPdesk.Person.DynamicName
      description: Person's dynamic name (firstName SecondName).
      type: String
    - contextPath: TOPdesk.Person.FirstInitials
      description: Person's first initials.
      type: String
    - contextPath: TOPdesk.Person.Prefixes
      description: Person's prefixes (e.g., DR, MR).
      type: String
    - contextPath: TOPdesk.Person.BirthName
      description: Person's birth name.
      type: String
    - contextPath: TOPdesk.Person.Title
      description: Person's title.
      type: String
    - contextPath: TOPdesk.Person.Gender
      description: Person's gender.
      type: String
    - contextPath: TOPdesk.Person.Language.Id
      description: Person's language ID.
      type: String
    - contextPath: TOPdesk.Person.Language.Name
      description: Person's language name.
      type: String
    - contextPath: TOPdesk.Person.PhoneNumber
      description: Person's phone number.
      type: String
    - contextPath: TOPdesk.Person.MobileNumber
      description: Person's mobile number.
      type: String
    - contextPath: TOPdesk.Person.Fax
      description: Person's fax.
      type: String
    - contextPath: TOPdesk.Person.Email
      description: Person's email.
      type: String
    - contextPath: TOPdesk.Person.JobTitle
      description: Person's job title.
      type: String
    - contextPath: TOPdesk.Person.Department
      description: Person's department.
      type: Unknown
    - contextPath: TOPdesk.Person.BudgetHolder
      description: Person's budget holder.
      type: Unknown
    - contextPath: TOPdesk.Person.EmployeeNumber
      description: Person's employee number.
      type: String
    - contextPath: TOPdesk.Person.NetworkLoginName
      description: Person's network login name.
      type: String
    - contextPath: TOPdesk.Person.MainframeLoginName
      description: Person's mainframe login name.
      type: String
    - contextPath: TOPdesk.Person.ClientReferenceNumber
      description: Person's client reference number.
      type: String
    - contextPath: TOPdesk.Person.City
      description: Person's city.
      type: String
    - contextPath: TOPdesk.Person.TasLoginName
      description: Person's TAS login name.
      type: String
    - contextPath: TOPdesk.Person.ShowBranch
      description: Person's branch visibility.
      type: Boolean
    - contextPath: TOPdesk.Person.ShowBudgetholder
      description: Person's budget holder visibility.
      type: Boolean
    - contextPath: TOPdesk.Person.ShowDepartment
      description: Person's department visibility.
      type: Boolean
    - contextPath: TOPdesk.Person.ShowSubsidiaries
      description: Person's subsidiaries visibility.
      type: Boolean
    - contextPath: TOPdesk.Person.ShowAllBranches
      description: Person's all branches visibility.
      type: Boolean
    - contextPath: TOPdesk.Person.AuthorizeAll
      description: Person authorization on everything.
      type: Boolean
    - contextPath: TOPdesk.Person.AuthorizeDepartment
      description: Person authorization on department.
      type: Boolean
    - contextPath: TOPdesk.Person.AuthorizeBudgetHolder
      description: Person's authorization on budget holder.
      type: Boolean
    - contextPath: TOPdesk.Person.AuthorizeBranch
      description: Person's authorization on branch.
      type: Boolean
    - contextPath: TOPdesk.Person.AuthorizeSubsidiaryBranches
      description: Person's authorization on subsidiary branches.
      type: Boolean
    - contextPath: TOPdesk.Person.IsManager
      description: Is the person a manager.
      type: Boolean
    - contextPath: TOPdesk.Person.Manager
      description: Person's manager.
      type: Unknown
    - contextPath: TOPdesk.Person.HasAttention
      description: Does the person have attention.
      type: Boolean
    - contextPath: TOPdesk.Person.Attention
      description: Person's attention object.
      type: Unknown
    - contextPath: TOPdesk.Person.AttentionComment
      description: Person's attention comment.
      type: String
    - contextPath: TOPdesk.Person.Creator.Id
      description: Person's creator ID.
      type: String
    - contextPath: TOPdesk.Person.Creator.Name
      description: Person's creator name.
      type: String
    - contextPath: TOPdesk.Person.CreationDate
      description: Person's creation date.
      type: Date
    - contextPath: TOPdesk.Person.Modifier.Id
      description: Person's modifier ID.
      type: String
    - contextPath: TOPdesk.Person.Modifier.Name
      description: Person's modifier name.
      type: String
    - contextPath: TOPdesk.Person.ModificationDate
      description: Person's modification date.
      type: Date
    - contextPath: TOPdesk.Person.OptionalFields1.Boolean1
      description: Person's optional fields1 boolean1.
      type: Boolean
    - contextPath: TOPdesk.Person.OptionalFields1.Boolean2
      description: Person's optional fields1 boolean2.
      type: Boolean
    - contextPath: TOPdesk.Person.OptionalFields1.Boolean3
      description: Person's optional fields1 boolean3.
      type: Boolean
    - contextPath: TOPdesk.Person.OptionalFields1.Boolean4
      description: Person's optional fields1 boolean4.
      type: Boolean
    - contextPath: TOPdesk.Person.OptionalFields1.Boolean5
      description: Person's optional fields1 boolean5.
      type: Boolean
    - contextPath: TOPdesk.Person.OptionalFields1.Number1
      description: Person's optional fields1 number1.
      type: Number
    - contextPath: TOPdesk.Person.OptionalFields1.Number2
      description: Person's optional fields1 number2.
      type: Number
    - contextPath: TOPdesk.Person.OptionalFields1.Number3
      description: Person's optional fields1 number3.
      type: Number
    - contextPath: TOPdesk.Person.OptionalFields1.Number4
      description: Person's optional fields1 number4.
      type: Number
    - contextPath: TOPdesk.Person.OptionalFields1.Number5
      description: Person's optional fields1 number5.
      type: Number
    - contextPath: TOPdesk.Person.OptionalFields1.Date1
      description: Person's optional fields1 date1.
      type: Unknown
    - contextPath: TOPdesk.Person.OptionalFields1.Date2
      description: Person's optionalFields1 date2.
      type: Unknown
    - contextPath: TOPdesk.Person.OptionalFields1.Date3
      description: Person's optionalFields1 date3.
      type: Unknown
    - contextPath: TOPdesk.Person.OptionalFields1.Date4
      description: Person's optionalFields1 date4.
      type: Unknown
    - contextPath: TOPdesk.Person.OptionalFields1.Date5
      description: Person's optionalFields1 date5.
      type: Unknown
    - contextPath: TOPdesk.Person.OptionalFields1.Text1
      description: Person optional fields1 text1.
      type: String
    - contextPath: TOPdesk.Person.OptionalFields1.Text2
      description: Person's optional fields1 text2.
      type: String
    - contextPath: TOPdesk.Person.OptionalFields1.Text3
      description: Person's optional fields1 text3.
      type: String
    - contextPath: TOPdesk.Person.OptionalFields1.Text4
      description: Person's optional fields1 text4.
      type: String
    - contextPath: TOPdesk.Person.OptionalFields1.Text5
      description: Person's optional fields1 text5.
      type: String
    - contextPath: TOPdesk.Person.OptionalFields1.Memo1
      description: Person's optional fields1 memo1.
      type: Unknown
    - contextPath: TOPdesk.Person.OptionalFields1.Memo2
      description: Person's optional fields1 memo2.
      type: Unknown
    - contextPath: TOPdesk.Person.OptionalFields1.Memo3
      description: Person's optional fields1 memo3.
      type: Unknown
    - contextPath: TOPdesk.Person.OptionalFields1.Memo4
      description: Person's optional fields1 memo4.
      type: Unknown
    - contextPath: TOPdesk.Person.OptionalFields1.Memo5
      description: Person's optional fields1 memo5.
      type: Unknown
    - contextPath: TOPdesk.Person.OptionalFields1.Searchlist1
      description: Person's optional fields1 searchlist1.
      type: Unknown
    - contextPath: TOPdesk.Person.OptionalFields1.Searchlist2
      description: Person's optional fields1 searchlist2.
      type: Unknown
    - contextPath: TOPdesk.Person.OptionalFields1.Searchlist3
      description: Person's optional fields1 searchlist3.
      type: Unknown
    - contextPath: TOPdesk.Person.OptionalFields1.Searchlist4
      description: Person's optional fields1 searchlist4.
      type: Unknown
    - contextPath: TOPdesk.Person.OptionalFields1.Searchlist5
      description: Person's optional fields1 searchlist5.
      type: Unknown
    - contextPath: TOPdesk.Person.OptionalFields2.Boolean1
      description: Person's optional fields2 boolean1.
      type: Boolean
    - contextPath: TOPdesk.Person.OptionalFields2.Boolean2
      description: Person's optional fields2 boolean2.
      type: Boolean
    - contextPath: TOPdesk.Person.OptionalFields2.Boolean3
      description: Person's optional fields2 boolean3.
      type: Boolean
    - contextPath: TOPdesk.Person.OptionalFields2.Boolean4
      description: Person's optional fields2 boolean4.
      type: Boolean
    - contextPath: TOPdesk.Person.OptionalFields2.Boolean5
      description: Person's optional fields2 boolean5.
      type: Boolean
    - contextPath: TOPdesk.Person.OptionalFields2.Number1
      description: Person's optional fields2 number1.
      type: Number
    - contextPath: TOPdesk.Person.OptionalFields2.Number2
      description: Person's optional fields2 number2.
      type: Number
    - contextPath: TOPdesk.Person.OptionalFields2.Number3
      description: Person's optional fields2 number3.
      type: Number
    - contextPath: TOPdesk.Person.OptionalFields2.Number4
      description: Person's optional fields2 number4.
      type: Number
    - contextPath: TOPdesk.Person.OptionalFields2.Number5
      description: Person's optional fields2 number5.
      type: Number
    - contextPath: TOPdesk.Person.OptionalFields2.Date1
      description: Person's optional fields2 date1.
      type: Unknown
    - contextPath: TOPdesk.Person.OptionalFields2.Date2
      description: Person's optional fields2 date2.
      type: Unknown
    - contextPath: TOPdesk.Person.OptionalFields2.Date3
      description: Person's optional fields2 date3.
      type: Unknown
    - contextPath: TOPdesk.Person.OptionalFields2.Date4
      description: Person's optional fields2 date4.
      type: Unknown
    - contextPath: TOPdesk.Person.OptionalFields2.Date5
      description: Person's optional fields2 date5.
      type: Unknown
    - contextPath: TOPdesk.Person.OptionalFields2.Text1
      description: Person's optional fields2 text1.
      type: String
    - contextPath: TOPdesk.Person.OptionalFields2.Text2
      description: Person's optional fields2 text2.
      type: String
    - contextPath: TOPdesk.Person.OptionalFields2.Text3
      description: Person's optional fields2 text3.
      type: String
    - contextPath: TOPdesk.Person.OptionalFields2.Text4
      description: Person's optional fields2 text4.
      type: String
    - contextPath: TOPdesk.Person.OptionalFields2.Text5
      description: Person's optional fields2 text5.
      type: String
    - contextPath: TOPdesk.Person.OptionalFields2.Memo1
      description: Person's optional fields2 memo1.
      type: Unknown
    - contextPath: TOPdesk.Person.OptionalFields2.Memo2
      description: Person's optional fields2 memo2.
      type: Unknown
    - contextPath: TOPdesk.Person.OptionalFields2.Memo3
      description: Person's optional fields2 memo3.
      type: Unknown
    - contextPath: TOPdesk.Person.OptionalFields2.Memo4
      description: Person's optional fields2 memo4.
      type: Unknown
    - contextPath: TOPdesk.Person.OptionalFields2.Memo5
      description: Person's optional fields2 memo5.
      type: Unknown
    - contextPath: TOPdesk.Person.OptionalFields2.Searchlist1
      description: Person's optional fields2 searchlist1.
      type: Unknown
    - contextPath: TOPdesk.Person.OptionalFields2.Searchlist2
      description: Person's optional fields2 searchlist2.
      type: Unknown
    - contextPath: TOPdesk.Person.OptionalFields2.Searchlist3
      description: Person's optional fields2 searchlist3.
      type: Unknown
    - contextPath: TOPdesk.Person.OptionalFields2.Searchlist4
      description: Person's optional fields2 searchlist4.
      type: Unknown
    - contextPath: TOPdesk.Person.OptionalFields2.Searchlist5
      description: Person's optional fields2 searchlist5.
      type: Unknown
    - contextPath: TOPdesk.Person.PersonExtraFieldA
      description: Person's extra field A.
      type: Unknown
    - contextPath: TOPdesk.Person.PersonExtraFieldB
      description: Person's extra field B.
      type: Unknown
    - contextPath: TOPdesk.Person.DepartmentFree
      description: Person's department free.
      type: Unknown
    - contextPath: TOPdesk.Person.Branch.Id
      description: Person's branch ID.
      type: String
    - contextPath: TOPdesk.Person.Branch.Name
      description: Person's branch name.
      type: String
    - contextPath: TOPdesk.Person.Branch.ClientReferenceNumber
      description: Person's branch client reference number.
      type: String
    - contextPath: TOPdesk.Person.Branch.TimeZone
      description: Person's branch timezone.
      type: String
    - contextPath: TOPdesk.Person.Branch.ExtraA.Id
      description: Person's branch extra A ID.
      type: String
    - contextPath: TOPdesk.Person.Branch.ExtraA.Name
      description: Person's branch extra A name.
      type: String
    - contextPath: TOPdesk.Person.Branch.ExtraB
      description: Person's branch extra B.
      type: Unknown
    - contextPath: TOPdesk.Person.Branch.ExtraB.Id
      description: Person's branch extra B ID.
      type: String
    - contextPath: TOPdesk.Person.Branch.ExtraB.Name
      description: Person's branch extra B name.
      type: String
    - contextPath: TOPdesk.Person.Location
      description: Person's location.
      type: Unknown
  - arguments:
    - description: The offset at which to start listing the operators at. Must be greater or equal to 0. Default is 0.
      name: start
    - description: The amount of operators to be returned per request. Must be between 1 and 100. Default is 10.
      name: page_size
    - description: A FIQL search expression to filter the result. (e.g., manager.name==Alice) Available from Supporting-Files-API version 1.38.0. The FIQL query syntax is documented in the TOPdesk tutorial.
      name: query
    description: Get list of operators.
    name: topdesk-operators-list
    outputs:
    - contextPath: TOPdesk.Operator.Id
      description: Operator's ID.
      type: String
    - contextPath: TOPdesk.Operator.PrincipalId
      description: Operator's principal ID.
      type: String
    - contextPath: TOPdesk.Operator.Status
      description: Operator's status.
      type: String
    - contextPath: TOPdesk.Operator.SurName
      description: Operator's surname.
      type: String
    - contextPath: TOPdesk.Operator.FirstName
      description: Operator's first name.
      type: String
    - contextPath: TOPdesk.Operator.DynamicName
      description: Operator's dynamic name.
      type: String
    - contextPath: TOPdesk.Operator.Initials
      description: Operator's initials.
      type: String
    - contextPath: TOPdesk.Operator.Prefixes
      description: Operator's prefixes.
      type: String
    - contextPath: TOPdesk.Operator.BirthName
      description: Operator's birth name.
      type: String
    - contextPath: TOPdesk.Operator.Title
      description: Operator's title.
      type: String
    - contextPath: TOPdesk.Operator.Gender
      description: Operator's gender.
      type: String
    - contextPath: TOPdesk.Operator.Language.Id
      description: Operator's language ID.
      type: String
    - contextPath: TOPdesk.Operator.Language.Name
      description: Operator's language name.
      type: String
    - contextPath: TOPdesk.Operator.Branch.Id
      description: Operator's branch ID.
      type: String
    - contextPath: TOPdesk.Operator.Branch.Name
      description: Operator's branch name.
      type: String
    - contextPath: TOPdesk.Operator.Branch.ClientReferenceNumber
      description: Operator's Branch Client reference number.
      type: String
    - contextPath: TOPdesk.Operator.Branch.TimeZone
      description: Operator's branch timezone.
      type: String
    - contextPath: TOPdesk.Operator.Branch.ExtraA.Id
      description: Operator's branch extra A ID.
      type: String
    - contextPath: TOPdesk.Operator.Branch.ExtraA.Name
      description: Operator's branch extra A name.
      type: String
    - contextPath: TOPdesk.Operator.Branch.ExtraB.Id
      description: Operator's branch extra B ID.
      type: String
    - contextPath: TOPdesk.Operator.Branch.ExtraB.Name
      description: Operator's branch extra B name.
      type: String
    - contextPath: TOPdesk.Operator.Location
      description: Operator's location.
      type: Unknown
    - contextPath: TOPdesk.Operator.Telephone
      description: Operator's telephone.
      type: String
    - contextPath: TOPdesk.Operator.MobileNumber
      description: Operator's mobile number.
      type: String
    - contextPath: TOPdesk.Operator.FaxNumber
      description: Operator's fax number.
      type: String
    - contextPath: TOPdesk.Operator.Email
      description: Operator's email.
      type: String
    - contextPath: TOPdesk.Operator.ExchangeAccount
      description: Operator's exchange account.
      type: String
    - contextPath: TOPdesk.Operator.LoginName
      description: Operator's login name.
      type: String
    - contextPath: TOPdesk.Operator.LoginPermission
      description: Operator's login permission.
      type: Boolean
    - contextPath: TOPdesk.Operator.JobTitle
      description: Operator's job title.
      type: String
    - contextPath: TOPdesk.Operator.Department
      description: Operator's department.
      type: Unknown
    - contextPath: TOPdesk.Operator.BudgetHolder
      description: Operator's budget holder.
      type: Unknown
    - contextPath: TOPdesk.Operator.EmployeeNumber
      description: Operator's employee number.
      type: String
    - contextPath: TOPdesk.Operator.HourlyRate
      description: Operator's hourly rate.
      type: Number
    - contextPath: TOPdesk.Operator.NetworkLoginName
      description: Operator's network login name.
      type: String
    - contextPath: TOPdesk.Operator.MainframeLoginName
      description: Operator's mainframe login name.
      type: String
    - contextPath: TOPdesk.Operator.HasAttention
      description: Operator's has attention.
      type: Boolean
    - contextPath: TOPdesk.Operator.Attention
      description: Operator's attention.
      type: Unknown
    - contextPath: TOPdesk.Operator.Comments
      description: Operator's comments.
      type: String
    - contextPath: TOPdesk.Operator.Installer
      description: Operator's installer.
      type: Boolean
    - contextPath: TOPdesk.Operator.FirstLineCallOperator
      description: Operator's first line call operator.
      type: Boolean
    - contextPath: TOPdesk.Operator.SecondLineCallOperator
      description: Operator's second line call operator.
      type: Boolean
    - contextPath: TOPdesk.Operator.ProblemManager
      description: Operator's problem manager.
      type: Boolean
    - contextPath: TOPdesk.Operator.ProblemOperator
      description: Operator's problem operator.
      type: Boolean
    - contextPath: TOPdesk.Operator.ChangeCoordinator
      description: Operator's change coordinator.
      type: Boolean
    - contextPath: TOPdesk.Operator.ChangeActivitiesOperator
      description: Operator's change activities operator.
      type: Boolean
    - contextPath: TOPdesk.Operator.RequestForChangeOperator
      description: Operator's request for change operator.
      type: Boolean
    - contextPath: TOPdesk.Operator.ExtensiveChangeOperator
      description: Operator's extensive change operator.
      type: Boolean
    - contextPath: TOPdesk.Operator.SimpleChangeOperator
      description: Operator's simple change operator.
      type: Boolean
    - contextPath: TOPdesk.Operator.ScenarioManager
      description: Operator's scenario manager.
      type: Boolean
    - contextPath: TOPdesk.Operator.PlanningActivityManager
      description: Operator's planning activity manager.
      type: Boolean
    - contextPath: TOPdesk.Operator.ProjectCoordinator
      description: Operator's project coordinator.
      type: Boolean
    - contextPath: TOPdesk.Operator.ProjectActiviesOperator
      description: Operator's project activities operator.
      type: Boolean
    - contextPath: TOPdesk.Operator.StockManager
      description: Operator's stock manager.
      type: Boolean
    - contextPath: TOPdesk.Operator.ReservationsOperator
      description: Operator's reservations operator.
      type: Boolean
    - contextPath: TOPdesk.Operator.ServiceOperator
      description: Operator's service operator.
      type: Boolean
    - contextPath: TOPdesk.Operator.ExternalHelpDeskParty
      description: Operator's external help desk party.
      type: Boolean
    - contextPath: TOPdesk.Operator.ContractManager
      description: Operator's contract manager.
      type: Boolean
    - contextPath: TOPdesk.Operator.OperationsOperator
      description: Operator's operations operator.
      type: Boolean
    - contextPath: TOPdesk.Operator.OperationsManager
      description: Operator's operations manager.
      type: Boolean
    - contextPath: TOPdesk.Operator.KnowledgeBaseManager
      description: Operator's knowledge base manager.
      type: Boolean
    - contextPath: TOPdesk.Operator.AccountManager
      description: Operator's account manager.
      type: Boolean
    - contextPath: TOPdesk.Operator.CreationDate
      description: Operator's creationDate.
      type: Date
    - contextPath: TOPdesk.Operator.Creator.Id
      description: Operator's creator ID.
      type: String
    - contextPath: TOPdesk.Operator.Creator.Name
      description: Operator's creator name.
      type: String
    - contextPath: TOPdesk.Operator.ModificationDate
      description: Operator's modification date.
      type: Date
    - contextPath: TOPdesk.Operator.Modifier.Id
      description: Operator's modifier ID.
      type: String
    - contextPath: TOPdesk.Operator.Modifier.Name
      description: Operator's modifier name.
      type: String
    - contextPath: TOPdesk.Operator.OptionalFields1.Boolean1
      description: Operator's optional fields1 boolean1.
      type: Boolean
    - contextPath: TOPdesk.Operator.OptionalFields1.Boolean2
      description: Operator's optional fields1 boolean2.
      type: Boolean
    - contextPath: TOPdesk.Operator.OptionalFields1.Boolean3
      description: Operator's optional fields1 boolean3.
      type: Boolean
    - contextPath: TOPdesk.Operator.OptionalFields1.Boolean4
      description: Operator's optional fields1 boolean4.
      type: Boolean
    - contextPath: TOPdesk.Operator.OptionalFields1.Boolean5
      description: Operator's optional fields1 boolean5.
      type: Boolean
    - contextPath: TOPdesk.Operator.OptionalFields1.Number1
      description: Operator's optional fields1 number1.
      type: Number
    - contextPath: TOPdesk.Operator.OptionalFields1.Number2
      description: Operator's optional fields1 number2.
      type: Number
    - contextPath: TOPdesk.Operator.OptionalFields1.Number3
      description: Operator's optional fields1 number3.
      type: Number
    - contextPath: TOPdesk.Operator.OptionalFields1.Number4
      description: Operator's optional fields1 number4.
      type: Number
    - contextPath: TOPdesk.Operator.OptionalFields1.Number5
      description: Operator's optional fields1 number5.
      type: Number
    - contextPath: TOPdesk.Operator.OptionalFields1.Date1
      description: Operator's optional fields1 date1.
      type: Unknown
    - contextPath: TOPdesk.Operator.OptionalFields1.Date2
      description: Operator's optional fields1 date2.
      type: Unknown
    - contextPath: TOPdesk.Operator.OptionalFields1.Date3
      description: Operator's optional fields1 date3.
      type: Unknown
    - contextPath: TOPdesk.Operator.OptionalFields1.Date4
      description: Operator's optional fields1 date4.
      type: Unknown
    - contextPath: TOPdesk.Operator.OptionalFields1.Date5
      description: Operator's optional fields1 date5.
      type: Unknown
    - contextPath: TOPdesk.Operator.OptionalFields1.Text1
      description: Operator's optional fields1 text1.
      type: String
    - contextPath: TOPdesk.Operator.OptionalFields1.Text2
      description: Operator's optional fields1 text2.
      type: String
    - contextPath: TOPdesk.Operator.OptionalFields1.Text3
      description: Operator's optional fields1 text3.
      type: String
    - contextPath: TOPdesk.Operator.OptionalFields1.Text4
      description: Operator's optional fields1 text4.
      type: String
    - contextPath: TOPdesk.Operator.OptionalFields1.Text5
      description: Operator's optional fields1 text5.
      type: String
    - contextPath: TOPdesk.Operator.OptionalFields1.Memo1
      description: Operator's optional fields1 memo1.
      type: Unknown
    - contextPath: TOPdesk.Operator.OptionalFields1.Memo2
      description: Operator's optional fields1 memo2.
      type: Unknown
    - contextPath: TOPdesk.Operator.OptionalFields1.Memo3
      description: Operator's optional fields1 memo3.
      type: Unknown
    - contextPath: TOPdesk.Operator.OptionalFields1.Memo4
      description: Operator's optional fields1 memo4.
      type: Unknown
    - contextPath: TOPdesk.Operator.OptionalFields1.Memo5
      description: Operator's optional fields1 memo5.
      type: Unknown
    - contextPath: TOPdesk.Operator.OptionalFields1.Searchlist1
      description: Operator's optional fields1 searchlist1.
      type: Unknown
    - contextPath: TOPdesk.Operator.OptionalFields1.Searchlist2
      description: Operator's optional fields1 searchlist2.
      type: Unknown
    - contextPath: TOPdesk.Operator.OptionalFields1.Searchlist3
      description: Operator's optional fields1 searchlist3.
      type: Unknown
    - contextPath: TOPdesk.Operator.OptionalFields1.Searchlist4
      description: Operator's optional fields1 searchlist4.
      type: Unknown
    - contextPath: TOPdesk.Operator.OptionalFields1.Searchlist5
      description: Operator's optional fields1 searchlist5.
      type: Unknown
    - contextPath: TOPdesk.Operator.OptionalFields2.Boolean1
      description: Operator's optional fields2 boolean1.
      type: Boolean
    - contextPath: TOPdesk.Operator.OptionalFields2.Boolean2
      description: Operator's optional fields2 boolean2.
      type: Boolean
    - contextPath: TOPdesk.Operator.OptionalFields2.Boolean3
      description: Operator's optional fields2 boolean3.
      type: Boolean
    - contextPath: TOPdesk.Operator.OptionalFields2.Boolean4
      description: Operator's optional fields2 boolean4.
      type: Boolean
    - contextPath: TOPdesk.Operator.OptionalFields2.Boolean5
      description: Operator's optional fields2 boolean5.
      type: Boolean
    - contextPath: TOPdesk.Operator.OptionalFields2.Number1
      description: Operator's optional fields2 number1.
      type: Number
    - contextPath: TOPdesk.Operator.OptionalFields2.Number2
      description: Operator's optional fields2 number2.
      type: Number
    - contextPath: TOPdesk.Operator.OptionalFields2.Number3
      description: Operator's optional fields2 number3.
      type: Number
    - contextPath: TOPdesk.Operator.OptionalFields2.Number4
      description: Operator's optional fields2 number4.
      type: Number
    - contextPath: TOPdesk.Operator.OptionalFields2.Number5
      description: Operator's optional fields2 number5.
      type: Number
    - contextPath: TOPdesk.Operator.OptionalFields2.Date1
      description: Operator's optional fields2 date1.
      type: Unknown
    - contextPath: TOPdesk.Operator.OptionalFields2.Date2
      description: Operator's optional fields2 date2.
      type: Unknown
    - contextPath: TOPdesk.Operator.OptionalFields2.Date3
      description: Operator's optional fields2 date3.
      type: Unknown
    - contextPath: TOPdesk.Operator.OptionalFields2.Date4
      description: Operator's optional fields2 date4.
      type: Unknown
    - contextPath: TOPdesk.Operator.OptionalFields2.Date5
      description: Operator's optional fields2 date5.
      type: Unknown
    - contextPath: TOPdesk.Operator.OptionalFields2.Text1
      description: Operator's optional fields2 text1.
      type: String
    - contextPath: TOPdesk.Operator.OptionalFields2.Text2
      description: Operator's optional fields2 text2.
      type: String
    - contextPath: TOPdesk.Operator.OptionalFields2.Text3
      description: Operator's optional fields2 text3.
      type: String
    - contextPath: TOPdesk.Operator.OptionalFields2.Text4
      description: Operator's optional fields2 text4.
      type: String
    - contextPath: TOPdesk.Operator.OptionalFields2.Text5
      description: Operator's optional fields2 text5.
      type: String
    - contextPath: TOPdesk.Operator.OptionalFields2.Memo1
      description: Operator's optional fields2 memo1.
      type: Unknown
    - contextPath: TOPdesk.Operator.OptionalFields2.Memo2
      description: Operator's optional fields2 memo2.
      type: Unknown
    - contextPath: TOPdesk.Operator.OptionalFields2.Memo3
      description: Operator's optional fields2 memo3.
      type: Unknown
    - contextPath: TOPdesk.Operator.OptionalFields2.Memo4
      description: Operator's optional fields2 memo4.
      type: Unknown
    - contextPath: TOPdesk.Operator.OptionalFields2.Memo5
      description: Operator's optional fields2 memo5.
      type: Unknown
    - contextPath: TOPdesk.Operator.OptionalFields2.Searchlist1
      description: Operator's optional fields2 searchlist1.
      type: Unknown
    - contextPath: TOPdesk.Operator.OptionalFields2.Searchlist2
      description: Operator's optional fields2 searchlist2.
      type: Unknown
    - contextPath: TOPdesk.Operator.OptionalFields2.Searchlist3
      description: Operator's optional fields2 searchlist3.
      type: Unknown
    - contextPath: TOPdesk.Operator.OptionalFields2.Searchlist4
      description: Operator's optional fields2 searchlist4.
      type: Unknown
    - contextPath: TOPdesk.Operator.OptionalFields2.Searchlist5
      description: Operator's optional fields2 searchlist5.
      type: Unknown
  - arguments:
    - description: The offset at which to start listing the persons at. Must be greater or equal to 0. Default is 0.
      name: start
    - description: The amount of persons to be returned per request. Must be between 1 and 100. Default is 10.
      name: page_size
    - description: A FIQL search expression to filter the result. (e.g., address.country.name=NL) Available from Supporting-Files-API version 1.38.0. The FIQL query syntax is documented in the TOPdesk tutorial.
      name: query
    - name: fields
<<<<<<< HEAD
      description: Only include these specific fields in the response. (default = id, name)
=======
      description: Only include these specific fields in the response. (default = id, name).
>>>>>>> 90cf3b88
      defaultValue: ''
      predefined:
      - ''
    description: Get list of branches.
    name: topdesk-branches-list
    outputs:
    - contextPath: TOPdesk.Branch.Id
      description: Branch's ID.
      type: String
    - contextPath: TOPdesk.Branch.Status
      description: Branch's status.
      type: String
    - contextPath: TOPdesk.Branch.Name
      description: Branch's name.
      type: String
    - contextPath: TOPdesk.Branch.Specification
      description: Branch's specification.
      type: String
    - contextPath: TOPdesk.Branch.ClientReferenceNumber
      description: Branch's client reference number.
      type: String
    - contextPath: TOPdesk.Branch.TimeZone
      description: Branch's timezone.
      type: String
    - contextPath: TOPdesk.Branch.ExtraA.Id
      description: Branch's extra A ID.
      type: String
    - contextPath: TOPdesk.Branch.ExtraA.Name
      description: Branch's extra A name.
      type: String
    - contextPath: TOPdesk.Branch.ExtraB.Id
      description: Branch's extra B ID.
      type: String
    - contextPath: TOPdesk.Branch.ExtraB.Name
      description: Branch's extra B name.
      type: String
    - contextPath: TOPdesk.Branch.Phone
      description: Branch's phone.
      type: String
    - contextPath: TOPdesk.Branch.Fax
      description: Branch's fax.
      type: String
    - contextPath: TOPdesk.Branch.Address.Country.Id
      description: Branch's address country ID.
      type: String
    - contextPath: TOPdesk.Branch.Address.Country.Name
      description: Branch's address country name.
      type: String
    - contextPath: TOPdesk.Branch.Address.Street
      description: Branch's address street.
      type: String
    - contextPath: TOPdesk.Branch.Address.Number
      description: Branch's address number.
      type: String
    - contextPath: TOPdesk.Branch.Address.County
      description: Branch's address county.
      type: String
    - contextPath: TOPdesk.Branch.Address.City
      description: Branch's address city.
      type: String
    - contextPath: TOPdesk.Branch.Address.Postcode
      description: Branch's address postcode.
      type: String
    - contextPath: TOPdesk.Branch.Address.AddressMemo
      description: Branch's address memo.
      type: String
    - contextPath: TOPdesk.Branch.Address.AddressType
      description: Branch's address type.
      type: String
    - contextPath: TOPdesk.Branch.Email
      description: Branch's email.
      type: String
    - contextPath: TOPdesk.Branch.Website
      description: Branch's website.
      type: String
    - contextPath: TOPdesk.Branch.PostalAddress.Country.Id
      description: Branch's postal address country ID.
      type: String
    - contextPath: TOPdesk.Branch.PostalAddress.Country.Name
      description: Branch's postal address country name.
      type: String
    - contextPath: TOPdesk.Branch.PostalAddress.Street
      description: Branch's postal address street.
      type: String
    - contextPath: TOPdesk.Branch.PostalAddress.Number
      description: Branch's postal address number.
      type: String
    - contextPath: TOPdesk.Branch.PostalAddress.County
      description: Branch's postal address county.
      type: String
    - contextPath: TOPdesk.Branch.PostalAddress.City
      description: Branch's postal address city.
      type: String
    - contextPath: TOPdesk.Branch.PostalAddress.Postcode
      description: Branch's postal address postcode.
      type: String
    - contextPath: TOPdesk.Branch.PostalAddress.AddressMemo
      description: Branch's postal address memo.
      type: String
    - contextPath: TOPdesk.Branch.PostalAddress.AddressType
      description: Branch's postal address type.
      type: String
    - contextPath: TOPdesk.Branch.BranchType
      description: Branch's branch type.
      type: String
    - contextPath: TOPdesk.Branch.HeadBranch.Id
      description: Branch's head branch ID.
      type: String
    - contextPath: TOPdesk.Branch.HeadBranch.Name
      description: Branch's head branch name.
      type: String
    - contextPath: TOPdesk.Branch.MembershipNumber
      description: Branch's membership number.
      type: String
    - contextPath: TOPdesk.Branch.AccountManager.Id
      description: Branch's account manager ID.
      type: String
    - contextPath: TOPdesk.Branch.AccountManager.Name
      description: Branch's account manager name.
      type: String
    - contextPath: TOPdesk.Branch.Contact.Id
      description: Branch's contact ID.
      type: String
    - contextPath: TOPdesk.Branch.Contact.Name
      description: Branch's contact name.
      type: String
    - contextPath: TOPdesk.Branch.VatNumber
      description: Branch's VAT number.
      type: String
    - contextPath: TOPdesk.Branch.SurfaceArea
      description: Branch's surface area.
      type: Number
    - contextPath: TOPdesk.Branch.Volume
      description: Branch's volume.
      type: Number
    - contextPath: TOPdesk.Branch.Attention.Id
      description: Branch's attention ID.
      type: String
    - contextPath: TOPdesk.Branch.Attention.Name
      description: Branch's attention name.
      type: String
    - contextPath: TOPdesk.Branch.AttentionComment
      description: Branch's attention comment.
      type: String
    - contextPath: TOPdesk.Branch.AdditionalInfo
      description: Branch's additional info.
      type: String
    - contextPath: TOPdesk.Branch.ServiceWindowOption
      description: Branch's service window option.
      type: String
    - contextPath: TOPdesk.Branch.ServiceWindow.Id
      description: Branch's service window ID.
      type: String
    - contextPath: TOPdesk.Branch.ServiceWindow.Name
      description: Branch's service window name.
      type: String
    - contextPath: TOPdesk.Branch.RealEstate.RegistryReference
      description: Branch's real estate registry reference.
      type: String
    - contextPath: TOPdesk.Branch.RealEstate.OwnerName
      description: Branch's real estate owner name.
      type: String
    - contextPath: TOPdesk.Branch.RealEstate.OwnerMobile
      description: Branch's real estate owner mobile.
      type: String
    - contextPath: TOPdesk.Branch.RealEstate.OwnerTelephone
      description: Branch's real estate owner telephone.
      type: String
    - contextPath: TOPdesk.Branch.RealEstate.OwnerEmail
      description: Branch's real estate owner email.
      type: String
    - contextPath: TOPdesk.Branch.RealEstate.DesignatedUse.Id
      description: Branch's real estate designated use ID.
      type: String
    - contextPath: TOPdesk.Branch.RealEstate.DesignatedUse.Name
      description: Branch's real estate designated use name.
      type: String
    - contextPath: TOPdesk.Branch.RealEstate.ListedBuilding.Id
      description: Branch's real estate listed building ID.
      type: String
    - contextPath: TOPdesk.Branch.RealEstate.ListedBuilding.Name
      description: Branch's real estate listed building name.
      type: String
    - contextPath: TOPdesk.Branch.RealEstate.ConstructionYear
      description: Branch's real estate construction year.
      type: Number
    - contextPath: TOPdesk.Branch.RealEstate.AcquisitionYear
      description: Branch's real estate acquisition year.
      type: Number
    - contextPath: TOPdesk.Branch.RealEstate.AcquisitionPrice
      description: Branch's real estate acquisition price.
      type: Number
    - contextPath: TOPdesk.Branch.RealEstate.EnergyPerformance.Id
      description: Branch's real estate energy performance ID.
      type: String
    - contextPath: TOPdesk.Branch.RealEstate.EnergyPerformance.Name
      description: Branch's real estate energy performance name.
      type: String
    - contextPath: TOPdesk.Branch.RealEstate.EnergyPerformanceMeasurementDate
      description: Branch's real estate energy performance measurement date.
      type: Date
    - contextPath: TOPdesk.Branch.RealEstate.EnvironmentalImpact.Id
      description: Branch's real estate environmental impact ID.
      type: String
    - contextPath: TOPdesk.Branch.RealEstate.EnvironmentalImpact.Name
      description: Branch's real estate environmental impact name.
      type: String
    - contextPath: TOPdesk.Branch.RealEstate.EnvironmentalImpactMeasurementDate
      description: Branch's real estate environmental impact measurement date.
      type: Date
    - contextPath: TOPdesk.Branch.RealEstate.BuildingLevelEPC.Id
      description: Branch's real estate building level EPC ID.
      type: String
    - contextPath: TOPdesk.Branch.RealEstate.BuildingLevelEPC.Name
      description: Branch's real estate building level EPC name.
      type: String
    - contextPath: TOPdesk.Branch.RealEstate.TotalAcquisitionCost
      description: Branch's real estate total acquisition cost.
      type: Number
    - contextPath: TOPdesk.Branch.RealEstate.PropertyValuation
      description: Branch's real estate property valuation.
      type: Number
    - contextPath: TOPdesk.Branch.RealEstate.ResidualValue
      description: Branch's real estate residual value.
      type: Number
    - contextPath: TOPdesk.Branch.RealEstate.AnnualDepreciation
      description: Branch's real estate annual depreciation.
      type: Number
    - contextPath: TOPdesk.Branch.RealEstate.DepreciationPeriod
      description: Branch's real estate depreciation period.
      type: Number
    - contextPath: TOPdesk.Branch.RealEstate.LiquidationValue
      description: Branch's real estate liquidation value.
      type: Number
    - contextPath: TOPdesk.Branch.RealEstate.LiquidationValueSurveyDate
      description: Branch's real estate liquidation value survey date.
      type: Date
    - contextPath: TOPdesk.Branch.RealEstate.LandValue
      description: Branch's real estate land value.
      type: Number
    - contextPath: TOPdesk.Branch.RealEstate.LandValueSurveyDate
      description: Branch's real estate land value survey date.
      type: Date
    - contextPath: TOPdesk.Branch.RealEstate.MarketValue
      description: Branch's real estate market value.
      type: Number
    - contextPath: TOPdesk.Branch.RealEstate.MarketValueSurveyDate
      description: Branch's real estate market value survey date.
      type: Date
    - contextPath: TOPdesk.Branch.RealEstate.RentalValue
      description: Branch's real estate rental value.
      type: Number
    - contextPath: TOPdesk.Branch.RealEstate.RentalValueSurveyDate
      description: Branch's real estate rental value survey date.
      type: Date
    - contextPath: TOPdesk.Branch.RealEstate.RebuildingValue
      description: Branch's real estate rebuilding value.
      type: Number
    - contextPath: TOPdesk.Branch.RealEstate.RebuildingValueSurveyDate
      description: Branch's real estate rebuilding value survey date.
      type: Date
    - contextPath: TOPdesk.Branch.OptionalFields1.Boolean1
      description: Branch's optional fields1 boolean1.
      type: Boolean
    - contextPath: TOPdesk.Branch.OptionalFields1.Boolean2
      description: Branch's optional fields1 boolean2.
      type: Boolean
    - contextPath: TOPdesk.Branch.OptionalFields1.Boolean3
      description: Branch's optional fields1 boolean3.
      type: Boolean
    - contextPath: TOPdesk.Branch.OptionalFields1.Boolean4
      description: Branch's optional fields1 boolean4.
      type: Boolean
    - contextPath: TOPdesk.Branch.OptionalFields1.Boolean5
      description: Branch's optional fields1 boolean5.
      type: Boolean
    - contextPath: TOPdesk.Branch.OptionalFields1.Number1
      description: Branch's optional fields1 number1.
      type: Number
    - contextPath: TOPdesk.Branch.OptionalFields1.Number2
      description: Branch's optional fields1 number2.
      type: Number
    - contextPath: TOPdesk.Branch.OptionalFields1.Number3
      description: Branch's optional fields1 number3.
      type: Number
    - contextPath: TOPdesk.Branch.OptionalFields1.Number4
      description: Branch's optional fields1 number4.
      type: Number
    - contextPath: TOPdesk.Branch.OptionalFields1.Number5
      description: Branch's optional fields1 number5.
      type: Number
    - contextPath: TOPdesk.Branch.OptionalFields1.Date1
      description: Branch's optional fields1 date1.
      type: Date
    - contextPath: TOPdesk.Branch.OptionalFields1.Date2
      description: Branch's optional fields1 date2.
      type: Date
    - contextPath: TOPdesk.Branch.OptionalFields1.Date3
      description: Branch's optional fields1 date3.
      type: Date
    - contextPath: TOPdesk.Branch.OptionalFields1.Date4
      description: Branch's optional fields1 date4.
      type: Date
    - contextPath: TOPdesk.Branch.OptionalFields1.Date5
      description: Branch's optional fields1 date5.
      type: Date
    - contextPath: TOPdesk.Branch.OptionalFields1.Text1
      description: Branch's optional fields1 text1.
      type: String
    - contextPath: TOPdesk.Branch.OptionalFields1.Text2
      description: Branch's optional fields1 text2.
      type: String
    - contextPath: TOPdesk.Branch.OptionalFields1.Text3
      description: Branch's optional fields1 text3.
      type: String
    - contextPath: TOPdesk.Branch.OptionalFields1.Text4
      description: Branch's optional fields1 text4.
      type: String
    - contextPath: TOPdesk.Branch.OptionalFields1.Text5
      description: Branch's optional fields1 text5.
      type: String
    - contextPath: TOPdesk.Branch.OptionalFields1.Memo1
      description: Branch's optional fields1 memo1.
      type: String
    - contextPath: TOPdesk.Branch.OptionalFields1.Memo2
      description: Branch's optional fields1 memo2.
      type: String
    - contextPath: TOPdesk.Branch.OptionalFields1.Memo3
      description: Branch's optional fields1 memo3.
      type: String
    - contextPath: TOPdesk.Branch.OptionalFields1.Memo4
      description: Branch's optional fields1 memo4.
      type: String
    - contextPath: TOPdesk.Branch.OptionalFields1.Memo5
      description: Branch's optional fields1 memo5.
      type: String
    - contextPath: TOPdesk.Branch.OptionalFields1.Searchlist1.Id
      description: Branch's optional fields1 searchlist1 ID.
      type: String
    - contextPath: TOPdesk.Branch.OptionalFields1.Searchlist1.Name
      description: Branch's optional fields1 searchlist1 name.
      type: String
    - contextPath: TOPdesk.Branch.OptionalFields1.Searchlist2.Id
      description: Branch's optional fields1 searchlist2 ID.
      type: String
    - contextPath: TOPdesk.Branch.OptionalFields1.Searchlist2.Name
      description: Branch's optional fields1 searchlist2 name.
      type: String
    - contextPath: TOPdesk.Branch.OptionalFields1.Searchlist3.Id
      description: Branch's optional fields1 searchlist3 ID.
      type: String
    - contextPath: TOPdesk.Branch.OptionalFields1.Searchlist3.Name
      description: Branch's optional fields1 searchlist3 name.
      type: String
    - contextPath: TOPdesk.Branch.OptionalFields1.Searchlist4.Id
      description: Branch's optional fields1 searchlist4 ID.
      type: String
    - contextPath: TOPdesk.Branch.OptionalFields1.Searchlist4.Name
      description: Branch's optional fields1 searchlist4 name.
      type: String
    - contextPath: TOPdesk.Branch.OptionalFields1.Searchlist5.Id
      description: Branch's optional fields1 searchlist5 ID.
      type: String
    - contextPath: TOPdesk.Branch.OptionalFields1.Searchlist5.Name
      description: Branch's optional fields1 searchlist5 name.
      type: String
    - contextPath: TOPdesk.Branch.OptionalFields2.Boolean1
      description: Branch's optional fields2 boolean1.
      type: Boolean
    - contextPath: TOPdesk.Branch.OptionalFields2.Boolean2
      description: Branch's optional fields2 boolean2.
      type: Boolean
    - contextPath: TOPdesk.Branch.OptionalFields2.Boolean3
      description: Branch's optional fields2 boolean3.
      type: Boolean
    - contextPath: TOPdesk.Branch.OptionalFields2.Boolean4
      description: Branch's optional fields2 boolean4.
      type: Boolean
    - contextPath: TOPdesk.Branch.OptionalFields2.Boolean5
      description: Branch's optional fields2 boolean5.
      type: Boolean
    - contextPath: TOPdesk.Branch.OptionalFields2.Number1
      description: Branch's optional fields2 number1.
      type: Number
    - contextPath: TOPdesk.Branch.OptionalFields2.Number2
      description: Branch's optional fields2 number2.
      type: Number
    - contextPath: TOPdesk.Branch.OptionalFields2.Number3
      description: Branch's optional fields2 number3.
      type: Number
    - contextPath: TOPdesk.Branch.OptionalFields2.Number4
      description: Branch's optional fields2 number4.
      type: Number
    - contextPath: TOPdesk.Branch.OptionalFields2.Number5
      description: Branch's optional fields2 number5.
      type: Number
    - contextPath: TOPdesk.Branch.OptionalFields2.Date1
      description: Branch's optional fields2 date1.
      type: Date
    - contextPath: TOPdesk.Branch.OptionalFields2.Date2
      description: Branch's optional fields2 date2.
      type: Date
    - contextPath: TOPdesk.Branch.OptionalFields2.Date3
      description: Branch's optional fields2 date3.
      type: Date
    - contextPath: TOPdesk.Branch.OptionalFields2.Date4
      description: Branch's optional fields2 date4.
      type: Date
    - contextPath: TOPdesk.Branch.OptionalFields2.Date5
      description: Branch's optional fields2 date5.
      type: Date
    - contextPath: TOPdesk.Branch.OptionalFields2.Text1
      description: Branch's optional fields2 text1.
      type: String
    - contextPath: TOPdesk.Branch.OptionalFields2.Text2
      description: Branch's optional fields2 text2.
      type: String
    - contextPath: TOPdesk.Branch.OptionalFields2.Text3
      description: Branch's optional fields2 text3.
      type: String
    - contextPath: TOPdesk.Branch.OptionalFields2.Text4
      description: Branch's optional fields2 text4.
      type: String
    - contextPath: TOPdesk.Branch.OptionalFields2.Text5
      description: Branch's optional fields2 text5.
      type: String
    - contextPath: TOPdesk.Branch.OptionalFields2.Memo1
      description: Branch's optional fields2 memo1.
      type: String
    - contextPath: TOPdesk.Branch.OptionalFields2.Memo2
      description: Branch's optional fields2 memo2.
      type: String
    - contextPath: TOPdesk.Branch.OptionalFields2.Memo3
      description: Branch's optional fields2 memo3.
      type: String
    - contextPath: TOPdesk.Branch.OptionalFields2.Memo4
      description: Branch's optional fields2 memo4.
      type: String
    - contextPath: TOPdesk.Branch.OptionalFields2.Memo5
      description: Branch's optional fields2 memo5.
      type: String
    - contextPath: TOPdesk.Branch.OptionalFields2.Searchlist1.Id
      description: Branch's optional fields2 searchlist1 ID.
      type: String
    - contextPath: TOPdesk.Branch.OptionalFields2.Searchlist1.Name
      description: Branch's optional fields2 searchlist1 name.
      type: String
    - contextPath: TOPdesk.Branch.OptionalFields2.Searchlist2.Id
      description: Branch's optional fields2 searchlist2 ID.
      type: String
    - contextPath: TOPdesk.Branch.OptionalFields2.Searchlist2.Name
      description: Branch's optional fields2 searchlist2 name.
      type: String
    - contextPath: TOPdesk.Branch.OptionalFields2.Searchlist3.Id
      description: Branch's optional fields2 searchlist3 ID.
      type: String
    - contextPath: TOPdesk.Branch.OptionalFields2.Searchlist3.Name
      description: Branch's optional fields2 searchlist3 name.
      type: String
    - contextPath: TOPdesk.Branch.OptionalFields2.Searchlist4.Id
      description: Branch's optional fields2 searchlist4 ID.
      type: String
    - contextPath: TOPdesk.Branch.OptionalFields2.Searchlist4.Name
      description: Branch's optional fields2 searchlist4 name.
      type: String
    - contextPath: TOPdesk.Branch.OptionalFields2.Searchlist5.Id
      description: Branch's optional fields2 searchlist5 ID.
      type: String
    - contextPath: TOPdesk.Branch.OptionalFields2.Searchlist5.Name
      description: Branch's optional fields2 searchlist5 name.
      type: String
    - contextPath: TOPdesk.Branch.Notes
      description: Branch's notes.
      type: String
    - contextPath: TOPdesk.Branch.Creator.Id
      description: Branch's creator ID.
      type: String
    - contextPath: TOPdesk.Branch.Creator.Name
      description: Branch's creator name.
      type: String
    - contextPath: TOPdesk.Branch.CreationDate
      description: Branch's creation date.
      type: Date
    - contextPath: TOPdesk.Branch.Modifier.Id
      description: Branch's modifier ID.
      type: String
    - contextPath: TOPdesk.Branch.Modifier.Name
      description: Branch's modifier name.
      type: String
    - contextPath: TOPdesk.Branch.ModificationDate
      description: Branch's modification date.
      type: Date
    - contextPath: TOPdesk.Branch.HasAttention
      description: Branch's has attention.
      type: Boolean
  - arguments:
    - description: The offset at which to start listing the operators at. Must be greater or equal to 0. Default is 0.
      name: start
    - description: The amount of operators to be returned per request. Must be between 1 and 100. Default is 10.
      name: page_size
    - description: A search expression to filter the result. The FIQL query syntax will be used if 'Use new query option' in the settings is checked, otherwise old style query will be used. The FIQL query syntax is documented in the in the TOPdesk tutorial. TOPdesk tutorial. (e.g., (FIQL) status==firsLine) (e.g., (old style) status=firsLine).
      name: query
    - description: The ID of the incident to retrieve, overrides any other arguments.
      name: incident_id
    - description: The number of the incident to retrieve, overrides any other argument but incident_id.
      name: incident_number
    - auto: PREDEFINED
      description: Retrieve only the incidents of the given status.
      name: status
      predefined:
      - firstLine
      - secondLine
      - partial
    - description: Retrieve only the incidents of the given caller ID.
      name: caller_id
    - description: Retrieve only the incidents of the given branch ID.
      name: branch_id
    - description: Retrieve only the incidents of the given category. Supported only with new FIQL type queries.
      name: category
    - description: Retrieve only the incidents of the given subcategory. Supported only with new FIQL type queries.
      name: subcategory
    - description: Retrieve only the incidents of the given call type. Supported only with new FIQL type queries.
      name: call_type
    - description: Retrieve only the incidents of the given entry type. Supported only with new FIQL type queries.
      name: entry_type
    - name: fields
<<<<<<< HEAD
      description: Only include these specific fields in the response. (default = all)
=======
      description: Only include these specific fields in the response. (default = all).
>>>>>>> 90cf3b88
      defaultValue: ''
      predefined:
      - ''
    description: Get list of incidents.
    name: topdesk-incidents-list
    outputs:
    - contextPath: TOPdesk.Incident.Id
      description: TOPdesk incident's ID.
      type: String
    - contextPath: TOPdesk.Incident.Status
      description: TOPdesk incident's status.
      type: String
    - contextPath: TOPdesk.Incident.Number
      description: TOPdesk incident's number.
      type: String
    - contextPath: TOPdesk.Incident.Request
      description: TOPdesk incident's request.
      type: String
    - contextPath: TOPdesk.Incident.Requests
      description: TOPdesk incident's requests.
      type: String
    - contextPath: TOPdesk.Incident.Action
      description: TOPdesk incident's action.
      type: String
    - contextPath: TOPdesk.Incident.Attachments
      description: TOPdesk incident's attachments.
      type: String
    - contextPath: TOPdesk.Incident.Caller.Id
      description: TOPdesk incident's caller ID.
      type: String
    - contextPath: TOPdesk.Incident.Caller.DynamicName
      description: TOPdesk incident's caller dynamic name.
      type: String
    - contextPath: TOPdesk.Incident.Caller.Branch.ClientReferenceNumber
      description: TOPdesk incident's caller branch client reference number.
      type: String
    - contextPath: TOPdesk.Incident.Caller.Branch.TimeZone
      description: TOPdesk incident's caller branch timezone.
      type: String
    - contextPath: TOPdesk.Incident.Caller.Branch.ExtraA
      description: TOPdesk incident's caller branch extra A.
      type: Unknown
    - contextPath: TOPdesk.Incident.Caller.Branch.ExtraB
      description: TOPdesk incident's caller branch extra B.
      type: Unknown
    - contextPath: TOPdesk.Incident.Caller.Branch.Id
      description: TOPdesk incident's caller branch ID.
      type: String
    - contextPath: TOPdesk.Incident.Caller.Branch.Name
      description: TOPdesk incident's caller branch name.
      type: String
    - contextPath: TOPdesk.Incident.CallerBranch.ClientReferenceNumber
      description: TOPdesk incident's caller branch client reference number.
      type: String
    - contextPath: TOPdesk.Incident.CallerBranch.TimeZone
      description: TOPdesk incident's caller branch timezone.
      type: String
    - contextPath: TOPdesk.Incident.CallerBranch.ExtraA
      description: TOPdesk incident's caller branch extra A.
      type: Unknown
    - contextPath: TOPdesk.Incident.CallerBranch.ExtraB
      description: TOPdesk incident's caller branch extra B.
      type: Unknown
    - contextPath: TOPdesk.Incident.CallerBranch.Id
      description: TOPdesk incident's caller branch ID.
      type: String
    - contextPath: TOPdesk.Incident.CallerBranch.Name
      description: TOPdesk incident's caller branch name.
      type: String
    - contextPath: TOPdesk.Incident.BranchExtraFieldA
      description: TOPdesk incident's branch extra field A.
      type: Unknown
    - contextPath: TOPdesk.Incident.BranchExtraFieldB
      description: TOPdesk incident's branch extra field B.
      type: Unknown
    - contextPath: TOPdesk.Incident.BriefDescription
      description: TOPdesk incident's brief description.
      type: String
    - contextPath: TOPdesk.Incident.ExternalNumber
      description: TOPdesk incident's external number.
      type: String
    - contextPath: TOPdesk.Incident.Category.Id
      description: TOPdesk incident's category ID.
      type: String
    - contextPath: TOPdesk.Incident.Category.Name
      description: TOPdesk incident's category name.
      type: String
    - contextPath: TOPdesk.Incident.Subcategory.Id
      description: TOPdesk incident's subcategory ID.
      type: String
    - contextPath: TOPdesk.Incident.Subcategory.Name
      description: TOPdesk incident's subcategory name.
      type: String
    - contextPath: TOPdesk.Incident.CallType.Id
      description: TOPdesk incident's call type ID.
      type: String
    - contextPath: TOPdesk.Incident.CallType.Name
      description: TOPdesk incident's call type name.
      type: String
    - contextPath: TOPdesk.Incident.EntryType.Id
      description: TOPdesk incident's entry type ID.
      type: String
    - contextPath: TOPdesk.Incident.EntryType.Name
      description: TOPdesk incident's entry type name.
      type: String
    - contextPath: TOPdesk.Incident.Object.Id
      description: TOPdesk incident's object ID.
      type: String
    - contextPath: TOPdesk.Incident.Object.Name
      description: TOPdesk incident's object name.
      type: String
    - contextPath: TOPdesk.Incident.Object.Type.Id
      description: TOPdesk incident's object type ID.
      type: String
    - contextPath: TOPdesk.Incident.Object.Type.Name
      description: TOPdesk incident's object type name.
      type: String
    - contextPath: TOPdesk.Incident.Object.Make.Id
      description: TOPdesk incident's object make ID.
      type: String
    - contextPath: TOPdesk.Incident.Object.Make.Name
      description: TOPdesk incident's object make name.
      type: String
    - contextPath: TOPdesk.Incident.Object.Model.Id
      description: TOPdesk incident's object model ID.
      type: String
    - contextPath: TOPdesk.Incident.Object.Model.Name
      description: TOPdesk incident's object model name.
      type: String
    - contextPath: TOPdesk.Incident.Object.Branch.Id
      description: TOPdesk incident's object branch ID.
      type: String
    - contextPath: TOPdesk.Incident.Object.Branch.Name
      description: TOPdesk incident's object branch name.
      type: String
    - contextPath: TOPdesk.Incident.Object.Location.Id
      description: TOPdesk incident's object location ID.
      type: String
    - contextPath: TOPdesk.Incident.Object.Location.Name
      description: TOPdesk incident's object location name.
      type: String
    - contextPath: TOPdesk.Incident.Object.Specification
      description: TOPdesk incident's object specification.
      type: String
    - contextPath: TOPdesk.Incident.Object.SerialNumber
      description: TOPdesk incident's object serial number.
      type: String
    - contextPath: TOPdesk.Incident.Asset.Id
      description: TOPdesk incident's asset ID.
      type: String
    - contextPath: TOPdesk.Incident.Branch.ClientReferenceNumber
      description: TOPdesk incident's branch client reference number.
      type: String
    - contextPath: TOPdesk.Incident.Branch.TimeZone
      description: TOPdesk incident's branch timezone.
      type: String
    - contextPath: TOPdesk.Incident.Branch.ExtraA
      description: TOPdesk incident's branch extra A.
      type: Unknown
    - contextPath: TOPdesk.Incident.Branch.ExtraB
      description: TOPdesk incident's branch extra B.
      type: Unknown
    - contextPath: TOPdesk.Incident.Branch.Id
      description: TOPdesk incident's branch ID.
      type: String
    - contextPath: TOPdesk.Incident.Branch.Name
      description: TOPdesk incident's branch name.
      type: String
    - contextPath: TOPdesk.Incident.Location.Id
      description: TOPdesk incident's location ID.
      type: String
    - contextPath: TOPdesk.Incident.Location.Branch.ClientReferenceNumber
      description: TOPdesk incident's location branch client reference number.
      type: String
    - contextPath: TOPdesk.Incident.Location.Branch.TimeZone
      description: TOPdesk incident's location branch timezone.
      type: String
    - contextPath: TOPdesk.Incident.Location.Branch.ExtraA
      description: TOPdesk incident's location branch extra A.
      type: Unknown
    - contextPath: TOPdesk.Incident.Location.Branch.ExtraB
      description: TOPdesk incident's location branch extra B.
      type: Unknown
    - contextPath: TOPdesk.Incident.Location.Branch.Id
      description: TOPdesk incident's location branch ID.
      type: String
    - contextPath: TOPdesk.Incident.Location.Branch.Name
      description: TOPdesk incident's location branch name.
      type: String
    - contextPath: TOPdesk.Incident.Location.Name
      description: TOPdesk incident's location name.
      type: String
    - contextPath: TOPdesk.Incident.Location.Room
      description: TOPdesk incident's location room.
      type: String
    - contextPath: TOPdesk.Incident.Impact.Id
      description: TOPdesk incident's impact ID.
      type: String
    - contextPath: TOPdesk.Incident.Impact.Name
      description: TOPdesk incident's impact name.
      type: String
    - contextPath: TOPdesk.Incident.Urgency.Id
      description: TOPdesk incident's urgency ID.
      type: String
    - contextPath: TOPdesk.Incident.Urgency.Name
      description: TOPdesk incident's urgency name.
      type: String
    - contextPath: TOPdesk.Incident.Priority.Id
      description: TOPdesk incident's priority ID.
      type: String
    - contextPath: TOPdesk.Incident.Priority.Name
      description: TOPdesk incident's priority name.
      type: String
    - contextPath: TOPdesk.Incident.Duration.Id
      description: TOPdesk incident's duration ID.
      type: String
    - contextPath: TOPdesk.Incident.Duration.Name
      description: TOPdesk incident's duration name.
      type: String
    - contextPath: TOPdesk.Incident.TargetDate
      description: TOPdesk incident's target date.
      type: Date
    - contextPath: TOPdesk.Incident.Sla.Id
      description: TOPdesk incident's SLA ID.
      type: String
    - contextPath: TOPdesk.Incident.OnHold
      description: TOPdesk incident's on hold.
      type: Boolean
    - contextPath: TOPdesk.Incident.OnHoldDate
      description: TOPdesk incident's on hold date.
      type: Unknown
    - contextPath: TOPdesk.Incident.OnHoldDuration
      description: TOPdesk incident's on hold duration.
      type: Number
    - contextPath: TOPdesk.Incident.FeedbackMessage
      description: TOPdesk incident's feedback message.
      type: Unknown
    - contextPath: TOPdesk.Incident.FeedbackRating
      description: TOPdesk incident's feedback rating.
      type: Unknown
    - contextPath: TOPdesk.Incident.Operator.Id
      description: TOPdesk incident's operator ID.
      type: String
    - contextPath: TOPdesk.Incident.Operator.Status
      description: TOPdesk incident's operator status.
      type: String
    - contextPath: TOPdesk.Incident.Operator.Name
      description: TOPdesk incident's operator name.
      type: String
    - contextPath: TOPdesk.Incident.OperatorGroup.Id
      description: TOPdesk incident's operator group ID.
      type: String
    - contextPath: TOPdesk.Incident.OperatorGroup.Name
      description: TOPdesk incident's operator group name.
      type: String
    - contextPath: TOPdesk.Incident.Supplier.Id
      description: TOPdesk incident's supplier ID.
      type: String
    - contextPath: TOPdesk.Incident.Supplier.Name
      description: TOPdesk incident's supplier name.
      type: String
    - contextPath: TOPdesk.Incident.Supplier.ForFirstLine
      description: TOPdesk incident's supplier for first line.
      type: Boolean
    - contextPath: TOPdesk.Incident.Supplier.ForSecondLine
      description: TOPdesk incident's supplier for second line.
      type: Boolean
    - contextPath: TOPdesk.Incident.ProcessingStatus.Id
      description: TOPdesk incident's processing status ID.
      type: String
    - contextPath: TOPdesk.Incident.ProcessingStatus.Name
      description: TOPdesk incident's processing status name.
      type: String
    - contextPath: TOPdesk.Incident.Completed
      description: TOPdesk incident's completed.
      type: Boolean
    - contextPath: TOPdesk.Incident.CompletedDate
      description: TOPdesk incident's completed date.
      type: Unknown
    - contextPath: TOPdesk.Incident.Closed
      description: TOPdesk incident's closed.
      type: Boolean
    - contextPath: TOPdesk.Incident.ClosedDate
      description: TOPdesk incident's closed date.
      type: Unknown
    - contextPath: TOPdesk.Incident.ClosureCode.Id
      description: TOPdesk incident's closure code ID.
      type: String
    - contextPath: TOPdesk.Incident.ClosureCode.Name
      description: TOPdesk incident's closure code name.
      type: String
    - contextPath: TOPdesk.Incident.TimeSpent
      description: TOPdesk incident's time spent.
      type: Number
    - contextPath: TOPdesk.Incident.TimeSpentFirstLine
      description: TOPdesk incident's time spent first line.
      type: Number
    - contextPath: TOPdesk.Incident.TimeSpentSecondLineAndPartials
      description: TOPdesk incident's time spent second line and partials.
      type: Number
    - contextPath: TOPdesk.Incident.Costs
      description: TOPdesk incident's costs.
      type: Number
    - contextPath: TOPdesk.Incident.EscalationStatus
      description: TOPdesk incident's escalation status.
      type: String
    - contextPath: TOPdesk.Incident.EscalationReason.Id
      description: TOPdesk incident's escalation reason ID.
      type: String
    - contextPath: TOPdesk.Incident.EscalationReason.Name
      description: TOPdesk incident's escalation reason name.
      type: String
    - contextPath: TOPdesk.Incident.EscalationOperator.Id
      description: TOPdesk incident's escalation operator ID.
      type: String
    - contextPath: TOPdesk.Incident.EscalationOperator.Name
      description: TOPdesk incident's escalation operator name.
      type: String
    - contextPath: TOPdesk.Incident.CallDate
      description: TOPdesk incident's call date.
      type: Date
    - contextPath: TOPdesk.Incident.Creator.Id
      description: TOPdesk incident's creator ID.
      type: String
    - contextPath: TOPdesk.Incident.Creator.Name
      description: TOPdesk incident's creator name.
      type: String
    - contextPath: TOPdesk.Incident.CreationDate
      description: TOPdesk incident's creation date.
      type: Date
    - contextPath: TOPdesk.Incident.Modifier.Id
      description: TOPdesk incident's modifier ID.
      type: String
    - contextPath: TOPdesk.Incident.Modifier.Name
      description: TOPdesk incident's modifier name.
      type: String
    - contextPath: TOPdesk.Incident.ModificationDate
      description: TOPdesk incident's modification date.
      type: Date
    - contextPath: TOPdesk.Incident.MajorCall
      description: TOPdesk incident's major call.
      type: Boolean
    - contextPath: TOPdesk.Incident.MajorCallObject.Name
      description: TOPdesk incident's Major call object name.
      type: String
    - contextPath: TOPdesk.Incident.MajorCallObject.Id
      description: TOPdesk incident's major call object ID.
      type: String
    - contextPath: TOPdesk.Incident.MajorCallObject.Status
      description: TOPdesk incident's major call object status.
      type: Number
    - contextPath: TOPdesk.Incident.MajorCallObject.MajorIncident
      description: TOPdesk incident's major call object major incident.
      type: Boolean
    - contextPath: TOPdesk.Incident.PublishToSsd
      description: TOPdesk incident's publish to SSD.
      type: Boolean
    - contextPath: TOPdesk.Incident.Monitored
      description: TOPdesk incident's monitored.
      type: Boolean
    - contextPath: TOPdesk.Incident.ExpectedTimeSpent
      description: TOPdesk incident's expected time spent.
      type: Number
    - contextPath: TOPdesk.Incident.MainIncident
      description: TOPdesk incident's main incident.
      type: Unknown
    - contextPath: TOPdesk.Incident.PartialIncidents.Link
      description: TOPdesk incident's partial incidents link.
      type: String
    - contextPath: TOPdesk.Incident.OptionalFields1.Boolean1
      description: TOPdesk incident's optional fields1 boolean1.
      type: Boolean
    - contextPath: TOPdesk.Incident.OptionalFields1.Boolean2
      description: TOPdesk incident's optional fields1 boolean2.
      type: Boolean
    - contextPath: TOPdesk.Incident.OptionalFields1.Boolean3
      description: TOPdesk incident's optional fields1 boolean3.
      type: Boolean
    - contextPath: TOPdesk.Incident.OptionalFields1.Boolean4
      description: TOPdesk incident's optional fields1 boolean4.
      type: Boolean
    - contextPath: TOPdesk.Incident.OptionalFields1.Boolean5
      description: TOPdesk incident's optional fields1 boolean5.
      type: Boolean
    - contextPath: TOPdesk.Incident.OptionalFields1.Number1
      description: TOPdesk incident's optional fields1 number1.
      type: Number
    - contextPath: TOPdesk.Incident.OptionalFields1.Number2
      description: TOPdesk incident's optional fields1 number2.
      type: Number
    - contextPath: TOPdesk.Incident.OptionalFields1.Number3
      description: TOPdesk incident's optional fields1 number3.
      type: Number
    - contextPath: TOPdesk.Incident.OptionalFields1.Number4
      description: TOPdesk incident's optional fields1 number4.
      type: Number
    - contextPath: TOPdesk.Incident.OptionalFields1.Number5
      description: TOPdesk incident's optional fields1 number5.
      type: Number
    - contextPath: TOPdesk.Incident.OptionalFields1.Date1
      description: TOPdesk incident's optional fields1 date1.
      type: Date
    - contextPath: TOPdesk.Incident.OptionalFields1.Date2
      description: TOPdesk incident's optional fields1 date2.
      type: Date
    - contextPath: TOPdesk.Incident.OptionalFields1.Date3
      description: TOPdesk incident's optional fields1 date3.
      type: Date
    - contextPath: TOPdesk.Incident.OptionalFields1.Date4
      description: TOPdesk incident's optional fields1 date4.
      type: Date
    - contextPath: TOPdesk.Incident.OptionalFields1.Date5
      description: TOPdesk incident's optional fields1 date5.
      type: Date
    - contextPath: TOPdesk.Incident.OptionalFields1.Text1
      description: TOPdesk incident's optional fields1 text1.
      type: String
    - contextPath: TOPdesk.Incident.OptionalFields1.Text2
      description: TOPdesk incident's optional fields1 text2.
      type: String
    - contextPath: TOPdesk.Incident.OptionalFields1.Text3
      description: TOPdesk incident's optional fields1 text3.
      type: String
    - contextPath: TOPdesk.Incident.OptionalFields1.Text4
      description: TOPdesk incident's optional fields1 text4.
      type: String
    - contextPath: TOPdesk.Incident.OptionalFields1.Text5
      description: TOPdesk incident's optional fields1 text5.
      type: String
    - contextPath: TOPdesk.Incident.OptionalFields1.Memo1
      description: TOPdesk incident's optional fields1 memo1.
      type: String
    - contextPath: TOPdesk.Incident.OptionalFields1.Memo2
      description: TOPdesk incident's optional fields1 memo2.
      type: String
    - contextPath: TOPdesk.Incident.OptionalFields1.Memo3
      description: TOPdesk incident's optional fields1 memo3.
      type: String
    - contextPath: TOPdesk.Incident.OptionalFields1.Memo4
      description: TOPdesk incident's optional fields1 memo4.
      type: String
    - contextPath: TOPdesk.Incident.OptionalFields1.Memo5
      description: TOPdesk incident's optional fields1 memo5.
      type: String
    - contextPath: TOPdesk.Incident.OptionalFields1.Searchlist1.Id
      description: TOPdesk incident's optional fields1 searchlist1 ID.
      type: String
    - contextPath: TOPdesk.Incident.OptionalFields1.Searchlist1.Name
      description: TOPdesk incident's optional fields1 searchlist1 name.
      type: String
    - contextPath: TOPdesk.Incident.OptionalFields1.Searchlist2.Id
      description: TOPdesk incident's optional fields1 .searchlist2 ID.
      type: String
    - contextPath: TOPdesk.Incident.OptionalFields1.Searchlist2.Name
      description: TOPdesk incident's optional fields1 searchlist2 name.
      type: String
    - contextPath: TOPdesk.Incident.OptionalFields1.Searchlist3.Id
      description: TOPdesk incident's optional fields1 searchlist3 ID.
      type: String
    - contextPath: TOPdesk.Incident.OptionalFields1.Searchlist3.Name
      description: TOPdesk incident's optional fields1 searchlist3 name.
      type: String
    - contextPath: TOPdesk.Incident.OptionalFields1.Searchlist4.Id
      description: TOPdesk incident's optional fields1 searchlist4 ID.
      type: String
    - contextPath: TOPdesk.Incident.OptionalFields1.Searchlist4.Name
      description: TOPdesk incident's optional fields1 searchlist4 name.
      type: String
    - contextPath: TOPdesk.Incident.OptionalFields1.Searchlist5.Id
      description: TOPdesk incident's optional fields1 searchlist5 ID.
      type: String
    - contextPath: TOPdesk.Incident.OptionalFields1.Searchlist5.Name
      description: TOPdesk incident's optional fields1 searchlist5 name.
      type: String
    - contextPath: TOPdesk.Incident.OptionalFields2.Boolean1
      description: TOPdesk incident's optional fields2 boolean1.
      type: Boolean
    - contextPath: TOPdesk.Incident.OptionalFields2.Boolean2
      description: TOPdesk incident's optional fields2 boolean2.
      type: Boolean
    - contextPath: TOPdesk.Incident.OptionalFields2.Boolean3
      description: TOPdesk incident's optional fields2 boolean3.
      type: Boolean
    - contextPath: TOPdesk.Incident.OptionalFields2.Boolean4
      description: TOPdesk incident's optional fields2 boolean4.
      type: Boolean
    - contextPath: TOPdesk.Incident.OptionalFields2.Boolean5
      description: TOPdesk incident's optional fields2 boolean5.
      type: Boolean
    - contextPath: TOPdesk.Incident.OptionalFields2.Number1
      description: TOPdesk incident's optional fields2 number1.
      type: Number
    - contextPath: TOPdesk.Incident.OptionalFields2.Number2
      description: TOPdesk incident's optional fields2 number2.
      type: Number
    - contextPath: TOPdesk.Incident.OptionalFields2.Number3
      description: TOPdesk incident's optional fields2 number3.
      type: Number
    - contextPath: TOPdesk.Incident.OptionalFields2.Number4
      description: TOPdesk incident's optional fields2 number4.
      type: Number
    - contextPath: TOPdesk.Incident.OptionalFields2.Number5
      description: TOPdesk incident's optional fields2 number5.
      type: Number
    - contextPath: TOPdesk.Incident.OptionalFields2.Date1
      description: TOPdesk incident's optional fields2 date1.
      type: Date
    - contextPath: TOPdesk.Incident.OptionalFields2.Date2
      description: TOPdesk incident's optional fields2 date2.
      type: Date
    - contextPath: TOPdesk.Incident.OptionalFields2.Date3
      description: TOPdesk incident's optional fields2 date3.
      type: Date
    - contextPath: TOPdesk.Incident.OptionalFields2.Date4
      description: TOPdesk incident's optional fields2 date4.
      type: Date
    - contextPath: TOPdesk.Incident.OptionalFields2.Date5
      description: TOPdesk incident's optional fields2 date5.
      type: Date
    - contextPath: TOPdesk.Incident.OptionalFields2.Text1
      description: TOPdesk incident's optional fields2 text1.
      type: String
    - contextPath: TOPdesk.Incident.OptionalFields2.Text2
      description: TOPdesk incident's optional fields2 text2.
      type: String
    - contextPath: TOPdesk.Incident.OptionalFields2.Text3
      description: TOPdesk incident's optional fields2 text3.
      type: String
    - contextPath: TOPdesk.Incident.OptionalFields2.Text4
      description: TOPdesk incident's optional fields2 text4.
      type: String
    - contextPath: TOPdesk.Incident.OptionalFields2.Text5
      description: TOPdesk incident's optional fields2 text5.
      type: String
    - contextPath: TOPdesk.Incident.OptionalFields2.Memo1
      description: TOPdesk incident's optional fields2 memo1.
      type: String
    - contextPath: TOPdesk.Incident.OptionalFields2.Memo2
      description: TOPdesk incident's optional fields2 memo2.
      type: String
    - contextPath: TOPdesk.Incident.OptionalFields2.Memo3
      description: TOPdesk incident's optional fields2 memo3.
      type: String
    - contextPath: TOPdesk.Incident.OptionalFields2.Memo4
      description: TOPdesk incident's optional fields2 memo4.
      type: String
    - contextPath: TOPdesk.Incident.OptionalFields2.Memo5
      description: TOPdesk incident's optional fields2 memo5.
      type: String
    - contextPath: TOPdesk.Incident.OptionalFields2.Searchlist1.Id
      description: TOPdesk incident's optional fields2 searchlist1 ID.
      type: String
    - contextPath: TOPdesk.Incident.OptionalFields2.Searchlist1.Name
      description: TOPdesk incident's optional fields2 searchlist1 name.
      type: String
    - contextPath: TOPdesk.Incident.OptionalFields2.Searchlist2.Id
      description: TOPdesk incident's optional fields2 searchlist2 ID.
      type: String
    - contextPath: TOPdesk.Incident.OptionalFields2.Searchlist2.Name
      description: TOPdesk incident's optional fields2 searchlist2 name.
      type: String
    - contextPath: TOPdesk.Incident.OptionalFields2.Searchlist3.Id
      description: TOPdesk incident's optional fields2 searchlist3 ID.
      type: String
    - contextPath: TOPdesk.Incident.OptionalFields2.Searchlist3.Name
      description: TOPdesk incident's optional fields2 searchlist3 name.
      type: String
    - contextPath: TOPdesk.Incident.OptionalFields2.Searchlist4.Id
      description: TOPdesk incident's optional fields2 searchlist4 ID.
      type: String
    - contextPath: TOPdesk.Incident.OptionalFields2.Searchlist4.Name
      description: TOPdesk incident's optional fields2 searchlist4 name.
      type: String
    - contextPath: TOPdesk.Incident.OptionalFields2.Searchlist5.Id
      description: TOPdesk incident's optional fields2 searchlist5 ID.
      type: String
    - contextPath: TOPdesk.Incident.OptionalFields2.Searchlist5.Name
      description: TOPdesk incident's optional fields2 searchlist5 name.
      type: String
    - contextPath: TOPdesk.Incident.ExternalLinks.Id
      description: TOPdesk incident's external links ID.
      type: String
    - contextPath: TOPdesk.Incident.ExternalLinks.Type
      description: TOPdesk incident's external links type.
      type: String
    - contextPath: TOPdesk.Incident.ExternalLinks.Date
      description: TOPdesk incident's external links date.
      type: Date
  - arguments:
    - description: The caller ID for this incident. For an unregistered caller provide a name. For a list of registered persons or operator IDs run !topdesk-persons-list or !topdesk-operators-list.
      name: caller
      required: false
    - auto: PREDEFINED
      description: Status of the incident. Can only be set by operators.
      name: status
      predefined:
      - firstLine
      - secondLine
      - partial
    - description: Brief description. Maximum 80 characters.
      name: description
    - description: Initial request. Can be set by operators and persons.
      name: request
    - description: Initial action. Can be set by operators and persons.
      name: action
    - auto: PREDEFINED
      description: Whether the initial action is invisible for persons. Can only be set by operators. Default value is false.
      name: action_invisible_for_caller
      predefined:
      - 'true'
      - 'false'
    - description: Entry type by name. Can only be set by operators. XSOAR is set by default for mirroring. For a list of available entry types run !topdesk-entry-types-list.
      name: entry_type
    - description: Category by name. Can be set by operators. It is an error to provide both an ID and a name. For a list of available categories run !topdesk-categories-list.
      name: category
    - description: Subcategory by name. Can be set by operators. It is an error to provide both an ID and a name. For a list of available subcategories run !topdesk-subcategories-list.
      name: subcategory
    - description: External number. Can only be set by operators. Max 60 characters.
      name: external_number
    - description: Main incident ID or number, required for creating a partial incident. Can only be set by operators.
      name: main_incident
    - description: Additional parameters to pass when creating an incident (e.g., {"optionalFields1":{"text1":"test"}}).
      name: additional_params
    description: Create an incident in TOPdesk.
    name: topdesk-incident-create
    outputs:
    - contextPath: TOPdesk.Incident.Id
      description: TOPdesk incident's ID.
      type: String
    - contextPath: TOPdesk.Incident.Status
      description: TOPdesk incident's status.
      type: String
    - contextPath: TOPdesk.Incident.Number
      description: TOPdesk incident's number.
      type: String
    - contextPath: TOPdesk.Incident.Request
      description: TOPdesk incident's request.
      type: String
    - contextPath: TOPdesk.Incident.Requests
      description: TOPdesk incident's requests.
      type: String
    - contextPath: TOPdesk.Incident.Action
      description: TOPdesk incident's action.
      type: String
    - contextPath: TOPdesk.Incident.Attachments
      description: TOPdesk incident's attachments.
      type: String
    - contextPath: TOPdesk.Incident.Caller.Id
      description: TOPdesk incident's caller ID.
      type: String
    - contextPath: TOPdesk.Incident.Caller.DynamicName
      description: TOPdesk incident's caller dynamic name.
      type: String
    - contextPath: TOPdesk.Incident.Caller.Branch.ClientReferenceNumber
      description: TOPdesk incident's caller branch client reference number.
      type: String
    - contextPath: TOPdesk.Incident.Caller.Branch.TimeZone
      description: TOPdesk incident's caller branch timezone.
      type: String
    - contextPath: TOPdesk.Incident.Caller.Branch.ExtraA
      description: TOPdesk incident's caller branch extra A.
      type: Unknown
    - contextPath: TOPdesk.Incident.Caller.Branch.ExtraB
      description: TOPdesk incident's caller branch extra B.
      type: Unknown
    - contextPath: TOPdesk.Incident.Caller.Branch.Id
      description: TOPdesk incident's caller branch ID.
      type: String
    - contextPath: TOPdesk.Incident.Caller.Branch.Name
      description: TOPdesk incident's caller branch name.
      type: String
    - contextPath: TOPdesk.Incident.CallerBranch.ClientReferenceNumber
      description: TOPdesk incident's caller branch client reference number.
      type: String
    - contextPath: TOPdesk.Incident.CallerBranch.TimeZone
      description: TOPdesk incident's caller branch timezone.
      type: String
    - contextPath: TOPdesk.Incident.CallerBranch.ExtraA
      description: TOPdesk incident's caller branch extra A.
      type: Unknown
    - contextPath: TOPdesk.Incident.CallerBranch.ExtraB
      description: TOPdesk incident's caller branch extra B.
      type: Unknown
    - contextPath: TOPdesk.Incident.CallerBranch.Id
      description: TOPdesk incident's caller branch ID.
      type: String
    - contextPath: TOPdesk.Incident.CallerBranch.Name
      description: TOPdesk incident's caller branch name.
      type: String
    - contextPath: TOPdesk.Incident.BranchExtraFieldA
      description: TOPdesk incident's branch extra field A.
      type: Unknown
    - contextPath: TOPdesk.Incident.BranchExtraFieldB
      description: TOPdesk incident's branch extra field B.
      type: Unknown
    - contextPath: TOPdesk.Incident.BriefDescription
      description: TOPdesk incident's brief description.
      type: String
    - contextPath: TOPdesk.Incident.ExternalNumber
      description: TOPdesk incident's external number.
      type: String
    - contextPath: TOPdesk.Incident.Category.Id
      description: TOPdesk incident's category ID.
      type: String
    - contextPath: TOPdesk.Incident.Category.Name
      description: TOPdesk incident's category name.
      type: String
    - contextPath: TOPdesk.Incident.Subcategory.Id
      description: TOPdesk incident's subcategory ID.
      type: String
    - contextPath: TOPdesk.Incident.Subcategory.Name
      description: TOPdesk incident's subcategory name.
      type: String
    - contextPath: TOPdesk.Incident.CallType.Id
      description: TOPdesk incident's call type ID.
      type: String
    - contextPath: TOPdesk.Incident.CallType.Name
      description: TOPdesk incident's call type name.
      type: String
    - contextPath: TOPdesk.Incident.EntryType.Id
      description: TOPdesk incident's entry type ID.
      type: String
    - contextPath: TOPdesk.Incident.EntryType.Name
      description: TOPdesk incident's entry type name.
      type: String
    - contextPath: TOPdesk.Incident.Object.Id
      description: TOPdesk incident's object ID.
      type: String
    - contextPath: TOPdesk.Incident.Object.Name
      description: TOPdesk incident's object name.
      type: String
    - contextPath: TOPdesk.Incident.Object.Type.Id
      description: TOPdesk incident's object type ID.
      type: String
    - contextPath: TOPdesk.Incident.Object.Type.Name
      description: TOPdesk incident's object type name.
      type: String
    - contextPath: TOPdesk.Incident.Object.Make.Id
      description: TOPdesk incident's object make ID.
      type: String
    - contextPath: TOPdesk.Incident.Object.Make.Name
      description: TOPdesk incident's object make name.
      type: String
    - contextPath: TOPdesk.Incident.Object.Model.Id
      description: TOPdesk incident's object model ID.
      type: String
    - contextPath: TOPdesk.Incident.Object.Model.Name
      description: TOPdesk incident's object model name.
      type: String
    - contextPath: TOPdesk.Incident.Object.Branch.Id
      description: TOPdesk incident's object branch ID.
      type: String
    - contextPath: TOPdesk.Incident.Object.Branch.Name
      description: TOPdesk incident's object branch name.
      type: String
    - contextPath: TOPdesk.Incident.Object.Location.Id
      description: TOPdesk incident's object location ID.
      type: String
    - contextPath: TOPdesk.Incident.Object.Location.Name
      description: TOPdesk incident's object location name.
      type: String
    - contextPath: TOPdesk.Incident.Object.Specification
      description: TOPdesk incident's object specification.
      type: String
    - contextPath: TOPdesk.Incident.Object.SerialNumber
      description: TOPdesk incident's object serial number.
      type: String
    - contextPath: TOPdesk.Incident.Asset.Id
      description: TOPdesk incident's asset ID.
      type: String
    - contextPath: TOPdesk.Incident.Branch.ClientReferenceNumber
      description: TOPdesk incident's branch client reference number.
      type: String
    - contextPath: TOPdesk.Incident.Branch.TimeZone
      description: TOPdesk incident's branch timezone.
      type: String
    - contextPath: TOPdesk.Incident.Branch.ExtraA
      description: TOPdesk incident's branch extra A.
      type: Unknown
    - contextPath: TOPdesk.Incident.Branch.ExtraB
      description: TOPdesk incident's branch extra B.
      type: Unknown
    - contextPath: TOPdesk.Incident.Branch.Id
      description: TOPdesk incident's branch ID.
      type: String
    - contextPath: TOPdesk.Incident.Branch.Name
      description: TOPdesk incident's branch name.
      type: String
    - contextPath: TOPdesk.Incident.Location.Id
      description: TOPdesk incident's location ID.
      type: String
    - contextPath: TOPdesk.Incident.Location.Branch.ClientReferenceNumber
      description: TOPdesk incident's location branch client reference number.
      type: String
    - contextPath: TOPdesk.Incident.Location.Branch.TimeZone
      description: TOPdesk incident's location branch timezone.
      type: String
    - contextPath: TOPdesk.Incident.Location.Branch.ExtraA
      description: TOPdesk incident's location branch extra A.
      type: Unknown
    - contextPath: TOPdesk.Incident.Location.Branch.ExtraB
      description: TOPdesk incident's location branch extra B.
      type: Unknown
    - contextPath: TOPdesk.Incident.Location.Branch.Id
      description: TOPdesk incident's location branch ID.
      type: String
    - contextPath: TOPdesk.Incident.Location.Branch.Name
      description: TOPdesk incident's location branch name.
      type: String
    - contextPath: TOPdesk.Incident.Location.Name
      description: TOPdesk incident's location name.
      type: String
    - contextPath: TOPdesk.Incident.Location.Room
      description: TOPdesk incident's location room.
      type: String
    - contextPath: TOPdesk.Incident.Impact.Id
      description: TOPdesk incident's impact ID.
      type: String
    - contextPath: TOPdesk.Incident.Impact.Name
      description: TOPdesk incident's impact name.
      type: String
    - contextPath: TOPdesk.Incident.Urgency.Id
      description: TOPdesk incident's urgency ID.
      type: String
    - contextPath: TOPdesk.Incident.Urgency.Name
      description: TOPdesk incident's urgency name.
      type: String
    - contextPath: TOPdesk.Incident.Priority.Id
      description: TOPdesk incident's priority ID.
      type: String
    - contextPath: TOPdesk.Incident.Priority.Name
      description: TOPdesk incident's priority name.
      type: String
    - contextPath: TOPdesk.Incident.Duration.Id
      description: TOPdesk incident's duration ID.
      type: String
    - contextPath: TOPdesk.Incident.Duration.Name
      description: TOPdesk incident's duration name.
      type: String
    - contextPath: TOPdesk.Incident.TargetDate
      description: TOPdesk incident's target date.
      type: Date
    - contextPath: TOPdesk.Incident.Sla.Id
      description: TOPdesk incident's SLA ID.
      type: String
    - contextPath: TOPdesk.Incident.OnHold
      description: TOPdesk incident's on hold.
      type: Boolean
    - contextPath: TOPdesk.Incident.OnHoldDate
      description: TOPdesk incident's on hold date.
      type: Unknown
    - contextPath: TOPdesk.Incident.OnHoldDuration
      description: TOPdesk incident's on hold duration.
      type: Number
    - contextPath: TOPdesk.Incident.FeedbackMessage
      description: TOPdesk incident's feedback message.
      type: Unknown
    - contextPath: TOPdesk.Incident.FeedbackRating
      description: TOPdesk incident's feedback rating.
      type: Unknown
    - contextPath: TOPdesk.Incident.Operator.Id
      description: TOPdesk incident's operator ID.
      type: String
    - contextPath: TOPdesk.Incident.Operator.Status
      description: TOPdesk incident's operator status.
      type: String
    - contextPath: TOPdesk.Incident.Operator.Name
      description: TOPdesk incident's operator name.
      type: String
    - contextPath: TOPdesk.Incident.OperatorGroup.Id
      description: TOPdesk incident's operator group ID.
      type: String
    - contextPath: TOPdesk.Incident.OperatorGroup.Name
      description: TOPdesk incident's operator group name.
      type: String
    - contextPath: TOPdesk.Incident.Supplier.Id
      description: TOPdesk incident's supplier ID.
      type: String
    - contextPath: TOPdesk.Incident.Supplier.Name
      description: TOPdesk incident's supplier name.
      type: String
    - contextPath: TOPdesk.Incident.Supplier.ForFirstLine
      description: TOPdesk incident's supplier for first line.
      type: Boolean
    - contextPath: TOPdesk.Incident.Supplier.ForSecondLine
      description: TOPdesk incident's supplier for second line.
      type: Boolean
    - contextPath: TOPdesk.Incident.ProcessingStatus.Id
      description: TOPdesk incident's processing status ID.
      type: String
    - contextPath: TOPdesk.Incident.ProcessingStatus.Name
      description: TOPdesk incident's processing status name.
      type: String
    - contextPath: TOPdesk.Incident.Completed
      description: TOPdesk incident's completed.
      type: Boolean
    - contextPath: TOPdesk.Incident.CompletedDate
      description: TOPdesk incident's completed date.
      type: Unknown
    - contextPath: TOPdesk.Incident.Closed
      description: TOPdesk incident's closed.
      type: Boolean
    - contextPath: TOPdesk.Incident.ClosedDate
      description: TOPdesk incident's closed date.
      type: Unknown
    - contextPath: TOPdesk.Incident.ClosureCode.Id
      description: TOPdesk incident's closure code ID.
      type: String
    - contextPath: TOPdesk.Incident.ClosureCode.Name
      description: TOPdesk incident's closure code name.
      type: String
    - contextPath: TOPdesk.Incident.TimeSpent
      description: TOPdesk incident's time spent.
      type: Number
    - contextPath: TOPdesk.Incident.TimeSpentFirstLine
      description: TOPdesk incident's time spent first line.
      type: Number
    - contextPath: TOPdesk.Incident.TimeSpentSecondLineAndPartials
      description: TOPdesk incident's time spent second line and partials.
      type: Number
    - contextPath: TOPdesk.Incident.Costs
      description: TOPdesk incident's costs.
      type: Number
    - contextPath: TOPdesk.Incident.EscalationStatus
      description: TOPdesk incident's escalation status.
      type: String
    - contextPath: TOPdesk.Incident.EscalationReason.Id
      description: TOPdesk incident's escalation reason ID.
      type: String
    - contextPath: TOPdesk.Incident.EscalationReason.Name
      description: TOPdesk incident's escalation reason name.
      type: String
    - contextPath: TOPdesk.Incident.EscalationOperator.Id
      description: TOPdesk incident's escalation operator ID.
      type: String
    - contextPath: TOPdesk.Incident.EscalationOperator.Name
      description: TOPdesk incident's escalation operator name.
      type: String
    - contextPath: TOPdesk.Incident.CallDate
      description: TOPdesk incident's call date.
      type: Date
    - contextPath: TOPdesk.Incident.Creator.Id
      description: TOPdesk incident's creator ID.
      type: String
    - contextPath: TOPdesk.Incident.Creator.Name
      description: TOPdesk incident's creator name.
      type: String
    - contextPath: TOPdesk.Incident.CreationDate
      description: TOPdesk incident's creation date.
      type: Date
    - contextPath: TOPdesk.Incident.Modifier.Id
      description: TOPdesk incident's modifier ID.
      type: String
    - contextPath: TOPdesk.Incident.Modifier.Name
      description: TOPdesk incident's modifier name.
      type: String
    - contextPath: TOPdesk.Incident.ModificationDate
      description: TOPdesk incident's modification date.
      type: Date
    - contextPath: TOPdesk.Incident.MajorCall
      description: TOPdesk incident's major call.
      type: Boolean
    - contextPath: TOPdesk.Incident.MajorCallObject.Name
      description: TOPdesk incident's Major call object name.
      type: String
    - contextPath: TOPdesk.Incident.MajorCallObject.Id
      description: TOPdesk incident's major call object ID.
      type: String
    - contextPath: TOPdesk.Incident.MajorCallObject.Status
      description: TOPdesk incident's major call object status.
      type: Number
    - contextPath: TOPdesk.Incident.MajorCallObject.MajorIncident
      description: TOPdesk incident's major call object major incident.
      type: Boolean
    - contextPath: TOPdesk.Incident.PublishToSsd
      description: TOPdesk incident's publish to SSD.
      type: Boolean
    - contextPath: TOPdesk.Incident.Monitored
      description: TOPdesk incident's monitored.
      type: Boolean
    - contextPath: TOPdesk.Incident.ExpectedTimeSpent
      description: TOPdesk incident's expected time spent.
      type: Number
    - contextPath: TOPdesk.Incident.MainIncident
      description: TOPdesk incident's main incident.
      type: Unknown
    - contextPath: TOPdesk.Incident.PartialIncidents.Link
      description: TOPdesk incident's partial incidents link.
      type: String
    - contextPath: TOPdesk.Incident.OptionalFields1.Boolean1
      description: TOPdesk incident's optional fields1 boolean1.
      type: Boolean
    - contextPath: TOPdesk.Incident.OptionalFields1.Boolean2
      description: TOPdesk incident's optional fields1 boolean2.
      type: Boolean
    - contextPath: TOPdesk.Incident.OptionalFields1.Boolean3
      description: TOPdesk incident's optional fields1 boolean3.
      type: Boolean
    - contextPath: TOPdesk.Incident.OptionalFields1.Boolean4
      description: TOPdesk incident's optional fields1 boolean4.
      type: Boolean
    - contextPath: TOPdesk.Incident.OptionalFields1.Boolean5
      description: TOPdesk incident's optional fields1 boolean5.
      type: Boolean
    - contextPath: TOPdesk.Incident.OptionalFields1.Number1
      description: TOPdesk incident's optional fields1 number1.
      type: Number
    - contextPath: TOPdesk.Incident.OptionalFields1.Number2
      description: TOPdesk incident's optional fields1 number2.
      type: Number
    - contextPath: TOPdesk.Incident.OptionalFields1.Number3
      description: TOPdesk incident's optional fields1 number3.
      type: Number
    - contextPath: TOPdesk.Incident.OptionalFields1.Number4
      description: TOPdesk incident's optional fields1 number4.
      type: Number
    - contextPath: TOPdesk.Incident.OptionalFields1.Number5
      description: TOPdesk incident's optional fields1 number5.
      type: Number
    - contextPath: TOPdesk.Incident.OptionalFields1.Date1
      description: TOPdesk incident's optional fields1 date1.
      type: Date
    - contextPath: TOPdesk.Incident.OptionalFields1.Date2
      description: TOPdesk incident's optional fields1 date2.
      type: Date
    - contextPath: TOPdesk.Incident.OptionalFields1.Date3
      description: TOPdesk incident's optional fields1 date3.
      type: Date
    - contextPath: TOPdesk.Incident.OptionalFields1.Date4
      description: TOPdesk incident's optional fields1 date4.
      type: Date
    - contextPath: TOPdesk.Incident.OptionalFields1.Date5
      description: TOPdesk incident's optional fields1 date5.
      type: Date
    - contextPath: TOPdesk.Incident.OptionalFields1.Text1
      description: TOPdesk incident's optional fields1 text1.
      type: String
    - contextPath: TOPdesk.Incident.OptionalFields1.Text2
      description: TOPdesk incident's optional fields1 text2.
      type: String
    - contextPath: TOPdesk.Incident.OptionalFields1.Text3
      description: TOPdesk incident's optional fields1 text3.
      type: String
    - contextPath: TOPdesk.Incident.OptionalFields1.Text4
      description: TOPdesk incident's optional fields1 text4.
      type: String
    - contextPath: TOPdesk.Incident.OptionalFields1.Text5
      description: TOPdesk incident's optional fields1 text5.
      type: String
    - contextPath: TOPdesk.Incident.OptionalFields1.Memo1
      description: TOPdesk incident's optional fields1 memo1.
      type: String
    - contextPath: TOPdesk.Incident.OptionalFields1.Memo2
      description: TOPdesk incident's optional fields1 memo2.
      type: String
    - contextPath: TOPdesk.Incident.OptionalFields1.Memo3
      description: TOPdesk incident's optional fields1 memo3.
      type: String
    - contextPath: TOPdesk.Incident.OptionalFields1.Memo4
      description: TOPdesk incident's optional fields1 memo4.
      type: String
    - contextPath: TOPdesk.Incident.OptionalFields1.Memo5
      description: TOPdesk incident's optional fields1 memo5.
      type: String
    - contextPath: TOPdesk.Incident.OptionalFields1.Searchlist1.Id
      description: TOPdesk incident's optional fields1 searchlist1 ID.
      type: String
    - contextPath: TOPdesk.Incident.OptionalFields1.Searchlist1.Name
      description: TOPdesk incident's optional fields1 searchlist1 name.
      type: String
    - contextPath: TOPdesk.Incident.OptionalFields1.Searchlist2.Id
      description: TOPdesk incident's optional fields1 searchlist2 ID.
      type: String
    - contextPath: TOPdesk.Incident.OptionalFields1.Searchlist2.Name
      description: TOPdesk incident's optional fields1 searchlist2 name.
      type: String
    - contextPath: TOPdesk.Incident.OptionalFields1.Searchlist3.Id
      description: TOPdesk incident's optional fields1 searchlist3 ID.
      type: String
    - contextPath: TOPdesk.Incident.OptionalFields1.Searchlist3.Name
      description: TOPdesk incident's optional fields1 searchlist3 name.
      type: String
    - contextPath: TOPdesk.Incident.OptionalFields1.Searchlist4.Id
      description: TOPdesk incident's optional fields1 searchlist4 ID.
      type: String
    - contextPath: TOPdesk.Incident.OptionalFields1.Searchlist4.Name
      description: TOPdesk incident's optional fields1 searchlist4 name.
      type: String
    - contextPath: TOPdesk.Incident.OptionalFields1.Searchlist5.Id
      description: TOPdesk incident's optional fields1 searchlist5 ID.
      type: String
    - contextPath: TOPdesk.Incident.OptionalFields1.Searchlist5.Name
      description: TOPdesk incident's optional fields1 searchlist5 name.
      type: String
    - contextPath: TOPdesk.Incident.OptionalFields2.Boolean1
      description: TOPdesk incident's optional fields2 boolean1.
      type: Boolean
    - contextPath: TOPdesk.Incident.OptionalFields2.Boolean2
      description: TOPdesk incident's optional fields2 boolean2.
      type: Boolean
    - contextPath: TOPdesk.Incident.OptionalFields2.Boolean3
      description: TOPdesk incident's optional fields2 boolean3.
      type: Boolean
    - contextPath: TOPdesk.Incident.OptionalFields2.Boolean4
      description: TOPdesk incident's optional fields2 boolean4.
      type: Boolean
    - contextPath: TOPdesk.Incident.OptionalFields2.Boolean5
      description: TOPdesk incident's optional fields2 boolean5.
      type: Boolean
    - contextPath: TOPdesk.Incident.OptionalFields2.Number1
      description: TOPdesk incident's optional fields2 number1.
      type: Number
    - contextPath: TOPdesk.Incident.OptionalFields2.Number2
      description: TOPdesk incident's optional fields2 number2.
      type: Number
    - contextPath: TOPdesk.Incident.OptionalFields2.Number3
      description: TOPdesk incident's optional fields2 number3.
      type: Number
    - contextPath: TOPdesk.Incident.OptionalFields2.Number4
      description: TOPdesk incident's optional fields2 number4.
      type: Number
    - contextPath: TOPdesk.Incident.OptionalFields2.Number5
      description: TOPdesk incident's optional fields2 number5.
      type: Number
    - contextPath: TOPdesk.Incident.OptionalFields2.Date1
      description: TOPdesk incident's optional fields2 date1.
      type: Date
    - contextPath: TOPdesk.Incident.OptionalFields2.Date2
      description: TOPdesk incident's optional fields2 date2.
      type: Date
    - contextPath: TOPdesk.Incident.OptionalFields2.Date3
      description: TOPdesk incident's optional fields2 date3.
      type: Date
    - contextPath: TOPdesk.Incident.OptionalFields2.Date4
      description: TOPdesk incident's optional fields2 date4.
      type: Date
    - contextPath: TOPdesk.Incident.OptionalFields2.Date5
      description: TOPdesk incident's optional fields2 date5.
      type: Date
    - contextPath: TOPdesk.Incident.OptionalFields2.Text1
      description: TOPdesk incident's optional fields2 text1.
      type: String
    - contextPath: TOPdesk.Incident.OptionalFields2.Text2
      description: TOPdesk incident's optional fields2 text2.
      type: String
    - contextPath: TOPdesk.Incident.OptionalFields2.Text3
      description: TOPdesk incident's optional fields2 text3.
      type: String
    - contextPath: TOPdesk.Incident.OptionalFields2.Text4
      description: TOPdesk incident's optional fields2 text4.
      type: String
    - contextPath: TOPdesk.Incident.OptionalFields2.Text5
      description: TOPdesk incident's optional fields2 text5.
      type: String
    - contextPath: TOPdesk.Incident.OptionalFields2.Memo1
      description: TOPdesk incident's optional fields2 memo1.
      type: String
    - contextPath: TOPdesk.Incident.OptionalFields2.Memo2
      description: TOPdesk incident's optional fields2 memo2.
      type: String
    - contextPath: TOPdesk.Incident.OptionalFields2.Memo3
      description: TOPdesk incident's optional fields2 memo3.
      type: String
    - contextPath: TOPdesk.Incident.OptionalFields2.Memo4
      description: TOPdesk incident's optional fields2 memo4.
      type: String
    - contextPath: TOPdesk.Incident.OptionalFields2.Memo5
      description: TOPdesk incident's optional fields2 memo5.
      type: String
    - contextPath: TOPdesk.Incident.OptionalFields2.Searchlist1.Id
      description: TOPdesk incident's optional fields2 searchlist1 ID.
      type: String
    - contextPath: TOPdesk.Incident.OptionalFields2.Searchlist1.Name
      description: TOPdesk incident's optional fields2 searchlist1 name.
      type: String
    - contextPath: TOPdesk.Incident.OptionalFields2.Searchlist2.Id
      description: TOPdesk incident's optional fields2 searchlist2 ID.
      type: String
    - contextPath: TOPdesk.Incident.OptionalFields2.Searchlist2.Name
      description: TOPdesk incident's optional fields2 searchlist2 name.
      type: String
    - contextPath: TOPdesk.Incident.OptionalFields2.Searchlist3.Id
      description: TOPdesk incident's optional fields2 searchlist3 ID.
      type: String
    - contextPath: TOPdesk.Incident.OptionalFields2.Searchlist3.Name
      description: TOPdesk incident's optional fields2 searchlist3 name.
      type: String
    - contextPath: TOPdesk.Incident.OptionalFields2.Searchlist4.Id
      description: TOPdesk incident's optional fields2 searchlist4 ID.
      type: String
    - contextPath: TOPdesk.Incident.OptionalFields2.Searchlist4.Name
      description: TOPdesk incident's optional fields2 searchlist4 name.
      type: String
    - contextPath: TOPdesk.Incident.OptionalFields2.Searchlist5.Id
      description: TOPdesk incident's optional fields2 searchlist5 ID.
      type: String
    - contextPath: TOPdesk.Incident.OptionalFields2.Searchlist5.Name
      description: TOPdesk incident's optional fields2 searchlist5 name.
      type: String
    - contextPath: TOPdesk.Incident.ExternalLinks.Id
      description: TOPdesk incident's external links ID.
      type: String
    - contextPath: TOPdesk.Incident.ExternalLinks.Type
      description: TOPdesk incident's external links type.
      type: String
    - contextPath: TOPdesk.Incident.ExternalLinks.Date
      description: TOPdesk incident's external links date.
      type: Date
  - arguments:
    - description: The incident ID. An ID or a number must be set. If both are set incident with relevant ID will be updated.
      name: id
    - description: The incident number. An ID or a number must be set. If both are set incident with relevant ID will be updated.
      name: number
    - auto: PREDEFINED
      description: Status of the incident. Can only be set by operators.
      name: status
      predefined:
      - firstLine
      - secondLine
      - partial
    - description: Brief description. Maximum 80 characters.
      name: description
    - description: Initial request. Can be set by operators and persons.
      name: request
    - description: Initial action. Can be set by operators and persons.
      name: action
    - description: The caller ID for this incident. For an unregistered caller provide a name. For a list of registered persons or operator IDs run !topdesk-persons-list or !topdesk-operators-list.
      name: caller
    - auto: PREDEFINED
      description: Whether the initial action is invisible for persons. Can only be set by operators. Default value is false.
      name: action_invisible_for_caller
      predefined:
      - 'true'
      - 'false'
    - description: Entry type by name. Can only be set by operators. For a list of available entry types run !topdesk-entry-types-list.
      name: entry_type
    - description: Category by name. Can be set by operators. For a list of available categories run !topdesk-categories-list.
      name: category
    - description: Subcategory by name. Can be set by operators. For a list of available subcategories run !topdesk-subcategories-list.
      name: subcategory
    - description: External number. Can only be set by operators. Max 60 characters.
      name: external_number
    - description: Main incident ID or number, required for creating a partial incident. Can only be set by operators.
      name: main_incident
    - description: Additional parameters to pass when updating an incident (e.g., {"optionalFields1":{"text1":"test"}}).
      name: additional_params
    description: Update an incident in TOPdesk.
    name: topdesk-incident-update
    outputs:
    - contextPath: TOPdesk.Incident.Id
      description: TOPdesk incident's ID.
      type: String
    - contextPath: TOPdesk.Incident.Status
      description: TOPdesk incident's status.
      type: String
    - contextPath: TOPdesk.Incident.Number
      description: TOPdesk incident's number.
      type: String
    - contextPath: TOPdesk.Incident.Request
      description: TOPdesk incident's request.
      type: String
    - contextPath: TOPdesk.Incident.Requests
      description: TOPdesk incident's requests.
      type: String
    - contextPath: TOPdesk.Incident.Action
      description: TOPdesk incident's action.
      type: String
    - contextPath: TOPdesk.Incident.Attachments
      description: TOPdesk incident's attachments.
      type: String
    - contextPath: TOPdesk.Incident.Caller.Id
      description: TOPdesk incident's caller ID.
      type: String
    - contextPath: TOPdesk.Incident.Caller.DynamicName
      description: TOPdesk incident's caller dynamic name.
      type: String
    - contextPath: TOPdesk.Incident.Caller.Branch.ClientReferenceNumber
      description: TOPdesk incident's caller branch client reference number.
      type: String
    - contextPath: TOPdesk.Incident.Caller.Branch.TimeZone
      description: TOPdesk incident's caller branch timezone.
      type: String
    - contextPath: TOPdesk.Incident.Caller.Branch.ExtraA
      description: TOPdesk incident's caller branch extra A.
      type: Unknown
    - contextPath: TOPdesk.Incident.Caller.Branch.ExtraB
      description: TOPdesk incident's caller branch extra B.
      type: Unknown
    - contextPath: TOPdesk.Incident.Caller.Branch.Id
      description: TOPdesk incident's caller branch ID.
      type: String
    - contextPath: TOPdesk.Incident.Caller.Branch.Name
      description: TOPdesk incident's caller branch name.
      type: String
    - contextPath: TOPdesk.Incident.CallerBranch.ClientReferenceNumber
      description: TOPdesk incident's caller branch client reference number.
      type: String
    - contextPath: TOPdesk.Incident.CallerBranch.TimeZone
      description: TOPdesk incident's caller branch timezone.
      type: String
    - contextPath: TOPdesk.Incident.CallerBranch.ExtraA
      description: TOPdesk incident's caller branch extra A.
      type: Unknown
    - contextPath: TOPdesk.Incident.CallerBranch.ExtraB
      description: TOPdesk incident's caller branch extra B.
      type: Unknown
    - contextPath: TOPdesk.Incident.CallerBranch.Id
      description: TOPdesk incident's caller branch ID.
      type: String
    - contextPath: TOPdesk.Incident.CallerBranch.Name
      description: TOPdesk incident's caller branch name.
      type: String
    - contextPath: TOPdesk.Incident.BranchExtraFieldA
      description: TOPdesk incident's branch extra field A.
      type: Unknown
    - contextPath: TOPdesk.Incident.BranchExtraFieldB
      description: TOPdesk incident's branch extra field B.
      type: Unknown
    - contextPath: TOPdesk.Incident.BriefDescription
      description: TOPdesk incident's brief description.
      type: String
    - contextPath: TOPdesk.Incident.ExternalNumber
      description: TOPdesk incident's external number.
      type: String
    - contextPath: TOPdesk.Incident.Category.Id
      description: TOPdesk incident's category ID.
      type: String
    - contextPath: TOPdesk.Incident.Category.Name
      description: TOPdesk incident's category name.
      type: String
    - contextPath: TOPdesk.Incident.Subcategory.Id
      description: TOPdesk incident's subcategory ID.
      type: String
    - contextPath: TOPdesk.Incident.Subcategory.Name
      description: TOPdesk incident's subcategory name.
      type: String
    - contextPath: TOPdesk.Incident.CallType.Id
      description: TOPdesk incident's call type ID.
      type: String
    - contextPath: TOPdesk.Incident.CallType.Name
      description: TOPdesk incident's call type name.
      type: String
    - contextPath: TOPdesk.Incident.EntryType.Id
      description: TOPdesk incident's entry type ID.
      type: String
    - contextPath: TOPdesk.Incident.EntryType.Name
      description: TOPdesk incident's entry type name.
      type: String
    - contextPath: TOPdesk.Incident.Object.Id
      description: TOPdesk incident's object ID.
      type: String
    - contextPath: TOPdesk.Incident.Object.Name
      description: TOPdesk incident's object name.
      type: String
    - contextPath: TOPdesk.Incident.Object.Type.Id
      description: TOPdesk incident's object type ID.
      type: String
    - contextPath: TOPdesk.Incident.Object.Type.Name
      description: TOPdesk incident's object type name.
      type: String
    - contextPath: TOPdesk.Incident.Object.Make.Id
      description: TOPdesk incident's object make ID.
      type: String
    - contextPath: TOPdesk.Incident.Object.Make.Name
      description: TOPdesk incident's object make name.
      type: String
    - contextPath: TOPdesk.Incident.Object.Model.Id
      description: TOPdesk incident's object model ID.
      type: String
    - contextPath: TOPdesk.Incident.Object.Model.Name
      description: TOPdesk incident's object model name.
      type: String
    - contextPath: TOPdesk.Incident.Object.Branch.Id
      description: TOPdesk incident's object branch ID.
      type: String
    - contextPath: TOPdesk.Incident.Object.Branch.Name
      description: TOPdesk incident's object branch name.
      type: String
    - contextPath: TOPdesk.Incident.Object.Location.Id
      description: TOPdesk incident's object location ID.
      type: String
    - contextPath: TOPdesk.Incident.Object.Location.Name
      description: TOPdesk incident's object location name.
      type: String
    - contextPath: TOPdesk.Incident.Object.Specification
      description: TOPdesk incident's object specification.
      type: String
    - contextPath: TOPdesk.Incident.Object.SerialNumber
      description: TOPdesk incident's object serial number.
      type: String
    - contextPath: TOPdesk.Incident.Asset.Id
      description: TOPdesk incident's asset ID.
      type: String
    - contextPath: TOPdesk.Incident.Branch.ClientReferenceNumber
      description: TOPdesk incident's branch client reference number.
      type: String
    - contextPath: TOPdesk.Incident.Branch.TimeZone
      description: TOPdesk incident's branch timezone.
      type: String
    - contextPath: TOPdesk.Incident.Branch.ExtraA
      description: TOPdesk incident's branch extra A.
      type: Unknown
    - contextPath: TOPdesk.Incident.Branch.ExtraB
      description: TOPdesk incident's branch extra B.
      type: Unknown
    - contextPath: TOPdesk.Incident.Branch.Id
      description: TOPdesk incident's branch ID.
      type: String
    - contextPath: TOPdesk.Incident.Branch.Name
      description: TOPdesk incident's branch name.
      type: String
    - contextPath: TOPdesk.Incident.Location.Id
      description: TOPdesk incident's location ID.
      type: String
    - contextPath: TOPdesk.Incident.Location.Branch.ClientReferenceNumber
      description: TOPdesk incident's location branch client reference number.
      type: String
    - contextPath: TOPdesk.Incident.Location.Branch.TimeZone
      description: TOPdesk incident's location branch timezone.
      type: String
    - contextPath: TOPdesk.Incident.Location.Branch.ExtraA
      description: TOPdesk incident's location branch extra A.
      type: Unknown
    - contextPath: TOPdesk.Incident.Location.Branch.ExtraB
      description: TOPdesk incident's location branch extra B.
      type: Unknown
    - contextPath: TOPdesk.Incident.Location.Branch.Id
      description: TOPdesk incident's location branch ID.
      type: String
    - contextPath: TOPdesk.Incident.Location.Branch.Name
      description: TOPdesk incident's location branch name.
      type: String
    - contextPath: TOPdesk.Incident.Location.Name
      description: TOPdesk incident's location name.
      type: String
    - contextPath: TOPdesk.Incident.Location.Room
      description: TOPdesk incident's location room.
      type: String
    - contextPath: TOPdesk.Incident.Impact.Id
      description: TOPdesk incident's impact ID.
      type: String
    - contextPath: TOPdesk.Incident.Impact.Name
      description: TOPdesk incident's impact name.
      type: String
    - contextPath: TOPdesk.Incident.Urgency.Id
      description: TOPdesk incident's urgency ID.
      type: String
    - contextPath: TOPdesk.Incident.Urgency.Name
      description: TOPdesk incident's urgency name.
      type: String
    - contextPath: TOPdesk.Incident.Priority.Id
      description: TOPdesk incident's priority ID.
      type: String
    - contextPath: TOPdesk.Incident.Priority.Name
      description: TOPdesk incident's priority name.
      type: String
    - contextPath: TOPdesk.Incident.Duration.Id
      description: TOPdesk incident's duration ID.
      type: String
    - contextPath: TOPdesk.Incident.Duration.Name
      description: TOPdesk incident's duration name.
      type: String
    - contextPath: TOPdesk.Incident.TargetDate
      description: TOPdesk incident's target date.
      type: Date
    - contextPath: TOPdesk.Incident.Sla.Id
      description: TOPdesk incident's SLA ID.
      type: String
    - contextPath: TOPdesk.Incident.OnHold
      description: TOPdesk incident's on hold.
      type: Boolean
    - contextPath: TOPdesk.Incident.OnHoldDate
      description: TOPdesk incident's on hold date.
      type: Unknown
    - contextPath: TOPdesk.Incident.OnHoldDuration
      description: TOPdesk incident's on hold duration.
      type: Number
    - contextPath: TOPdesk.Incident.FeedbackMessage
      description: TOPdesk incident's feedback message.
      type: Unknown
    - contextPath: TOPdesk.Incident.FeedbackRating
      description: TOPdesk incident's feedback rating.
      type: Unknown
    - contextPath: TOPdesk.Incident.Operator.Id
      description: TOPdesk incident's operator ID.
      type: String
    - contextPath: TOPdesk.Incident.Operator.Status
      description: TOPdesk incident's operator status.
      type: String
    - contextPath: TOPdesk.Incident.Operator.Name
      description: TOPdesk incident's operator name.
      type: String
    - contextPath: TOPdesk.Incident.OperatorGroup.Id
      description: TOPdesk incident's operator group ID.
      type: String
    - contextPath: TOPdesk.Incident.OperatorGroup.Name
      description: TOPdesk incident's operator group name.
      type: String
    - contextPath: TOPdesk.Incident.Supplier.Id
      description: TOPdesk incident's supplier ID.
      type: String
    - contextPath: TOPdesk.Incident.Supplier.Name
      description: TOPdesk incident's supplier name.
      type: String
    - contextPath: TOPdesk.Incident.Supplier.ForFirstLine
      description: TOPdesk incident's supplier for first line.
      type: Boolean
    - contextPath: TOPdesk.Incident.Supplier.ForSecondLine
      description: TOPdesk incident's supplier for second line.
      type: Boolean
    - contextPath: TOPdesk.Incident.ProcessingStatus.Id
      description: TOPdesk incident's processing status ID.
      type: String
    - contextPath: TOPdesk.Incident.ProcessingStatus.Name
      description: TOPdesk incident's processing status name.
      type: String
    - contextPath: TOPdesk.Incident.Completed
      description: TOPdesk incident's completed.
      type: Boolean
    - contextPath: TOPdesk.Incident.CompletedDate
      description: TOPdesk incident's completed date.
      type: Unknown
    - contextPath: TOPdesk.Incident.Closed
      description: TOPdesk incident's closed.
      type: Boolean
    - contextPath: TOPdesk.Incident.ClosedDate
      description: TOPdesk incident's closed date.
      type: Unknown
    - contextPath: TOPdesk.Incident.ClosureCode.Id
      description: TOPdesk incident's closure code ID.
      type: String
    - contextPath: TOPdesk.Incident.ClosureCode.Name
      description: TOPdesk incident's closure code name.
      type: String
    - contextPath: TOPdesk.Incident.TimeSpent
      description: TOPdesk incident's time spent.
      type: Number
    - contextPath: TOPdesk.Incident.TimeSpentFirstLine
      description: TOPdesk incident's time spent first line.
      type: Number
    - contextPath: TOPdesk.Incident.TimeSpentSecondLineAndPartials
      description: TOPdesk incident's time spent second line and partials.
      type: Number
    - contextPath: TOPdesk.Incident.Costs
      description: TOPdesk incident's costs.
      type: Number
    - contextPath: TOPdesk.Incident.EscalationStatus
      description: TOPdesk incident's escalation status.
      type: String
    - contextPath: TOPdesk.Incident.EscalationReason.Id
      description: TOPdesk incident's escalation reason ID.
      type: String
    - contextPath: TOPdesk.Incident.EscalationReason.Name
      description: TOPdesk incident's escalation reason name.
      type: String
    - contextPath: TOPdesk.Incident.EscalationOperator.Id
      description: TOPdesk incident's escalation operator ID.
      type: String
    - contextPath: TOPdesk.Incident.EscalationOperator.Name
      description: TOPdesk incident's escalation operator name.
      type: String
    - contextPath: TOPdesk.Incident.CallDate
      description: TOPdesk incident's call date.
      type: Date
    - contextPath: TOPdesk.Incident.Creator.Id
      description: TOPdesk incident's creator ID.
      type: String
    - contextPath: TOPdesk.Incident.Creator.Name
      description: TOPdesk incident's creator name.
      type: String
    - contextPath: TOPdesk.Incident.CreationDate
      description: TOPdesk incident's creation date.
      type: Date
    - contextPath: TOPdesk.Incident.Modifier.Id
      description: TOPdesk incident's modifier ID.
      type: String
    - contextPath: TOPdesk.Incident.Modifier.Name
      description: TOPdesk incident's modifier name.
      type: String
    - contextPath: TOPdesk.Incident.ModificationDate
      description: TOPdesk incident's modification date.
      type: Date
    - contextPath: TOPdesk.Incident.MajorCall
      description: TOPdesk incident's major call.
      type: Boolean
    - contextPath: TOPdesk.Incident.MajorCallObject.Name
      description: TOPdesk incident's Major call object name.
      type: String
    - contextPath: TOPdesk.Incident.MajorCallObject.Id
      description: TOPdesk incident's major call object ID.
      type: String
    - contextPath: TOPdesk.Incident.MajorCallObject.Status
      description: TOPdesk incident's major call object status.
      type: Number
    - contextPath: TOPdesk.Incident.MajorCallObject.MajorIncident
      description: TOPdesk incident's major call object major incident.
      type: Boolean
    - contextPath: TOPdesk.Incident.PublishToSsd
      description: TOPdesk incident's publish to SSD.
      type: Boolean
    - contextPath: TOPdesk.Incident.Monitored
      description: TOPdesk incident's monitored.
      type: Boolean
    - contextPath: TOPdesk.Incident.ExpectedTimeSpent
      description: TOPdesk incident's expected time spent.
      type: Number
    - contextPath: TOPdesk.Incident.MainIncident
      description: TOPdesk incident's main incident.
      type: Unknown
    - contextPath: TOPdesk.Incident.PartialIncidents.Link
      description: TOPdesk incident's partial incidents link.
      type: String
    - contextPath: TOPdesk.Incident.OptionalFields1.Boolean1
      description: TOPdesk incident's optional fields1 boolean1.
      type: Boolean
    - contextPath: TOPdesk.Incident.OptionalFields1.Boolean2
      description: TOPdesk incident's optional fields1 boolean2.
      type: Boolean
    - contextPath: TOPdesk.Incident.OptionalFields1.Boolean3
      description: TOPdesk incident's optional fields1 boolean3.
      type: Boolean
    - contextPath: TOPdesk.Incident.OptionalFields1.Boolean4
      description: TOPdesk incident's optional fields1 boolean4.
      type: Boolean
    - contextPath: TOPdesk.Incident.OptionalFields1.Boolean5
      description: TOPdesk incident's optional fields1 boolean5.
      type: Boolean
    - contextPath: TOPdesk.Incident.OptionalFields1.Number1
      description: TOPdesk incident's optional fields1 number1.
      type: Number
    - contextPath: TOPdesk.Incident.OptionalFields1.Number2
      description: TOPdesk incident's optional fields1 number2.
      type: Number
    - contextPath: TOPdesk.Incident.OptionalFields1.Number3
      description: TOPdesk incident's optional fields1 number3.
      type: Number
    - contextPath: TOPdesk.Incident.OptionalFields1.Number4
      description: TOPdesk incident's optional fields1 number4.
      type: Number
    - contextPath: TOPdesk.Incident.OptionalFields1.Number5
      description: TOPdesk incident's optional fields1 number5.
      type: Number
    - contextPath: TOPdesk.Incident.OptionalFields1.Date1
      description: TOPdesk incident's optional fields1 date1.
      type: Date
    - contextPath: TOPdesk.Incident.OptionalFields1.Date2
      description: TOPdesk incident's optional fields1 date2.
      type: Date
    - contextPath: TOPdesk.Incident.OptionalFields1.Date3
      description: TOPdesk incident's optional fields1 date3.
      type: Date
    - contextPath: TOPdesk.Incident.OptionalFields1.Date4
      description: TOPdesk incident's optional fields1 date4.
      type: Date
    - contextPath: TOPdesk.Incident.OptionalFields1.Date5
      description: TOPdesk incident's optional fields1 date5.
      type: Date
    - contextPath: TOPdesk.Incident.OptionalFields1.Text1
      description: TOPdesk incident's optional fields1 text1.
      type: String
    - contextPath: TOPdesk.Incident.OptionalFields1.Text2
      description: TOPdesk incident's optional fields1 text2.
      type: String
    - contextPath: TOPdesk.Incident.OptionalFields1.Text3
      description: TOPdesk incident's optional fields1 text3.
      type: String
    - contextPath: TOPdesk.Incident.OptionalFields1.Text4
      description: TOPdesk incident's optional fields1 text4.
      type: String
    - contextPath: TOPdesk.Incident.OptionalFields1.Text5
      description: TOPdesk incident's optional fields1 text5.
      type: String
    - contextPath: TOPdesk.Incident.OptionalFields1.Memo1
      description: TOPdesk incident's optional fields1 memo1.
      type: String
    - contextPath: TOPdesk.Incident.OptionalFields1.Memo2
      description: TOPdesk incident's optional fields1 memo2.
      type: String
    - contextPath: TOPdesk.Incident.OptionalFields1.Memo3
      description: TOPdesk incident's optional fields1 memo3.
      type: String
    - contextPath: TOPdesk.Incident.OptionalFields1.Memo4
      description: TOPdesk incident's optional fields1 memo4.
      type: String
    - contextPath: TOPdesk.Incident.OptionalFields1.Memo5
      description: TOPdesk incident's optional fields1 memo5.
      type: String
    - contextPath: TOPdesk.Incident.OptionalFields1.Searchlist1.Id
      description: TOPdesk incident's optional fields1 searchlist1 ID.
      type: String
    - contextPath: TOPdesk.Incident.OptionalFields1.Searchlist1.Name
      description: TOPdesk incident's optional fields1 searchlist1 name.
      type: String
    - contextPath: TOPdesk.Incident.OptionalFields1.Searchlist2.Id
      description: TOPdesk incident's optional fields1 searchlist2 ID.
      type: String
    - contextPath: TOPdesk.Incident.OptionalFields1.Searchlist2.Name
      description: TOPdesk incident's optional fields1 searchlist2 name.
      type: String
    - contextPath: TOPdesk.Incident.OptionalFields1.Searchlist3.Id
      description: TOPdesk incident's optional fields1 searchlist3 ID.
      type: String
    - contextPath: TOPdesk.Incident.OptionalFields1.Searchlist3.Name
      description: TOPdesk incident's optional fields1 searchlist3 name.
      type: String
    - contextPath: TOPdesk.Incident.OptionalFields1.Searchlist4.Id
      description: TOPdesk incident's optional fields1 searchlist4 ID.
      type: String
    - contextPath: TOPdesk.Incident.OptionalFields1.Searchlist4.Name
      description: TOPdesk incident's optional fields1 searchlist4 name.
      type: String
    - contextPath: TOPdesk.Incident.OptionalFields1.Searchlist5.Id
      description: TOPdesk incident's optional fields1 searchlist5 ID.
      type: String
    - contextPath: TOPdesk.Incident.OptionalFields1.Searchlist5.Name
      description: TOPdesk incident's optional fields1 searchlist5 name.
      type: String
    - contextPath: TOPdesk.Incident.OptionalFields2.Boolean1
      description: TOPdesk incident's optional fields2 boolean1.
      type: Boolean
    - contextPath: TOPdesk.Incident.OptionalFields2.Boolean2
      description: TOPdesk incident's optional fields2 boolean2.
      type: Boolean
    - contextPath: TOPdesk.Incident.OptionalFields2.Boolean3
      description: TOPdesk incident's optional fields2 boolean3.
      type: Boolean
    - contextPath: TOPdesk.Incident.OptionalFields2.Boolean4
      description: TOPdesk incident's optional fields2 boolean4.
      type: Boolean
    - contextPath: TOPdesk.Incident.OptionalFields2.Boolean5
      description: TOPdesk incident's optional fields2 boolean5.
      type: Boolean
    - contextPath: TOPdesk.Incident.OptionalFields2.Number1
      description: TOPdesk incident's optional fields2 number1.
      type: Number
    - contextPath: TOPdesk.Incident.OptionalFields2.Number2
      description: TOPdesk incident's optional fields2 number2.
      type: Number
    - contextPath: TOPdesk.Incident.OptionalFields2.Number3
      description: TOPdesk incident's optional fields2 number3.
      type: Number
    - contextPath: TOPdesk.Incident.OptionalFields2.Number4
      description: TOPdesk incident's optional fields2 number4.
      type: Number
    - contextPath: TOPdesk.Incident.OptionalFields2.Number5
      description: TOPdesk incident's optional fields2 number5.
      type: Number
    - contextPath: TOPdesk.Incident.OptionalFields2.Date1
      description: TOPdesk incident's optional fields2 date1.
      type: Date
    - contextPath: TOPdesk.Incident.OptionalFields2.Date2
      description: TOPdesk incident's optional fields2 date2.
      type: Date
    - contextPath: TOPdesk.Incident.OptionalFields2.Date3
      description: TOPdesk incident's optional fields2 date3.
      type: Date
    - contextPath: TOPdesk.Incident.OptionalFields2.Date4
      description: TOPdesk incident's optional fields2 date4.
      type: Date
    - contextPath: TOPdesk.Incident.OptionalFields2.Date5
      description: TOPdesk incident's optional fields2 date5.
      type: Date
    - contextPath: TOPdesk.Incident.OptionalFields2.Text1
      description: TOPdesk incident's optional fields2 text1.
      type: String
    - contextPath: TOPdesk.Incident.OptionalFields2.Text2
      description: TOPdesk incident's optional fields2 text2.
      type: String
    - contextPath: TOPdesk.Incident.OptionalFields2.Text3
      description: TOPdesk incident's optional fields2 text3.
      type: String
    - contextPath: TOPdesk.Incident.OptionalFields2.Text4
      description: TOPdesk incident's optional fields2 text4.
      type: String
    - contextPath: TOPdesk.Incident.OptionalFields2.Text5
      description: TOPdesk incident's optional fields2 text5.
      type: String
    - contextPath: TOPdesk.Incident.OptionalFields2.Memo1
      description: TOPdesk incident's optional fields2 memo1.
      type: String
    - contextPath: TOPdesk.Incident.OptionalFields2.Memo2
      description: TOPdesk incident's optional fields2 memo2.
      type: String
    - contextPath: TOPdesk.Incident.OptionalFields2.Memo3
      description: TOPdesk incident's optional fields2 memo3.
      type: String
    - contextPath: TOPdesk.Incident.OptionalFields2.Memo4
      description: TOPdesk incident's optional fields2 memo4.
      type: String
    - contextPath: TOPdesk.Incident.OptionalFields2.Memo5
      description: TOPdesk incident's optional fields2 memo5.
      type: String
    - contextPath: TOPdesk.Incident.OptionalFields2.Searchlist1.Id
      description: TOPdesk incident's optional fields2 searchlist1 ID.
      type: String
    - contextPath: TOPdesk.Incident.OptionalFields2.Searchlist1.Name
      description: TOPdesk incident's optional fields2 searchlist1 name.
      type: String
    - contextPath: TOPdesk.Incident.OptionalFields2.Searchlist2.Id
      description: TOPdesk incident's optional fields2 searchlist2 ID.
      type: String
    - contextPath: TOPdesk.Incident.OptionalFields2.Searchlist2.Name
      description: TOPdesk incident's optional fields2 searchlist2 name.
      type: String
    - contextPath: TOPdesk.Incident.OptionalFields2.Searchlist3.Id
      description: TOPdesk incident's optional fields2 searchlist3 ID.
      type: String
    - contextPath: TOPdesk.Incident.OptionalFields2.Searchlist3.Name
      description: TOPdesk incident's optional fields2 searchlist3 name.
      type: String
    - contextPath: TOPdesk.Incident.OptionalFields2.Searchlist4.Id
      description: TOPdesk incident's optional fields2 searchlist4 ID.
      type: String
    - contextPath: TOPdesk.Incident.OptionalFields2.Searchlist4.Name
      description: TOPdesk incident's optional fields2 searchlist4 name.
      type: String
    - contextPath: TOPdesk.Incident.OptionalFields2.Searchlist5.Id
      description: TOPdesk incident's optional fields2 searchlist5 ID.
      type: String
    - contextPath: TOPdesk.Incident.OptionalFields2.Searchlist5.Name
      description: TOPdesk incident's optional fields2 searchlist5 name.
      type: String
    - contextPath: TOPdesk.Incident.ExternalLinks.Id
      description: TOPdesk incident's external links ID.
      type: String
    - contextPath: TOPdesk.Incident.ExternalLinks.Type
      description: TOPdesk incident's external links type.
      type: String
    - contextPath: TOPdesk.Incident.ExternalLinks.Date
      description: TOPdesk incident's external links date.
      type: Date
  - arguments:
    - description: The incident ID. An ID or a number must be set. If both are set incident with relevant ID will be updated.
      name: id
    - description: The incident number. An ID or a number must be set. If both are set incident with relevant ID will be updated.
      name: number
    - description: The escalation reason ID.
      name: escalate_reason_id
      required: true
    description: Escalate an incident in TOPdesk.
    name: topdesk-incident-escalate
    outputs:
    - contextPath: TOPdesk.Incident.Id
      description: TOPdesk incident's ID.
      type: String
    - contextPath: TOPdesk.Incident.Status
      description: TOPdesk incident's status.
      type: String
    - contextPath: TOPdesk.Incident.Number
      description: TOPdesk incident's number.
      type: String
    - contextPath: TOPdesk.Incident.Request
      description: TOPdesk incident's request.
      type: String
    - contextPath: TOPdesk.Incident.Requests
      description: TOPdesk incident's requests.
      type: String
    - contextPath: TOPdesk.Incident.Action
      description: TOPdesk incident's action.
      type: String
    - contextPath: TOPdesk.Incident.Attachments
      description: TOPdesk incident's attachments.
      type: String
    - contextPath: TOPdesk.Incident.Caller.Id
      description: TOPdesk incident's caller ID.
      type: String
    - contextPath: TOPdesk.Incident.Caller.DynamicName
      description: TOPdesk incident's caller dynamic name.
      type: String
    - contextPath: TOPdesk.Incident.Caller.Branch.ClientReferenceNumber
      description: TOPdesk incident's caller branch client reference number.
      type: String
    - contextPath: TOPdesk.Incident.Caller.Branch.TimeZone
      description: TOPdesk incident's caller branch timezone.
      type: String
    - contextPath: TOPdesk.Incident.Caller.Branch.ExtraA
      description: TOPdesk incident's caller branch extra A.
      type: Unknown
    - contextPath: TOPdesk.Incident.Caller.Branch.ExtraB
      description: TOPdesk incident's caller branch extra B.
      type: Unknown
    - contextPath: TOPdesk.Incident.Caller.Branch.Id
      description: TOPdesk incident's caller branch ID.
      type: String
    - contextPath: TOPdesk.Incident.Caller.Branch.Name
      description: TOPdesk incident's caller branch name.
      type: String
    - contextPath: TOPdesk.Incident.CallerBranch.ClientReferenceNumber
      description: TOPdesk incident's caller branch client reference number.
      type: String
    - contextPath: TOPdesk.Incident.CallerBranch.TimeZone
      description: TOPdesk incident's caller branch timezone.
      type: String
    - contextPath: TOPdesk.Incident.CallerBranch.ExtraA
      description: TOPdesk incident's caller branch extra A.
      type: Unknown
    - contextPath: TOPdesk.Incident.CallerBranch.ExtraB
      description: TOPdesk incident's caller branch extra B.
      type: Unknown
    - contextPath: TOPdesk.Incident.CallerBranch.Id
      description: TOPdesk incident's caller branch ID.
      type: String
    - contextPath: TOPdesk.Incident.CallerBranch.Name
      description: TOPdesk incident's caller branch name.
      type: String
    - contextPath: TOPdesk.Incident.BranchExtraFieldA
      description: TOPdesk incident's branch extra field A.
      type: Unknown
    - contextPath: TOPdesk.Incident.BranchExtraFieldB
      description: TOPdesk incident's branch extra field B.
      type: Unknown
    - contextPath: TOPdesk.Incident.BriefDescription
      description: TOPdesk incident's brief description.
      type: String
    - contextPath: TOPdesk.Incident.ExternalNumber
      description: TOPdesk incident's external number.
      type: String
    - contextPath: TOPdesk.Incident.Category.Id
      description: TOPdesk incident's category ID.
      type: String
    - contextPath: TOPdesk.Incident.Category.Name
      description: TOPdesk incident's category name.
      type: String
    - contextPath: TOPdesk.Incident.Subcategory.Id
      description: TOPdesk incident's subcategory ID.
      type: String
    - contextPath: TOPdesk.Incident.Subcategory.Name
      description: TOPdesk incident's subcategory name.
      type: String
    - contextPath: TOPdesk.Incident.CallType.Id
      description: TOPdesk incident's call type ID.
      type: String
    - contextPath: TOPdesk.Incident.CallType.Name
      description: TOPdesk incident's call type name.
      type: String
    - contextPath: TOPdesk.Incident.EntryType.Id
      description: TOPdesk incident's entry type ID.
      type: String
    - contextPath: TOPdesk.Incident.EntryType.Name
      description: TOPdesk incident's entry type name.
      type: String
    - contextPath: TOPdesk.Incident.Object.Id
      description: TOPdesk incident's object ID.
      type: String
    - contextPath: TOPdesk.Incident.Object.Name
      description: TOPdesk incident's object name.
      type: String
    - contextPath: TOPdesk.Incident.Object.Type.Id
      description: TOPdesk incident's object type ID.
      type: String
    - contextPath: TOPdesk.Incident.Object.Type.Name
      description: TOPdesk incident's object type name.
      type: String
    - contextPath: TOPdesk.Incident.Object.Make.Id
      description: TOPdesk incident's object make ID.
      type: String
    - contextPath: TOPdesk.Incident.Object.Make.Name
      description: TOPdesk incident's object make name.
      type: String
    - contextPath: TOPdesk.Incident.Object.Model.Id
      description: TOPdesk incident's object model ID.
      type: String
    - contextPath: TOPdesk.Incident.Object.Model.Name
      description: TOPdesk incident's object model name.
      type: String
    - contextPath: TOPdesk.Incident.Object.Branch.Id
      description: TOPdesk incident's object branch ID.
      type: String
    - contextPath: TOPdesk.Incident.Object.Branch.Name
      description: TOPdesk incident's object branch name.
      type: String
    - contextPath: TOPdesk.Incident.Object.Location.Id
      description: TOPdesk incident's object location ID.
      type: String
    - contextPath: TOPdesk.Incident.Object.Location.Name
      description: TOPdesk incident's object location name.
      type: String
    - contextPath: TOPdesk.Incident.Object.Specification
      description: TOPdesk incident's object specification.
      type: String
    - contextPath: TOPdesk.Incident.Object.SerialNumber
      description: TOPdesk incident's object serial number.
      type: String
    - contextPath: TOPdesk.Incident.Asset.Id
      description: TOPdesk incident's asset ID.
      type: String
    - contextPath: TOPdesk.Incident.Branch.ClientReferenceNumber
      description: TOPdesk incident's branch client reference number.
      type: String
    - contextPath: TOPdesk.Incident.Branch.TimeZone
      description: TOPdesk incident's branch timezone.
      type: String
    - contextPath: TOPdesk.Incident.Branch.ExtraA
      description: TOPdesk incident's branch extra A.
      type: Unknown
    - contextPath: TOPdesk.Incident.Branch.ExtraB
      description: TOPdesk incident's branch extra B.
      type: Unknown
    - contextPath: TOPdesk.Incident.Branch.Id
      description: TOPdesk incident's branch ID.
      type: String
    - contextPath: TOPdesk.Incident.Branch.Name
      description: TOPdesk incident's branch name.
      type: String
    - contextPath: TOPdesk.Incident.Location.Id
      description: TOPdesk incident's location ID.
      type: String
    - contextPath: TOPdesk.Incident.Location.Branch.ClientReferenceNumber
      description: TOPdesk incident's location branch client reference number.
      type: String
    - contextPath: TOPdesk.Incident.Location.Branch.TimeZone
      description: TOPdesk incident's location branch timezone.
      type: String
    - contextPath: TOPdesk.Incident.Location.Branch.ExtraA
      description: TOPdesk incident's location branch extra A.
      type: Unknown
    - contextPath: TOPdesk.Incident.Location.Branch.ExtraB
      description: TOPdesk incident's location branch extra B.
      type: Unknown
    - contextPath: TOPdesk.Incident.Location.Branch.Id
      description: TOPdesk incident's location branch ID.
      type: String
    - contextPath: TOPdesk.Incident.Location.Branch.Name
      description: TOPdesk incident's location branch name.
      type: String
    - contextPath: TOPdesk.Incident.Location.Name
      description: TOPdesk incident's location name.
      type: String
    - contextPath: TOPdesk.Incident.Location.Room
      description: TOPdesk incident's location room.
      type: String
    - contextPath: TOPdesk.Incident.Impact.Id
      description: TOPdesk incident's impact ID.
      type: String
    - contextPath: TOPdesk.Incident.Impact.Name
      description: TOPdesk incident's impact name.
      type: String
    - contextPath: TOPdesk.Incident.Urgency.Id
      description: TOPdesk incident's urgency ID.
      type: String
    - contextPath: TOPdesk.Incident.Urgency.Name
      description: TOPdesk incident's urgency name.
      type: String
    - contextPath: TOPdesk.Incident.Priority.Id
      description: TOPdesk incident's priority ID.
      type: String
    - contextPath: TOPdesk.Incident.Priority.Name
      description: TOPdesk incident's priority name.
      type: String
    - contextPath: TOPdesk.Incident.Duration.Id
      description: TOPdesk incident's duration ID.
      type: String
    - contextPath: TOPdesk.Incident.Duration.Name
      description: TOPdesk incident's duration name.
      type: String
    - contextPath: TOPdesk.Incident.TargetDate
      description: TOPdesk incident's target date.
      type: Date
    - contextPath: TOPdesk.Incident.Sla.Id
      description: TOPdesk incident's SLA ID.
      type: String
    - contextPath: TOPdesk.Incident.OnHold
      description: TOPdesk incident's on hold.
      type: Boolean
    - contextPath: TOPdesk.Incident.OnHoldDate
      description: TOPdesk incident's on hold date.
      type: Unknown
    - contextPath: TOPdesk.Incident.OnHoldDuration
      description: TOPdesk incident's on hold duration.
      type: Number
    - contextPath: TOPdesk.Incident.FeedbackMessage
      description: TOPdesk incident's feedback message.
      type: Unknown
    - contextPath: TOPdesk.Incident.FeedbackRating
      description: TOPdesk incident's feedback rating.
      type: Unknown
    - contextPath: TOPdesk.Incident.Operator.Id
      description: TOPdesk incident's operator ID.
      type: String
    - contextPath: TOPdesk.Incident.Operator.Status
      description: TOPdesk incident's operator status.
      type: String
    - contextPath: TOPdesk.Incident.Operator.Name
      description: TOPdesk incident's operator name.
      type: String
    - contextPath: TOPdesk.Incident.OperatorGroup.Id
      description: TOPdesk incident's operator group ID.
      type: String
    - contextPath: TOPdesk.Incident.OperatorGroup.Name
      description: TOPdesk incident's operator group name.
      type: String
    - contextPath: TOPdesk.Incident.Supplier.Id
      description: TOPdesk incident's supplier ID.
      type: String
    - contextPath: TOPdesk.Incident.Supplier.Name
      description: TOPdesk incident's supplier name.
      type: String
    - contextPath: TOPdesk.Incident.Supplier.ForFirstLine
      description: TOPdesk incident's supplier for first line.
      type: Boolean
    - contextPath: TOPdesk.Incident.Supplier.ForSecondLine
      description: TOPdesk incident's supplier for second line.
      type: Boolean
    - contextPath: TOPdesk.Incident.ProcessingStatus.Id
      description: TOPdesk incident's processing status ID.
      type: String
    - contextPath: TOPdesk.Incident.ProcessingStatus.Name
      description: TOPdesk incident's processing status name.
      type: String
    - contextPath: TOPdesk.Incident.Completed
      description: TOPdesk incident's completed.
      type: Boolean
    - contextPath: TOPdesk.Incident.CompletedDate
      description: TOPdesk incident's completed date.
      type: Unknown
    - contextPath: TOPdesk.Incident.Closed
      description: TOPdesk incident's closed.
      type: Boolean
    - contextPath: TOPdesk.Incident.ClosedDate
      description: TOPdesk incident's closed date.
      type: Unknown
    - contextPath: TOPdesk.Incident.ClosureCode.Id
      description: TOPdesk incident's closure code ID.
      type: String
    - contextPath: TOPdesk.Incident.ClosureCode.Name
      description: TOPdesk incident's closure code name.
      type: String
    - contextPath: TOPdesk.Incident.TimeSpent
      description: TOPdesk incident's time spent.
      type: Number
    - contextPath: TOPdesk.Incident.TimeSpentFirstLine
      description: TOPdesk incident's time spent first line.
      type: Number
    - contextPath: TOPdesk.Incident.TimeSpentSecondLineAndPartials
      description: TOPdesk incident's time spent second line and partials.
      type: Number
    - contextPath: TOPdesk.Incident.Costs
      description: TOPdesk incident's costs.
      type: Number
    - contextPath: TOPdesk.Incident.EscalationStatus
      description: TOPdesk incident's escalation status.
      type: String
    - contextPath: TOPdesk.Incident.EscalationReason.Id
      description: TOPdesk incident's escalation reason ID.
      type: String
    - contextPath: TOPdesk.Incident.EscalationReason.Name
      description: TOPdesk incident's escalation reason name.
      type: String
    - contextPath: TOPdesk.Incident.EscalationOperator.Id
      description: TOPdesk incident's escalation operator ID.
      type: String
    - contextPath: TOPdesk.Incident.EscalationOperator.Name
      description: TOPdesk incident's escalation operator name.
      type: String
    - contextPath: TOPdesk.Incident.CallDate
      description: TOPdesk incident's call date.
      type: Date
    - contextPath: TOPdesk.Incident.Creator.Id
      description: TOPdesk incident's creator ID.
      type: String
    - contextPath: TOPdesk.Incident.Creator.Name
      description: TOPdesk incident's creator name.
      type: String
    - contextPath: TOPdesk.Incident.CreationDate
      description: TOPdesk incident's creation date.
      type: Date
    - contextPath: TOPdesk.Incident.Modifier.Id
      description: TOPdesk incident's modifier ID.
      type: String
    - contextPath: TOPdesk.Incident.Modifier.Name
      description: TOPdesk incident's modifier name.
      type: String
    - contextPath: TOPdesk.Incident.ModificationDate
      description: TOPdesk incident's modification date.
      type: Date
    - contextPath: TOPdesk.Incident.MajorCall
      description: TOPdesk incident's major call.
      type: Boolean
    - contextPath: TOPdesk.Incident.MajorCallObject.Name
      description: TOPdesk incident's major call object name.
      type: String
    - contextPath: TOPdesk.Incident.MajorCallObject.Id
      description: TOPdesk incident's major call object ID.
      type: String
    - contextPath: TOPdesk.Incident.MajorCallObject.Status
      description: TOPdesk incident's major call object status.
      type: Number
    - contextPath: TOPdesk.Incident.MajorCallObject.MajorIncident
      description: TOPdesk incident's major call object major incident.
      type: Boolean
    - contextPath: TOPdesk.Incident.PublishToSsd
      description: TOPdesk incident's publish to SSD.
      type: Boolean
    - contextPath: TOPdesk.Incident.Monitored
      description: TOPdesk incident's monitored.
      type: Boolean
    - contextPath: TOPdesk.Incident.ExpectedTimeSpent
      description: TOPdesk incident's expected time spent.
      type: Number
    - contextPath: TOPdesk.Incident.MainIncident
      description: TOPdesk incident's main incident.
      type: Unknown
    - contextPath: TOPdesk.Incident.PartialIncidents.Link
      description: TOPdesk incident's partial incidents link.
      type: String
    - contextPath: TOPdesk.Incident.OptionalFields1.Boolean1
      description: TOPdesk incident's optional fields1 boolean1.
      type: Boolean
    - contextPath: TOPdesk.Incident.OptionalFields1.Boolean2
      description: TOPdesk incident's optional fields1 boolean2.
      type: Boolean
    - contextPath: TOPdesk.Incident.OptionalFields1.Boolean3
      description: TOPdesk incident's optional fields1 boolean3.
      type: Boolean
    - contextPath: TOPdesk.Incident.OptionalFields1.Boolean4
      description: TOPdesk incident's optional fields1 boolean4.
      type: Boolean
    - contextPath: TOPdesk.Incident.OptionalFields1.Boolean5
      description: TOPdesk incident's optional fields1 boolean5.
      type: Boolean
    - contextPath: TOPdesk.Incident.OptionalFields1.Number1
      description: TOPdesk incident's optional fields1 number1.
      type: Number
    - contextPath: TOPdesk.Incident.OptionalFields1.Number2
      description: TOPdesk incident's optional fields1 number2.
      type: Number
    - contextPath: TOPdesk.Incident.OptionalFields1.Number3
      description: TOPdesk incident's optional fields1 number3.
      type: Number
    - contextPath: TOPdesk.Incident.OptionalFields1.Number4
      description: TOPdesk incident's optional fields1 number4.
      type: Number
    - contextPath: TOPdesk.Incident.OptionalFields1.Number5
      description: TOPdesk incident's optional fields1 number5.
      type: Number
    - contextPath: TOPdesk.Incident.OptionalFields1.Date1
      description: TOPdesk incident's optional fields1 date1.
      type: Date
    - contextPath: TOPdesk.Incident.OptionalFields1.Date2
      description: TOPdesk incident's optional fields1 date2.
      type: Date
    - contextPath: TOPdesk.Incident.OptionalFields1.Date3
      description: TOPdesk incident's optional fields1 date3.
      type: Date
    - contextPath: TOPdesk.Incident.OptionalFields1.Date4
      description: TOPdesk incident's optional fields1 date4.
      type: Date
    - contextPath: TOPdesk.Incident.OptionalFields1.Date5
      description: TOPdesk incident's optional fields1 date5.
      type: Date
    - contextPath: TOPdesk.Incident.OptionalFields1.Text1
      description: TOPdesk incident's optional fields1 text1.
      type: String
    - contextPath: TOPdesk.Incident.OptionalFields1.Text2
      description: TOPdesk incident's optional fields1 text2.
      type: String
    - contextPath: TOPdesk.Incident.OptionalFields1.Text3
      description: TOPdesk incident's optional fields1 text3.
      type: String
    - contextPath: TOPdesk.Incident.OptionalFields1.Text4
      description: TOPdesk incident's optional fields1 text4.
      type: String
    - contextPath: TOPdesk.Incident.OptionalFields1.Text5
      description: TOPdesk incident's optional fields1 text5.
      type: String
    - contextPath: TOPdesk.Incident.OptionalFields1.Memo1
      description: TOPdesk incident's optional fields1 memo1.
      type: String
    - contextPath: TOPdesk.Incident.OptionalFields1.Memo2
      description: TOPdesk incident's optional fields1 memo2.
      type: String
    - contextPath: TOPdesk.Incident.OptionalFields1.Memo3
      description: TOPdesk incident's optional fields1 memo3.
      type: String
    - contextPath: TOPdesk.Incident.OptionalFields1.Memo4
      description: TOPdesk incident's optional fields1 memo4.
      type: String
    - contextPath: TOPdesk.Incident.OptionalFields1.Memo5
      description: TOPdesk incident's optional fields1 memo5.
      type: String
    - contextPath: TOPdesk.Incident.OptionalFields1.Searchlist1.Id
      description: TOPdesk incident's optional fields1 searchlist1 ID.
      type: String
    - contextPath: TOPdesk.Incident.OptionalFields1.Searchlist1.Name
      description: TOPdesk incident's optional fields1 searchlist1 name.
      type: String
    - contextPath: TOPdesk.Incident.OptionalFields1.Searchlist2.Id
      description: TOPdesk incident's optional fields1 searchlist2 ID.
      type: String
    - contextPath: TOPdesk.Incident.OptionalFields1.Searchlist2.Name
      description: TOPdesk incident's optional fields1 searchlist2 name.
      type: String
    - contextPath: TOPdesk.Incident.OptionalFields1.Searchlist3.Id
      description: TOPdesk incident's optional fields1 searchlist3 ID.
      type: String
    - contextPath: TOPdesk.Incident.OptionalFields1.Searchlist3.Name
      description: TOPdesk incident's optional fields1 searchlist3 name.
      type: String
    - contextPath: TOPdesk.Incident.OptionalFields1.Searchlist4.Id
      description: TOPdesk incident's optional fields1 searchlist4 ID.
      type: String
    - contextPath: TOPdesk.Incident.OptionalFields1.Searchlist4.Name
      description: TOPdesk incident's optional fields1 searchlist4 name.
      type: String
    - contextPath: TOPdesk.Incident.OptionalFields1.Searchlist5.Id
      description: TOPdesk incident's optional fields1 searchlist5 ID.
      type: String
    - contextPath: TOPdesk.Incident.OptionalFields1.Searchlist5.Name
      description: TOPdesk incident's optional fields1 searchlist5 name.
      type: String
    - contextPath: TOPdesk.Incident.OptionalFields2.Boolean1
      description: TOPdesk incident's optional fields2 boolean1.
      type: Boolean
    - contextPath: TOPdesk.Incident.OptionalFields2.Boolean2
      description: TOPdesk incident's optional fields2 boolean2.
      type: Boolean
    - contextPath: TOPdesk.Incident.OptionalFields2.Boolean3
      description: TOPdesk incident's optional fields2 boolean3.
      type: Boolean
    - contextPath: TOPdesk.Incident.OptionalFields2.Boolean4
      description: TOPdesk incident's optional fields2 boolean4.
      type: Boolean
    - contextPath: TOPdesk.Incident.OptionalFields2.Boolean5
      description: TOPdesk incident's optional fields2 boolean5.
      type: Boolean
    - contextPath: TOPdesk.Incident.OptionalFields2.Number1
      description: TOPdesk incident's optional fields2 number1.
      type: Number
    - contextPath: TOPdesk.Incident.OptionalFields2.Number2
      description: TOPdesk incident's optional fields2 number2.
      type: Number
    - contextPath: TOPdesk.Incident.OptionalFields2.Number3
      description: TOPdesk incident's optional fields2 number3.
      type: Number
    - contextPath: TOPdesk.Incident.OptionalFields2.Number4
      description: TOPdesk incident's optional fields2 number4.
      type: Number
    - contextPath: TOPdesk.Incident.OptionalFields2.Number5
      description: TOPdesk incident's optional fields2 number5.
      type: Number
    - contextPath: TOPdesk.Incident.OptionalFields2.Date1
      description: TOPdesk incident's optional fields2 date1.
      type: Date
    - contextPath: TOPdesk.Incident.OptionalFields2.Date2
      description: TOPdesk incident's optional fields2 date2.
      type: Date
    - contextPath: TOPdesk.Incident.OptionalFields2.Date3
      description: TOPdesk incident's optional fields2 date3.
      type: Date
    - contextPath: TOPdesk.Incident.OptionalFields2.Date4
      description: TOPdesk incident's optional fields2 date4.
      type: Date
    - contextPath: TOPdesk.Incident.OptionalFields2.Date5
      description: TOPdesk incident's optional fields2 date5.
      type: Date
    - contextPath: TOPdesk.Incident.OptionalFields2.Text1
      description: TOPdesk incident's optional fields2 text1.
      type: String
    - contextPath: TOPdesk.Incident.OptionalFields2.Text2
      description: TOPdesk incident's optional fields2 text2.
      type: String
    - contextPath: TOPdesk.Incident.OptionalFields2.Text3
      description: TOPdesk incident's optional fields2 text3.
      type: String
    - contextPath: TOPdesk.Incident.OptionalFields2.Text4
      description: TOPdesk incident's optional fields2 text4.
      type: String
    - contextPath: TOPdesk.Incident.OptionalFields2.Text5
      description: TOPdesk incident's optional fields2 text5.
      type: String
    - contextPath: TOPdesk.Incident.OptionalFields2.Memo1
      description: TOPdesk incident's optional fields2 memo1.
      type: String
    - contextPath: TOPdesk.Incident.OptionalFields2.Memo2
      description: TOPdesk incident's optional fields2 memo2.
      type: String
    - contextPath: TOPdesk.Incident.OptionalFields2.Memo3
      description: TOPdesk incident's optional fields2 memo3.
      type: String
    - contextPath: TOPdesk.Incident.OptionalFields2.Memo4
      description: TOPdesk incident's optional fields2 memo4.
      type: String
    - contextPath: TOPdesk.Incident.OptionalFields2.Memo5
      description: TOPdesk incident's optional fields2 memo5.
      type: String
    - contextPath: TOPdesk.Incident.OptionalFields2.Searchlist1.Id
      description: TOPdesk incident's optional fields2 searchlist1 ID.
      type: String
    - contextPath: TOPdesk.Incident.OptionalFields2.Searchlist1.Name
      description: TOPdesk incident's optional fields2 searchlist1 name.
      type: String
    - contextPath: TOPdesk.Incident.OptionalFields2.Searchlist2.Id
      description: TOPdesk incident's optional fields2 searchlist2 ID.
      type: String
    - contextPath: TOPdesk.Incident.OptionalFields2.Searchlist2.Name
      description: TOPdesk incident's optional fields2 searchlist2 name.
      type: String
    - contextPath: TOPdesk.Incident.OptionalFields2.Searchlist3.Id
      description: TOPdesk incident's optional fields2 searchlist3 ID.
      type: String
    - contextPath: TOPdesk.Incident.OptionalFields2.Searchlist3.Name
      description: TOPdesk incident's optional fields2 searchlist3 name.
      type: String
    - contextPath: TOPdesk.Incident.OptionalFields2.Searchlist4.Id
      description: TOPdesk incident's optional fields2 searchlist4 ID.
      type: String
    - contextPath: TOPdesk.Incident.OptionalFields2.Searchlist4.Name
      description: TOPdesk incident's optional fields2 searchlist4 name.
      type: String
    - contextPath: TOPdesk.Incident.OptionalFields2.Searchlist5.Id
      description: TOPdesk incident's optional fields2 searchlist5 ID.
      type: String
    - contextPath: TOPdesk.Incident.OptionalFields2.Searchlist5.Name
      description: TOPdesk incident's optional fields2 searchlist5 name.
      type: String
    - contextPath: TOPdesk.Incident.ExternalLinks.Id
      description: TOPdesk incident's external links ID.
      type: String
    - contextPath: TOPdesk.Incident.ExternalLinks.Type
      description: TOPdesk incident's external links type.
      type: String
    - contextPath: TOPdesk.Incident.ExternalLinks.Date
      description: TOPdesk incident's external links date.
      type: Date
  - arguments:
    - description: The incident ID. An ID or a number must be set. If both are set incident with relevant ID will be updated.
      name: id
    - description: The incident number. An ID or a number must be set. If both are set incident with relevant ID will be updated.
      name: number
    - description: The deescalation reason ID.
      name: deescalate_reason_id
      required: true
    description: Deescalate an incident in TOPdesk.
    name: topdesk-incident-deescalate
    outputs:
    - contextPath: TOPdesk.Incident.Id
      description: TOPdesk incident's ID.
      type: String
    - contextPath: TOPdesk.Incident.Status
      description: TOPdesk incident's status.
      type: String
    - contextPath: TOPdesk.Incident.Number
      description: TOPdesk incident's number.
      type: String
    - contextPath: TOPdesk.Incident.Request
      description: TOPdesk incident's request.
      type: String
    - contextPath: TOPdesk.Incident.Requests
      description: TOPdesk incident's requests.
      type: String
    - contextPath: TOPdesk.Incident.Action
      description: TOPdesk incident's action.
      type: String
    - contextPath: TOPdesk.Incident.Attachments
      description: TOPdesk incident's attachments.
      type: String
    - contextPath: TOPdesk.Incident.Caller.Id
      description: TOPdesk incident's caller ID.
      type: String
    - contextPath: TOPdesk.Incident.Caller.DynamicName
      description: TOPdesk incident's caller dynamic name.
      type: String
    - contextPath: TOPdesk.Incident.Caller.Branch.ClientReferenceNumber
      description: TOPdesk incident's caller branch client reference number.
      type: String
    - contextPath: TOPdesk.Incident.Caller.Branch.TimeZone
      description: TOPdesk incident's caller branch timezone.
      type: String
    - contextPath: TOPdesk.Incident.Caller.Branch.ExtraA
      description: TOPdesk incident's caller branch extra A.
      type: Unknown
    - contextPath: TOPdesk.Incident.Caller.Branch.ExtraB
      description: TOPdesk incident's caller branch extra B.
      type: Unknown
    - contextPath: TOPdesk.Incident.Caller.Branch.Id
      description: TOPdesk incident's caller branch ID.
      type: String
    - contextPath: TOPdesk.Incident.Caller.Branch.Name
      description: TOPdesk incident's caller branch name.
      type: String
    - contextPath: TOPdesk.Incident.CallerBranch.ClientReferenceNumber
      description: TOPdesk incident's caller branch client reference number.
      type: String
    - contextPath: TOPdesk.Incident.CallerBranch.TimeZone
      description: TOPdesk incident's caller branch timezone.
      type: String
    - contextPath: TOPdesk.Incident.CallerBranch.ExtraA
      description: TOPdesk incident's caller branch extra A.
      type: Unknown
    - contextPath: TOPdesk.Incident.CallerBranch.ExtraB
      description: TOPdesk incident's caller branch extra B.
      type: Unknown
    - contextPath: TOPdesk.Incident.CallerBranch.Id
      description: TOPdesk incident's caller branch ID.
      type: String
    - contextPath: TOPdesk.Incident.CallerBranch.Name
      description: TOPdesk incident's caller branch name.
      type: String
    - contextPath: TOPdesk.Incident.BranchExtraFieldA
      description: TOPdesk incident's branch extra field A.
      type: Unknown
    - contextPath: TOPdesk.Incident.BranchExtraFieldB
      description: TOPdesk incident's branch extra field B.
      type: Unknown
    - contextPath: TOPdesk.Incident.BriefDescription
      description: TOPdesk incident's brief description.
      type: String
    - contextPath: TOPdesk.Incident.ExternalNumber
      description: TOPdesk incident's external number.
      type: String
    - contextPath: TOPdesk.Incident.Category.Id
      description: TOPdesk incident's category ID.
      type: String
    - contextPath: TOPdesk.Incident.Category.Name
      description: TOPdesk incident's category name.
      type: String
    - contextPath: TOPdesk.Incident.Subcategory.Id
      description: TOPdesk incident's subcategory ID.
      type: String
    - contextPath: TOPdesk.Incident.Subcategory.Name
      description: TOPdesk incident's subcategory name.
      type: String
    - contextPath: TOPdesk.Incident.CallType.Id
      description: TOPdesk incident's call type ID.
      type: String
    - contextPath: TOPdesk.Incident.CallType.Name
      description: TOPdesk incident's call type name.
      type: String
    - contextPath: TOPdesk.Incident.EntryType.Id
      description: TOPdesk incident's entry type ID.
      type: String
    - contextPath: TOPdesk.Incident.EntryType.Name
      description: TOPdesk incident's entry type name.
      type: String
    - contextPath: TOPdesk.Incident.Object.Id
      description: TOPdesk incident's object ID.
      type: String
    - contextPath: TOPdesk.Incident.Object.Name
      description: TOPdesk incident's object name.
      type: String
    - contextPath: TOPdesk.Incident.Object.Type.Id
      description: TOPdesk incident's object type ID.
      type: String
    - contextPath: TOPdesk.Incident.Object.Type.Name
      description: TOPdesk incident's object type name.
      type: String
    - contextPath: TOPdesk.Incident.Object.Make.Id
      description: TOPdesk incident's object make ID.
      type: String
    - contextPath: TOPdesk.Incident.Object.Make.Name
      description: TOPdesk incident's object make name.
      type: String
    - contextPath: TOPdesk.Incident.Object.Model.Id
      description: TOPdesk incident's object model ID.
      type: String
    - contextPath: TOPdesk.Incident.Object.Model.Name
      description: TOPdesk incident's object model name.
      type: String
    - contextPath: TOPdesk.Incident.Object.Branch.Id
      description: TOPdesk incident's object branch ID.
      type: String
    - contextPath: TOPdesk.Incident.Object.Branch.Name
      description: TOPdesk incident's object branch name.
      type: String
    - contextPath: TOPdesk.Incident.Object.Location.Id
      description: TOPdesk incident's object location ID.
      type: String
    - contextPath: TOPdesk.Incident.Object.Location.Name
      description: TOPdesk incident's object location name.
      type: String
    - contextPath: TOPdesk.Incident.Object.Specification
      description: TOPdesk incident's object specification.
      type: String
    - contextPath: TOPdesk.Incident.Object.SerialNumber
      description: TOPdesk incident's object serial number.
      type: String
    - contextPath: TOPdesk.Incident.Asset.Id
      description: TOPdesk incident's asset ID.
      type: String
    - contextPath: TOPdesk.Incident.Branch.ClientReferenceNumber
      description: TOPdesk incident's branch client reference number.
      type: String
    - contextPath: TOPdesk.Incident.Branch.TimeZone
      description: TOPdesk incident's branch timezone.
      type: String
    - contextPath: TOPdesk.Incident.Branch.ExtraA
      description: TOPdesk incident's branch extra A.
      type: Unknown
    - contextPath: TOPdesk.Incident.Branch.ExtraB
      description: TOPdesk incident's branch extra B.
      type: Unknown
    - contextPath: TOPdesk.Incident.Branch.Id
      description: TOPdesk incident's branch ID.
      type: String
    - contextPath: TOPdesk.Incident.Branch.Name
      description: TOPdesk incident's branch name.
      type: String
    - contextPath: TOPdesk.Incident.Location.Id
      description: TOPdesk incident's location ID.
      type: String
    - contextPath: TOPdesk.Incident.Location.Branch.ClientReferenceNumber
      description: TOPdesk incident's location branch client reference number.
      type: String
    - contextPath: TOPdesk.Incident.Location.Branch.TimeZone
      description: TOPdesk incident's location branch timezone.
      type: String
    - contextPath: TOPdesk.Incident.Location.Branch.ExtraA
      description: TOPdesk incident's location branch extra A.
      type: Unknown
    - contextPath: TOPdesk.Incident.Location.Branch.ExtraB
      description: TOPdesk incident's location branch extra B.
      type: Unknown
    - contextPath: TOPdesk.Incident.Location.Branch.Id
      description: TOPdesk incident's location branch ID.
      type: String
    - contextPath: TOPdesk.Incident.Location.Branch.Name
      description: TOPdesk incident's location branch name.
      type: String
    - contextPath: TOPdesk.Incident.Location.Name
      description: TOPdesk incident's location name.
      type: String
    - contextPath: TOPdesk.Incident.Location.Room
      description: TOPdesk incident's location room.
      type: String
    - contextPath: TOPdesk.Incident.Impact.Id
      description: TOPdesk incident's impact ID.
      type: String
    - contextPath: TOPdesk.Incident.Impact.Name
      description: TOPdesk incident's impact name.
      type: String
    - contextPath: TOPdesk.Incident.Urgency.Id
      description: TOPdesk incident's urgency ID.
      type: String
    - contextPath: TOPdesk.Incident.Urgency.Name
      description: TOPdesk incident's urgency name.
      type: String
    - contextPath: TOPdesk.Incident.Priority.Id
      description: TOPdesk incident's priority ID.
      type: String
    - contextPath: TOPdesk.Incident.Priority.Name
      description: TOPdesk incident's priority name.
      type: String
    - contextPath: TOPdesk.Incident.Duration.Id
      description: TOPdesk incident's duration ID.
      type: String
    - contextPath: TOPdesk.Incident.Duration.Name
      description: TOPdesk incident's duration name.
      type: String
    - contextPath: TOPdesk.Incident.TargetDate
      description: TOPdesk incident's target date.
      type: Date
    - contextPath: TOPdesk.Incident.Sla.Id
      description: TOPdesk incident's SLA ID.
      type: String
    - contextPath: TOPdesk.Incident.OnHold
      description: TOPdesk incident's on hold.
      type: Boolean
    - contextPath: TOPdesk.Incident.OnHoldDate
      description: TOPdesk incident's on hold date.
      type: Unknown
    - contextPath: TOPdesk.Incident.OnHoldDuration
      description: TOPdesk incident's on hold duration.
      type: Number
    - contextPath: TOPdesk.Incident.FeedbackMessage
      description: TOPdesk incident's feedback message.
      type: Unknown
    - contextPath: TOPdesk.Incident.FeedbackRating
      description: TOPdesk incident's feedback rating.
      type: Unknown
    - contextPath: TOPdesk.Incident.Operator.Id
      description: TOPdesk incident's operator ID.
      type: String
    - contextPath: TOPdesk.Incident.Operator.Status
      description: TOPdesk incident's operator status.
      type: String
    - contextPath: TOPdesk.Incident.Operator.Name
      description: TOPdesk incident's operator name.
      type: String
    - contextPath: TOPdesk.Incident.OperatorGroup.Id
      description: TOPdesk incident's operator group ID.
      type: String
    - contextPath: TOPdesk.Incident.OperatorGroup.Name
      description: TOPdesk incident's operator group name.
      type: String
    - contextPath: TOPdesk.Incident.Supplier.Id
      description: TOPdesk incident's supplier ID.
      type: String
    - contextPath: TOPdesk.Incident.Supplier.Name
      description: TOPdesk incident's supplier name.
      type: String
    - contextPath: TOPdesk.Incident.Supplier.ForFirstLine
      description: TOPdesk incident's supplier for first line.
      type: Boolean
    - contextPath: TOPdesk.Incident.Supplier.ForSecondLine
      description: TOPdesk incident's supplier for second line.
      type: Boolean
    - contextPath: TOPdesk.Incident.ProcessingStatus.Id
      description: TOPdesk incident's processing status ID.
      type: String
    - contextPath: TOPdesk.Incident.ProcessingStatus.Name
      description: TOPdesk incident's processing status name.
      type: String
    - contextPath: TOPdesk.Incident.Completed
      description: TOPdesk incident's completed.
      type: Boolean
    - contextPath: TOPdesk.Incident.CompletedDate
      description: TOPdesk incident's completed date.
      type: Unknown
    - contextPath: TOPdesk.Incident.Closed
      description: TOPdesk incident's closed.
      type: Boolean
    - contextPath: TOPdesk.Incident.ClosedDate
      description: TOPdesk incident's closed date.
      type: Unknown
    - contextPath: TOPdesk.Incident.ClosureCode.Id
      description: TOPdesk incident's closure code ID.
      type: String
    - contextPath: TOPdesk.Incident.ClosureCode.Name
      description: TOPdesk incident's closure code name.
      type: String
    - contextPath: TOPdesk.Incident.TimeSpent
      description: TOPdesk incident's time spent.
      type: Number
    - contextPath: TOPdesk.Incident.TimeSpentFirstLine
      description: TOPdesk incident's time spent first line.
      type: Number
    - contextPath: TOPdesk.Incident.TimeSpentSecondLineAndPartials
      description: TOPdesk incident's time spent second line and partials.
      type: Number
    - contextPath: TOPdesk.Incident.Costs
      description: TOPdesk incident's costs.
      type: Number
    - contextPath: TOPdesk.Incident.EscalationStatus
      description: TOPdesk incident's escalation status.
      type: String
    - contextPath: TOPdesk.Incident.EscalationReason.Id
      description: TOPdesk incident's escalation reason ID.
      type: String
    - contextPath: TOPdesk.Incident.EscalationReason.Name
      description: TOPdesk incident's escalation reason name.
      type: String
    - contextPath: TOPdesk.Incident.EscalationOperator.Id
      description: TOPdesk incident's escalation operator ID.
      type: String
    - contextPath: TOPdesk.Incident.EscalationOperator.Name
      description: TOPdesk incident's escalation operator name.
      type: String
    - contextPath: TOPdesk.Incident.CallDate
      description: TOPdesk incident's call date.
      type: Date
    - contextPath: TOPdesk.Incident.Creator.Id
      description: TOPdesk incident's creator ID.
      type: String
    - contextPath: TOPdesk.Incident.Creator.Name
      description: TOPdesk incident's creator name.
      type: String
    - contextPath: TOPdesk.Incident.CreationDate
      description: TOPdesk incident's creation date.
      type: Date
    - contextPath: TOPdesk.Incident.Modifier.Id
      description: TOPdesk incident's modifier ID.
      type: String
    - contextPath: TOPdesk.Incident.Modifier.Name
      description: TOPdesk incident's modifier name.
      type: String
    - contextPath: TOPdesk.Incident.ModificationDate
      description: TOPdesk incident's modification date.
      type: Date
    - contextPath: TOPdesk.Incident.MajorCall
      description: TOPdesk incident's major call.
      type: Boolean
    - contextPath: TOPdesk.Incident.MajorCallObject.Name
      description: TOPdesk incident's Major call object name.
      type: String
    - contextPath: TOPdesk.Incident.MajorCallObject.Id
      description: TOPdesk incident's major call object ID.
      type: String
    - contextPath: TOPdesk.Incident.MajorCallObject.Status
      description: TOPdesk incident's major call object status.
      type: Number
    - contextPath: TOPdesk.Incident.MajorCallObject.MajorIncident
      description: TOPdesk incident's major call object major incident.
      type: Boolean
    - contextPath: TOPdesk.Incident.PublishToSsd
      description: TOPdesk incident's publish to SSD.
      type: Boolean
    - contextPath: TOPdesk.Incident.Monitored
      description: TOPdesk incident's monitored.
      type: Boolean
    - contextPath: TOPdesk.Incident.ExpectedTimeSpent
      description: TOPdesk incident's expected time spent.
      type: Number
    - contextPath: TOPdesk.Incident.MainIncident
      description: TOPdesk incident's main incident.
      type: Unknown
    - contextPath: TOPdesk.Incident.PartialIncidents.Link
      description: TOPdesk incident's partial incidents link.
      type: String
    - contextPath: TOPdesk.Incident.OptionalFields1.Boolean1
      description: TOPdesk incident's optional fields1 boolean1.
      type: Boolean
    - contextPath: TOPdesk.Incident.OptionalFields1.Boolean2
      description: TOPdesk incident's optional fields1 boolean2.
      type: Boolean
    - contextPath: TOPdesk.Incident.OptionalFields1.Boolean3
      description: TOPdesk incident's optional fields1 boolean3.
      type: Boolean
    - contextPath: TOPdesk.Incident.OptionalFields1.Boolean4
      description: TOPdesk incident's optional fields1 boolean4.
      type: Boolean
    - contextPath: TOPdesk.Incident.OptionalFields1.Boolean5
      description: TOPdesk incident's optional fields1 boolean5.
      type: Boolean
    - contextPath: TOPdesk.Incident.OptionalFields1.Number1
      description: TOPdesk incident's optional fields1 number1.
      type: Number
    - contextPath: TOPdesk.Incident.OptionalFields1.Number2
      description: TOPdesk incident's optional fields1 number2.
      type: Number
    - contextPath: TOPdesk.Incident.OptionalFields1.Number3
      description: TOPdesk incident's optional fields1 number3.
      type: Number
    - contextPath: TOPdesk.Incident.OptionalFields1.Number4
      description: TOPdesk incident's optional fields1 number4.
      type: Number
    - contextPath: TOPdesk.Incident.OptionalFields1.Number5
      description: TOPdesk incident's optional fields1 number5.
      type: Number
    - contextPath: TOPdesk.Incident.OptionalFields1.Date1
      description: TOPdesk incident's optional fields1 date1.
      type: Date
    - contextPath: TOPdesk.Incident.OptionalFields1.Date2
      description: TOPdesk incident's optional fields1 date2.
      type: Date
    - contextPath: TOPdesk.Incident.OptionalFields1.Date3
      description: TOPdesk incident's optional fields1 date3.
      type: Date
    - contextPath: TOPdesk.Incident.OptionalFields1.Date4
      description: TOPdesk incident's optional fields1 date4.
      type: Date
    - contextPath: TOPdesk.Incident.OptionalFields1.Date5
      description: TOPdesk incident's optional fields1 date5.
      type: Date
    - contextPath: TOPdesk.Incident.OptionalFields1.Text1
      description: TOPdesk incident's optional fields1 text1.
      type: String
    - contextPath: TOPdesk.Incident.OptionalFields1.Text2
      description: TOPdesk incident's optional fields1 text2.
      type: String
    - contextPath: TOPdesk.Incident.OptionalFields1.Text3
      description: TOPdesk incident's optional fields1 text3.
      type: String
    - contextPath: TOPdesk.Incident.OptionalFields1.Text4
      description: TOPdesk incident's optional fields1 text4.
      type: String
    - contextPath: TOPdesk.Incident.OptionalFields1.Text5
      description: TOPdesk incident's optional fields1 text5.
      type: String
    - contextPath: TOPdesk.Incident.OptionalFields1.Memo1
      description: TOPdesk incident's optional fields1 memo1.
      type: String
    - contextPath: TOPdesk.Incident.OptionalFields1.Memo2
      description: TOPdesk incident's optional fields1 memo2.
      type: String
    - contextPath: TOPdesk.Incident.OptionalFields1.Memo3
      description: TOPdesk incident's optional fields1 memo3.
      type: String
    - contextPath: TOPdesk.Incident.OptionalFields1.Memo4
      description: TOPdesk incident's optional fields1 memo4.
      type: String
    - contextPath: TOPdesk.Incident.OptionalFields1.Memo5
      description: TOPdesk incident's optional fields1 memo5.
      type: String
    - contextPath: TOPdesk.Incident.OptionalFields1.Searchlist1.Id
      description: TOPdesk incident's optional fields1 searchlist1 ID.
      type: String
    - contextPath: TOPdesk.Incident.OptionalFields1.Searchlist1.Name
      description: TOPdesk incident's optional fields1 searchlist1 name.
      type: String
    - contextPath: TOPdesk.Incident.OptionalFields1.Searchlist2.Id
      description: TOPdesk incident's optional fields1 searchlist2 ID.
      type: String
    - contextPath: TOPdesk.Incident.OptionalFields1.Searchlist2.Name
      description: TOPdesk incident's optional fields1 searchlist2 name.
      type: String
    - contextPath: TOPdesk.Incident.OptionalFields1.Searchlist3.Id
      description: TOPdesk incident's optional fields1 searchlist3 ID.
      type: String
    - contextPath: TOPdesk.Incident.OptionalFields1.Searchlist3.Name
      description: TOPdesk incident's optional fields1 searchlist3 name.
      type: String
    - contextPath: TOPdesk.Incident.OptionalFields1.Searchlist4.Id
      description: TOPdesk incident's optional fields1 searchlist4 ID.
      type: String
    - contextPath: TOPdesk.Incident.OptionalFields1.Searchlist4.Name
      description: TOPdesk incident's optional fields1 searchlist4 name.
      type: String
    - contextPath: TOPdesk.Incident.OptionalFields1.Searchlist5.Id
      description: TOPdesk incident's optional fields1 searchlist5 ID.
      type: String
    - contextPath: TOPdesk.Incident.OptionalFields1.Searchlist5.Name
      description: TOPdesk incident's optional fields1 searchlist5 name.
      type: String
    - contextPath: TOPdesk.Incident.OptionalFields2.Boolean1
      description: TOPdesk incident's optional fields2 boolean1.
      type: Boolean
    - contextPath: TOPdesk.Incident.OptionalFields2.Boolean2
      description: TOPdesk incident's optional fields2 boolean2.
      type: Boolean
    - contextPath: TOPdesk.Incident.OptionalFields2.Boolean3
      description: TOPdesk incident's optional fields2 boolean3.
      type: Boolean
    - contextPath: TOPdesk.Incident.OptionalFields2.Boolean4
      description: TOPdesk incident's optional fields2 boolean4.
      type: Boolean
    - contextPath: TOPdesk.Incident.OptionalFields2.Boolean5
      description: TOPdesk incident's optional fields2 boolean5.
      type: Boolean
    - contextPath: TOPdesk.Incident.OptionalFields2.Number1
      description: TOPdesk incident's optional fields2 number1.
      type: Number
    - contextPath: TOPdesk.Incident.OptionalFields2.Number2
      description: TOPdesk incident's optional fields2 number2.
      type: Number
    - contextPath: TOPdesk.Incident.OptionalFields2.Number3
      description: TOPdesk incident's optional fields2 number3.
      type: Number
    - contextPath: TOPdesk.Incident.OptionalFields2.Number4
      description: TOPdesk incident's optional fields2 number4.
      type: Number
    - contextPath: TOPdesk.Incident.OptionalFields2.Number5
      description: TOPdesk incident's optional fields2 number5.
      type: Number
    - contextPath: TOPdesk.Incident.OptionalFields2.Date1
      description: TOPdesk incident's optional fields2 date1.
      type: Date
    - contextPath: TOPdesk.Incident.OptionalFields2.Date2
      description: TOPdesk incident's optional fields2 date2.
      type: Date
    - contextPath: TOPdesk.Incident.OptionalFields2.Date3
      description: TOPdesk incident's optional fields2 date3.
      type: Date
    - contextPath: TOPdesk.Incident.OptionalFields2.Date4
      description: TOPdesk incident's optional fields2 date4.
      type: Date
    - contextPath: TOPdesk.Incident.OptionalFields2.Date5
      description: TOPdesk incident's optional fields2 date5.
      type: Date
    - contextPath: TOPdesk.Incident.OptionalFields2.Text1
      description: TOPdesk incident's optional fields2 text1.
      type: String
    - contextPath: TOPdesk.Incident.OptionalFields2.Text2
      description: TOPdesk incident's optional fields2 text2.
      type: String
    - contextPath: TOPdesk.Incident.OptionalFields2.Text3
      description: TOPdesk incident's optional fields2 text3.
      type: String
    - contextPath: TOPdesk.Incident.OptionalFields2.Text4
      description: TOPdesk incident's optional fields2 text4.
      type: String
    - contextPath: TOPdesk.Incident.OptionalFields2.Text5
      description: TOPdesk incident's optional fields2 text5.
      type: String
    - contextPath: TOPdesk.Incident.OptionalFields2.Memo1
      description: TOPdesk incident's optional fields2 memo1.
      type: String
    - contextPath: TOPdesk.Incident.OptionalFields2.Memo2
      description: TOPdesk incident's optional fields2 memo2.
      type: String
    - contextPath: TOPdesk.Incident.OptionalFields2.Memo3
      description: TOPdesk incident's optional fields2 memo3.
      type: String
    - contextPath: TOPdesk.Incident.OptionalFields2.Memo4
      description: TOPdesk incident's optional fields2 memo4.
      type: String
    - contextPath: TOPdesk.Incident.OptionalFields2.Memo5
      description: TOPdesk incident's optional fields2 memo5.
      type: String
    - contextPath: TOPdesk.Incident.OptionalFields2.Searchlist1.Id
      description: TOPdesk incident's optional fields2 searchlist1 ID.
      type: String
    - contextPath: TOPdesk.Incident.OptionalFields2.Searchlist1.Name
      description: TOPdesk incident's optional fields2 searchlist1 name.
      type: String
    - contextPath: TOPdesk.Incident.OptionalFields2.Searchlist2.Id
      description: TOPdesk incident's optional fields2 searchlist2 ID.
      type: String
    - contextPath: TOPdesk.Incident.OptionalFields2.Searchlist2.Name
      description: TOPdesk incident's optional fields2 searchlist2 name.
      type: String
    - contextPath: TOPdesk.Incident.OptionalFields2.Searchlist3.Id
      description: TOPdesk incident's optional fields2 searchlist3 ID.
      type: String
    - contextPath: TOPdesk.Incident.OptionalFields2.Searchlist3.Name
      description: TOPdesk incident's optional fields2 searchlist3 name.
      type: String
    - contextPath: TOPdesk.Incident.OptionalFields2.Searchlist4.Id
      description: TOPdesk incident's optional fields2 searchlist4 ID.
      type: String
    - contextPath: TOPdesk.Incident.OptionalFields2.Searchlist4.Name
      description: TOPdesk incident's optional fields2 searchlist4 name.
      type: String
    - contextPath: TOPdesk.Incident.OptionalFields2.Searchlist5.Id
      description: TOPdesk incident's optional fields2 searchlist5 ID.
      type: String
    - contextPath: TOPdesk.Incident.OptionalFields2.Searchlist5.Name
      description: TOPdesk incident's optional fields2 searchlist5 name.
      type: String
    - contextPath: TOPdesk.Incident.ExternalLinks.Id
      description: TOPdesk incident's external links ID.
      type: String
    - contextPath: TOPdesk.Incident.ExternalLinks.Type
      description: TOPdesk incident's external links type.
      type: String
    - contextPath: TOPdesk.Incident.ExternalLinks.Date
      description: TOPdesk incident's external links date.
      type: Date
  - arguments:
    - description: The incident ID. An ID or a number must be set. If both are set incident with relevant ID will be updated.
      name: id
    - description: The incident number. An ID or a number must be set. If both are set incident with relevant ID will be updated.
      name: number
    - description: The archiving reason ID.
      name: archive_reason_id
      required: true
    description: Archive an incident in TOPdesk.
    name: topdesk-incident-archive
    outputs:
    - contextPath: TOPdesk.Incident.Id
      description: TOPdesk incident's ID.
      type: String
    - contextPath: TOPdesk.Incident.Status
      description: TOPdesk incident's status.
      type: String
    - contextPath: TOPdesk.Incident.Number
      description: TOPdesk incident's number.
      type: String
    - contextPath: TOPdesk.Incident.Request
      description: TOPdesk incident's request.
      type: String
    - contextPath: TOPdesk.Incident.Requests
      description: TOPdesk incident's requests.
      type: String
    - contextPath: TOPdesk.Incident.Action
      description: TOPdesk incident's action.
      type: String
    - contextPath: TOPdesk.Incident.Attachments
      description: TOPdesk incident's attachments.
      type: String
    - contextPath: TOPdesk.Incident.Caller.Id
      description: TOPdesk incident's caller ID.
      type: String
    - contextPath: TOPdesk.Incident.Caller.DynamicName
      description: TOPdesk incident's caller dynamic name.
      type: String
    - contextPath: TOPdesk.Incident.Caller.Branch.ClientReferenceNumber
      description: TOPdesk incident's caller branch client reference number.
      type: String
    - contextPath: TOPdesk.Incident.Caller.Branch.TimeZone
      description: TOPdesk incident's caller branch timezone.
      type: String
    - contextPath: TOPdesk.Incident.Caller.Branch.ExtraA
      description: TOPdesk incident's caller branch extra A.
      type: Unknown
    - contextPath: TOPdesk.Incident.Caller.Branch.ExtraB
      description: TOPdesk incident's caller branch extra B.
      type: Unknown
    - contextPath: TOPdesk.Incident.Caller.Branch.Id
      description: TOPdesk incident's caller branch ID.
      type: String
    - contextPath: TOPdesk.Incident.Caller.Branch.Name
      description: TOPdesk incident's caller branch name.
      type: String
    - contextPath: TOPdesk.Incident.CallerBranch.ClientReferenceNumber
      description: TOPdesk incident's caller branch client reference number.
      type: String
    - contextPath: TOPdesk.Incident.CallerBranch.TimeZone
      description: TOPdesk incident's caller branch timezone.
      type: String
    - contextPath: TOPdesk.Incident.CallerBranch.ExtraA
      description: TOPdesk incident's caller branch extra A.
      type: Unknown
    - contextPath: TOPdesk.Incident.CallerBranch.ExtraB
      description: TOPdesk incident's caller branch extra B.
      type: Unknown
    - contextPath: TOPdesk.Incident.CallerBranch.Id
      description: TOPdesk incident's caller branch ID.
      type: String
    - contextPath: TOPdesk.Incident.CallerBranch.Name
      description: TOPdesk incident's caller branch name.
      type: String
    - contextPath: TOPdesk.Incident.BranchExtraFieldA
      description: TOPdesk incident's branch extra field A.
      type: Unknown
    - contextPath: TOPdesk.Incident.BranchExtraFieldB
      description: TOPdesk incident's branch extra field B.
      type: Unknown
    - contextPath: TOPdesk.Incident.BriefDescription
      description: TOPdesk incident's brief description.
      type: String
    - contextPath: TOPdesk.Incident.ExternalNumber
      description: TOPdesk incident's external number.
      type: String
    - contextPath: TOPdesk.Incident.Category.Id
      description: TOPdesk incident's category ID.
      type: String
    - contextPath: TOPdesk.Incident.Category.Name
      description: TOPdesk incident's category name.
      type: String
    - contextPath: TOPdesk.Incident.Subcategory.Id
      description: TOPdesk incident's subcategory ID.
      type: String
    - contextPath: TOPdesk.Incident.Subcategory.Name
      description: TOPdesk incident's subcategory name.
      type: String
    - contextPath: TOPdesk.Incident.CallType.Id
      description: TOPdesk incident's call type ID.
      type: String
    - contextPath: TOPdesk.Incident.CallType.Name
      description: TOPdesk incident's call type name.
      type: String
    - contextPath: TOPdesk.Incident.EntryType.Id
      description: TOPdesk incident's entry type ID.
      type: String
    - contextPath: TOPdesk.Incident.EntryType.Name
      description: TOPdesk incident's entry type name.
      type: String
    - contextPath: TOPdesk.Incident.Object.Id
      description: TOPdesk incident's object ID.
      type: String
    - contextPath: TOPdesk.Incident.Object.Name
      description: TOPdesk incident's object name.
      type: String
    - contextPath: TOPdesk.Incident.Object.Type.Id
      description: TOPdesk incident's object type ID.
      type: String
    - contextPath: TOPdesk.Incident.Object.Type.Name
      description: TOPdesk incident's object type name.
      type: String
    - contextPath: TOPdesk.Incident.Object.Make.Id
      description: TOPdesk incident's object make ID.
      type: String
    - contextPath: TOPdesk.Incident.Object.Make.Name
      description: TOPdesk incident's object make name.
      type: String
    - contextPath: TOPdesk.Incident.Object.Model.Id
      description: TOPdesk incident's object model ID.
      type: String
    - contextPath: TOPdesk.Incident.Object.Model.Name
      description: TOPdesk incident's object model name.
      type: String
    - contextPath: TOPdesk.Incident.Object.Branch.Id
      description: TOPdesk incident's object branch ID.
      type: String
    - contextPath: TOPdesk.Incident.Object.Branch.Name
      description: TOPdesk incident's object branch name.
      type: String
    - contextPath: TOPdesk.Incident.Object.Location.Id
      description: TOPdesk incident's object location ID.
      type: String
    - contextPath: TOPdesk.Incident.Object.Location.Name
      description: TOPdesk incident's object location name.
      type: String
    - contextPath: TOPdesk.Incident.Object.Specification
      description: TOPdesk incident's object specification.
      type: String
    - contextPath: TOPdesk.Incident.Object.SerialNumber
      description: TOPdesk incident's object serial number.
      type: String
    - contextPath: TOPdesk.Incident.Asset.Id
      description: TOPdesk incident's asset ID.
      type: String
    - contextPath: TOPdesk.Incident.Branch.ClientReferenceNumber
      description: TOPdesk incident's branch client reference number.
      type: String
    - contextPath: TOPdesk.Incident.Branch.TimeZone
      description: TOPdesk incident's branch timezone.
      type: String
    - contextPath: TOPdesk.Incident.Branch.ExtraA
      description: TOPdesk incident's branch extra A.
      type: Unknown
    - contextPath: TOPdesk.Incident.Branch.ExtraB
      description: TOPdesk incident's branch extra B.
      type: Unknown
    - contextPath: TOPdesk.Incident.Branch.Id
      description: TOPdesk incident's branch ID.
      type: String
    - contextPath: TOPdesk.Incident.Branch.Name
      description: TOPdesk incident's branch name.
      type: String
    - contextPath: TOPdesk.Incident.Location.Id
      description: TOPdesk incident's location ID.
      type: String
    - contextPath: TOPdesk.Incident.Location.Branch.ClientReferenceNumber
      description: TOPdesk incident's location branch client reference number.
      type: String
    - contextPath: TOPdesk.Incident.Location.Branch.TimeZone
      description: TOPdesk incident's location branch timezone.
      type: String
    - contextPath: TOPdesk.Incident.Location.Branch.ExtraA
      description: TOPdesk incident's location branch extra A.
      type: Unknown
    - contextPath: TOPdesk.Incident.Location.Branch.ExtraB
      description: TOPdesk incident's location branch extra B.
      type: Unknown
    - contextPath: TOPdesk.Incident.Location.Branch.Id
      description: TOPdesk incident's location branch ID.
      type: String
    - contextPath: TOPdesk.Incident.Location.Branch.Name
      description: TOPdesk incident's location branch name.
      type: String
    - contextPath: TOPdesk.Incident.Location.Name
      description: TOPdesk incident's location name.
      type: String
    - contextPath: TOPdesk.Incident.Location.Room
      description: TOPdesk incident's location room.
      type: String
    - contextPath: TOPdesk.Incident.Impact.Id
      description: TOPdesk incident's impact ID.
      type: String
    - contextPath: TOPdesk.Incident.Impact.Name
      description: TOPdesk incident's impact name.
      type: String
    - contextPath: TOPdesk.Incident.Urgency.Id
      description: TOPdesk incident's urgency ID.
      type: String
    - contextPath: TOPdesk.Incident.Urgency.Name
      description: TOPdesk incident's urgency name.
      type: String
    - contextPath: TOPdesk.Incident.Priority.Id
      description: TOPdesk incident's priority ID.
      type: String
    - contextPath: TOPdesk.Incident.Priority.Name
      description: TOPdesk incident's priority name.
      type: String
    - contextPath: TOPdesk.Incident.Duration.Id
      description: TOPdesk incident's duration ID.
      type: String
    - contextPath: TOPdesk.Incident.Duration.Name
      description: TOPdesk incident's duration name.
      type: String
    - contextPath: TOPdesk.Incident.TargetDate
      description: TOPdesk incident's target date.
      type: Date
    - contextPath: TOPdesk.Incident.Sla.Id
      description: TOPdesk incident's SLA ID.
      type: String
    - contextPath: TOPdesk.Incident.OnHold
      description: TOPdesk incident's on hold.
      type: Boolean
    - contextPath: TOPdesk.Incident.OnHoldDate
      description: TOPdesk incident's on hold date.
      type: Unknown
    - contextPath: TOPdesk.Incident.OnHoldDuration
      description: TOPdesk incident's on hold duration.
      type: Number
    - contextPath: TOPdesk.Incident.FeedbackMessage
      description: TOPdesk incident's feedback message.
      type: Unknown
    - contextPath: TOPdesk.Incident.FeedbackRating
      description: TOPdesk incident's feedback rating.
      type: Unknown
    - contextPath: TOPdesk.Incident.Operator.Id
      description: TOPdesk incident's operator ID.
      type: String
    - contextPath: TOPdesk.Incident.Operator.Status
      description: TOPdesk incident's operator status.
      type: String
    - contextPath: TOPdesk.Incident.Operator.Name
      description: TOPdesk incident's operator name.
      type: String
    - contextPath: TOPdesk.Incident.OperatorGroup.Id
      description: TOPdesk incident's operator group ID.
      type: String
    - contextPath: TOPdesk.Incident.OperatorGroup.Name
      description: TOPdesk incident's operator group name.
      type: String
    - contextPath: TOPdesk.Incident.Supplier.Id
      description: TOPdesk incident's supplier ID.
      type: String
    - contextPath: TOPdesk.Incident.Supplier.Name
      description: TOPdesk incident's supplier name.
      type: String
    - contextPath: TOPdesk.Incident.Supplier.ForFirstLine
      description: TOPdesk incident's supplier for first line.
      type: Boolean
    - contextPath: TOPdesk.Incident.Supplier.ForSecondLine
      description: TOPdesk incident's supplier for second line.
      type: Boolean
    - contextPath: TOPdesk.Incident.ProcessingStatus.Id
      description: TOPdesk incident's processing status ID.
      type: String
    - contextPath: TOPdesk.Incident.ProcessingStatus.Name
      description: TOPdesk incident's processing status name.
      type: String
    - contextPath: TOPdesk.Incident.Completed
      description: TOPdesk incident's completed.
      type: Boolean
    - contextPath: TOPdesk.Incident.CompletedDate
      description: TOPdesk incident's completed date.
      type: Unknown
    - contextPath: TOPdesk.Incident.Closed
      description: TOPdesk incident's closed.
      type: Boolean
    - contextPath: TOPdesk.Incident.ClosedDate
      description: TOPdesk incident's closed date.
      type: Unknown
    - contextPath: TOPdesk.Incident.ClosureCode.Id
      description: TOPdesk incident's closure code ID.
      type: String
    - contextPath: TOPdesk.Incident.ClosureCode.Name
      description: TOPdesk incident's closure code name.
      type: String
    - contextPath: TOPdesk.Incident.TimeSpent
      description: TOPdesk incident's time spent.
      type: Number
    - contextPath: TOPdesk.Incident.TimeSpentFirstLine
      description: TOPdesk incident's time spent first line.
      type: Number
    - contextPath: TOPdesk.Incident.TimeSpentSecondLineAndPartials
      description: TOPdesk incident's time spent second line and partials.
      type: Number
    - contextPath: TOPdesk.Incident.Costs
      description: TOPdesk incident's costs.
      type: Number
    - contextPath: TOPdesk.Incident.EscalationStatus
      description: TOPdesk incident's escalation status.
      type: String
    - contextPath: TOPdesk.Incident.EscalationReason.Id
      description: TOPdesk incident's escalation reason ID.
      type: String
    - contextPath: TOPdesk.Incident.EscalationReason.Name
      description: TOPdesk incident's escalation reason name.
      type: String
    - contextPath: TOPdesk.Incident.EscalationOperator.Id
      description: TOPdesk incident's escalation operator ID.
      type: String
    - contextPath: TOPdesk.Incident.EscalationOperator.Name
      description: TOPdesk incident's escalation operator name.
      type: String
    - contextPath: TOPdesk.Incident.CallDate
      description: TOPdesk incident's call date.
      type: Date
    - contextPath: TOPdesk.Incident.Creator.Id
      description: TOPdesk incident's creator ID.
      type: String
    - contextPath: TOPdesk.Incident.Creator.Name
      description: TOPdesk incident's creator name.
      type: String
    - contextPath: TOPdesk.Incident.CreationDate
      description: TOPdesk incident's creation date.
      type: Date
    - contextPath: TOPdesk.Incident.Modifier.Id
      description: TOPdesk incident's modifier ID.
      type: String
    - contextPath: TOPdesk.Incident.Modifier.Name
      description: TOPdesk incident's modifier name.
      type: String
    - contextPath: TOPdesk.Incident.ModificationDate
      description: TOPdesk incident's modification date.
      type: Date
    - contextPath: TOPdesk.Incident.MajorCall
      description: TOPdesk incident's major call.
      type: Boolean
    - contextPath: TOPdesk.Incident.MajorCallObject.Name
      description: TOPdesk incident's Major call object name.
      type: String
    - contextPath: TOPdesk.Incident.MajorCallObject.Id
      description: TOPdesk incident's major call object ID.
      type: String
    - contextPath: TOPdesk.Incident.MajorCallObject.Status
      description: TOPdesk incident's major call object status.
      type: Number
    - contextPath: TOPdesk.Incident.MajorCallObject.MajorIncident
      description: TOPdesk incident's major call object major incident.
      type: Boolean
    - contextPath: TOPdesk.Incident.PublishToSsd
      description: TOPdesk incident's publish to SSD.
      type: Boolean
    - contextPath: TOPdesk.Incident.Monitored
      description: TOPdesk incident's monitored.
      type: Boolean
    - contextPath: TOPdesk.Incident.ExpectedTimeSpent
      description: TOPdesk incident's expected time spent.
      type: Number
    - contextPath: TOPdesk.Incident.MainIncident
      description: TOPdesk incident's main incident.
      type: Unknown
    - contextPath: TOPdesk.Incident.PartialIncidents.Link
      description: TOPdesk incident's partial incidents link.
      type: String
    - contextPath: TOPdesk.Incident.OptionalFields1.Boolean1
      description: TOPdesk incident's optional fields1 boolean1.
      type: Boolean
    - contextPath: TOPdesk.Incident.OptionalFields1.Boolean2
      description: TOPdesk incident's optional fields1 boolean2.
      type: Boolean
    - contextPath: TOPdesk.Incident.OptionalFields1.Boolean3
      description: TOPdesk incident's optional fields1 boolean3.
      type: Boolean
    - contextPath: TOPdesk.Incident.OptionalFields1.Boolean4
      description: TOPdesk incident's optional fields1 boolean4.
      type: Boolean
    - contextPath: TOPdesk.Incident.OptionalFields1.Boolean5
      description: TOPdesk incident's optional fields1 boolean5.
      type: Boolean
    - contextPath: TOPdesk.Incident.OptionalFields1.Number1
      description: TOPdesk incident's optional fields1 number1.
      type: Number
    - contextPath: TOPdesk.Incident.OptionalFields1.Number2
      description: TOPdesk incident's optional fields1 number2.
      type: Number
    - contextPath: TOPdesk.Incident.OptionalFields1.Number3
      description: TOPdesk incident's optional fields1 number3.
      type: Number
    - contextPath: TOPdesk.Incident.OptionalFields1.Number4
      description: TOPdesk incident's optional fields1 number4.
      type: Number
    - contextPath: TOPdesk.Incident.OptionalFields1.Number5
      description: TOPdesk incident's optional fields1 number5.
      type: Number
    - contextPath: TOPdesk.Incident.OptionalFields1.Date1
      description: TOPdesk incident's optional fields1 date1.
      type: Date
    - contextPath: TOPdesk.Incident.OptionalFields1.Date2
      description: TOPdesk incident's optional fields1 date2.
      type: Date
    - contextPath: TOPdesk.Incident.OptionalFields1.Date3
      description: TOPdesk incident's optional fields1 date3.
      type: Date
    - contextPath: TOPdesk.Incident.OptionalFields1.Date4
      description: TOPdesk incident's optional fields1 date4.
      type: Date
    - contextPath: TOPdesk.Incident.OptionalFields1.Date5
      description: TOPdesk incident's optional fields1 date5.
      type: Date
    - contextPath: TOPdesk.Incident.OptionalFields1.Text1
      description: TOPdesk incident's optional fields1 text1.
      type: String
    - contextPath: TOPdesk.Incident.OptionalFields1.Text2
      description: TOPdesk incident's optional fields1 text2.
      type: String
    - contextPath: TOPdesk.Incident.OptionalFields1.Text3
      description: TOPdesk incident's optional fields1 text3.
      type: String
    - contextPath: TOPdesk.Incident.OptionalFields1.Text4
      description: TOPdesk incident's optional fields1 text4.
      type: String
    - contextPath: TOPdesk.Incident.OptionalFields1.Text5
      description: TOPdesk incident's optional fields1 text5.
      type: String
    - contextPath: TOPdesk.Incident.OptionalFields1.Memo1
      description: TOPdesk incident's optional fields1 memo1.
      type: String
    - contextPath: TOPdesk.Incident.OptionalFields1.Memo2
      description: TOPdesk incident's optional fields1 memo2.
      type: String
    - contextPath: TOPdesk.Incident.OptionalFields1.Memo3
      description: TOPdesk incident's optional fields1 memo3.
      type: String
    - contextPath: TOPdesk.Incident.OptionalFields1.Memo4
      description: TOPdesk incident's optional fields1 memo4.
      type: String
    - contextPath: TOPdesk.Incident.OptionalFields1.Memo5
      description: TOPdesk incident's optional fields1 memo5.
      type: String
    - contextPath: TOPdesk.Incident.OptionalFields1.Searchlist1.Id
      description: TOPdesk incident's optional fields1 searchlist1 ID.
      type: String
    - contextPath: TOPdesk.Incident.OptionalFields1.Searchlist1.Name
      description: TOPdesk incident's optional fields1 searchlist1 name.
      type: String
    - contextPath: TOPdesk.Incident.OptionalFields1.Searchlist2.Id
      description: TOPdesk incident's optional fields1 searchlist2 ID.
      type: String
    - contextPath: TOPdesk.Incident.OptionalFields1.Searchlist2.Name
      description: TOPdesk incident's optional fields1 searchlist2 name.
      type: String
    - contextPath: TOPdesk.Incident.OptionalFields1.Searchlist3.Id
      description: TOPdesk incident's optional fields1 searchlist3 ID.
      type: String
    - contextPath: TOPdesk.Incident.OptionalFields1.Searchlist3.Name
      description: TOPdesk incident's optional fields1 searchlist3 name.
      type: String
    - contextPath: TOPdesk.Incident.OptionalFields1.Searchlist4.Id
      description: TOPdesk incident's optional fields1 searchlist4 ID.
      type: String
    - contextPath: TOPdesk.Incident.OptionalFields1.Searchlist4.Name
      description: TOPdesk incident's optional fields1 searchlist4 name.
      type: String
    - contextPath: TOPdesk.Incident.OptionalFields1.Searchlist5.Id
      description: TOPdesk incident's optional fields1 searchlist5 ID.
      type: String
    - contextPath: TOPdesk.Incident.OptionalFields1.Searchlist5.Name
      description: TOPdesk incident's optional fields1 searchlist5 name.
      type: String
    - contextPath: TOPdesk.Incident.OptionalFields2.Boolean1
      description: TOPdesk incident's optional fields2 boolean1.
      type: Boolean
    - contextPath: TOPdesk.Incident.OptionalFields2.Boolean2
      description: TOPdesk incident's optional fields2 boolean2.
      type: Boolean
    - contextPath: TOPdesk.Incident.OptionalFields2.Boolean3
      description: TOPdesk incident's optional fields2 boolean3.
      type: Boolean
    - contextPath: TOPdesk.Incident.OptionalFields2.Boolean4
      description: TOPdesk incident's optional fields2 boolean4.
      type: Boolean
    - contextPath: TOPdesk.Incident.OptionalFields2.Boolean5
      description: TOPdesk incident's optional fields2 boolean5.
      type: Boolean
    - contextPath: TOPdesk.Incident.OptionalFields2.Number1
      description: TOPdesk incident's optional fields2 number1.
      type: Number
    - contextPath: TOPdesk.Incident.OptionalFields2.Number2
      description: TOPdesk incident's optional fields2 number2.
      type: Number
    - contextPath: TOPdesk.Incident.OptionalFields2.Number3
      description: TOPdesk incident's optional fields2 number3.
      type: Number
    - contextPath: TOPdesk.Incident.OptionalFields2.Number4
      description: TOPdesk incident's optional fields2 number4.
      type: Number
    - contextPath: TOPdesk.Incident.OptionalFields2.Number5
      description: TOPdesk incident's optional fields2 number5.
      type: Number
    - contextPath: TOPdesk.Incident.OptionalFields2.Date1
      description: TOPdesk incident's optional fields2 date1.
      type: Date
    - contextPath: TOPdesk.Incident.OptionalFields2.Date2
      description: TOPdesk incident's optional fields2 date2.
      type: Date
    - contextPath: TOPdesk.Incident.OptionalFields2.Date3
      description: TOPdesk incident's optional fields2 date3.
      type: Date
    - contextPath: TOPdesk.Incident.OptionalFields2.Date4
      description: TOPdesk incident's optional fields2 date4.
      type: Date
    - contextPath: TOPdesk.Incident.OptionalFields2.Date5
      description: TOPdesk incident's optional fields2 date5.
      type: Date
    - contextPath: TOPdesk.Incident.OptionalFields2.Text1
      description: TOPdesk incident's optional fields2 text1.
      type: String
    - contextPath: TOPdesk.Incident.OptionalFields2.Text2
      description: TOPdesk incident's optional fields2 text2.
      type: String
    - contextPath: TOPdesk.Incident.OptionalFields2.Text3
      description: TOPdesk incident's optional fields2 text3.
      type: String
    - contextPath: TOPdesk.Incident.OptionalFields2.Text4
      description: TOPdesk incident's optional fields2 text4.
      type: String
    - contextPath: TOPdesk.Incident.OptionalFields2.Text5
      description: TOPdesk incident's optional fields2 text5.
      type: String
    - contextPath: TOPdesk.Incident.OptionalFields2.Memo1
      description: TOPdesk incident's optional fields2 memo1.
      type: String
    - contextPath: TOPdesk.Incident.OptionalFields2.Memo2
      description: TOPdesk incident's optional fields2 memo2.
      type: String
    - contextPath: TOPdesk.Incident.OptionalFields2.Memo3
      description: TOPdesk incident's optional fields2 memo3.
      type: String
    - contextPath: TOPdesk.Incident.OptionalFields2.Memo4
      description: TOPdesk incident's optional fields2 memo4.
      type: String
    - contextPath: TOPdesk.Incident.OptionalFields2.Memo5
      description: TOPdesk incident's optional fields2 memo5.
      type: String
    - contextPath: TOPdesk.Incident.OptionalFields2.Searchlist1.Id
      description: TOPdesk incident's optional fields2 searchlist1 ID.
      type: String
    - contextPath: TOPdesk.Incident.OptionalFields2.Searchlist1.Name
      description: TOPdesk incident's optional fields2 searchlist1 name.
      type: String
    - contextPath: TOPdesk.Incident.OptionalFields2.Searchlist2.Id
      description: TOPdesk incident's optional fields2 searchlist2 ID.
      type: String
    - contextPath: TOPdesk.Incident.OptionalFields2.Searchlist2.Name
      description: TOPdesk incident's optional fields2 searchlist2 name.
      type: String
    - contextPath: TOPdesk.Incident.OptionalFields2.Searchlist3.Id
      description: TOPdesk incident's optional fields2 searchlist3 ID.
      type: String
    - contextPath: TOPdesk.Incident.OptionalFields2.Searchlist3.Name
      description: TOPdesk incident's optional fields2 searchlist3 name.
      type: String
    - contextPath: TOPdesk.Incident.OptionalFields2.Searchlist4.Id
      description: TOPdesk incident's optional fields2 searchlist4 ID.
      type: String
    - contextPath: TOPdesk.Incident.OptionalFields2.Searchlist4.Name
      description: TOPdesk incident's optional fields2 searchlist4 name.
      type: String
    - contextPath: TOPdesk.Incident.OptionalFields2.Searchlist5.Id
      description: TOPdesk incident's optional fields2 searchlist5 ID.
      type: String
    - contextPath: TOPdesk.Incident.OptionalFields2.Searchlist5.Name
      description: TOPdesk incident's optional fields2 searchlist5 name.
      type: String
    - contextPath: TOPdesk.Incident.ExternalLinks.Id
      description: TOPdesk incident's external links ID.
      type: String
    - contextPath: TOPdesk.Incident.ExternalLinks.Type
      description: TOPdesk incident's external links type.
      type: String
    - contextPath: TOPdesk.Incident.ExternalLinks.Date
      description: TOPdesk incident's external links date.
      type: Date
  - arguments:
    - description: The incident ID. An ID or a number must be set. If both are set incident with relevant ID will be updated.
      name: id
    - description: The incident number. An ID or a number must be set. If both are set incident with relevant ID will be updated.
      name: number
    description: Unarchive an incident in TOPdesk.
    name: topdesk-incident-unarchive
    outputs:
    - contextPath: TOPdesk.Incident.Id
      description: TOPdesk incident's ID.
      type: String
    - contextPath: TOPdesk.Incident.Status
      description: TOPdesk incident's status.
      type: String
    - contextPath: TOPdesk.Incident.Number
      description: TOPdesk incident's number.
      type: String
    - contextPath: TOPdesk.Incident.Request
      description: TOPdesk incident's request.
      type: String
    - contextPath: TOPdesk.Incident.Requests
      description: TOPdesk incident's requests.
      type: String
    - contextPath: TOPdesk.Incident.Action
      description: TOPdesk incident's action.
      type: String
    - contextPath: TOPdesk.Incident.Attachments
      description: TOPdesk incident's attachments.
      type: String
    - contextPath: TOPdesk.Incident.Caller.Id
      description: TOPdesk incident's caller ID.
      type: String
    - contextPath: TOPdesk.Incident.Caller.DynamicName
      description: TOPdesk incident's caller dynamic name.
      type: String
    - contextPath: TOPdesk.Incident.Caller.Branch.ClientReferenceNumber
      description: TOPdesk incident's caller branch client reference number.
      type: String
    - contextPath: TOPdesk.Incident.Caller.Branch.TimeZone
      description: TOPdesk incident's caller branch timezone.
      type: String
    - contextPath: TOPdesk.Incident.Caller.Branch.ExtraA
      description: TOPdesk incident's caller branch extra A.
      type: Unknown
    - contextPath: TOPdesk.Incident.Caller.Branch.ExtraB
      description: TOPdesk incident's caller branch extra B.
      type: Unknown
    - contextPath: TOPdesk.Incident.Caller.Branch.Id
      description: TOPdesk incident's caller branch ID.
      type: String
    - contextPath: TOPdesk.Incident.Caller.Branch.Name
      description: TOPdesk incident's caller branch name.
      type: String
    - contextPath: TOPdesk.Incident.CallerBranch.ClientReferenceNumber
      description: TOPdesk incident's caller branch client reference number.
      type: String
    - contextPath: TOPdesk.Incident.CallerBranch.TimeZone
      description: TOPdesk incident's caller branch timezone.
      type: String
    - contextPath: TOPdesk.Incident.CallerBranch.ExtraA
      description: TOPdesk incident's caller branch extra A.
      type: Unknown
    - contextPath: TOPdesk.Incident.CallerBranch.ExtraB
      description: TOPdesk incident's caller branch extra B.
      type: Unknown
    - contextPath: TOPdesk.Incident.CallerBranch.Id
      description: TOPdesk incident's caller branch ID.
      type: String
    - contextPath: TOPdesk.Incident.CallerBranch.Name
      description: TOPdesk incident's caller branch name.
      type: String
    - contextPath: TOPdesk.Incident.BranchExtraFieldA
      description: TOPdesk incident's branch extra field A.
      type: Unknown
    - contextPath: TOPdesk.Incident.BranchExtraFieldB
      description: TOPdesk incident's branch extra field B.
      type: Unknown
    - contextPath: TOPdesk.Incident.BriefDescription
      description: TOPdesk incident's brief description.
      type: String
    - contextPath: TOPdesk.Incident.ExternalNumber
      description: TOPdesk incident's external number.
      type: String
    - contextPath: TOPdesk.Incident.Category.Id
      description: TOPdesk incident's category ID.
      type: String
    - contextPath: TOPdesk.Incident.Category.Name
      description: TOPdesk incident's category name.
      type: String
    - contextPath: TOPdesk.Incident.Subcategory.Id
      description: TOPdesk incident's subcategory ID.
      type: String
    - contextPath: TOPdesk.Incident.Subcategory.Name
      description: TOPdesk incident's subcategory name.
      type: String
    - contextPath: TOPdesk.Incident.CallType.Id
      description: TOPdesk incident's call type ID.
      type: String
    - contextPath: TOPdesk.Incident.CallType.Name
      description: TOPdesk incident's call type name.
      type: String
    - contextPath: TOPdesk.Incident.EntryType.Id
      description: TOPdesk incident's entry type ID.
      type: String
    - contextPath: TOPdesk.Incident.EntryType.Name
      description: TOPdesk incident's entry type name.
      type: String
    - contextPath: TOPdesk.Incident.Object.Id
      description: TOPdesk incident's object ID.
      type: String
    - contextPath: TOPdesk.Incident.Object.Name
      description: TOPdesk incident's object name.
      type: String
    - contextPath: TOPdesk.Incident.Object.Type.Id
      description: TOPdesk incident's object type ID.
      type: String
    - contextPath: TOPdesk.Incident.Object.Type.Name
      description: TOPdesk incident's object type name.
      type: String
    - contextPath: TOPdesk.Incident.Object.Make.Id
      description: TOPdesk incident's object make ID.
      type: String
    - contextPath: TOPdesk.Incident.Object.Make.Name
      description: TOPdesk incident's object make name.
      type: String
    - contextPath: TOPdesk.Incident.Object.Model.Id
      description: TOPdesk incident's object model ID.
      type: String
    - contextPath: TOPdesk.Incident.Object.Model.Name
      description: TOPdesk incident's object model name.
      type: String
    - contextPath: TOPdesk.Incident.Object.Branch.Id
      description: TOPdesk incident's object branch ID.
      type: String
    - contextPath: TOPdesk.Incident.Object.Branch.Name
      description: TOPdesk incident's object branch name.
      type: String
    - contextPath: TOPdesk.Incident.Object.Location.Id
      description: TOPdesk incident's object location ID.
      type: String
    - contextPath: TOPdesk.Incident.Object.Location.Name
      description: TOPdesk incident's object location name.
      type: String
    - contextPath: TOPdesk.Incident.Object.Specification
      description: TOPdesk incident's object specification.
      type: String
    - contextPath: TOPdesk.Incident.Object.SerialNumber
      description: TOPdesk incident's object serial number.
      type: String
    - contextPath: TOPdesk.Incident.Asset.Id
      description: TOPdesk incident's asset ID.
      type: String
    - contextPath: TOPdesk.Incident.Branch.ClientReferenceNumber
      description: TOPdesk incident's branch client reference number.
      type: String
    - contextPath: TOPdesk.Incident.Branch.TimeZone
      description: TOPdesk incident's branch timezone.
      type: String
    - contextPath: TOPdesk.Incident.Branch.ExtraA
      description: TOPdesk incident's branch extra A.
      type: Unknown
    - contextPath: TOPdesk.Incident.Branch.ExtraB
      description: TOPdesk incident's branch extra B.
      type: Unknown
    - contextPath: TOPdesk.Incident.Branch.Id
      description: TOPdesk incident's branch ID.
      type: String
    - contextPath: TOPdesk.Incident.Branch.Name
      description: TOPdesk incident's branch name.
      type: String
    - contextPath: TOPdesk.Incident.Location.Id
      description: TOPdesk incident's location ID.
      type: String
    - contextPath: TOPdesk.Incident.Location.Branch.ClientReferenceNumber
      description: TOPdesk incident's location branch client reference number.
      type: String
    - contextPath: TOPdesk.Incident.Location.Branch.TimeZone
      description: TOPdesk incident's location branch timezone.
      type: String
    - contextPath: TOPdesk.Incident.Location.Branch.ExtraA
      description: TOPdesk incident's location branch extra A.
      type: Unknown
    - contextPath: TOPdesk.Incident.Location.Branch.ExtraB
      description: TOPdesk incident's location branch extra B.
      type: Unknown
    - contextPath: TOPdesk.Incident.Location.Branch.Id
      description: TOPdesk incident's location branch ID.
      type: String
    - contextPath: TOPdesk.Incident.Location.Branch.Name
      description: TOPdesk incident's location branch name.
      type: String
    - contextPath: TOPdesk.Incident.Location.Name
      description: TOPdesk incident's location name.
      type: String
    - contextPath: TOPdesk.Incident.Location.Room
      description: TOPdesk incident's location room.
      type: String
    - contextPath: TOPdesk.Incident.Impact.Id
      description: TOPdesk incident's impact ID.
      type: String
    - contextPath: TOPdesk.Incident.Impact.Name
      description: TOPdesk incident's impact name.
      type: String
    - contextPath: TOPdesk.Incident.Urgency.Id
      description: TOPdesk incident's urgency ID.
      type: String
    - contextPath: TOPdesk.Incident.Urgency.Name
      description: TOPdesk incident's urgency name.
      type: String
    - contextPath: TOPdesk.Incident.Priority.Id
      description: TOPdesk incident's priority ID.
      type: String
    - contextPath: TOPdesk.Incident.Priority.Name
      description: TOPdesk incident's priority name.
      type: String
    - contextPath: TOPdesk.Incident.Duration.Id
      description: TOPdesk incident's duration ID.
      type: String
    - contextPath: TOPdesk.Incident.Duration.Name
      description: TOPdesk incident's duration name.
      type: String
    - contextPath: TOPdesk.Incident.TargetDate
      description: TOPdesk incident's target date.
      type: Date
    - contextPath: TOPdesk.Incident.Sla.Id
      description: TOPdesk incident's SLA ID.
      type: String
    - contextPath: TOPdesk.Incident.OnHold
      description: TOPdesk incident's on hold.
      type: Boolean
    - contextPath: TOPdesk.Incident.OnHoldDate
      description: TOPdesk incident's on hold date.
      type: Unknown
    - contextPath: TOPdesk.Incident.OnHoldDuration
      description: TOPdesk incident's on hold duration.
      type: Number
    - contextPath: TOPdesk.Incident.FeedbackMessage
      description: TOPdesk incident's feedback message.
      type: Unknown
    - contextPath: TOPdesk.Incident.FeedbackRating
      description: TOPdesk incident's feedback rating.
      type: Unknown
    - contextPath: TOPdesk.Incident.Operator.Id
      description: TOPdesk incident's operator ID.
      type: String
    - contextPath: TOPdesk.Incident.Operator.Status
      description: TOPdesk incident's operator status.
      type: String
    - contextPath: TOPdesk.Incident.Operator.Name
      description: TOPdesk incident's operator name.
      type: String
    - contextPath: TOPdesk.Incident.OperatorGroup.Id
      description: TOPdesk incident's operator group ID.
      type: String
    - contextPath: TOPdesk.Incident.OperatorGroup.Name
      description: TOPdesk incident's operator group name.
      type: String
    - contextPath: TOPdesk.Incident.Supplier.Id
      description: TOPdesk incident's supplier ID.
      type: String
    - contextPath: TOPdesk.Incident.Supplier.Name
      description: TOPdesk incident's supplier name.
      type: String
    - contextPath: TOPdesk.Incident.Supplier.ForFirstLine
      description: TOPdesk incident's supplier for first line.
      type: Boolean
    - contextPath: TOPdesk.Incident.Supplier.ForSecondLine
      description: TOPdesk incident's supplier for second line.
      type: Boolean
    - contextPath: TOPdesk.Incident.ProcessingStatus.Id
      description: TOPdesk incident's processing status ID.
      type: String
    - contextPath: TOPdesk.Incident.ProcessingStatus.Name
      description: TOPdesk incident's processing status name.
      type: String
    - contextPath: TOPdesk.Incident.Completed
      description: TOPdesk incident's completed.
      type: Boolean
    - contextPath: TOPdesk.Incident.CompletedDate
      description: TOPdesk incident's completed date.
      type: Unknown
    - contextPath: TOPdesk.Incident.Closed
      description: TOPdesk incident's closed.
      type: Boolean
    - contextPath: TOPdesk.Incident.ClosedDate
      description: TOPdesk incident's closed date.
      type: Unknown
    - contextPath: TOPdesk.Incident.ClosureCode.Id
      description: TOPdesk incident's closure code ID.
      type: String
    - contextPath: TOPdesk.Incident.ClosureCode.Name
      description: TOPdesk incident's closure code name.
      type: String
    - contextPath: TOPdesk.Incident.TimeSpent
      description: TOPdesk incident's time spent.
      type: Number
    - contextPath: TOPdesk.Incident.TimeSpentFirstLine
      description: TOPdesk incident's time spent first line.
      type: Number
    - contextPath: TOPdesk.Incident.TimeSpentSecondLineAndPartials
      description: TOPdesk incident's time spent second line and partials.
      type: Number
    - contextPath: TOPdesk.Incident.Costs
      description: TOPdesk incident's costs.
      type: Number
    - contextPath: TOPdesk.Incident.EscalationStatus
      description: TOPdesk incident's escalation status.
      type: String
    - contextPath: TOPdesk.Incident.EscalationReason.Id
      description: TOPdesk incident's escalation reason ID.
      type: String
    - contextPath: TOPdesk.Incident.EscalationReason.Name
      description: TOPdesk incident's escalation reason name.
      type: String
    - contextPath: TOPdesk.Incident.EscalationOperator.Id
      description: TOPdesk incident's escalation operator ID.
      type: String
    - contextPath: TOPdesk.Incident.EscalationOperator.Name
      description: TOPdesk incident's escalation operator name.
      type: String
    - contextPath: TOPdesk.Incident.CallDate
      description: TOPdesk incident's call date.
      type: Date
    - contextPath: TOPdesk.Incident.Creator.Id
      description: TOPdesk incident's creator ID.
      type: String
    - contextPath: TOPdesk.Incident.Creator.Name
      description: TOPdesk incident's creator name.
      type: String
    - contextPath: TOPdesk.Incident.CreationDate
      description: TOPdesk incident's creation date.
      type: Date
    - contextPath: TOPdesk.Incident.Modifier.Id
      description: TOPdesk incident's modifier ID.
      type: String
    - contextPath: TOPdesk.Incident.Modifier.Name
      description: TOPdesk incident's modifier name.
      type: String
    - contextPath: TOPdesk.Incident.ModificationDate
      description: TOPdesk incident's modification date.
      type: Date
    - contextPath: TOPdesk.Incident.MajorCall
      description: TOPdesk incident's major call.
      type: Boolean
    - contextPath: TOPdesk.Incident.MajorCallObject.Name
      description: TOPdesk incident's Major call object name.
      type: String
    - contextPath: TOPdesk.Incident.MajorCallObject.Id
      description: TOPdesk incident's major call object ID.
      type: String
    - contextPath: TOPdesk.Incident.MajorCallObject.Status
      description: TOPdesk incident's major call object status.
      type: Number
    - contextPath: TOPdesk.Incident.MajorCallObject.MajorIncident
      description: TOPdesk incident's major call object major incident.
      type: Boolean
    - contextPath: TOPdesk.Incident.PublishToSsd
      description: TOPdesk incident's publish to SSD.
      type: Boolean
    - contextPath: TOPdesk.Incident.Monitored
      description: TOPdesk incident's monitored.
      type: Boolean
    - contextPath: TOPdesk.Incident.ExpectedTimeSpent
      description: TOPdesk incident's expected time spent.
      type: Number
    - contextPath: TOPdesk.Incident.MainIncident
      description: TOPdesk incident's main incident.
      type: Unknown
    - contextPath: TOPdesk.Incident.PartialIncidents.Link
      description: TOPdesk incident's partial incidents link.
      type: String
    - contextPath: TOPdesk.Incident.OptionalFields1.Boolean1
      description: TOPdesk incident's optional fields1 boolean1.
      type: Boolean
    - contextPath: TOPdesk.Incident.OptionalFields1.Boolean2
      description: TOPdesk incident's optional fields1 boolean2.
      type: Boolean
    - contextPath: TOPdesk.Incident.OptionalFields1.Boolean3
      description: TOPdesk incident's optional fields1 boolean3.
      type: Boolean
    - contextPath: TOPdesk.Incident.OptionalFields1.Boolean4
      description: TOPdesk incident's optional fields1 boolean4.
      type: Boolean
    - contextPath: TOPdesk.Incident.OptionalFields1.Boolean5
      description: TOPdesk incident's optional fields1 boolean5.
      type: Boolean
    - contextPath: TOPdesk.Incident.OptionalFields1.Number1
      description: TOPdesk incident's optional fields1 number1.
      type: Number
    - contextPath: TOPdesk.Incident.OptionalFields1.Number2
      description: TOPdesk incident's optional fields1 number2.
      type: Number
    - contextPath: TOPdesk.Incident.OptionalFields1.Number3
      description: TOPdesk incident's optional fields1 number3.
      type: Number
    - contextPath: TOPdesk.Incident.OptionalFields1.Number4
      description: TOPdesk incident's optional fields1 number4.
      type: Number
    - contextPath: TOPdesk.Incident.OptionalFields1.Number5
      description: TOPdesk incident's optional fields1 number5.
      type: Number
    - contextPath: TOPdesk.Incident.OptionalFields1.Date1
      description: TOPdesk incident's optional fields1 date1.
      type: Date
    - contextPath: TOPdesk.Incident.OptionalFields1.Date2
      description: TOPdesk incident's optional fields1 date2.
      type: Date
    - contextPath: TOPdesk.Incident.OptionalFields1.Date3
      description: TOPdesk incident's optional fields1 date3.
      type: Date
    - contextPath: TOPdesk.Incident.OptionalFields1.Date4
      description: TOPdesk incident's optional fields1 date4.
      type: Date
    - contextPath: TOPdesk.Incident.OptionalFields1.Date5
      description: TOPdesk incident's optional fields1 date5.
      type: Date
    - contextPath: TOPdesk.Incident.OptionalFields1.Text1
      description: TOPdesk incident's optional fields1 text1.
      type: String
    - contextPath: TOPdesk.Incident.OptionalFields1.Text2
      description: TOPdesk incident's optional fields1 text2.
      type: String
    - contextPath: TOPdesk.Incident.OptionalFields1.Text3
      description: TOPdesk incident's optional fields1 text3.
      type: String
    - contextPath: TOPdesk.Incident.OptionalFields1.Text4
      description: TOPdesk incident's optional fields1 text4.
      type: String
    - contextPath: TOPdesk.Incident.OptionalFields1.Text5
      description: TOPdesk incident's optional fields1 text5.
      type: String
    - contextPath: TOPdesk.Incident.OptionalFields1.Memo1
      description: TOPdesk incident's optional fields1 memo1.
      type: String
    - contextPath: TOPdesk.Incident.OptionalFields1.Memo2
      description: TOPdesk incident's optional fields1 memo2.
      type: String
    - contextPath: TOPdesk.Incident.OptionalFields1.Memo3
      description: TOPdesk incident's optional fields1 memo3.
      type: String
    - contextPath: TOPdesk.Incident.OptionalFields1.Memo4
      description: TOPdesk incident's optional fields1 memo4.
      type: String
    - contextPath: TOPdesk.Incident.OptionalFields1.Memo5
      description: TOPdesk incident's optional fields1 memo5.
      type: String
    - contextPath: TOPdesk.Incident.OptionalFields1.Searchlist1.Id
      description: TOPdesk incident's optional fields1 searchlist1 ID.
      type: String
    - contextPath: TOPdesk.Incident.OptionalFields1.Searchlist1.Name
      description: TOPdesk incident's optional fields1 searchlist1 name.
      type: String
    - contextPath: TOPdesk.Incident.OptionalFields1.Searchlist2.Id
      description: TOPdesk incident's optional fields1 searchlist2 ID.
      type: String
    - contextPath: TOPdesk.Incident.OptionalFields1.Searchlist2.Name
      description: TOPdesk incident's optional fields1 searchlist2 name.
      type: String
    - contextPath: TOPdesk.Incident.OptionalFields1.Searchlist3.Id
      description: TOPdesk incident's optional fields1 searchlist3 ID.
      type: String
    - contextPath: TOPdesk.Incident.OptionalFields1.Searchlist3.Name
      description: TOPdesk incident's optional fields1 searchlist3 name.
      type: String
    - contextPath: TOPdesk.Incident.OptionalFields1.Searchlist4.Id
      description: TOPdesk incident's optional fields1 searchlist4 ID.
      type: String
    - contextPath: TOPdesk.Incident.OptionalFields1.Searchlist4.Name
      description: TOPdesk incident's optional fields1 searchlist4 name.
      type: String
    - contextPath: TOPdesk.Incident.OptionalFields1.Searchlist5.Id
      description: TOPdesk incident's optional fields1 searchlist5 ID.
      type: String
    - contextPath: TOPdesk.Incident.OptionalFields1.Searchlist5.Name
      description: TOPdesk incident's optional fields1 searchlist5 name.
      type: String
    - contextPath: TOPdesk.Incident.OptionalFields2.Boolean1
      description: TOPdesk incident's optional fields2 boolean1.
      type: Boolean
    - contextPath: TOPdesk.Incident.OptionalFields2.Boolean2
      description: TOPdesk incident's optional fields2 boolean2.
      type: Boolean
    - contextPath: TOPdesk.Incident.OptionalFields2.Boolean3
      description: TOPdesk incident's optional fields2 boolean3.
      type: Boolean
    - contextPath: TOPdesk.Incident.OptionalFields2.Boolean4
      description: TOPdesk incident's optional fields2 boolean4.
      type: Boolean
    - contextPath: TOPdesk.Incident.OptionalFields2.Boolean5
      description: TOPdesk incident's optional fields2 boolean5.
      type: Boolean
    - contextPath: TOPdesk.Incident.OptionalFields2.Number1
      description: TOPdesk incident's optional fields2 number1.
      type: Number
    - contextPath: TOPdesk.Incident.OptionalFields2.Number2
      description: TOPdesk incident's optional fields2 number2.
      type: Number
    - contextPath: TOPdesk.Incident.OptionalFields2.Number3
      description: TOPdesk incident's optional fields2 number3.
      type: Number
    - contextPath: TOPdesk.Incident.OptionalFields2.Number4
      description: TOPdesk incident's optional fields2 number4.
      type: Number
    - contextPath: TOPdesk.Incident.OptionalFields2.Number5
      description: TOPdesk incident's optional fields2 number5.
      type: Number
    - contextPath: TOPdesk.Incident.OptionalFields2.Date1
      description: TOPdesk incident's optional fields2 date1.
      type: Date
    - contextPath: TOPdesk.Incident.OptionalFields2.Date2
      description: TOPdesk incident's optional fields2 date2.
      type: Date
    - contextPath: TOPdesk.Incident.OptionalFields2.Date3
      description: TOPdesk incident's optional fields2 date3.
      type: Date
    - contextPath: TOPdesk.Incident.OptionalFields2.Date4
      description: TOPdesk incident's optional fields2 date4.
      type: Date
    - contextPath: TOPdesk.Incident.OptionalFields2.Date5
      description: TOPdesk incident's optional fields2 date5.
      type: Date
    - contextPath: TOPdesk.Incident.OptionalFields2.Text1
      description: TOPdesk incident's optional fields2 text1.
      type: String
    - contextPath: TOPdesk.Incident.OptionalFields2.Text2
      description: TOPdesk incident's optional fields2 text2.
      type: String
    - contextPath: TOPdesk.Incident.OptionalFields2.Text3
      description: TOPdesk incident's optional fields2 text3.
      type: String
    - contextPath: TOPdesk.Incident.OptionalFields2.Text4
      description: TOPdesk incident's optional fields2 text4.
      type: String
    - contextPath: TOPdesk.Incident.OptionalFields2.Text5
      description: TOPdesk incident's optional fields2 text5.
      type: String
    - contextPath: TOPdesk.Incident.OptionalFields2.Memo1
      description: TOPdesk incident's optional fields2 memo1.
      type: String
    - contextPath: TOPdesk.Incident.OptionalFields2.Memo2
      description: TOPdesk incident's optional fields2 memo2.
      type: String
    - contextPath: TOPdesk.Incident.OptionalFields2.Memo3
      description: TOPdesk incident's optional fields2 memo3.
      type: String
    - contextPath: TOPdesk.Incident.OptionalFields2.Memo4
      description: TOPdesk incident's optional fields2 memo4.
      type: String
    - contextPath: TOPdesk.Incident.OptionalFields2.Memo5
      description: TOPdesk incident's optional fields2 memo5.
      type: String
    - contextPath: TOPdesk.Incident.OptionalFields2.Searchlist1.Id
      description: TOPdesk incident's optional fields2 searchlist1 ID.
      type: String
    - contextPath: TOPdesk.Incident.OptionalFields2.Searchlist1.Name
      description: TOPdesk incident's optional fields2 searchlist1 name.
      type: String
    - contextPath: TOPdesk.Incident.OptionalFields2.Searchlist2.Id
      description: TOPdesk incident's optional fields2 searchlist2 ID.
      type: String
    - contextPath: TOPdesk.Incident.OptionalFields2.Searchlist2.Name
      description: TOPdesk incident's optional fields2 searchlist2 name.
      type: String
    - contextPath: TOPdesk.Incident.OptionalFields2.Searchlist3.Id
      description: TOPdesk incident's optional fields2 searchlist3 ID.
      type: String
    - contextPath: TOPdesk.Incident.OptionalFields2.Searchlist3.Name
      description: TOPdesk incident's optional fields2 searchlist3 name.
      type: String
    - contextPath: TOPdesk.Incident.OptionalFields2.Searchlist4.Id
      description: TOPdesk incident's optional fields2 searchlist4 ID.
      type: String
    - contextPath: TOPdesk.Incident.OptionalFields2.Searchlist4.Name
      description: TOPdesk incident's optional fields2 searchlist4 name.
      type: String
    - contextPath: TOPdesk.Incident.OptionalFields2.Searchlist5.Id
      description: TOPdesk incident's optional fields2 searchlist5 ID.
      type: String
    - contextPath: TOPdesk.Incident.OptionalFields2.Searchlist5.Name
      description: TOPdesk incident's optional fields2 searchlist5 name.
      type: String
    - contextPath: TOPdesk.Incident.ExternalLinks.Id
      description: TOPdesk incident's external links ID.
      type: String
    - contextPath: TOPdesk.Incident.ExternalLinks.Type
      description: TOPdesk incident's external links type.
      type: String
    - contextPath: TOPdesk.Incident.ExternalLinks.Date
      description: TOPdesk incident's external links date.
      type: Date
  - arguments:
    - description: The incident ID. An ID or a number must be set. If both are set incident with relevant ID will be updated.
      name: id
    - description: The incident number. An ID or a number must be set. If both are set incident with relevant ID will be updated.
      name: number
    - description: Entry ID of the file to upload.
      name: file
      required: true
    - description: In case specified entry contains more than one file, the given file name will be used. If not specified the first file in the entry will be used.
      name: file_name
    - auto: PREDEFINED
      description: Whether the uploaded file is invisible for the caller of the incident.
      name: invisible_for_caller
      predefined:
      - 'true'
      - 'false'
    - description: The description of the uploaded file.
      name: file_description
    description: Upload an attachment to an incident in TOPdesk.
    name: topdesk-incident-attachment-upload
    outputs:
    - contextPath: TOPdesk.Attachment.Id
      description: Attachment's ID.
      type: String
    - contextPath: TOPdesk.Attachment.FileName
      description: Attachment's file name.
      type: String
    - contextPath: TOPdesk.Attachment.DownloadUrl
      description: Attachment's download URL.
      type: String
    - contextPath: TOPdesk.Attachment.Size
      description: Attachment's size.
      type: Number
    - contextPath: TOPdesk.Attachment.Description
      description: Attachment's description.
      type: String
    - contextPath: TOPdesk.Attachment.InvisibleForCaller
      description: Attachment's invisible for caller.
      type: Boolean
    - contextPath: TOPdesk.Attachment.EntryDate
      description: Attachment's entry date.
      type: Date
    - contextPath: TOPdesk.Attachment.Operator.Id
      description: Attachment's operator ID.
      type: String
    - contextPath: TOPdesk.Attachment.Operator.Name
      description: Attachment's operator name.
      type: String
    - contextPath: TOPdesk.Attachment.Person
      description: Attachment's person.
      type: Unknown
  - arguments:
    - description: The limit for the amount of actions to store in the Context Data. -1 stores all subcategories. Default value is 100.
      name: limit
    - description: The incident ID. An ID or a number must be set. If both are set, the ID will be used.
      name: incident_id
    - description: The incident number. An ID or a number must be set. If both are set, the ID will be used.
      name: incident_number
    description: Get list of actions of a certain TOPdesk incident.
    name: topdesk-incident-actions-list
    outputs:
    - contextPath: TOPdesk.Action.Id
      description: Action's ID.
      type: string
    - contextPath: TOPdesk.Action.Memotext
      description: Action's memotext (= comment).
      type: string
    - contextPath: TOPdesk.Action.Flag
      description: Action's flag.
      type: unknown
    - contextPath: TOPdesk.Action.InvisibleForCaller
      description: Action is visible for caller (= boolean). Standard value is set to False.
      type: boolean
    - contextPath: TOPdesk.Action.EntryDate
      description: Action's entry date.
      type: date
    - contextPath: TOPdesk.Action.Operator.Id
      description: Action's operator ID.
      type: string
    - contextPath: TOPdesk.Action.Operator.Name
      description: Action's operator name.
      type: string
    - contextPath: TOPdesk.Action.Person
      description: Action's person.
      type: string
  - name: get-mapping-fields
    description: Returns the list of fields to map in outgoing mirroring.
    arguments: []
    outputs: []
  - arguments:
    - description: The remote incident ID.
      name: id
      required: true
    - defaultValue: '0'
      description: The UTC timestamp in seconds of the last update. The incident is only updated if it was modified after the last update time.
      name: lastUpdate
    description: Gets remote data from a remote incident. This method does not update the current incident and should be used for debugging purposes only.
    name: get-remote-data
  - arguments:
    - description: Date string representing the local time. The incident is only returned if it was modified after the last update time.
      name: lastUpdate
    description: Gets the list of incidents that were modified since the last update time. This method is used for debugging purposes. The get-modified-remote-data command is used as part of the Mirroring feature that was introduced in Cortex XSOAR version 6.1.
    name: get-modified-remote-data
  - description: Updates the remote incident with local incident changes. This method is only used for debugging purposes and will not update the current incident.
    name: update-remote-system
<<<<<<< HEAD
  dockerimage: demisto/python3:3.10.13.72123
=======
  dockerimage: demisto/python3:3.10.13.89873
>>>>>>> 90cf3b88
  isfetch: true
  script: ''
  subtype: python3
  type: python
  ismappable: true
  isremotesyncin: true
  isremotesyncout: true
fromversion: 5.0.0
defaultclassifier: TOPdesk Incident Classifier
defaultmapperin: TOPdesk-incoming-mapper
defaultmapperout: TOPdesk Outgoing Mapper
tests:
- No tests (auto formatted)<|MERGE_RESOLUTION|>--- conflicted
+++ resolved
@@ -23,10 +23,6 @@
 - defaultvalue: 3 days
   display: First fetch time (<number> <time unit>, e.g., 12 hours, 7 days, 3 months, 1 year)
   name: first_fetch
-<<<<<<< HEAD
-  type: 0
-  required: false
-=======
   type: 0
   required: false
 - display: Default Incident Caller ID
@@ -34,7 +30,6 @@
   type: 0
   required: false
   additionalinfo: Add the default caller ID which is set when creating new TOPdesk incidents without providing a caller.
->>>>>>> 90cf3b88
 - additionalinfo: Getting incidents with new style FIQL query is available only from TOPdeskRestAPI version 3.4.0. For earlier versions this field will be used as additional inline params as supported. More information is available in the TOPdesk integration documentation.
   display: The query to use when fetching incidents
   name: fetch_query
@@ -253,11 +248,7 @@
     - description: A FIQL search expression to filter the result. (e.g., manager.name==Alice) Available from Supporting-Files-API version 1.38.0. The FIQL query syntax is documented in the TOPdesk tutorial.
       name: query
     - name: fields
-<<<<<<< HEAD
-      description: Only include these specific fields in the response. (default = all)
-=======
       description: Only include these specific fields in the response. (default = all).
->>>>>>> 90cf3b88
       defaultValue: ''
       predefined:
       - ''
@@ -1023,11 +1014,7 @@
     - description: A FIQL search expression to filter the result. (e.g., address.country.name=NL) Available from Supporting-Files-API version 1.38.0. The FIQL query syntax is documented in the TOPdesk tutorial.
       name: query
     - name: fields
-<<<<<<< HEAD
-      description: Only include these specific fields in the response. (default = id, name)
-=======
       description: Only include these specific fields in the response. (default = id, name).
->>>>>>> 90cf3b88
       defaultValue: ''
       predefined:
       - ''
@@ -1554,11 +1541,7 @@
     - description: Retrieve only the incidents of the given entry type. Supported only with new FIQL type queries.
       name: entry_type
     - name: fields
-<<<<<<< HEAD
-      description: Only include these specific fields in the response. (default = all)
-=======
       description: Only include these specific fields in the response. (default = all).
->>>>>>> 90cf3b88
       defaultValue: ''
       predefined:
       - ''
@@ -5864,11 +5847,7 @@
     name: get-modified-remote-data
   - description: Updates the remote incident with local incident changes. This method is only used for debugging purposes and will not update the current incident.
     name: update-remote-system
-<<<<<<< HEAD
-  dockerimage: demisto/python3:3.10.13.72123
-=======
   dockerimage: demisto/python3:3.10.13.89873
->>>>>>> 90cf3b88
   isfetch: true
   script: ''
   subtype: python3
