{
    "name": "TOPdesk",
    "description": "TOPdesk Enterprise Service Management software (ESM) lets your service teams join forces and process requests from a single platform",
    "support": "xsoar",
<<<<<<< HEAD
    "currentVersion": "1.2.10",
=======
    "currentVersion": "1.2.11",
>>>>>>> 90cf3b88
    "author": "Cortex XSOAR",
    "url": "https://www.paloaltonetworks.com/cortex",
    "email": "",
    "created": "2021-01-04T15:04:52Z",
    "categories": [
        "Case Management"
    ],
    "tags": [],
    "useCases": [],
    "keywords": [],
    "marketplaces": [
        "xsoar",
        "marketplacev2"
    ]
}<|MERGE_RESOLUTION|>--- conflicted
+++ resolved
@@ -2,11 +2,7 @@
     "name": "TOPdesk",
     "description": "TOPdesk Enterprise Service Management software (ESM) lets your service teams join forces and process requests from a single platform",
     "support": "xsoar",
-<<<<<<< HEAD
-    "currentVersion": "1.2.10",
-=======
     "currentVersion": "1.2.11",
->>>>>>> 90cf3b88
     "author": "Cortex XSOAR",
     "url": "https://www.paloaltonetworks.com/cortex",
     "email": "",
