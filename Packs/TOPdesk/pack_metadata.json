--- conflicted
+++ resolved
@@ -2,11 +2,7 @@
     "name": "TOPdesk",
     "description": "TOPdesk Enterprise Service Management software (ESM) lets your service teams join forces and process requests from a single platform",
     "support": "xsoar",
-<<<<<<< HEAD
-    "currentVersion": "1.1.4",
-=======
-    "currentVersion": "1.2.1",
->>>>>>> 1ef46e38
+    "currentVersion": "1.2.2",
     "author": "Cortex XSOAR",
     "url": "https://www.paloaltonetworks.com/cortex",
     "email": "",
