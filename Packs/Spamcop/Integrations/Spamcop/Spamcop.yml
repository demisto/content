commonfields:
  id: Spamcop
  version: -1
name: Spamcop
display: Spamcop
category: Data Enrichment & Threat Intelligence
description: SpamCop is an email spam reporting service, integration allow checking the reputation of an IP address
configuration:
- additionalinfo: Reliability of the source providing the intelligence data.
  defaultvalue: C - Fairly reliable
  display: Source Reliability
  name: integrationReliability
  options:
  - A+ - 3rd party enrichment
  - A - Completely reliable
  - B - Usually reliable
  - C - Fairly reliable
  - D - Not usually reliable
  - E - Unreliable
  - F - Reliability cannot be judged
  type: 15
- defaultvalue: indicatorType
  name: feedExpirationPolicy
  display: ''
  options:
  - never
  - interval
  - indicatorType
  - suddenDeath
  type: 17
- defaultvalue: '20160'
  name: feedExpirationInterval
  display: ''
  type: 1
script:
  script: ''
  type: python
  commands:
  - name: ip
    arguments:
    - name: ip
      required: true
      description: The IP which details you want to find
      default: true
      isArray: true
    outputs:
    - contextPath: Spamcop.IP
      description: IP details
      type: String
    - contextPath: DBotScore.Indicator
      description: The indicator that was tested.
      type: string
    - contextPath: DBotScore.Score
      description: The actual score.
      type: number
    - contextPath: DBotScore.Type
      description: The actual score.
      type: string
    - contextPath: DBotScore.Vendor
      description: The vendor used to calculate the score.
      type: string
    - contextPath: IP.Address
      description: The IP address.
      type: string
    - contextPath: IP.Malicious.Vendor
      description: For malicious files, the vendor that made the decision.
      type: string
    - contextPath: IP.Malicious.Description
      description: A description explaining why the IP address was reported as malicious.
      type: string
    description: Get IP details from Spamcop service
<<<<<<< HEAD
  dockerimage: demisto/python3:3.10.5.31928
=======
  dockerimage: demisto/python3:3.10.12.63474
  runonce: false
>>>>>>> 1df13864
  subtype: python3
fromversion: 5.0.0
tests:
- No tests (auto formatted)<|MERGE_RESOLUTION|>--- conflicted
+++ resolved
@@ -69,12 +69,8 @@
       description: A description explaining why the IP address was reported as malicious.
       type: string
     description: Get IP details from Spamcop service
-<<<<<<< HEAD
-  dockerimage: demisto/python3:3.10.5.31928
-=======
   dockerimage: demisto/python3:3.10.12.63474
   runonce: false
->>>>>>> 1df13864
   subtype: python3
 fromversion: 5.0.0
 tests:
