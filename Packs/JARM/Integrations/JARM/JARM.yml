--- conflicted
+++ resolved
@@ -48,10 +48,7 @@
     - contextPath: DBotScore.Score
       description: The actual score.
       type: Number
-<<<<<<< HEAD
-=======
   runonce: false
->>>>>>> 9ddafcfd
   script: '-'
   type: python
   subtype: python3
