--- conflicted
+++ resolved
@@ -1,12 +1,8 @@
 
 #### Integrations
 ##### MISP v2
-<<<<<<< HEAD
-- Fixed an issue where the vendor name wasn't properly set in the ***file***, ***ip***, and ***url*** commands.
-- Upgraded the Docker image to demisto/pymisp:1.0.0.18263.
-=======
-Fixed an issue where the vendor's name was not properly set in the following commands.
-- ***file***
-- ***ip***
-- ***url***
->>>>>>> 5d68f4b9
+- Fixed an issue where the vendor's name was not properly set in the following commands.
+  - ***file***
+  - ***ip***
+  - ***url***
+- Upgraded the Docker image to demisto/pymisp:1.0.0.18263.