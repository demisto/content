--- conflicted
+++ resolved
@@ -1748,10 +1748,7 @@
       description: Galaxy type.
       type: number
   dockerimage: demisto/pymisp:1.0.0.19190
-<<<<<<< HEAD
-=======
   runonce: false
->>>>>>> 9ddafcfd
   script: '-'
   subtype: python3
   type: python
