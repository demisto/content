import demistomock as demisto  # noqa: F401
from CommonServerPython import *  # noqa: F401

# type: ignore
import urllib3
import copy

from urllib.parse import urlparse
from pymisp import ExpandedPyMISP, PyMISPError, MISPObject, MISPSighting, MISPEvent, MISPAttribute, MISPUser
from pymisp.tools import GenericObjectGenerator, EMailObject
from pymisp.tools import FileObject
from base64 import b64decode
<<<<<<< HEAD
=======
import tempfile
>>>>>>> 90cf3b88

logging.getLogger("pymisp").setLevel(logging.CRITICAL)


class TempFile:
    def __init__(self, data):
        _, self.path = tempfile.mkstemp()
        with open(self.path, 'w') as temp_file:
            temp_file.write(data)

    def __del__(self):
        os.remove(self.path)


def handle_connection_errors(error):
    if "SSLError" in error:
        return_error('Unable to connect to MISP because of a SSLCertVerificationError, '
                     'Please try to use the Trust any certificate option.')
    if "NewConnectionError" in error:
        return_error('Unable to connect to MISP because of a NewConnectionError, '
                     'Please make sure your MISP server url is correct.')
    if "Please make sure the API key and the URL are correct" in error:
        return_error('Unable to connect to MISP, '
                     'Please make sure the API key is correct.')
    return_error(error)


def warn(*args):
    """
    Do nothing with warnings
    """


# Disable requests warnings
urllib3.disable_warnings()

# Disable python warnings
warnings.warn = warn

''' GLOBALS/PARAMS '''
params = demisto.params()
if not params.get('credentials') or not (MISP_API_KEY := params.get('credentials', {}).get('password')):
    raise DemistoException('Missing API Key. Fill in a valid key in the integration configuration.')
MISP_URL = params.get('url')
TO_IDS = params.get('check_to_ids')
ALLOWED_ORGS = argToList(params.get('allowed_orgs'), ',')
VERIFY = not params.get('insecure')
CERTIFICATE = replace_spaces_in_credential(params.get('certificate', {}).get('identifier'))
PRIVATE_KEY = replace_spaces_in_credential(params.get('certificate', {}).get('password'))
cert = TempFile(CERTIFICATE) if CERTIFICATE else None
key = TempFile(PRIVATE_KEY) if PRIVATE_KEY else None
misp_client_cert = (cert.path, key.path) if cert and key else None

PROXIES = handle_proxy()  # type: ignore
try:
    PYMISP = ExpandedPyMISP(url=MISP_URL, key=MISP_API_KEY, ssl=VERIFY, proxies=PROXIES, cert=misp_client_cert)
except PyMISPError as e:
    handle_connection_errors(e.message)

PREDEFINED_FEEDS = {
    'CIRCL': {'name': 'CIRCL OSINT Feed',
              'url': 'https://www.circl.lu/doc/misp/feed-osint',
              'format': 'misp',
              'input': 'network'},
    'Botvrij.eu': {'name': 'The Botvrij.eu Data',
                   'url': 'http://www.botvrij.eu/data/feed-osint',
                   'format': 'misp',
                   'input': 'network'}
}

THREAT_LEVELS_TO_ID = {
    'High': 1,
    'Medium': 2,
    'Low': 3,
    'Unknown': 4
}

MISP_ENTITIES_TO_CONTEXT_DATA = {
    'deleted': 'Deleted',
    'category': 'Category',
    'comment': 'Comment',
    'uuid': 'UUID',
    'sharing_group_id': 'SharingGroupID',
    'timestamp': 'LastChanged',
    'to_ids': 'ToIDs',
    'value': 'Value',
    'event_id': 'EventID',
    'ShadowAttribute': 'ShadowAttribute',
    'disable_correlation': 'DisableCorrelation',
    'distribution': 'Distribution',
    'type': 'Type',
    'id': 'ID',
    'date': 'CreationDate',
    'info': 'Info',
    'published': 'Published',
    'attribute_count': 'AttributeCount',
    'proposal_email_lock': 'ProposalEmailLock',
    'locked': 'Locked',
    'publish_timestamp': 'PublishTimestamp',
    'event_creator_email': 'EventCreatorEmail',
    'name': 'Name',
    'analysis': 'Analysis',
    'threat_level_id': 'ThreatLevelID',
    'old_id': 'OldID',
    'org_id': 'OrganizationID',
    'Org': 'Organization',
    'Orgc': 'OwnerOrganization',
    'orgc_uuid': 'OwnerOrganization.UUID',
    'orgc_id': 'OwnerOrganization.ID',
    'orgc_name': 'OwnerOrganization.Name',
    'event_uuid': 'EventUUID',
    'proposal_to_delete': 'ProposalToDelete',
    'description': 'Description',
    'version': 'Version',
    'Object': 'Object',
    'object_id': 'ObjectID',
    'object_relation': 'ObjectRelation',
    'template_version': 'TemplateVersion',
    'template_uuid': 'TemplateUUID',
    'meta-category': 'MetaCategory',
    'decay_score': 'DecayScore',
    'first_seen': 'first_seen',
    'last_seen': 'last_seen',
    'provider': 'Provider',
    'source_format': 'SourceFormat',
    'url': 'URL',
    'event_uuids': 'EventUUIDS',
}

MISP_ANALYSIS_TO_IDS = {
    'initial': 0,
    'ongoing': 1,
    'completed': 2
}

MISP_DISTRIBUTION_TO_IDS = {
    'Your_organization_only': 0,
    'This_community_only': 1,
    'Connected_communities': 2,
    'All_communities': 3,
    'Sharing_group': 4,
    'Inherit_event': 5
}

SIGHTING_TYPE_NAME_TO_ID = {
    'sighting': 0,
    'false_positive': 1,
    'expiration': 2
}

SIGHTING_TYPE_ID_TO_NAME = {
    '0': 'sighting',
    '1': 'false_positive',
    '2': 'expiration'
}

INDICATOR_TYPE_TO_DBOT_SCORE = {
    'FILE': DBotScoreType.FILE,
    'URL': DBotScoreType.URL,
    'DOMAIN': DBotScoreType.DOMAIN,
    'IP': DBotScoreType.IP,
    'EMAIL': DBotScoreType.EMAIL,
}

DOMAIN_REGEX = (
    r"([a-z¡-\uffff0-9](?:[a-z¡-\uffff0-9-]{0,61}"
    "[a-z¡-\uffff0-9])?(?:\\.(?!-)[a-z¡-\uffff0-9-]{1,63}(?<!-))*"
    "\\.(?!-)(?!(jpg|jpeg|exif|tiff|tif|png|gif|otf|ttf|fnt|dtd|xhtml|css"
    "|html)$)(?:[a-z¡-\uffff-]{2,63}|xn--[a-z0-9]{1,59})(?<!-)\\.?$"
    "|localhost)"
)
MISP_SEARCH_ARGUMENTS = [
    'value',
    'type',
    'category',
    'org',
    'tags',
    'from',
    'to',
    'event_id',
    'uuid',
    'to_ids',
    'last',
    'include_decay_score',
    'include_sightings',
    'include_correlations',
    'limit',
    'page',
    'enforceWarninglist',
    'include_feed_correlations',
    'eventinfo',
    'with_attachments'
]

EVENT_FIELDS = [
    'id',
    'orgc_id',
    'org_id',
    'date',
    'threat_level_id',
    'info',
    'published',
    'uuid',
    'analysis',
    'attribute_count',
    'timestamp',
    'distribution',
    'proposal_email_lock',
    'locked',
    'publish_timestamp',
    'sharing_group_id',
    'disable_correlation',
    'event_creator_email',
    'Org',
    'Orgc',
    'RelatedEvent',
    'Galaxy',
    'Tag',
    'decay_score',
    'Object',
    'Feed',
    'Attribute',
]

ATTRIBUTE_FIELDS = [
    'id',
    'event_id',
    'object_id',
    'object_relation',
    'category',
    'type',
    'to_ids',
    'uuid',
    'timestamp',
    'distribution',
    'sharing_group_id',
    'comment',
    'deleted',
    'disable_correlation',
    'first_seen',
    'last_seen',
    'value',
    'Event',
    'Object',
    'Galaxy',
    'Tag',
    'decay_score',
    'Sighting',
]


def extract_error(error: list) -> list[dict]:
    """
    Extracting errors raised by PYMISP into readable response, for more information and examples
    please see UT: test_extract_error.

    Args:
        error: list of responses from error section

    Returns:
        List[Dict[str, any]]: filtered response
    """
    return [{
        'code': err[0],
        'message': err[1].get('message'),
        'errors': err[1].get('errors')
    } for err in error]


def dict_to_generic_object_format(args: dict) -> list[dict]:
    """
    Converts args dict into a list, please see GenericObjectGenerator Class in Pymisp.
    Args:
        args: dictionary describes MISP object

    Returns:
        list: list containing dicts that GenericObjectGenerator can take.

    Examples:
        >>> {'ip': '8.8.8.8', 'domain': 'google.com'}
        [{'ip': '8.8.8.8'}, {'domain': 'google.com'}]
    """
    return [{k: v} for k, v in args.items()]


def build_generic_object(template_name: str, args: list[dict]) -> GenericObjectGenerator:
    """

    Args:
        template_name: template name as described in https://github.com/MISP/misp-objects
        args: arguments to create the generic object

    Returns:
        GenericObjectGenerator: object created in MISP

    Example:
        args should look like:
             [{'analysis_submitted_at': '2018-06-15T06:40:27'},
             {'threat_score': {value=95, to_ids=False}},
             {'permalink': 'https://panacea.threatgrid.com/mask/samples/2e445ef5389d8b'},
             {'heuristic_raw_score': 7.8385159793597}, {'heuristic_score': 96},
             {'original_filename': 'juice.exe'}, {'id':  '2e445ef5389d8b'}] # guardrails-disable-line
    """
    misp_object = GenericObjectGenerator(template_name)
    misp_object.generate_attributes(args)
    return misp_object


<<<<<<< HEAD
=======
def build_custom_object(template_name: str, args: list[dict]):
    obj = PYMISP.object_templates()
    for entry in obj:
        if str(entry.get('ObjectTemplate').get('name')).lower() == template_name:

            custom_obj = PYMISP.get_raw_object_template(template_name)

            if not os.path.exists('/tmp/{}'.format(template_name)):
                os.mkdir('/tmp/{}'.format(template_name))
            open('/tmp/{}/definition.json'.format(template_name), 'w').write(json.dumps(custom_obj))

            misp_object = MISPObject(name=template_name, misp_objects_path_custom='/tmp')

            for arg in args:
                for key, value in arg.items():
                    misp_object.add_attribute(key, value)

            return misp_object

    return False


>>>>>>> 90cf3b88
def misp_convert_timestamp_to_date_string(timestamp: str | int) -> str:
    """
    Gets a timestamp from MISP response (1546713469) and converts it to human readable format
    """
    return datetime.utcfromtimestamp(int(timestamp)).strftime('%Y-%m-%dT%H:%M:%SZ') if timestamp else ""


def replace_keys_from_misp_to_context_data(obj_to_build: dict | list | str) -> dict | list | str:
    """
    Replacing keys from MISP's format to Demisto's (as appear in ENTITIESDICT)

    Args:
        obj_to_build (Union[dict, list, str]): object to replace keys in

    Returns:
        Union[dict, list, str]: same object type that got in
    """
    if isinstance(obj_to_build, list):
        return [replace_keys_from_misp_to_context_data(item) for item in obj_to_build]
    if isinstance(obj_to_build, dict):
        return {
            (MISP_ENTITIES_TO_CONTEXT_DATA[key] if key in MISP_ENTITIES_TO_CONTEXT_DATA else key):
                replace_keys_from_misp_to_context_data(value) for key, value in obj_to_build.items()
        }
    return obj_to_build


def reputation_command_to_human_readable(outputs, score, events_to_human_readable):
    found_tag_id, found_tag_name = "", ""
    for event in events_to_human_readable:
        # removing those fields as they are shared by the events
        found_tag_id = event.pop('Tag_ID')
        found_tag_name = event.pop('Tag_Name')
    return {
        'Attribute Type': outputs[0].get('Type'),
        'Dbot Score': score,
        'Attribute Value': outputs[0].get('Value'),
        'Attribute Category': outputs[0].get('Category'),
        'Timestamp': outputs[0].get('Timestamp'),
        'Events with the scored tag': events_to_human_readable,
        'Scored Tag ID': found_tag_id,
        'Scored Tag Name': found_tag_name,
    }


def limit_tag_output_to_id_and_name(attribute_dict, is_event_level):
    """
    As tag list can be full of in unnecessary data, we want to limit this list to include only the ID and Name fields.
    In addition, returns set of the found tag ids.

    Some tags have a field called inherited. When it is set to 1 it says that it is an event's tag.
    Otherwise (if it is set to 0 or not exists) it says that it is an attribute's tag.
    If the data is event's (is_event_level = true) we would like to add to tag_set_ids all the tags
    (event ones and the event's attribute tags ones as it is part of the event scope).
    If the data is attribute's (is_event_level = false), and the tag is only related to an attribute
    we would like to add it to tag_set_ids. In any other case, we won't add the tag.

    Args:
        attribute_dict (dict): The dictionary that includes the tag list.
        is_event_level (bool): Whether the attribute_dict was received from an event object,
        meaning the tags are event's ones. Otherwise, the data is attribute's (attribute tags).
    """
    output = []
    tag_set_ids = set()
    tags_list = attribute_dict.get('Tag', [])
    for tag in tags_list:
        is_event_tag = tag.get('inherited', 0)  # field doesn't exist when this is an attribute level, default is '0'
        tag_id = tag.get('id')
        if is_event_level:
            tag_set_ids.add(tag_id)
        else:  # attribute level
            if not is_event_tag:
                tag_set_ids.add(tag_id)
        output.append({'ID': tag_id, 'Name': tag.get('name')})
    return output, tag_set_ids


def parse_response_reputation_command(misp_response, malicious_tag_ids, suspicious_tag_ids, attributes_limit):
    """
    After getting all the attributes which match the required indicator value, this function parses the response.
    This function goes over all the attributes that found (after limit the attributes amount to the given limit)
    and by sub-functions calculated the score of the indicator.
    For the context data outputs, for every attribute we remove the "Related Attribute" list and limits the tags and
    galaxies lists. Eventually, the outputs will be a list of attributes along with their events objects.
    Note: When limits the attributes amount, we sort the attributes list by the event ids as the greater event ids are
    the newer ones.

    Returns:
        response (dict): The parsed outputs to context data (array of attributes).
        score: the indicator score
        found_tag: the tag (id) which made the indicator to get that score
        found_related_events (dict): contains info (name, id, threat level id) about all the events that include
        the indicator

    Please see an example for a response in test_data/reputation_command_response.json
    Please see an example for a parsed output in test_data/reputation_command_outputs.json
        """
    response = copy.deepcopy(misp_response)
    attributes_list = response.get('Attribute')
    if not attributes_list:
        return None
    attributes_list = sorted(attributes_list,
                             key=lambda attribute_item: attribute_item['event_id'], reverse=True)[:attributes_limit]
    found_related_events, attributes_tag_ids, event_tag_ids = prepare_attributes_array_to_context_data(attributes_list)
    attribute_in_event_with_bad_threat_level = found_event_with_bad_threat_level_id(found_related_events)
    score, found_tag = get_score(attribute_tags_ids=attributes_tag_ids, event_tags_ids=event_tag_ids,
                                 malicious_tag_ids=malicious_tag_ids, suspicious_tag_ids=suspicious_tag_ids,
                                 is_attribute_in_event_with_bad_threat_level=attribute_in_event_with_bad_threat_level)
    formatted_response = replace_keys_from_misp_to_context_data({'Attribute': attributes_list})
    return formatted_response, score, found_tag, found_related_events


def prepare_attributes_array_to_context_data(attributes_list):
    attributes_tag_ids, event_tag_ids = set(), set()
    found_related_events = {}
    if not attributes_list:
        return None
    for attribute in attributes_list:
        attribute.pop("RelatedAttribute")  # get rid of this useless list
        event = attribute.get('Event')
        convert_timestamp_to_readable(attribute, event)
        found_related_events[event.get("id")] = {"Event Name": event.get("info"),
                                                 "Threat Level ID": event.get('threat_level_id'),
                                                 "Event ID": event.get("id")}
        if event.get('Tag'):
            limit_tag_output, tag_ids = limit_tag_output_to_id_and_name(event, True)
            event['Tag'] = limit_tag_output
            event_tag_ids.update(tag_ids)
        if attribute.get('Tag'):
            limit_tag_output, tag_ids = limit_tag_output_to_id_and_name(attribute, False)
            attribute['Tag'] = limit_tag_output
            attributes_tag_ids.update(tag_ids)
    return found_related_events, attributes_tag_ids, event_tag_ids


def convert_timestamp_to_readable(attribute, event):
    if attribute.get('timestamp'):
        attribute['timestamp'] = misp_convert_timestamp_to_date_string(attribute.get('timestamp'))
    if event:
        if event.get('timestamp'):
            attribute['Event']['timestamp'] = misp_convert_timestamp_to_date_string(event.get('timestamp'))
        if event.get('publish_timestamp'):
            attribute['Event']['publish_timestamp'] = misp_convert_timestamp_to_date_string(
                event.get('publish_timestamp'))


def found_event_with_bad_threat_level_id(found_related_events):
    bad_threat_level_ids = ["1", "2", "3"]
    return any(event["Threat Level ID"] in bad_threat_level_ids for event in found_related_events.values())


def get_score(attribute_tags_ids, event_tags_ids, malicious_tag_ids, suspicious_tag_ids,
              is_attribute_in_event_with_bad_threat_level):
    """
    Calculates the indicator score by following logic. Indicators of attributes and Events that:
    * have tags which configured as malicious will be scored 3 (i.e malicious).
    * have tags which configured as suspicious will be scored 2 (i.e suspicious).
    * don't have any tags configured as suspicious nor malicious will be scored by their event's threat level id. In
    such case, the score will be BAD if the threat level id is in [1,2,3]. Otherwise, the threat level is 4 = Unknown.
    note:
    - In case the same tag appears in both Malicious tag ids and Suspicious tag ids lists the indicator will
      be scored as malicious.
    - Attributes tags (both malicious and suspicious) are stronger than events' tags.
    """
    found_tag = None
    is_attribute_tag_malicious = any((found_tag := tag) in attribute_tags_ids for tag in malicious_tag_ids)
    if is_attribute_tag_malicious:
        return Common.DBotScore.BAD, found_tag

    is_attribute_tag_suspicious = any((found_tag := tag) in attribute_tags_ids for tag in suspicious_tag_ids)
    if is_attribute_tag_suspicious:
        return Common.DBotScore.SUSPICIOUS, found_tag

    is_event_tag_malicious = any((found_tag := tag) in event_tags_ids for tag in malicious_tag_ids)
    if is_event_tag_malicious:
        return Common.DBotScore.BAD, found_tag

    is_event_tag_suspicious = any((found_tag := tag) in event_tags_ids for tag in suspicious_tag_ids)
    if is_event_tag_suspicious:
        return Common.DBotScore.SUSPICIOUS, found_tag

    # no tag was found
    if is_attribute_in_event_with_bad_threat_level:
        return Common.DBotScore.BAD, None

    return Common.DBotScore.NONE, None


def get_new_misp_event_object(args):
    """
    Create a new MISP event object and set the event's details.
    """
    event = MISPEvent()
    event.distribution = MISP_DISTRIBUTION_TO_IDS[args.get('distribution')]

    sharing_group_id = args.get('sharing_group_id')
    if event.distribution == 4 and not sharing_group_id:
        raise DemistoException("Error: When setting distribution to be 'Sharing_group', you have to specify the "
                               "'sharing_group_id' argument.")
    if sharing_group_id:
        event.sharing_group_id = arg_to_number(sharing_group_id)

    threat_level_id_arg = args.get('threat_level_id')
    if threat_level_id_arg:
        event.threat_level_id = THREAT_LEVELS_TO_ID[threat_level_id_arg]

    analysis_arg = args.get('analysis')
    event.analysis = MISP_ANALYSIS_TO_IDS.get(analysis_arg) if analysis_arg in MISP_ANALYSIS_TO_IDS else analysis_arg
    event.info = args.get('info') if args.get('info') else 'Event from XSOAR'
    event.date = datetime.strptime(args.get('creation_date'), "%Y-%m-%d") if args.get('creation_date') else datetime.today()
    event.published = argToBoolean(args.get('published', 'False'))
    return event


def create_event_command(demisto_args: dict):
    """Creating event in MISP with the given attribute args"""
    new_event = get_new_misp_event_object(demisto_args)
    new_event = PYMISP.add_event(new_event, True)

    if isinstance(new_event, dict) and new_event.get('errors'):
        raise DemistoException(new_event.get('errors'))

    event_id = new_event.id
    add_attribute(event_id=event_id, internal=True, new_event=new_event, demisto_args=demisto_args)
    event = PYMISP.search(eventid=event_id)
    human_readable = f"## MISP create event\nNew event with ID: {event_id} has been successfully created.\n"

    return CommandResults(
        readable_output=human_readable,
        outputs_prefix='MISP.Event',
        outputs_key_field='ID',
        outputs=build_events_search_response(event),
        raw_response=event
    )


def add_user_to_misp(demisto_args: dict = {}):
    """Adding a new user to MISP.

    Args:
        demisto_args (dict): Demisto args
    """
    new_user = MISPUser()
    new_user.email = demisto_args.get('email')
    new_user.org_id = demisto_args.get('org_id')
    new_user.role_id = demisto_args.get('role_id')
    new_user.password = demisto_args.get('password')
    response = PYMISP.add_user(new_user)
    if 'errors' in response:
        raise DemistoException(f'Failed to add user.\nError message: {response}')
    else:
        human_readable = f"## MISP add user\nNew user was added to MISP.\nEmail:{new_user.email}"
        response = response.get('User', {})
        return CommandResults(readable_output=human_readable,
                              raw_response=response,
                              outputs=response,
                              outputs_prefix='MISP.User')


def get_organizations_info():
    """
    Display organization ids and names.
    """
    organizations = PYMISP.organisations()
    org_info = []
    for organization in organizations:
        org_id = organization.get('Organisation', {}).get('id')
        org_name = organization.get('Organisation', {}).get('name')
        if org_id and org_name:
            org_info.append({'name': org_name, 'id': org_id})
    if org_info:
        human_readable = tableToMarkdown('MISP Organizations', org_info, headers=['id', 'name'], removeNull=True)
    else:
        human_readable = 'There are no organization ids and names'
    return CommandResults(
        readable_output=human_readable,
        outputs_prefix='MISP.Organization',
        outputs=org_info,
        raw_response=org_info
    )


def get_role_info():
    """
    Display role ids and names.
    """
    roles = PYMISP.roles()
    role_info = []
    for role in roles:
        role_name = role.get('Role', {}).get('name')
        role_id = role.get('Role', {}).get('id')
        if role_name and role_id:
            role_info.append({'name': role_name, 'id': role_id})
    if role_info:
        human_readable = tableToMarkdown('MISP Roles', role_info, headers=['id', 'name'], removeNull=True)
    else:
        human_readable = 'There are no role ids and names'
    return CommandResults(
        readable_output=human_readable,
        outputs_prefix='MISP.Role',
        outputs=role_info,
        raw_response=role_info
    )


def add_attribute(event_id: int = None, internal: bool = False, demisto_args: dict = {}, new_event: MISPEvent = None):
    """Adding attribute to a given MISP event object
    This function can be called as an independence command or as part of another command (create event for example)

    Args:
        event_id (int): Event ID to add attribute to
        internal (bool): if set to True, will not post results to Demisto
        demisto_args (dict): Demisto args
        new_event (MISPEvent): When this function was called from create event command, the attrubite will be added to
        that existing event.
    """
    value = demisto_args.get('value')
    attributes_args = {
        'id': demisto_args.get('event_id'),  # misp event id
        'type': demisto_args.get('type', 'other'),
        'category': demisto_args.get('category', 'External analysis'),
        'to_ids': argToBoolean(demisto_args.get('to_ids', True)),
        'comment': demisto_args.get('comment'),
        'value': argToList(value)
    }
    event_id = event_id if event_id else arg_to_number(demisto_args.get('event_id'), "event_id")
    attributes_args.update({'id': event_id}) if event_id else None

    distribution = demisto_args.get('distribution')
    attributes_args.update({'distribution': MISP_DISTRIBUTION_TO_IDS[distribution]}) if distribution else None

    sharing_group_id = demisto_args.get('sharing_group_id')
    attributes_args.update({'sharing_group_id': sharing_group_id}) if sharing_group_id else None

    if not new_event:
        response = PYMISP.search(eventid=event_id, pythonify=True)
        if not response:
            raise DemistoException(
                f"Error: An event with the given id: {event_id} was not found in MISP. please check it once again")
        new_event = response[0]  # response[0] is MISP event

    new_event.add_attribute(**attributes_args)
    PYMISP.update_event(event=new_event)
    if internal:
        return None

    value = attributes_args.get('value')
    updated_event = PYMISP.search(eventid=new_event.id, controller='attributes', value=value)
    human_readable = f"## MISP add attribute\nNew attribute: {value} was added to event id {new_event.id}.\n"
    return CommandResults(
        readable_output=human_readable,
        outputs_prefix='MISP.Attribute',
        outputs_key_field='ID',
        outputs=build_attributes_search_response(updated_event),
        raw_response=updated_event
    )


def generic_reputation_command(demisto_args, reputation_type, dbot_type, malicious_tag_ids, suspicious_tag_ids,
                               reliability, attributes_limit):
    reputation_value_list = argToList(demisto_args.get(reputation_type), ',')
    command_results = []
    for value in reputation_value_list:
        command_results.append(
            get_indicator_results(value, dbot_type, malicious_tag_ids, suspicious_tag_ids, reliability,
                                  attributes_limit))
    return command_results


def reputation_value_validation(value, dbot_type):
    if dbot_type == 'FILE':
        # hashFormat will be used only in output
        hash_format = get_hash_type(value)
        if hash_format == 'Unknown':
            raise DemistoException('Invalid hash length, enter file hash of format MD5, SHA-1 or SHA-256')
    if dbot_type == 'IP' and not is_ip_valid(value):
        raise DemistoException(f"Error: The given IP address: {value} is not valid")
    if dbot_type == 'DOMAIN' and not re.compile(DOMAIN_REGEX, regexFlags).match(value):
        raise DemistoException(f"Error: The given domain: {value} is not valid")
    if dbot_type == 'URL' and not re.compile(urlRegex, regexFlags).match(value):
        raise DemistoException(f"Error: The given url: {value} is not valid")
    if dbot_type == 'EMAIL' and not re.compile(emailRegex, regexFlags).match(value):
        raise DemistoException(f"Error: The given email address: {value} is not valid")


def get_indicator_results(value, dbot_type, malicious_tag_ids, suspicious_tag_ids, reliability, attributes_limit):
    """
    This function searches for the given attribute value in MISP and then calculates it's dbot score.
    The score is calculated by the tags ids (attribute tags and event tags).
    Args:
        value (str): The indicator value (an IP address, email address, domain, url or file hash).
        dbot_type (str): Indicator type (file, url, domain, email or ip).
        malicious_tag_ids (set): Tag ids should be recognised as malicious.
        suspicious_tag_ids (set): Tag ids should be recognised as suspicious
        reliability (DBotScoreReliability): integration reliability score.
        attributes_limit (int) : Limits the number of attributes that will be written to the context

    Returns:
        CommandResults includes all the indicator results.
    """
    reputation_value_validation(value, dbot_type)
    # if ALLOWED_ORGS is empty, then it equals to any. When specified, then it filters out all other orgs that are not requested
    if TO_IDS:
        # to_ids flag represents whether the attribute is meant to be actionable
        # Actionable defined attributes can be used in automated processes as a pattern for detection
        misp_response = PYMISP.search(value=value, controller='attributes', include_context=True,
                                      include_correlations=True, include_event_tags=True, enforce_warninglist=True,
                                      include_decay_score=True, includeSightings=True, to_ids=TO_IDS, org=ALLOWED_ORGS)
    else:
        misp_response = PYMISP.search(value=value, controller='attributes', include_context=True,
                                      include_correlations=True, include_event_tags=True, enforce_warninglist=True,
                                      include_decay_score=True, includeSightings=True, org=ALLOWED_ORGS)

    indicator_type = INDICATOR_TYPE_TO_DBOT_SCORE[dbot_type]
    is_indicator_found = misp_response and misp_response.get('Attribute')
    if is_indicator_found:
        outputs, score, found_tag, found_related_events = parse_response_reputation_command(misp_response,
                                                                                            malicious_tag_ids,
                                                                                            suspicious_tag_ids,
                                                                                            attributes_limit)
        dbot = Common.DBotScore(indicator=value, indicator_type=indicator_type,
                                score=score, reliability=reliability, malicious_description="Match found in MISP")
        indicator = get_dbot_indicator(dbot_type, dbot, value)
        all_attributes = outputs.get('Attribute')
        events_to_human_readable = get_events_related_to_scored_tag(all_attributes, found_tag)
        attribute_highlights = reputation_command_to_human_readable(all_attributes, score, events_to_human_readable)
        readable_output = tableToMarkdown(f'Results found in MISP for value: {value}', attribute_highlights,
                                          removeNull=True)
        readable_output += tableToMarkdown('Related events', list(found_related_events.values()))
        return CommandResults(indicator=indicator,
                              raw_response=misp_response,
                              outputs=all_attributes,
                              outputs_prefix='MISP.Attribute',
                              outputs_key_field='ID',
                              readable_output=readable_output)
    else:
        dbot = Common.DBotScore(indicator=value, indicator_type=indicator_type,
                                score=Common.DBotScore.NONE, reliability=reliability,
                                malicious_description="No results were found in MISP")
        indicator = get_dbot_indicator(dbot_type, dbot, value)
        return CommandResults(indicator=indicator,
                              readable_output=f"No attributes found in MISP for value: {value}")


def get_events_related_to_scored_tag(all_attributes, found_tag):
    """
    This function searches for all the events that have the tag (i.e found_tag) which caused the indicator to be scored
    as malicious or suspicious.
    Args:
        all_attributes (dict): The parsed response from the MISP search attribute request
        found_tag (str): The tag that was scored as malicious or suspicious. If no tag was found, then the score is
        Unknown so no events should be found.

    Returns:
        list includes all the events that were detected as related to the tag.
    """
    scored_events = []
    if found_tag:
        for attribute in all_attributes:
            event = attribute.get('Event', {})
            event_name = event.get('Info')
            scored_events.extend(search_events_with_scored_tag(event, found_tag, event_name))
            scored_events.extend(search_events_with_scored_tag(attribute, found_tag, event_name))
    return remove_duplicated_related_events(scored_events)


def remove_duplicated_related_events(related_events):
    related_events_no_duplicates = []
    for i in range(len(related_events)):
        if related_events[i] not in related_events[i + 1:]:
            related_events_no_duplicates.append(related_events[i])
    return related_events_no_duplicates


def search_events_with_scored_tag(object_data_dict, found_tag, event_name):
    """
    By the given object we go over all the tags and search if found_tag is one of it's tags. If so, the event will be
    added to related_events list
    Args:
        object_data_dict (dict): Event or attribute dict which includes tags list.
        found_tag (str): The tag that was scored as malicious or suspicious.
        event_name (str): Name of the event
    """
    related_events = []
    object_tags_list = object_data_dict.get('Tag', [])
    for tag in object_tags_list:
        if tag.get('ID') == found_tag:
            event_id = get_event_id(object_data_dict)
            tag_name = tag.get('Name')
            related_events.append({'Event_ID': event_id, 'Event_Name': event_name,
                                   'Tag_Name': tag_name, 'Tag_ID': tag.get('ID')})
    return related_events


def get_event_id(data_dict):
    if data_dict.get('EventID'):
        return data_dict.get('EventID')
    elif data_dict.get('ID'):
        return data_dict.get('ID')
    return data_dict.get('Event', {}).get('ID')


def get_dbot_indicator(dbot_type, dbot_score, value):
    if dbot_type == "FILE":
        hash_type = get_hash_type(value)
        if hash_type == 'md5':
            return Common.File(dbot_score=dbot_score, md5=value)
        if hash_type == 'sha1':
            return Common.File(dbot_score=dbot_score, sha1=value)
        if hash_type == 'sha256':
            return Common.File(dbot_score=dbot_score, sha256=value)
    if dbot_type == "IP":
        return Common.IP(ip=value, dbot_score=dbot_score)
    if dbot_type == "DOMAIN":
        return Common.Domain(domain=value, dbot_score=dbot_score)
    if dbot_type == "EMAIL":
        return Common.EMAIL(address=value, dbot_score=dbot_score)
    if dbot_type == "URL":
        return Common.URL(url=value, dbot_score=dbot_score)
    return None


def build_misp_complex_filter(demisto_query: str):
    """
    Examples are available in UT: test_build_misp_complex_filter.
    For more information please see build_complex_query in pymisp/api.py

    Args:
        demisto_query: complex query contains saved words: 'AND:', 'OR:' and 'NOT:'
            using ',' as delimiter for parameters and ';' as delimiter for operators.
            using the operators is optional.
            if 'demisto_query' does not contains any of the complex operators the original
            input will be returned

    Returns:
        str: dictionary created for misp to perform complex query
        or if no complex query found returns the original input
    """

    regex_and = r'(AND:)([^\;]+)(;)?'
    regex_or = r'(OR:)([^\;]+)(;)?'
    regex_not = r'(NOT:)([^\;]+)(;)?'
    misp_query_params: Dict[Any, Any] = {}

    match_and = re.search(regex_and, demisto_query, re.MULTILINE)
    match_or = re.search(regex_or, demisto_query, re.MULTILINE)
    match_not = re.search(regex_not, demisto_query, re.MULTILINE)

    is_complex_and_operator = is_misp_complex_search_helper(match_and, misp_query_params, 'and_parameters')
    is_complex_or_operator = is_misp_complex_search_helper(match_or, misp_query_params, 'or_parameters')
    is_complex_not_operator = is_misp_complex_search_helper(match_not, misp_query_params, 'not_parameters')
    is_complex_search = is_complex_and_operator or is_complex_or_operator or is_complex_not_operator
    if is_complex_search:
        return PYMISP.build_complex_query(**misp_query_params)
    return demisto_query


def is_misp_complex_search_helper(match_operator, misp_query_params, operator_key):
    is_complex_search = False
    if match_operator is not None:
        misp_query_params[operator_key] = match_operator.group(2).split(',')
        is_complex_search = True
    return is_complex_search


def prepare_args_to_search(controller):
    demisto_args = demisto.args()
    args_to_misp_format = {arg: demisto_args[arg] for arg in MISP_SEARCH_ARGUMENTS if arg in demisto_args}
    # Replacing keys and values from Demisto to Misp's keys
    if 'type' in args_to_misp_format:
        args_to_misp_format['type_attribute'] = args_to_misp_format.pop('type').split(",")
    if 'to_ids' in args_to_misp_format:
        args_to_misp_format['to_ids'] = 1 if demisto_args.get('to_ids') == 'true' else 0
    if 'from' in args_to_misp_format:
        args_to_misp_format['date_from'] = args_to_misp_format.pop('from')
    if 'to' in args_to_misp_format:
        args_to_misp_format['date_to'] = args_to_misp_format.pop('to')
    if 'event_id' in args_to_misp_format:
        args_to_misp_format['eventid'] = argToList(args_to_misp_format.pop('event_id'))
    if 'last' in args_to_misp_format:
        args_to_misp_format['publish_timestamp'] = args_to_misp_format.pop('last')
    if 'include_decay_score' in args_to_misp_format:
        args_to_misp_format['include_decay_score'] = 1 if demisto_args.get('include_decay_score') == 'true' else 0
    if 'include_sightings' in args_to_misp_format:
        args_to_misp_format['include_sightings'] = 1 if demisto_args.get('include_sightings') == 'true' else 0
    if 'include_correlations' in args_to_misp_format:
        args_to_misp_format['include_correlations'] = 1 if demisto_args.get('include_correlations') == 'true' else 0
    if 'enforceWarninglist' in args_to_misp_format:
        args_to_misp_format['enforceWarninglist'] = 1 if demisto_args.get('enforceWarninglist') == 'true' else 0
    if 'include_feed_correlations' in args_to_misp_format:
        args_to_misp_format['includeFeedCorrelations'] = 1 if demisto_args.get(
            'include_feed_correlations') == 'true' else 0
        args_to_misp_format.pop('include_feed_correlations')
    if 'limit' not in args_to_misp_format:
        args_to_misp_format['limit'] = '50'
    if 'tags' in args_to_misp_format:
        args_to_misp_format['tags'] = build_misp_complex_filter(args_to_misp_format['tags'])
    if args_to_misp_format.get('with_attachments') == 'true':
        args_to_misp_format['with_attachments'] = 1
    else:
        args_to_misp_format['with_attachments'] = 0
        args_to_misp_format['controller'] = controller
    demisto.debug(f"[MISP V3]: args for {demisto.command()} command are {args_to_misp_format}")
    return args_to_misp_format


def build_attributes_search_response(response: dict | requests.Response,
                                     include_correlations=False) -> dict:
    """
    Convert the response of attribute search returned from MISP to the context output format.
    """
    response_object = copy.deepcopy(response)
    if include_correlations:
        # return full related attributes only if the user wants to get them back
        ATTRIBUTE_FIELDS.append('RelatedAttribute')

    if isinstance(response_object, str):
        response_object = json.loads(json.dumps(response_object))
    if isinstance(response_object, dict):
        attributes = response_object.get('Attribute')
    else:  # Response
        attributes = response_object.json().get('Attribute')
    return get_limit_attribute_search_outputs(attributes)


def get_limit_attribute_search_outputs(attributes):
    for i in range(len(attributes)):
        attributes[i] = {key: attributes[i].get(key) for key in ATTRIBUTE_FIELDS if key in attributes[i]}
        build_galaxy_output(attributes[i])
        build_tag_output(attributes[i])
        build_sighting_output_from_attribute_search_response(attributes[i])
        convert_timestamp_to_readable(attributes[i], None)
    formatted_attributes = replace_keys_from_misp_to_context_data(attributes)
    return formatted_attributes


def build_galaxy_output(given_object):
    """given_object is attribute or event, depends on the called function"""
    if given_object.get('Galaxy'):
        given_object['Galaxy'] = [
            {
                'name': star.get('name'),
                'type': star.get('type'),
                'description': star.get('description')
            } for star in given_object['Galaxy']
        ]


def build_object_output(event):
    if event.get('Object'):
        event['Object'] = [
            {
                'name': event_object.get('name'),
                'uuid': event_object.get('uuid'),
                'description': event_object.get('description'),
                'id': event_object.get('id')
            } for event_object in event['Object']
        ]


def build_tag_output(given_object):
    """given_object is attribute or event, depends on the called function"""
    if given_object.get('Tag'):
        given_object['Tag'] = [
            {'Name': tag.get('name'),
             'is_galaxy': tag.get('is_galaxy')
             } for tag in given_object.get('Tag')
        ]


def build_sighting_output_from_attribute_search_response(attribute):
    if attribute.get('Sighting'):
        attribute['Sighting'] = [
            {'type': sighting.get('type')
             } for sighting in attribute.get('Sighting')
        ]


def build_attributes_search_response_return_only_values(response_object: dict | requests.Response) -> list:
    """returns list of attributes' values that match the search query when user set the arg 'compact' to True"""
    if isinstance(response_object, str):
        response_object = json.loads(json.dumps(response_object))
    if isinstance(response_object, dict):
        attributes = response_object.get('Attribute', [])
    else:  # Response
        attributes = response_object.json().get('Attribute', [])
    return [attribute.get('value') for attribute in attributes]


def pagination_args_validation(page, limit):
    if page and page < 0:
        raise DemistoException("page should be zero or a positive number")
    if limit and limit < 0:
        raise DemistoException("limit should be zero or a positive number")


def attribute_response_to_markdown_table(response: dict):
    attribute_highlights = []
    for attribute in response:
        event = attribute.get('Event', {})
        attribute_tags = [tag.get('Name') for tag in attribute.get('Tag')] if attribute.get(
            'Tag') else None
        attribute_sightings = [SIGHTING_TYPE_ID_TO_NAME[sighting.get('Type')] for sighting in
                               attribute.get('Sighting')] if attribute.get('Sighting') else None
        attribute_highlights.append({
            'Attribute ID': attribute.get('ID'),
            'Event ID': attribute.get('EventID'),
            'Attribute Category': attribute.get('Category'),
            'Attribute Type': attribute.get('Type'),
            'Attribute Comment': attribute.get('Comment'),
            'Attribute Value': attribute.get('Value'),
            'Attribute Tags': attribute_tags,
            'Attribute Sightings': attribute_sightings,
            'To IDs': attribute.get('ToIDs'),
            'Timestamp': attribute.get('Timestamp'),
            'Event Info': event.get('Info'),
            'Event Organization ID': event.get('OrganizationID'),
            'Event Distribution': event.get('Distribution'),
            'Event UUID': event.get('UUID')
        })
    return attribute_highlights


def search_attributes(demisto_args: dict) -> CommandResults:
    """Execute a MISP search over 'attributes'"""
    args = prepare_args_to_search('attributes')
    outputs_should_include_only_values = argToBoolean(demisto_args.get('compact', False))
    include_correlations = argToBoolean(demisto_args.get('include_correlations', False))
    page = arg_to_number(demisto_args.get('page', 1), "page", required=True)
    limit = arg_to_number(demisto_args.get('limit', 50), "limit", required=True)
    pagination_args_validation(page, limit)

    response = PYMISP.search(**args)

    if response:
        response_for_context_list = []
        response_for_context_dict = {}

        if args.get('with_attachments', 0) == 1 and isinstance(response, list):
            for attachment in response:
                for objects in attachment.get('Event', {}).get('Object', []):
                    for object in objects.get('Attribute', []):
                        if args.get('value') == object.get('value'):
                            for object in objects.get('Attribute'):
                                if data := object.get('data'):
                                    res = fileResult('{}.zip'.format(args.get('value')), b64decode(data))
                                    demisto.results(res)

            demisto.args()['with_attachments'] = 'false'
            return search_attributes(demisto_args)

        if outputs_should_include_only_values:
            response_for_context_list = build_attributes_search_response_return_only_values(response)
            number_of_results = len(response_for_context_list)
            md = tableToMarkdown(f"MISP search-attributes returned {number_of_results} attributes",
                                 response_for_context_list[:number_of_results], ["Value"])
        else:
            response_for_context_dict = build_attributes_search_response(response, include_correlations)
            attribute_highlights = attribute_response_to_markdown_table(response_for_context_dict)

            pagination_message = f"Current page size: {limit}\n"
            if len(response_for_context_dict) == limit:
                pagination_message += f"Showing page {page} out others that may exist"
            else:
                pagination_message += f"Showing page {page}"
            md = tableToMarkdown(
                f"MISP search-attributes returned {len(response_for_context_dict)} attributes\n {pagination_message}",
                attribute_highlights, removeNull=True)

        response_for_context = response_for_context_list or response_for_context_dict

        return CommandResults(
            raw_response=response,
            readable_output=md,
            outputs=response_for_context,
            outputs_prefix="MISP.Attribute",
            outputs_key_field="ID"
        )

    else:
        return CommandResults(readable_output=f"No attributes found in MISP for the given filters: {args}")


def build_events_search_response(response: dict | requests.Response, demisto_args={}) -> dict:
    """
    Convert the response of event search returned from MISP to the context output format.
    please note: attributes are excluded from search-events output as the information is too big. User can use the
    command search-attributes in order to get the information about the attributes.
    Note: following the issue: 42650 we will return only attributes' feed hits on this command, for more info
    please read the issue.
    """
    response_object = copy.deepcopy(response)
    if isinstance(response_object, str):
        response_object = json.loads(json.dumps(response_object))
    if isinstance(response_object, requests.Response):
        events = [event.get('Event') for event in response_object.json()]
    else:  # dict
        events = [event.get('Event') for event in response_object]
    for i in range(0, len(events)):
        # Filter object from keys in event_args
        events[i] = {key: events[i].get(key) for key in EVENT_FIELDS if key in events[i]}
        events[i]['RelatedEvent'] = []  # there is no need in returning related event when searching for an event
        build_galaxy_output(events[i])
        build_tag_output(events[i])
        build_object_output(events[i])
        build_attribute_feed_hit(events[i], demisto_args)
        events[i]['timestamp'] = misp_convert_timestamp_to_date_string(events[i].get('timestamp'))
        events[i]['publish_timestamp'] = misp_convert_timestamp_to_date_string(events[i].get('publish_timestamp'))

    formatted_events = replace_keys_from_misp_to_context_data(events)  # type: ignore
    return formatted_events  # type: ignore


def build_attribute_feed_hit(event: dict, demisto_args):
    """
    We want to have the attributes data as part of the search-events context results only if the user asked for
    include_feed_correlations. The data we return includes some finite fields:
    * A list of event_uuids, feed ID, name, provider, source format and a url. None of these fields doesn't include
    some heavy data which can cause performance issues.
    Otherwise, we don't want to return attributes data at all.
    """
    if argToBoolean(demisto_args.get('include_feed_correlations', False)):
        if event.get('Attribute'):
            event['Attribute'] = [
                {
                    'id': attribute.get('id'),
                    'value': attribute.get('value'),
                    'Feed': attribute.get('Feed')
                } for attribute in event['Attribute']
            ]
    else:
        event.pop('Attribute')


def event_to_human_readable_tag_list(event):
    event_tags = event.get('Tag', [])
    if event_tags:
        return [tag.get('Name') for tag in event_tags]
    return None


def event_to_human_readable_galaxy_list(event):
    event_galaxies = event.get('Galaxy', [])
    if event_galaxies:
        return [galaxy.get('Name') for galaxy in event.get('Galaxy')]
    return None


def event_to_human_readable_object_list(event):
    event_objects = event.get('Object', [])
    if event_objects:
        return [event_object.get('ID') for event_object in event.get('Object')]
    return None


def event_to_human_readable(response: dict):
    event_highlights = []
    for event in response:
        event_tags = event_to_human_readable_tag_list(event)
        event_galaxies = event_to_human_readable_galaxy_list(event)
        event_objects = event_to_human_readable_object_list(event)
        event_highlights.append({
            'Event ID': event.get('ID'),
            'Event Tags': event_tags,
            'Event Galaxies': event_galaxies,
            'Event Objects': event_objects,
            'Publish Timestamp': event.get('PublishTimestamp'),
            'Event Info': event.get('Info'),
            'Event Org ID': event.get('OrganizationID'),
            'Event Orgc ID': event.get('OwnerOrganization.ID'),
            'Event Distribution': event.get('Distribution'),
            'Event UUID': event.get('UUID'),
        })
    return event_highlights


def search_events(demisto_args: dict) -> CommandResults:
    """
    Execute a MISP search using the 'event' controller.
    """
    args = prepare_args_to_search('events')
    page = arg_to_number(demisto_args.get('page', 1), "page", required=True)
    limit = arg_to_number(demisto_args.get('limit', 50), "limit", required=True)
    pagination_args_validation(page, limit)

    response = PYMISP.search(**args)
    if response:
        response_for_context = build_events_search_response(response, demisto_args)
        event_outputs_to_human_readable = event_to_human_readable(response_for_context)

        pagination_message = f"Current page size: {limit}\n"
        if len(response_for_context) == limit:
            pagination_message += f"Showing page {page} out others that may exist"
        else:
            pagination_message += f"Showing page {page}"
        md = tableToMarkdown(
            f"MISP search-events returned {len(response_for_context)} events.\n {pagination_message}",
            event_outputs_to_human_readable, removeNull=True)

        return CommandResults(
            raw_response=response,
            readable_output=md,
            outputs=response_for_context,
            outputs_prefix="MISP.Event",
            outputs_key_field="ID"
        )
    else:
        return CommandResults(readable_output=f"No events found in MISP for the given filters: {args}")


def delete_event(demisto_args: dict):
    """
    Gets an event id and deletes it.
    """
    event_id = demisto_args.get('event_id')
    response = PYMISP.delete_event(event_id)
    if 'errors' in response:
        raise DemistoException(f'Event ID: {event_id} has not found in MISP: \nError message: {response}')
    else:
        human_readable = f'Event {event_id} has been deleted'
        return CommandResults(readable_output=human_readable, raw_response=response)


def add_tag(demisto_args: dict, is_attribute=False):
    """
    Function will add tag to given UUID of event or attribute.
    is_attribute (bool): if the given UUID belongs to an attribute (True) or event (False).
    """
    uuid = demisto_args.get('uuid')
    tag = demisto_args.get('tag')
    is_local_tag = argToBoolean(demisto_args.get('is_local', False))
    disable_output = argToBoolean(demisto_args.get('disable_output', False))
    try:
        PYMISP.tag(uuid, tag, local=is_local_tag)  # add the tag
    except PyMISPError:
        raise DemistoException("Adding the required tag was failed. Please make sure the UUID exists.")
    if is_attribute:
        response = None
        success_msg = f'Tag {tag} has been successfully added to attribute {uuid}'
        if not disable_output:
            response = PYMISP.search(uuid=uuid, controller='attributes')
            return CommandResults(
                readable_output=success_msg,
                outputs_prefix='MISP.Attribute',
                outputs_key_field='ID',
                outputs=build_attributes_search_response(response),
                raw_response=response
            )
        else:
            return CommandResults(
                readable_output=success_msg,
                raw_response=success_msg
            )

    # event's uuid
    response = PYMISP.search(uuid=uuid)
    human_readable = f'Tag {tag} has been successfully added to event {uuid}'
    return CommandResults(
        readable_output=human_readable,
        outputs_prefix='MISP.Event',
        outputs_key_field='ID',
        outputs=build_events_search_response(response),
        raw_response=response
    )


def remove_tag(demisto_args: dict, is_attribute=False):
    """
    Function will remove tag to given UUID of event or attribute.
    is_attribute (bool): if the given UUID is an attribute's one. Otherwise it's event's.
    """
    uuid = demisto_args.get('uuid')
    tag = demisto_args.get('tag')
    try:
        response = PYMISP.untag(uuid, tag)
        if response and response.get('errors'):
            raise DemistoException(f'Error in `{demisto.command()}` command: {response}')
    except PyMISPError:
        raise DemistoException("Removing the required tag was failed. Please make sure the UUID and tag exist.")

    if is_attribute:
        response = PYMISP.search(uuid=uuid, controller='attributes')
        human_readable = f'Tag {tag} has been successfully removed from the attribute {uuid}'
        return CommandResults(
            readable_output=human_readable,
            outputs_prefix='MISP.Attribute',
            outputs_key_field='ID',
            outputs=build_attributes_search_response(response),
            raw_response=response
        )
    # event's uuid
    response = PYMISP.search(uuid=uuid)
    human_readable = f'Tag {tag} has been successfully removed from the event {uuid}'
    return CommandResults(
        readable_output=human_readable,
        outputs_prefix='MISP.Event',
        outputs_key_field='ID',
        outputs=build_events_search_response(response),
        raw_response=response
    )


def add_sighting(demisto_args: dict):
    """Adds sighting to MISP attribute
    """
    attribute_id = demisto_args.get('id')
    attribute_uuid = demisto_args.get('uuid')
    sighting_type = demisto_args['type']  # mandatory arg
    att_id = attribute_id or attribute_uuid
    if not att_id:
        raise DemistoException('ID or UUID not specified')
    sighting_args = {
        'id': attribute_id,
        'uuid': attribute_uuid,
        'type': SIGHTING_TYPE_NAME_TO_ID[sighting_type]
    }
    sigh_obj = MISPSighting()
    sigh_obj.from_dict(**sighting_args)
    response = PYMISP.add_sighting(sigh_obj, att_id)
    if response.get('message'):
        raise DemistoException(f"An error was occurred: {response.get('message')}")
    elif response.get('Sighting'):
        human_readable = f'Sighting \'{sighting_type}\' has been successfully added to attribute {att_id}'
        return CommandResults(readable_output=human_readable)
    raise DemistoException(f"An error was occurred: {json.dumps(response)}")


def test(malicious_tag_ids, suspicious_tag_ids, attributes_limit):
    """
    Test module.
    """
    is_tag_list_valid(malicious_tag_ids)
    is_tag_list_valid(suspicious_tag_ids)
    if attributes_limit < 0:
        raise DemistoException('Attribute limit has to be a positive number.')
    response = PYMISP._prepare_request('GET', 'servers/getPyMISPVersion.json')
    if PYMISP._check_json_response(response):
        return 'ok'
    else:
        raise DemistoException('MISP has not connected.')


def build_feed_url(demisto_args):
    url = demisto_args.get('feed')
    url = url[:-1] if url.endswith('/') else url
    if PREDEFINED_FEEDS.get(url):
        url = PREDEFINED_FEEDS[url].get('url')  # type: ignore
    return url


def add_events_from_feed(demisto_args: dict, use_ssl: bool, proxies: dict):
    """Gets an OSINT feed from url and publishing them to MISP
    urls with feeds for example: https://www.misp-project.org/feeds/
    feed format must be MISP.
    """
    headers = {'Accept': 'application/json'}
    url = build_feed_url(demisto_args)
    osint_url = f'{url}/manifest.json'
    limit = arg_to_number(demisto_args.get('limit', 2), "limit", required=True)
    try:
        uri_list = requests.get(osint_url, verify=use_ssl, headers=headers, proxies=proxies).json()
        events_ids = []  # type: List[Dict[str, int]]
        for _index, uri in enumerate(uri_list, 1):
            response = requests.get(f'{url}/{uri}.json', verify=use_ssl, headers=headers, proxies=proxies).json()
            misp_new_event = MISPEvent()
            misp_new_event.load(response)
            add_event_response = PYMISP.add_event(misp_new_event)
            event_object = add_event_response.get('Event')
            if event_object and 'id' in event_object:
                events_ids.append({'ID': event_object['id']})
            if limit == len(events_ids):
                break
        human_readable = tableToMarkdown(f'Total of {len(events_ids)} events was added to MISP.', events_ids)
        return CommandResults(
            readable_output=human_readable,
            outputs_prefix='MISP.Event',
            outputs_key_field='ID',
            outputs=events_ids,
        )
    except ValueError as e:
        raise DemistoException(f'URL [{url}] is not a valid MISP feed. error: {e}')


def add_object(event_id: str, obj: MISPObject):
    """Sending object to MISP and returning outputs

    Args:
        obj: object to add to MISP
        event_id: ID of event
    """
    response = PYMISP.add_object(event_id, misp_object=obj)
    if 'errors' in response:
        raise DemistoException(f'Error in `{demisto.command()}` command: {response}')
    for ref in obj.ObjectReference:
        response = PYMISP.add_object_reference(ref)
    for attribute in response.get('Object', {}).get('Attribute', []):
        convert_timestamp_to_readable(attribute, None)
    response['Object']['timestamp'] = misp_convert_timestamp_to_date_string(response.get('Object', {}).get('timestamp'))
    formatted_response = replace_keys_from_misp_to_context_data(response)
    if isinstance(formatted_response, str):
        formatted_response = f'{formatted_response} ID:{event_id}'
    elif isinstance(formatted_response, dict):
        formatted_response.update({"ID": event_id})
    else:
        formatted_response.append({"ID": event_id})

    human_readable = f'Object has been added to MISP event ID {event_id}'
    return CommandResults(
        readable_output=human_readable,
        outputs_prefix='MISP.Event',
        outputs_key_field='ID',
        outputs=formatted_response,
    )


def add_file_object(demisto_args: dict):
    entry_id = demisto_args.get('entry_id')
    event_id = demisto_args.get('event_id', '')
    file_path = demisto.getFilePath(entry_id).get('path')
    obj = FileObject(file_path)
    return add_object(event_id, obj)


def add_email_object(demisto_args: dict):
    entry_id = demisto_args.get('entry_id')
    event_id = demisto_args.get('event_id', '')
    email_path = demisto.getFilePath(entry_id).get('path')
    name = demisto.getFilePath(entry_id).get('name', '')
    if name.endswith(".msg"):
        raise DemistoException(
            'misp-add-email-object command does not support *.msg files, please use an *.eml file type instead.')
    obj = EMailObject(email_path)
    return add_object(event_id, obj)


def add_domain_object(demisto_args: dict):
    """Adds a domain object to MISP
    domain-ip description: https://www.misp-project.org/objects.html#_domain_ip
    """
    text = demisto_args.get('text')
    event_id = demisto_args.get('event_id', '')
    domain = demisto_args.get('name')
    obj = MISPObject('domain-ip')
    ips = argToList(demisto_args.get('ip'))
    for ip in ips:
        obj.add_attribute('ip', value=ip)
    obj.add_attribute('domain', value=domain)
    if text:
        obj.add_attribute('text', value=text)
    return add_object(event_id, obj)


def add_url_object(demisto_args: dict):
    """Building url object in MISP scheme
    Scheme described https://www.misp-project.org/objects.html#_url
    """
    url_args = [
        'text',
        'last_seen',
        'first_seen'
    ]
    event_id = demisto_args.get('event_id', '')
    url = demisto_args.get('url')
    url_parse = urlparse(url)
    url_obj = [{'url': url}]
    url_obj.append({'scheme': url_parse.scheme}) if url_parse.scheme else None
    url_obj.append({'resource_path': url_parse.path}) if url_parse.path else None
    url_obj.append({'query_string': url_parse.query}) if url_parse.query else None
    url_obj.append({'domain': url_parse.netloc}) if url_parse.netloc else None
    url_obj.append({'fragment': url_parse.fragment}) if url_parse.fragment else None
    url_obj.append({'port': url_parse.port}) if url_parse.port else None
    url_obj.append(
        {'credential': (url_parse.username, url_parse.password)}) if url_parse.username and url_parse.password else None
    url_obj.extend(convert_arg_to_misp_args(demisto_args, url_args))

    g_object = build_generic_object('url', url_obj)
    return add_object(event_id, g_object)


def add_generic_object_command(demisto_args: dict):
    event_id = demisto_args.get('event_id', '')
    template = demisto_args.get('template', '')
    attributes = demisto_args.get('attributes', '').replace("'", '"')
    try:
        args = json.loads(attributes)
        if not isinstance(args, list):
            args = dict_to_generic_object_format(args)
        obj = build_generic_object(template, args)
        return add_object(event_id, obj)
    except ValueError as e:
        raise DemistoException(
            f'`attribute` parameter could not be decoded, may not a valid JSON\nattribute: {attributes}', str(e))


def add_custom_object_command(demisto_args: dict):
    event_id = demisto_args.get('event_id', '')
    template = demisto_args.get('template', '')
    attributes = demisto_args.get('attributes', '').replace("'", '"')

    try:
        args = json.loads(attributes)
        if not isinstance(args, list):
            args = dict_to_generic_object_format(args)

        obj = build_custom_object(template, args)
        if obj is not False:
            return add_object(event_id, obj)
        else:
            raise DemistoException('Unable to find custom template {}'. format(template))

    except ValueError as e:
        raise DemistoException(
            f'`attribute` parameter could not be decoded, may not a valid JSON\nattribute: {attributes}', str(e))


def convert_arg_to_misp_args(demisto_args, args_names):
    return [{arg.replace('_', '-'): demisto_args.get(arg)} for arg in args_names if demisto_args.get(arg)]


def add_ip_object(demisto_args: dict):
    event_id = demisto_args.get('event_id', '')
    ip_object_args = [
        'dst_port',
        'src_port',
        'domain',
        'hostname',
        'ip_src',
        'ip_dst'
    ]
    # converting args to MISP's arguments types
    misp_attributes_args = convert_arg_to_misp_args(demisto_args, ip_object_args)
    ips = argToList(demisto_args.get('ip'))
    for ip in ips:
        misp_attributes_args.append({'ip': ip})
    if misp_attributes_args:
        non_req_args = [
            'first_seen',
            'last_seen',
        ]
        misp_attributes_args.extend(convert_arg_to_misp_args(demisto_args, non_req_args))
        misp_attributes_args.append({'text': demisto_args.get('comment')}) if demisto_args.get('comment') else None
        obj = build_generic_object('ip-port', misp_attributes_args)
        return add_object(event_id, obj)
    else:
        raise DemistoException(
            f'None of required arguments presents. command {demisto.command()} requires one of {ip_object_args}')


def handle_tag_duplication_ids(malicious_tag_ids, suspicious_tag_ids):
    """
    Gets 2 sets which include tag ids. If there is an id that exists in both sets, it will be removed from the
    suspicious tag ids set and will be stayed only in the malicious one (as a tag that was configured to be malicious is
    stronger than recognised as suspicious).
    """
    common_ids = set(malicious_tag_ids) & set(suspicious_tag_ids)
    suspicious_tag_ids = {tag_id for tag_id in suspicious_tag_ids if tag_id not in common_ids}
    return malicious_tag_ids, suspicious_tag_ids


def is_tag_list_valid(tag_ids):
    """Gets a list ot tag ids (each one is str), and verify all the tags are valid positive integers."""
    for tag in tag_ids:
        try:
            tag = int(tag)
            if tag <= 0:
                raise DemistoException(f"Tag id has to be a positive integer, please change the given: '{tag}' id.")
        except ValueError:
            raise DemistoException(f"Tag id has to be a positive integer, please change the given: '{tag}' id.")


def create_updated_attribute_instance(demisto_args: dict, attribute_uuid: str) -> MISPAttribute:
    attribute_type = demisto_args.get('type')
    distribution = demisto_args.get('distribution')
    category = demisto_args.get('category')
    comment = demisto_args.get('comment')
    value = demisto_args.get('value')
    first_seen = demisto_args.get('first_seen')
    last_seen = demisto_args.get('last_seen')

    attribute_instance = MISPAttribute()
    attribute_instance.uuid = attribute_uuid
    if attribute_type:
        attribute_instance.type = attribute_type
    if distribution:
        attribute_instance.distribution = MISP_DISTRIBUTION_TO_IDS[distribution]
    if category:
        attribute_instance.category = category
    if value:
        attribute_instance.value = value
    if comment:
        attribute_instance.comment = comment
    if first_seen:
        attribute_instance.first_seen = first_seen
    if last_seen:
        attribute_instance.last_seen = last_seen
    return attribute_instance


def update_attribute_command(demisto_args: dict) -> CommandResults:
    attribute_uuid = demisto_args.get('attribute_uuid', '')
    attribute_instance = create_updated_attribute_instance(demisto_args, attribute_uuid)
    attribute_instance_response = PYMISP.update_attribute(attribute=attribute_instance, attribute_id=attribute_uuid)
    if isinstance(attribute_instance_response, dict) and attribute_instance_response.get('errors'):
        raise DemistoException(attribute_instance_response.get('errors'))

    human_readable = f"## MISP update attribute\nAttribute: {attribute_uuid} was updated.\n"
    attribute = attribute_instance_response.get('Attribute')
    convert_timestamp_to_readable(attribute, None)
    parsed_attribute_data = replace_keys_from_misp_to_context_data(attribute)

    return CommandResults(
        readable_output=human_readable,
        outputs_prefix='MISP.Attribute',
        outputs_key_field='ID',
        outputs=parsed_attribute_data,
    )


def delete_attribute_command(demisto_args: dict) -> CommandResults:
    """
    Gets an attribute id and deletes it.
    """
    attribute_id = demisto_args.get('attribute_id')
    response = PYMISP.delete_attribute(attribute_id)
    if 'errors' in response:
        raise DemistoException(f'Attribute ID: {attribute_id} has not found in MISP: \nError message: {response}')
    else:
        human_readable = f'Attribute {attribute_id} has been deleted'
        return CommandResults(readable_output=human_readable, raw_response=response)


def publish_event_command(demisto_args: dict) -> CommandResults:
    """
    Gets an event id and publishes it.
    """
    event_id = demisto_args.get('event_id')
    alert = argToBoolean(demisto_args.get('alert', False))
    response = PYMISP.publish(event_id, alert=alert)
    if 'errors' in response:
        raise DemistoException(f'Event ID: {event_id} has not found in MISP: \nError message: {response}')
    else:
        human_readable = f'Event {event_id} has been published'
        return CommandResults(readable_output=human_readable, raw_response=response)


def set_event_attributes_command(demisto_args: dict) -> CommandResults:
    """
    Set the attributes of an event according to given alert_data.
    """
    changed = False
    event_id = demisto_args.get('event_id')
    event = PYMISP.get_event(event_id, pythonify=True)
    if 'errors' in event:
        raise DemistoException(f'Event ID: {event_id} has not found in MISP: \nError message: {event}')
    try:
        attribute_data = json.loads(demisto_args.get("attribute_data", ''))
    except Exception as e:
        raise DemistoException(f'Invalid attribute_data: \nError message: {str(e)}')
    for event_attribute in event.attributes:
        if event_attribute["value"] not in [x["value"] for x in attribute_data]:
            event_attribute.delete()
            changed = True
    for attribute in attribute_data:
        if attribute["value"] not in [x["value"] for x in event.attributes]:
            event.add_attribute(attribute["type"], attribute["value"])
            changed = True
    if changed:
        event_update = PYMISP.update_event(event=event)
        if 'errors' in event_update:
            raise DemistoException(f'Event ID: {event_id} could not be updated: \nError message: {event_update}')
        else:
            human_readable = f'Attributes of Event {event_id} were set to match attribute data.'
            return CommandResults(readable_output=human_readable, raw_response=event_update)
    else:
        return CommandResults(readable_output="No changes to event.")


def warninglist_command(demisto_args: dict) -> CommandResults:
    """
    Check values against MISP warninglists.
    """
    res = []
    values = argToList(demisto_args["value"])
    response = PYMISP.values_in_warninglist(values)
    if 'errors' in response:
        raise DemistoException(f'Unable to validate against MISPwarninglist!\nError message: {response}')
    if not response:
        return CommandResults(
            readable_output="No value is on a MISP warning list!",
            raw_response=response,
        )
    for value, lists in response.items():
        if len(lists) > 0:
            res.append(
                {
                    "Value": value,
                    "Count": len(lists),
                    "Lists": ",".join([x["name"] for x in lists]),
                }
            )
    human_readable = tableToMarkdown(
        "MISP Warninglist matchings:",
        sorted(res, key=lambda x: x["Count"], reverse=True),
        headers=["Value", "Lists", "Count"],
    )
    return CommandResults(
        outputs=res,
        outputs_prefix="MISP.Warninglist",
        outputs_key_field=["Value"],
        readable_output=human_readable,
        raw_response=response,
    )


def main():
    params = demisto.params()
    malicious_tag_ids = argToList(params.get('malicious_tag_ids'))
    suspicious_tag_ids = argToList(params.get('suspicious_tag_ids'))
    reliability = params.get('integrationReliability', 'B - Usually reliable')
    if DBotScoreReliability.is_valid_type(reliability):
        reliability = DBotScoreReliability.get_dbot_score_reliability_from_str(reliability)
    else:
        Exception("MISP V3 error: Please provide a valid value for the Source Reliability parameter")
    attributes_limit = arg_to_number(params.get('attributes_limit', 20), "attributes_limit", required=True)
    command = demisto.command()
    demisto.debug(f'[MISP V3]: command is {command}')
    args = demisto.args()

    try:

        malicious_tag_ids, suspicious_tag_ids = handle_tag_duplication_ids(malicious_tag_ids, suspicious_tag_ids)
        if command == 'test-module':
            return_results(test(malicious_tag_ids=malicious_tag_ids, suspicious_tag_ids=suspicious_tag_ids,
                                attributes_limit=attributes_limit))
        elif command == 'misp-create-event':
            return_results(create_event_command(args))
        elif command == 'misp-add-attribute':
            return_results(add_attribute(demisto_args=args))
        elif command == 'misp-search-events':
            return_results(search_events(args))
        elif command == 'misp-search-attributes':
            return_results(search_attributes(args))
        elif command == 'misp-delete-event':
            return_results(delete_event(args))
        elif command == 'misp-add-sighting':
            return_results(add_sighting(args))
        elif command == 'misp-add-tag-to-event':
            return_results(add_tag(args))
        elif command == 'misp-add-tag-to-attribute':
            return_results(add_tag(demisto_args=args, is_attribute=True))
        elif command == 'misp-remove-tag-from-event':
            return_results(remove_tag(args))
        elif command == 'misp-remove-tag-from-attribute':
            return_results(remove_tag(demisto_args=args, is_attribute=True))
        elif command == 'misp-add-events-from-feed':
            return_results(add_events_from_feed(demisto_args=args, use_ssl=VERIFY, proxies=PROXIES))
        elif command == 'file':
            return_results(
                generic_reputation_command(args, 'file', 'FILE', malicious_tag_ids, suspicious_tag_ids, reliability,
                                           attributes_limit))
        elif command == 'url':
            return_results(
                generic_reputation_command(args, 'url', 'URL', malicious_tag_ids, suspicious_tag_ids, reliability,
                                           attributes_limit))
        elif command == 'ip':
            return_results(
                generic_reputation_command(args, 'ip', 'IP', malicious_tag_ids, suspicious_tag_ids, reliability,
                                           attributes_limit))
        elif command == 'domain':
            return_results(
                generic_reputation_command(args, 'domain', 'DOMAIN', malicious_tag_ids, suspicious_tag_ids,
                                           reliability, attributes_limit))
        elif command == 'email':
            return_results(generic_reputation_command(args, 'email', 'EMAIL', malicious_tag_ids, suspicious_tag_ids,
                                                      reliability, attributes_limit))
        elif command == 'misp-add-file-object':
            return_results(add_file_object(args))
        elif command == 'misp-add-email-object':
            return_results(add_email_object(args))
        elif command == 'misp-add-domain-object':
            return_results(add_domain_object(args))
        elif command == 'misp-add-url-object':
            return_results(add_url_object(args))
        elif command == 'misp-add-ip-object':
            return_results(add_ip_object(args))
        elif command == 'misp-add-object':
            return_results(add_generic_object_command(args))
        elif command == 'misp-add-custom-object':
            return_results(add_custom_object_command(args))
        elif command == 'misp-update-attribute':
            return_results(update_attribute_command(args))
        elif command == 'misp-delete-attribute':
            return_results(delete_attribute_command(args))
        elif command == 'misp-publish-event':
            return_results(publish_event_command(args))
        elif command == "misp-set-event-attributes":
            return_results(set_event_attributes_command(args))
        elif command == "misp-check-warninglist":
            return_results(warninglist_command(args))
        elif command == "misp-add-user":
            return_results(add_user_to_misp(args))
        elif command == "misp-get-organization-info":
            return_results(get_organizations_info())
        elif command == "misp-get-role-info":
            return_results(get_role_info())
    except PyMISPError as e:
        return_error(e.message)
    except Exception as e:
        return_error(str(e))


if __name__ in ['__main__', '__builtin__', 'builtins']:
    main()<|MERGE_RESOLUTION|>--- conflicted
+++ resolved
@@ -10,10 +10,7 @@
 from pymisp.tools import GenericObjectGenerator, EMailObject
 from pymisp.tools import FileObject
 from base64 import b64decode
-<<<<<<< HEAD
-=======
 import tempfile
->>>>>>> 90cf3b88
 
 logging.getLogger("pymisp").setLevel(logging.CRITICAL)
 
@@ -322,8 +319,6 @@
     return misp_object
 
 
-<<<<<<< HEAD
-=======
 def build_custom_object(template_name: str, args: list[dict]):
     obj = PYMISP.object_templates()
     for entry in obj:
@@ -346,7 +341,6 @@
     return False
 
 
->>>>>>> 90cf3b88
 def misp_convert_timestamp_to_date_string(timestamp: str | int) -> str:
     """
     Gets a timestamp from MISP response (1546713469) and converts it to human readable format
