category: Data Enrichment & Threat Intelligence
commonfields:
  id: MISP V3
  version: -1
configuration:
- display: MISP server URL (e.g., https://192.168.0.1)
  name: url
  required: true
  type: 0
- displaypassword: API Key
  name: credentials
  type: 9
  hiddenusername: true
  display: ""
  required: false
- display: Use IDS flag
  name: check_to_ids
  defaultvalue: "true"
  type: 8
  required: false
  additionalinfo: This is to enable checking of the boolean flag to_ids. The flag
    allows you to indicate if an attribute should be actionable or not
- display: ORG names to use for reputation checks
  name: allowed_orgs
  type: 12
  required: false
  additionalinfo: Comma-separated list of allowed TI providers (orgc in MISP events). 
    When pulling data from MISP you may have data coming from a reliable source.
    However, some of the orgs are including things like 8.8.8.8 in their feeds.
    This parameter is used to filter such orgs out by specifying the exact list of orgs to trust
- display: Use system proxy settings
  name: proxy
  type: 8
  required: false
- display: Trust any certificate (not secure)
  name: insecure
  type: 8
  required: false
- additionalinfo: Comma-separated list of event's or attribute's malicious tag IDs. Malicious tags are stronger than suspicious tags.
  display: Malicious tag IDs
  name: malicious_tag_ids
  type: 12
  required: false
- additionalinfo: Comma-separated list of event's or attribute's suspicious tag IDs. Malicious tags are stronger than suspicious tags.
  display: Suspicious tag IDs
  name: suspicious_tag_ids
  type: 12
  required: false
- additionalinfo: Reliability of the source providing the intelligence data.
  defaultvalue: B - Usually reliable
  display: Source Reliability
  name: integrationReliability
  options:
  - A+ - 3rd party enrichment
  - A - Completely reliable
  - B - Usually reliable
  - C - Fairly reliable
  - D - Not usually reliable
  - E - Unreliable
  - F - Reliability cannot be judged
  required: true
  type: 15
- additionalinfo: This field limits the number of attributes that will be written to the context for every reputation command. Raising the number of attributes may result in high memory and disk usage.
  defaultvalue: '20'
  display: Maximum attributes to be returned
  name: attributes_limit
  type: 0
  required: false
description: Malware information sharing platform and threat sharing.
display: MISP v3
name: MISP V3
script:
  commands:
  - arguments:
    - description: 'Search for events that include the specified attribute type. Use any valid MISP attribute type. For example: "md5", "sha1", "email", "url".'
      name: type
    - description: 'Search for events that include the specified attribute value. For example: "1.2.3.4" (and other IP addresses), "google.com" (and other domains), "www.example.com" (and other URLs).'
      name: value
    - description: 'Search for events that include the specified attribute category. Use any valid MISP attribute category. For example: "Other", "Person", "Attribution", "Payload type".'
      name: category
    - description: Search by creator organization by supplying the organization ID.
      name: org
    - description: 'A comma-separated list of tags to include in the results. To exclude a tag, prefix the tag name with "!". Can be: "AND", "OR", and "NOT" followed by ":". To chain logical operators use ";". For example, "AND:tag1,tag2;OR:tag3".'
      name: tags
    - description: Event search start date in the format yyyy-mm-dd. For example, 2015-02-15. This date refers to the event creation date.
      name: from
    - description: Event search end date in the format yyyy-mm-dd. For example, 2015-02-15. This date refers to the event creation date.
      name: to
    - description: Events published within the last "x" amount of time. Valid time values are days, hours, and minutes. For example, "5d", "12h", "30m". This filter uses the published timestamp of the event.
      name: last
    - description: A comma-separated list of event IDs to be returned by the search.
      isArray: true
      name: event_id
    - description: The event UUID to be returned by the search. For example, 59523300-4be8-4fa6-8867-0037ac110002.
      name: uuid
    - description: If a limit is set, sets the page to be returned. For example, page 3, limit 100 will return records 201->300.
      defaultValue: '1'
      name: page
    - description: Limit the number of events returned.
      name: limit
      defaultValue: '50'
    - auto: PREDEFINED
      description: Whether to return the event related feeds. Possible values are "true" and "false". Note, Only if this argument set to "true" the response will include attributes' feed hits values.
      name: include_feed_correlations
      predefined:
      - 'true'
      - 'false'
    - description: 'Search for events that include match the searchstring in the events info field.'
      name: eventinfo
    description: Search for events in MISP. This search command will return only information about the matched events. To get information about attributes, use the misp-search-attributes command.
    name: misp-search-events
    outputs:
    - contextPath: MISP.Event.ID
      description: MISP event ID.
      type: string
    - contextPath: MISP.Event.Distribution
      description: MISP event distribution.
      type: string
    - contextPath: MISP.Event.ThreatLevelID
      description: Threat level of the MISP event (1 High, 2 Medium, 3 Low, 4 Undefined).
      type: string
    - contextPath: MISP.Event.PublishTimestamp
      description: Timestamp of the publish time (if published).
      type: number
    - contextPath: MISP.Event.EventCreatorEmail
      description: Email address of the event creator.
      type: string
    - contextPath: MISP.Event.Info
      description: Event name.
      type: string
    - contextPath: MISP.Event.AttributeCount
      description: Number of attributes of the event.
      type: string
    - contextPath: MISP.Event.OrganizationID
      description: Event organization ID.
      type: string
    - contextPath: MISP.Event.CreationDate
      description: Event creation date.
      type: date
    - contextPath: MISP.Event.Locked
      description: Is the event locked.
      type: boolean
    - contextPath: MISP.Event.Organization.ID
      description: Organization ID.
      type: number
    - contextPath: MISP.Event.Organization.Name
      description: Organization name.
      type: string
    - contextPath: MISP.Event.Organization.UUID
      description: Organization UUID.
      type: string
    - contextPath: MISP.Event.Organization.local
      description: Is the organization local.
      type: boolean
    - contextPath: MISP.Event.OwnerOrganization.ID
      description: Owner organization ID.
      type: number
    - contextPath: MISP.Event.OwnerOrganization.Name
      description: Owner organization name.
      type: string
    - contextPath: MISP.Event.OwnerOrganization.UUID
      description: Owner organization UUID.
      type: string
    - contextPath: MISP.Event.OwnerOrganization.local
      description: Is the owner organization local.
      type: boolean
    - contextPath: MISP.Event.ProposalEmailLock
      description: Is email lock proposed.
      type: boolean
    - contextPath: MISP.Event.LastChanged
      description: Last change event timestamp.
      type: date
    - contextPath: MISP.Event.Galaxy.Description
      description: Event's galaxy description.
      type: string
    - contextPath: MISP.Event.Galaxy.Name
      description: Galaxy name.
      type: string
    - contextPath: MISP.Event.Galaxy.Type
      description: Galaxy type.
      type: string
    - contextPath: MISP.Event.Published
      description: Is the event published.
      type: boolean
    - contextPath: MISP.Event.DisableCorrelation
      description: Is correlation disabled.
      type: boolean
    - contextPath: MISP.Event.UUID
      description: Event UUID.
      type: string
    - contextPath: MISP.Event.Analysis
      description: Event analysis (0 Initial, 1 Ongoing, 2 Completed).
      type: string
    - contextPath: MISP.Event.SharingGroupID
      description: Event sharing group ID.
      type: string
    - contextPath: MISP.Event.Tag.Name
      description: All tag names in the event.
      type: string
    - contextPath: MISP.Event.Tag.is_galaxy
      description: Is the tag galaxy.
      type: boolean
    - contextPath: MISP.Event.Object.Name
      description: Name of the object.
      type: String
    - contextPath: MISP.Event.Object.Description
      description: Description of the object.
      type: String
    - contextPath: MISP.Event.Object.ID
      description: ID of the object.
      type: Number
    - contextPath: MISP.Event.Object.UUID
      description: UUID of the object.
      type: String
    - contextPath: MISP.Event.Feed.ID
      description: Feed id.
      type: String
    - contextPath: MISP.Event.Feed.Name
      description: Feed name.
      type: String
    - contextPath: MISP.Event.Feed.Provider
      description: Feed provider.
      type: String
    - contextPath: MISP.Event.Feed.SourceFormat
      description: Feed source format (MISP for example).
      type: String
    - contextPath: MISP.Event.Feed.URL
      description: Feed url.
      type: String
    - contextPath: MISP.Event.Feed.EventUUIDS
      description: List of event uuids include the feed.
      type: Unknown
    - contextPath: MISP.Event.Attribute.Feed.ID
      description: Attribute feed id.
      type: String
    - contextPath: MISP.Event.Attribute.Feed.Name
      description: Attribute feed name.
      type: String
    - contextPath: MISP.Event.Attribute.Feed.Provider
      description: Attribute feed provider.
      type: String
    - contextPath: MISP.Event.Attribute.Feed.SourceFormat
      description: Attribute feed source format (MISP for example).
      type: String
    - contextPath: MISP.Event.Attribute.Feed.URL
      description: Attribute feed url.
      type: String
    - contextPath: MISP.Event.Attribute.Feed.EventUUIDS
      description: List of event uuids include the attribute feed.
      type: Unknown
    - contextPath: MISP.Event.Attribute.ID
      description: MISP attribute ID.
      type: String
    - contextPath: MISP.Event.Attribute.Value
      description: MISP attribute value.
      type: String
  - arguments:
    - default: true
      description: Domain to search.
      isArray: true
      name: domain
      required: true
    description: Checks the reputation of the given domain.
    name: domain
    outputs:
    - contextPath: Domain.Name
      description: The domain of the indicator.
      type: String
    - contextPath: DBotScore.Indicator
      description: The indicator that was tested.
      type: String
    - contextPath: DBotScore.Type
      description: The indicator type.
      type: String
    - contextPath: DBotScore.Vendor
      description: The vendor used to calculate the score.
      type: String
    - contextPath: DBotScore.Score
      description: The actual score.
      type: Number
    - contextPath: DBotScore.Reliability
      description: Reliability of the source providing the intelligence data.
      type: String
    - contextPath: MISP.Attribute.Distribution
      description: Attribute distribution.
      type: string
    - contextPath: MISP.Attribute.Value
      description: Attribute value.
      type: string
    - contextPath: MISP.Attribute.EventID
      description: Attribute event ID.
      type: string
    - contextPath: MISP.Attribute.last_seen
      description: Attribute last_seen timestamp.
      type: string
    - contextPath: MISP.Attribute.first_seen
      description: Attribute first_seen timestamp.
      type: string
    - contextPath: MISP.Attribute.LastChanged
      description: Attribute last changed timestamp.
      type: date
    - contextPath: MISP.Attribute.ObjectID
      description: Attribute object ID.
      type: string
    - contextPath: MISP.Attribute.Deleted
      description: Is the attribute deleted.
      type: boolean
    - contextPath: MISP.Attribute.DisableCorrelation
      description: Is attribute correlation disabled.
      type: boolean
    - contextPath: MISP.Attribute.Type
      description: Attribute type.
      type: string
    - contextPath: MISP.Attribute.ID
      description: Attribute ID.
      type: string
    - contextPath: MISP.Attribute.UUID
      description: Attribute UUID.
      type: string
    - contextPath: MISP.Attribute.ToIDs
      description: Is the Intrusion Detection System flag set.
      type: boolean
    - contextPath: MISP.Attribute.Category
      description: Attribute category.
      type: string
    - contextPath: MISP.Attribute.SharingGroupID
      description: Attribute sharing group ID.
      type: string
    - contextPath: MISP.Attribute.Comment
      description: Attribute comment.
      type: string
    - contextPath: MISP.Attribute.Event.ID
      description: MISP event ID.
      type: string
    - contextPath: MISP.Attribute.Event.Distribution
      description: MISP event distribution.
      type: string
    - contextPath: MISP.Attribute.Event.Info
      description: MISP event name.
      type: string
    - contextPath: MISP.Attribute.Event.LastChanged
      description: Last change event timestamp.
      type: string
    - contextPath: MISP.Attribute.Event.Published
      description: Is the event published.
      type: boolean
    - contextPath: MISP.Attribute.Event.CreationDate
      description: Event creation date.
      type: date
    - contextPath: MISP.Attribute.Event.ThreatLevelID
      description: Threat level of the MISP event (1 High, 2 Medium, 3 Low, 4 Undefined).
      type: string
    - contextPath: MISP.Attribute.Event.PublishTimestamp
      description: Timestamp of the publish time (if published).
      type: string
    - contextPath: MISP.Attribute.Event.OrganizationID
      description: MISP event organization ID.
      type: string
    - contextPath: MISP.Attribute.Event.OwnerOrganization.ID
      description: Owner organization ID.
      type: string
    - contextPath: MISP.Attribute.Event.OwnerOrganization.Name
      description: Owner organization name.
      type: string
    - contextPath: MISP.Attribute.Event.OwnerOrganization.UUID
      description: Owner organization UUID.
      type: string
    - contextPath: MISP.Attribute.Event.OwnerOrganization.local
      description: Is owner organization local.
      type: boolean
    - contextPath: MISP.Attribute.Event.UUID
      description: MISP event UUID.
      type: string
    - contextPath: MISP.Attribute.Event.Analysis
      description: Event analysis (0 Initial, 1 Ongoing, 2 Completed).
      type: string
    - contextPath: MISP.Attribute.Event.SharingGroupID
      description: Event sharing group ID.
      type: string
    - contextPath: MISP.Attribute.Event.Tag.Name
      description: Event tag name.
      type: string
    - contextPath: MISP.Attribute.Event.Tag.ID
      description: Event tag ID.
      type: string
    - contextPath: MISP.Attribute.Tag.Name
      description: Attribute tag name.
      type: string
    - contextPath: MISP.Attribute.Tag.ID
      description: Attribute tag ID.
      type: string
    - contextPath: MISP.Attribute.Sighting.Type
      description: Attribute's sighting type.
      type: string
  - arguments:
    - default: true
      description: Email address to search.
      isArray: true
      name: email
      required: true
    description: Checks the reputation of the given email address.
    name: email
    outputs:
    - contextPath: Email.Address
      description: The email address of the indicator.
      type: String
    - contextPath: DBotScore.Indicator
      description: The indicator that was tested.
      type: String
    - contextPath: DBotScore.Type
      description: The indicator type.
      type: String
    - contextPath: DBotScore.Vendor
      description: The vendor used to calculate the score.
      type: String
    - contextPath: DBotScore.Score
      description: The actual score.
      type: Number
    - contextPath: DBotScore.Reliability
      description: Reliability of the source providing the intelligence data.
      type: String
    - contextPath: MISP.Attribute.Distribution
      description: Attribute distribution.
      type: string
    - contextPath: MISP.Attribute.Value
      description: Attribute value.
      type: string
    - contextPath: MISP.Attribute.EventID
      description: Attribute event ID.
      type: string
    - contextPath: MISP.Attribute.last_seen
      description: Attribute last_seen timestamp.
      type: string
    - contextPath: MISP.Attribute.first_seen
      description: Attribute first_seen timestamp.
      type: string
    - contextPath: MISP.Attribute.LastChanged
      description: Attribute last changed timestamp.
      type: date
    - contextPath: MISP.Attribute.ObjectID
      description: Attribute object ID.
      type: string
    - contextPath: MISP.Attribute.Deleted
      description: Is the attribute deleted.
      type: boolean
    - contextPath: MISP.Attribute.DisableCorrelation
      description: Is attribute correlation disabled.
      type: boolean
    - contextPath: MISP.Attribute.Type
      description: Attribute type.
      type: string
    - contextPath: MISP.Attribute.ID
      description: Attribute ID.
      type: string
    - contextPath: MISP.Attribute.UUID
      description: Attribute UUID.
      type: string
    - contextPath: MISP.Attribute.ToIDs
      description: Is the Intrusion Detection System flag set.
      type: boolean
    - contextPath: MISP.Attribute.Category
      description: Attribute category.
      type: string
    - contextPath: MISP.Attribute.SharingGroupID
      description: Attribute sharing group ID.
      type: string
    - contextPath: MISP.Attribute.Comment
      description: Attribute comment.
      type: string
    - contextPath: MISP.Attribute.Event.ID
      description: MISP event ID.
      type: string
    - contextPath: MISP.Attribute.Event.Distribution
      description: MISP event distribution.
      type: string
    - contextPath: MISP.Attribute.Event.Info
      description: MISP event name.
      type: string
    - contextPath: MISP.Attribute.Event.LastChanged
      description: Last change event timestamp.
      type: string
    - contextPath: MISP.Attribute.Event.Published
      description: Is the event published.
      type: boolean
    - contextPath: MISP.Attribute.Event.CreationDate
      description: Event creation date.
      type: date
    - contextPath: MISP.Attribute.Event.ThreatLevelID
      description: Threat level of the MISP event (1 High, 2 Medium, 3 Low, 4 Undefined).
      type: string
    - contextPath: MISP.Attribute.Event.PublishTimestamp
      description: Timestamp of the publish time (if published).
      type: string
    - contextPath: MISP.Attribute.Event.OrganizationID
      description: MISP event organization ID.
      type: string
    - contextPath: MISP.Attribute.Event.OwnerOrganization.ID
      description: Owner organization ID.
      type: string
    - contextPath: MISP.Attribute.Event.OwnerOrganization.Name
      description: Owner organization name.
      type: string
    - contextPath: MISP.Attribute.Event.OwnerOrganization.UUID
      description: Owner organization UUID.
      type: string
    - contextPath: MISP.Attribute.Event.OwnerOrganization.local
      description: Is owner organization local.
      type: boolean
    - contextPath: MISP.Attribute.Event.UUID
      description: MISP event UUID.
      type: string
    - contextPath: MISP.Attribute.Event.Analysis
      description: Event analysis (0 Initial, 1 Ongoing, 2 Completed).
      type: string
    - contextPath: MISP.Attribute.Event.SharingGroupID
      description: Event sharing group ID.
      type: string
    - contextPath: MISP.Attribute.Event.Tag.Name
      description: Event tag name.
      type: string
    - contextPath: MISP.Attribute.Event.Tag.ID
      description: Event tag ID.
      type: string
    - contextPath: MISP.Attribute.Tag.Name
      description: Attribute tag name.
      type: string
    - contextPath: MISP.Attribute.Tag.ID
      description: Attribute tag ID.
      type: string
    - contextPath: MISP.Attribute.Sighting.Type
      description: Attribute's sighting type.
      type: string
  - arguments:
    - default: true
      description: Hash of the file to query. Supports MD5, SHA-1, and SHA-256.
      isArray: true
      name: file
      required: true
    description: Checks the file reputation of the given hash.
    name: file
    outputs:
    - contextPath: File.SHA1
      description: The SHA1 hash of the file.
      type: String
    - contextPath: File.SHA256
      description: The SHA256 hash of the file.
      type: String
    - contextPath: File.MD5
      description: The MD5 hash of the file.
      type: String
    - contextPath: DBotScore.Indicator
      description: The indicator that was tested.
      type: String
    - contextPath: DBotScore.Type
      description: The indicator type.
      type: String
    - contextPath: DBotScore.Vendor
      description: The vendor used to calculate the score.
      type: String
    - contextPath: DBotScore.Score
      description: The actual score.
      type: Number
    - contextPath: DBotScore.Reliability
      description: Reliability of the source providing the intelligence data.
      type: String
    - contextPath: MISP.Attribute.Distribution
      description: Attribute distribution.
      type: string
    - contextPath: MISP.Attribute.Value
      description: Attribute value.
      type: string
    - contextPath: MISP.Attribute.EventID
      description: Attribute event ID.
      type: string
    - contextPath: MISP.Attribute.last_seen
      description: Attribute last_seen timestamp.
      type: string
    - contextPath: MISP.Attribute.first_seen
      description: Attribute first_seen timestamp.
      type: string
    - contextPath: MISP.Attribute.LastChanged
      description: Attribute last changed timestamp.
      type: date
    - contextPath: MISP.Attribute.ObjectID
      description: Attribute object ID.
      type: string
    - contextPath: MISP.Attribute.Deleted
      description: Is the attribute deleted.
      type: boolean
    - contextPath: MISP.Attribute.DisableCorrelation
      description: Is attribute correlation disabled.
      type: boolean
    - contextPath: MISP.Attribute.Type
      description: Attribute type.
      type: string
    - contextPath: MISP.Attribute.ID
      description: Attribute ID.
      type: string
    - contextPath: MISP.Attribute.UUID
      description: Attribute UUID.
      type: string
    - contextPath: MISP.Attribute.ToIDs
      description: Is the Intrusion Detection System flag set.
      type: boolean
    - contextPath: MISP.Attribute.Category
      description: Attribute category.
      type: string
    - contextPath: MISP.Attribute.SharingGroupID
      description: Attribute sharing group ID.
      type: string
    - contextPath: MISP.Attribute.Comment
      description: Attribute comment.
      type: string
    - contextPath: MISP.Attribute.Event.ID
      description: MISP event ID.
      type: string
    - contextPath: MISP.Attribute.Event.Distribution
      description: MISP event distribution.
      type: string
    - contextPath: MISP.Attribute.Event.Info
      description: MISP event name.
      type: string
    - contextPath: MISP.Attribute.Event.LastChanged
      description: Last change event timestamp.
      type: string
    - contextPath: MISP.Attribute.Event.Published
      description: Is the event published.
      type: boolean
    - contextPath: MISP.Attribute.Event.CreationDate
      description: Event creation date.
      type: date
    - contextPath: MISP.Attribute.Event.ThreatLevelID
      description: Threat level of the MISP event (1 High, 2 Medium, 3 Low, 4 Undefined).
      type: string
    - contextPath: MISP.Attribute.Event.PublishTimestamp
      description: Timestamp of the publish time (if published).
      type: string
    - contextPath: MISP.Attribute.Event.OrganizationID
      description: MISP event organization ID.
      type: string
    - contextPath: MISP.Attribute.Event.OwnerOrganization.ID
      description: Owner organization ID.
      type: string
    - contextPath: MISP.Attribute.Event.OwnerOrganization.Name
      description: Owner organization name.
      type: string
    - contextPath: MISP.Attribute.Event.OwnerOrganization.UUID
      description: Owner organization UUID.
      type: string
    - contextPath: MISP.Attribute.Event.OwnerOrganization.local
      description: Is owner organization local.
      type: boolean
    - contextPath: MISP.Attribute.Event.UUID
      description: MISP event UUID.
      type: string
    - contextPath: MISP.Attribute.Event.Analysis
      description: Event analysis (0 Initial, 1 Ongoing, 2 Completed).
      type: string
    - contextPath: MISP.Attribute.Event.SharingGroupID
      description: Event sharing group ID.
      type: string
    - contextPath: MISP.Attribute.Event.Tag.Name
      description: Event tag name.
      type: string
    - contextPath: MISP.Attribute.Event.Tag.ID
      description: Event tag ID.
      type: string
    - contextPath: MISP.Attribute.Tag.Name
      description: Attribute tag name.
      type: string
    - contextPath: MISP.Attribute.Tag.ID
      description: Attribute tag ID.
      type: string
    - contextPath: MISP.Attribute.Sighting.Type
      description: Attribute's sighting type.
      type: string
  - arguments:
    - default: true
      description: URL to check.
      isArray: true
      name: url
      required: true
    description: Checks the reputation of the given URL.
    name: url
    outputs:
    - contextPath: URL.Data
      description: The URL of the indicator.
      type: String
    - contextPath: DBotScore.Indicator
      description: The indicator that was tested.
      type: String
    - contextPath: DBotScore.Type
      description: The indicator type.
      type: String
    - contextPath: DBotScore.Vendor
      description: The vendor used to calculate the score.
      type: String
    - contextPath: DBotScore.Score
      description: The actual score.
      type: Number
    - contextPath: DBotScore.Reliability
      description: Reliability of the source providing the intelligence data.
      type: String
    - contextPath: MISP.Attribute.Distribution
      description: Attribute distribution.
      type: string
    - contextPath: MISP.Attribute.Value
      description: Attribute value.
      type: string
    - contextPath: MISP.Attribute.EventID
      description: Attribute event ID.
      type: string
    - contextPath: MISP.Attribute.last_seen
      description: Attribute last_seen timestamp.
      type: string
    - contextPath: MISP.Attribute.first_seen
      description: Attribute first_seen timestamp.
      type: string
    - contextPath: MISP.Attribute.LastChanged
      description: Attribute last changed timestamp.
      type: date
    - contextPath: MISP.Attribute.ObjectID
      description: Attribute object ID.
      type: string
    - contextPath: MISP.Attribute.Deleted
      description: Is the attribute deleted.
      type: boolean
    - contextPath: MISP.Attribute.DisableCorrelation
      description: Is attribute correlation disabled.
      type: boolean
    - contextPath: MISP.Attribute.Type
      description: Attribute type.
      type: string
    - contextPath: MISP.Attribute.ID
      description: Attribute ID.
      type: string
    - contextPath: MISP.Attribute.UUID
      description: Attribute UUID.
      type: string
    - contextPath: MISP.Attribute.ToIDs
      description: Is the Intrusion Detection System flag set.
      type: boolean
    - contextPath: MISP.Attribute.Category
      description: Attribute category.
      type: string
    - contextPath: MISP.Attribute.SharingGroupID
      description: Attribute sharing group ID.
      type: string
    - contextPath: MISP.Attribute.Comment
      description: Attribute comment.
      type: string
    - contextPath: MISP.Attribute.Event.ID
      description: MISP event ID.
      type: string
    - contextPath: MISP.Attribute.Event.Distribution
      description: MISP event distribution.
      type: string
    - contextPath: MISP.Attribute.Event.Info
      description: MISP event name.
      type: string
    - contextPath: MISP.Attribute.Event.LastChanged
      description: Last change event timestamp.
      type: string
    - contextPath: MISP.Attribute.Event.Published
      description: Is the event published.
      type: boolean
    - contextPath: MISP.Attribute.Event.CreationDate
      description: Event creation date.
      type: date
    - contextPath: MISP.Attribute.Event.ThreatLevelID
      description: Threat level of the MISP event (1 High, 2 Medium, 3 Low, 4 Undefined).
      type: string
    - contextPath: MISP.Attribute.Event.PublishTimestamp
      description: Timestamp of the publish time (if published).
      type: string
    - contextPath: MISP.Attribute.Event.OrganizationID
      description: MISP event organization ID.
      type: string
    - contextPath: MISP.Attribute.Event.OwnerOrganization.ID
      description: Owner organization ID.
      type: string
    - contextPath: MISP.Attribute.Event.OwnerOrganization.Name
      description: Owner organization name.
      type: string
    - contextPath: MISP.Attribute.Event.OwnerOrganization.UUID
      description: Owner organization UUID.
      type: string
    - contextPath: MISP.Attribute.Event.OwnerOrganization.local
      description: Is owner organization local.
      type: boolean
    - contextPath: MISP.Attribute.Event.UUID
      description: MISP event UUID.
      type: string
    - contextPath: MISP.Attribute.Event.Analysis
      description: Event analysis (0 Initial, 1 Ongoing, 2 Completed).
      type: string
    - contextPath: MISP.Attribute.Event.SharingGroupID
      description: Event sharing group ID.
      type: string
    - contextPath: MISP.Attribute.Event.Tag.Name
      description: Event tag name.
      type: string
    - contextPath: MISP.Attribute.Event.Tag.ID
      description: Event tag ID.
      type: string
    - contextPath: MISP.Attribute.Tag.Name
      description: Attribute tag name.
      type: string
    - contextPath: MISP.Attribute.Tag.ID
      description: Attribute tag ID.
      type: string
    - contextPath: MISP.Attribute.Sighting.Type
      description: Attribute's sighting type.
      type: string
  - arguments:
    - default: true
      description: IP address to check.
      isArray: true
      name: ip
      required: true
    description: Checks the reputation of an IP address.
    name: ip
    outputs:
    - contextPath: IP.Address
      description: The IP address.
      type: String
    - contextPath: DBotScore.Indicator
      description: The indicator that was tested.
      type: String
    - contextPath: DBotScore.Type
      description: The indicator type.
      type: String
    - contextPath: DBotScore.Vendor
      description: The vendor used to calculate the score.
      type: String
    - contextPath: DBotScore.Score
      description: The actual score.
      type: Number
    - contextPath: DBotScore.Reliability
      description: Reliability of the source providing the intelligence data.
      type: String
    - contextPath: MISP.Attribute.Distribution
      description: Attribute distribution.
      type: string
    - contextPath: MISP.Attribute.Value
      description: Attribute value.
      type: string
    - contextPath: MISP.Attribute.EventID
      description: Attribute event ID.
      type: string
    - contextPath: MISP.Attribute.last_seen
      description: Attribute last_seen timestamp.
      type: string
    - contextPath: MISP.Attribute.first_seen
      description: Attribute first_seen timestamp.
      type: string
    - contextPath: MISP.Attribute.LastChanged
      description: Attribute last changed timestamp.
      type: date
    - contextPath: MISP.Attribute.ObjectID
      description: Attribute object ID.
      type: string
    - contextPath: MISP.Attribute.Deleted
      description: Is the attribute deleted.
      type: boolean
    - contextPath: MISP.Attribute.DisableCorrelation
      description: Is attribute correlation disabled.
      type: boolean
    - contextPath: MISP.Attribute.Type
      description: Attribute type.
      type: string
    - contextPath: MISP.Attribute.ID
      description: Attribute ID.
      type: string
    - contextPath: MISP.Attribute.UUID
      description: Attribute UUID.
      type: string
    - contextPath: MISP.Attribute.ToIDs
      description: Is the Intrusion Detection System flag set.
      type: boolean
    - contextPath: MISP.Attribute.Category
      description: Attribute category.
      type: string
    - contextPath: MISP.Attribute.SharingGroupID
      description: Attribute sharing group ID.
      type: string
    - contextPath: MISP.Attribute.Comment
      description: Attribute comment.
      type: string
    - contextPath: MISP.Attribute.Event.ID
      description: MISP event ID.
      type: string
    - contextPath: MISP.Attribute.Event.Distribution
      description: MISP event distribution.
      type: string
    - contextPath: MISP.Attribute.Event.Info
      description: MISP event name.
      type: string
    - contextPath: MISP.Attribute.Event.LastChanged
      description: Last change event timestamp.
      type: string
    - contextPath: MISP.Attribute.Event.Published
      description: Is the event published.
      type: boolean
    - contextPath: MISP.Attribute.Event.CreationDate
      description: Event creation date.
      type: date
    - contextPath: MISP.Attribute.Event.ThreatLevelID
      description: Threat level of the MISP event (1 High, 2 Medium, 3 Low, 4 Undefined).
      type: string
    - contextPath: MISP.Attribute.Event.PublishTimestamp
      description: Timestamp of the publish time (if published).
      type: string
    - contextPath: MISP.Attribute.Event.OrganizationID
      description: MISP event organization ID.
      type: string
    - contextPath: MISP.Attribute.Event.OwnerOrganization.ID
      description: Owner organization ID.
      type: string
    - contextPath: MISP.Attribute.Event.OwnerOrganization.Name
      description: Owner organization name.
      type: string
    - contextPath: MISP.Attribute.Event.OwnerOrganization.UUID
      description: Owner organization UUID.
      type: string
    - contextPath: MISP.Attribute.Event.OwnerOrganization.local
      description: Is owner organization local.
      type: boolean
    - contextPath: MISP.Attribute.Event.UUID
      description: MISP event UUID.
      type: string
    - contextPath: MISP.Attribute.Event.Analysis
      description: Event analysis (0 Initial, 1 Ongoing, 2 Completed).
      type: string
    - contextPath: MISP.Attribute.Event.SharingGroupID
      description: Event sharing group ID.
      type: string
    - contextPath: MISP.Attribute.Event.Tag.Name
      description: Event tag name.
      type: string
    - contextPath: MISP.Attribute.Event.Tag.ID
      description: Event tag ID.
      type: string
    - contextPath: MISP.Attribute.Tag.Name
      description: Attribute tag name.
      type: string
    - contextPath: MISP.Attribute.Tag.ID
      description: Attribute tag ID.
      type: string
    - contextPath: MISP.Attribute.Sighting.Type
      description: Attribute's sighting type.
      type: string
  - arguments:
    - defaultValue: other
      description: 'Attribute type to be created as part of the new event. For example: "md5", "sha1", "email", "url".'
      name: type
    - defaultValue: External analysis
      description: 'Attribute category to be created as part of the new event. For example: "Other", "Person", "Attribution", "Payload type".'
      name: category
    - auto: PREDEFINED
      defaultValue: 'true'
      description: 'Whether to create the event''s attribute with the Intrusion Detection System flag. Possible values: "true" and "false".'
      name: to_ids
      predefined:
      - 'true'
      - 'false'
    - auto: PREDEFINED
      defaultValue: Your_organization_only
      description: 'Where to distribute the event. Possible values: "Your_organization_only", "This_community_only", "Connected_communities", "All_communities", "Sharing_group" and "Inherit_event".'
      name: distribution
      predefined:
      - Your_organization_only
      - This_community_only
      - Connected_communities
      - All_communities
      - Sharing_group
      - Inherit_event
    - description: Attribute comment to be created as part of the new event.
      name: comment
    - description: 'Attribute value to be created as part of the new event. For example: "1.2.3.4" (and other IP addresses), "google.com" (and other domains), "www.example.com" (and other URLs).'
      name: value
      required: true
    - default: true
      description: Event name.
      name: info
      required: true
    - auto: PREDEFINED
      defaultValue: 'false'
      description: 'Whether to publish the event. Possible values: "false" and "true".'
      name: published
      predefined:
      - 'false'
      - 'true'
    - auto: PREDEFINED
      defaultValue: High
      description: 'MISP Threat level ID. Possible values: "High", "Medium", "Low", and "Unknown".'
      name: threat_level_id
      predefined:
      - High
      - Medium
      - Low
      - Unknown
    - auto: PREDEFINED
      defaultValue: initial
      description: 'The analysis event level. Possible values: "initial", "ongoing", and "completed".'
      name: analysis
      predefined:
      - initial
      - ongoing
      - completed
    - description: Sharing group ID. Mandatory when Sharing_group distribution is set.
      name: sharing_group_id
    - description: Set the creation date for the event in the format YYYY-MM-DD.
      name: creation_date
    description: Creates a new MISP event.
    name: misp-create-event
    outputs:
    - contextPath: MISP.Event.ID
      description: MISP event ID.
      type: string
    - contextPath: MISP.Event.Distribution
      description: MISP event distribution.
      type: string
    - contextPath: MISP.Event.ThreatLevelID
      description: Threat level of the MISP event (1 High, 2 Medium, 3 Low, 4 Undefined).
      type: string
    - contextPath: MISP.Event.PublishTimestamp
      description: Timestamp of the publish time (if published).
      type: number
    - contextPath: MISP.Event.EventCreatorEmail
      description: Email address of the event creator.
      type: string
    - contextPath: MISP.Event.Info
      description: Event name.
      type: string
    - contextPath: MISP.Event.AttributeCount
      description: Number of attributes of the event.
      type: string
    - contextPath: MISP.Event.OrganizationID
      description: Event organization ID.
      type: string
    - contextPath: MISP.Event.CreationDate
      description: Event creation date.
      type: date
    - contextPath: MISP.Event.Locked
      description: Is the event locked.
      type: boolean
    - contextPath: MISP.Event.Organization.ID
      description: Organization ID.
      type: number
    - contextPath: MISP.Event.Organization.Name
      description: Organization name.
      type: string
    - contextPath: MISP.Event.Organization.UUID
      description: Organization UUID.
      type: string
    - contextPath: MISP.Event.Organization.local
      description: Is the organization local.
      type: boolean
    - contextPath: MISP.Event.OwnerOrganization.ID
      description: Owner organization ID.
      type: number
    - contextPath: MISP.Event.OwnerOrganization.Name
      description: Owner organization name.
      type: string
    - contextPath: MISP.Event.OwnerOrganization.UUID
      description: Owner organization UUID.
      type: string
    - contextPath: MISP.Event.OwnerOrganization.local
      description: Is the owner organization local.
      type: boolean
    - contextPath: MISP.Event.ProposalEmailLock
      description: If email lock is proposed.
      type: boolean
    - contextPath: MISP.Event.LastChanged
      description: Last change event timestamp.
      type: date
    - contextPath: MISP.Event.Galaxy.Description
      description: Event's galaxy description.
      type: string
    - contextPath: MISP.Event.Galaxy.Name
      description: Galaxy name.
      type: string
    - contextPath: MISP.Event.Galaxy.Type
      description: Galaxy type.
      type: string
    - contextPath: MISP.Event.Published
      description: Is the event published.
      type: boolean
    - contextPath: MISP.Event.DisableCorrelation
      description: Is correlation disabled.
      type: boolean
    - contextPath: MISP.Event.UUID
      description: Event UUID.
      type: string
    - contextPath: MISP.Event.Analysis
      description: Event analysis (0 Initial, 1 Ongoing, 2 Completed).
      type: string
    - contextPath: MISP.Event.SharingGroupID
      description: Event sharing group ID.
      type: string
    - contextPath: MISP.Event.Tag.Name
      description: All tag names in the event.
      type: string
    - contextPath: MISP.Event.Tag.is_galaxy
      description: Is the tag galaxy.
      type: boolean
    - contextPath: MISP.Event.Object.Name
      description: Name of the object.
      type: String
    - contextPath: MISP.Event.Object.Description
      description: Description of the object.
      type: String
    - contextPath: MISP.Event.Object.ID
      description: ID of the object.
      type: Number
    - contextPath: MISP.Event.Object.UUID
      description: UUID of the object.
      type: String
  - arguments:
    - description: MISP event ID.
      name: event_id
      required: true
    - defaultValue: other
      description: 'Attribute type. For example: "md5", "sha1", "email", "url".'
      name: type
    - defaultValue: External analysis
      description: 'Attribute category. For example: "Other", "Person", "Attribution", "Payload type".'
      name: category
    - auto: PREDEFINED
      defaultValue: 'true'
      description: 'Whether to create the attribute with the Intrusion Detection System flag. Possible values: "true" and "false".'
      name: to_ids
      predefined:
      - 'true'
      - 'false'
    - auto: PREDEFINED
      defaultValue: Inherit_event
      description: 'Where to distribute the event. Possible values: "Your_organization_only", "This_community_only", "Connected_communities", "Sharing_group", "All_communities", and "Inherit_event".'
      name: distribution
      predefined:
      - Your_organization_only
      - This_community_only
      - Connected_communities
      - All_communities
      - Sharing_group
      - Inherit_event
    - description: Comment for the attribute.
      name: comment
    - description: 'A comma-separated list of attribute values. For example: "1.2.3.4,1.1.1.1" (and other IP addresses), "google.com" (and other domains), "www.example.com" (and other URLs).'
      isArray: true
      name: value
      required: true
    - description: Sharing group ID. Mandatory when Sharing_group distribution is set.
      name: sharing_group_id
    description: Adds an attribute to an existing MISP event.
    name: misp-add-attribute
    outputs:
    - contextPath: MISP.Attribute.Distribution
      description: Attribute distribution.
      type: string
    - contextPath: MISP.Attribute.Value
      description: Attribute value.
      type: string
    - contextPath: MISP.Attribute.EventID
      description: Attribute event ID.
      type: string
    - contextPath: MISP.Attribute.last_seen
      description: Attribute last_seen timestamp.
      type: string
    - contextPath: MISP.Attribute.first_seen
      description: Attribute first_seen timestamp.
      type: string
    - contextPath: MISP.Attribute.LastChanged
      description: Attribute last changed timestamp.
      type: date
    - contextPath: MISP.Attribute.Deleted
      description: Is the attribute deleted.
      type: boolean
    - contextPath: MISP.Attribute.DisableCorrelation
      description: Is attribute correlation disabled.
      type: boolean
    - contextPath: MISP.Attribute.Type
      description: Attribute type.
      type: string
    - contextPath: MISP.Attribute.ID
      description: Attribute ID.
      type: string
    - contextPath: MISP.Attribute.UUID
      description: Attribute UUID.
      type: string
    - contextPath: MISP.Attribute.ToIDs
      description: Is the Intrusion Detection System flag set.
      type: boolean
    - contextPath: MISP.Attribute.Category
      description: Attribute category.
      type: string
    - contextPath: MISP.Attribute.SharingGroupID
      description: Attribute sharing group ID.
      type: string
    - contextPath: MISP.Attribute.Comment
      description: Attribute comment.
      type: string
    - contextPath: MISP.Attribute.Event.ID
      description: MISP event ID.
      type: string
    - contextPath: MISP.Attribute.Event.Distribution
      description: MISP event distribution.
      type: string
    - contextPath: MISP.Attribute.Event.Info
      description: MISP event name.
      type: string
    - contextPath: MISP.Attribute.Event.OrganizationID
      description: MISP event organization ID.
      type: string
    - contextPath: MISP.Attribute.Event.OwnerOrganization.ID
      description: Event owner organization ID.
      type: string
    - contextPath: MISP.Attribute.Event.UUID
      description: MISP event UUID.
      type: string
  - arguments:
    - description: Event ID to delete.
      name: event_id
      required: true
    description: Deletes an event according to the given event ID.
    name: misp-delete-event
  - arguments:
    - description: UUID of the event. For example, 59575300-4be8-4ff6-8767-0037ac110032.
      name: uuid
      required: true
    - description: Tag to remove from the event.
      name: tag
      required: true
    description: Removes a tag from the given UUID event .
    name: misp-remove-tag-from-event
    outputs:
    - contextPath: MISP.Event.ID
      description: MISP event ID.
      type: string
    - contextPath: MISP.Event.Distribution
      description: MISP event distribution.
      type: string
    - contextPath: MISP.Event.ThreatLevelID
      description: Threat level of the MISP event (1 High, 2 Medium, 3 Low, 4 Undefined).
      type: string
    - contextPath: MISP.Event.PublishTimestamp
      description: Timestamp of the publish time (if published).
      type: number
    - contextPath: MISP.Event.EventCreatorEmail
      description: Email address of the event creator.
      type: string
    - contextPath: MISP.Event.Info
      description: Event name.
      type: string
    - contextPath: MISP.Event.AttributeCount
      description: Number of attributes of the event.
      type: string
    - contextPath: MISP.Event.OrganizationID
      description: Event organization ID.
      type: string
    - contextPath: MISP.Event.CreationDate
      description: Event creation date.
      type: date
    - contextPath: MISP.Event.Locked
      description: Is the event locked.
      type: boolean
    - contextPath: MISP.Event.Organization.ID
      description: Organization ID.
      type: number
    - contextPath: MISP.Event.Organization.Name
      description: Organization name.
      type: string
    - contextPath: MISP.Event.Organization.UUID
      description: Organization UUID.
      type: string
    - contextPath: MISP.Event.Organization.local
      description: Is the organization local.
      type: boolean
    - contextPath: MISP.Event.OwnerOrganization.ID
      description: Owner organization ID.
      type: number
    - contextPath: MISP.Event.OwnerOrganization.Name
      description: Owner organization name.
      type: string
    - contextPath: MISP.Event.OwnerOrganization.UUID
      description: Owner organization UUID.
      type: string
    - contextPath: MISP.Event.OwnerOrganization.local
      description: Is the owner organization local.
      type: boolean
    - contextPath: MISP.Event.ProposalEmailLock
      description: If email lock proposed.
      type: boolean
    - contextPath: MISP.Event.LastChanged
      description: Last change event timestamp.
      type: date
    - contextPath: MISP.Event.Galaxy.Description
      description: Event's galaxy description.
      type: string
    - contextPath: MISP.Event.Galaxy.Name
      description: Galaxy name.
      type: string
    - contextPath: MISP.Event.Galaxy.Type
      description: Galaxy type.
      type: string
    - contextPath: MISP.Event.Published
      description: Is the event published.
      type: boolean
    - contextPath: MISP.Event.DisableCorrelation
      description: Is correlation disabled.
      type: boolean
    - contextPath: MISP.Event.UUID
      description: Event UUID.
      type: string
    - contextPath: MISP.Event.Analysis
      description: Event analysis (0 Initial, 1 Ongoing, 2 Completed).
      type: string
    - contextPath: MISP.Event.SharingGroupID
      description: Event sharing group ID.
      type: string
    - contextPath: MISP.Event.Tag.Name
      description: All tag names in the event.
      type: string
    - contextPath: MISP.Event.Tag.is_galaxy
      description: Is the tag galaxy.
      type: boolean
    - contextPath: MISP.Event.Object.Name
      description: Name of the object.
      type: String
    - contextPath: MISP.Event.Object.Description
      description: Description of the object.
      type: String
    - contextPath: MISP.Event.Object.ID
      description: ID of the object.
      type: Number
    - contextPath: MISP.Event.Object.UUID
      description: UUID of the object.
      type: String
  - arguments:
    - description: UUID of the event. For example, 59575300-4be8-4ff6-8767-0037ac110032.
      name: uuid
      required: true
    - description: Tag to add to the event.
      name: tag
      required: true
    - auto: PREDEFINED
      description: Whether to add the tag as a local tag.
      name: is_local
      predefined:
      - 'true'
      - 'false'
    description: Adds a tag to the given UUID event .
    name: misp-add-tag-to-event
    outputs:
    - contextPath: MISP.Event.ID
      description: MISP event ID.
      type: string
    - contextPath: MISP.Event.Distribution
      description: MISP event distribution.
      type: string
    - contextPath: MISP.Event.ThreatLevelID
      description: Threat level of the MISP event (1 High, 2 Medium, 3 Low, 4 Undefined).
      type: string
    - contextPath: MISP.Event.PublishTimestamp
      description: Timestamp of the publish time (if published).
      type: number
    - contextPath: MISP.Event.EventCreatorEmail
      description: Email address of the event creator.
      type: string
    - contextPath: MISP.Event.Info
      description: Event name.
      type: string
    - contextPath: MISP.Event.AttributeCount
      description: Number of attributes of the event.
      type: string
    - contextPath: MISP.Event.OrganizationID
      description: Event organization ID.
      type: string
    - contextPath: MISP.Event.CreationDate
      description: Event creation date.
      type: date
    - contextPath: MISP.Event.Locked
      description: Is the event locked.
      type: boolean
    - contextPath: MISP.Event.Organization.ID
      description: Organization ID.
      type: number
    - contextPath: MISP.Event.Organization.Name
      description: Organization name.
      type: string
    - contextPath: MISP.Event.Organization.UUID
      description: Organization UUID.
      type: string
    - contextPath: MISP.Event.Organization.local
      description: Is the organization local.
      type: boolean
    - contextPath: MISP.Event.OwnerOrganization.ID
      description: Owner organization ID.
      type: number
    - contextPath: MISP.Event.OwnerOrganization.Name
      description: Owner organization name.
      type: string
    - contextPath: MISP.Event.OwnerOrganization.UUID
      description: Owner organization UUID.
      type: string
    - contextPath: MISP.Event.OwnerOrganization.local
      description: Is the owner organization local.
      type: boolean
    - contextPath: MISP.Event.ProposalEmailLock
      description: If email lock proposed.
      type: boolean
    - contextPath: MISP.Event.LastChanged
      description: Last change event timestamp.
      type: date
    - contextPath: MISP.Event.Galaxy.Description
      description: Event's galaxy description.
      type: string
    - contextPath: MISP.Event.Galaxy.Name
      description: Galaxy name.
      type: string
    - contextPath: MISP.Event.Galaxy.Type
      description: Galaxy type.
      type: string
    - contextPath: MISP.Event.Published
      description: Is the event published.
      type: boolean
    - contextPath: MISP.Event.DisableCorrelation
      description: Is correlation disabled.
      type: boolean
    - contextPath: MISP.Event.UUID
      description: Event UUID.
      type: string
    - contextPath: MISP.Event.Analysis
      description: Event analysis (0 Initial, 1 Ongoing, 2 Completed).
      type: string
    - contextPath: MISP.Event.SharingGroupID
      description: Event sharing group ID.
      type: string
    - contextPath: MISP.Event.Tag.Name
      description: All tag names in the event.
      type: string
    - contextPath: MISP.Event.Tag.is_galaxy
      description: Is the tag galaxy.
      type: boolean
    - contextPath: MISP.Event.Object.Name
      description: Name of the object.
      type: String
    - contextPath: MISP.Event.Object.Description
      description: Description of the object.
      type: String
    - contextPath: MISP.Event.Object.ID
      description: ID of the object.
      type: Number
    - contextPath: MISP.Event.Object.UUID
      description: UUID of the object.
      type: String
  - arguments:
    - description: UUID of the attribute. For example, 59575300-4be8-4ff6-8767-0037ac110032.
      name: uuid
      required: true
    - description: Tag to add to the attribute.
      name: tag
      required: true
    - auto: PREDEFINED
      description: Whether to add the tag as a local tag.
      name: is_local
      predefined:
      - 'true'
      - 'false'
    - name: disable_output
      description: If true, the attribute information will not be displayed in the response, reducing the runtime.
      defaultValue: "false"
      predefined:
      - "false"
      - "true"
      auto: PREDEFINED
    description: Adds a tag to the given UUID attribute.
    name: misp-add-tag-to-attribute
    outputs:
    - contextPath: MISP.Attribute.Distribution
      description: Attribute distribution.
      type: string
    - contextPath: MISP.Attribute.Value
      description: Attribute value.
      type: string
    - contextPath: MISP.Attribute.EventID
      description: Attribute event ID.
      type: string
    - contextPath: MISP.Attribute.last_seen
      description: Attribute last_seen timestamp.
      type: string
    - contextPath: MISP.Attribute.first_seen
      description: Attribute first_seen timestamp.
      type: string
    - contextPath: MISP.Attribute.LastChanged
      description: Attribute last changed timestamp.
      type: date
    - contextPath: MISP.Attribute.ObjectID
      description: Attribute object ID.
      type: string
    - contextPath: MISP.Attribute.Deleted
      description: Is the attribute deleted.
      type: boolean
    - contextPath: MISP.Attribute.DisableCorrelation
      description: Is attribute correlation disabled.
      type: boolean
    - contextPath: MISP.Attribute.Type
      description: Attribute type.
      type: string
    - contextPath: MISP.Attribute.ID
      description: Attribute ID.
      type: string
    - contextPath: MISP.Attribute.UUID
      description: Attribute UUID.
      type: string
    - contextPath: MISP.Attribute.ToIDs
      description: Is the Intrusion Detection System flag set.
      type: boolean
    - contextPath: MISP.Attribute.Category
      description: Attribute category.
      type: string
    - contextPath: MISP.Attribute.SharingGroupID
      description: Attribute sharing group ID.
      type: string
    - contextPath: MISP.Attribute.Comment
      description: Attribute comment.
      type: string
    - contextPath: MISP.Attribute.Event.ID
      description: MISP event ID.
      type: string
    - contextPath: MISP.Attribute.Event.Distribution
      description: MISP event distribution.
      type: string
    - contextPath: MISP.Attribute.Event.Info
      description: MISP event name.
      type: string
    - contextPath: MISP.Attribute.Event.OrganizationID
      description: MISP event organization ID.
      type: string
    - contextPath: MISP.Attribute.Event.OwnerOrganization.ID
      description: Event owner organization ID.
      type: string
    - contextPath: MISP.Attribute.Event.UUID
      description: MISP event UUID.
      type: string
    - contextPath: MISP.Attribute.Tag.Name
      description: Attribute tag name.
      type: string
    - contextPath: MISP.Attribute.Tag.is_galaxy
      description: Is the tag galaxy.
      type: string
  - arguments:
    - description: UUID of the attribute. For example, 59575300-4be8-4ff6-8767-0037ac110032.
      name: uuid
      required: true
    - description: Tag to remove from the attribute.
      name: tag
      required: true
    description: Removes a tag from the given UUID attribute.
    name: misp-remove-tag-from-attribute
    outputs:
    - contextPath: MISP.Attribute.Distribution
      description: Attribute distribution.
      type: string
    - contextPath: MISP.Attribute.Value
      description: Attribute value.
      type: string
    - contextPath: MISP.Attribute.EventID
      description: Attribute event ID.
      type: string
    - contextPath: MISP.Attribute.last_seen
      description: Attribute last_seen timestamp.
      type: string
    - contextPath: MISP.Attribute.first_seen
      description: Attribute first_seen timestamp.
      type: string
    - contextPath: MISP.Attribute.LastChanged
      description: Attribute last changed timestamp.
      type: date
    - contextPath: MISP.Attribute.ObjectID
      description: Attribute object ID.
      type: string
    - contextPath: MISP.Attribute.Deleted
      description: Is the attribute deleted.
      type: boolean
    - contextPath: MISP.Attribute.DisableCorrelation
      description: Is attribute correlation disabled.
      type: boolean
    - contextPath: MISP.Attribute.Type
      description: Attribute type.
      type: string
    - contextPath: MISP.Attribute.ID
      description: Attribute ID.
      type: string
    - contextPath: MISP.Attribute.UUID
      description: Attribute UUID.
      type: string
    - contextPath: MISP.Attribute.ToIDs
      description: Is the Intrusion Detection System flag set.
      type: boolean
    - contextPath: MISP.Attribute.Category
      description: Attribute category.
      type: string
    - contextPath: MISP.Attribute.SharingGroupID
      description: Attribute sharing group ID.
      type: string
    - contextPath: MISP.Attribute.Comment
      description: Attribute comment.
      type: string
    - contextPath: MISP.Attribute.Event.ID
      description: MISP event ID.
      type: string
    - contextPath: MISP.Attribute.Event.Distribution
      description: MISP event distribution.
      type: string
    - contextPath: MISP.Attribute.Event.Info
      description: MISP event name.
      type: string
    - contextPath: MISP.Attribute.Event.OrganizationID
      description: MISP event organization ID.
      type: string
    - contextPath: MISP.Attribute.Event.OwnerOrganization.ID
      description: Event owner organization ID.
      type: string
    - contextPath: MISP.Attribute.Event.UUID
      description: MISP event UUID.
      type: string
    - contextPath: MISP.Attribute.Tag.Name
      description: Attribute tag name.
      type: string
    - contextPath: MISP.Attribute.Tag.is_galaxy
      description: Is the tag galaxy.
      type: string
  - arguments:
    - auto: PREDEFINED
      description: 'Type of sighting to add. Possible values: "sighting", "false_positive", and "expiration".'
      name: type
      predefined:
      - sighting
      - false_positive
      - expiration
      required: true
    - description: ID of attribute to add sighting to (Must be filled if UUID is empty). Can be retrieved from the misp-search commands.
      name: id
    - description: UUID of the attribute to add sighting to (Must be filled if ID is empty). Can be retrieved from the misp-search commands.
      name: uuid
    description: Add sighting to an attribute.
    name: misp-add-sighting
  - arguments:
    - auto: PREDEFINED
      description: 'URL of the feed to add. Possible values: CIRCL and "Botvrij.eu".'
      name: feed
      predefined:
      - CIRCL
      - Botvrij.eu
      required: true
    - default: true
      defaultValue: '2'
      description: Maximum number of files to add.
      name: limit
    description: Adds an OSINT feed. Only feeds in the misp format are allowed. For example have manifest.json.
    name: misp-add-events-from-feed
    outputs:
    - contextPath: MISP.Event.ID
      description: IDs of the newly created events.
      type: string
  - arguments:
    - description: Entry ID of the file.
      name: entry_id
      required: true
    - description: Event ID to which to add the object to.
      name: event_id
      required: true
    description: Adds a file object to the specified event ID.
    name: misp-add-file-object
    outputs:
    - contextPath: MISP.Event.ID
      description: MISP event ID.
      type: number
    - contextPath: MISP.Event.Object.MetaCategory
      description: Object meta category.
      type: String
    - contextPath: MISP.Event.Object.Distribution
      description: Distribution of the object.
      type: Number
    - contextPath: MISP.Event.Object.Name
      description: Name of the object.
      type: String
    - contextPath: MISP.Event.Object.TemplateVersion
      description: Template version of the object.
      type: Number
    - contextPath: MISP.Event.Object.EventID
      description: ID of the event in which the object was first created.
      type: Number
    - contextPath: MISP.Event.Object.TemplateUUID
      description: UUID of the template.
      type: String
    - contextPath: MISP.Event.Object.LastChanged
      description: Timestamp when the object was last changed.
      type: String
    - contextPath: MISP.Event.Object.Deleted
      description: Whether the object was deleted.
      type: Boolean
    - contextPath: MISP.Event.Object.ID
      description: ID of the object.
      type: Number
    - contextPath: MISP.Event.Object.UUID
      description: UUID of the object.
      type: String
    - contextPath: MISP.Event.Object.Attribute.Value
      description: Value of the attribute.
      type: String
    - contextPath: MISP.Event.Object.Attribute.EventID
      description: ID of the first event from which the object originated.
      type: Number
    - contextPath: MISP.Event.Object.Attribute.LastChanged
      description: Attribute last changed timestamp.
      type: Date
    - contextPath: MISP.Event.Object.Attribute.Deleted
      description: Whether the object was deleted.
      type: Boolean
    - contextPath: MISP.Event.Object.Attribute.ObjectID
      description: ID of the object.
      type: Number
    - contextPath: MISP.Event.Object.Attribute.DisableCorrelation
      description: Whether correlation is disabled.
      type: Boolean
    - contextPath: MISP.Event.Object.Attribute.ID
      description: ID of the attribute.
      type: Unknown
    - contextPath: MISP.Event.Object.Attribute.ObjectRelation
      description: Relation of the object.
      type: String
    - contextPath: MISP.Event.Object.Attribute.Type
      description: Object type.
      type: String
    - contextPath: MISP.Event.Object.Attribute.UUID
      description: UUID of the attribute.
      type: String
    - contextPath: MISP.Event.Object.Attribute.ToIDs
      description: Whether the to_ids flag is on.
      type: Boolean
    - contextPath: MISP.Event.Object.Attribute.Category
      description: Category of the attribute.
      type: String
    - contextPath: MISP.Event.Object.Attribute.SharingGroupID
      description: ID of the sharing group.
      type: Number
    - contextPath: MISP.Event.Object.Attribute.Comment
      description: Comment of the attribute.
      type: String
    - contextPath: MISP.Event.Object.Description
      description: Description of the object.
      type: String
  - arguments:
    - description: Entry ID of the email (only supports .eml files).
      name: entry_id
      required: true
    - description: ID of the event to which to add object to.
      name: event_id
      required: true
    description: Adds an email object to the specified event ID.
    name: misp-add-email-object
    outputs:
    - contextPath: MISP.Event.ID
      description: MISP event ID.
      type: number
    - contextPath: MISP.Event.Object.MetaCategory
      description: Object meta category.
      type: String
    - contextPath: MISP.Event.Object.Distribution
      description: Distribution of the object.
      type: Number
    - contextPath: MISP.Event.Object.Name
      description: Name of the object.
      type: String
    - contextPath: MISP.Event.Object.TemplateVersion
      description: Template version of the object.
      type: Number
    - contextPath: MISP.Event.Object.EventID
      description: ID of the event in which the object was first created.
      type: Number
    - contextPath: MISP.Event.Object.TemplateUUID
      description: UUID of the template.
      type: String
    - contextPath: MISP.Event.Object.LastChanged
      description: Timestamp when the object was last changed.
      type: String
    - contextPath: MISP.Event.Object.Deleted
      description: Whether the object was deleted.
      type: Boolean
    - contextPath: MISP.Event.Object.ID
      description: ID of the object.
      type: Number
    - contextPath: MISP.Event.Object.UUID
      description: UUID of the object.
      type: String
    - contextPath: MISP.Event.Object.Attribute.Value
      description: Value of the attribute.
      type: String
    - contextPath: MISP.Event.Object.Attribute.EventID
      description: ID of the first event from which the object originated.
      type: Number
    - contextPath: MISP.Event.Object.Attribute.LastChanged
      description: Attribute last changed timestamp.
      type: Date
    - contextPath: MISP.Event.Object.Attribute.Deleted
      description: Whether the object was deleted.
      type: Boolean
    - contextPath: MISP.Event.Object.Attribute.ObjectID
      description: ID of the object.
      type: Number
    - contextPath: MISP.Event.Object.Attribute.DisableCorrelation
      description: Whether correlation is disabled.
      type: Boolean
    - contextPath: MISP.Event.Object.Attribute.ID
      description: ID of the attribute.
      type: Unknown
    - contextPath: MISP.Event.Object.Attribute.ObjectRelation
      description: Relation of the object.
      type: String
    - contextPath: MISP.Event.Object.Attribute.Type
      description: Object type.
      type: String
    - contextPath: MISP.Event.Object.Attribute.UUID
      description: UUID of the attribute.
      type: String
    - contextPath: MISP.Event.Object.Attribute.ToIDs
      description: Whether the to_ids flag is on.
      type: Boolean
    - contextPath: MISP.Event.Object.Attribute.Category
      description: Category of the attribute.
      type: String
    - contextPath: MISP.Event.Object.Attribute.SharingGroupID
      description: ID of the sharing group.
      type: Number
    - contextPath: MISP.Event.Object.Attribute.Comment
      description: Comment of the attribute.
      type: String
    - contextPath: MISP.Event.Object.Description
      description: Description of the object.
      type: String
  - arguments:
    - description: ID of an MISP event.
      name: event_id
      required: true
    - description: The domain name. For example, "google.com".
      name: name
      required: true
    - description: A comma-separated list of IP addresses resolved by DNS.
      isArray: true
      name: ip
      required: true
    - description: A description of the domain.
      name: text
    description: Adds a domain object to MISP.
    name: misp-add-domain-object
    outputs:
    - contextPath: MISP.Event.ID
      description: MISP event ID.
      type: number
    - contextPath: MISP.Event.Object.MetaCategory
      description: Object meta category.
      type: String
    - contextPath: MISP.Event.Object.Distribution
      description: Distribution of the object.
      type: Number
    - contextPath: MISP.Event.Object.Name
      description: Name of the object.
      type: String
    - contextPath: MISP.Event.Object.TemplateVersion
      description: Template version of the object.
      type: Number
    - contextPath: MISP.Event.Object.EventID
      description: ID of the event in which the object was first created.
      type: Number
    - contextPath: MISP.Event.Object.TemplateUUID
      description: UUID of the template.
      type: String
    - contextPath: MISP.Event.Object.LastChanged
      description: Timestamp when the object was last changed.
      type: String
    - contextPath: MISP.Event.Object.Deleted
      description: Whether the object was deleted.
      type: Boolean
    - contextPath: MISP.Event.Object.ID
      description: ID of the object.
      type: Number
    - contextPath: MISP.Event.Object.UUID
      description: UUID of the object.
      type: String
    - contextPath: MISP.Event.Object.Attribute.Value
      description: Value of the attribute.
      type: String
    - contextPath: MISP.Event.Object.Attribute.EventID
      description: ID of the first event from which the object originated.
      type: Number
    - contextPath: MISP.Event.Object.Attribute.LastChanged
      description: Attribute last changed timestamp.
      type: Date
    - contextPath: MISP.Event.Object.Attribute.Deleted
      description: Whether the object was deleted.
      type: Boolean
    - contextPath: MISP.Event.Object.Attribute.ObjectID
      description: ID of the object.
      type: Number
    - contextPath: MISP.Event.Object.Attribute.DisableCorrelation
      description: Whether correlation is disabled.
      type: Boolean
    - contextPath: MISP.Event.Object.Attribute.ID
      description: ID of the attribute.
      type: Unknown
    - contextPath: MISP.Event.Object.Attribute.ObjectRelation
      description: Relation of the object.
      type: String
    - contextPath: MISP.Event.Object.Attribute.Type
      description: Object type.
      type: String
    - contextPath: MISP.Event.Object.Attribute.UUID
      description: UUID of the attribute.
      type: String
    - contextPath: MISP.Event.Object.Attribute.ToIDs
      description: Whether the to_ids flag is on.
      type: Boolean
    - contextPath: MISP.Event.Object.Attribute.Category
      description: Category of the attribute.
      type: String
    - contextPath: MISP.Event.Object.Attribute.SharingGroupID
      description: ID of the sharing group.
      type: Number
    - contextPath: MISP.Event.Object.Attribute.Comment
      description: Comment of the attribute.
      type: String
    - contextPath: MISP.Event.Object.Description
      description: Description of the object.
      type: String
  - arguments:
    - description: Full URL to add to the event.
      name: url
      required: true
    - description: Date that this URL was first seen. For example, `2019-02-03`.
      name: first_seen
    - description: Description of the URL.
      name: text
    - description: Date that this URL was last seen. For example, `2019-02-03`.
      name: last_seen
    - description: ID of a MISP event.
      name: event_id
      required: true
    description: Adds a URL object to an MISP event.
    name: misp-add-url-object
    outputs:
    - contextPath: MISP.Event.ID
      description: MISP event ID.
      type: number
    - contextPath: MISP.Event.Object.MetaCategory
      description: Object meta category.
      type: String
    - contextPath: MISP.Event.Object.Distribution
      description: Distribution of the object.
      type: Number
    - contextPath: MISP.Event.Object.Name
      description: Name of the object.
      type: String
    - contextPath: MISP.Event.Object.TemplateVersion
      description: Template version of the object.
      type: Number
    - contextPath: MISP.Event.Object.EventID
      description: ID of the event in which the object was first created.
      type: Number
    - contextPath: MISP.Event.Object.TemplateUUID
      description: UUID of the template.
      type: String
    - contextPath: MISP.Event.Object.LastChanged
      description: Timestamp when the object was last changed.
      type: String
    - contextPath: MISP.Event.Object.Deleted
      description: Whether the object was deleted.
      type: Boolean
    - contextPath: MISP.Event.Object.ID
      description: ID of the object.
      type: Number
    - contextPath: MISP.Event.Object.UUID
      description: UUID of the object.
      type: String
    - contextPath: MISP.Event.Object.Attribute.Value
      description: Value of the attribute.
      type: String
    - contextPath: MISP.Event.Object.Attribute.EventID
      description: ID of the first event from which the object originated.
      type: Number
    - contextPath: MISP.Event.Object.Attribute.LastChanged
      description: Attribute last changed timestamp.
      type: Date
    - contextPath: MISP.Event.Object.Attribute.Deleted
      description: Whether the object was deleted.
      type: Boolean
    - contextPath: MISP.Event.Object.Attribute.ObjectID
      description: ID of the object.
      type: Number
    - contextPath: MISP.Event.Object.Attribute.DisableCorrelation
      description: Whether correlation is disabled.
      type: Boolean
    - contextPath: MISP.Event.Object.Attribute.ID
      description: ID of the attribute.
      type: Unknown
    - contextPath: MISP.Event.Object.Attribute.ObjectRelation
      description: Relation of the object.
      type: String
    - contextPath: MISP.Event.Object.Attribute.Type
      description: Object type.
      type: String
    - contextPath: MISP.Event.Object.Attribute.UUID
      description: UUID of the attribute.
      type: String
    - contextPath: MISP.Event.Object.Attribute.ToIDs
      description: Whether the to_ids flag is on.
      type: Boolean
    - contextPath: MISP.Event.Object.Attribute.Category
      description: Category of the attribute.
      type: String
    - contextPath: MISP.Event.Object.Attribute.SharingGroupID
      description: ID of the sharing group.
      type: Number
    - contextPath: MISP.Event.Object.Attribute.Comment
      description: Comment of the attribute.
      type: String
    - contextPath: MISP.Event.Object.Description
      description: Description of the object.
      type: String
  - arguments:
    - description: ID of the event to add the object to.
      name: event_id
      required: true
    - description: Template name. (Can be found at https://www.misp-project.org/objects.html). For example, 'vehicle'.
      name: template
      required: true
    - description: 'Attributes. For example, {"description": "Manager Ferrari", "make": "Ferrari", "model": "308 GTS"}.'
      name: attributes
      required: true
    description: Adds any other object to MISP.
    name: misp-add-object
    outputs:
    - contextPath: MISP.Event.ID
      description: MISP event ID.
      type: number
    - contextPath: MISP.Event.Object.MetaCategory
      description: Object meta category.
      type: String
    - contextPath: MISP.Event.Object.Distribution
      description: Distribution of the object.
      type: Number
    - contextPath: MISP.Event.Object.Name
      description: Name of the object.
      type: String
    - contextPath: MISP.Event.Object.TemplateVersion
      description: Template version of the object.
      type: Number
    - contextPath: MISP.Event.Object.EventID
      description: ID of the event in which the object was first created.
      type: Number
    - contextPath: MISP.Event.Object.TemplateUUID
      description: UUID of the template.
      type: String
    - contextPath: MISP.Event.Object.LastChanged
      description: Timestamp when the object was last changed.
      type: String
    - contextPath: MISP.Event.Object.Deleted
      description: Whether the object was deleted.
      type: Boolean
    - contextPath: MISP.Event.Object.ID
      description: ID of the object.
      type: Number
    - contextPath: MISP.Event.Object.UUID
      description: UUID of the object.
      type: String
    - contextPath: MISP.Event.Object.Attribute.Value
      description: Value of the attribute.
      type: String
    - contextPath: MISP.Event.Object.Attribute.EventID
      description: ID of the first event from which the object originated.
      type: Number
    - contextPath: MISP.Event.Object.Attribute.LastChanged
      description: Attribute last changed timestamp.
      type: Date
    - contextPath: MISP.Event.Object.Attribute.Deleted
      description: Whether the object was deleted?.
      type: Boolean
    - contextPath: MISP.Event.Object.Attribute.ObjectID
      description: ID of the object.
      type: Number
    - contextPath: MISP.Event.Object.Attribute.DisableCorrelation
      description: Whether correlation is disabled.
      type: Boolean
    - contextPath: MISP.Event.Object.Attribute.ID
      description: ID of the attribute.
      type: Unknown
    - contextPath: MISP.Event.Object.Attribute.ObjectRelation
      description: Relation of the object.
      type: String
    - contextPath: MISP.Event.Object.Attribute.Type
      description: Object type.
      type: String
    - contextPath: MISP.Event.Object.Attribute.UUID
      description: UUID of the attribute.
      type: String
    - contextPath: MISP.Event.Object.Attribute.ToIDs
      description: Whether the to_ids flag is on.
      type: Boolean
    - contextPath: MISP.Event.Object.Attribute.Category
      description: Category of the attribute.
      type: String
    - contextPath: MISP.Event.Object.Attribute.SharingGroupID
      description: ID of the sharing group.
      type: Number
    - contextPath: MISP.Event.Object.Attribute.Comment
      description: Comment of the attribute.
      type: String
    - contextPath: MISP.Event.Object.Description
      description: Description of the object.
      type: String
  - arguments:
    - description: ID of a MISP event.
      name: event_id
      required: true
    - description: A comma-separated list of IP addresses.
      isArray: true
      name: ip
    - description: Destination port number.
      name: dst_port
    - description: Source port number.
      name: src_port
    - description: Domain name.
      name: domain
    - description: Hostname. For example, 'mail123.example.com'.
      name: hostname
    - description: IP source address.
      name: ip_src
    - description: IP destination address.
      name: ip_dst
    - description: Date when the IP address was first seen. For example, `2019-02-03`.
      name: first_seen
    - description: Date when the IP address was last seen. For example, `2019-02-03`.
      name: last_seen
    - description: Description of the object to be set as a text attribute.
      name: comment
    description: 'Adds an IP object to the MISP event. The following arguments are optional, but at least one must be supplied for the command to run successfully: "ip", "dst_port", "src_port", "domain", "hostname", "ip_src", and "ip_dst".'
    name: misp-add-ip-object
    outputs:
    - contextPath: MISP.Event.ID
      description: MISP event ID.
      type: number
    - contextPath: MISP.Event.Object.MetaCategory
      description: Object meta category.
      type: String
    - contextPath: MISP.Event.Object.Distribution
      description: Distribution of the object.
      type: Number
    - contextPath: MISP.Event.Object.Name
      description: Name of the object.
      type: String
    - contextPath: MISP.Event.Object.TemplateVersion
      description: Template version of the object.
      type: Number
    - contextPath: MISP.Event.Object.EventID
      description: ID of the event in which the object was first created.
      type: Number
    - contextPath: MISP.Event.Object.TemplateUUID
      description: UUID of the template.
      type: String
    - contextPath: MISP.Event.Object.LastChanged
      description: Timestamp when the object was last changed.
      type: String
    - contextPath: MISP.Event.Object.Deleted
      description: Whether the object was deleted.
      type: Boolean
    - contextPath: MISP.Event.Object.ID
      description: ID of the object.
      type: Number
    - contextPath: MISP.Event.Object.UUID
      description: UUID of the object.
      type: String
    - contextPath: MISP.Event.Object.Attribute.Value
      description: Value of the attribute.
      type: String
    - contextPath: MISP.Event.Object.Attribute.EventID
      description: ID of the first event from which the object originated.
      type: Number
    - contextPath: MISP.Event.Object.Attribute.LastChanged
      description: Attribute last changed timestamp.
      type: Date
    - contextPath: MISP.Event.Object.Attribute.Deleted
      description: Whether the object was deleted.
      type: Boolean
    - contextPath: MISP.Event.Object.Attribute.ObjectID
      description: ID of the object.
      type: Number
    - contextPath: MISP.Event.Object.Attribute.DisableCorrelation
      description: Whether correlation is disabled.
      type: Boolean
    - contextPath: MISP.Event.Object.Attribute.ID
      description: ID of the attribute.
      type: Unknown
    - contextPath: MISP.Event.Object.Attribute.ObjectRelation
      description: Relation of the object.
      type: String
    - contextPath: MISP.Event.Object.Attribute.Type
      description: Object type.
      type: String
    - contextPath: MISP.Event.Object.Attribute.UUID
      description: UUID of the attribute.
      type: String
    - contextPath: MISP.Event.Object.Attribute.ToIDs
      description: Whether the to_ids flag is on.
      type: Boolean
    - contextPath: MISP.Event.Object.Attribute.Category
      description: Category of the attribute.
      type: String
    - contextPath: MISP.Event.Object.Attribute.SharingGroupID
      description: ID of the sharing group.
      type: Number
    - contextPath: MISP.Event.Object.Attribute.Comment
      description: Comment of the attribute.
      type: String
    - contextPath: MISP.Event.Object.Description
      description: Description of the object.
      type: String
  - arguments:
    - description: 'The attribute type. Use any valid MISP attribute type. For example: "md5", "sha1", "email", "url".'
      name: type
    - description: 'Search for the specified value in the attribute''s value field. For example: "1.2.3.4" (and other IP addresses), "google.com" (and other domains), "www.example.com" (and other URLs).'
      name: value
    - description: 'The attribute category. Use any valid MISP attribute category. For example: "Other", "Person", "Attribution", "Payload type".'
      name: category
    - description: Return attributes with the given UUID. Alternatively, return all the attributes that are part of the given UUID's event. For example, 59523300-4be8-4fa6-8867-0037ac110002.
      name: uuid
    - auto: PREDEFINED
      description: 'Whether to return only the attributes set with the "to_ids" flag. The default is to return all attributes without with and with out to_ids flag. Possible values: "true" and "false".'
      name: to_ids
      predefined:
      - 'true'
      - 'false'
    - description: Search attributes of events published within the last "x" amount of time. Valid time values are days, hours, and minutes. For example, "5d", "12h", "30m". This filter uses the published timestamp of the event.
      name: last
    - auto: PREDEFINED
      description: 'Whether to return the decay score at the attribute level. Possible values: "true" and "false".'
      name: include_decay_score
      predefined:
      - 'true'
      - 'false'
    - description: Search by the creator organization by supplying the organization identifier.
      name: org
    - description: 'A comma-separated list of tags to include in the results. To exclude a tag, prefix the tag name with "!". Can be: "AND", "OR", and "NOT" followed by ":". To chain logical operators use ";". For example, "AND:tag1,tag2;OR:tag3".'
      isArray: true
      name: tags
    - description: Events with the date set to a date after the one specified. This filter will use the date of the event.
      name: from
    - description: Events with the date set to a date before the one specified. This filter will use the date of the event.
      name: to
    - description: A comma-separated list of event IDs. Returns the attributes that are part of the given event IDs.
      isArray: true
      name: event_id
    - auto: PREDEFINED
      description: 'Whether to include the the sightings of the matching attributes. Default is false. Possible values: "true" and "false".'
      name: include_sightings
      predefined:
      - 'true'
      - 'false'
    - auto: PREDEFINED
      description: 'Whether to include the full correlations of the matching attributes. Possible values: "true" and "false". Default is false.'
      name: include_correlations
      predefined:
      - 'true'
      - 'false'
    - description: If a limit is set, sets the page to be returned. For example, page 3, limit 100 will return records 201->300. Default is 1.
      defaultValue: '1'
      name: page
    - description: Limit the number of attributes returned. Default is 50.
      name: limit
      defaultValue: '50'
    - auto: PREDEFINED
      description: 'Whether to return only the values that are not on the warninglists. Possible values: "true" and "false".'
      name: enforceWarninglist
      predefined:
      - 'true'
      - 'false'
    - auto: PREDEFINED
      description: 'Whether to return only the attribute''s values that match the search query. In case you want to get the full attributes data, set this argument to false. Possible values: "true" and "false".'
      defaultValue: 'false'
      name: compact
      predefined:
      - 'true'
      - 'false'
    description: Search for attributes in MISP.
    name: misp-search-attributes
    outputs:
    - contextPath: MISP.Attribute.Distribution
      description: Attribute distribution.
      type: string
    - contextPath: MISP.Attribute.last_seen
      description: Attribute last_seen timestamp.
      type: string
    - contextPath: MISP.Attribute.first_seen
      description: Attribute first_seen timestamp.
      type: string
    - contextPath: MISP.Attribute.Value
      description: Attribute value.
      type: string
    - contextPath: MISP.Attribute.EventID
      description: Attribute event ID.
      type: string
    - contextPath: MISP.Attribute.LastChanged
      description: Attribute last changed timestamp.
      type: date
    - contextPath: MISP.Attribute.Deleted
      description: Is the attribute deleted.
      type: boolean
    - contextPath: MISP.Attribute.DisableCorrelation
      description: Is attribute correlation disabled.
      type: boolean
    - contextPath: MISP.Attribute.Type
      description: Attribute type.
      type: string
    - contextPath: MISP.Attribute.ObjectID
      description: Attribute's object ID.
      type: string
    - contextPath: MISP.Attribute.ID
      description: Attribute ID.
      type: string
    - contextPath: MISP.Attribute.UUID
      description: Attribute UUID.
      type: string
    - contextPath: MISP.Attribute.ObjectRelation
      description: Attribute's object relation.
      type: string
    - contextPath: MISP.Attribute.ShadowAttribute
      description: Attribute shadow attribute.
      type: Unknown
    - contextPath: MISP.Attribute.ToIDs
      description: Is the Intrusion Detection System flag set.
      type: boolean
    - contextPath: MISP.Attribute.Category
      description: Attribute category.
      type: string
    - contextPath: MISP.Attribute.SharingGroupID
      description: Attribute sharing group ID.
      type: number
    - contextPath: MISP.Attribute.Comment
      description: Attribute comment.
      type: string
    - contextPath: MISP.Attribute.Event.ID
      description: MISP event ID.
      type: string
    - contextPath: MISP.Attribute.Event.Distribution
      description: MISP event distribution.
      type: string
    - contextPath: MISP.Attribute.Event.Info
      description: MISP event name.
      type: string
    - contextPath: MISP.Attribute.Event.OrganizationID
      description: MISP event organization ID.
      type: string
    - contextPath: MISP.Attribute.Event.OwnerOrganization.ID
      description: MISP event owner organization ID.
      type: string
    - contextPath: MISP.Attribute.Event.UUID
      description: Event UUID.
      type: string
    - contextPath: MISP.Attribute.Object.Distribution
      description: Distribution of object.
      type: Number
    - contextPath: MISP.Attribute.Object.ID
      description: ID of the object.
      type: Number
    - contextPath: MISP.Attribute.Object.SharingGroupID
      description: Object sharing group ID.
      type: String
    - contextPath: MISP.Attribute.Tag.Name
      description: All tag names in the attribute.
      type: string
    - contextPath: MISP.Attribute.Tag.is_galaxy
      description: Is the tag is a galaxy.
      type: Boolean
    - contextPath: MISP.Attribute.Sighting.Type
      description: Sighting type.
      type: String
  - arguments:
    - description: UUID of the attribute to be updated.
      name: attribute_uuid
      required: true
    - description: 'Attribute type. For example: "md5", "sha1", "email", "url".'
      name: type
    - description: 'Attribute category. For example: "Other", "Person", "Attribution", "Payload type".'
      name: category
    - auto: PREDEFINED
      description: 'Where to distribute the event. Possible values: "Your_organization_only", "This_community_only", "Connected_communities", "All_communities", and "Inherit_event".'
      name: distribution
      predefined:
      - Your_organization_only
      - This_community_only
      - Connected_communities
      - All_communities
      - Inherit_event
    - description: Comment for the attribute.
      name: comment
    - description: 'Attribute value. For example: "1.2.3.4" (and other IP addresses), "google.com" (and other domains), "www.example.com" (and other URLs).'
      name: value
    - description: Updated date when the attribute was first seen. For example, `2019-02-03`.
      name: first_seen
    - description: Updated date when the attribute was last seen. For example, `2019-02-03`.
      name: last_seen
    description: Update an attribute of an existing MISP event.
    name: misp-update-attribute
    outputs:
    - contextPath: MISP.Attribute.Distribution
      description: Attribute distribution.
      type: string
    - contextPath: MISP.Attribute.Value
      description: Attribute value.
      type: string
    - contextPath: MISP.Attribute.EventID
      description: Attribute event ID.
      type: string
    - contextPath: MISP.Attribute.last_seen
      description: Attribute last_seen timestamp.
      type: string
    - contextPath: MISP.Attribute.first_seen
      description: Attribute first_seen timestamp.
      type: string
    - contextPath: MISP.Attribute.LastChanged
      description: Attribute last changed timestamp.
      type: date
    - contextPath: MISP.Attribute.Deleted
      description: Is the attribute deleted.
      type: boolean
    - contextPath: MISP.Attribute.DisableCorrelation
      description: Is attribute correlation disabled.
      type: boolean
    - contextPath: MISP.Attribute.Type
      description: Attribute type.
      type: string
    - contextPath: MISP.Attribute.ID
      description: Attribute ID.
      type: string
    - contextPath: MISP.Attribute.UUID
      description: Attribute UUID.
      type: string
    - contextPath: MISP.Attribute.ToIDs
      description: Is the Intrusion Detection System flag set.
      type: boolean
    - contextPath: MISP.Attribute.Category
      description: Attribute category.
      type: string
    - contextPath: MISP.Attribute.SharingGroupID
      description: Attribute sharing group ID.
      type: string
    - contextPath: MISP.Attribute.Comment
      description: Attribute comment.
      type: string
  - arguments:
    - description: Attribute ID to delete.
      name: attribute_id
      required: true
    description: Delete an attribute according to the given attribute ID.
    name: misp-delete-attribute
  - arguments:
    - description: Event ID to be published.
      name: event_id
      required: true
    - auto: PREDEFINED
      description: Whether to send an email. The default is to not send a mail.
      name: alert
      predefined:
      - 'true'
      - 'false'
    description: Publish an event.
    name: misp-publish-event
  - arguments:
    - description: Event ID to set attributes for.
      name: event_id
      required: true
    - description: 'Adjust current attributes of an event to match the given attribute data. Has to be json formated list with attributes that should be part of the event. E.g.: [{"type":"domain","value":"target.domain"},{"type":"ip-dst","value":"1.2.3.4"}].'
      name: attribute_data
      required: true
    description: Set event attributes according to the given attributes data.
    name: misp-set-event-attributes
  - arguments:
    - description: Indicator values to check against the MISP warninglist.
      name: value
      required: true
    description: Check a list of indicator values against the MISP warninglist.
    name: misp-check-warninglist
    outputs:
    - contextPath: MISP.Warninglist.Count
      description: Count on how many warninglists the value was found.
      type: number
    - contextPath: MISP.Warninglist.Value
      description: Value checked.
      type: string
    - contextPath: MISP.Warninglist.Lists
      description: Name of warninglists where the value was found.
      type: string
  - arguments:
    - description: The email address of the new user to be added.
      name: email
      required: true
      type: textArea
    - description: ID number indicating which organization the new user will be added to. In order to get the org_id, use the command misp-get-organization-info.
      name: org_id
      required: true
      type: textArea
    - description: Role of the new user to be added. In order to get the role_id, use the command misp-get-role-info.
      name: role_id
      required: true
      type: textArea
    - description: A password for the new user. Ensure that the password is at least 12 characters long, contains at least one upper-case, includes a digit or a special character, and at least one lower-case character.
      name: password
      required: true
    description: Add a new user to MISP.
    name: misp-add-user
    outputs:
    - contextPath: MISP.User.id
      description: MISP user ID.
      type: string
    - contextPath: MISP.User.password
      description: MISP user password.
      type: string
    - contextPath: MISP.User.org_id
      description: MISP user organisation ID.
      type: string
    - contextPath: MISP.User.server_id
      description: MISP user server ID.
      type: string
    - contextPath: MISP.User.email
      description: MISP user email.
      type: string
    - contextPath: MISP.User.autoalert
      description: MISP user auto alert.
      type: boolean
    - contextPath: MISP.User.authkey
      description: MISP User auth key.
      type: string
    - contextPath: MISP.User.invited_by
      description: MISP user invited by.
      type: string
    - contextPath: MISP.User.gpgkey
      description: MISP user GPG key.
      type: string
    - contextPath: MISP.User.certif_public
      description: MISP User public certificate.
      type: string
    - contextPath: MISP.User.nids_sid
      description: MISP user Network Intrusion Detection System (NIDS) Signature ID (SID).
      type: string
    - contextPath: MISP.User.termsaccepted
      description: Whether MISP user terms were accepted.
      type: boolean
    - contextPath: MISP.User.newsread
      description: MISP user news read.
      type: string
    - contextPath: MISP.User.role_id
      description: MISP user role ID.
      type: string
    - contextPath: MISP.User.change_pw
      description: Whether the MISP user password was changed.
      type: boolean
    - contextPath: MISP.User.contactalert
      description: MISP user contact alert.
      type: boolean
    - contextPath: MISP.User.disabled
      description: Whether the MISP user was disabled.
      type: boolean
    - contextPath: MISP.User.expiration
      description: MISP user expiration.
      type: string
    - contextPath: MISP.User.current_login
      description: MISP user current login.
      type: string
    - contextPath: MISP.User.last_login
      description: MISP user last login.
      type: string
    - contextPath: MISP.User.force_logout
      description: MISP user force logout.
      type: boolean
    - contextPath: MISP.User.date_created
      description: MISP user created date.
      type: string
    - contextPath: MISP.User.date_modified
      description: MISP user modified date.
      type: string
  - arguments: []
    description: Display the organization IDs and names.
    name: misp-get-organization-info
    outputs:
    - contextPath: MISP.Organization.org_id
      description: MISP organization ID.
      type: string
    - contextPath: MISP.Organization.org_name
      description: MISP organization name.
      type: string
  - arguments: []
    description: Display role names and role IDs.
    name: misp-get-role-info
    outputs:
    - contextPath: MISP.Role.role_id
      description: MISP role ID.
      type: string
    - contextPath: MISP.Role.role_name
      description: MISP role name.
      type: string
<<<<<<< HEAD
  dockerimage: demisto/pymisp2:1.0.0.72313
=======
  dockerimage: demisto/pymisp2:1.0.0.75377
>>>>>>> 47e94edb
  runonce: false
  script: ''
  subtype: python3
  type: python
tests:
- MISP V3 Test
fromversion: 5.5.0<|MERGE_RESOLUTION|>--- conflicted
+++ resolved
@@ -2609,11 +2609,7 @@
     - contextPath: MISP.Role.role_name
       description: MISP role name.
       type: string
-<<<<<<< HEAD
-  dockerimage: demisto/pymisp2:1.0.0.72313
-=======
   dockerimage: demisto/pymisp2:1.0.0.75377
->>>>>>> 47e94edb
   runonce: false
   script: ''
   subtype: python3
