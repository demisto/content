beta: false
category: Data Enrichment & Threat Intelligence
commonfields:
  id: MISP V3
  version: -1
configuration:
- display: MISP server URL (e.g., https://192.168.0.1)
  name: url
  required: true
  type: 0
- displaypassword: API Key
  name: credentials
  type: 9
  required: false
  hiddenusername: true
- display: Use system proxy settings
  name: proxy
  required: false
  type: 8
- display: Trust any certificate (not secure)
  name: insecure
  required: false
  type: 8
- additionalinfo: Comma-separated list of event's or attribute's malicious tag IDs.
    Malicious tags are stronger than suspicious tags.
  display: Malicious tag IDs
  hidden: false
  name: malicious_tag_ids
  required: false
  type: 12
- additionalinfo: Comma-separated list of event's or attribute's suspicious tag IDs.
    Malicious tags are stronger than suspicious tags.
  display: Suspicious tag IDs
  hidden: false
  name: suspicious_tag_ids
  required: false
  type: 12
- additionalinfo: Reliability of the source providing the intelligence data.
  defaultvalue: B - Usually reliable
  display: Source Reliability
  name: integrationReliability
  options:
  - A+ - 3rd party enrichment
  - A - Completely reliable
  - B - Usually reliable
  - C - Fairly reliable
  - D - Not usually reliable
  - E - Unreliable
  - F - Reliability cannot be judged
  required: true
  type: 15
- additionalinfo: This field limits the number of attributes that will be written
    to the context for every reputation command. Raising the number of attributes
    may result in high memory and disk usage.
  defaultvalue: '20'
  display: Maximum attributes to be returned
  hidden: false
  name: attributes_limit
  required: false
  type: 0
description: Malware information sharing platform and threat sharing.
display: MISP v3
name: MISP V3
script:
  commands:
  - arguments:
    - default: false
      description: 'Search for events that include the specified attribute type. Use
        any valid MISP attribute type. For example: "md5", "sha1", "email", "url".'
      isArray: false
      name: type
      required: false
      secret: false
    - default: false
      description: 'Search for events that include the specified attribute value.
        For example: "1.2.3.4" (and other IP addresses), "google.com" (and other domains),
        "www.example.com" (and other URLs).'
      isArray: false
      name: value
      required: false
      secret: false
    - default: false
      description: 'Search for events that include the specified attribute category.
        Use any valid MISP attribute category. For example: "Other", "Person", "Attribution",
        "Payload type".'
      isArray: false
      name: category
      required: false
      secret: false
    - default: false
      description: Search by creator organization by supplying the organization ID.
      isArray: false
      name: org
      required: false
      secret: false
    - default: false
      description: 'A comma-separated list of tags to include in the results. To exclude
        a tag, prefix the tag name with "!". Can be: "AND", "OR", and "NOT" followed
        by ":". To chain logical operators use ";". For example, "AND:tag1,tag2;OR:tag3".'
      isArray: false
      name: tags
      required: false
      secret: false
    - default: false
      description: Event search start date in the format yyyy-mm-dd. For example,
        2015-02-15. This date refers to the event creation date.
      isArray: false
      name: from
      required: false
      secret: false
    - default: false
      description: Event search end date in the format yyyy-mm-dd. For example, 2015-02-15.
        This date refers to the event creation date.
      isArray: false
      name: to
      required: false
      secret: false
    - default: false
      description: Events published within the last "x" amount of time. Valid time
        values are days, hours, and minutes. For example, "5d", "12h", "30m". This
        filter uses the published timestamp of the event.
      isArray: false
      name: last
      required: false
      secret: false
    - default: false
      description: A comma-separated list of event IDs to be returned by the search.
      isArray: true
      name: event_id
      required: false
      secret: false
    - default: false
      description: The event UUID to be returned by the search. For example, 59523300-4be8-4fa6-8867-0037ac110002.
      isArray: false
      name: uuid
      required: false
      secret: false
    - default: false
      description: If a limit is set, sets the page to be returned. For example, page
        3, limit 100 will return records 201->300.
      isArray: false
      defaultValue: '1'
      name: page
      required: false
      secret: false
    - default: false
      description: Limit the number of events returned.
      isArray: false
      name: limit
      defaultValue: '50'
      required: false
      secret: false
    - auto: PREDEFINED
      default: false
      description: Whether to return the event related feeds. Possible values are
        "true" and "false". Note, Only if this argument set to "true" the response
        will include attributes' feed hits values.
      isArray: false
      name: include_feed_correlations
      predefined:
      - 'true'
      - 'false'
      required: false
      secret: false
    - default: false
      description: 'Search for events that include match the searchstring in the events info field.'
      isArray: false
      name: eventinfo
      required: false
      secret: false
    deprecated: false
    description: Search for events in MISP. This search command will return only information
      about the matched events. To get information about attributes, use the misp-search-attributes
      command.
    execution: false
    name: misp-search-events
    outputs:
    - contextPath: MISP.Event.ID
      description: MISP event ID.
      type: string
    - contextPath: MISP.Event.Distribution
      description: MISP event distribution.
      type: string
    - contextPath: MISP.Event.ThreatLevelID
      description: Threat level of the MISP event (1 High, 2 Medium, 3 Low, 4 Undefined).
      type: string
    - contextPath: MISP.Event.PublishTimestamp
      description: Timestamp of the publish time (if published).
      type: number
    - contextPath: MISP.Event.EventCreatorEmail
      description: Email address of the event creator.
      type: string
    - contextPath: MISP.Event.Info
      description: Event name.
      type: string
    - contextPath: MISP.Event.AttributeCount
      description: Number of attributes of the event.
      type: string
    - contextPath: MISP.Event.OrganizationID
      description: Event organization ID.
      type: string
    - contextPath: MISP.Event.CreationDate
      description: Event creation date.
      type: date
    - contextPath: MISP.Event.Locked
      description: Is the event locked.
      type: boolean
    - contextPath: MISP.Event.Organization.ID
      description: Organization ID.
      type: number
    - contextPath: MISP.Event.Organization.Name
      description: Organization name.
      type: string
    - contextPath: MISP.Event.Organization.UUID
      description: Organization UUID.
      type: string
    - contextPath: MISP.Event.Organization.local
      description: Is the organization local.
      type: boolean
    - contextPath: MISP.Event.OwnerOrganization.ID
      description: Owner organization ID.
      type: number
    - contextPath: MISP.Event.OwnerOrganization.Name
      description: Owner organization name.
      type: string
    - contextPath: MISP.Event.OwnerOrganization.UUID
      description: Owner organization UUID.
      type: string
    - contextPath: MISP.Event.OwnerOrganization.local
      description: Is the owner organization local.
      type: boolean
    - contextPath: MISP.Event.ProposalEmailLock
      description: Is email lock proposed.
      type: boolean
    - contextPath: MISP.Event.LastChanged
      description: Last change event timestamp.
      type: date
    - contextPath: MISP.Event.Galaxy.Description
      description: Event's galaxy description.
      type: string
    - contextPath: MISP.Event.Galaxy.Name
      description: Galaxy name.
      type: string
    - contextPath: MISP.Event.Galaxy.Type
      description: Galaxy type.
      type: string
    - contextPath: MISP.Event.Published
      description: Is the event published.
      type: boolean
    - contextPath: MISP.Event.DisableCorrelation
      description: Is correlation disabled.
      type: boolean
    - contextPath: MISP.Event.UUID
      description: Event UUID.
      type: string
    - contextPath: MISP.Event.Analysis
      description: Event analysis (0 Initial, 1 Ongoing, 2 Completed).
      type: string
    - contextPath: MISP.Event.SharingGroupID
      description: Event sharing group ID.
      type: string
    - contextPath: MISP.Event.Tag.Name
      description: All tag names in the event.
      type: string
    - contextPath: MISP.Event.Tag.is_galaxy
      description: Is the tag galaxy.
      type: boolean
    - contextPath: MISP.Event.Object.Name
      description: Name of the object.
      type: String
    - contextPath: MISP.Event.Object.Description
      description: Description of the object.
      type: String
    - contextPath: MISP.Event.Object.ID
      description: ID of the object.
      type: Number
    - contextPath: MISP.Event.Object.UUID
      description: UUID of the object.
      type: String
    - contextPath: MISP.Event.Feed.ID
      description: Feed id.
      type: String
    - contextPath: MISP.Event.Feed.Name
      description: Feed name.
      type: String
    - contextPath: MISP.Event.Feed.Provider
      description: Feed provider.
      type: String
    - contextPath: MISP.Event.Feed.SourceFormat
      description: Feed source format (MISP for example).
      type: String
    - contextPath: MISP.Event.Feed.URL
      description: Feed url.
      type: String
    - contextPath: MISP.Event.Feed.EventUUIDS
      description: List of event uuids include the feed.
      type: Unknown
    - contextPath: MISP.Event.Attribute.Feed.ID
      description: Attribute feed id.
      type: String
    - contextPath: MISP.Event.Attribute.Feed.Name
      description: Attribute feed name.
      type: String
    - contextPath: MISP.Event.Attribute.Feed.Provider
      description: Attribute feed provider.
      type: String
    - contextPath: MISP.Event.Attribute.Feed.SourceFormat
      description: Attribute feed source format (MISP for example).
      type: String
    - contextPath: MISP.Event.Attribute.Feed.URL
      description: Attribute feed url.
      type: String
    - contextPath: MISP.Event.Attribute.Feed.EventUUIDS
      description: List of event uuids include the attribute feed.
      type: Unknown
    - contextPath: MISP.Event.Attribute.ID
      description: MISP attribute ID.
      type: String
    - contextPath: MISP.Event.Attribute.Value
      description: MISP attribute value.
      type: String
  - arguments:
    - default: true
      description: Domain to search.
      isArray: true
      name: domain
      required: true
      secret: false
    deprecated: false
    description: Checks the reputation of the given domain.
    execution: false
    name: domain
    outputs:
    - contextPath: Domain.Name
      description: The domain of the indicator.
      type: String
    - contextPath: DBotScore.Indicator
      description: The indicator that was tested.
      type: String
    - contextPath: DBotScore.Type
      description: The indicator type.
      type: String
    - contextPath: DBotScore.Vendor
      description: The vendor used to calculate the score.
      type: String
    - contextPath: DBotScore.Score
      description: The actual score.
      type: Number
    - contextPath: DBotScore.Reliability
      description: Reliability of the source providing the intelligence data.
      type: String
    - contextPath: MISP.Attribute.Distribution
      description: Attribute distribution.
      type: string
    - contextPath: MISP.Attribute.Value
      description: Attribute value.
      type: string
    - contextPath: MISP.Attribute.EventID
      description: Attribute event ID.
      type: string
    - contextPath: MISP.Attribute.last_seen
      description: Attribute last_seen timestamp.
      type: string
    - contextPath: MISP.Attribute.first_seen
      description: Attribute first_seen timestamp.
      type: string
    - contextPath: MISP.Attribute.LastChanged
      description: Attribute last changed timestamp.
      type: date
    - contextPath: MISP.Attribute.ObjectID
      description: Attribute object ID.
      type: string
    - contextPath: MISP.Attribute.Deleted
      description: Is the attribute deleted.
      type: boolean
    - contextPath: MISP.Attribute.DisableCorrelation
      description: Is attribute correlation disabled.
      type: boolean
    - contextPath: MISP.Attribute.Type
      description: Attribute type.
      type: string
    - contextPath: MISP.Attribute.ID
      description: Attribute ID.
      type: string
    - contextPath: MISP.Attribute.UUID
      description: Attribute UUID.
      type: string
    - contextPath: MISP.Attribute.ToIDs
      description: Is the Intrusion Detection System flag set.
      type: boolean
    - contextPath: MISP.Attribute.Category
      description: Attribute category.
      type: string
    - contextPath: MISP.Attribute.SharingGroupID
      description: Attribute sharing group ID.
      type: string
    - contextPath: MISP.Attribute.Comment
      description: Attribute comment.
      type: string
    - contextPath: MISP.Attribute.Event.ID
      description: MISP event ID.
      type: string
    - contextPath: MISP.Attribute.Event.Distribution
      description: MISP event distribution.
      type: string
    - contextPath: MISP.Attribute.Event.Info
      description: MISP event name.
      type: string
    - contextPath: MISP.Attribute.Event.LastChanged
      description: Last change event timestamp.
      type: string
    - contextPath: MISP.Attribute.Event.Published
      description: Is the event published.
      type: boolean
    - contextPath: MISP.Attribute.Event.CreationDate
      description: Event creation date.
      type: date
    - contextPath: MISP.Attribute.Event.ThreatLevelID
      description: Threat level of the MISP event (1 High, 2 Medium, 3 Low, 4 Undefined).
      type: string
    - contextPath: MISP.Attribute.Event.PublishTimestamp
      description: Timestamp of the publish time (if published).
      type: string
    - contextPath: MISP.Attribute.Event.OrganizationID
      description: MISP event organization ID.
      type: string
    - contextPath: MISP.Attribute.Event.OwnerOrganization.ID
      description: Owner organization ID.
      type: string
    - contextPath: MISP.Attribute.Event.OwnerOrganization.Name
      description: Owner organization name.
      type: string
    - contextPath: MISP.Attribute.Event.OwnerOrganization.UUID
      description: Owner organization UUID.
      type: string
    - contextPath: MISP.Attribute.Event.OwnerOrganization.local
      description: Is owner organization local.
      type: boolean
    - contextPath: MISP.Attribute.Event.UUID
      description: MISP event UUID.
      type: string
    - contextPath: MISP.Attribute.Event.Analysis
      description: Event analysis (0 Initial, 1 Ongoing, 2 Completed).
      type: string
    - contextPath: MISP.Attribute.Event.SharingGroupID
      description: Event sharing group ID.
      type: string
    - contextPath: MISP.Attribute.Event.Tag.Name
      description: Event tag name.
      type: string
    - contextPath: MISP.Attribute.Event.Tag.ID
      description: Event tag ID.
      type: string
    - contextPath: MISP.Attribute.Tag.Name
      description: Attribute tag name.
      type: string
    - contextPath: MISP.Attribute.Tag.ID
      description: Attribute tag ID.
      type: string
    - contextPath: MISP.Attribute.Sighting.Type
      description: Attribute's sighting type.
      type: string
  - arguments:
    - default: true
      description: Email address to search.
      isArray: true
      name: email
      required: true
      secret: false
    deprecated: false
    description: Checks the reputation of the given email address.
    execution: false
    name: email
    outputs:
    - contextPath: Email.Address
      description: The email address of the indicator.
      type: String
    - contextPath: DBotScore.Indicator
      description: The indicator that was tested.
      type: String
    - contextPath: DBotScore.Type
      description: The indicator type.
      type: String
    - contextPath: DBotScore.Vendor
      description: The vendor used to calculate the score.
      type: String
    - contextPath: DBotScore.Score
      description: The actual score.
      type: Number
    - contextPath: DBotScore.Reliability
      description: Reliability of the source providing the intelligence data.
      type: String
    - contextPath: MISP.Attribute.Distribution
      description: Attribute distribution.
      type: string
    - contextPath: MISP.Attribute.Value
      description: Attribute value.
      type: string
    - contextPath: MISP.Attribute.EventID
      description: Attribute event ID.
      type: string
    - contextPath: MISP.Attribute.last_seen
      description: Attribute last_seen timestamp.
      type: string
    - contextPath: MISP.Attribute.first_seen
      description: Attribute first_seen timestamp.
      type: string
    - contextPath: MISP.Attribute.LastChanged
      description: Attribute last changed timestamp.
      type: date
    - contextPath: MISP.Attribute.ObjectID
      description: Attribute object ID.
      type: string
    - contextPath: MISP.Attribute.Deleted
      description: Is the attribute deleted.
      type: boolean
    - contextPath: MISP.Attribute.DisableCorrelation
      description: Is attribute correlation disabled.
      type: boolean
    - contextPath: MISP.Attribute.Type
      description: Attribute type.
      type: string
    - contextPath: MISP.Attribute.ID
      description: Attribute ID.
      type: string
    - contextPath: MISP.Attribute.UUID
      description: Attribute UUID.
      type: string
    - contextPath: MISP.Attribute.ToIDs
      description: Is the Intrusion Detection System flag set.
      type: boolean
    - contextPath: MISP.Attribute.Category
      description: Attribute category.
      type: string
    - contextPath: MISP.Attribute.SharingGroupID
      description: Attribute sharing group ID.
      type: string
    - contextPath: MISP.Attribute.Comment
      description: Attribute comment.
      type: string
    - contextPath: MISP.Attribute.Event.ID
      description: MISP event ID.
      type: string
    - contextPath: MISP.Attribute.Event.Distribution
      description: MISP event distribution.
      type: string
    - contextPath: MISP.Attribute.Event.Info
      description: MISP event name.
      type: string
    - contextPath: MISP.Attribute.Event.LastChanged
      description: Last change event timestamp.
      type: string
    - contextPath: MISP.Attribute.Event.Published
      description: Is the event published.
      type: boolean
    - contextPath: MISP.Attribute.Event.CreationDate
      description: Event creation date.
      type: date
    - contextPath: MISP.Attribute.Event.ThreatLevelID
      description: Threat level of the MISP event (1 High, 2 Medium, 3 Low, 4 Undefined).
      type: string
    - contextPath: MISP.Attribute.Event.PublishTimestamp
      description: Timestamp of the publish time (if published).
      type: string
    - contextPath: MISP.Attribute.Event.OrganizationID
      description: MISP event organization ID.
      type: string
    - contextPath: MISP.Attribute.Event.OwnerOrganization.ID
      description: Owner organization ID.
      type: string
    - contextPath: MISP.Attribute.Event.OwnerOrganization.Name
      description: Owner organization name.
      type: string
    - contextPath: MISP.Attribute.Event.OwnerOrganization.UUID
      description: Owner organization UUID.
      type: string
    - contextPath: MISP.Attribute.Event.OwnerOrganization.local
      description: Is owner organization local.
      type: boolean
    - contextPath: MISP.Attribute.Event.UUID
      description: MISP event UUID.
      type: string
    - contextPath: MISP.Attribute.Event.Analysis
      description: Event analysis (0 Initial, 1 Ongoing, 2 Completed).
      type: string
    - contextPath: MISP.Attribute.Event.SharingGroupID
      description: Event sharing group ID.
      type: string
    - contextPath: MISP.Attribute.Event.Tag.Name
      description: Event tag name.
      type: string
    - contextPath: MISP.Attribute.Event.Tag.ID
      description: Event tag ID.
      type: string
    - contextPath: MISP.Attribute.Tag.Name
      description: Attribute tag name.
      type: string
    - contextPath: MISP.Attribute.Tag.ID
      description: Attribute tag ID.
      type: string
    - contextPath: MISP.Attribute.Sighting.Type
      description: Attribute's sighting type.
      type: string
  - arguments:
    - default: true
      description: Hash of the file to query. Supports MD5, SHA-1, and SHA-256.
      isArray: true
      name: file
      required: true
      secret: false
    deprecated: false
    description: Checks the file reputation of the given hash.
    execution: false
    name: file
    outputs:
    - contextPath: File.SHA1
      description: The SHA1 hash of the file.
      type: String
    - contextPath: File.SHA256
      description: The SHA256 hash of the file.
      type: String
    - contextPath: File.MD5
      description: The MD5 hash of the file.
      type: String
    - contextPath: DBotScore.Indicator
      description: The indicator that was tested.
      type: String
    - contextPath: DBotScore.Type
      description: The indicator type.
      type: String
    - contextPath: DBotScore.Vendor
      description: The vendor used to calculate the score.
      type: String
    - contextPath: DBotScore.Score
      description: The actual score.
      type: Number
    - contextPath: DBotScore.Reliability
      description: Reliability of the source providing the intelligence data.
      type: String
    - contextPath: MISP.Attribute.Distribution
      description: Attribute distribution.
      type: string
    - contextPath: MISP.Attribute.Value
      description: Attribute value.
      type: string
    - contextPath: MISP.Attribute.EventID
      description: Attribute event ID.
      type: string
    - contextPath: MISP.Attribute.last_seen
      description: Attribute last_seen timestamp.
      type: string
    - contextPath: MISP.Attribute.first_seen
      description: Attribute first_seen timestamp.
      type: string
    - contextPath: MISP.Attribute.LastChanged
      description: Attribute last changed timestamp.
      type: date
    - contextPath: MISP.Attribute.ObjectID
      description: Attribute object ID.
      type: string
    - contextPath: MISP.Attribute.Deleted
      description: Is the attribute deleted.
      type: boolean
    - contextPath: MISP.Attribute.DisableCorrelation
      description: Is attribute correlation disabled.
      type: boolean
    - contextPath: MISP.Attribute.Type
      description: Attribute type.
      type: string
    - contextPath: MISP.Attribute.ID
      description: Attribute ID.
      type: string
    - contextPath: MISP.Attribute.UUID
      description: Attribute UUID.
      type: string
    - contextPath: MISP.Attribute.ToIDs
      description: Is the Intrusion Detection System flag set.
      type: boolean
    - contextPath: MISP.Attribute.Category
      description: Attribute category.
      type: string
    - contextPath: MISP.Attribute.SharingGroupID
      description: Attribute sharing group ID.
      type: string
    - contextPath: MISP.Attribute.Comment
      description: Attribute comment.
      type: string
    - contextPath: MISP.Attribute.Event.ID
      description: MISP event ID.
      type: string
    - contextPath: MISP.Attribute.Event.Distribution
      description: MISP event distribution.
      type: string
    - contextPath: MISP.Attribute.Event.Info
      description: MISP event name.
      type: string
    - contextPath: MISP.Attribute.Event.LastChanged
      description: Last change event timestamp.
      type: string
    - contextPath: MISP.Attribute.Event.Published
      description: Is the event published.
      type: boolean
    - contextPath: MISP.Attribute.Event.CreationDate
      description: Event creation date.
      type: date
    - contextPath: MISP.Attribute.Event.ThreatLevelID
      description: Threat level of the MISP event (1 High, 2 Medium, 3 Low, 4 Undefined).
      type: string
    - contextPath: MISP.Attribute.Event.PublishTimestamp
      description: Timestamp of the publish time (if published).
      type: string
    - contextPath: MISP.Attribute.Event.OrganizationID
      description: MISP event organization ID.
      type: string
    - contextPath: MISP.Attribute.Event.OwnerOrganization.ID
      description: Owner organization ID.
      type: string
    - contextPath: MISP.Attribute.Event.OwnerOrganization.Name
      description: Owner organization name.
      type: string
    - contextPath: MISP.Attribute.Event.OwnerOrganization.UUID
      description: Owner organization UUID.
      type: string
    - contextPath: MISP.Attribute.Event.OwnerOrganization.local
      description: Is owner organization local.
      type: boolean
    - contextPath: MISP.Attribute.Event.UUID
      description: MISP event UUID.
      type: string
    - contextPath: MISP.Attribute.Event.Analysis
      description: Event analysis (0 Initial, 1 Ongoing, 2 Completed).
      type: string
    - contextPath: MISP.Attribute.Event.SharingGroupID
      description: Event sharing group ID.
      type: string
    - contextPath: MISP.Attribute.Event.Tag.Name
      description: Event tag name.
      type: string
    - contextPath: MISP.Attribute.Event.Tag.ID
      description: Event tag ID.
      type: string
    - contextPath: MISP.Attribute.Tag.Name
      description: Attribute tag name.
      type: string
    - contextPath: MISP.Attribute.Tag.ID
      description: Attribute tag ID.
      type: string
    - contextPath: MISP.Attribute.Sighting.Type
      description: Attribute's sighting type.
      type: string
  - arguments:
    - default: true
      description: URL to check.
      isArray: true
      name: url
      required: true
      secret: false
    deprecated: false
    description: Checks the reputation of the given URL.
    execution: false
    name: url
    outputs:
    - contextPath: URL.Data
      description: The URL of the indicator.
      type: String
    - contextPath: DBotScore.Indicator
      description: The indicator that was tested.
      type: String
    - contextPath: DBotScore.Type
      description: The indicator type.
      type: String
    - contextPath: DBotScore.Vendor
      description: The vendor used to calculate the score.
      type: String
    - contextPath: DBotScore.Score
      description: The actual score.
      type: Number
    - contextPath: DBotScore.Reliability
      description: Reliability of the source providing the intelligence data.
      type: String
    - contextPath: MISP.Attribute.Distribution
      description: Attribute distribution.
      type: string
    - contextPath: MISP.Attribute.Value
      description: Attribute value.
      type: string
    - contextPath: MISP.Attribute.EventID
      description: Attribute event ID.
      type: string
    - contextPath: MISP.Attribute.last_seen
      description: Attribute last_seen timestamp.
      type: string
    - contextPath: MISP.Attribute.first_seen
      description: Attribute first_seen timestamp.
      type: string
    - contextPath: MISP.Attribute.LastChanged
      description: Attribute last changed timestamp.
      type: date
    - contextPath: MISP.Attribute.ObjectID
      description: Attribute object ID.
      type: string
    - contextPath: MISP.Attribute.Deleted
      description: Is the attribute deleted.
      type: boolean
    - contextPath: MISP.Attribute.DisableCorrelation
      description: Is attribute correlation disabled.
      type: boolean
    - contextPath: MISP.Attribute.Type
      description: Attribute type.
      type: string
    - contextPath: MISP.Attribute.ID
      description: Attribute ID.
      type: string
    - contextPath: MISP.Attribute.UUID
      description: Attribute UUID.
      type: string
    - contextPath: MISP.Attribute.ToIDs
      description: Is the Intrusion Detection System flag set.
      type: boolean
    - contextPath: MISP.Attribute.Category
      description: Attribute category.
      type: string
    - contextPath: MISP.Attribute.SharingGroupID
      description: Attribute sharing group ID.
      type: string
    - contextPath: MISP.Attribute.Comment
      description: Attribute comment.
      type: string
    - contextPath: MISP.Attribute.Event.ID
      description: MISP event ID.
      type: string
    - contextPath: MISP.Attribute.Event.Distribution
      description: MISP event distribution.
      type: string
    - contextPath: MISP.Attribute.Event.Info
      description: MISP event name.
      type: string
    - contextPath: MISP.Attribute.Event.LastChanged
      description: Last change event timestamp.
      type: string
    - contextPath: MISP.Attribute.Event.Published
      description: Is the event published.
      type: boolean
    - contextPath: MISP.Attribute.Event.CreationDate
      description: Event creation date.
      type: date
    - contextPath: MISP.Attribute.Event.ThreatLevelID
      description: Threat level of the MISP event (1 High, 2 Medium, 3 Low, 4 Undefined).
      type: string
    - contextPath: MISP.Attribute.Event.PublishTimestamp
      description: Timestamp of the publish time (if published).
      type: string
    - contextPath: MISP.Attribute.Event.OrganizationID
      description: MISP event organization ID.
      type: string
    - contextPath: MISP.Attribute.Event.OwnerOrganization.ID
      description: Owner organization ID.
      type: string
    - contextPath: MISP.Attribute.Event.OwnerOrganization.Name
      description: Owner organization name.
      type: string
    - contextPath: MISP.Attribute.Event.OwnerOrganization.UUID
      description: Owner organization UUID.
      type: string
    - contextPath: MISP.Attribute.Event.OwnerOrganization.local
      description: Is owner organization local.
      type: boolean
    - contextPath: MISP.Attribute.Event.UUID
      description: MISP event UUID.
      type: string
    - contextPath: MISP.Attribute.Event.Analysis
      description: Event analysis (0 Initial, 1 Ongoing, 2 Completed).
      type: string
    - contextPath: MISP.Attribute.Event.SharingGroupID
      description: Event sharing group ID.
      type: string
    - contextPath: MISP.Attribute.Event.Tag.Name
      description: Event tag name.
      type: string
    - contextPath: MISP.Attribute.Event.Tag.ID
      description: Event tag ID.
      type: string
    - contextPath: MISP.Attribute.Tag.Name
      description: Attribute tag name.
      type: string
    - contextPath: MISP.Attribute.Tag.ID
      description: Attribute tag ID.
      type: string
    - contextPath: MISP.Attribute.Sighting.Type
      description: Attribute's sighting type.
      type: string
  - arguments:
    - default: true
      description: IP address to check.
      isArray: true
      name: ip
      required: true
      secret: false
    deprecated: false
    description: Checks the reputation of an IP address.
    execution: false
    name: ip
    outputs:
    - contextPath: IP.Address
      description: The IP address.
      type: String
    - contextPath: DBotScore.Indicator
      description: The indicator that was tested.
      type: String
    - contextPath: DBotScore.Type
      description: The indicator type.
      type: String
    - contextPath: DBotScore.Vendor
      description: The vendor used to calculate the score.
      type: String
    - contextPath: DBotScore.Score
      description: The actual score.
      type: Number
    - contextPath: DBotScore.Reliability
      description: Reliability of the source providing the intelligence data.
      type: String
    - contextPath: MISP.Attribute.Distribution
      description: Attribute distribution.
      type: string
    - contextPath: MISP.Attribute.Value
      description: Attribute value.
      type: string
    - contextPath: MISP.Attribute.EventID
      description: Attribute event ID.
      type: string
    - contextPath: MISP.Attribute.last_seen
      description: Attribute last_seen timestamp.
      type: string
    - contextPath: MISP.Attribute.first_seen
      description: Attribute first_seen timestamp.
      type: string
    - contextPath: MISP.Attribute.LastChanged
      description: Attribute last changed timestamp.
      type: date
    - contextPath: MISP.Attribute.ObjectID
      description: Attribute object ID.
      type: string
    - contextPath: MISP.Attribute.Deleted
      description: Is the attribute deleted.
      type: boolean
    - contextPath: MISP.Attribute.DisableCorrelation
      description: Is attribute correlation disabled.
      type: boolean
    - contextPath: MISP.Attribute.Type
      description: Attribute type.
      type: string
    - contextPath: MISP.Attribute.ID
      description: Attribute ID.
      type: string
    - contextPath: MISP.Attribute.UUID
      description: Attribute UUID.
      type: string
    - contextPath: MISP.Attribute.ToIDs
      description: Is the Intrusion Detection System flag set.
      type: boolean
    - contextPath: MISP.Attribute.Category
      description: Attribute category.
      type: string
    - contextPath: MISP.Attribute.SharingGroupID
      description: Attribute sharing group ID.
      type: string
    - contextPath: MISP.Attribute.Comment
      description: Attribute comment.
      type: string
    - contextPath: MISP.Attribute.Event.ID
      description: MISP event ID.
      type: string
    - contextPath: MISP.Attribute.Event.Distribution
      description: MISP event distribution.
      type: string
    - contextPath: MISP.Attribute.Event.Info
      description: MISP event name.
      type: string
    - contextPath: MISP.Attribute.Event.LastChanged
      description: Last change event timestamp.
      type: string
    - contextPath: MISP.Attribute.Event.Published
      description: Is the event published.
      type: boolean
    - contextPath: MISP.Attribute.Event.CreationDate
      description: Event creation date.
      type: date
    - contextPath: MISP.Attribute.Event.ThreatLevelID
      description: Threat level of the MISP event (1 High, 2 Medium, 3 Low, 4 Undefined).
      type: string
    - contextPath: MISP.Attribute.Event.PublishTimestamp
      description: Timestamp of the publish time (if published).
      type: string
    - contextPath: MISP.Attribute.Event.OrganizationID
      description: MISP event organization ID.
      type: string
    - contextPath: MISP.Attribute.Event.OwnerOrganization.ID
      description: Owner organization ID.
      type: string
    - contextPath: MISP.Attribute.Event.OwnerOrganization.Name
      description: Owner organization name.
      type: string
    - contextPath: MISP.Attribute.Event.OwnerOrganization.UUID
      description: Owner organization UUID.
      type: string
    - contextPath: MISP.Attribute.Event.OwnerOrganization.local
      description: Is owner organization local.
      type: boolean
    - contextPath: MISP.Attribute.Event.UUID
      description: MISP event UUID.
      type: string
    - contextPath: MISP.Attribute.Event.Analysis
      description: Event analysis (0 Initial, 1 Ongoing, 2 Completed).
      type: string
    - contextPath: MISP.Attribute.Event.SharingGroupID
      description: Event sharing group ID.
      type: string
    - contextPath: MISP.Attribute.Event.Tag.Name
      description: Event tag name.
      type: string
    - contextPath: MISP.Attribute.Event.Tag.ID
      description: Event tag ID.
      type: string
    - contextPath: MISP.Attribute.Tag.Name
      description: Attribute tag name.
      type: string
    - contextPath: MISP.Attribute.Tag.ID
      description: Attribute tag ID.
      type: string
    - contextPath: MISP.Attribute.Sighting.Type
      description: Attribute's sighting type.
      type: string
  - arguments:
    - default: false
      defaultValue: other
      description: 'Attribute type to be created as part of the new event. For example:
        "md5", "sha1", "email", "url".'
      isArray: false
      name: type
      required: false
      secret: false
    - default: false
      defaultValue: External analysis
      description: 'Attribute category to be created as part of the new event. For
        example: "Other", "Person", "Attribution", "Payload type".'
      isArray: false
      name: category
      required: false
      secret: false
    - auto: PREDEFINED
      default: false
      defaultValue: 'true'
      description: 'Whether to create the event''s attribute with the Intrusion Detection
        System flag. Possible values: "true" and "false".'
      isArray: false
      name: to_ids
      predefined:
      - 'true'
      - 'false'
      required: false
      secret: false
    - auto: PREDEFINED
      default: false
      defaultValue: Your_organization_only
      description: 'Where to distribute the event. Possible values: "Your_organization_only",
        "This_community_only", "Connected_communities", "All_communities", "Sharing_group"
        and "Inherit_event".'
      isArray: false
      name: distribution
      predefined:
      - Your_organization_only
      - This_community_only
      - Connected_communities
      - All_communities
      - Sharing_group
      - Inherit_event
      required: false
      secret: false
    - default: false
      description: Attribute comment to be created as part of the new event.
      isArray: false
      name: comment
      required: false
      secret: false
    - default: false
      description: 'Attribute value to be created as part of the new event. For example:
        "1.2.3.4" (and other IP addresses), "google.com" (and other domains), "www.example.com"
        (and other URLs).'
      isArray: false
      name: value
      required: true
      secret: false
    - default: true
      description: Event name.
      isArray: false
      name: info
      required: true
      secret: false
    - auto: PREDEFINED
      default: false
      defaultValue: 'false'
      description: 'Whether to publish the event. Possible values: "false" and "true".'
      isArray: false
      name: published
      predefined:
      - 'false'
      - 'true'
      required: false
      secret: false
    - auto: PREDEFINED
      default: false
      defaultValue: High
      description: 'MISP Threat level ID. Possible values: "High", "Medium", "Low",
        and "Unknown".'
      isArray: false
      name: threat_level_id
      predefined:
      - High
      - Medium
      - Low
      - Unknown
      required: false
      secret: false
    - auto: PREDEFINED
      default: false
      defaultValue: initial
      description: 'The analysis event level. Possible values: "initial", "ongoing",
        and "completed".'
      isArray: false
      name: analysis
      predefined:
      - initial
      - ongoing
      - completed
      required: false
      secret: false
    - default: false
      description: Sharing group ID. Mandatory when Sharing_group distribution is set.
      isArray: false
      name: sharing_group_id
      required: false
      secret: false
    - default: false
      description: Set the creation date for the event in the format YYYY-MM-DD.
      isArray: false
      name: creation_date
      required: false
      secret: false
    deprecated: false
    description: Creates a new MISP event.
    execution: false
    name: misp-create-event
    outputs:
    - contextPath: MISP.Event.ID
      description: MISP event ID.
      type: string
    - contextPath: MISP.Event.Distribution
      description: MISP event distribution.
      type: string
    - contextPath: MISP.Event.ThreatLevelID
      description: Threat level of the MISP event (1 High, 2 Medium, 3 Low, 4 Undefined).
      type: string
    - contextPath: MISP.Event.PublishTimestamp
      description: Timestamp of the publish time (if published).
      type: number
    - contextPath: MISP.Event.EventCreatorEmail
      description: Email address of the event creator.
      type: string
    - contextPath: MISP.Event.Info
      description: Event name.
      type: string
    - contextPath: MISP.Event.AttributeCount
      description: Number of attributes of the event.
      type: string
    - contextPath: MISP.Event.OrganizationID
      description: Event organization ID.
      type: string
    - contextPath: MISP.Event.CreationDate
      description: Event creation date.
      type: date
    - contextPath: MISP.Event.Locked
      description: Is the event locked.
      type: boolean
    - contextPath: MISP.Event.Organization.ID
      description: Organization ID.
      type: number
    - contextPath: MISP.Event.Organization.Name
      description: Organization name.
      type: string
    - contextPath: MISP.Event.Organization.UUID
      description: Organization UUID.
      type: string
    - contextPath: MISP.Event.Organization.local
      description: Is the organization local.
      type: boolean
    - contextPath: MISP.Event.OwnerOrganization.ID
      description: Owner organization ID.
      type: number
    - contextPath: MISP.Event.OwnerOrganization.Name
      description: Owner organization name.
      type: string
    - contextPath: MISP.Event.OwnerOrganization.UUID
      description: Owner organization UUID.
      type: string
    - contextPath: MISP.Event.OwnerOrganization.local
      description: Is the owner organization local.
      type: boolean
    - contextPath: MISP.Event.ProposalEmailLock
      description: If email lock is proposed.
      type: boolean
    - contextPath: MISP.Event.LastChanged
      description: Last change event timestamp.
      type: date
    - contextPath: MISP.Event.Galaxy.Description
      description: Event's galaxy description.
      type: string
    - contextPath: MISP.Event.Galaxy.Name
      description: Galaxy name.
      type: string
    - contextPath: MISP.Event.Galaxy.Type
      description: Galaxy type.
      type: string
    - contextPath: MISP.Event.Published
      description: Is the event published.
      type: boolean
    - contextPath: MISP.Event.DisableCorrelation
      description: Is correlation disabled.
      type: boolean
    - contextPath: MISP.Event.UUID
      description: Event UUID.
      type: string
    - contextPath: MISP.Event.Analysis
      description: Event analysis (0 Initial, 1 Ongoing, 2 Completed).
      type: string
    - contextPath: MISP.Event.SharingGroupID
      description: Event sharing group ID.
      type: string
    - contextPath: MISP.Event.Tag.Name
      description: All tag names in the event.
      type: string
    - contextPath: MISP.Event.Tag.is_galaxy
      description: Is the tag galaxy.
      type: boolean
    - contextPath: MISP.Event.Object.Name
      description: Name of the object.
      type: String
    - contextPath: MISP.Event.Object.Description
      description: Description of the object.
      type: String
    - contextPath: MISP.Event.Object.ID
      description: ID of the object.
      type: Number
    - contextPath: MISP.Event.Object.UUID
      description: UUID of the object.
      type: String
  - arguments:
    - default: false
      description: MISP event ID.
      isArray: false
      name: event_id
      required: true
      secret: false
    - default: false
      defaultValue: other
      description: 'Attribute type. For example: "md5", "sha1", "email", "url".'
      isArray: false
      name: type
      required: false
      secret: false
    - default: false
      defaultValue: External analysis
      description: 'Attribute category. For example: "Other", "Person", "Attribution",
        "Payload type".'
      isArray: false
      name: category
      required: false
      secret: false
    - auto: PREDEFINED
      default: false
      defaultValue: 'true'
      description: 'Whether to create the attribute with the Intrusion Detection System
        flag. Possible values: "true" and "false".'
      isArray: false
      name: to_ids
      predefined:
      - 'true'
      - 'false'
      required: false
      secret: false
    - auto: PREDEFINED
      default: false
      defaultValue: Inherit_event
      description: 'Where to distribute the event. Possible values: "Your_organization_only",
        "This_community_only", "Connected_communities", "Sharing_group", "All_communities", and "Inherit_event".'
      isArray: false
      name: distribution
      predefined:
      - Your_organization_only
      - This_community_only
      - Connected_communities
      - All_communities
      - Sharing_group
      - Inherit_event
      required: false
      secret: false
    - default: false
      description: Comment for the attribute.
      isArray: false
      name: comment
      required: false
      secret: false
    - default: false
      description: 'Attribute value. For example: "1.2.3.4" (and other IP addresses),
        "google.com" (and other domains), "www.example.com" (and other URLs).'
      isArray: false
      name: value
      required: true
      secret: false
    - default: false
      description: Sharing group ID. Mandatory when Sharing_group distribution is set.
      isArray: false
      name: sharing_group_id
      required: false
      secret: false
    deprecated: false
    description: Adds an attribute to an existing MISP event.
    execution: false
    name: misp-add-attribute
    outputs:
    - contextPath: MISP.Attribute.Distribution
      description: Attribute distribution.
      type: string
    - contextPath: MISP.Attribute.Value
      description: Attribute value.
      type: string
    - contextPath: MISP.Attribute.EventID
      description: Attribute event ID.
      type: string
    - contextPath: MISP.Attribute.last_seen
      description: Attribute last_seen timestamp.
      type: string
    - contextPath: MISP.Attribute.first_seen
      description: Attribute first_seen timestamp.
      type: string
    - contextPath: MISP.Attribute.LastChanged
      description: Attribute last changed timestamp.
      type: date
    - contextPath: MISP.Attribute.Deleted
      description: Is the attribute deleted.
      type: boolean
    - contextPath: MISP.Attribute.DisableCorrelation
      description: Is attribute correlation disabled.
      type: boolean
    - contextPath: MISP.Attribute.Type
      description: Attribute type.
      type: string
    - contextPath: MISP.Attribute.ID
      description: Attribute ID.
      type: string
    - contextPath: MISP.Attribute.UUID
      description: Attribute UUID.
      type: string
    - contextPath: MISP.Attribute.ToIDs
      description: Is the Intrusion Detection System flag set.
      type: boolean
    - contextPath: MISP.Attribute.Category
      description: Attribute category.
      type: string
    - contextPath: MISP.Attribute.SharingGroupID
      description: Attribute sharing group ID.
      type: string
    - contextPath: MISP.Attribute.Comment
      description: Attribute comment.
      type: string
    - contextPath: MISP.Attribute.Event.ID
      description: MISP event ID.
      type: string
    - contextPath: MISP.Attribute.Event.Distribution
      description: MISP event distribution.
      type: string
    - contextPath: MISP.Attribute.Event.Info
      description: MISP event name.
      type: string
    - contextPath: MISP.Attribute.Event.OrganizationID
      description: MISP event organization ID.
      type: string
    - contextPath: MISP.Attribute.Event.OwnerOrganization.ID
      description: Event owner organization ID.
      type: string
    - contextPath: MISP.Attribute.Event.UUID
      description: MISP event UUID.
      type: string
  - arguments:
    - default: false
      description: Event ID to delete.
      isArray: false
      name: event_id
      required: true
      secret: false
    deprecated: false
    description: Deletes an event according to the given event ID.
    execution: false
    name: misp-delete-event
  - arguments:
    - default: false
      description: UUID of the event. For example, 59575300-4be8-4ff6-8767-0037ac110032.
      isArray: false
      name: uuid
      required: true
      secret: false
    - default: false
      description: Tag to remove from the event.
      isArray: false
      name: tag
      required: true
      secret: false
    deprecated: false
    description: Removes a tag from the given UUID event .
    execution: false
    name: misp-remove-tag-from-event
    outputs:
    - contextPath: MISP.Event.ID
      description: MISP event ID.
      type: string
    - contextPath: MISP.Event.Distribution
      description: MISP event distribution.
      type: string
    - contextPath: MISP.Event.ThreatLevelID
      description: Threat level of the MISP event (1 High, 2 Medium, 3 Low, 4 Undefined).
      type: string
    - contextPath: MISP.Event.PublishTimestamp
      description: Timestamp of the publish time (if published).
      type: number
    - contextPath: MISP.Event.EventCreatorEmail
      description: Email address of the event creator.
      type: string
    - contextPath: MISP.Event.Info
      description: Event name.
      type: string
    - contextPath: MISP.Event.AttributeCount
      description: Number of attributes of the event.
      type: string
    - contextPath: MISP.Event.OrganizationID
      description: Event organization ID.
      type: string
    - contextPath: MISP.Event.CreationDate
      description: Event creation date.
      type: date
    - contextPath: MISP.Event.Locked
      description: Is the event locked.
      type: boolean
    - contextPath: MISP.Event.Organization.ID
      description: Organization ID.
      type: number
    - contextPath: MISP.Event.Organization.Name
      description: Organization name.
      type: string
    - contextPath: MISP.Event.Organization.UUID
      description: Organization UUID.
      type: string
    - contextPath: MISP.Event.Organization.local
      description: Is the organization local.
      type: boolean
    - contextPath: MISP.Event.OwnerOrganization.ID
      description: Owner organization ID.
      type: number
    - contextPath: MISP.Event.OwnerOrganization.Name
      description: Owner organization name.
      type: string
    - contextPath: MISP.Event.OwnerOrganization.UUID
      description: Owner organization UUID.
      type: string
    - contextPath: MISP.Event.OwnerOrganization.local
      description: Is the owner organization local.
      type: boolean
    - contextPath: MISP.Event.ProposalEmailLock
      description: If email lock proposed.
      type: boolean
    - contextPath: MISP.Event.LastChanged
      description: Last change event timestamp.
      type: date
    - contextPath: MISP.Event.Galaxy.Description
      description: Event's galaxy description.
      type: string
    - contextPath: MISP.Event.Galaxy.Name
      description: Galaxy name.
      type: string
    - contextPath: MISP.Event.Galaxy.Type
      description: Galaxy type.
      type: string
    - contextPath: MISP.Event.Published
      description: Is the event published.
      type: boolean
    - contextPath: MISP.Event.DisableCorrelation
      description: Is correlation disabled.
      type: boolean
    - contextPath: MISP.Event.UUID
      description: Event UUID.
      type: string
    - contextPath: MISP.Event.Analysis
      description: Event analysis (0 Initial, 1 Ongoing, 2 Completed).
      type: string
    - contextPath: MISP.Event.SharingGroupID
      description: Event sharing group ID.
      type: string
    - contextPath: MISP.Event.Tag.Name
      description: All tag names in the event.
      type: string
    - contextPath: MISP.Event.Tag.is_galaxy
      description: Is the tag galaxy.
      type: boolean
    - contextPath: MISP.Event.Object.Name
      description: Name of the object.
      type: String
    - contextPath: MISP.Event.Object.Description
      description: Description of the object.
      type: String
    - contextPath: MISP.Event.Object.ID
      description: ID of the object.
      type: Number
    - contextPath: MISP.Event.Object.UUID
      description: UUID of the object.
      type: String
  - arguments:
    - default: false
      description: UUID of the event. For example, 59575300-4be8-4ff6-8767-0037ac110032.
      isArray: false
      name: uuid
      required: true
      secret: false
    - default: false
      description: Tag to add to the event.
      isArray: false
      name: tag
      required: true
      secret: false
    - auto: PREDEFINED
      default: false
      description: Whether to add the tag as a local tag.
      isArray: false
      name: is_local
      predefined:
      - 'true'
      - 'false'
      required: false
      secret: false
    deprecated: false
    description: Adds a tag to the given UUID event .
    execution: false
    name: misp-add-tag-to-event
    outputs:
    - contextPath: MISP.Event.ID
      description: MISP event ID.
      type: string
    - contextPath: MISP.Event.Distribution
      description: MISP event distribution.
      type: string
    - contextPath: MISP.Event.ThreatLevelID
      description: Threat level of the MISP event (1 High, 2 Medium, 3 Low, 4 Undefined).
      type: string
    - contextPath: MISP.Event.PublishTimestamp
      description: Timestamp of the publish time (if published).
      type: number
    - contextPath: MISP.Event.EventCreatorEmail
      description: Email address of the event creator.
      type: string
    - contextPath: MISP.Event.Info
      description: Event name.
      type: string
    - contextPath: MISP.Event.AttributeCount
      description: Number of attributes of the event.
      type: string
    - contextPath: MISP.Event.OrganizationID
      description: Event organization ID.
      type: string
    - contextPath: MISP.Event.CreationDate
      description: Event creation date.
      type: date
    - contextPath: MISP.Event.Locked
      description: Is the event locked.
      type: boolean
    - contextPath: MISP.Event.Organization.ID
      description: Organization ID.
      type: number
    - contextPath: MISP.Event.Organization.Name
      description: Organization name.
      type: string
    - contextPath: MISP.Event.Organization.UUID
      description: Organization UUID.
      type: string
    - contextPath: MISP.Event.Organization.local
      description: Is the organization local.
      type: boolean
    - contextPath: MISP.Event.OwnerOrganization.ID
      description: Owner organization ID.
      type: number
    - contextPath: MISP.Event.OwnerOrganization.Name
      description: Owner organization name.
      type: string
    - contextPath: MISP.Event.OwnerOrganization.UUID
      description: Owner organization UUID.
      type: string
    - contextPath: MISP.Event.OwnerOrganization.local
      description: Is the owner organization local.
      type: boolean
    - contextPath: MISP.Event.ProposalEmailLock
      description: If email lock proposed.
      type: boolean
    - contextPath: MISP.Event.LastChanged
      description: Last change event timestamp.
      type: date
    - contextPath: MISP.Event.Galaxy.Description
      description: Event's galaxy description.
      type: string
    - contextPath: MISP.Event.Galaxy.Name
      description: Galaxy name.
      type: string
    - contextPath: MISP.Event.Galaxy.Type
      description: Galaxy type.
      type: string
    - contextPath: MISP.Event.Published
      description: Is the event published.
      type: boolean
    - contextPath: MISP.Event.DisableCorrelation
      description: Is correlation disabled.
      type: boolean
    - contextPath: MISP.Event.UUID
      description: Event UUID.
      type: string
    - contextPath: MISP.Event.Analysis
      description: Event analysis (0 Initial, 1 Ongoing, 2 Completed).
      type: string
    - contextPath: MISP.Event.SharingGroupID
      description: Event sharing group ID.
      type: string
    - contextPath: MISP.Event.Tag.Name
      description: All tag names in the event.
      type: string
    - contextPath: MISP.Event.Tag.is_galaxy
      description: Is the tag galaxy.
      type: boolean
    - contextPath: MISP.Event.Object.Name
      description: Name of the object.
      type: String
    - contextPath: MISP.Event.Object.Description
      description: Description of the object.
      type: String
    - contextPath: MISP.Event.Object.ID
      description: ID of the object.
      type: Number
    - contextPath: MISP.Event.Object.UUID
      description: UUID of the object.
      type: String
  - arguments:
    - default: false
      description: UUID of the attribute. For example, 59575300-4be8-4ff6-8767-0037ac110032.
      isArray: false
      name: uuid
      required: true
      secret: false
    - default: false
      description: Tag to add to the attribute.
      isArray: false
      name: tag
      required: true
      secret: false
    - auto: PREDEFINED
      default: false
      description: Whether to add the tag as a local tag.
      isArray: false
      name: is_local
      predefined:
      - 'true'
      - 'false'
      required: false
      secret: false
    - name: disable_output
      description: if true, the attribute information will not be displayed in the
        response, reducing the runtime
      required: false
      isArray: false
      defaultValue: "false"
      predefined:
        - "false"
        - "true"
    deprecated: false
    description: Adds a tag to the given UUID attribute.
    execution: false
    name: misp-add-tag-to-attribute
    outputs:
    - contextPath: MISP.Attribute.Distribution
      description: Attribute distribution.
      type: string
    - contextPath: MISP.Attribute.Value
      description: Attribute value.
      type: string
    - contextPath: MISP.Attribute.EventID
      description: Attribute event ID.
      type: string
    - contextPath: MISP.Attribute.last_seen
      description: Attribute last_seen timestamp.
      type: string
    - contextPath: MISP.Attribute.first_seen
      description: Attribute first_seen timestamp.
      type: string
    - contextPath: MISP.Attribute.LastChanged
      description: Attribute last changed timestamp.
      type: date
    - contextPath: MISP.Attribute.ObjectID
      description: Attribute object ID.
      type: string
    - contextPath: MISP.Attribute.Deleted
      description: Is the attribute deleted.
      type: boolean
    - contextPath: MISP.Attribute.DisableCorrelation
      description: Is attribute correlation disabled.
      type: boolean
    - contextPath: MISP.Attribute.Type
      description: Attribute type.
      type: string
    - contextPath: MISP.Attribute.ID
      description: Attribute ID.
      type: string
    - contextPath: MISP.Attribute.UUID
      description: Attribute UUID.
      type: string
    - contextPath: MISP.Attribute.ToIDs
      description: Is the Intrusion Detection System flag set.
      type: boolean
    - contextPath: MISP.Attribute.Category
      description: Attribute category.
      type: string
    - contextPath: MISP.Attribute.SharingGroupID
      description: Attribute sharing group ID.
      type: string
    - contextPath: MISP.Attribute.Comment
      description: Attribute comment.
      type: string
    - contextPath: MISP.Attribute.Event.ID
      description: MISP event ID.
      type: string
    - contextPath: MISP.Attribute.Event.Distribution
      description: MISP event distribution.
      type: string
    - contextPath: MISP.Attribute.Event.Info
      description: MISP event name.
      type: string
    - contextPath: MISP.Attribute.Event.OrganizationID
      description: MISP event organization ID.
      type: string
    - contextPath: MISP.Attribute.Event.OwnerOrganization.ID
      description: Event owner organization ID.
      type: string
    - contextPath: MISP.Attribute.Event.UUID
      description: MISP event UUID.
      type: string
    - contextPath: MISP.Attribute.Tag.Name
      description: Attribute tag name.
      type: string
    - contextPath: MISP.Attribute.Tag.is_galaxy
      description: Is the tag galaxy.
      type: string
  - arguments:
    - default: false
      description: UUID of the attribute. For example, 59575300-4be8-4ff6-8767-0037ac110032.
      isArray: false
      name: uuid
      required: true
      secret: false
    - default: false
      description: Tag to remove from the attribute.
      isArray: false
      name: tag
      required: true
      secret: false
    deprecated: false
    description: Removes a tag from the given UUID attribute.
    execution: false
    name: misp-remove-tag-from-attribute
    outputs:
    - contextPath: MISP.Attribute.Distribution
      description: Attribute distribution.
      type: string
    - contextPath: MISP.Attribute.Value
      description: Attribute value.
      type: string
    - contextPath: MISP.Attribute.EventID
      description: Attribute event ID.
      type: string
    - contextPath: MISP.Attribute.last_seen
      description: Attribute last_seen timestamp.
      type: string
    - contextPath: MISP.Attribute.first_seen
      description: Attribute first_seen timestamp.
      type: string
    - contextPath: MISP.Attribute.LastChanged
      description: Attribute last changed timestamp.
      type: date
    - contextPath: MISP.Attribute.ObjectID
      description: Attribute object ID.
      type: string
    - contextPath: MISP.Attribute.Deleted
      description: Is the attribute deleted.
      type: boolean
    - contextPath: MISP.Attribute.DisableCorrelation
      description: Is attribute correlation disabled.
      type: boolean
    - contextPath: MISP.Attribute.Type
      description: Attribute type.
      type: string
    - contextPath: MISP.Attribute.ID
      description: Attribute ID.
      type: string
    - contextPath: MISP.Attribute.UUID
      description: Attribute UUID.
      type: string
    - contextPath: MISP.Attribute.ToIDs
      description: Is the Intrusion Detection System flag set.
      type: boolean
    - contextPath: MISP.Attribute.Category
      description: Attribute category.
      type: string
    - contextPath: MISP.Attribute.SharingGroupID
      description: Attribute sharing group ID.
      type: string
    - contextPath: MISP.Attribute.Comment
      description: Attribute comment.
      type: string
    - contextPath: MISP.Attribute.Event.ID
      description: MISP event ID.
      type: string
    - contextPath: MISP.Attribute.Event.Distribution
      description: MISP event distribution.
      type: string
    - contextPath: MISP.Attribute.Event.Info
      description: MISP event name.
      type: string
    - contextPath: MISP.Attribute.Event.OrganizationID
      description: MISP event organization ID.
      type: string
    - contextPath: MISP.Attribute.Event.OwnerOrganization.ID
      description: Event owner organization ID.
      type: string
    - contextPath: MISP.Attribute.Event.UUID
      description: MISP event UUID.
      type: string
    - contextPath: MISP.Attribute.Tag.Name
      description: Attribute tag name.
      type: string
    - contextPath: MISP.Attribute.Tag.is_galaxy
      description: Is the tag galaxy.
      type: string
  - arguments:
    - auto: PREDEFINED
      default: false
      description: 'Type of sighting to add. Possible values: "sighting", "false_positive",
        and "expiration".'
      isArray: false
      name: type
      predefined:
      - sighting
      - false_positive
      - expiration
      required: true
      secret: false
    - default: false
      description: ID of attribute to add sighting to (Must be filled if UUID is empty).
        Can be retrieved from the misp-search commands.
      isArray: false
      name: id
      required: false
      secret: false
    - default: false
      description: UUID of the attribute to add sighting to (Must be filled if ID
        is empty). Can be retrieved from the misp-search commands.
      isArray: false
      name: uuid
      required: false
      secret: false
    deprecated: false
    description: Add sighting to an attribute.
    execution: false
    name: misp-add-sighting
  - arguments:
    - auto: PREDEFINED
      default: false
      description: 'URL of the feed to add. Possible values: CIRCL and "Botvrij.eu".'
      isArray: false
      name: feed
      predefined:
      - CIRCL
      - Botvrij.eu
      required: true
      secret: false
    - default: true
      defaultValue: '2'
      description: Maximum number of files to add.
      isArray: false
      name: limit
      required: false
      secret: false
    deprecated: false
    description: Adds an OSINT feed. Only feeds in the misp format are allowed. For
      example have manifest.json.
    execution: false
    name: misp-add-events-from-feed
    outputs:
    - contextPath: MISP.Event.ID
      description: IDs of the newly created events.
      type: string
  - arguments:
    - default: false
      description: Entry ID of the file.
      isArray: false
      name: entry_id
      required: true
      secret: false
    - default: false
      description: Event ID to which to add the object to.
      isArray: false
      name: event_id
      required: true
      secret: false
    deprecated: false
    description: Adds a file object to the specified event ID.
    execution: false
    name: misp-add-file-object
    outputs:
    - contextPath: MISP.Event.ID
      description: MISP event ID.
      type: number
    - contextPath: MISP.Event.Object.MetaCategory
      description: Object meta category.
      type: String
    - contextPath: MISP.Event.Object.Distribution
      description: Distribution of the object.
      type: Number
    - contextPath: MISP.Event.Object.Name
      description: Name of the object.
      type: String
    - contextPath: MISP.Event.Object.TemplateVersion
      description: Template version of the object.
      type: Number
    - contextPath: MISP.Event.Object.EventID
      description: ID of the event in which the object was first created.
      type: Number
    - contextPath: MISP.Event.Object.TemplateUUID
      description: UUID of the template.
      type: String
    - contextPath: MISP.Event.Object.LastChanged
      description: Timestamp when the object was last changed.
      type: String
    - contextPath: MISP.Event.Object.Deleted
      description: Whether the object was deleted.
      type: Boolean
    - contextPath: MISP.Event.Object.ID
      description: ID of the object.
      type: Number
    - contextPath: MISP.Event.Object.UUID
      description: UUID of the object.
      type: String
    - contextPath: MISP.Event.Object.Attribute.Value
      description: Value of the attribute.
      type: String
    - contextPath: MISP.Event.Object.Attribute.EventID
      description: ID of the first event from which the object originated.
      type: Number
    - contextPath: MISP.Event.Object.Attribute.LastChanged
      description: Attribute last changed timestamp.
      type: Date
    - contextPath: MISP.Event.Object.Attribute.Deleted
      description: Whether the object was deleted.
      type: Boolean
    - contextPath: MISP.Event.Object.Attribute.ObjectID
      description: ID of the object.
      type: Number
    - contextPath: MISP.Event.Object.Attribute.DisableCorrelation
      description: Whether correlation is disabled.
      type: Boolean
    - contextPath: MISP.Event.Object.Attribute.ID
      description: ID of the attribute.
      type: Unknown
    - contextPath: MISP.Event.Object.Attribute.ObjectRelation
      description: Relation of the object.
      type: String
    - contextPath: MISP.Event.Object.Attribute.Type
      description: Object type.
      type: String
    - contextPath: MISP.Event.Object.Attribute.UUID
      description: UUID of the attribute.
      type: String
    - contextPath: MISP.Event.Object.Attribute.ToIDs
      description: Whether the to_ids flag is on.
      type: Boolean
    - contextPath: MISP.Event.Object.Attribute.Category
      description: Category of the attribute.
      type: String
    - contextPath: MISP.Event.Object.Attribute.SharingGroupID
      description: ID of the sharing group.
      type: Number
    - contextPath: MISP.Event.Object.Attribute.Comment
      description: Comment of the attribute.
      type: String
    - contextPath: MISP.Event.Object.Description
      description: Description of the object.
      type: String
  - arguments:
    - default: false
      description: Entry ID of the email (only supports .eml files).
      isArray: false
      name: entry_id
      required: true
      secret: false
    - default: false
      description: ID of the event to which to add object to.
      isArray: false
      name: event_id
      required: true
      secret: false
    deprecated: false
    description: Adds an email object to the specified event ID.
    execution: false
    name: misp-add-email-object
    outputs:
    - contextPath: MISP.Event.ID
      description: MISP event ID.
      type: number
    - contextPath: MISP.Event.Object.MetaCategory
      description: Object meta category.
      type: String
    - contextPath: MISP.Event.Object.Distribution
      description: Distribution of the object.
      type: Number
    - contextPath: MISP.Event.Object.Name
      description: Name of the object.
      type: String
    - contextPath: MISP.Event.Object.TemplateVersion
      description: Template version of the object.
      type: Number
    - contextPath: MISP.Event.Object.EventID
      description: ID of the event in which the object was first created.
      type: Number
    - contextPath: MISP.Event.Object.TemplateUUID
      description: UUID of the template.
      type: String
    - contextPath: MISP.Event.Object.LastChanged
      description: Timestamp when the object was last changed.
      type: String
    - contextPath: MISP.Event.Object.Deleted
      description: Whether the object was deleted.
      type: Boolean
    - contextPath: MISP.Event.Object.ID
      description: ID of the object.
      type: Number
    - contextPath: MISP.Event.Object.UUID
      description: UUID of the object.
      type: String
    - contextPath: MISP.Event.Object.Attribute.Value
      description: Value of the attribute.
      type: String
    - contextPath: MISP.Event.Object.Attribute.EventID
      description: ID of the first event from which the object originated.
      type: Number
    - contextPath: MISP.Event.Object.Attribute.LastChanged
      description: Attribute last changed timestamp.
      type: Date
    - contextPath: MISP.Event.Object.Attribute.Deleted
      description: Whether the object was deleted.
      type: Boolean
    - contextPath: MISP.Event.Object.Attribute.ObjectID
      description: ID of the object.
      type: Number
    - contextPath: MISP.Event.Object.Attribute.DisableCorrelation
      description: Whether correlation is disabled.
      type: Boolean
    - contextPath: MISP.Event.Object.Attribute.ID
      description: ID of the attribute.
      type: Unknown
    - contextPath: MISP.Event.Object.Attribute.ObjectRelation
      description: Relation of the object.
      type: String
    - contextPath: MISP.Event.Object.Attribute.Type
      description: Object type.
      type: String
    - contextPath: MISP.Event.Object.Attribute.UUID
      description: UUID of the attribute.
      type: String
    - contextPath: MISP.Event.Object.Attribute.ToIDs
      description: Whether the to_ids flag is on.
      type: Boolean
    - contextPath: MISP.Event.Object.Attribute.Category
      description: Category of the attribute.
      type: String
    - contextPath: MISP.Event.Object.Attribute.SharingGroupID
      description: ID of the sharing group.
      type: Number
    - contextPath: MISP.Event.Object.Attribute.Comment
      description: Comment of the attribute.
      type: String
    - contextPath: MISP.Event.Object.Description
      description: Description of the object.
      type: String
  - arguments:
    - default: false
      description: ID of an MISP event.
      isArray: false
      name: event_id
      required: true
      secret: false
    - default: false
      description: The domain name. For example, "google.com".
      isArray: false
      name: name
      required: true
      secret: false
    - default: false
      description: A comma-separated list of IP addresses resolved by DNS.
      isArray: true
      name: ip
      required: true
      secret: false
    - default: false
      description: A description of the domain.
      isArray: false
      name: text
      required: false
      secret: false
    deprecated: false
    description: Adds a domain object to MISP.
    execution: false
    name: misp-add-domain-object
    outputs:
    - contextPath: MISP.Event.ID
      description: MISP event ID.
      type: number
    - contextPath: MISP.Event.Object.MetaCategory
      description: Object meta category.
      type: String
    - contextPath: MISP.Event.Object.Distribution
      description: Distribution of the object.
      type: Number
    - contextPath: MISP.Event.Object.Name
      description: Name of the object.
      type: String
    - contextPath: MISP.Event.Object.TemplateVersion
      description: Template version of the object.
      type: Number
    - contextPath: MISP.Event.Object.EventID
      description: ID of the event in which the object was first created.
      type: Number
    - contextPath: MISP.Event.Object.TemplateUUID
      description: UUID of the template.
      type: String
    - contextPath: MISP.Event.Object.LastChanged
      description: Timestamp when the object was last changed.
      type: String
    - contextPath: MISP.Event.Object.Deleted
      description: Whether the object was deleted.
      type: Boolean
    - contextPath: MISP.Event.Object.ID
      description: ID of the object.
      type: Number
    - contextPath: MISP.Event.Object.UUID
      description: UUID of the object.
      type: String
    - contextPath: MISP.Event.Object.Attribute.Value
      description: Value of the attribute.
      type: String
    - contextPath: MISP.Event.Object.Attribute.EventID
      description: ID of the first event from which the object originated.
      type: Number
    - contextPath: MISP.Event.Object.Attribute.LastChanged
      description: Attribute last changed timestamp.
      type: Date
    - contextPath: MISP.Event.Object.Attribute.Deleted
      description: Whether the object was deleted.
      type: Boolean
    - contextPath: MISP.Event.Object.Attribute.ObjectID
      description: ID of the object.
      type: Number
    - contextPath: MISP.Event.Object.Attribute.DisableCorrelation
      description: Whether correlation is disabled.
      type: Boolean
    - contextPath: MISP.Event.Object.Attribute.ID
      description: ID of the attribute.
      type: Unknown
    - contextPath: MISP.Event.Object.Attribute.ObjectRelation
      description: Relation of the object.
      type: String
    - contextPath: MISP.Event.Object.Attribute.Type
      description: Object type.
      type: String
    - contextPath: MISP.Event.Object.Attribute.UUID
      description: UUID of the attribute.
      type: String
    - contextPath: MISP.Event.Object.Attribute.ToIDs
      description: Whether the to_ids flag is on.
      type: Boolean
    - contextPath: MISP.Event.Object.Attribute.Category
      description: Category of the attribute.
      type: String
    - contextPath: MISP.Event.Object.Attribute.SharingGroupID
      description: ID of the sharing group.
      type: Number
    - contextPath: MISP.Event.Object.Attribute.Comment
      description: Comment of the attribute.
      type: String
    - contextPath: MISP.Event.Object.Description
      description: Description of the object.
      type: String
  - arguments:
    - default: false
      description: Full URL to add to the event.
      isArray: false
      name: url
      required: true
      secret: false
    - default: false
      description: Date that this URL was first seen. For example, `2019-02-03`.
      isArray: false
      name: first_seen
      required: false
      secret: false
    - default: false
      description: Description of the URL.
      isArray: false
      name: text
      required: false
      secret: false
    - default: false
      description: Date that this URL was last seen. For example, `2019-02-03`.
      isArray: false
      name: last_seen
      required: false
      secret: false
    - default: false
      description: ID of a MISP event.
      isArray: false
      name: event_id
      required: true
      secret: false
    deprecated: false
    description: Adds a URL object to an MISP event.
    execution: false
    name: misp-add-url-object
    outputs:
    - contextPath: MISP.Event.ID
      description: MISP event ID.
      type: number
    - contextPath: MISP.Event.Object.MetaCategory
      description: Object meta category.
      type: String
    - contextPath: MISP.Event.Object.Distribution
      description: Distribution of the object.
      type: Number
    - contextPath: MISP.Event.Object.Name
      description: Name of the object.
      type: String
    - contextPath: MISP.Event.Object.TemplateVersion
      description: Template version of the object.
      type: Number
    - contextPath: MISP.Event.Object.EventID
      description: ID of the event in which the object was first created.
      type: Number
    - contextPath: MISP.Event.Object.TemplateUUID
      description: UUID of the template.
      type: String
    - contextPath: MISP.Event.Object.LastChanged
      description: Timestamp when the object was last changed.
      type: String
    - contextPath: MISP.Event.Object.Deleted
      description: Whether the object was deleted.
      type: Boolean
    - contextPath: MISP.Event.Object.ID
      description: ID of the object.
      type: Number
    - contextPath: MISP.Event.Object.UUID
      description: UUID of the object.
      type: String
    - contextPath: MISP.Event.Object.Attribute.Value
      description: Value of the attribute.
      type: String
    - contextPath: MISP.Event.Object.Attribute.EventID
      description: ID of the first event from which the object originated.
      type: Number
    - contextPath: MISP.Event.Object.Attribute.LastChanged
      description: Attribute last changed timestamp.
      type: Date
    - contextPath: MISP.Event.Object.Attribute.Deleted
      description: Whether the object was deleted.
      type: Boolean
    - contextPath: MISP.Event.Object.Attribute.ObjectID
      description: ID of the object.
      type: Number
    - contextPath: MISP.Event.Object.Attribute.DisableCorrelation
      description: Whether correlation is disabled.
      type: Boolean
    - contextPath: MISP.Event.Object.Attribute.ID
      description: ID of the attribute.
      type: Unknown
    - contextPath: MISP.Event.Object.Attribute.ObjectRelation
      description: Relation of the object.
      type: String
    - contextPath: MISP.Event.Object.Attribute.Type
      description: Object type.
      type: String
    - contextPath: MISP.Event.Object.Attribute.UUID
      description: UUID of the attribute.
      type: String
    - contextPath: MISP.Event.Object.Attribute.ToIDs
      description: Whether the to_ids flag is on.
      type: Boolean
    - contextPath: MISP.Event.Object.Attribute.Category
      description: Category of the attribute.
      type: String
    - contextPath: MISP.Event.Object.Attribute.SharingGroupID
      description: ID of the sharing group.
      type: Number
    - contextPath: MISP.Event.Object.Attribute.Comment
      description: Comment of the attribute.
      type: String
    - contextPath: MISP.Event.Object.Description
      description: Description of the object.
      type: String
  - arguments:
    - default: false
      description: ID of the event to add the object to.
      isArray: false
      name: event_id
      required: true
      secret: false
    - default: false
      description: Template name. (Can be found at https://www.misp-project.org/objects.html).
        For example, 'vehicle'.
      isArray: false
      name: template
      required: true
      secret: false
    - default: false
      description: 'Attributes. For example, {"description": "Manager Ferrari", "make":
        "Ferrari", "model": "308 GTS"}'
      isArray: false
      name: attributes
      required: true
      secret: false
    deprecated: false
    description: Adds any other object to MISP.
    execution: false
    name: misp-add-object
    outputs:
    - contextPath: MISP.Event.ID
      description: MISP event ID.
      type: number
    - contextPath: MISP.Event.Object.MetaCategory
      description: Object meta category.
      type: String
    - contextPath: MISP.Event.Object.Distribution
      description: Distribution of the object.
      type: Number
    - contextPath: MISP.Event.Object.Name
      description: Name of the object.
      type: String
    - contextPath: MISP.Event.Object.TemplateVersion
      description: Template version of the object.
      type: Number
    - contextPath: MISP.Event.Object.EventID
      description: ID of the event in which the object was first created.
      type: Number
    - contextPath: MISP.Event.Object.TemplateUUID
      description: UUID of the template.
      type: String
    - contextPath: MISP.Event.Object.LastChanged
      description: Timestamp when the object was last changed.
      type: String
    - contextPath: MISP.Event.Object.Deleted
      description: Whether the object was deleted.
      type: Boolean
    - contextPath: MISP.Event.Object.ID
      description: ID of the object.
      type: Number
    - contextPath: MISP.Event.Object.UUID
      description: UUID of the object.
      type: String
    - contextPath: MISP.Event.Object.Attribute.Value
      description: Value of the attribute.
      type: String
    - contextPath: MISP.Event.Object.Attribute.EventID
      description: ID of the first event from which the object originated.
      type: Number
    - contextPath: MISP.Event.Object.Attribute.LastChanged
      description: Attribute last changed timestamp.
      type: Date
    - contextPath: MISP.Event.Object.Attribute.Deleted
      description: Whether the object was deleted?
      type: Boolean
    - contextPath: MISP.Event.Object.Attribute.ObjectID
      description: ID of the object.
      type: Number
    - contextPath: MISP.Event.Object.Attribute.DisableCorrelation
      description: Whether correlation is disabled.
      type: Boolean
    - contextPath: MISP.Event.Object.Attribute.ID
      description: ID of the attribute.
      type: Unknown
    - contextPath: MISP.Event.Object.Attribute.ObjectRelation
      description: Relation of the object.
      type: String
    - contextPath: MISP.Event.Object.Attribute.Type
      description: Object type.
      type: String
    - contextPath: MISP.Event.Object.Attribute.UUID
      description: UUID of the attribute.
      type: String
    - contextPath: MISP.Event.Object.Attribute.ToIDs
      description: Whether the to_ids flag is on.
      type: Boolean
    - contextPath: MISP.Event.Object.Attribute.Category
      description: Category of the attribute.
      type: String
    - contextPath: MISP.Event.Object.Attribute.SharingGroupID
      description: ID of the sharing group.
      type: Number
    - contextPath: MISP.Event.Object.Attribute.Comment
      description: Comment of the attribute.
      type: String
    - contextPath: MISP.Event.Object.Description
      description: Description of the object.
      type: String
  - arguments:
    - default: false
      description: ID of a MISP event.
      isArray: false
      name: event_id
      required: true
      secret: false
    - default: false
      description: A comma-separated list of IP addresses.
      isArray: true
      name: ip
      required: false
      secret: false
    - default: false
      description: Destination port number.
      isArray: false
      name: dst_port
      required: false
      secret: false
    - default: false
      description: Source port number.
      isArray: false
      name: src_port
      required: false
      secret: false
    - default: false
      description: Domain name.
      isArray: false
      name: domain
      required: false
      secret: false
    - default: false
      description: Hostname. For example, 'mail123.example.com'.
      isArray: false
      name: hostname
      required: false
      secret: false
    - default: false
      description: IP source address.
      isArray: false
      name: ip_src
      required: false
      secret: false
    - default: false
      description: IP destination address.
      isArray: false
      name: ip_dst
      required: false
      secret: false
    - default: false
      description: Date when the IP address was first seen. For example, `2019-02-03`.
      isArray: false
      name: first_seen
      required: false
      secret: false
    - default: false
      description: Date when the IP address was last seen. For example, `2019-02-03`.
      isArray: false
      name: last_seen
      required: false
      secret: false
    - default: false
      description: Description of the object to be set as a text attribute.
      isArray: false
      name: comment
      required: false
      secret: false
    deprecated: false
    description: 'Adds an IP object to the MISP event. The following arguments are
      optional, but at least one must be supplied for the command to run successfully:
      "ip", "dst_port", "src_port", "domain", "hostname", "ip_src", and "ip_dst".'
    execution: false
    name: misp-add-ip-object
    outputs:
    - contextPath: MISP.Event.ID
      description: MISP event ID.
      type: number
    - contextPath: MISP.Event.Object.MetaCategory
      description: Object meta category.
      type: String
    - contextPath: MISP.Event.Object.Distribution
      description: Distribution of the object.
      type: Number
    - contextPath: MISP.Event.Object.Name
      description: Name of the object.
      type: String
    - contextPath: MISP.Event.Object.TemplateVersion
      description: Template version of the object.
      type: Number
    - contextPath: MISP.Event.Object.EventID
      description: ID of the event in which the object was first created.
      type: Number
    - contextPath: MISP.Event.Object.TemplateUUID
      description: UUID of the template.
      type: String
    - contextPath: MISP.Event.Object.LastChanged
      description: Timestamp when the object was last changed.
      type: String
    - contextPath: MISP.Event.Object.Deleted
      description: Whether the object was deleted.
      type: Boolean
    - contextPath: MISP.Event.Object.ID
      description: ID of the object.
      type: Number
    - contextPath: MISP.Event.Object.UUID
      description: UUID of the object.
      type: String
    - contextPath: MISP.Event.Object.Attribute.Value
      description: Value of the attribute.
      type: String
    - contextPath: MISP.Event.Object.Attribute.EventID
      description: ID of the first event from which the object originated.
      type: Number
    - contextPath: MISP.Event.Object.Attribute.LastChanged
      description: Attribute last changed timestamp.
      type: Date
    - contextPath: MISP.Event.Object.Attribute.Deleted
      description: Whether the object was deleted.
      type: Boolean
    - contextPath: MISP.Event.Object.Attribute.ObjectID
      description: ID of the object.
      type: Number
    - contextPath: MISP.Event.Object.Attribute.DisableCorrelation
      description: Whether correlation is disabled.
      type: Boolean
    - contextPath: MISP.Event.Object.Attribute.ID
      description: ID of the attribute.
      type: Unknown
    - contextPath: MISP.Event.Object.Attribute.ObjectRelation
      description: Relation of the object.
      type: String
    - contextPath: MISP.Event.Object.Attribute.Type
      description: Object type.
      type: String
    - contextPath: MISP.Event.Object.Attribute.UUID
      description: UUID of the attribute.
      type: String
    - contextPath: MISP.Event.Object.Attribute.ToIDs
      description: Whether the to_ids flag is on.
      type: Boolean
    - contextPath: MISP.Event.Object.Attribute.Category
      description: Category of the attribute.
      type: String
    - contextPath: MISP.Event.Object.Attribute.SharingGroupID
      description: ID of the sharing group.
      type: Number
    - contextPath: MISP.Event.Object.Attribute.Comment
      description: Comment of the attribute.
      type: String
    - contextPath: MISP.Event.Object.Description
      description: Description of the object.
      type: String
  - arguments:
    - default: false
      description: 'The attribute type. Use any valid MISP attribute type. For example:
        "md5", "sha1", "email", "url".'
      isArray: false
      name: type
      required: false
      secret: false
    - default: false
      description: 'Search for the specified value in the attribute''s value field.
        For example: "1.2.3.4" (and other IP addresses), "google.com" (and other domains),
        "www.example.com" (and other URLs).'
      isArray: false
      name: value
      required: false
      secret: false
    - default: false
      description: 'The attribute category. Use any valid MISP attribute category.
        For example: "Other", "Person", "Attribution", "Payload type".'
      isArray: false
      name: category
      required: false
      secret: false
    - default: false
      description: Return attributes with the given UUID. Alternatively, return all
        the attributes that are part of the given UUID's event. For example, 59523300-4be8-4fa6-8867-0037ac110002.
      isArray: false
      name: uuid
      required: false
      secret: false
    - auto: PREDEFINED
      default: false
      description: 'Whether to return only the attributes set with the "to_ids" flag.
        The default is to return all attributes without with and with out to_ids flag.
        Possible values: "true" and "false".'
      isArray: false
      name: to_ids
      predefined:
      - 'true'
      - 'false'
      required: false
      secret: false
    - default: false
      description: Search attributes of events published within the last "x" amount
        of time. Valid time values are days, hours, and minutes. For example, "5d",
        "12h", "30m". This filter uses the published timestamp of the event.
      isArray: false
      name: last
      required: false
      secret: false
    - auto: PREDEFINED
      default: false
      description: 'Whether to return the decay score at the attribute level. Possible
        values: "true" and "false".'
      isArray: false
      name: include_decay_score
      predefined:
      - 'true'
      - 'false'
      required: false
      secret: false
    - default: false
      description: Search by the creator organization by supplying the organization
        identifier.
      isArray: false
      name: org
      required: false
      secret: false
    - default: false
      description: 'A comma-separated list of tags to include in the results. To exclude
        a tag, prefix the tag name with "!". Can be: "AND", "OR", and "NOT" followed
        by ":". To chain logical operators use ";". For example, "AND:tag1,tag2;OR:tag3".'
      isArray: true
      name: tags
      required: false
      secret: false
    - default: false
      description: Events with the date set to a date after the one specified. This
        filter will use the date of the event.
      isArray: false
      name: from
      required: false
      secret: false
    - default: false
      description: Events with the date set to a date before the one specified. This
        filter will use the date of the event.
      isArray: false
      name: to
      required: false
      secret: false
    - default: false
      description: A comma-separated list of event IDs. Returns the attributes that
        are part of the given event IDs.
      isArray: true
      name: event_id
      required: false
      secret: false
    - auto: PREDEFINED
      default: false
      description: 'Whether to include the the sightings of the matching attributes.
        Default is false. Possible values: "true" and "false".'
      isArray: false
      name: include_sightings
      predefined:
      - 'true'
      - 'false'
      required: false
      secret: false
    - auto: PREDEFINED
      default: false
      description: 'Whether to include the full correlations of the matching attributes.
        Possible values: "true" and "false". Default is false.'
      isArray: false
      name: include_correlations
      predefined:
      - 'true'
      - 'false'
      required: false
      secret: false
    - default: false
      description: If a limit is set, sets the page to be returned. For example, page
        3, limit 100 will return records 201->300. Default is 1.
      isArray: false
      defaultValue: '1'
      name: page
      required: false
      secret: false
    - default: false
      description: Limit the number of attributes returned. Default is 50.
      isArray: false
      name: limit
      required: false
      defaultValue: '50'
      secret: false
    - auto: PREDEFINED
      default: false
      description: 'Whether to return only the values that are not on the warninglists.
        Possible values: "true" and "false".'
      isArray: false
      name: enforceWarninglist
      predefined:
      - 'true'
      - 'false'
      required: false
      secret: false
    - auto: PREDEFINED
      default: false
      description: 'Whether to return only the attribute''s values that match the
        search query. In case you want to get the full attributes data, set this argument
        to false. Possible values: "true" and "false".'
      isArray: false
      defaultValue: 'false'
      name: compact
      predefined:
      - 'true'
      - 'false'
      required: false
      secret: false
    deprecated: false
    description: Search for attributes in MISP.
    execution: false
    name: misp-search-attributes
    outputs:
    - contextPath: MISP.Attribute.Distribution
      description: Attribute distribution.
      type: string
    - contextPath: MISP.Attribute.last_seen
      description: Attribute last_seen timestamp.
      type: string
    - contextPath: MISP.Attribute.first_seen
      description: Attribute first_seen timestamp.
      type: string
    - contextPath: MISP.Attribute.Value
      description: Attribute value.
      type: string
    - contextPath: MISP.Attribute.EventID
      description: Attribute event ID.
      type: string
    - contextPath: MISP.Attribute.LastChanged
      description: Attribute last changed timestamp.
      type: date
    - contextPath: MISP.Attribute.Deleted
      description: Is the attribute deleted.
      type: boolean
    - contextPath: MISP.Attribute.DisableCorrelation
      description: Is attribute correlation disabled.
      type: boolean
    - contextPath: MISP.Attribute.Type
      description: Attribute type.
      type: string
    - contextPath: MISP.Attribute.ObjectID
      description: Attribute's object ID.
      type: string
    - contextPath: MISP.Attribute.ID
      description: Attribute ID.
      type: string
    - contextPath: MISP.Attribute.UUID
      description: Attribute UUID.
      type: string
    - contextPath: MISP.Attribute.ObjectRelation
      description: Attribute's object relation.
      type: string
    - contextPath: MISP.Attribute.ShadowAttribute
      description: Attribute shadow attribute.
      type: Unknown
    - contextPath: MISP.Attribute.ToIDs
      description: Is the Intrusion Detection System flag set.
      type: boolean
    - contextPath: MISP.Attribute.Category
      description: Attribute category.
      type: string
    - contextPath: MISP.Attribute.SharingGroupID
      description: Attribute sharing group ID.
      type: number
    - contextPath: MISP.Attribute.Comment
      description: Attribute comment.
      type: string
    - contextPath: MISP.Attribute.Event.ID
      description: MISP event ID.
      type: string
    - contextPath: MISP.Attribute.Event.Distribution
      description: MISP event distribution.
      type: string
    - contextPath: MISP.Attribute.Event.Info
      description: MISP event name.
      type: string
    - contextPath: MISP.Attribute.Event.OrganizationID
      description: MISP event organization ID.
      type: string
    - contextPath: MISP.Attribute.Event.OwnerOrganization.ID
      description: MISP event owner organization ID.
      type: string
    - contextPath: MISP.Attribute.Event.UUID
      description: Event UUID.
      type: string
    - contextPath: MISP.Attribute.Object.Distribution
      description: Distribution of object.
      type: Number
    - contextPath: MISP.Attribute.Object.ID
      description: ID of the object.
      type: Number
    - contextPath: MISP.Attribute.Object.SharingGroupID
      description: Object sharing group ID.
      type: String
    - contextPath: MISP.Attribute.Tag.Name
      description: All tag names in the attribute.
      type: string
    - contextPath: MISP.Attribute.Tag.is_galaxy
      description: Is the tag is a galaxy.
      type: Boolean
    - contextPath: MISP.Attribute.Sighting.Type
      description: Sighting type.
      type: String
  - arguments:
    - default: false
      description: UUID of the attribute to be updated.
      isArray: false
      name: attribute_uuid
      required: true
      secret: false
    - default: false
      description: 'Attribute type. For example: "md5", "sha1", "email", "url".'
      isArray: false
      name: type
      required: false
      secret: false
    - default: false
      description: 'Attribute category. For example: "Other", "Person", "Attribution",
        "Payload type".'
      isArray: false
      name: category
      required: false
      secret: false
    - auto: PREDEFINED
      default: false
      description: 'Where to distribute the event. Possible values: "Your_organization_only",
        "This_community_only", "Connected_communities", "All_communities", and "Inherit_event".'
      isArray: false
      name: distribution
      predefined:
      - Your_organization_only
      - This_community_only
      - Connected_communities
      - All_communities
      - Inherit_event
      required: false
      secret: false
    - default: false
      description: Comment for the attribute.
      isArray: false
      name: comment
      required: false
      secret: false
    - default: false
      description: 'Attribute value. For example: "1.2.3.4" (and other IP addresses),
        "google.com" (and other domains), "www.example.com" (and other URLs).'
      isArray: false
      name: value
      required: false
      secret: false
    - default: false
      description: Updated date when the attribute was first seen. For example, `2019-02-03`.
      isArray: false
      name: first_seen
      required: false
      secret: false
    - default: false
      description: Updated date when the attribute was last seen. For example, `2019-02-03`.
      isArray: false
      name: last_seen
      required: false
      secret: false
    deprecated: false
    description: Update an attribute of an existing MISP event.
    execution: false
    name: misp-update-attribute
    outputs:
    - contextPath: MISP.Attribute.Distribution
      description: Attribute distribution.
      type: string
    - contextPath: MISP.Attribute.Value
      description: Attribute value.
      type: string
    - contextPath: MISP.Attribute.EventID
      description: Attribute event ID.
      type: string
    - contextPath: MISP.Attribute.last_seen
      description: Attribute last_seen timestamp.
      type: string
    - contextPath: MISP.Attribute.first_seen
      description: Attribute first_seen timestamp.
      type: string
    - contextPath: MISP.Attribute.LastChanged
      description: Attribute last changed timestamp.
      type: date
    - contextPath: MISP.Attribute.Deleted
      description: Is the attribute deleted.
      type: boolean
    - contextPath: MISP.Attribute.DisableCorrelation
      description: Is attribute correlation disabled.
      type: boolean
    - contextPath: MISP.Attribute.Type
      description: Attribute type.
      type: string
    - contextPath: MISP.Attribute.ID
      description: Attribute ID.
      type: string
    - contextPath: MISP.Attribute.UUID
      description: Attribute UUID.
      type: string
    - contextPath: MISP.Attribute.ToIDs
      description: Is the Intrusion Detection System flag set.
      type: boolean
    - contextPath: MISP.Attribute.Category
      description: Attribute category.
      type: string
    - contextPath: MISP.Attribute.SharingGroupID
      description: Attribute sharing group ID.
      type: string
    - contextPath: MISP.Attribute.Comment
      description: Attribute comment.
      type: string
  - arguments:
    - default: false
      description: Attribute ID to delete.
      isArray: false
      name: attribute_id
      required: true
      secret: false
    deprecated: false
    description: Delete an attribute according to the given attribute ID.
    execution: false
    name: misp-delete-attribute
  - arguments:
    - default: false
      description: Event ID to be published.
      isArray: false
      name: event_id
      required: true
      secret: false
    - auto: PREDEFINED
      default: false
      description: Whether to send an email. The default is to not send a mail.
      isArray: false
      name: alert
      predefined:
      - 'true'
      - 'false'
      required: false
      secret: false
    deprecated: false
    description: Publish an event.
    execution: false
    name: misp-publish-event
  - arguments:
    - default: false
      description: Event ID to set attributes for.
      isArray: false
      name: event_id
      required: true
      secret: false
    - default: false
      description: 'Adjust current attributes of an event to match the given attribute data. Has
        to be json formated list with attributes that should be part of the event. E.g.:
        [{"type":"domain","value":"target.domain"},{"type":"ip-dst","value":"1.2.3.4"}]'
      isArray: false
      name: attribute_data
      required: true
      secret: false
    deprecated: false
    description: Set event attributes according to the given attributes data.
    execution: false
    name: misp-set-event-attributes
  - arguments:
    - default: false
      description: Indicator values to check against the MISP warninglist.
      isArray: false
      name: value
      required: true
      secret: false
    deprecated: false
    description: Check a list of indicator values against the MISP warninglist.
    execution: false
    name: misp-check-warninglist
    outputs:
    - contextPath: MISP.Warninglist.Count
      description: Count on how many warninglists the value was found.
      type: number
    - contextPath: MISP.Warninglist.Value
      description: Value checked.
      type: string
    - contextPath: MISP.Warninglist.Lists
      description: Name of warninglists where the value was found.
      type: string
<<<<<<< HEAD
  dockerimage: demisto/pymisp2:1.0.0.40807
=======
  dockerimage: demisto/pymisp2:1.0.0.49473
>>>>>>> fa7fdcc2
  feed: false
  isfetch: false
  longRunning: false
  longRunningPort: false
  runonce: false
  script: '-'
  subtype: python3
  type: python
tests:
- MISP V3 Test
defaultclassifier: 'null'
fromversion: 5.5.0<|MERGE_RESOLUTION|>--- conflicted
+++ resolved
@@ -3012,11 +3012,7 @@
     - contextPath: MISP.Warninglist.Lists
       description: Name of warninglists where the value was found.
       type: string
-<<<<<<< HEAD
-  dockerimage: demisto/pymisp2:1.0.0.40807
-=======
   dockerimage: demisto/pymisp2:1.0.0.49473
->>>>>>> fa7fdcc2
   feed: false
   isfetch: false
   longRunning: false
