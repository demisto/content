--- conflicted
+++ resolved
@@ -13,11 +13,8 @@
     | --- | --- | --- |
     | MISP server URL (e.g., <https://192.168.0.1>) |  | True |
     | API Key |  | False |
-<<<<<<< HEAD
-=======
     | Client Certificate |  | False |
     | Private Key |  | False |
->>>>>>> 90cf3b88
     | Use IDS flag | This is to enable checking the boolean flag to_ids. The flag allows you to indicate if an attribute should be actionable or not. | False |
     | ORG names to use for reputation checks | Comma-separated list of allowed TI providers (orgc in MISP events). | False |
     | Use system proxy settings |  | False |
