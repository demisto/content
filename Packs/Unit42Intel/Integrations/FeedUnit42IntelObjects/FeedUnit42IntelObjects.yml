category: Data Enrichment & Threat Intelligence
commonfields:
  id: Unit42IntelObjectsFeed
  version: -1
defaultEnabled: true
configuration:
- display: Unit 42 Intel Endpoint URL
  name: url
  defaultvalue: https://autofocus.paloaltonetworks.com/api/v1.0/
  type: 0
  required: true
- displaypassword: API key
  hiddenusername: true
  name: api_key
  type: 9
  fromlicense: encrypted
  required: false
- defaultvalue: 'true'
  display: Fetch indicators
  name: feed
  type: 8
  required: false
- additionalinfo: Incremental feeds pull only new or modified indicators that have been sent from the integration. As the determination if the indicator is new or modified happens on the 3rd-party vendor's side, and only indicators that are new or modified are sent to Cortex XSOAR, all indicators coming from these feeds are labeled new or modified.
  display: Incremental Feed
  name: feedIncremental
  defaultvalue: 'true'
  type: 8
  hidden: true
  required: false
- additionalinfo: Indicators from this integration instance will be marked with this reputation.
  display: Indicator Reputation
  name: feedReputation
  options:
  - None
  - Good
  - Suspicious
  - Bad
  type: 18
  required: false
- additionalinfo: Reliability of the source providing the intelligence data.
  display: Source Reliability
  name: feedReliability
  options:
  - A - Completely reliable
  - B - Usually reliable
  - C - Fairly reliable
  - D - Not usually reliable
  - E - Unreliable
  - F - Reliability cannot be judged
  required: true
  type: 15
  defaultvalue: A - Completely reliable
- additionalinfo: The Traffic Light Protocol (TLP) designation to apply to indicators fetched from the feed.
  display: Traffic Light Protocol Color
  name: tlp_color
  options:
  - RED
  - AMBER
  - GREEN
  - WHITE
  type: 15
  required: false
- defaultvalue: '10'
  display: Feed Fetch Interval
  name: feedFetchInterval
  type: 19
  required: false
- additionalinfo: When selected, the exclusion list is ignored for indicators from this feed. This means that if an indicator from this feed is on the exclusion list, the indicator might still be added to the system.
  defaultvalue: 'true'
  display: Bypass exclusion list
  name: feedBypassExclusionList
  type: 8
  required: false
- name: feedExpirationPolicy
  display: ''
  options:
  - never
  - interval
  - indicatorType
  - suddenDeath
  type: 17
  required: false
- name: feedExpirationInterval
  display: ''
  type: 1
  required: false
- additionalinfo: Supports CSV values.
  display: Tags
  name: feedTags
  type: 0
  required: false
- defaultvalue: 'true'
  display: Create relationships
  name: create_relationships
  type: 8
  required: false
- display: Trust any certificate (not secure)
  name: insecure
  type: 8
  required: false
- display: Use system proxy settings
  name: proxy
  type: 8
  required: false
description: Use the Unit 42 Intel Objects Feed integration to fetch indicators from Unit 42 Intel Objects.
display: Unit 42 Intel Objects Feed
name: Unit42IntelObjectsFeed
script:
  commands:
  - arguments:
    - defaultValue: '10'
      description: The maximum number of results to return. Should be 50 or less.
      name: limit
    description: Gets indicators from the feed.
    name: unit42intel-objects-feed-get-indicators
<<<<<<< HEAD
  dockerimage: demisto/python3:3.10.13.80014
=======
  dockerimage: demisto/python3:3.10.13.83255
>>>>>>> 194a8164
  feed: true
  runonce: false
  script: '-'
  subtype: python3
  type: python
tests:
- Unit42 Intel Objects Feed - Test
fromversion: 6.5.0<|MERGE_RESOLUTION|>--- conflicted
+++ resolved
@@ -113,11 +113,7 @@
       name: limit
     description: Gets indicators from the feed.
     name: unit42intel-objects-feed-get-indicators
-<<<<<<< HEAD
-  dockerimage: demisto/python3:3.10.13.80014
-=======
   dockerimage: demisto/python3:3.10.13.83255
->>>>>>> 194a8164
   feed: true
   runonce: false
   script: '-'
