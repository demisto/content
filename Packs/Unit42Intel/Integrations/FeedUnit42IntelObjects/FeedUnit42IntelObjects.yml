category: Data Enrichment & Threat Intelligence
commonfields:
  id: Unit42IntelObjectsFeed
  version: -1
defaultEnabled: true
configuration:
- display: Unit 42 Intel Endpoint URL
  name: url
  defaultvalue: https://autofocus.paloaltonetworks.com/api/v1.0/
  type: 0
  required: true
- displaypassword: API key
  hiddenusername: true
  name: api_key
  type: 9
  fromlicense: encrypted
- defaultvalue: 'true'
  display: Fetch indicators
  name: feed
  type: 8
- additionalinfo: Incremental feeds pull only new or modified indicators that have been sent from the integration. As the determination if the indicator is new or modified happens on the 3rd-party vendor's side, and only indicators that are new or modified are sent to Cortex XSOAR, all indicators coming from these feeds are labeled new or modified.
  display: Incremental Feed
  name: feedIncremental
  defaultvalue: 'true'
  type: 8
  hidden: true
- additionalinfo: Indicators from this integration instance will be marked with this reputation.
  display: Indicator Reputation
  name: feedReputation
  options:
  - None
  - Good
  - Suspicious
  - Bad
  type: 18
- additionalinfo: Reliability of the source providing the intelligence data.
  display: Source Reliability
  name: feedReliability
  options:
  - A - Completely reliable
  - B - Usually reliable
  - C - Fairly reliable
  - D - Not usually reliable
  - E - Unreliable
  - F - Reliability cannot be judged
  required: true
  type: 15
  defaultvalue: A - Completely reliable
- additionalinfo: The Traffic Light Protocol (TLP) designation to apply to indicators fetched from the feed.
  display: Traffic Light Protocol Color
  name: tlp_color
  options:
  - RED
  - AMBER
  - GREEN
  - WHITE
  type: 15
- defaultvalue: '10'
  display: Feed Fetch Interval
  name: feedFetchInterval
  type: 19
- additionalinfo: When selected, the exclusion list is ignored for indicators from this feed. This means that if an indicator from this feed is on the exclusion list, the indicator might still be added to the system.
  defaultvalue: 'true'
  display: Bypass exclusion list
  name: feedBypassExclusionList
  type: 8
- name: feedExpirationPolicy
  display: ''
  options:
  - never
  - interval
  - indicatorType
  - suddenDeath
  type: 17
- name: feedExpirationInterval
  display: ''
  type: 1
- additionalinfo: Supports CSV values.
  display: Tags
  name: feedTags
  type: 0
- defaultvalue: 'true'
  display: Create relationships
  name: create_relationships
  type: 8
- display: Trust any certificate (not secure)
  name: insecure
  type: 8
- display: Use system proxy settings
  name: proxy
  type: 8
description: Use the Unit 42 Intel Objects Feed integration to fetch indicators from Unit 42 Intel Objects.
display: Unit 42 Intel Objects Feed
name: Unit42IntelObjectsFeed
script:
  commands:
  - arguments:
    - defaultValue: '10'
      description: The maximum number of results to return. Should be 50 or less.
      name: limit
    description: Gets indicators from the feed.
    name: unit42intel-objects-feed-get-indicators
  dockerimage: demisto/python3:3.10.12.63474
  feed: true
<<<<<<< HEAD
=======
  runonce: false
>>>>>>> 9ddafcfd
  script: '-'
  subtype: python3
  type: python
tests:
- Unit42 Intel Objects Feed - Test
fromversion: 6.5.0<|MERGE_RESOLUTION|>--- conflicted
+++ resolved
@@ -102,10 +102,7 @@
     name: unit42intel-objects-feed-get-indicators
   dockerimage: demisto/python3:3.10.12.63474
   feed: true
-<<<<<<< HEAD
-=======
   runonce: false
->>>>>>> 9ddafcfd
   script: '-'
   subtype: python3
   type: python
