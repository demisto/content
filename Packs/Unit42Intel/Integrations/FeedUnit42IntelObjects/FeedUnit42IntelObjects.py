--- conflicted
+++ resolved
@@ -1,9 +1,5 @@
 import demistomock as demisto  # noqa: F401
 from CommonServerPython import *  # noqa: F401
-<<<<<<< HEAD
-from typing import Dict, List, Optional
-=======
->>>>>>> 90cf3b88
 
 import urllib3
 
