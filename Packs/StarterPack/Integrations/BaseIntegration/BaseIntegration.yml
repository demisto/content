category: Utilities
commonfields:
  id: BaseIntegration
  version: -1
configuration:
- defaultvalue: https://example.com/
  display: Your server URL
  name: url
  required: true
  type: 0
- displaypassword: API Key
  additionalinfo: The API Key to use for connection
  name: credentials
  required: true
  hiddenusername: true
  type: 9
- display: Trust any certificate (not secure)
  name: insecure
  type: 8
- display: Use system proxy settings
  name: proxy
  type: 8
description: '[Enter a comprehensive, yet concise, description of what the integration does, what use cases it is designed for, etc.]'
display: 'Starter Base Integration - Name the integration as it will appear in the XSOAR UI'
name: BaseIntegration
script:
  commands:
  - arguments:
    - description: '[Enter a description of the argument, including any important information users need to know, for example, default values.]'
      name: dummy
      required: true
    description: '[Enter a description of the command, including any important information users need to know, for example required permissions.]'
    name: baseintegration-dummy
    outputs:
    - contextPath: BaseIntegration.Output
      description: '[Enter a description of the data returned in this output.]'
      type: String
<<<<<<< HEAD
=======
  runonce: false
>>>>>>> 9ddafcfd
  script: '-'
  type: python
  subtype: python3
  dockerimage: demisto/python3:3.10.7.35188
fromversion: 5.0.0
tests:
- No tests (auto formatted)<|MERGE_RESOLUTION|>--- conflicted
+++ resolved
@@ -35,10 +35,7 @@
     - contextPath: BaseIntegration.Output
       description: '[Enter a description of the data returned in this output.]'
       type: String
-<<<<<<< HEAD
-=======
   runonce: false
->>>>>>> 9ddafcfd
   script: '-'
   type: python
   subtype: python3
