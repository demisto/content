--- conflicted
+++ resolved
@@ -454,16 +454,6 @@
 
 | **Path** | **Type** | **Description** |
 | --- | --- | --- |
-<<<<<<< HEAD
-| Reco.SensitiveAssets.file_name | String | The name of the asset |
-| Reco.SensitiveAssets.file_owner | String | The owner of the asset |
-| Reco.SensitiveAssets.file_url | Unknown | Json string of the asset's url and the name |
-| Reco.SensitiveAssets.currently_permitted_users | String | List of currently permitted users |
-| Reco.SensitiveAssets.visibility | String | Visibility of the asset |
-| Reco.SensitiveAssets.location | String | The path of the asset |
-| Reco.SensitiveAssets.source | String | SaaS tool source of the asset |
-| Reco.SensitiveAssets.sensitivity_level | Number | The sensitivity level of the asset |
-=======
 | Reco.SensitiveAssets.file_name | String | The name of the asset | 
 | Reco.SensitiveAssets.file_owner | String | The owner of the asset | 
 | Reco.SensitiveAssets.file_url | Unknown | Json string of the asset's url and the name | 
@@ -492,5 +482,4 @@
 
 | **Path**                   | **Type** | **Description**   |
 |----------------------------| --- |-------------------|
-| Reco.AlertSummary.markdown         | String | The alert summary |
->>>>>>> 4e1de81f
+| Reco.AlertSummary.markdown         | String | The alert summary |