--- conflicted
+++ resolved
@@ -1,47 +1,5 @@
 # Reco
 
-<<<<<<< HEAD
-Reco is an identity-first SaaS security solution.
-It empowers organizations with full visibility into every app, identity, and their actions to seamlessly prioritize and control risks in the SaaS ecosystem. Their AI-based graph technology connects in minutes and provides immediate value to security teams to continuously discover all SaaS applications including sanctioned and unsanctioned apps, associated identities from both humans and machines, their permission level, and actions. Reco uses advanced analytics around persona, actions, interactions and relationships to other users, and then alerts on exposure from misconfigurations, over-permission users, compromised accounts, and risky user behavior. This comprehensive picture is generated continuously using the Reco Identities Interaction Graph and empowers security teams to take swift action to effectively prioritize their most critical points of risk.
-Reco helps organizations secure the identities and data of core SaaS applications including Salesforce, Microsoft 365 (including SharePoint, Teams, and OneDrive), Google Workspace, Workday, ServiceNow, Slack, Zoom, Okta, Monday.com, NetApp, Wiz, GitLab, Confluence, and Box.
-The Reco and Palo Alto Networks Cortex XSOAR integration empower organizations to automate SaaS threat detection and remediation workflows for enhanced protection. Reco integrates with over 985 Cortex XSOAR content packs, the market’s leading SOAR platform.
-
-##### What does this pack do?
-
-• Assess over 100 configuration rules unified across SaaS applications.  
-• Access Reco data risk alerts
-• Trigger automatic remediation flows to discover SaaS misconfigurations
-• Seamlessly integrate alerts into Cortex XSOAR's incident management system
-• Leverage prebuilt playbooks within Cortex XSOAR to automate the entire process of identifying and remediating SaaS misconfigurations and data exposure risks
-
-#### Benefits to organizations
-
-• Gain better visibility into potential SaaS misconfigurations and take proactive measures to mitigate them
-• Streamline threat detection, automate remediation workflows, and fortify your organization's security posture.
-• Investigate and respond to critical alerts promptly and effectively
-• Reduce manual effort, accelerating incident response, and improving overall security posture
-• Enforce user-data centric security policies and embrace new SaaS applications at a faster rate
-• Adhere to compliance requirements
-
-#### Integrations
-
-- Supported commands to query Reco platform:
-- ***update-reco-incident-timeline*** - Update Reco incident timeline
-- ***resolve-visibility-event*** - Resolve Reco visibility event
-- ***reco-get-risky-users*** - Get risky users
-- ***reco-add-risky-user-label*** - Add risky user
-- ***reco-get-assets-user-has-access-to*** - Get assets user has access to (optional to get only sensitive assets)
-- **reco-add-leaving-org-user-label** - Add leaving org user label in Reco
-- **reco-get-sensitive-assets-by-name** - Get sensitive assets by name (optional to search by regex)
-- **reco-get-sensitive-assets-by-id** - Get sensitive assets by file id
-- **reco-get-files-shared-with-3rd-parties** - Get 3rd parties list with access to files
-- **reco-get-3rd-parties-accessible-to-data-list** - Get files shared with 3rd parties
-- **reco-get-sensitive-assets-with-public-link** - Get sensitive assets publicly exposed
-- **reco-get-user-context-by-email-address** - Get user context by email address
-- **reco-get-private-email-list-with-access** - Get private email list with access
-
-For more information on Reco, please visit www.reco.ai
-=======
 Reco is the leader in Dynamic SaaS Security — eliminating the SaaS Security Gap driven by app proliferation, AI infiltration, constant configuration changes, identity sprawl, and hidden threats.
 
 The Reco and Palo Alto Networks Cortex XSOAR integration automates SaaS threat detection and remediation workflows, integrating with 985+ Cortex XSOAR content packs.
@@ -80,5 +38,4 @@
 
 _For more information: [www.reco.ai](https://www.reco.ai)_ 
 
-![Reco Overview](doc_files/Reco_image.png)
->>>>>>> 4e1de81f
+![Reco Overview](doc_files/Reco_image.png)