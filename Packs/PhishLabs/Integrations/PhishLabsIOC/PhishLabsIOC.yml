--- conflicted
+++ resolved
@@ -402,10 +402,7 @@
       type: number
   dockerimage: demisto/python3:3.10.8.37753
   isfetch: true
-<<<<<<< HEAD
-=======
   runonce: false
->>>>>>> 9ddafcfd
   script: '-'
   subtype: python3
   type: python
