--- conflicted
+++ resolved
@@ -406,11 +406,7 @@
     - contextPath: DBotScore.Score
       description: The actual score.
       type: number
-<<<<<<< HEAD
-  dockerimage: demisto/python3:3.11.10.111526
-=======
   dockerimage: demisto/python3:3.11.10.115186
->>>>>>> 78d17e5b
   isfetch: true
   runonce: false
   script: '-'
