category: Data Enrichment & Threat Intelligence
commonfields:
  id: PhishLabs IOC
  version: -1
configuration:
- defaultvalue: https://ioc.phishlabs.com
  display: Server URL (e.g., https://ioc.phishlabs.com)
  name: url
  required: true
  type: 0
- display: Username
  name: credentials
  required: true
  type: 9
- additionalinfo: Reliability of the source providing the intelligence data.
  defaultvalue: B - Usually reliable
  display: Source Reliability
  name: integrationReliability
  options:
  - A+ - 3rd party enrichment
  - A - Completely reliable
  - B - Usually reliable
  - C - Fairly reliable
  - D - Not usually reliable
  - E - Unreliable
  - F - Reliability cannot be judged
  required: true
  type: 15
- display: Trust any certificate (not secure)
  name: insecure
  type: 8
  required: false
- display: Use system proxy settings
  name: proxy
  type: 8
  required: false
- display: Fetch incidents
  name: isFetch
  type: 8
  required: false
- defaultvalue: 1h
  display: Fetch for this time period, e.g., "1d", "1h", "10m". The default is 1h.
  name: fetch_time
  type: 0
  required: false
- defaultvalue: '10'
  display: Number of incidents to fetch each time
  name: fetch_limit
  type: 0
  required: false
- display: Incident type
  name: incidentType
  type: 13
  required: false
description: Get indicators of compromise from PhishLabs.
display: PhishLabs IOC
name: PhishLabs IOC
script:
  commands:
  - arguments:
    - defaultValue: 1h
      description: Duration (from now) for which to pull updated data, for example, "1d", "1h" or "10m".
      name: since
    - description: Maximum number of results to return.
      name: limit
    - auto: PREDEFINED
      description: Filter the data by indicator type.
      name: indicator_type
      predefined:
      - Domain
      - Attachment
      - URL
    - auto: PREDEFINED
      defaultValue: 'false'
      description: Removes the protocol part from indicators, when the rule can be applied.
      name: remove_protocol
      predefined:
      - 'true'
      - 'false'
    - auto: PREDEFINED
      defaultValue: 'false'
      description: Removes the query string part from indicators, when the rules can be applied.
      name: remove_query
      predefined:
      - 'true'
      - 'false'
    - auto: PREDEFINED
      defaultValue: 'false'
      description: Whether the indiciator is a false postive.
      name: false_positive
      predefined:
      - 'false'
      - 'true'
    description: Retrieves the global IOC feed from PhishLabs.
    name: phishlabs-global-feed
    outputs:
    - contextPath: URL.Data
      description: URL address.
      type: String
    - contextPath: URL.Malicious.Vendor
      description: Vendor reporting the malicious status.
      type: String
    - contextPath: URL.Malicious.Description
      description: Description of the malicious URL.
      type: String
    - contextPath: PhishLabs.URL.Data
      description: URL address.
      type: String
    - contextPath: PhishLabs.URL.ID
      description: URL PhishLabs ID.
      type: String
    - contextPath: PhishLabs.URL.CreatedAt
      description: URL creation time, in PhishLabs.
      type: Date
    - contextPath: PhishLabs.URL.UpdatedAt
      description: URL update time, in PhishLabs.
      type: Date
    - contextPath: PhishLabs.URL.Attribute.Name
      description: URL attribute name.
      type: String
    - contextPath: PhishLabs.URL.Attribute.Value
      description: URL attribute value.
      type: String
    - contextPath: PhishLabs.URL.Attribute.CreatedAt
      description: URL attribute creation time.
      type: Date
    - contextPath: PhishLabs.URL.FalsePositive
      description: Whether this URL is a false positive.
      type: Boolean
    - contextPath: Domain.Name
      description: Domain name.
      type: String
    - contextPath: Domain.Malicious.Vendor
      description: Vendor reporting the malicious status.
      type: String
    - contextPath: Domain.Malicious.Description
      description: Description of the malicious domain.
      type: String
    - contextPath: PhishLabs.Domain.Name
      description: Domain name.
      type: String
    - contextPath: PhishLabs.Domain.ID
      description: Domain PhishLabs ID.
      type: String
    - contextPath: PhishLabs.Domain.CreatedAt
      description: Domain creation time, in PhishLabs.
      type: Date
    - contextPath: PhishLabs.Domain.UpdatedAt
      description: Domain update time, in PhishLabs.
      type: Date
    - contextPath: PhishLabs.Domain.Attribute.Name
      description: Domain attribute name.
      type: String
    - contextPath: PhishLabs.Domain.Attribute.Value
      description: Domain attribute value.
      type: String
    - contextPath: PhishLabs.Domain.Attribute.CreatedAt
      description: Domain attribute creation time.
      type: Date
    - contextPath: PhishLabs.Domain.FalsePositive
      description: Whether this domain is a false positive.
      type: Boolean
    - contextPath: File.Name
      description: Full filename.
      type: String
    - contextPath: File.MD5
      description: MD5 hash of the file.
      type: String
    - contextPath: File.Type
      description: File type.
      type: String
    - contextPath: PhishLabs.File.ID
      description: File PhishLabs ID.
      type: String
    - contextPath: PhishLabs.File.Name
      description: Full filename.
      type: String
    - contextPath: PhishLabs.File.MD5
      description: MD5 hash of the file.
      type: String
    - contextPath: PhishLabs.File.Type
      description: File type.
      type: String
    - contextPath: PhishLabs.File.CreatedAt
      description: File creation time, in PhishLabs.
      type: Date
    - contextPath: PhishLabs.File.UpdatedAt
      description: File update time, in PhishLabs.
      type: Date
    - contextPath: PhishLabs.File.Attribute.Name
      description: File attribute name.
      type: String
    - contextPath: PhishLabs.File.Attribute.Value
      description: File attribute value.
      type: String
    - contextPath: PhishLabs.File.Attribute.CreatedAt
      description: File attribute creation time.
      type: Date
    - contextPath: PhishLabs.File.FalsePositive
      description: Whether this file is a false positive.
      type: Boolean
    - contextPath: DBotScore.Indicator
      description: The indicator that was tested.
      type: string
    - contextPath: DBotScore.Type
      description: Indicator type.
      type: string
    - contextPath: DBotScore.Vendor
      description: Vendor used to calculate the score.
      type: string
    - contextPath: DBotScore.Score
      description: The actual score.
      type: number
  - arguments:
    - default: true
      description: PhishLabs incident reference ID, for example, "INC123456".
      name: incident_id
      required: true
    - defaultValue: 1h
      description: Duration (from now) for which to pull updated data, for example, "1d", "1h" or "10m".
      name: since
    - description: Maximum number of results to return.
      name: limit
    - auto: PREDEFINED
      description: Filter the data by indicator type.
      name: indicator_type
      predefined:
      - E-mail
      - Domain
      - URL
      - Attachment
    - auto: PREDEFINED
      defaultValue: Suspicious
      description: How to classify indicators from the feed.
      name: indicators_classification
      predefined:
      - Malicious
      - Suspicious
    - auto: PREDEFINED
      defaultValue: 'false'
      description: Removes the protocol part from indicators, when the rule can be applied.
      name: remove_protocol
      predefined:
      - 'true'
      - 'false'
    - auto: PREDEFINED
      defaultValue: 'false'
      description: Removes the query string part from indicators, when the rules can be applied.
      name: remove_query
      predefined:
      - 'true'
      - 'false'
    description: Retrieves indicators from a speicifed PhishLabs incident. To fetch incidents to Demisto, enable fetching incidents.
    name: phishlabs-get-incident-indicators
    outputs:
    - contextPath: URL.Data
      description: URL address.
      type: String
    - contextPath: URL.Malicious.Vendor
      description: Vendor reporting the malicious status.
      type: String
    - contextPath: URL.Malicious.Description
      description: Description of the malicious URL.
      type: String
    - contextPath: PhishLabs.URL.Data
      description: URL address.
      type: String
    - contextPath: PhishLabs.URL.CreatedAt
      description: URL creation time, in PhishLabs
      type: Date
    - contextPath: PhishLabs.URL.UpdatedAt
      description: URL update time, in PhishLabs.
      type: Date
    - contextPath: PhishLabs.URL.Attribute.Name
      description: URL attribute name.
      type: String
    - contextPath: PhishLabs.URL.Attribute.Value
      description: URL attribute value.
      type: String
    - contextPath: PhishLabs.URL.Attribute.CreatedAt
      description: URL attribute creation time.
      type: Date
    - contextPath: PhishLabs.URL.FalsePositive
      description: Whether this URL is a false positive.
      type: Boolean
    - contextPath: Domain.Name
      description: Domain name.
      type: String
    - contextPath: Domain.Malicious.Vendor
      description: Vendor reporting the malicious status.
      type: String
    - contextPath: Domain.Malicious.Description
      description: Description of the malicious domain.
      type: String
    - contextPath: PhishLabs.Domain.Name
      description: Domain name
      type: String
    - contextPath: PhishLabs.Domain.CreatedAt
      description: Domain creation time, in PhishLabs.
      type: Date
    - contextPath: PhishLabs.Domain.UpdatedAt
      description: Domain update time, in PhishLabs.
      type: Date
    - contextPath: PhishLabs.Domain.Attribute.Name
      description: Domain attribute name.
      type: String
    - contextPath: PhishLabs.Domain.Attribute.Value
      description: Domain attribute value.
      type: String
    - contextPath: PhishLabs.Domain.Attribute.CreatedAt
      description: Domain attribute creation time.
      type: Date
    - contextPath: PhishLabs.Domain.FalsePositive
      description: Whether this domain is a false positive.
      type: Boolean
    - contextPath: Email.To
      description: Recipient of the email.
      type: String
    - contextPath: Email.From
      description: Sender of the email.
      type: String
    - contextPath: Email.Body
      description: Body of the email.
      type: String
    - contextPath: Email.Subject
      description: Subject of the email.
      type: String
    - contextPath: PhishLabs.Email.ID
      description: Email PhishLabs ID.
      type: String
    - contextPath: PhishLabs.Email.To
      description: Recipient of the email.
      type: String
    - contextPath: PhishLabs.Email.From
      description: Sender of the email.
      type: String
    - contextPath: PhishLabs.Email.Body
      description: Body of the email.
      type: String
    - contextPath: PhishLabs.Email.Subject
      description: Subject of the email.
      type: String
    - contextPath: PhishLabs.Email.CreatedAt
      description: Email creation time, in PhishLabs.
      type: Date
    - contextPath: PhishLabs.Email.UpdatedAt
      description: Email update time, in PhishLabs.
      type: Date
    - contextPath: PhishLabs.Email.Attribute.Name
      description: Email attribute name.
      type: String
    - contextPath: PhishLabs.Email.Attribute.Value
      description: Email attribute value.
      type: String
    - contextPath: PhishLabs.Email.Attribute.CreatedAt
      description: Email attribute creation time.
      type: Date
    - contextPath: File.Name
      description: Full filename.
      type: String
    - contextPath: File.MD5
      description: MD5 hash of the file.
      type: String
    - contextPath: File.Type
      description: File type.
      type: String
    - contextPath: PhishLabs.File.ID
      description: File PhishLabs ID.
      type: String
    - contextPath: PhishLabs.File.Name
      description: Full filename.
      type: String
    - contextPath: PhishLabs.File.MD5
      description: MD5 hash of the file.
      type: String
    - contextPath: PhishLabs.File.Type
      description: File type.
      type: String
    - contextPath: PhishLabs.File.CreatedAt
      description: File creation time, in PhishLabs.
      type: Date
    - contextPath: PhishLabs.File.UpdatedAt
      description: File update time, in PhishLabs.
      type: Date
    - contextPath: PhishLabs.File.Attribute.Name
      description: File attribute name.
      type: String
    - contextPath: PhishLabs.File.Attribute.Value
      description: File attribute value.
      type: String
    - contextPath: PhishLabs.File.Attribute.CreatedAt
      description: File attribute creation time.
      type: Date
    - contextPath: PhishLabs.File.FalsePositive
      description: Whether this file is a false positive.
      type: Boolean
    - contextPath: DBotScore.Indicator
      description: The indicator that was tested.
      type: string
    - contextPath: DBotScore.Type
      description: Indicator type.
      type: string
    - contextPath: DBotScore.Vendor
      description: Vendor used to calculate the score.
      type: string
    - contextPath: DBotScore.Score
      description: The actual score.
      type: number
<<<<<<< HEAD
  dockerimage: demisto/python3:3.10.12.63474
=======
  dockerimage: demisto/python3:3.10.13.86272
>>>>>>> 90cf3b88
  isfetch: true
  runonce: false
  script: '-'
  subtype: python3
  type: python
tests:
- PhishLabsIOC TestPlaybook
fromversion: 5.0.0<|MERGE_RESOLUTION|>--- conflicted
+++ resolved
@@ -406,11 +406,7 @@
     - contextPath: DBotScore.Score
       description: The actual score.
       type: number
-<<<<<<< HEAD
-  dockerimage: demisto/python3:3.10.12.63474
-=======
   dockerimage: demisto/python3:3.10.13.86272
->>>>>>> 90cf3b88
   isfetch: true
   runonce: false
   script: '-'
