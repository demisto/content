category: Data Enrichment & Threat Intelligence
commonfields:
  id: PhishLabs IOC EIR
  version: -1
configuration:
- defaultvalue: https://caseapi.phishlabs.com
  display: Server URL (e.g. https://example.net)
  name: url
  required: true
  type: 0
- display: User
  name: credentials
  required: true
  type: 9
- display: Source Reliability
  name: integrationReliability
  type: 15
  required: true
  additionalinfo: Reliability of the source providing the intelligence data.
  defaultvalue: B - Usually reliable
  options:
  - A+ - 3rd party enrichment
  - A - Completely reliable
  - B - Usually reliable
  - C - Fairly reliable
  - D - Not usually reliable
  - E - Unreliable
  - F - Reliability cannot be judged
- display: Fetch incidents
  name: isFetch
  type: 8
  required: false
- display: Incident type
  name: incidentType
  type: 13
  required: false
<<<<<<< HEAD
- defaultvalue: 1 hours
=======
- defaultvalue: '1 hours'
>>>>>>> 9d6c5180
  display: First fetch timestamp (<number> <time unit>, e.g., 12 hours, 7 days)
  name: fetchTime
  type: 0
  required: false
<<<<<<< HEAD
- defaultvalue: '25'
  display: Fetch limit
  name: fetchLimit
  type: 0
  required: false
=======
- display: Fetch limit
  name: fetchLimit
  type: 0
  required: false
  defaultvalue: '25'
>>>>>>> 9d6c5180
- display: Trust any certificate (not secure)
  name: insecure
  type: 8
  required: false
- display: Use system proxy settings
  name: proxy
  type: 8
  required: false
description: Get Email Incident Reports from PhishLabs.
display: PhishLabs IOC EIR
name: PhishLabs IOC EIR
script:
  commands:
  - arguments:
    - auto: PREDEFINED
      description: Filter incidents by status. Can be "open" or "closed".
      name: status
      predefined:
      - open
      - closed
    - description: |-
        Return incidents created on or after this timestamp.
        The timestamp is in RFC3339 format (2019-04-12T23:20:50Z).
      name: created_after
    - description: |-
        Return Incidents created on or before this timestamp.
        The timestamp is in RFC3339 format (2019-04-12T23:20:50Z).
      name: created_before
    - description: |-
        Return Incidents closed on or after this timestamp.
        The timestamp is in RFC3339 format (2019-04-12T23:20:50Z).
      name: closed_after
    - description: |-
        Returns Incidents closed on or before the given timestamp
        Timestamp is in RFC3339 format(2019-04-12T23:20:50Z).
      name: closed_before
    - auto: PREDEFINED
      description: Returns incidents sorted by a column. Can be "created_at" or "closed_at".
      name: sort
      predefined:
      - created_at
      - closed_at
    - auto: PREDEFINED
      description: How to sort returned incidents. This will be applied to the given sort parameter. Can be "asc" (ascending) or "desc" (descending).
      name: direction
      predefined:
      - asc
      - desc
    - defaultValue: '25'
      description: The maximum number of incidents to return (0-50). Default is 25.
      name: limit
    - defaultValue: '0'
      description: Offset from last incident.
      name: offset
    - description: The time range for which to return incidents (<number> <time unit>, e.g., 12 hours, 7 days).
      name: period
    description: Returns EIR incidents from PhishLabs-IOC EIR service. The default number of incidents returned is 25.
    name: phishlabs-ioc-eir-get-incidents
    outputs:
    - contextPath: PhishLabsIOC.EIR.CaseType
      description: Incident reason type.
      type: String
    - contextPath: PhishLabsIOC.EIR.Classification
      description: Incident classification.
      type: String
    - contextPath: PhishLabsIOC.EIR.SubClassification
      description: Detailed classification.
      type: String
    - contextPath: PhishLabsIOC.EIR.Severity
      description: Incident severity.
      type: String
    - contextPath: PhishLabsIOC.EIR.SubmissionMethod
      description: Email submission method.
      type: String
    - contextPath: PhishLabsIOC.EIR.FurtherReviewReason
      description: Incident further review reason.
      type: String
    - contextPath: PhishLabsIOC.EIR.ID
      description: ID of the incident.
      type: String
    - contextPath: PhishLabsIOC.EIR.Title
      description: Title of the reported incident.
      type: String
    - contextPath: PhishLabsIOC.EIR.Description
      description: Description of the reported incident.
      type: String
    - contextPath: PhishLabsIOC.EIR.Status
      description: Status of the reported incident.
      type: Boolean
    - contextPath: PhishLabsIOC.EIR.Created
      description: Date that the incident was created.
      type: Date
    - contextPath: PhishLabsIOC.EIR.Modified
      description: Date that the incident was last modified.
      type: Date
    - contextPath: PhishLabsIOC.EIR.Closed
      description: Date that the incident was closed.
      type: Date
    - contextPath: PhishLabsIOC.EIR.Duration
      description: Time until the incident will be closed (in seconds).
      type: Number
    - contextPath: PhishLabsIOC.EIR.EmailReportedBy
      description: User who reported the incident.
      type: String
    - contextPath: PhishLabsIOC.EIR.Email.EmailBody
      description: Email body.
      type: String
    - contextPath: PhishLabsIOC.EIR.Email.Sender
      description: Email sender.
      type: String
    - contextPath: PhishLabsIOC.EIR.Email.URL.URL
      description: URL found in the email body.
      type: String
    - contextPath: PhishLabsIOC.EIR.Email.URL.Malicious
      description: Whether the URL is malicious.
      type: Boolean
    - contextPath: PhishLabsIOC.EIR.Email.URL.MaliciousDomain
      description: Whether the URL domain is malicious.
      type: Boolean
    - contextPath: PhishLabsIOC.EIR.Email.Attachment.FileName
      description: Name of the attached file.
      type: String
    - contextPath: PhishLabsIOC.EIR.Email.Attachment.MimeType
      description: Attachment MIME type.
      type: String
    - contextPath: PhishLabsIOC.EIR.Email.Attachment.MD5
      description: MD5 hash of the attachment.
      type: String
    - contextPath: PhishLabsIOC.EIR.Email.Attachment.SHA256
      description: SHA256 hash of the attachment.
      type: String
    - contextPath: PhishLabsIOC.EIR.Email.Attachment.Malicious
      description: Whether the file is malicious.
      type: Boolean
    - contextPath: Email.To
      description: The recipient of the email.
      type: String
    - contextPath: Email.From
      description: The sender of the email.
      type: String
    - contextPath: Email.Body/HTML
      description: The plain-text version of the email.
      type: String
    - contextPath: File.Name
      description: The full file name (including file extension).
      type: String
    - contextPath: File.SHA256
      description: The SHA256 hash of the file.
      type: Unknown
    - contextPath: File.MD5
      description: The MD5 hash of the file.
      type: String
    - contextPath: File.Malicious.Vendor
      description: The vendor that reported the file as malicious.
      type: String
    - contextPath: File.Malicious.Description
      description: A description explaining why the file was determined to be malicious.
      type: String
    - contextPath: URL.Data
      description: The URL.
      type: String
    - contextPath: URL.Malicious.Vendor
      description: The vendor reporting the URL as malicious.
      type: String
    - contextPath: URL.Malicious.Description
      description: A description of the malicious URL.
      type: String
    - contextPath: DBotScore.Indicator
      description: The indicator that was tested.
      type: String
    - contextPath: DBotScore.Type
      description: The indicator type.
      type: String
    - contextPath: DBotScore.Vendor
      description: The vendor used to calculate the score.
      type: String
    - contextPath: DBotScore.Score
      description: The actual score.
      type: String
  - arguments:
    - description: The ID of the incident.
      name: incident_id
      required: true
    description: Returns a single Incident based on the given ID.
    name: phishlabs-ioc-eir-get-incident-by-id
    outputs:
    - contextPath: PhishLabsIOC.EIR.CaseType
      description: Incident reason type.
      type: String
    - contextPath: PhishLabsIOC.EIR.Classification
      description: Incident classification.
      type: String
    - contextPath: PhishLabsIOC.EIR.SubClassification
      description: Detailed classification..
      type: String
    - contextPath: PhishLabsIOC.EIR.Severity
      description: Incident severity.
      type: String
    - contextPath: PhishLabsIOC.EIR.SubmissionMethod
      description: Email submission method.
      type: String
    - contextPath: PhishLabsIOC.EIR.FurtherReviewReason
      description: Incident further review reason.
      type: String
    - contextPath: PhishLabsIOC.EIR.ID
      description: ID of the incident.
      type: String
    - contextPath: PhishLabsIOC.EIR.Title
      description: Title of the reported incident.
      type: String
    - contextPath: PhishLabsIOC.EIR.Description
      description: Description of the reported incident.
      type: String
    - contextPath: PhishLabsIOC.EIR.Status
      description: Status of the reported incident.
      type: Boolean
    - contextPath: PhishLabsIOC.EIR.Created
      description: Date that the incident was created.
      type: Date
    - contextPath: PhishLabsIOC.EIR.Modified
      description: Date that the incident was last modified.
      type: Date
    - contextPath: PhishLabsIOC.EIR.Closed
      description: Date that the incident was closed.
      type: Date
    - contextPath: PhishLabsIOC.EIR.Duration
      description: Time until the incident will be closed (in seconds).
      type: Number
    - contextPath: PhishLabsIOC.EIR.EmailReportedBy
      description: User who reported the incident.
      type: String
    - contextPath: PhishLabsIOC.EIR.Email.EmailBody
      description: Email body.
      type: String
    - contextPath: PhishLabsIOC.EIR.Email.Sender
      description: Email sender.
      type: String
    - contextPath: PhishLabsIOC.EIR.Email.URL.URL
      description: URL found in the email body.
      type: String
    - contextPath: PhishLabsIOC.EIR.Email.URL.Malicious
      description: Whether the URL is malicious.
      type: Boolean
    - contextPath: PhishLabsIOC.EIR.Email.URL.MaliciousDomain
      description: Whether the URL domain is malicious.
      type: Boolean
    - contextPath: PhishLabsIOC.EIR.Email.Attachment.FileName
      description: Name of the attached file.
      type: String
    - contextPath: PhishLabsIOC.EIR.Email.Attachment.MimeType
      description: Attachment MIME type.
      type: String
    - contextPath: PhishLabsIOC.EIR.Email.Attachment.MD5
      description: MD5 hash of the attachment.
      type: String
    - contextPath: PhishLabsIOC.EIR.Email.Attachment.SHA256
      description: SHA256 hash of the attachment.
      type: String
    - contextPath: PhishLabsIOC.EIR.Email.Attachment.Malicious
      description: Whether the file is malicious.
      type: Boolean
    - contextPath: Email.To
      description: The recipient of the email.
      type: String
    - contextPath: Email.From
      description: The sender of the email.
      type: String
    - contextPath: Email.Body/HTML
      description: The plain-text version of the email.
      type: String
    - contextPath: File.Name
      description: The full file name (including file extension).
      type: String
    - contextPath: File.SHA256
      description: The SHA256 hash of the file.
      type: Unknown
    - contextPath: File.MD5
      description: The MD5 hash of the file.
      type: String
    - contextPath: File.Malicious.Vendor
      description: The vendor that reported the file as malicious.
      type: String
    - contextPath: File.Malicious.Description
      description: A description explaining why the file was determined to be malicious.
      type: String
    - contextPath: URL.Data
      description: The URL.
      type: String
    - contextPath: URL.Malicious.Vendor
      description: The vendor reporting the URL as malicious.
      type: String
    - contextPath: URL.Malicious.Description
      description: A description of the malicious URL.
      type: String
    - contextPath: DBotScore.Indicator
      description: The indicator that was tested.
      type: String
    - contextPath: DBotScore.Type
      description: The indicator type.
      type: String
    - contextPath: DBotScore.Vendor
      description: The vendor used to calculate the score.
      type: String
    - contextPath: DBotScore.Score
      description: The actual score.
      type: String
<<<<<<< HEAD
  dockerimage: demisto/python3:3.10.13.74666
=======
  dockerimage: demisto/python3:3.10.13.84405
>>>>>>> 9d6c5180
  isfetch: true
  runonce: false
  script: '-'
  subtype: python3
  type: python
tests:
- PhishlabsIOC_EIR-Test
fromversion: 5.0.0<|MERGE_RESOLUTION|>--- conflicted
+++ resolved
@@ -34,28 +34,16 @@
   name: incidentType
   type: 13
   required: false
-<<<<<<< HEAD
-- defaultvalue: 1 hours
-=======
 - defaultvalue: '1 hours'
->>>>>>> 9d6c5180
   display: First fetch timestamp (<number> <time unit>, e.g., 12 hours, 7 days)
   name: fetchTime
   type: 0
   required: false
-<<<<<<< HEAD
-- defaultvalue: '25'
-  display: Fetch limit
-  name: fetchLimit
-  type: 0
-  required: false
-=======
 - display: Fetch limit
   name: fetchLimit
   type: 0
   required: false
   defaultvalue: '25'
->>>>>>> 9d6c5180
 - display: Trust any certificate (not secure)
   name: insecure
   type: 8
@@ -362,11 +350,7 @@
     - contextPath: DBotScore.Score
       description: The actual score.
       type: String
-<<<<<<< HEAD
-  dockerimage: demisto/python3:3.10.13.74666
-=======
   dockerimage: demisto/python3:3.10.13.84405
->>>>>>> 9d6c5180
   isfetch: true
   runonce: false
   script: '-'
