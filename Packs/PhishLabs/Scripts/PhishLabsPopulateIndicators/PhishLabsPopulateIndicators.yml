args:
- defaultValue: 1h
  description: Get indicators updated within this duration (from now).
  name: since
- description: Maximum number of results to return.
  name: limit
- auto: PREDEFINED
  defaultValue: 'false'
  description: If true, the indicators that were updated to be false positive will be added to allow list in Demisto. No new indicators will be created.
  name: delete_false_positive
  predefined:
  - 'true'
  - 'false'
- auto: PREDEFINED
  description: Filter by indicator type.
  name: indicator_type
  predefined:
  - Domain
  - URL
  - Attachment
- auto: PREDEFINED
  defaultValue: 'false'
  description: Removes the query string part from indicators, when the rules can be applied.
  name: remove_query
  predefined:
  - 'true'
  - 'false'
- auto: PREDEFINED
  defaultValue: 'false'
  description: Removes the protocol part from indicators, when the rule can be applied.
  name: remove_protocol
  predefined:
  - 'true'
  - 'false'
comment: |-
  Populate indicators by the PhishLabs IOC global feed.

  This automation runs using the default Limited User role, unless you explicitly change the permissions.
  For more information, see the section about permissions here:
  https://docs-cortex.paloaltonetworks.com/r/Cortex-XSOAR/6.10/Cortex-XSOAR-Administrator-Guide/Automations
commonfields:
  id: PhishLabsPopulateIndicators
  version: -1
enabled: true
name: PhishLabsPopulateIndicators
script: '-'
tags:
- PhishLabs
timeout: 3.6µs
type: python
<<<<<<< HEAD
dockerimage: demisto/python3:3.10.10.48392
=======
dockerimage: demisto/python3:3.10.14.91134
>>>>>>> 90cf3b88
subtype: python3
dependson:
  must: []
  should:
  - PhishLabs IOC|||phishlabs-global-feed
fromversion: 5.0.0
tests:
- No tests (auto formatted)<|MERGE_RESOLUTION|>--- conflicted
+++ resolved
@@ -48,11 +48,7 @@
 - PhishLabs
 timeout: 3.6µs
 type: python
-<<<<<<< HEAD
-dockerimage: demisto/python3:3.10.10.48392
-=======
 dockerimage: demisto/python3:3.10.14.91134
->>>>>>> 90cf3b88
 subtype: python3
 dependson:
   must: []
