--- conflicted
+++ resolved
@@ -232,10 +232,7 @@
   - description: Retrieves a User Profile schema, which holds all of the user fields within the application. Used for outgoing-mapping through the Get Schema option.
     name: get-mapping-fields
   dockerimage: demisto/python3:3.10.12.63474
-<<<<<<< HEAD
-=======
   runonce: false
->>>>>>> 9ddafcfd
   script: '-'
   subtype: python3
   type: python
