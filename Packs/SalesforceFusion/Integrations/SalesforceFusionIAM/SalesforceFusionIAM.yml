category: Authentication & Identity Management
commonfields:
  id: Salesforce Fusion IAM
  version: -1
configuration:
- display: Base URL
  name: url
  required: true
  type: 0
- display: User name
  name: credentials
  required: true
  type: 9
- display: Client ID
  name: client_id
  type: 0
  hidden: true
  required: false
- display: Client secret
  name: client_secret
  type: 4
  hidden: true
  required: false
- display: Client ID
  name: client_id_creds
  type: 9
  displaypassword: Client secret
  required: false
- display: Secret token
  name: secret_token
  type: 4
  hidden: true
  required: false
- name: secret_token_creds
  type: 9
  displaypassword: Secret token
  hiddenusername: true
  required: false
- defaultvalue: 'true'
  display: Allow creating users
  name: create_user_enabled
  type: 8
  required: false
- defaultvalue: 'true'
  display: Allow updating users
  name: update_user_enabled
  type: 8
  required: false
- defaultvalue: 'true'
  display: Allow enabling users
  name: enable_user_enabled
  type: 8
  required: false
- defaultvalue: 'true'
  display: Allow disabling users
  name: disable_user_enabled
  type: 8
  required: false
- defaultvalue: 'true'
  display: Automatically create user if not found in update command
  name: create_if_not_exists
  type: 8
  required: false
- display: Incoming Mapper
  name: mapper_in
  type: 0
  defaultvalue: User Profile - Salesforce Fusion (Incoming)
  required: true
- display: Outgoing Mapper
  name: mapper_out
  type: 0
  defaultvalue: User Profile - Salesforce Fusion (Outgoing)
  required: true
- display: Trust any certificate (not secure)
  name: insecure
  type: 8
  required: false
- display: Use system proxy settings
  name: proxy
  type: 8
  required: false
description: Integrate with Salesforce Fusion Identity Access Management service to execute CRUD (create, read, update, and delete) operations for employee lifecycle processes.
display: Salesforce Fusion IAM
name: Salesforce Fusion IAM
script:
  commands:
  - arguments:
    - description: The User Profile indicator.
      name: user-profile
      required: true
    - auto: PREDEFINED
      defaultValue: 'true'
      description: 'When set to true, after the command executes the status of the user in the 3rd-party integration will be active. Possible values: "true" and "false".'
      name: allow-enable
      predefined:
      - 'true'
      - 'false'
    description: Creates a user.
    execution: true
    name: iam-create-user
    outputs:
    - contextPath: IAM.Vendor.active
      description: When true, indicates that the employee's status is active in the 3rd-party integration.
      type: Boolean
    - contextPath: IAM.Vendor.brand
      description: Name of the integration.
      type: String
    - contextPath: IAM.Vendor.details
      description: Provides the raw data from the 3rd-party integration.
      type: string
    - contextPath: IAM.Vendor.email
      description: The employee's email address.
      type: String
    - contextPath: IAM.Vendor.errorCode
      description: HTTP error response code.
      type: Number
    - contextPath: IAM.Vendor.errorMessage
      description: Reason why the API failed.
      type: String
    - contextPath: IAM.Vendor.id
      description: The employee's user ID in the app.
      type: String
    - contextPath: IAM.Vendor.instanceName
      description: Name of the integration instance.
      type: string
    - contextPath: IAM.Vendor.success
      description: When true, indicates that the command was executed successfully.
      type: Boolean
    - contextPath: IAM.Vendor.username
      description: The employee's username in the app.
      type: String
  - arguments:
    - description: The User Profile indicator.
      name: user-profile
      required: true
    - auto: PREDEFINED
      defaultValue: 'true'
      description: 'When set to true, after the command executes the status of the user in the 3rd-party integration will be active. Possible values: "true" and "false".'
      name: allow-enable
      predefined:
      - 'true'
      - 'false'
    description: Updates an existing user with the data passed in the user-profile argument.
    execution: true
    name: iam-update-user
    outputs:
    - contextPath: IAM.Vendor.active
      description: When true, indicates that the employee's status is active in the 3rd-party integration.
      type: Boolean
    - contextPath: IAM.Vendor.brand
      description: Name of the integration.
      type: String
    - contextPath: IAM.Vendor.details
      description: Provides the raw data from the 3rd-party integration.
      type: string
    - contextPath: IAM.Vendor.email
      description: The employee's email address.
      type: String
    - contextPath: IAM.Vendor.errorCode
      description: HTTP error response code.
      type: Number
    - contextPath: IAM.Vendor.errorMessage
      description: Reason why the API failed.
      type: String
    - contextPath: IAM.Vendor.id
      description: The employee's user ID in the app.
      type: String
    - contextPath: IAM.Vendor.instanceName
      description: Name of the integration instance.
      type: string
    - contextPath: IAM.Vendor.success
      description: When true, indicates that the command was executed successfully.
      type: Boolean
    - contextPath: IAM.Vendor.username
      description: The employee's username in the app.
      type: String
  - arguments:
    - description: The User Profile indicator.
      name: user-profile
      required: true
    description: Retrieves a single user resource.
    name: iam-get-user
    outputs:
    - contextPath: IAM.Vendor.active
      description: When true, indicates that the employee's status is active in the 3rd-party integration.
      type: Boolean
    - contextPath: IAM.Vendor.brand
      description: Name of the integration.
      type: String
    - contextPath: IAM.Vendor.details
      description: Provides the raw data from the 3rd-party integration.
      type: string
    - contextPath: IAM.Vendor.email
      description: The employee's email address.
      type: String
    - contextPath: IAM.Vendor.errorCode
      description: HTTP error response code.
      type: Number
    - contextPath: IAM.Vendor.errorMessage
      description: Reason why the API failed.
      type: String
    - contextPath: IAM.Vendor.id
      description: The employee's user ID in the app.
      type: String
    - contextPath: IAM.Vendor.instanceName
      description: Name of the integration instance.
      type: string
    - contextPath: IAM.Vendor.success
      description: When true, indicates that the command was executed successfully.
      type: Boolean
    - contextPath: IAM.Vendor.username
      description: The employee's username in the app.
      type: String
  - arguments:
    - description: The User Profile indicator.
      name: user-profile
      required: true
    description: Disable an active user.
    execution: true
    name: iam-disable-user
    outputs:
    - contextPath: IAM.Vendor.active
      description: When true, indicates that the employee's status is active in the 3rd-party integration.
      type: Boolean
    - contextPath: IAM.Vendor.brand
      description: Name of the integration.
      type: String
    - contextPath: IAM.Vendor.details
      description: Provides the raw data from the 3rd-party integration.
      type: string
    - contextPath: IAM.Vendor.email
      description: The employee's email address.
      type: String
    - contextPath: IAM.Vendor.errorCode
      description: HTTP error response code.
      type: Number
    - contextPath: IAM.Vendor.errorMessage
      description: Reason why the API failed.
      type: String
    - contextPath: IAM.Vendor.id
      description: The employee's user ID in the app.
      type: String
    - contextPath: IAM.Vendor.instanceName
      description: Name of the integration instance.
      type: string
    - contextPath: IAM.Vendor.success
      description: When true, indicates that the command was executed successfully.
      type: Boolean
    - contextPath: IAM.Vendor.username
      description: The employee's username in the app.
      type: String
  - description: Retrieves a User Profile schema, which holds all of the user fields within the application. Used for outgoing-mapping through the Get Schema option.
    name: get-mapping-fields
<<<<<<< HEAD
  dockerimage: demisto/python3:3.10.13.80014
=======
  dockerimage: demisto/python3:3.10.13.83255
>>>>>>> 51ee7d33
  runonce: false
  script: '-'
  subtype: python3
  type: python
  ismappable: true
  isremotesyncout: true
tests:
- No tests
fromversion: 6.0.0<|MERGE_RESOLUTION|>--- conflicted
+++ resolved
@@ -251,11 +251,7 @@
       type: String
   - description: Retrieves a User Profile schema, which holds all of the user fields within the application. Used for outgoing-mapping through the Get Schema option.
     name: get-mapping-fields
-<<<<<<< HEAD
-  dockerimage: demisto/python3:3.10.13.80014
-=======
   dockerimage: demisto/python3:3.10.13.83255
->>>>>>> 51ee7d33
   runonce: false
   script: '-'
   subtype: python3
