--- conflicted
+++ resolved
@@ -11,12 +11,8 @@
         "Data Enrichment & Threat Intelligence"
     ],
     "tags": [
-<<<<<<< HEAD
-        "Threat Intelligence Management"
-=======
         "Threat Intelligence Management",
         "Free Enricher"
->>>>>>> 6f77591c
     ],
     "useCases": [],
     "keywords": [],
