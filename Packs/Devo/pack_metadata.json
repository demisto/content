--- conflicted
+++ resolved
@@ -2,11 +2,7 @@
     "name": "Devo",
     "description": "Use the Devo integration to query Devo for alerts, lookup tables, and to write to lookup tables.",
     "support": "partner",
-<<<<<<< HEAD
-    "currentVersion": "1.2.10",
-=======
     "currentVersion": "1.3.1",
->>>>>>> 90cf3b88
     "author": "Devo",
     "url": "https://www.devo.com",
     "email": "support@devo.com",
