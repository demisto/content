--- conflicted
+++ resolved
@@ -353,16 +353,9 @@
 | Devo.MultiResults | unknown | A list of dictionary results. |
 
 
-<<<<<<< HEAD
 ##### Command Example
 ```
 !devo-multi-table-query tables="[siem.logtrust.alert.info, siem.logtrust.web.navigation]" searchToken="parag@metronlabs.com" from=1707416980 to=1707805927
-=======
-#### Command Example
-
-```text
-!devo-multi-table-query tables='["siem.logtrust.web.activity", "siem.logtrust.web.navigation"]' searchToken="john@doe.com" from=1576845233.193244 to=1576845293.193244 items_per_page=1000
->>>>>>> 1774e27e
 ```
 
 #### Human Readable Output
@@ -395,21 +388,13 @@
 
 `devo-write-to-table`
 
-<<<<<<< HEAD
+#### Input
+
 | **Argument Name** | **Description**                                                 | **Required** |
 |-------------------|-----------------------------------------------------------------|--------------|
 | tableName         | Table name to write to                                          | Required     |
 | records           | Records written to specified Devo table.                        | Required     |
 | linqLinkBase      | Overrides the global link base so is able to be set at run time | Optional     |
-=======
-#### Input
->>>>>>> 1774e27e
-
-| **Argument Name** | **Description** | **Required** |
-| --- | --- | --- |
-| tableName | The name of the table to write to. | Required | 
-| records | Records to write to the specified table. | Required | 
-| linqLinkBase | Overrides the global Devo base domain for linq linking. | Optional | 
 
 #### Context Output
 
@@ -420,7 +405,6 @@
 | Devo.QueryLink | unknown | The link to the Devo table for the executed query. | 
 
 
-<<<<<<< HEAD
 ##### Command Example
 ```
 !devo-write-to-table tableName="my.app.test.test" records=`[ "This is my first event", "This is my second log", {"hello": "world"}, {"hello": "friend"}, ["a", "b", "c"], ["1", "2", "3"], 1234, true ]`
@@ -442,26 +426,13 @@
 |2024-02-12 17:51:51.277|test|-|-|["1", "2", "3"]|
 |2024-02-12 17:51:51.277|test|-|-|1234|
 |2024-02-12 17:51:51.277|test|-|-|True|
-=======
-#### Command Example
-
-```text
-!devo-write-to-table tableName="my.app.test.test" records='[{"hello": "world"}, {"hello": "world"}]'
-```
-
-#### Human Readable Output
->>>>>>> 1774e27e
-
->### Entries to load into Devo
->| hello |
->| --- |
->| world |
->| world |
-
->### Link to Devo Query
->|DevoTableLink|
->|---|
->|[Devo Direct Link](https://us.devo.com/welcome#/verticalApp?path=apps/custom/dsQueryForwarder&targetQuery=blah==)|
+
+
+##### Link to Devo Query
+
+|DevoTableLink|
+|---|
+|[Devo Direct Link](https://us.devo.com/welcome#/verticalApp?path=apps/custom/dsQueryForwarder&targetQuery=blah==)|
 
 
 ### 5. devo-write-to-lookup-table
@@ -486,16 +457,9 @@
 
 | **Argument Name** | **Description** | **Required** |
 | --- | --- | --- |
-<<<<<<< HEAD
-| lookupTableName | Lookup table name you are trying to write to | Required |
-| headers | Headers for lookup table control. | Required |
-| records | Records to write to the specified table. | Required |
-
-=======
 | lookupTableName | The lookup table name to write to. | Required | 
 | headers | Headers for lookup table control. | Required | 
 | records | Records to write to the specified table. | Required | 
->>>>>>> 1774e27e
 
 #### Context Output
 
@@ -504,7 +468,6 @@
 | Devo.RecordsWritten | unknown | Lookup records written to the lookup table. | 
 
 
-<<<<<<< HEAD
 ##### Command Example
 ```
 !devo-write-to-lookup-table lookupTableName="lookup123" headers=`{"headers": ["foo", "bar", "baz"], "key_index": 0, "action": "FULL"}` records=`[{"fields": ["foo1", "bar1", "baz1"], "delete": false}, {"fields": ["foo2", "bar2", "baz2"]}, {"fields": ["foo3", "bar3", "baz3"]}]`
@@ -524,20 +487,6 @@
 |2024-02-13 10:57:24.246|lookup123|1707802034.0032315_lookup123|FULL|END|[{"foo":{"type":"str","key":true}},{"bar":{"type":"str"}},{"baz":{"type":"str"}}]|
 
 The fields of records array is written into the my.lookup.data table.
-=======
-#### Command Example
-
-```text
-!devo-write-to-lookup-table lookupTableName="lookup123" headers='["foo", "bar", "baz"]' records='[{"key": "foo1", "values": ["foo1", "bar1", "baz1"]}]'
-```
-
-#### Human Readable Output
-
->| foo  | bar  | baz  |
->| ---- | ---- | ---- |
->| foo1 | bar1 | baz1 |
-
->>>>>>> 1774e27e
 
 |eventdate|lookup|lookupId|lookupOp|rawData|
 |---|---|---|---|---|
