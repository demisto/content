--- conflicted
+++ resolved
@@ -4,11 +4,8 @@
 from unittest.mock import MagicMock, patch
 from datetime import datetime
 import pytest
-<<<<<<< HEAD
 import re
-=======
 from freezegun import freeze_time
->>>>>>> 5234ed88
 
 from Devo_v2 import (
     alert_to_incident,
