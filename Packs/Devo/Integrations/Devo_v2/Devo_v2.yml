--- conflicted
+++ resolved
@@ -5,7 +5,6 @@
 display: Devo v2
 category: Analytics & SIEM
 configuration:
-<<<<<<< HEAD
   - display: Query Server Endpoint (e.g. https://apiv2-us.devo.com/search/query)
     name: reader_endpoint
     defaultvalue: https://apiv2-us.devo.com/search/query
@@ -91,89 +90,10 @@
     name: fetch_incidents_window
     type: 0
     required: false
-=======
-- display: Query Server Endpoint (e.g. https://apiv2-us.devo.com/search/query)
-  name: reader_endpoint
-  defaultvalue: https://apiv2-us.devo.com/search/query
-  type: 0
-  required: true
-- display: Port (e.g. 443)
-  name: port
-  defaultvalue: "443"
-  type: 0
-  required: false
-- display: OAuth Token (Preferred method)
-  name: reader_oauth_token
-  type: 4
-  required: true
-- display: Writer relay to connect to (e.g. us.elb.relay.logtrust.net)
-  name: writer_relay
-  type: 0
-  required: false
-- display: Writer JSON credentials
-  name: writer_credentials
-  type: 4
-  required: false
-- display: Devo base domain
-  name: linq_link_base
-  defaultvalue: https://us.devo.com
-  type: 0
-  required: false
-- display: Fetch incidents
-  name: isFetch
-  type: 8
-  defaultvalue: "true"
-  required: false
-- display: Incident type
-  name: incidentType
-  type: 13
-  required: false
-- display: Custom Alert Table name(If not provided, 'siem.logtrust.alert.info' will be used.)
-  name: table_name
-  type: 0
-  required: false
-- display: Custom Alert Table prefix (Provide prefix if custom table name provided.)
-  name: prefix
-  type: 0
-  required: false
-- display: Fetch incidents alert filter (Same filters for get-alerts)
-  name: fetch_incidents_filters
-  type: 12
-  required: false
-- display: Deduplication parameters JSON if required
-  name: fetch_incidents_deduplication
-  type: 0
-  hidden: true
-  required: false
-- display: Fetch Incident Limit(Should be between 10 and 100. Advisable 50 for better performance.)
-  name: fetch_incidents_limit
-  type: 0
-  defaultvalue: "50"
-  required: false
-- display: Incidents Fetch Interval
-  name: incidentFetchInterval
-  type: 19
-  defaultvalue: "1"
-  required: false
-- display: Global query default timeout in seconds
-  name: timeout
-  type: 0
-  defaultvalue: "60"
-  required: false
-- display: Trust any certificate (not secure)
-  name: insecure
-  type: 8
-  required: false
-- display: Use system proxy settings
-  name: proxy
-  type: 8
-  required: false
->>>>>>> 6b3071db
 script:
   script: ""
   type: python
   commands:
-<<<<<<< HEAD
     - name: devo-run-query
       arguments:
         - name: query
@@ -307,138 +227,6 @@
       description: Writes lookup table entry records to a specified Devo table.
       execution: true
   dockerimage: demisto/devo:1.0.0.71890
-=======
-  - name: devo-run-query
-    arguments:
-    - name: query
-      required: true
-      description: A LINQ query to run in Devo, with pagination support.
-    - name: from
-      required: true
-      description: Start datetime for the specified query. This argument supports natural language (e.g., 2 day, 3 week), Unix timestamps, Python datetime objects, and string datetimes.
-    - name: to
-      description: End datetime for specified query. If provided must be in same format as "from" argument. This argument is ignored in a date range.
-    - name: items_per_page
-      description: Enter the per page value you want to set.
-      defaultValue: "50"
-    - name: queryTimeout
-      description: Timeout in seconds for this query to run against Devo to override the minute default in the platform.
-      defaultValue: "60"
-    - name: writeToContext
-      description: Whether to write results to context. Can be "true" or "false". The default value is "true".
-      defaultValue: "true"
-    - name: linqLinkBase
-      description: Overrides the global Devo base domain for linq linking.
-    outputs:
-    - contextPath: Devo.QueryResults
-      description: List of dictionary alerts from the specified time range.
-      type: unknown
-    - contextPath: Devo.QueryLink
-      description: The link to the Devo table for executed query.
-    description: Queries Devo based on the specified LINQ query.
-  - name: devo-get-alerts
-    arguments:
-    - name: table_name
-      description: name of alert table to fetch alerts from a table. If not provided 'siem.logtrust.alert.info' will be used.
-    - name: prefix
-      description: Prefix to use for the column names.
-    - name: from
-      description: Start datetime for alerts to fetch.
-      required: true
-    - name: to
-      description: End datetime for alerts to fetch.
-    - name: items_per_page
-      description: Enter the per page value you want to set.
-      defaultValue: "50"
-    - name: filters
-      description: Key value filter to apply to retrieve the specified alerts. For more information, see the Devo documentation.
-      isArray: true
-    - name: queryTimeout
-      description: Timeout in seconds for this query to run against Devo to override the minute default in the platform.
-      defaultValue: "60"
-    - name: writeToContext
-      description: Whether to write results to context. Can be "true" or "false". The default value is "true".
-      defaultValue: "true"
-    - name: linqLinkBase
-      description: Overrides the global Devo base domain for linq linking.
-    outputs:
-    - contextPath: Devo.AlertsResults
-      description: List of dictionary alerts from the specified time range.
-    - contextPath: Devo.QueryLink
-      description: The link to the Devo table for the executed query.
-    description: Queries alerts in the specified timeframe.
-  - name: devo-multi-table-query
-    arguments:
-    - name: tables
-      required: true
-      description: A list of table names to check for the searchToken.
-      isArray: true
-    - name: searchToken
-      required: true
-      description: A string to search for in the specified tables (in any column).
-    - name: from
-      required: true
-      description: Start datetime for the specified query. This argument supports natural language (e.g., 2 day, 3 week), Unix timestamps, Python datetime objects, and string datetimes
-    - name: to
-      description: End datetime for specified query. If provided must be in same format as "from" argument. This argument is ignored in a date range.
-    - name: limit
-      description: Limit of results to return to context. 0 for no limit.
-      defaultValue: "50"
-    - name: queryTimeout
-      description: Timeout in seconds for this query to run against Devo to override the minute default in the platform.
-      defaultValue: "60"
-    - name: writeToContext
-      description: Whether to write results to context. Can be "true" or "false". The default value is "true".
-      defaultValue: "true"
-    - name: items_per_page
-      description: Enter the per page value you want to set.
-      defaultValue: "50"
-    outputs:
-    - contextPath: Devo.MultiResults
-      description: A list of dictionary results.
-    description: Queries multiple tables for a given token and returns relevant results.
-  - name: devo-write-to-table
-    arguments:
-    - name: tableName
-      required: true
-      description: The name of the table to write to.
-    - name: records
-      required: true
-      description: Records to write to the specified table.
-      isArray: true
-    - name: linqLinkBase
-      description: Overrides the global Devo base domain for linq linking.
-    outputs:
-    - contextPath: Devo.RecordsWritten
-      description: Records written to specified Devo table.
-      type: unknown
-    - contextPath: Devo.LinqQuery
-      description: The LINQ query to use to see your data in Devo.
-    - contextPath: Devo.QueryLink
-      description: The link to the Devo table for the executed query.
-    description: Writes records to a specified Devo table.
-    execution: true
-  - name: devo-write-to-lookup-table
-    arguments:
-    - name: lookupTableName
-      required: true
-      description: The lookup table name to write to.
-    - name: headers
-      required: true
-      description: Headers for lookup table control.
-      isArray: true
-    - name: records
-      required: true
-      description: Records to write to the specified table.
-      isArray: true
-    outputs:
-    - contextPath: Devo.RecordsWritten
-      description: Lookup records written to the lookup table.
-      type: unknown
-    description: Writes lookup table entry records to a specified Devo table.
-    execution: true
-  dockerimage: demisto/devo:1.0.0.67166
->>>>>>> 6b3071db
   isfetch: true
   subtype: python3
 tests:
