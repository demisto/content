--- conflicted
+++ resolved
@@ -2,11 +2,7 @@
     "name": "Check Point Dome9 (CloudGuard)",
     "description": "Dome9 integration allows to easily manage the security and compliance of the public cloud.",
     "support": "xsoar",
-<<<<<<< HEAD
-    "currentVersion": "1.0.13",
-=======
     "currentVersion": "1.0.16",
->>>>>>> 9d6c5180
     "author": "Cortex XSOAR",
     "url": "https://www.paloaltonetworks.com/cortex",
     "email": "",
