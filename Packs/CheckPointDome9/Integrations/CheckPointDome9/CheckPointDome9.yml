--- conflicted
+++ resolved
@@ -1353,10 +1353,7 @@
       type: String
   dockerimage: demisto/python3:3.10.12.63474
   isfetch: true
-<<<<<<< HEAD
-=======
   runonce: false
->>>>>>> 9ddafcfd
   script: '-'
   subtype: python3
   type: python
