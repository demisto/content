{
    "name": "Farsight DNSDB",
    "description": "Query Farsight DNSDB service",
    "support": "partner",
<<<<<<< HEAD
    "currentVersion": "2.1.19",
=======
    "currentVersion": "2.1.21",
>>>>>>> 5cfcc708
    "author": "Farsight Security, Inc.",
    "url": "https://www.farsightsecurity.com",
    "email": "support@farsightsecurity.com",
    "categories": [
        "Data Enrichment & Threat Intelligence"
    ],
    "tags": [],
    "githubUser": [
        "farsightsec",
        "dnsdb"
    ],
    "created": "2020-04-14T00:00:00Z",
    "updated": "2020-07-20T00:00:00Z",
    "beta": false,
    "deprecated": false,
    "useCases": [],
    "keywords": [],
    "dependencies": {
        "CommonScripts": {
            "mandatory": true,
            "display_name": "Common Scripts"
        }
    },
    "displayedImages": [
        "CommonScripts"
    ],
    "certification": "certified",
    "marketplaces": [
        "xsoar",
        "marketplacev2"
    ]
}<|MERGE_RESOLUTION|>--- conflicted
+++ resolved
@@ -2,11 +2,7 @@
     "name": "Farsight DNSDB",
     "description": "Query Farsight DNSDB service",
     "support": "partner",
-<<<<<<< HEAD
-    "currentVersion": "2.1.19",
-=======
     "currentVersion": "2.1.21",
->>>>>>> 5cfcc708
     "author": "Farsight Security, Inc.",
     "url": "https://www.farsightsecurity.com",
     "email": "support@farsightsecurity.com",
