category: Data Enrichment & Threat Intelligence
commonfields:
  id: DNSDB_v2
  version: -1
configuration:
- display: API Key
  name: apikey
  defaultvalue: ""
  type: 4
  required: true
- display: DNSDB Service URL
  name: url
  defaultvalue: https://api.dnsdb.info/
  type: 0
  required: false
- display: Trust any certificate (not secure)
  name: insecure
  type: 8
  required: false
- display: Use system proxy settings
  name: useproxy
  defaultvalue: "true"
  type: 8
  required: false
description: >
  Farsight Security DNSDB

  DNSDB is a Passive DNS (pDNS) historical database that provides a unique, fact-based,
  multifaceted view of the
  configuration of the global Internet infrastructure DNSDB leverages the richness
  of Farsight’s Security Information
  Exchange (SIE) data-sharing platform and is engineered and operated by leading DNS
  experts.
display: Farsight DNSDB v2
name: DNSDB_v2
script:
  commands:
  - name: dnsdb-flex
    arguments:
    - name: method
      required: true
      auto: PREDEFINED
      predefined:
      - regex
      - glob
      description: query value type.
    - name: key
      required: true
      auto: PREDEFINED
      predefined:
      - rrnames
      - rdata
      description: search over rrnames or rdata.
    - name: value
      required: true
      description: query regex or glob.
    - name: rrtype
      description: query rrtype.
    - name: limit
      description: Limit the number of returned records.
      defaultValue: "50"
    - name: time_first_before
      description: Filter results for entries seen for first time before (ISO or UNIX timestamp, relative if negative).
    - name: time_last_before
      description: Filter results for entries seen for last time before (ISO or UNIX timestamp, relative if negative).
    - name: time_first_after
      description: Filter results for entries seen for first time after (ISO or UNIX timestamp, relative if negative).
    - name: time_last_after
      description: Filter results for entries seen for last time after (ISO or UNIX timestamp, relative if negative).
    outputs:
    - contextPath: DNSDB.Record.RRName
      type: string
      description: The owner name of the resource record in DNS presentation format.
    - contextPath: DNSDB.Record.RRType
      type: string
      description: >
        The resource record type of the resource record, either using the standard
        DNS type mnemonic, or an RFC 3597
        generic type, i.e. the string TYPE immediately followed by the decimal RRtype
        number.
    - contextPath: DNSDB.Record.RData
      type: string
      description: >
        The record data value. The Rdata value is converted to the standard presentation
        format based on the rrtype
        value. If the encoder lacks a type-specific presentation format for the resource
        record's type, then the RFC
        3597 generic Rdata encoding will be used.
    - contextPath: DNSDB.Record.RawRData
      type: string
      description: >
        The hex-encoded raw record data value. This may be passed as a parameter to
        the
        dnsdb_rdata_raw command.
    - contextPath: DNSDB.Record.Count
      type: number
      description: The number of times the resource record was observed via passive DNS replication.
    - contextPath: DNSDB.Record.TimeFirst
      type: date
      description: The first time that the resource record was observed.
    - contextPath: DNSDB.Record.TimeLast
      type: date
      description: The most recent time that the resource record was observed.
    - contextPath: DNSDB.Record.FromZoneFile
      type: bool
      description: False if the resource record was observed via passive DNS replication, True if by zone file import.
    description: DNSDB flex search.
  - name: dnsdb-rdata
    arguments:
    - name: type
      required: true
      auto: PREDEFINED
      predefined:
      - name
      - ip
      - raw
      description: Query type.
    - name: value
      required: true
      description: Query value.
    - name: rrtype
      description: query rrtype.
    - name: limit
      description: Limit the number of returned records.
      defaultValue: "50"
    - name: time_first_before
      description: Filter results for entries seen for first time before (ISO or UNIX timestamp, relative if negative).
    - name: time_last_before
      description: Filter results for entries seen for last time before (ISO or UNIX timestamp, relative if negative).
    - name: time_first_after
      description: Filter results for entries seen for first time after (ISO or UNIX timestamp, relative if negative).
    - name: time_last_after
      description: Filter results for entries seen for last time after (ISO or UNIX timestamp, relative if negative).
    - name: aggr
      description: Aggregate identical RRsets.
      auto: PREDEFINED
      predefined:
      - 'True'
      - 'False'
    - name: offset
      description: How many rows to offset in the results.
    outputs:
    - contextPath: DNSDB.Record.RRName
      type: string
      description: The owner name of the resource record in DNS presentation format.
    - contextPath: DNSDB.Record.RRType
      type: string
      description: >
        The resource record type of the resource record, either using the standard
        DNS type mnemonic, or an RFC 3597
        generic type, i.e. the string TYPE immediately followed by the decimal RRtype
        number.
    - contextPath: DNSDB.Record.RData
      type: string
      description: >
        The record data value. The Rdata value is converted to the standard presentation
        format based on the rrtype
        value. If the encoder lacks a type-specific presentation format for the resource
        record's type, then the RFC
        3597 generic Rdata encoding will be used.
    - contextPath: DNSDB.Record.Count
      type: number
      description: The number of times the resource record was observed via passive DNS replication.
    - contextPath: DNSDB.Record.TimeFirst
      type: date
      description: The first time that the resource record was observed.
    - contextPath: DNSDB.Record.TimeLast
      type: date
      description: The most recent time that the resource record was observed.
    - contextPath: DNSDB.Record.FromZoneFile
      type: bool
      description: False if the resource record was observed via passive DNS replication, True if by zone file import.
    description: Lookup RData records.
  - name: dnsdb-summarize-rdata
    arguments:
    - name: type
      required: true
      auto: PREDEFINED
      predefined:
      - name
      - ip
      - raw
      description: Query type.
    - name: value
      required: true
      description: Query value.
    - name: rrtype
      description: query rrtype.
    - name: limit
      description: Limit the number of returned records.
      defaultValue: "50"
    - name: time_first_before
      description: Filter results for entries seen for first time before (ISO or UNIX timestamp, relative if negative).
    - name: time_last_before
      description: Filter results for entries seen for last time before (ISO or UNIX timestamp, relative if negative).
    - name: time_first_after
      description: Filter results for entries seen for first time after (ISO or UNIX timestamp, relative if negative).
    - name: time_last_after
      description: Filter results for entries seen for last time after (ISO or UNIX timestamp, relative if negative).
    - name: aggr
      description: Aggregate identical RRsets.
      auto: PREDEFINED
      predefined:
      - 'True'
      - 'False'
    - name: max_count
      description: Stop when the summary count is reached.
    outputs:
    - contextPath: DNSDB.Summary.Count
      type: number
      description: The number of times the resource record was observed via passive DNS replication.
    - contextPath: DNSDB.Summary.NumResults
      type: number
      description: The number of results (resource records) that would be returned from a Lookup.
    - contextPath: DNSDB.Summary.TimeFirst
      type: date
      description: The first time that the resource record was observed via passive DNS replication.
    - contextPath: DNSDB.Summary.TimeLast
      type: date
      description: The most recent time that the resource record was observed via passive DNS replication.
    - contextPath: DNSDB.Summary.ZoneTimeFirst
      type: date
      description: The first time that the resource record was observed in a zone file.
    - contextPath: DNSDB.Summary.ZoneTimeLast
      type: date
      description: The most recent time that the resource record was observed in a zone file.
    description: Summarize RData records.
  - name: dnsdb-rrset
    arguments:
    - name: owner_name
      required: true
      description: Owner name to query.
    - name: rrtype
      description: rrtype value to query.
    - name: bailiwick
      description: Bailiwick value to query.
    - name: limit
      description: Limit the number of returned records.
      defaultValue: "50"
    - name: time_first_before
      description: Filter results for entries seen for first time before (ISO or UNIX timestamp, relative if negative).
    - name: time_first_after
      description: Filter results for entries seen for first time after (ISO or UNIX timestamp, relative if negative).
    - name: time_last_before
      description: Filter results for entries seen for last time before (ISO or UNIX timestamp, relative if negative).
    - name: time_last_after
      description: Filter results for entries seen for last time after (ISO or UNIX timestamp, relative if negative).
    - name: aggr
      description: Aggregate identical RRsets.
      auto: PREDEFINED
      predefined:
      - 'True'
      - 'False'
    - name: offset
      description: How many rows to offset in the results.
    outputs:
    - contextPath: DNSDB.Record.RRName
      type: string
      description: The owner name of the RRset in DNS presentation format.
    - contextPath: DNSDB.Record.RRType
      type: string
      description: >
        The resource record type of the RRset, either using the standard DNS type
        mnemonic, or an RFC 3597 generic
        type, i.e. the string TYPE immediately followed by the decimal RRtype number.
    - contextPath: DNSDB.Record.Bailiwick
      type: string
      description: >
        The closest enclosing zone delegated to a nameserver which served the RRset,
        or the name of the zone containing
        the RRset if FromZoneFile is True.
    - contextPath: DNSDB.Record.RData
      type: string
      description: >
        An array of one or more Rdata values. The Rdata values are converted to the
        standard presentation format based
        on the rrtype value. If the encoder lacks a type-specific presentation format
        for the RRset's rrtype, then the
        RFC 3597 generic Rdata encoding will be used.
    - contextPath: DNSDB.Record.Count
      type: number
      description: The number of times the RRset was observed via passive DNS replication.
    - contextPath: DNSDB.Record.TimeFirst
      type: date
      description: The first time that the RRset was observed.
    - contextPath: DNSDB.Record.TimeLast
      type: date
      description: The most recent time that the RRset was observed.
    - contextPath: DNSDB.Record.FromZoneFile
      type: bool
      description: False if the RRset was observed via passive DNS replication, True if by zone file import.
    description: Lookup RRset records.
  - name: dnsdb-summarize-rrset
    arguments:
    - name: owner_name
      required: true
      description: Owner name to query.
    - name: rrtype
      description: rrtype value to query.
    - name: bailiwick
      description: Bailiwick value to query.
    - name: limit
      description: Limit the number of returned records.
      defaultValue: "50"
    - name: time_first_before
      description: Filter results for entries seen for first time before (ISO or UNIX timestamp, relative if negative).
    - name: time_first_after
      description: Filter results for entries seen for first time after (ISO or UNIX timestamp, relative if negative).
    - name: time_last_before
      description: Filter results for entries seen for last time before (ISO or UNIX timestamp, relative if negative).
    - name: time_last_after
      description: Filter results for entries seen for last time after (ISO or UNIX timestamp, relative if negative).
    - name: aggr
      description: Aggregate identical RRsets.
      auto: PREDEFINED
      predefined:
      - 'True'
      - 'False'
    - name: max_count
      description: Stop when the summary count is reached.
    outputs:
    - contextPath: DNSDB.Summary.Count
      type: number
      description: The number of times the resource record was observed via passive DNS replication.
    - contextPath: DNSDB.Summary.NumResults
      type: number
      description: The number of results (resource records) that would be returned from a Lookup.
    - contextPath: DNSDB.Summary.TimeFirst
      type: date
      description: The first time that the resource record was observed via passive DNS replication.
    - contextPath: DNSDB.Summary.TimeLast
      type: date
      description: The most recent time that the resource record was observed via passive DNS replication.
    - contextPath: DNSDB.Summary.ZoneTimeFirst
      type: date
      description: The first time that the resource record was observed in a zone file.
    - contextPath: DNSDB.Summary.ZoneTimeLast
      type: date
      description: The most recent time that the resource record was observed in a zone file.
    description: Lookup RRset records.
  - name: dnsdb-rate-limit
    outputs:
    - contextPath: DNSDB.Rate.Limit
      type: number
      description: The maximum number of API lookups that may be performed. This is the initial quota.
    - contextPath: DNSDB.Rate.Unlimited
      type: bool
      description: True if there is no maximum number of API lookups that may be performed.
    - contextPath: DNSDB.Rate.Remaining
      type: number
      description: |
        For time-based quotas: the remaining number of API lookups that may be performed until the reset time.
        For block-based quotas: the remaining number of API lookups in the block quota.
    - contextPath: DNSDB.Rate.Reset
      type: date
      description: |
        For time-based quotas: When the quota limit will be reset. Usually this is at 00:00 (midnight) UTC.
    - contextPath: DNSDB.Rate.NeverResets
      type: bool
      description: True for block-based quotas that do not reset.
    - contextPath: DNSDB.Rate.Expires
      type: date
      description: Only present for block-based quota. When the quota will expire.
    - contextPath: DNSDB.Rate.ResultsMax
      type: number
      description: >
        The maximum number of results that can be returned by these lookup methods.
        This overrides a "limit" query
        parameter if provided. For example, if "?limit=20000" is appended to the URL
        path but results_max=1000 then
        only up to 1000 results will be returned.
    - contextPath: DNSDB.Rate.OffsetMax
      type: number
      description: >
        The maximum value that the offset query parameter can be. If it is higher
        then an HTTP 416 "Requested Range Not
        Satisfiable" response code will be returned with message "Error: offset value
        greater than maximum allowed."
    - contextPath: DNSDB.Rate.OffsetNotAllowed
      type: number
      description: True if the offset parameter is not allowed for this API key, and similar 416 error will be generated.
    - contextPath: DNSDB.Rate.BurstSize
      type: number
      description: The maximum number of API lookups that may be performed within this burst_window number of seconds.
    - contextPath: DNSDB.Rate.BurstWindow
      type: number
      description: The number of seconds over which a burst of queries is measured.
<<<<<<< HEAD
    description: Retrieve service limits
  script: '-'
  type: python
  subtype: python3
  dockerimage: demisto/python3:3.10.12.66339
fromversion: 5.0.0
=======
    description: Retrieve service limits.
  script: '-'
  type: python
  subtype: python3
  dockerimage: demisto/python3:3.10.13.84405
fromversion: 5.0.0
tests:
- No tests (auto formatted)
>>>>>>> 90cf3b88
<|MERGE_RESOLUTION|>--- conflicted
+++ resolved
@@ -385,14 +385,6 @@
     - contextPath: DNSDB.Rate.BurstWindow
       type: number
       description: The number of seconds over which a burst of queries is measured.
-<<<<<<< HEAD
-    description: Retrieve service limits
-  script: '-'
-  type: python
-  subtype: python3
-  dockerimage: demisto/python3:3.10.12.66339
-fromversion: 5.0.0
-=======
     description: Retrieve service limits.
   script: '-'
   type: python
@@ -400,5 +392,4 @@
   dockerimage: demisto/python3:3.10.13.84405
 fromversion: 5.0.0
 tests:
-- No tests (auto formatted)
->>>>>>> 90cf3b88
+- No tests (auto formatted)