category: Data Enrichment & Threat Intelligence
commonfields:
  id: DNSDB_v2
  version: -1
configuration:
- display: API Key
  name: apikey
  defaultvalue: ""
  type: 4
  required: true
- display: DNSDB Service URL
  name: url
  defaultvalue: https://api.dnsdb.info/
  type: 0
- display: Trust any certificate (not secure)
  name: insecure
  type: 8
- display: Use system proxy settings
  name: useproxy
  defaultvalue: "true"
  type: 8
description: >
  Farsight Security DNSDB

  DNSDB is a Passive DNS (pDNS) historical database that provides a unique, fact-based,
  multifaceted view of the
  configuration of the global Internet infrastructure DNSDB leverages the richness
  of Farsight’s Security Information
  Exchange (SIE) data-sharing platform and is engineered and operated by leading DNS
  experts.
display: Farsight DNSDB v2
name: DNSDB_v2
script:
  commands:
  - name: dnsdb-flex
    arguments:
    - name: method
      required: true
      auto: PREDEFINED
      predefined:
      - regex
      - glob
      description: query value type
    - name: key
      required: true
      auto: PREDEFINED
      predefined:
      - rrnames
      - rdata
      description: search over rrnames or rdata
    - name: value
      required: true
      description: query regex or glob
    - name: rrtype
      description: query rrtype
    - name: limit
      description: Limit the number of returned records
      defaultValue: "50"
    - name: time_first_before
      description: Filter results for entries seen for first time before (ISO or UNIX timestamp, relative if negative)
    - name: time_last_before
      description: Filter results for entries seen for last time before (ISO or UNIX timestamp, relative if negative)
    - name: time_first_after
      description: Filter results for entries seen for first time after (ISO or UNIX timestamp, relative if negative)
    - name: time_last_after
      description: Filter results for entries seen for last time after (ISO or UNIX timestamp, relative if negative)
    outputs:
    - contextPath: DNSDB.Record.RRName
      type: string
      description: The owner name of the resource record in DNS presentation format.
    - contextPath: DNSDB.Record.RRType
      type: string
      description: >
        The resource record type of the resource record, either using the standard
        DNS type mnemonic, or an RFC 3597
        generic type, i.e. the string TYPE immediately followed by the decimal RRtype
        number.
    - contextPath: DNSDB.Record.RData
      type: string
      description: >
        The record data value. The Rdata value is converted to the standard presentation
        format based on the rrtype
        value. If the encoder lacks a type-specific presentation format for the resource
        record's type, then the RFC
        3597 generic Rdata encoding will be used.
    - contextPath: DNSDB.Record.RawRData
      type: string
      description: >
        The hex-encoded raw record data value. This may be passed as a parameter to
        the
        dnsdb_rdata_raw command.
    - contextPath: DNSDB.Record.Count
      type: number
      description: The number of times the resource record was observed via passive DNS replication.
    - contextPath: DNSDB.Record.TimeFirst
      type: date
      description: The first time that the resource record was observed.
    - contextPath: DNSDB.Record.TimeLast
      type: date
      description: The most recent time that the resource record was observed.
    - contextPath: DNSDB.Record.FromZoneFile
      type: bool
      description: False if the resource record was observed via passive DNS replication, True if by zone file import.
    description: DNSDB flex search
  - name: dnsdb-rdata
    arguments:
    - name: type
      required: true
      auto: PREDEFINED
      predefined:
      - name
      - ip
      - raw
      description: Query type
    - name: value
      required: true
      description: Query value
    - name: rrtype
      description: query rrtype
    - name: limit
      description: Limit the number of returned records
      defaultValue: "50"
    - name: time_first_before
      description: Filter results for entries seen for first time before (ISO or UNIX timestamp, relative if negative)
    - name: time_last_before
      description: Filter results for entries seen for last time before (ISO or UNIX timestamp, relative if negative)
    - name: time_first_after
      description: Filter results for entries seen for first time after (ISO or UNIX timestamp, relative if negative)
    - name: time_last_after
      description: Filter results for entries seen for last time after (ISO or UNIX timestamp, relative if negative)
    - name: aggr
      description: Aggregate identical RRsets
      auto: PREDEFINED
      predefined:
      - 'True'
      - 'False'
    - name: offset
      description: How many rows to offset in the results.
    outputs:
    - contextPath: DNSDB.Record.RRName
      type: string
      description: The owner name of the resource record in DNS presentation format.
    - contextPath: DNSDB.Record.RRType
      type: string
      description: >
        The resource record type of the resource record, either using the standard
        DNS type mnemonic, or an RFC 3597
        generic type, i.e. the string TYPE immediately followed by the decimal RRtype
        number.
    - contextPath: DNSDB.Record.RData
      type: string
      description: >
        The record data value. The Rdata value is converted to the standard presentation
        format based on the rrtype
        value. If the encoder lacks a type-specific presentation format for the resource
        record's type, then the RFC
        3597 generic Rdata encoding will be used.
    - contextPath: DNSDB.Record.Count
      type: number
      description: The number of times the resource record was observed via passive DNS replication.
    - contextPath: DNSDB.Record.TimeFirst
      type: date
      description: The first time that the resource record was observed.
    - contextPath: DNSDB.Record.TimeLast
      type: date
      description: The most recent time that the resource record was observed.
    - contextPath: DNSDB.Record.FromZoneFile
      type: bool
      description: False if the resource record was observed via passive DNS replication, True if by zone file import.
    description: Lookup RData records
  - name: dnsdb-summarize-rdata
    arguments:
    - name: type
      required: true
      auto: PREDEFINED
      predefined:
      - name
      - ip
      - raw
      description: Query type
    - name: value
      required: true
      description: Query value
    - name: rrtype
      description: query rrtype
    - name: limit
      description: Limit the number of returned records
      defaultValue: "50"
    - name: time_first_before
      description: Filter results for entries seen for first time before (ISO or UNIX timestamp, relative if negative)
    - name: time_last_before
      description: Filter results for entries seen for last time before (ISO or UNIX timestamp, relative if negative)
    - name: time_first_after
      description: Filter results for entries seen for first time after (ISO or UNIX timestamp, relative if negative)
    - name: time_last_after
      description: Filter results for entries seen for last time after (ISO or UNIX timestamp, relative if negative)
    - name: aggr
      description: Aggregate identical RRsets
      auto: PREDEFINED
      predefined:
      - 'True'
      - 'False'
    - name: max_count
      description: Stop when the summary count is reached
    outputs:
    - contextPath: DNSDB.Summary.Count
      type: number
      description: The number of times the resource record was observed via passive DNS replication.
    - contextPath: DNSDB.Summary.NumResults
      type: number
      description: The number of results (resource records) that would be returned from a Lookup.
    - contextPath: DNSDB.Summary.TimeFirst
      type: date
      description: The first time that the resource record was observed via passive DNS replication.
    - contextPath: DNSDB.Summary.TimeLast
      type: date
      description: The most recent time that the resource record was observed via passive DNS replication.
    - contextPath: DNSDB.Summary.ZoneTimeFirst
      type: date
      description: The first time that the resource record was observed in a zone file.
    - contextPath: DNSDB.Summary.ZoneTimeLast
      type: date
      description: The most recent time that the resource record was observed in a zone file.
    description: Summarize RData records
  - name: dnsdb-rrset
    arguments:
    - name: owner_name
      required: true
      description: Owner name to query
    - name: rrtype
      description: rrtype value to query
    - name: bailiwick
      description: Bailiwick value to query
    - name: limit
      description: Limit the number of returned records
      defaultValue: "50"
    - name: time_first_before
      description: Filter results for entries seen for first time before (ISO or UNIX timestamp, relative if negative)
    - name: time_first_after
      description: Filter results for entries seen for first time after (ISO or UNIX timestamp, relative if negative)
    - name: time_last_before
      description: Filter results for entries seen for last time before (ISO or UNIX timestamp, relative if negative)
    - name: time_last_after
      description: Filter results for entries seen for last time after (ISO or UNIX timestamp, relative if negative)
    - name: aggr
      description: Aggregate identical RRsets
      auto: PREDEFINED
      predefined:
      - 'True'
      - 'False'
    - name: offset
      description: How many rows to offset in the results.
    outputs:
    - contextPath: DNSDB.Record.RRName
      type: string
      description: The owner name of the RRset in DNS presentation format.
    - contextPath: DNSDB.Record.RRType
      type: string
      description: >
        The resource record type of the RRset, either using the standard DNS type
        mnemonic, or an RFC 3597 generic
        type, i.e. the string TYPE immediately followed by the decimal RRtype number.
    - contextPath: DNSDB.Record.Bailiwick
      type: string
      description: >
        The closest enclosing zone delegated to a nameserver which served the RRset,
        or the name of the zone containing
        the RRset if FromZoneFile is True.
    - contextPath: DNSDB.Record.RData
      type: string
      description: >
        An array of one or more Rdata values. The Rdata values are converted to the
        standard presentation format based
        on the rrtype value. If the encoder lacks a type-specific presentation format
        for the RRset's rrtype, then the
        RFC 3597 generic Rdata encoding will be used.
    - contextPath: DNSDB.Record.Count
      type: number
      description: The number of times the RRset was observed via passive DNS replication.
    - contextPath: DNSDB.Record.TimeFirst
      type: date
      description: The first time that the RRset was observed.
    - contextPath: DNSDB.Record.TimeLast
      type: date
      description: The most recent time that the RRset was observed.
    - contextPath: DNSDB.Record.FromZoneFile
      type: bool
      description: False if the RRset was observed via passive DNS replication, True if by zone file import.
    description: Lookup RRset records
  - name: dnsdb-summarize-rrset
    arguments:
    - name: owner_name
      required: true
      description: Owner name to query
    - name: rrtype
      description: rrtype value to query
    - name: bailiwick
      description: Bailiwick value to query
    - name: limit
      description: Limit the number of returned records
      defaultValue: "50"
    - name: time_first_before
      description: Filter results for entries seen for first time before (ISO or UNIX timestamp, relative if negative)
    - name: time_first_after
      description: Filter results for entries seen for first time after (ISO or UNIX timestamp, relative if negative)
    - name: time_last_before
      description: Filter results for entries seen for last time before (ISO or UNIX timestamp, relative if negative)
    - name: time_last_after
      description: Filter results for entries seen for last time after (ISO or UNIX timestamp, relative if negative)
    - name: aggr
      description: Aggregate identical RRsets
      auto: PREDEFINED
      predefined:
      - 'True'
      - 'False'
    - name: max_count
      description: Stop when the summary count is reached
    outputs:
    - contextPath: DNSDB.Summary.Count
      type: number
      description: The number of times the resource record was observed via passive DNS replication.
    - contextPath: DNSDB.Summary.NumResults
      type: number
      description: The number of results (resource records) that would be returned from a Lookup.
    - contextPath: DNSDB.Summary.TimeFirst
      type: date
      description: The first time that the resource record was observed via passive DNS replication.
    - contextPath: DNSDB.Summary.TimeLast
      type: date
      description: The most recent time that the resource record was observed via passive DNS replication.
    - contextPath: DNSDB.Summary.ZoneTimeFirst
      type: date
      description: The first time that the resource record was observed in a zone file.
    - contextPath: DNSDB.Summary.ZoneTimeLast
      type: date
      description: The most recent time that the resource record was observed in a zone file.
    description: Lookup RRset records
  - name: dnsdb-rate-limit
    outputs:
    - contextPath: DNSDB.Rate.Limit
      type: number
      description: The maximum number of API lookups that may be performed. This is the initial quota.
    - contextPath: DNSDB.Rate.Unlimited
      type: bool
      description: True if there is no maximum number of API lookups that may be performed.
    - contextPath: DNSDB.Rate.Remaining
      type: number
      description: |
        For time-based quotas: the remaining number of API lookups that may be performed until the reset time.
        For block-based quotas: the remaining number of API lookups in the block quota.
    - contextPath: DNSDB.Rate.Reset
      type: date
      description: |
        For time-based quotas: When the quota limit will be reset. Usually this is at 00:00 (midnight) UTC.
    - contextPath: DNSDB.Rate.NeverResets
      type: bool
      description: True for block-based quotas that do not reset.
    - contextPath: DNSDB.Rate.Expires
      type: date
      description: Only present for block-based quota. When the quota will expire.
    - contextPath: DNSDB.Rate.ResultsMax
      type: number
      description: >
        The maximum number of results that can be returned by these lookup methods.
        This overrides a "limit" query
        parameter if provided. For example, if "?limit=20000" is appended to the URL
        path but results_max=1000 then
        only up to 1000 results will be returned.
    - contextPath: DNSDB.Rate.OffsetMax
      type: number
      description: >
        The maximum value that the offset query parameter can be. If it is higher
        then an HTTP 416 "Requested Range Not
        Satisfiable" response code will be returned with message "Error: offset value
        greater than maximum allowed."
    - contextPath: DNSDB.Rate.OffsetNotAllowed
      type: number
      description: True if the offset parameter is not allowed for this API key, and similar 416 error will be generated.
    - contextPath: DNSDB.Rate.BurstSize
      type: number
      description: The maximum number of API lookups that may be performed within this burst_window number of seconds.
    - contextPath: DNSDB.Rate.BurstWindow
      type: number
      description: The number of seconds over which a burst of queries is measured.
    description: Retrieve service limits
  script: '-'
  type: python
  subtype: python3
<<<<<<< HEAD
  dockerimage: demisto/python3:3.10.11.61265
=======
  dockerimage: demisto/python3:3.10.12.63474
  isfetch: false
>>>>>>> d7aea52b
fromversion: 5.0.0<|MERGE_RESOLUTION|>--- conflicted
+++ resolved
@@ -386,10 +386,6 @@
   script: '-'
   type: python
   subtype: python3
-<<<<<<< HEAD
-  dockerimage: demisto/python3:3.10.11.61265
-=======
   dockerimage: demisto/python3:3.10.12.63474
   isfetch: false
->>>>>>> d7aea52b
 fromversion: 5.0.0