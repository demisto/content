--- conflicted
+++ resolved
@@ -1,11 +1,6 @@
 import inspect
 import locale
-<<<<<<< HEAD
-from typing import Dict, List, Union
-from collections.abc import Iterator, Iterable
-=======
 from typing import Iterator, Dict, List, Tuple, Union, Any, Callable, Iterable  # noqa: F401
->>>>>>> 3b253a2c
 import urllib
 import urllib.parse
 
