category: Utilities
commonfields:
  id: BPA
  version: -1
configuration:
- display: Server URL (either Firewall or Panorama). e.g., https://192.168.0.1
  name: server
  required: true
  type: 0
- display: Panorama API Key
  name: key
  type: 4
  hidden: true
- name: key_creds
  type: 9
  displaypassword: Panorama API Key
  hiddenusername: true
- display: BPA Access Token
  name: token
  type: 4
  hidden: true
- name: token_creds
  type: 9
  displaypassword: BPA Access Token
  hiddenusername: true
- display: Trust any certificate (not secure)
  name: insecure
  type: 8
- display: Use system proxy settings
  name: proxy
  type: 8
<<<<<<< HEAD
=======

>>>>>>> d7aea52b
description: Palo Alto Networks Best Practice Assessment (BPA) analyzes NGFW and Panorama configurations and compares them to the best practices.
display: Palo Alto Networks BPA
name: BPA
script:
  commands:
  - arguments:
    - description: A comma-separated list of IDs of the documents to return.
      name: doc_ids
    description: Gets the documentation of all BPA checks.
    name: pan-os-get-documentation
    outputs:
    - contextPath: PAN-OS-BPA.Documentation.Document.DocId
      description: The ID of the document.
      type: Number
    - contextPath: PAN-OS-BPA.Documentation.Document.TopNav
      description: The TopNav field of the document.
      type: String
    - contextPath: PAN-OS-BPA.Documentation.Document.LeftNav
      description: The LeftNav field of the document.
      type: String
    - contextPath: PAN-OS-BPA.Documentation.Document.Title
      description: The title of the document.
      type: String
    - contextPath: PAN-OS-BPA.Documentation.Document.DocType
      description: The type of the document.
      type: String
    - contextPath: PAN-OS-BPA.Documentation.Document.Description
      description: The description of the document.
      type: String
    - contextPath: PAN-OS-BPA.Documentation.Document.Rationale
      description: The rationale of the document.
      type: String
    - contextPath: PAN-OS-BPA.Documentation.Document.References
      description: The references for the document.
      type: String
    - contextPath: PAN-OS-BPA.Documentation.Document.Active
      description: Whether the document is active or not.
      type: Boolean
    - contextPath: PAN-OS-BPA.Documentation.Document.LastUpdatedDate
      description: The date the document was last updated.
      type: String
    - contextPath: PAN-OS-BPA.Documentation.Document.CapabilityLabel
      description: The capability label of the document.
      type: Unknown
    - contextPath: PAN-OS-BPA.Documentation.Document.ClassLabel
      description: The class label of the document.
      type: Unknown
    - contextPath: PAN-OS-BPA.Documentation.Document.ControlCategory
      description: The control category of the document.
      type: Unknown
    - contextPath: PAN-OS-BPA.Documentation.Document.Cscv6Control
      description: The CSCv6 control of the document.
      type: Unknown
    - contextPath: PAN-OS-BPA.Documentation.Document.Cscv7Control
      description: The CSCv7 control of the document.
      type: Unknown
    - contextPath: PAN-OS-BPA.Documentation
      description: The list of BPA checks.
      type: Unknown
  - arguments:
    - auto: PREDEFINED
      defaultValue: 'false'
      description: Whether to download the Panorama report. Can be "true" or "false". Default is "false".
<<<<<<< HEAD
=======
      isArray: false
>>>>>>> d7aea52b
      name: generate_zip_bundle
      predefined:
      - 'false'
      - 'true'
    - defaultValue: '120'
      description: The timeout for the request. Default is 120.
      name: timeout
    description: Submits a job to the BPA job queue. PAN-OS devices with large configuration files may take a few minutes for the job to be submitted.
    name: pan-os-bpa-submit-job
    outputs:
    - contextPath: PAN-OS-BPA.SubmittedJob.JobID
      description: Submitted job ID, used to query results when the job is done.
      type: String
  - arguments:
    - description: The job ID for which to return results.
      name: task_id
      required: true
    - auto: PREDEFINED
      defaultValue: 'false'
      description: Whether to exclude passed checks. Can be "true" or "false". Default is "false".
<<<<<<< HEAD
=======
      isArray: false
>>>>>>> d7aea52b
      name: exclude_passed_checks
      predefined:
      - 'true'
      - 'false'
    - description: A comma-separated list of the BPA IDs of the results to return.
      name: check_id
    - description: A comma-separated list of the name of the results to return.
      name: check_name
    description: Returns the results of the BPA job.
    name: pan-os-bpa-get-job-results
    outputs:
    - contextPath: PAN-OS-BPA.JobResults.JobID
      description: The submitted job ID.
      type: String
    - contextPath: PAN-OS-BPA.JobResults.Status
      description: The job status in the queue (in progress or completed).
      type: String
    - contextPath: PAN-OS-BPA.JobResults.Checks
      description: The list of checks.
      type: Unknown
    - contextPath: InfoFile.Name
      description: File name.
      type: string
    - contextPath: InfoFile.EntryID
      description: File entry ID.
      type: string
    - contextPath: InfoFile.Size
      description: File size.
      type: number
    - contextPath: InfoFile.Type
      description: File type, e.g., "PE".
      type: string
    - contextPath: InfoFile.Info
      description: Basic information of the file.
      type: string
    - contextPath: InfoFile.Extension
      description: File extension.
      type: string
<<<<<<< HEAD
  dockerimage: demisto/python3:3.10.11.54132
=======
  dockerimage: demisto/python3:3.10.12.63474
  feed: false
  isfetch: false
  longRunning: false
  longRunningPort: false
  runonce: false
>>>>>>> d7aea52b
  script: '-'
  subtype: python3
  type: python
tests:
- Test-BPA
fromversion: 5.0.0<|MERGE_RESOLUTION|>--- conflicted
+++ resolved
@@ -29,10 +29,7 @@
 - display: Use system proxy settings
   name: proxy
   type: 8
-<<<<<<< HEAD
-=======
 
->>>>>>> d7aea52b
 description: Palo Alto Networks Best Practice Assessment (BPA) analyzes NGFW and Panorama configurations and compares them to the best practices.
 display: Palo Alto Networks BPA
 name: BPA
@@ -96,10 +93,7 @@
     - auto: PREDEFINED
       defaultValue: 'false'
       description: Whether to download the Panorama report. Can be "true" or "false". Default is "false".
-<<<<<<< HEAD
-=======
       isArray: false
->>>>>>> d7aea52b
       name: generate_zip_bundle
       predefined:
       - 'false'
@@ -120,10 +114,7 @@
     - auto: PREDEFINED
       defaultValue: 'false'
       description: Whether to exclude passed checks. Can be "true" or "false". Default is "false".
-<<<<<<< HEAD
-=======
       isArray: false
->>>>>>> d7aea52b
       name: exclude_passed_checks
       predefined:
       - 'true'
@@ -162,16 +153,12 @@
     - contextPath: InfoFile.Extension
       description: File extension.
       type: string
-<<<<<<< HEAD
-  dockerimage: demisto/python3:3.10.11.54132
-=======
   dockerimage: demisto/python3:3.10.12.63474
   feed: false
   isfetch: false
   longRunning: false
   longRunningPort: false
   runonce: false
->>>>>>> d7aea52b
   script: '-'
   subtype: python3
   type: python
