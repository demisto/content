--- conflicted
+++ resolved
@@ -399,11 +399,7 @@
     - contextPath: QualysFIM.Assets.created
       description: Date the asset was created.
       type: String
-<<<<<<< HEAD
-  dockerimage: demisto/python3:3.10.13.80593
-=======
   dockerimage: demisto/python3:3.10.13.83255
->>>>>>> 51ee7d33
   isfetch: true
   runonce: false
   script: '-'
