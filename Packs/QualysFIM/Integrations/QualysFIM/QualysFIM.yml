category: IT Services
sectionOrder:
- Connect
- Collect
commonfields:
  id: qualys_fim
  version: -1
configuration:
- display: Username
  name: credentials
  required: true
  type: 9
  section: Connect
- additionalinfo: |-
    The Qualys API server URL that you should use for API requests depends on the platform where your account is located.
    Platforms and URLS:
    Qualys US Platform 1: https://gateway.qg1.apps.qualys.com
    Qualys US Platform 2: https://gateway.qg2.apps.qualys.com
    Qualys US Platform 3: https://gateway.qg3.apps.qualys.com
    Qualys EU Platform 1: https://gateway.qg1.apps.qualys.eu
    Qualys EU Platform 2: https://gateway.qg2.apps.qualys.eu
    Qualys India Platform 1: https://gateway.qg1.apps.qualys.in
    Qualys Private Cloud Platform(Custom Platform): https://gateway.<customer_base_url>
  display: Qualys API Platform URL
  name: platform
  required: true
  type: 0
  section: Connect
- display: Fetch incidents
  name: isFetch
  required: false
  type: 8
  section: Collect
- additionalinfo: First fetch timestamp (<number> <time unit>) e.g., 12 hours, 7 days etc.
  defaultvalue: 7 days
  display: Fetch time
  name: first_fetch
  required: false
  type: 0
  section: Collect
- display: Incident type
  name: incidentType
  required: false
  type: 13
  section: Connect
- additionalinfo: Max Fetch is limited to 200 incidents per fetch. Choose a value lower than 200.
  defaultvalue: '50'
  display: Max Fetch
  name: max_fetch
  required: false
  type: 0
  section: Collect
- additionalinfo: |-
    Filter the incidents fetching by providing a query using Qualys syntax.
    i.e., "id:ebe6c64a-8b0d-3401-858d-d57fb25860c7"
    Refer to the "How to Search" Qualys FIM guide for more information about Qualys syntax:
    https://qualysguard.qg2.apps.qualys.com/fim/help/search/language.htm
  display: Fetch Filter
  name: fetch_filter
  required: false
  type: 0
  section: Collect
  advanced: true
- display: Trust any certificate (not secure)
  name: insecure
  required: false
  type: 8
  section: Connect
  advanced: true
- display: Use system proxy settings
  name: proxy
  required: false
  type: 8
  section: Connect
  advanced: true
description: Log and track file changes across global IT systems.
display: Qualys FIM
name: qualys_fim
script:
  commands:
  - arguments:
    - default: false
      description: |-
        Filter the events list by providing a query using Qualys syntax.
        i.e., "id:ebe6c64a-8b0d-3401-858d-d57fb25860c7".
        Refer to the "How to Search" Qualys FIM guide for more information about Qualys syntax:
        https://qualysguard.qg2.apps.qualys.com/fim/help/search/language.htm
      isArray: false
      name: filter
      required: false
      secret: false
    - default: false
      defaultValue: '0'
      description: Page number (index) to list items from. The "limit" argument defines the page size (the number of items in a page).
      isArray: false
      name: page_number
      required: false
      secret: false
    - default: false
      defaultValue: '10'
      description: The number of records to include.
      isArray: false
      name: limit
      required: false
      secret: false
    - default: false
      description: Comma-separated list of incident IDs to be included while searching for events in incidents.
      isArray: false
      name: incident_ids
      required: false
      secret: false
    - auto: PREDEFINED
      default: true
      defaultValue: most_recent
      description: 'The method by which to sort the requested events. Possible values: "most_recent" and "least_recent".'
      isArray: false
      name: sort
      predefined:
      - most_recent
      - least_recent
      required: false
      secret: false
    deprecated: false
    description: Retrieve a list of all FIM events from the current user account.
    execution: false
    name: qualys-fim-events-list
    outputs:
    - contextPath: QualysFIM.Events.id
      description: Event ID.
      type: String
    - contextPath: QualysFIM.Events.fullPath
      description: Full path of the event.
      type: String
    - contextPath: QualysFIM.Events.dateTime
      description: Date/time the event occurred.
      type: String
    - contextPath: QualysFIM.Events.severity
      description: Event severity.
      type: Number
    - contextPath: QualysFIM.Events.agentId
      description: Agent ID.
      type: String
  - arguments:
    - default: false
      description: ID of the event to retrieve information about.
      isArray: false
      name: event_id
      required: true
      secret: false
    deprecated: false
    description: Retrieve information about a given event, by event ID.
    execution: false
    name: qualys-fim-event-get
    outputs:
    - contextPath: QualysFIM.Event.id
      description: Event ID.
      type: String
    - contextPath: QualysFIM.Event.fullPath
      description: Full path of the event.
      type: String
    - contextPath: QualysFIM.Event.dateTime
      description: Date/time the event occurred.
      type: String
    - contextPath: QualysFIM.Event.name
      description: Event name.
      type: String
    - contextPath: QualysFIM.Event.severity
      description: Event severity.
      type: Number
    - contextPath: QualysFIM.Event.action
      description: Event action.
      type: String
    - contextPath: QualysFIM.Event.incidentId
      description: Event ID.
      type: String
    - contextPath: QualysFIM.Event.profiles
      description: List of all monitoring profiles name.
      type: unknown
  - arguments:
    - default: false
      description: |-
        Filter the events list by providing a query using Qualys syntax.
        i.e., "id:ebe6c64a-8b0d-3401-858d-d57fb25860c7"
        Refer to the "How to Search" Qualys FIM guide for more information about Qualys syntax:
        https://qualysguard.qg2.apps.qualys.com/fim/help/search/language.htm
      isArray: false
      name: filter
      required: false
      secret: false
    - default: false
      defaultValue: '0'
      description: Page number (index) to list items from. The "limit" argument defines the page size (the number of items in a page).
      isArray: false
      name: page_number
      required: false
      secret: false
    - default: false
      defaultValue: '10'
      description: The number of records to include.
      isArray: false
      name: limit
      required: false
      secret: false
    - default: false
      description: |-
        Comma-separated list of attributes to include in the response.
        By default, all attributes will be returned in the result,
        i.e., attributes="attributes=name,id".
      isArray: true
      name: attributes
      required: false
      secret: false
    - auto: PREDEFINED
      default: true
      defaultValue: most_recent
      description: 'The method by which to sort the requested events. Possible values: "most_recent" and "least_recent".'
      isArray: false
      name: sort
      predefined:
      - most_recent
      - least_recent
      required: false
      secret: false
    deprecated: false
    description: Retrieve a list of all FIM incidents from the current user account.
    execution: false
    name: qualys-fim-incidents-list
    outputs:
    - contextPath: QualysFIM.Incidents.id
      description: Incident ID.
      type: String
    - contextPath: QualysFIM.Incidents.name
      description: Incident name.
      type: String
    - contextPath: QualysFIM.Incidents.type
      description: Incident type.
      type: String
    - contextPath: QualysFIM.Incidents.occurred
      description: Indicates when the incident was created.
      type: String
    - contextPath: QualysFIM.Incidents.username
      description: Name of the user who created this incident.
      type: String
    - contextPath: QualysFIM.Incidents.status
      description: Incident status.
      type: String
  - arguments:
    - default: false
      description: ID of the incident to retrieve the events for.
      isArray: false
      name: incident_id
      required: true
      secret: false
    - default: false
      description: |-
        Filter the events list by providing a query using Qualys syntax.
        i.e., "id:ebe6c64a-8b0d-3401-858d-d57fb25860c7"
        Refer to the "How to Search" Qualys FIM guide for more information about Qualys syntax:
        https://qualysguard.qg2.apps.qualys.com/fim/help/search/language.htm
      isArray: false
      name: filter
      required: false
      secret: false
    - default: false
      defaultValue: '0'
      description: Page number (index) to list items from. The "limit" argument defines the page size (the number of items in a page).
      isArray: false
      name: page_number
      required: false
      secret: false
    - default: true
      defaultValue: '10'
      description: The number of records to include.
      isArray: false
      name: limit
      required: false
      secret: false
    - default: false
      description: |-
        Comma-separated list of attributes to include in the response.
        By default, all attributes will be returned in the result,
        i.e., attributes="attributes=name,id".
      isArray: true
      name: attributes
      required: false
      secret: false
    deprecated: false
    description: Retrieve a list of the events logged under an incident.
    execution: false
    name: qualys-fim-incidents-get-events
    outputs:
    - contextPath: QualysFIM.IncidentEvents.id
      description: Event ID.
      type: String
    - contextPath: QualysFIM.IncidentEvents.name
      description: Event name.
      type: String
    - contextPath: QualysFIM.IncidentEvents.severity
      description: Event severity.
      type: String
    - contextPath: QualysFIM.IncidentEvents.type
      description: Event type.
      type: String
    - contextPath: QualysFIM.IncidentEvents.occurred
      description: Indicates when the event was created.
      type: String
    - contextPath: QualysFIM.IncidentEvents.username
      description: Name of the user who created this incident.
      type: String
    - contextPath: QualysFIM.IncidentEvents.status
      description: Incident status.
      type: String
    - contextPath: QualysFIM.IncidentEvents.action
      description: Action that was taken that triggered the event creation.
      type: String
  - arguments:
    - default: false
      description: |-
        Date from which to start the event search.
        Example format: yyyy-mm-dd, 2021-01-01.
      isArray: false
      name: from_date
      predefined:
      - ''
      required: false
      secret: false
    - default: false
      description: |-
        Date at which to stop the event search.
        Example format: yyyy-mm-dd, 2021-02-30.
      isArray: false
      name: to_date
      required: false
      secret: false
    - default: false
      description: |-
        Filter the events list by providing a query using Qualys syntax. i.e., "dateTime : ['2021-01-01'..'2021-03-29']
        When you use this argument it will overwrite the "from_date" and "to_date" arguments.
        If you don't use the filter, the query will include the events from the last 24 hours.
        Refer to the "How to Search" Qualys FIM guide for more information about Qualys syntax:
        https://qualysguard.qg2.apps.qualys.com/fim/help/search/language.htm
      isArray: false
      name: filters
      required: false
      secret: false
    - default: false
      description: 'The name of the incident. Must be less than 128 characters.'
      isArray: false
      name: name
      required: true
      secret: false
    - default: false
      description: Reviewers who will approve the incident.
      isArray: false
      name: reviewers
      required: false
      secret: false
    - default: false
      description: Comments for approval of the incident.
      isArray: false
      name: comment
      required: false
      secret: false
    deprecated: false
    description: Create a manual FIM incident of type "DEFAULT".
    execution: false
    name: qualys-fim-incident-create
    outputs:
    - contextPath: QualysFIM.CreatedIncident.id
      description: Incident ID.
      type: String
    - contextPath: QualysFIM.CreatedIncident.name
      description: Incident name.
      type: String
    - contextPath: QualysFIM.CreatedIncident.occurred
      description: Indicates when the incident was created.
      type: String
    - contextPath: QualysFIM.CreatedIncident.username
      description: Name of the user who created the incident.
      type: String
    - contextPath: QualysFIM.CreatedIncident.status
      description: Incident status.
      type: String
    - contextPath: QualysFIM.CreatedIncident.reviewers
      description: List of reviewers who will approve the incident.
      type: String
  - arguments:
    - auto: PREDEFINED
      default: false
      description: 'The approval status of the incident. Possible values: "APPROVED", "POLICY_VIOLATION", "UNAPPROVED".'
      isArray: false
      name: approval_status
      predefined:
      - APPROVED
      - POLICY_VIOLATION
      - UNAPPROVED
      required: true
      secret: false
    - auto: PREDEFINED
      default: false
      description: 'Type of incidents. Possible values: "MANUAL", "AUTOMATED", "COMPROMISE", "OTHER".'
      isArray: false
      name: change_type
      predefined:
      - MANUAL
      - AUTOMATED
      - COMPROMISE
      - OTHER
      required: true
      secret: false
    - default: false
      description: Comments for the incidents.
      isArray: false
      name: comment
      required: true
      secret: false
    - default: false
      description: Incident ID to approve.
      isArray: false
      name: incident_id
      required: true
      secret: false
    - auto: PREDEFINED
      default: false
      description: 'The category of the incident created by the rule. Possible values: "PATCHING", "PRE_APPROVED_CHANGE_CONTROL", "CONFIGURATION_CHANGE", "HUMAN_ERROR", "DATA_CORRUPTION", "EMERGENCY_CHANGE", "CHANGE_CONTROL_VIOLATION", "GENERAL_HACKING", "MALWARE".'
      isArray: false
      name: disposition_category
      predefined:
      - PATCHING
      - PRE_APPROVED_CHANGE_CONTROL
      - CONFIGURATION_CHANGE
      - HUMAN_ERROR
      - DATA_CORRUPTION
      - EMERGENCY_CHANGE
      - CHANGE_CONTROL_VIOLATION
      - GENERAL_HACKING
      - MALWARE
      required: true
      secret: false
    deprecated: false
    description: Mark an existing FIM incident as approved.
    execution: false
    name: qualys-fim-incident-approve
    outputs:
    - contextPath: QualysFIM.ApprovedIncident.id
      description: Incident ID.
      type: String
    - contextPath: QualysFIM.ApprovedIncident.name
      description: Incident name.
      type: String
    - contextPath: QualysFIM.ApprovedIncident.type
      description: Incident type.
      type: String
    - contextPath: QualysFIM.ApprovedIncident.filterFromDate
      description: The date from which to filter the approved incident.
      type: String
    - contextPath: QualysFIM.ApprovedIncident.filterToDate
      description: The date until when to filter the approved incident.
      type: String
    - contextPath: QualysFIM.ApprovedIncident.approvalDate
      description: Approval date of the incident.
      type: String
    - contextPath: QualysFIM.ApprovedIncident.approvalStatus
      description: Approval status of the incident.
      type: String
    - contextPath: QualysFIM.ApprovedIncident.comment
      description: Comments for incidents created by the rule.
      type: String
    - contextPath: QualysFIM.ApprovedIncident.username
      description: Name of the user who created this incident.
      type: String
    - contextPath: QualysFIM.ApprovedIncident.status
      description: Incident status.
      type: String
    - contextPath: QualysFIM.ApprovedIncident.reviewers
      description: List of reviewers who will approve the incident.
      type: String
  - arguments:
    - default: false
      description: |-
        Comma-separated list of attributes to include in the response.
        By default, all attributes will be returned in the result,
        i.e., attributes="attributes=interfaces.hostname"
      isArray: false
      name: attributes
      required: false
      secret: false
    - default: false
      description: |-
        Filter the events list by providing a query using Qualys syntax.
        i.e., "id:ebe6c64a-8b0d-3401-858d-d57fb25860c7"
        Refer to the "How to Search" Qualys FIM guide for more information about Qualys syntax:
        https://qualysguard.qg2.apps.qualys.com/fim/help/search/language.htm
      isArray: false
      name: filter
      required: false
      secret: false
    - default: false
      defaultValue: '0'
      description: Page number (index) to list items from. The "limit" argument defines the page size (the number of items in a page).
      isArray: false
      name: page_number
      required: false
      secret: false
    - default: true
      defaultValue: '10'
      description: The number of records to include.
      isArray: false
      name: limit
      required: false
      secret: false
    deprecated: false
    description: Retrieve a list of all FIM assets.
    execution: false
    name: qualys-fim-assets-list
    outputs:
    - contextPath: QualysFIM.Assets.hostname
      description: Asset hostname.
      type: String
    - contextPath: QualysFIM.Assets.lastCheckedIn
      description: Date the asset was last checked.
      type: String
    - contextPath: QualysFIM.Assets.created
      description: Date the asset was created.
      type: String
<<<<<<< HEAD
  dockerimage: demisto/python3:3.10.11.61265
=======
  dockerimage: demisto/python3:3.10.12.63474
>>>>>>> a56da0f6
  feed: false
  isfetch: true
  longRunning: false
  longRunningPort: false
  runonce: false
  script: '-'
  subtype: python3
  type: python
fromversion: 6.0.0
tests:
- No tests (auto formatted)<|MERGE_RESOLUTION|>--- conflicted
+++ resolved
@@ -523,11 +523,7 @@
     - contextPath: QualysFIM.Assets.created
       description: Date the asset was created.
       type: String
-<<<<<<< HEAD
-  dockerimage: demisto/python3:3.10.11.61265
-=======
   dockerimage: demisto/python3:3.10.12.63474
->>>>>>> a56da0f6
   feed: false
   isfetch: true
   longRunning: false
