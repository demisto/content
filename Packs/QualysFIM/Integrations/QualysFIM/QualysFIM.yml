category: IT Services
sectionOrder:
- Connect
- Collect
commonfields:
  id: qualys_fim
  version: -1
configuration:
- display: Username
  name: credentials
  required: true
  type: 9
  section: Connect
- additionalinfo: |-
    The Qualys API server URL that you should use for API requests depends on the platform where your account is located.
    Platforms and URLS:
    Qualys US Platform 1: https://gateway.qg1.apps.qualys.com
    Qualys US Platform 2: https://gateway.qg2.apps.qualys.com
    Qualys US Platform 3: https://gateway.qg3.apps.qualys.com
    Qualys EU Platform 1: https://gateway.qg1.apps.qualys.eu
    Qualys EU Platform 2: https://gateway.qg2.apps.qualys.eu
    Qualys India Platform 1: https://gateway.qg1.apps.qualys.in
    Qualys Private Cloud Platform(Custom Platform): https://gateway.<customer_base_url>
  display: Qualys API Platform URL
  name: platform
  required: true
  type: 0
  section: Connect
- display: Fetch incidents
  name: isFetch
  type: 8
  section: Collect
  required: false
- additionalinfo: First fetch timestamp (<number> <time unit>) e.g., 12 hours, 7 days etc.
  defaultvalue: 7 days
  display: Fetch time
  name: first_fetch
  type: 0
  section: Collect
  required: false
- display: Incident type
  name: incidentType
  type: 13
  section: Connect
  required: false
- additionalinfo: Max Fetch is limited to 200 incidents per fetch. Choose a value lower than 200.
  defaultvalue: '50'
  display: Max Fetch
  name: max_fetch
  type: 0
  section: Collect
  required: false
- additionalinfo: |-
    Filter the incidents fetching by providing a query using Qualys syntax.
    i.e., "id:ebe6c64a-8b0d-3401-858d-d57fb25860c7"
    Refer to the "How to Search" Qualys FIM guide for more information about Qualys syntax:
    https://qualysguard.qg2.apps.qualys.com/fim/help/search/language.htm
  display: Fetch Filter
  name: fetch_filter
  type: 0
  section: Collect
  advanced: true
  required: false
- display: Trust any certificate (not secure)
  name: insecure
  type: 8
  section: Connect
  advanced: true
  required: false
- display: Use system proxy settings
  name: proxy
  type: 8
  section: Connect
  advanced: true
  required: false
description: Log and track file changes across global IT systems.
display: Qualys FIM
name: qualys_fim
script:
  commands:
  - arguments:
    - description: |-
        Filter the events list by providing a query using Qualys syntax.
        i.e., "id:ebe6c64a-8b0d-3401-858d-d57fb25860c7".
        Refer to the "How to Search" Qualys FIM guide for more information about Qualys syntax:
        https://qualysguard.qg2.apps.qualys.com/fim/help/search/language.htm
      name: filter
    - defaultValue: '0'
      description: Page number (index) to list items from. The "limit" argument defines the page size (the number of items in a page).
      name: page_number
    - defaultValue: '10'
      description: The number of records to include.
      name: limit
    - description: Comma-separated list of incident IDs to be included while searching for events in incidents.
      name: incident_ids
    - auto: PREDEFINED
      default: true
      defaultValue: most_recent
      description: 'The method by which to sort the requested events. Possible values: "most_recent" and "least_recent".'
      name: sort
      predefined:
      - most_recent
      - least_recent
    description: Retrieve a list of all FIM events from the current user account.
    name: qualys-fim-events-list
    outputs:
    - contextPath: QualysFIM.Events.id
      description: Event ID.
      type: String
    - contextPath: QualysFIM.Events.fullPath
      description: Full path of the event.
      type: String
    - contextPath: QualysFIM.Events.dateTime
      description: Date/time the event occurred.
      type: String
    - contextPath: QualysFIM.Events.severity
      description: Event severity.
      type: Number
    - contextPath: QualysFIM.Events.agentId
      description: Agent ID.
      type: String
  - arguments:
    - description: ID of the event to retrieve information about.
      name: event_id
      required: true
    description: Retrieve information about a given event, by event ID.
    name: qualys-fim-event-get
    outputs:
    - contextPath: QualysFIM.Event.id
      description: Event ID.
      type: String
    - contextPath: QualysFIM.Event.fullPath
      description: Full path of the event.
      type: String
    - contextPath: QualysFIM.Event.dateTime
      description: Date/time the event occurred.
      type: String
    - contextPath: QualysFIM.Event.name
      description: Event name.
      type: String
    - contextPath: QualysFIM.Event.severity
      description: Event severity.
      type: Number
    - contextPath: QualysFIM.Event.action
      description: Event action.
      type: String
    - contextPath: QualysFIM.Event.incidentId
      description: Event ID.
      type: String
    - contextPath: QualysFIM.Event.profiles
      description: List of all monitoring profiles name.
      type: unknown
  - arguments:
    - description: |-
        Filter the events list by providing a query using Qualys syntax.
        i.e., "id:ebe6c64a-8b0d-3401-858d-d57fb25860c7"
        Refer to the "How to Search" Qualys FIM guide for more information about Qualys syntax:
        https://qualysguard.qg2.apps.qualys.com/fim/help/search/language.htm
      name: filter
    - defaultValue: '0'
      description: Page number (index) to list items from. The "limit" argument defines the page size (the number of items in a page).
      name: page_number
    - defaultValue: '10'
      description: The number of records to include.
      name: limit
    - description: |-
        Comma-separated list of attributes to include in the response.
        By default, all attributes will be returned in the result,
        i.e., attributes="attributes=name,id".
      isArray: true
      name: attributes
    - auto: PREDEFINED
      default: true
      defaultValue: most_recent
      description: 'The method by which to sort the requested events. Possible values: "most_recent" and "least_recent".'
      name: sort
      predefined:
      - most_recent
      - least_recent
    description: Retrieve a list of all FIM incidents from the current user account.
    name: qualys-fim-incidents-list
    outputs:
    - contextPath: QualysFIM.Incidents.id
      description: Incident ID.
      type: String
    - contextPath: QualysFIM.Incidents.name
      description: Incident name.
      type: String
    - contextPath: QualysFIM.Incidents.type
      description: Incident type.
      type: String
    - contextPath: QualysFIM.Incidents.occurred
      description: Indicates when the incident was created.
      type: String
    - contextPath: QualysFIM.Incidents.username
      description: Name of the user who created this incident.
      type: String
    - contextPath: QualysFIM.Incidents.status
      description: Incident status.
      type: String
  - arguments:
    - description: ID of the incident to retrieve the events for.
      name: incident_id
      required: true
    - description: |-
        Filter the events list by providing a query using Qualys syntax.
        i.e., "id:ebe6c64a-8b0d-3401-858d-d57fb25860c7"
        Refer to the "How to Search" Qualys FIM guide for more information about Qualys syntax:
        https://qualysguard.qg2.apps.qualys.com/fim/help/search/language.htm
      name: filter
    - defaultValue: '0'
      description: Page number (index) to list items from. The "limit" argument defines the page size (the number of items in a page).
      name: page_number
    - default: true
      defaultValue: '10'
      description: The number of records to include.
      name: limit
    - description: |-
        Comma-separated list of attributes to include in the response.
        By default, all attributes will be returned in the result,
        i.e., attributes="attributes=name,id".
      isArray: true
      name: attributes
    description: Retrieve a list of the events logged under an incident.
    name: qualys-fim-incidents-get-events
    outputs:
    - contextPath: QualysFIM.IncidentEvents.id
      description: Event ID.
      type: String
    - contextPath: QualysFIM.IncidentEvents.name
      description: Event name.
      type: String
    - contextPath: QualysFIM.IncidentEvents.severity
      description: Event severity.
      type: String
    - contextPath: QualysFIM.IncidentEvents.type
      description: Event type.
      type: String
    - contextPath: QualysFIM.IncidentEvents.occurred
      description: Indicates when the event was created.
      type: String
    - contextPath: QualysFIM.IncidentEvents.username
      description: Name of the user who created this incident.
      type: String
    - contextPath: QualysFIM.IncidentEvents.status
      description: Incident status.
      type: String
    - contextPath: QualysFIM.IncidentEvents.action
      description: Action that was taken that triggered the event creation.
      type: String
  - arguments:
    - description: |-
        Date from which to start the event search.
        Example format: yyyy-mm-dd, 2021-01-01.
      name: from_date
      predefined:
      - ''
    - description: |-
        Date at which to stop the event search.
        Example format: yyyy-mm-dd, 2021-02-30.
      name: to_date
    - description: |-
        Filter the events list by providing a query using Qualys syntax. i.e., "dateTime : ['2021-01-01'..'2021-03-29']
        When you use this argument it will overwrite the "from_date" and "to_date" arguments.
        If you don't use the filter, the query will include the events from the last 24 hours.
        Refer to the "How to Search" Qualys FIM guide for more information about Qualys syntax:
        https://qualysguard.qg2.apps.qualys.com/fim/help/search/language.htm
      name: filters
    - description: 'The name of the incident. Must be less than 128 characters.'
      name: name
      required: true
    - description: Reviewers who will approve the incident.
      name: reviewers
    - description: Comments for approval of the incident.
      name: comment
    description: Create a manual FIM incident of type "DEFAULT".
    name: qualys-fim-incident-create
    outputs:
    - contextPath: QualysFIM.CreatedIncident.id
      description: Incident ID.
      type: String
    - contextPath: QualysFIM.CreatedIncident.name
      description: Incident name.
      type: String
    - contextPath: QualysFIM.CreatedIncident.occurred
      description: Indicates when the incident was created.
      type: String
    - contextPath: QualysFIM.CreatedIncident.username
      description: Name of the user who created the incident.
      type: String
    - contextPath: QualysFIM.CreatedIncident.status
      description: Incident status.
      type: String
    - contextPath: QualysFIM.CreatedIncident.reviewers
      description: List of reviewers who will approve the incident.
      type: String
  - arguments:
    - auto: PREDEFINED
      description: 'The approval status of the incident. Possible values: "APPROVED", "POLICY_VIOLATION", "UNAPPROVED".'
      name: approval_status
      predefined:
      - APPROVED
      - POLICY_VIOLATION
      - UNAPPROVED
      required: true
    - auto: PREDEFINED
      description: 'Type of incidents. Possible values: "MANUAL", "AUTOMATED", "COMPROMISE", "OTHER".'
      name: change_type
      predefined:
      - MANUAL
      - AUTOMATED
      - COMPROMISE
      - OTHER
      required: true
    - description: Comments for the incidents.
      name: comment
      required: true
    - description: Incident ID to approve.
      name: incident_id
      required: true
    - auto: PREDEFINED
      description: 'The category of the incident created by the rule. Possible values: "PATCHING", "PRE_APPROVED_CHANGE_CONTROL", "CONFIGURATION_CHANGE", "HUMAN_ERROR", "DATA_CORRUPTION", "EMERGENCY_CHANGE", "CHANGE_CONTROL_VIOLATION", "GENERAL_HACKING", "MALWARE".'
      name: disposition_category
      predefined:
      - PATCHING
      - PRE_APPROVED_CHANGE_CONTROL
      - CONFIGURATION_CHANGE
      - HUMAN_ERROR
      - DATA_CORRUPTION
      - EMERGENCY_CHANGE
      - CHANGE_CONTROL_VIOLATION
      - GENERAL_HACKING
      - MALWARE
      required: true
    description: Mark an existing FIM incident as approved.
    name: qualys-fim-incident-approve
    outputs:
    - contextPath: QualysFIM.ApprovedIncident.id
      description: Incident ID.
      type: String
    - contextPath: QualysFIM.ApprovedIncident.name
      description: Incident name.
      type: String
    - contextPath: QualysFIM.ApprovedIncident.type
      description: Incident type.
      type: String
    - contextPath: QualysFIM.ApprovedIncident.filterFromDate
      description: The date from which to filter the approved incident.
      type: String
    - contextPath: QualysFIM.ApprovedIncident.filterToDate
      description: The date until when to filter the approved incident.
      type: String
    - contextPath: QualysFIM.ApprovedIncident.approvalDate
      description: Approval date of the incident.
      type: String
    - contextPath: QualysFIM.ApprovedIncident.approvalStatus
      description: Approval status of the incident.
      type: String
    - contextPath: QualysFIM.ApprovedIncident.comment
      description: Comments for incidents created by the rule.
      type: String
    - contextPath: QualysFIM.ApprovedIncident.username
      description: Name of the user who created this incident.
      type: String
    - contextPath: QualysFIM.ApprovedIncident.status
      description: Incident status.
      type: String
    - contextPath: QualysFIM.ApprovedIncident.reviewers
      description: List of reviewers who will approve the incident.
      type: String
  - arguments:
    - description: |-
        Comma-separated list of attributes to include in the response.
        By default, all attributes will be returned in the result,
        i.e., attributes="attributes=interfaces.hostname".
      name: attributes
    - description: |-
        Filter the events list by providing a query using Qualys syntax.
        i.e., "id:ebe6c64a-8b0d-3401-858d-d57fb25860c7"
        Refer to the "How to Search" Qualys FIM guide for more information about Qualys syntax:
        https://qualysguard.qg2.apps.qualys.com/fim/help/search/language.htm
      name: filter
    - defaultValue: '0'
      description: Page number (index) to list items from. The "limit" argument defines the page size (the number of items in a page).
      name: page_number
    - default: true
      defaultValue: '10'
      description: The number of records to include.
      name: limit
    description: Retrieve a list of all FIM assets.
    name: qualys-fim-assets-list
    outputs:
    - contextPath: QualysFIM.Assets.hostname
      description: Asset hostname.
      type: String
    - contextPath: QualysFIM.Assets.lastCheckedIn
      description: Date the asset was last checked.
      type: String
    - contextPath: QualysFIM.Assets.created
      description: Date the asset was created.
      type: String
<<<<<<< HEAD
  dockerimage: demisto/python3:3.10.13.78960
=======
  dockerimage: demisto/python3:3.10.14.91134
>>>>>>> 90cf3b88
  isfetch: true
  runonce: false
  script: '-'
  subtype: python3
  type: python
fromversion: 6.0.0
tests:
- No tests (auto formatted)<|MERGE_RESOLUTION|>--- conflicted
+++ resolved
@@ -399,11 +399,7 @@
     - contextPath: QualysFIM.Assets.created
       description: Date the asset was created.
       type: String
-<<<<<<< HEAD
-  dockerimage: demisto/python3:3.10.13.78960
-=======
   dockerimage: demisto/python3:3.10.14.91134
->>>>>>> 90cf3b88
   isfetch: true
   runonce: false
   script: '-'
