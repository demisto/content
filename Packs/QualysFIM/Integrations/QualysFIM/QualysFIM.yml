--- conflicted
+++ resolved
@@ -399,11 +399,7 @@
     - contextPath: QualysFIM.Assets.created
       description: Date the asset was created.
       type: String
-<<<<<<< HEAD
-  dockerimage: demisto/python3:3.11.10.115186
-=======
   dockerimage: demisto/python3:3.11.10.116439
->>>>>>> f3e2a954
   isfetch: true
   runonce: false
   script: '-'
