category: Data Enrichment & Threat Intelligence
commonfields:
  id: Plain Text Feed
  version: -1
configuration:
- defaultvalue: 'true'
  display: Fetch indicators
  name: feed
  type: 8
- display: Server URL
  name: url
  required: true
  type: 0
- additionalinfo: It is possible to provide an API key header instead. See the description for more details.
  display: Username
  name: credentials
  type: 9
- additionalinfo: If selected, the indicator type will be auto detected for each indicator.
  defaultvalue: 'true'
  display: Auto detect indicator type
  name: auto_detect_type
  type: 8
- additionalinfo: Type of the indicator in the feed. If auto-detect is checked then the value set as Indicator Type will be ignored. If the "Custom" option is selected, the Custom Indicator Type parameter must be provided.
  display: Indicator Type
  name: indicator_type
  options:
  - IP
  - CIDR
  - IPv6
  - IPv6CIDR
  - Domain
  - Email
  - URL
  - File
  - File MD5
  - File SHA256
  - File SHA1
  - Account
  - CVE
  - Host
  - ssdeep
  - Registry Key
  - Custom
  type: 15
- additionalinfo: The indicator type to be used in case of 'Custom' option chosen in the Indicator Type field.
  display: Custom Indicator Type
  name: custom_indicator_type
  type: 0
- additionalinfo: Indicators from this integration instance will be marked with this reputation
  defaultvalue: feedInstanceReputationNotSet
  display: Indicator Reputation
  name: feedReputation
  options:
  - None
  - Good
  - Suspicious
  - Bad
  type: 18
- additionalinfo: Reliability of the source providing the intelligence data
  defaultvalue: F - Reliability cannot be judged
  display: Source Reliability
  name: feedReliability
  options:
  - A - Completely reliable
  - B - Usually reliable
  - C - Fairly reliable
  - D - Not usually reliable
  - E - Unreliable
  - F - Reliability cannot be judged
  required: true
  type: 15
- additionalinfo: The Traffic Light Protocol (TLP) designation to apply to indicators fetched from the feed
  display: Traffic Light Protocol Color
  name: tlp_color
  options:
  - RED
  - AMBER
  - GREEN
  - WHITE
  type: 15
- defaultvalue: indicatorType
  display: ''
  name: feedExpirationPolicy
  options:
  - never
  - interval
  - indicatorType
  - suddenDeath
  type: 17
- defaultvalue: '20160'
  display: ''
  name: feedExpirationInterval
  type: 1
- defaultvalue: '240'
  display: Feed Fetch Interval
  name: feedFetchInterval
  type: 19
- additionalinfo: When selected, the exclusion list is ignored for indicators from this feed. This means that if an indicator from this feed is on the exclusion list, the indicator might still be added to the system.
  display: Bypass exclusion list
  name: feedBypassExclusionList
  type: 8
- additionalinfo: Time (in seconds) before HTTP requests timeout
  defaultvalue: '20'
  display: Request Timeout
  name: polling_timeout
  required: true
  type: 0
- additionalinfo: Python regular expression for lines to ignore
  display: Ignore Regex
  name: ignore_regex
  type: 0
- additionalinfo: Supports CSV values.
  display: Tags
  name: feedTags
  type: 0
- display: Trust any certificate (not secure)
  name: insecure
  type: 8
- display: Use system proxy settings
  name: proxy
  type: 8
- display: Feed name
  name: feed_name
  type: 0
- additionalinfo: JSON string of patterns to extract from the text response. See the description for more details.
  display: Indicator extraction pattern
  name: indicator
  type: 12
- additionalinfo: JSON string of patterns to extract from the text response. See the description for more details.
  display: Fields extraction pattern
  name: fields
  type: 12
- additionalinfo: CSV list of headers to send in the HTTP request in the format of "header_name:header_value".
  display: Headers
  name: headers
  type: 0
description: Fetches indicators from a plain text feed.
display: Plain Text Feed
name: Plain Text Feed
script:
  commands:
  - arguments:
    - defaultValue: '50'
      description: The maximum number of results to return to the output. The default value is 50.
      name: limit
    - description: The indicator type. If the configuration parameter 'Auto detect indicator type' is marked true for the integration instance, then this value will be ignored.
      name: indicator_type
    description: Gets indicators from the feed.
    name: plaintext-get-indicators
  dockerimage: demisto/py3-tools:1.0.0.44868
  feed: true
<<<<<<< HEAD
=======
  runonce: false
>>>>>>> 9ddafcfd
  script: '-'
  subtype: python3
  type: python
tests:
- PlainText Feed - Test
fromversion: 5.5.0<|MERGE_RESOLUTION|>--- conflicted
+++ resolved
@@ -149,10 +149,7 @@
     name: plaintext-get-indicators
   dockerimage: demisto/py3-tools:1.0.0.44868
   feed: true
-<<<<<<< HEAD
-=======
   runonce: false
->>>>>>> 9ddafcfd
   script: '-'
   subtype: python3
   type: python
