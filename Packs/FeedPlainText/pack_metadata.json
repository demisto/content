{
    "name": "Plain Text Feed",
    "description": "Fetches indicators from a plain text feed.",
    "support": "xsoar",
<<<<<<< HEAD
    "currentVersion": "1.1.4",
=======
    "currentVersion": "1.1.5",
>>>>>>> 584835bd
    "author": "Cortex XSOAR",
    "url": "https://www.paloaltonetworks.com/cortex",
    "email": "",
    "created": "2020-03-09T16:35:16Z",
    "categories": [
        "Data Enrichment & Threat Intelligence"
    ],
    "tags": [],
    "useCases": [],
    "keywords": []
}<|MERGE_RESOLUTION|>--- conflicted
+++ resolved
@@ -2,11 +2,7 @@
     "name": "Plain Text Feed",
     "description": "Fetches indicators from a plain text feed.",
     "support": "xsoar",
-<<<<<<< HEAD
-    "currentVersion": "1.1.4",
-=======
     "currentVersion": "1.1.5",
->>>>>>> 584835bd
     "author": "Cortex XSOAR",
     "url": "https://www.paloaltonetworks.com/cortex",
     "email": "",
