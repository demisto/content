--- conflicted
+++ resolved
@@ -45,12 +45,8 @@
     - contextPath: XSOAR.Store
       description: The data retrieved from the key.
       type: string
-<<<<<<< HEAD
-  dockerimage: demisto/python3:3.9.8.24399
-=======
   dockerimage: demisto/python3:3.10.12.63474
   runonce: false
->>>>>>> 1df13864
   script: ''
   subtype: python3
   type: python
