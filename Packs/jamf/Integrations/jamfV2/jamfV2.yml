category: Endpoint
commonfields:
  id: jamf v2
  version: -1
configuration:
- display: Server URL
  name: url
  required: true
  type: 0
- display: Username
  name: credentials
  required: true
  type: 9
- display: Trust any certificate (not secure)
  name: insecure
  type: 8
- display: Use system proxy settings
  name: proxy
  type: 8
description: Enterprise Mobility Management (EMM) for Apple devices (Mac, iPhone, Apple TV, iPad). Can be used to control various configurations via different policies, install and uninstall applications, lock devices, smart groups searches, and more.
display: JAMF v2
name: jamf v2
script:
  commands:
  - arguments:
    - defaultValue: '50'
      description: The maximum number of results to be returned on each page. The maximum size is 200.
      name: limit
    - defaultValue: '0'
      description: The number of the requested page.
      name: page
    description: Returns a list of all computers with their associated IDs. By default, returns the first 50 computers to the context (ID + name).
    name: jamf-get-computers
    outputs:
    - contextPath: JAMF.Computer.id
      description: The computer ID.
      type: Number
    - contextPath: JAMF.Computer.name
      description: The computer name.
      type: String
    - contextPath: JAMF.Computer.Paging.total_results
      description: The number of computers returned in this specific search.
      type: Number
    - contextPath: JAMF.Computer.Paging.page_size
      description: The number of computers returned on each page.
      type: Number
    - contextPath: JAMF.Computer.Paging.current_page
      description: The number of the requested page.
      type: Number
  - arguments:
    - defaultValue: '50'
      description: The maximum number of results to be returned on each page. The maximum size is 200.
      name: limit
    - defaultValue: '0'
      description: The number of the requested page.
      name: page
    description: 'Returns the “basic” subset for all of the computers. The “basic” subset includes: MAC address, model, UDID, name, department, building, serial number, username, ID.'
    name: jamf-get-computers-basic-subset
    outputs:
    - contextPath: JAMF.Computer.id
      description: The computer ID.
      type: Number
    - contextPath: JAMF.Computer.name
      description: The computer name.
      type: String
    - contextPath: JAMF.Computer.managed
      description: Whether the computer is managed.
      type: Boolean
    - contextPath: JAMF.Computer.username
      description: The computer username.
      type: String
    - contextPath: JAMF.Computer.model
      description: The computer model.
      type: String
    - contextPath: JAMF.Computer.department
      description: The computer department.
      type: String
    - contextPath: JAMF.Computer.building
      description: The computer building.
      type: String
    - contextPath: JAMF.Computer.mac_address
      description: The computer MAC address.
      type: String
    - contextPath: JAMF.Computer.udid
      description: The computer UDID.
      type: String
    - contextPath: JAMF.Computer.serial_number
      description: The computer serial number.
      type: String
    - contextPath: JAMF.Computer.report_date_utc
      description: The computer report date in UTC format.
      type: Date
    - contextPath: JAMF.Computer.report_date_epoch
      description: The computer report date in epoch format.
      type: Number
  - arguments:
    - description: |-
        The computer ID.
        To get the computer ID, run the `jamf-get-computers` command to get all computers names and IDs.
      name: id
      required: true
    description: 'Returns the "general" subset of a specific computer, e.g.: name, MAC address, IP, serial number, UDID, etc.'
    name: jamf-get-computer-by-id
    outputs:
    - contextPath: JAMF.Computer.id
      description: The computer ID.
      type: Number
    - contextPath: JAMF.Computer.name
      description: The computer name.
      type: String
    - contextPath: JAMF.Computer.network_adapter_type
      description: The computer network adapter type.
      type: String
    - contextPath: JAMF.Computer.mac_address
      description: The computer MAC address.
      type: Date
    - contextPath: JAMF.Computer.alt_network_adapter_type
      description: The computer alt network adapter type.
      type: String
    - contextPath: JAMF.Computer.alt_mac_address
      description: The computer alt MAC address.
      type: String
    - contextPath: JAMF.Computer.ip_address
      description: The computer IP address.
      type: String
    - contextPath: JAMF.Computer.last_reported_ip
      description: The computer last reported IP address.
      type: String
    - contextPath: JAMF.Computer.serial_number
      description: The computer serial number.
      type: String
    - contextPath: JAMF.Computer.udid
      description: The computer UDID.
      type: String
    - contextPath: JAMF.Computer.jamf_version
      description: The computer Jamf version.
      type: String
    - contextPath: JAMF.Computer.platform
      description: The computer platform.
      type: String
    - contextPath: JAMF.Computer.barcode_1
      description: The computer barcode_1.
      type: String
    - contextPath: JAMF.Computer.barcode_2
      description: The computer barcode_2.
      type: String
    - contextPath: JAMF.Computer.asset_tag
      description: The computer asset tag.
      type: String
    - contextPath: JAMF.Computer.remote_management.managed
      description: Whether the computer is remotely managed.
      type: Boolean
    - contextPath: JAMF.Computer.remote_management.management_username
      description: The computer remote management username.
      type: String
    - contextPath: JAMF.Computer.supervised
      description: Whether the computer is supervised.
      type: Boolean
    - contextPath: JAMF.Computer.mdm_capable
      description: Whether the computer is enabled for mobile device management (MDM).
      type: Boolean
    - contextPath: JAMF.Computer.mdm_capable_users
      description: The computer has MDM capable users.
      type: Boolean
    - contextPath: JAMF.Computer.report_date
      description: The computer report date.
      type: Date
    - contextPath: JAMF.Computer.report_date_epoch
      description: The computer report date in epoch format.
      type: Date
    - contextPath: JAMF.Computer.report_date_utc
      description: The computer report date in UTC format.
      type: Date
    - contextPath: JAMF.Computer.last_contact_time
      description: The computer last contact time.
      type: Date
    - contextPath: JAMF.Computer.last_contact_time_epoch
      description: The computer last contact time in epoch format.
      type: Date
    - contextPath: JAMF.Computer.last_contact_time_utc
      description: The computer last contact time in UTC format.
      type: Date
    - contextPath: JAMF.Computer.initial_entry_date
      description: The computer initial entry date.
      type: Date
    - contextPath: JAMF.Computer.initial_entry_date_epoch
      description: The computer initial entry date in epoch format.
      type: Date
    - contextPath: JAMF.Computer.initial_entry_date_utc
      description: The computer initial entry date in UTC format.
      type: Date
    - contextPath: JAMF.Computer.last_cloud_backup_date_epoch
      description: The computer last cloud backup date in epoch format.
      type: Number
    - contextPath: JAMF.Computer.last_cloud_backup_date_utc
      description: The computer last cloud backup date in UTC format.
      type: String
    - contextPath: JAMF.Computer.last_enrolled_date_epoch
      description: The computer last enrolled date in epoch format.
      type: Date
    - contextPath: JAMF.Computer.last_enrolled_date_utc
      description: The computer last enrolled date in UTC format.
      type: Date
    - contextPath: JAMF.Computer.mdm_profile_expiration_epoch
      description: The computer MDM profile expiration in epoch format.
      type: Number
    - contextPath: JAMF.Computer.mdm_profile_expiration_utc
      description: The computer MDM profile expiration in UTC format.
      type: String
    - contextPath: JAMF.Computer.distribution_point
      description: The computer distribution point.
      type: String
    - contextPath: JAMF.Computer.sus
      description: The computer software updated service (SUS).
      type: String
    - contextPath: JAMF.Computer.netboot_server
      description: The computer netbbot server.
      type: String
    - contextPath: JAMF.Computer.site.id
      description: The computer site ID.
      type: Number
    - contextPath: JAMF.Computer.site.name
      description: The computer site name.
      type: String
    - contextPath: JAMF.Computer.itunes_store_account_is_active
      description: The computer iTunes store account.
      type: Boolean
  - arguments:
    - defaultValue: '50'
      description: The maximum number of results to be returned on each page. The maximum size is 200.
      name: limit
    - defaultValue: '0'
      description: The number of the requested page.
      name: page
    - description: 'Match computers by specific characteristics (supports wildcards) such as: name, UDID, serial_number, mac_address, username, realname, email. e.g.: “match=john*”, “match=C52F72FACB9T”.'
      name: match
      required: true
    description: Matches computers by specific characteristics and returns general data on each of the computers.
    name: jamf-get-computer-by-match
    outputs:
    - contextPath: JAMF.Computer.id
      description: The computer ID.
      type: Number
    - contextPath: JAMF.Computer.name
      description: The computer name.
      type: String
    - contextPath: JAMF.Computer.udid
      description: The computer UDID.
      type: String
    - contextPath: JAMF.Computer.serial_number
      description: The computer serial number.
      type: String
    - contextPath: JAMF.Computer.mac_address
      description: The computer MAC address.
      type: String
    - contextPath: JAMF.Computer.alt_mac_address
      description: The computer alt MAC address.
      type: String
    - contextPath: JAMF.Computer.asset_tag
      description: The computer asset tag.
      type: String
    - contextPath: JAMF.Computer.bar_code_1
      description: The computer barcode 1.
      type: String
    - contextPath: JAMF.Computer.bar_code_2
      description: The computer barcode 2.
      type: String
    - contextPath: JAMF.Computer.username
      description: The computer username.
      type: String
    - contextPath: JAMF.Computer.realname
      description: The computer real name.
      type: String
    - contextPath: JAMF.Computer.email
      description: The computer email address.
      type: String
    - contextPath: JAMF.Computer.email_address
      description: The computer email address.
      type: String
    - contextPath: JAMF.Computer.room
      description: The computer room.
      type: String
    - contextPath: JAMF.Computer.position
      description: The computer position.
      type: String
    - contextPath: JAMF.Computer.building
      description: The computer building.
      type: String
    - contextPath: JAMF.Computer.building_name
      description: The computer building name.
      type: String
    - contextPath: JAMF.Computer.department
      description: The computer department.
      type: String
    - contextPath: JAMF.Computer.department_name
      description: The computer department name.
      type: String
    - contextPath: JAMF.Computer.Paging.total_results
      description: The number of computers returned in this specific search.
      type: Number
    - contextPath: JAMF.Computer.Paging.page_size
      description: The number of computers to be returned on each page.
      type: Number
    - contextPath: JAMF.Computer.Paging.current_page
      description: The number of the requested page.
      type: Number
  - arguments:
    - auto: PREDEFINED
      description: 'The identifier used to determine which computer is requested. Possible values: "id", "name", "udid", "serialnumber", and "macaddress".'
      name: identifier
      predefined:
      - id
      - name
      - udid
      - serialnumber
      - macaddress
      required: true
    - description: The value of the "identifier". For example, if you choose the "id" identifier, a computer ID should be passed. If you choose "macaddress" as the identifier, a computer’s MAC address should be passed, etc.
      name: identifier_value
      required: true
    description: Returns the general subset for a specific computer according to the given arguments.
    name: jamf-get-computer-general-subset
    outputs:
    - contextPath: JAMF.ComputerSubset.general.id
      description: The computer ID.
      type: Number
    - contextPath: JAMF.ComputerSubset.general.name
      description: The computer name.
      type: String
    - contextPath: JAMF.ComputerSubset.general.network_adapter_type
      description: The computer network adapter type.
      type: String
    - contextPath: JAMF.ComputerSubset.general.mac_address
      description: The computer MAC address.
      type: Date
    - contextPath: JAMF.ComputerSubset.general.alt_network_adapter_type
      description: The computer alt network adapter type.
      type: String
    - contextPath: JAMF.ComputerSubset.general.alt_mac_address
      description: The computer alt MAC address.
      type: String
    - contextPath: JAMF.ComputerSubset.general.ip_address
      description: The computer IP address.
      type: String
    - contextPath: JAMF.ComputerSubset.general.last_reported_ip
      description: The computer last reported IP address.
      type: String
    - contextPath: JAMF.ComputerSubset.general.serial_number
      description: The computer serial number.
      type: String
    - contextPath: JAMF.ComputerSubset.general.udid
      description: The computer UDID.
      type: String
    - contextPath: JAMF.ComputerSubset.general.jamf_version
      description: The computer Jamf version.
      type: String
    - contextPath: JAMF.ComputerSubset.general.platform
      description: The computer platform.
      type: String
    - contextPath: JAMF.ComputerSubset.general.barcode_1
      description: The computer barcode 1.
      type: String
    - contextPath: JAMF.ComputerSubset.general.barcode_2
      description: The computer barcode 2.
      type: String
    - contextPath: JAMF.ComputerSubset.general.asset_tag
      description: The computer asset tag.
      type: String
    - contextPath: JAMF.ComputerSubset.general.remote_management.managed
      description: Whether the computer is remotely managed.
      type: Boolean
    - contextPath: JAMF.ComputerSubset.general.remote_management.management_username
      description: The computer managment username.
      type: String
    - contextPath: JAMF.ComputerSubset.general.supervised
      description: Whether the computer is supervised.
      type: Boolean
    - contextPath: JAMF.ComputerSubset.general.mdm_capable
      description: Whether the computer is MDM capable.
      type: Boolean
    - contextPath: JAMF.Computer.general.mdm_capable_users
      description: Whether the computer has MDM capable users.
      type: Boolean
    - contextPath: JAMF.Computer.general.management_status.enrolled_via_dep
      description: Whether the computer was enrolled via DEP.
      type: Boolean
    - contextPath: JAMF.Computer.general.management_status.user_approved_enrollment
      description: Whether the enrollment is user-approved.
      type: Boolean
    - contextPath: JAMF.Computer.general.management_status.user_approved_mdm
      description: Whether the MDM is user-approved.
      type: Boolean
    - contextPath: JAMF.ComputerSubset.general.report_date
      description: The computer report date.
      type: Date
    - contextPath: JAMF.ComputerSubset.general.report_date_epoch
      description: The computer report date in epoch format.
      type: Date
    - contextPath: JAMF.ComputerSubset.general.report_date_utc
      description: The computer report date in UTC format.
      type: Date
    - contextPath: JAMF.ComputerSubset.general.last_contact_time
      description: The computer last contact time.
      type: Date
    - contextPath: JAMF.ComputerSubset.general.last_contact_time_epoch
      description: The computer last contact time in epoch format.
      type: Date
    - contextPath: JAMF.ComputerSubset.general.last_contact_time_utc
      description: The computer last contact time in UTC format.
      type: Date
    - contextPath: JAMF.ComputerSubset.general.initial_entry_date
      description: The computer initial entry date.
      type: Date
    - contextPath: JAMF.ComputerSubset.general.initial_entry_date_epoch
      description: The computer initial entry date in epoch format.
      type: Date
    - contextPath: JAMF.ComputerSubset.general.initial_entry_date_utc
      description: The computer initial entry date in UTC format.
      type: Date
    - contextPath: JAMF.ComputerSubset.general.last_cloud_backup_date_epoch
      description: The computer last cloud backup date in epoch format.
      type: Number
    - contextPath: JAMF.ComputerSubset.general.last_cloud_backup_date_utc
      description: The computer last cloud backup date in UTC format.
      type: String
    - contextPath: JAMF.ComputerSubset.general.last_enrolled_date_epoch
      description: The computer last enrolled date in epoch format.
      type: Date
    - contextPath: JAMF.ComputerSubset.general.last_enrolled_date_utc
      description: The computer last enrolled date in UTC format.
      type: Date
    - contextPath: JAMF.ComputerSubset.general.mdm_profile_expiration_epoch
      description: The computer MDM profile expiration in epoch format.
      type: Number
    - contextPath: JAMF.ComputerSubset.general.mdm_profile_expiration_utc
      description: The computer MDM profile expiration in UTC format.
      type: String
    - contextPath: JAMF.ComputerSubset.general.distribution_point
      description: The computer distribution point format.
      type: String
    - contextPath: JAMF.ComputerSubset.general.sus
      description: The computer SUS.
      type: String
    - contextPath: JAMF.ComputerSubset.general.netboot_server
      description: The computer netbbot server.
      type: String
    - contextPath: JAMF.ComputerSubset.general.site.id
      description: The computer site ID.
      type: Number
    - contextPath: JAMF.ComputerSubset.general.site.name
      description: The computer site name.
      type: String
    - contextPath: JAMF.ComputerSubset.general.itunes_store_account_is_active
      description: The computer iTunes store account.
      type: Boolean
  - arguments:
    - auto: PREDEFINED
      description: 'The identifier used to determine which computer is requested. Possible values: "id", "name", "udid", "serialnumber", and "macaddress".'
      name: identifier
      predefined:
      - id
      - name
      - udid
      - serialnumber
      - macaddress
      required: true
    - description: The value of the "identifier". For example, if you choose the "id" identifier, a computer ID should be passed. If you choose "macaddress" as the identifier, a computer’s MAC address should be passed, etc.
      name: identifier_value
      required: true
    description: Returns the location subset for a specific computer according to the given arguments.
    name: jamf-get-computer-location-subset
    outputs:
    - contextPath: JAMF.ComputerSubset.location.username
      description: The computer username.
      type: String
    - contextPath: JAMF.ComputerSubset.location.realname
      description: The computer real name.
      type: String
    - contextPath: JAMF.ComputerSubset.location.real_name
      description: The computer real name.
      type: String
    - contextPath: JAMF.ComputerSubset.location.email_address
      description: The computer email address.
      type: String
    - contextPath: JAMF.ComputerSubset.location.position
      description: The computer position.
      type: String
    - contextPath: JAMF.ComputerSubset.location.phone
      description: The computer phone number.
      type: String
    - contextPath: JAMF.ComputerSubset.location.phone_number
      description: The computer phone number.
      type: String
    - contextPath: JAMF.ComputerSubset.location.department
      description: The computer department.
      type: String
    - contextPath: JAMF.ComputerSubset.location.building
      description: The computer building.
      type: String
    - contextPath: JAMF.ComputerSubset.location.room
      description: The computer room.
      type: String
    - contextPath: JAMF.ComputerSubset.id
      description: The computer ID.
      type: Number
  - arguments:
    - auto: PREDEFINED
      description: 'The identifier used to determine which computer is requested. Possible values: "id", "name", "udid", "serialnumber", and "macaddress".'
      name: identifier
      predefined:
      - id
      - name
      - udid
      - serialnumber
      - macaddress
      required: true
    - description: The value of the "identifier". For example, if you choose the "id" identifier, a computer ID should be passed. If you choose "macaddress" as the identifier, a computer’s MAC address should be passed, etc.
      name: identifier_value
      required: true
    description: Returns the purchasing subset for a specific computer according to the given arguments.
    name: jamf-get-computer-purchasing-subset
    outputs:
    - contextPath: JAMF.ComputerSubset.purchasing.is_purchased
      description: If the computer is purchased.
      type: Boolean
    - contextPath: JAMF.ComputerSubset.purchasing.is_leased
      description: If the computer is leased.
      type: Boolean
    - contextPath: JAMF.ComputerSubset.purchasing.po_number
      description: The computer PO number.
      type: String
    - contextPath: JAMF.ComputerSubset.purchasing.vendor
      description: The computer vendor.
      type: String
    - contextPath: JAMF.ComputerSubset.purchasing.applecare_id
      description: The computer AppleCare ID.
      type: String
    - contextPath: JAMF.ComputerSubset.purchasing.purchase_price
      description: The computer purchase price.
      type: String
    - contextPath: JAMF.ComputerSubset.purchasing.purchasing_account
      description: The computer purchase account.
      type: String
    - contextPath: JAMF.ComputerSubset.purchasing.po_date
      description: The computer PO date.
      type: String
    - contextPath: JAMF.ComputerSubset.purchasing.po_date_epoch
      description: The computer PO date in epoch format.
      type: Number
    - contextPath: JAMF.ComputerSubset.purchasing.po_date_utc
      description: The computer PO date in UTC format.
      type: String
    - contextPath: JAMF.ComputerSubset.purchasing.warranty_expires
      description: The computer warranty expiration date.
      type: String
    - contextPath: JAMF.ComputerSubset.purchasing.warranty_expires_epoch
      description: The computer warranty expiration date in epoch format.
      type: Number
    - contextPath: JAMF.ComputerSubset.purchasing.warranty_expires_utc
      description: The computer warranty expiration date in UTC format.
      type: String
    - contextPath: JAMF.ComputerSubset.purchasing.lease_expires
      description: The computer warranty lease expiration date.
      type: String
    - contextPath: JAMF.ComputerSubset.purchasing.lease_expires_epoch
      description: The computer warranty lease expiration date in epoch time.
      type: Number
    - contextPath: JAMF.ComputerSubset.purchasing.lease_expires_utc
      description: The computer warranty lease expiration date in UTC format.
      type: String
    - contextPath: JAMF.ComputerSubset.purchasing.life_expectancy
      description: The computer life expectancy.
      type: Number
    - contextPath: JAMF.ComputerSubset.purchasing.purchasing_contact
      description: The computer purchasing contact.
      type: String
    - contextPath: JAMF.ComputerSubset.purchasing.os_applecare_id
      description: The computer operating system AppleCare ID.
      type: String
    - contextPath: JAMF.ComputerSubset.purchasing.os_maintenance_expires
      description: The computer operating system maintenance expiration date.
      type: String
    - contextPath: JAMF.ComputerSubset.id
      description: The computer ID.
      type: Number
  - arguments:
    - auto: PREDEFINED
      description: 'The identifier used to determine which computer is requested. Possible values: "id", "name", "udid", "serialnumber", and "macaddress".'
      name: identifier
      predefined:
      - id
      - name
      - udid
      - serialnumber
      - macaddress
      required: true
    - description: The value of the "identifier". For example, if you choose the "id" identifier, a computer ID should be passed. If you choose "macaddress" as the identifier, a computer’s MAC address should be passed, etc.
      name: identifier_value
      required: true
    description: Returns the peripherals subset for a specific computer according to the given arguments.
    name: jamf-get-computer-peripherals-subset
    outputs:
    - contextPath: JAMF.ComputerSubset.peripherals
      description: The computer peripherals.
      type: Number
    - contextPath: JAMF.ComputerSubset.id
      description: The computer ID.
      type: Number
  - arguments:
    - auto: PREDEFINED
      description: 'The identifier used to determine which computer is requested. Possible values: "id", "name", "udid", "serialnumber", and "macaddress".'
      name: identifier
      predefined:
      - id
      - name
      - udid
      - serialnumber
      - macaddress
      required: true
    - description: The value of the "identifier". For example, if you choose the "id" identifier, a computer ID should be passed. If you choose "macaddress" as the identifier, a computer’s MAC address should be passed, etc.
      name: identifier_value
      required: true
    description: Returns the hardware subset for a specific computer according to the given arguments.
    name: jamf-get-computer-hardware-subset
    outputs:
    - contextPath: JAMF.ComputerSubset.hardware.make
      description: The computer maker.
      type: String
    - contextPath: JAMF.ComputerSubset.hardware.model
      description: The computer model.
      type: String
    - contextPath: JAMF.ComputerSubset.hardware.model_identifier
      description: The computer model ID.
      type: String
    - contextPath: JAMF.ComputerSubset.hardware.os_name
      description: The computer operating system name.
      type: String
    - contextPath: JAMF.ComputerSubset.hardware.os_version
      description: The computer operating system version.
      type: String
    - contextPath: JAMF.ComputerSubset.hardware.os_build
      description: The computer operating system build.
      type: String
    - contextPath: JAMF.ComputerSubset.hardware.master_password_set
      description: Whether the master password is set for the computer.
      type: Boolean
    - contextPath: JAMF.ComputerSubset.hardware.active_directory_status
      description: The computer active directory status.
      type: String
    - contextPath: JAMF.ComputerSubset.hardware.service_pack
      description: The computer service pack.
      type: String
    - contextPath: JAMF.ComputerSubset.hardware.processor_type
      description: The computer processor type.
      type: String
    - contextPath: JAMF.ComputerSubset.hardware.processor_architecture
      description: The computer processor architecture.
      type: String
    - contextPath: JAMF.ComputerSubset.hardware.processor_speed
      description: The computer processor speed.
      type: Number
    - contextPath: JAMF.ComputerSubset.hardware.processor_speed_mhz
      description: The computer processor speed in MHz.
      type: Number
    - contextPath: JAMF.ComputerSubset.hardware.number_processors
      description: The number of processors in the computer.
      type: Number
    - contextPath: JAMF.ComputerSubset.hardware.number_cores
      description: The number of cores in the computer.
      type: Number
    - contextPath: JAMF.ComputerSubset.hardware.total_ram
      description: The amount of RAM in the computer.
      type: Number
    - contextPath: JAMF.ComputerSubset.hardware.total_ram_mb
      description: The amount of RAM in the computer in MB.
      type: Number
    - contextPath: JAMF.ComputerSubset.hardware.boot_rom
      description: The computer boot ROM.
      type: String
    - contextPath: JAMF.ComputerSubset.hardware.bus_speed
      description: The computer bus speed.
      type: Number
    - contextPath: JAMF.ComputerSubset.hardware.bus_speed_mhz
      description: The computer bus speed in MHz.
      type: Number
    - contextPath: JAMF.ComputerSubset.hardware.battery_capacity
      description: The computer battery capacity.
      type: Number
    - contextPath: JAMF.ComputerSubset.hardware.cache_size
      description: The computer cache size.
      type: Number
    - contextPath: JAMF.ComputerSubset.hardware.cache_size_kb
      description: The computer cache size in KB.
      type: Number
    - contextPath: JAMF.ComputerSubset.hardware.available_ram_slots
      description: The number of available RAM slots.
      type: Number
    - contextPath: JAMF.ComputerSubset.hardware.optical_drive
      description: The computer optical drive.
      type: String
    - contextPath: JAMF.ComputerSubset.hardware.nic_speed
      description: The computer NIC speed.
      type: String
    - contextPath: JAMF.ComputerSubset.hardware.smc_version
      description: The compute SMC version.
      type: String
    - contextPath: JAMF.ComputerSubset.hardware.ble_capable
      description: Whether the computer is BLE capable.
      type: Boolean
    - contextPath: JAMF.ComputerSubset.hardware.supports_ios_app_installs
      description: If the computer supports iOS app installations.
      type: Boolean
    - contextPath: JAMF.ComputerSubset.hardware.sip_status
      description: The computer SIP status.
      type: String
    - contextPath: JAMF.ComputerSubset.hardware.gatekeeper_status
      description: The computer gatekeeper status.
      type: String
    - contextPath: JAMF.ComputerSubset.hardware.xprotect_version
      description: The computer xprotect version.
      type: String
    - contextPath: JAMF.ComputerSubset.hardware.institutional_recovery_key
      description: The computer institutional recovery key.
      type: String
    - contextPath: JAMF.ComputerSubset.hardware.disk_encryption_configuration
      description: The computer disk encryption configuration.
      type: String
    - contextPath: JAMF.ComputerSubset.hardware.storage.disk
      description: The computer disk storage.
      type: String
    - contextPath: JAMF.ComputerSubset.hardware.storage.model
      description: The computer model storage.
      type: String
    - contextPath: JAMF.ComputerSubset.hardware.storage.revision
      description: The computer revision storage.
      type: String
    - contextPath: JAMF.ComputerSubset.hardware.storage.serial_number
      description: The computer storage serial number.
      type: String
    - contextPath: JAMF.ComputerSubset.hardware.storage.size
      description: The computer storage size.
      type: Number
    - contextPath: JAMF.ComputerSubset.hardware.storage.drive_capacity_mb
      description: The computer storage drive capacity in MB.
      type: Number
    - contextPath: JAMF.ComputerSubset.hardware.storage.connection_type
      description: The computer storage connection type.
      type: String
    - contextPath: JAMF.ComputerSubset.hardware.storage.smart_status
      description: The computer storage smart status.
      type: String
    - contextPath: JAMF.ComputerSubset.hardware.storage.partitions.name
      description: The computer storage partition name.
      type: String
    - contextPath: JAMF.ComputerSubset.hardware.storage.partitions.size
      description: The computer storage partition size.
      type: Number
    - contextPath: JAMF.ComputerSubset.hardware.storage.partitions.type
      description: The computer storage partition type.
      type: String
    - contextPath: JAMF.ComputerSubset.hardware.storage.partitions.partition_capacity_mb
      description: The computer storage partition capacity in MB.
      type: Number
    - contextPath: JAMF.ComputerSubset.hardware.storage.partitions.percentage_full
      description: The percentage of the storage partition that is full.
      type: Number
    - contextPath: JAMF.ComputerSubset.hardware.storage.partitions.available_mb
      description: The amount of computer storage partition available in MB.
      type: Number
    - contextPath: JAMF.ComputerSubset.hardware.storage.partitions.filevault_status
      description: The computer storage partition filevault status.
      type: String
    - contextPath: JAMF.ComputerSubset.hardware.storage.partitions.filevault_percent
      description: The computer storage partition filevault percent.
      type: Number
    - contextPath: JAMF.ComputerSubset.hardware.storage.partitions.filevault2_status
      description: The computer storage partition second filevault status.
      type: String
    - contextPath: JAMF.ComputerSubset.hardware.storage.partitions.filevault2_percent
      description: The computer storage partition second filevault percent.
      type: Number
    - contextPath: JAMF.ComputerSubset.hardware.storage.partitions.boot_drive_available_mb
      description: The available space on the computer storage partition boot drive in MB.
      type: Number
    - contextPath: JAMF.ComputerSubset.hardware.storage.partitions.lvgUUID
      description: The computer storage partition logical volume group (lvg) UUID.
      type: String
    - contextPath: JAMF.ComputerSubset.hardware.storage.partitions.lvUUID
      description: The computer storage partition logical volume (lv) UUID.
      type: String
    - contextPath: JAMF.ComputerSubset.hardware.storage.partitions.pvUUID
      description: The computer storage partition physical volume (pv) UUID.
      type: String
    - contextPath: JAMF.ComputerSubset.id
      description: The computer ID.
      type: Number
  - arguments:
    - auto: PREDEFINED
      description: 'The identifier used to determine which computer is requested. Possible values: "id", "name", "udid", "serialnumber", and "macaddress".'
      name: identifier
      predefined:
      - id
      - name
      - udid
      - serialnumber
      - macaddress
      required: true
    - description: The value of the "identifier". For example, if you choose the "id" identifier, a computer ID should be passed. If you choose "macaddress" as the identifier, a computer’s MAC address should be passed, etc.
      name: identifier_value
      required: true
    description: Returns the certificates subset for a specific computer according to the given arguments.
    name: jamf-get-computer-certificates-subset
    outputs:
    - contextPath: JAMF.ComputerSubset.certificates.common_name
      description: The certificat common name.
      type: String
    - contextPath: JAMF.ComputerSubset.certificates.identity
      description: The certificat identity.
      type: Boolean
    - contextPath: JAMF.ComputerSubset.certificates.expires_utc
      description: The certificat expiration date in UTC format.
      type: Date
    - contextPath: JAMF.ComputerSubset.certificates.expires_epoch
      description: The certificat expiration date in epoch format.
      type: Number
    - contextPath: JAMF.ComputerSubset.certificates.name
      description: The certificat name.
      type: String
    - contextPath: JAMF.ComputerSubset.id
      description: The computer ID.
      type: Number
  - arguments:
    - auto: PREDEFINED
      description: 'The identifier used to determine which computer is requested. Possible values: "id", "name", "udid", "serialnumber", and "macaddress".'
      name: identifier
      predefined:
      - id
      - name
      - udid
      - serialnumber
      - macaddress
      required: true
    - description: The value of the "identifier". For example, if you choose the "id" identifier, a computer ID should be passed. If you choose "macaddress" as the identifier, a computer’s MAC address should be passed, etc.
      name: identifier_value
      required: true
    description: Returns the security subset for a specific computer according to the given arguments.
    name: jamf-get-computer-security-subset
    outputs:
    - contextPath: JAMF.ComputerSubset.security.activation_lock
      description: The computer activation lock.
      type: Boolean
    - contextPath: JAMF.ComputerSubset.security.secure_boot_level
      description: The computer secure boot level.
      type: String
    - contextPath: JAMF.ComputerSubset.security.external_boot_level
      description: The computer external boot level.
      type: String
    - contextPath: JAMF.ComputerSubset.id
      description: The computer ID.
      type: Number
  - arguments:
    - auto: PREDEFINED
      description: 'The identifier used to determine which computer is requested. Possible values: "id", "name", "udid", "serialnumber", and "macaddress".'
      name: identifier
      predefined:
      - id
      - name
      - udid
      - serialnumber
      - macaddress
      required: true
    - description: The value of the "identifier". For example, if you choose the "id" identifier, a computer ID should be passed. If you choose "macaddress" as the identifier, a computer’s MAC address should be passed, etc.
      name: identifier_value
      required: true
    description: Returns the software subset for a specific computer according to the given arguments.
    name: jamf-get-computer-software-subset
    outputs:
    - contextPath: JAMF.ComputerSubset.software.unix_executables
      description: The computer software's Unix executables.
      type: String
    - contextPath: JAMF.ComputerSubset.software.licensed_software.name
      description: The computer software's licensed software name.
      type: String
    - contextPath: JAMF.ComputerSubset.software.installed_by_casper.package
      description: The computer software that was installed by Jamf PRO.
      type: String
    - contextPath: JAMF.ComputerSubset.software.installed_by_installer_swu.package
      description: The computer software that was installed either by an installer, an app or a software update.
      type: String
    - contextPath: JAMF.ComputerSubset.software.cached_by_casper.package
      description: The computer software that was cached by Jamf PRO.
      type: String
    - contextPath: JAMF.ComputerSubset.software.available_software_updates.name
      description: The name of the available software updates.
      type: String
    - contextPath: JAMF.ComputerSubset.software.available_updates.name
      description: The name of the available updates.
      type: String
    - contextPath: JAMF.ComputerSubset.software.available_updates.package_name
      description: The name of the available update package.
      type: String
    - contextPath: JAMF.ComputerSubset.software.available_updates.version
      description: The version of the available update.
      type: String
    - contextPath: JAMF.ComputerSubset.software.running_services.name
      description: The computer running service name.
      type: String
    - contextPath: JAMF.ComputerSubset.software.applications.name
      description: The computer application name.
      type: String
    - contextPath: JAMF.ComputerSubset.software.applications.path
      description: The computer application path.
      type: String
    - contextPath: JAMF.ComputerSubset.software.applications.version
      description: The computer application version.
      type: String
    - contextPath: JAMF.ComputerSubset.software.applications.bundle_id
      description: The computer application bundle ID.
      type: String
    - contextPath: JAMF.ComputerSubset.software.fonts.name
      description: The computer font name.
      type: String
    - contextPath: JAMF.ComputerSubset.software.fonts.path
      description: The computer font path.
      type: String
    - contextPath: JAMF.ComputerSubset.software.fonts.version
      description: The computer font version.
      type: String
    - contextPath: JAMF.ComputerSubset.software.plugins.name
      description: The computer plugin name.
      type: String
    - contextPath: JAMF.ComputerSubset.software.plugins.path
      description: The computer plugin path.
      type: String
    - contextPath: JAMF.ComputerSubset.software.plugins.version
      description: The computer plugin version.
      type: String
    - contextPath: JAMF.ComputerSubset.id
      description: The computer ID.
      type: Number
  - arguments:
    - auto: PREDEFINED
      description: 'The identifier used to determine which computer is requested. Possible values: "id", "name", "udid", "serialnumber", and "macaddress".'
      name: identifier
      predefined:
      - id
      - name
      - udid
      - serialnumber
      - macaddress
      required: true
    - description: The value of the "identifier". For example, if you choose the "id" identifier, a computer ID should be passed. If you choose "macaddress" as the identifier, a computer’s MAC address should be passed, etc.
      name: identifier_value
      required: true
    description: Returns the extension attributes subset for a specific computer according to the given arguments.
    name: jamf-get-computer-extension-attributes-subset
    outputs:
    - contextPath: JAMF.ComputerSubset.extension_attributes.id
      description: The computer extension attributes ID.
      type: Number
    - contextPath: JAMF.ComputerSubset.extension_attributes.name
      description: The computer extension attributes name.
      type: String
    - contextPath: JAMF.ComputerSubset.extension_attributes.type
      description: The computer extension attributes type.
      type: String
    - contextPath: JAMF.ComputerSubset.extension_attributes.multi_value
      description: The computer extension attributes multi value.
      type: Boolean
    - contextPath: JAMF.ComputerSubset.extension_attributes.value
      description: The computer extension attributes value.
      type: String
    - contextPath: JAMF.ComputerSubset.id
      description: The computer ID.
      type: Number
  - arguments:
    - auto: PREDEFINED
      description: 'The identifier used to determine which computer is requested. Possible values: "id", "name", "udid", "serialnumber", and "macaddress".'
      name: identifier
      predefined:
      - id
      - name
      - udid
      - serialnumber
      - macaddress
      required: true
    - description: The value of the "identifier". For example, if you choose the "id" identifier, a computer ID should be passed. If you choose "macaddress" as the identifier, a computer’s MAC address should be passed, etc.
      name: identifier_value
      required: true
    description: Returns the groups accounts subset for a specific computer according to the given arguments.
    name: jamf-get-computer-groups-accounts-subset
    outputs:
    - contextPath: JAMF.ComputerSubset.groups_accounts.computer_group_memberships
      description: The computer group memberships.
      type: String
    - contextPath: JAMF.ComputerSubset.groups_accounts.local_accounts.name
      description: The computer local account name.
      type: String
    - contextPath: JAMF.ComputerSubset.groups_accounts.local_accounts.realname
      description: The computer local account real name.
      type: String
    - contextPath: JAMF.ComputerSubset.groups_accounts.local_accounts.uid
      description: The computer local account UID.
      type: String
    - contextPath: JAMF.ComputerSubset.groups_accounts.local_accounts.home
      description: The computer local account home.
      type: String
    - contextPath: JAMF.ComputerSubset.groups_accounts.local_accounts.home_size
      description: The computer local account name size.
      type: String
    - contextPath: JAMF.ComputerSubset.groups_accounts.local_accounts.home_size_mb
      description: The computer local account size in MB.
      type: Number
    - contextPath: JAMF.ComputerSubset.groups_accounts.local_accounts.administrator
      description: Whether the computer is the local account administrator.
      type: Boolean
    - contextPath: JAMF.ComputerSubset.groups_accounts.local_accounts.filevault_enabled
      description: Whether the computer filevault is enabled.
      type: Boolean
    - contextPath: JAMF.ComputerSubset.groups_accounts.user_inventories.disable_automatic_login
      description: Whether automatic login is disabled.
      type: Boolean
    - contextPath: JAMF.ComputerSubset.groups_accounts.user_inventories.user.username
      description: The computer user inventories user's username.
      type: String
    - contextPath: JAMF.ComputerSubset.groups_accounts.user_inventories.user.password_history_depth
      description: Number of unique passcodes before reuse.
      type: String
    - contextPath: JAMF.ComputerSubset.groups_accounts.user_inventories.user.password_min_length
      description: Smallest number of passcode characters allowed.
      type: String
    - contextPath: JAMF.ComputerSubset.groups_accounts.user_inventories.user.password_max_age
      description: Number of days until the passcode must be changed.
      type: String
    - contextPath: JAMF.ComputerSubset.groups_accounts.user_inventories.user.password_min_complex_characters
      description: Smallest number of non-alphanumeric characters allowed.
      type: String
    - contextPath: JAMF.ComputerSubset.groups_accounts.user_inventories.user.password_require_alphanumeric
      description: Passcode rule (must contain at least one letter and one number).
      type: String
    - contextPath: JAMF.ComputerSubset.id
      description: The computer ID.
      type: Number
  - arguments:
    - auto: PREDEFINED
      description: 'The identifier used to determine which computer is requested. Possible values: "id", "name", "udid", "serialnumber", and "macaddress".'
      name: identifier
      predefined:
      - id
      - name
      - udid
      - serialnumber
      - macaddress
      required: true
    - description: The value of the "identifier". For example, if you choose the "id" identifier, a computer ID should be passed. If you choose "macaddress" as the identifier, a computer’s MAC address should be passed, etc.
      name: identifier_value
      required: true
    description: Returns the iPhones subset for a specific computer according to the given arguments.
    name: jamf-get-computer-iphones-subset
    outputs:
    - contextPath: JAMF.ComputerSubset.iphones
      description: The commputer related iPhones.
      type: String
    - contextPath: JAMF.ComputerSubset.id
      description: The computer ID.
      type: Number
  - arguments:
    - auto: PREDEFINED
      description: 'The identifier used to determine which computer is requested. Possible values: "id", "name", "udid", "serialnumber", and "macaddress".'
      name: identifier
      predefined:
      - id
      - name
      - udid
      - serialnumber
      - macaddress
      required: true
    - description: The value of the "identifier". For example, if you choose the "id" identifier, a computer ID should be passed. If you choose "macaddress" as the identifier, a computer’s MAC address should be passed, etc.
      name: identifier_value
      required: true
    description: Returns the configuration profiles subset for a specific computer according to the given arguments.
    name: jamf-get-computer-configuration-profiles-subset
    outputs:
    - contextPath: JAMF.ComputerSubset.configuration_profiles.id
      description: The configuration profile ID.
      type: Number
    - contextPath: JAMF.ComputerSubset.configuration_profiles.name
      description: The configuration profile name.
      type: String
    - contextPath: JAMF.ComputerSubset.configuration_profiles.uuid
      description: The configuration profile UUID.
      type: String
    - contextPath: JAMF.ComputerSubset.configuration_profiles.is_removable
      description: If the configuration profile is removable.
      type: Boolean
    - contextPath: JAMF.ComputerSubset.id
      description: The computer ID.
      type: Number
  - arguments:
    - description: A 6-digit passcode to be used to unlock the computer after it was locked.
      name: passcode
      required: true
      secret: true
    - description: The ID of the computer that you want to lock.
      name: id
      required: true
    - description: A message to display on the locked screen.
      name: lock_message
    description: 'Sends the "DeviceLock" command to a computer. This command logs the user out of the computer, restarts the computer, and then locks the computer. Optional: Displays a message on the computer when it locks.'
    name: jamf-computer-lock
    outputs:
    - contextPath: JAMF.ComputerCommand.name
      description: The command name.
      type: String
    - contextPath: JAMF.ComputerCommand.command_uuid
      description: The command UDID.
      type: String
    - contextPath: JAMF.ComputerCommand.computer_id
      description: The computer ID.
      type: String
  - arguments:
    - description: A 6-digit passcode that locks the computer after being erased.
      name: passcode
      required: true
      secret: true
    - description: The ID of the computer that you want to erase.
      name: id
      required: true
    description: Sends the “EraseDevice'' command to a computer. Permanently erases all the data on the computer and sets a passcode when required by the computer hardware type.
    name: jamf-computer-erase
    outputs:
    - contextPath: JAMF.ComputerCommand.name
      description: The command name.
      type: String
    - contextPath: JAMF.ComputerCommand.command_uuid
      description: The command UDID.
      type: String
    - contextPath: JAMF.ComputerCommand.computer_id
      description: The computer ID.
      type: String
  - arguments:
    - defaultValue: '50'
      description: Maximum number of users to retrieve. The maximal value is 200.
      name: limit
    - defaultValue: '0'
      description: The number of the requested page.
      name: page
    description: Returns a list of users with their IDs and names. By default, returns the first 50 users to the context (ID + name).
    name: jamf-get-users
    outputs:
    - contextPath: JAMF.User.id
      description: The user ID.
      type: Number
    - contextPath: JAMF.User.name
      description: The user name.
      type: String
    - contextPath: JAMF.User.Paging.total_results
      description: The number of users returned in this specific search.
      type: Number
    - contextPath: JAMF.User.Paging.page_size
      description: The number of users to be returned on each page.
      type: Number
    - contextPath: JAMF.User.Paging.current_page
      description: The number of requested page.
      type: Number
  - arguments:
    - description: |-
        The user ID.
        To get the user ID, run the `jamf-get-users` command to get all user names and IDs.
      name: id
      required: true
    description: Returns a specific user with general data about the user according to the given ID.
    name: jamf-get-user-by-id
    outputs:
    - contextPath: JAMF.User.id
      description: The user ID.
      type: Number
    - contextPath: JAMF.User.name
      description: The user name.
      type: String
    - contextPath: JAMF.User.full_name
      description: The user full name.
      type: String
    - contextPath: JAMF.User.email
      description: The user email.
      type: String
    - contextPath: JAMF.User.email_address
      description: The user email address.
      type: String
    - contextPath: JAMF.User.phone_number
      description: The user phone number.
      type: String
    - contextPath: JAMF.User.position
      description: The user position.
      type: String
    - contextPath: JAMF.User.managed_apple_id
      description: The user managed Apple ID.
      type: String
    - contextPath: JAMF.User.enable_custom_photo_url
      description: Whether the user custom photo URL is enabled.
      type: Boolean
    - contextPath: JAMF.User.custom_photo_url
      description: The user custom photo URL.
      type: String
    - contextPath: JAMF.User.ldap_server.id
      description: The user LDAP server ID.
      type: Number
    - contextPath: JAMF.User.ldap_server.name
      description: The user LDAP server name.
      type: String
    - contextPath: JAMF.User.extension_attributes.id
      description: The user extension attributes ID.
      type: Number
    - contextPath: JAMF.User.extension_attributes.name
      description: The user extension attributes name.
      type: String
    - contextPath: JAMF.User.extension_attributes.type
      description: The user extension attributes type.
      type: String
    - contextPath: JAMF.User.extension_attributes.value
      description: The user extension attributes value.
      type: String
    - contextPath: JAMF.User.sites.id
      description: The user's site ID.
      type: Number
    - contextPath: JAMF.User.sites.name
      description: The user's site name.
      type: String
    - contextPath: JAMF.User.links.total_vpp_code_count
      description: The user total VPP code acount.
      type: Number
    - contextPath: JAMF.User.links.vpp_assignments.id
      description: The VPP assignment ID that is linked to the user.
      type: Number
    - contextPath: JAMF.User.links.vpp_assignments.name
      description: The VPP assignment name that is linked to the user.
      type: String
    - contextPath: JAMF.User.links.computers.id
      description: The computer ID that is linked to the user.
      type: Number
    - contextPath: JAMF.User.links.computers.name
      description: The computer name that is linked to the user.
      type: String
    - contextPath: JAMF.User.links.peripherals.id
      description: The peripherals ID that is linked to the user.
      type: Number
    - contextPath: JAMF.User.links.peripherals.name
      description: The peripherals name that is linked to the user.
      type: String
    - contextPath: JAMF.User.links.mobile_devices.id
      description: The mobile device ID that is linked to the user.
      type: String
    - contextPath: JAMF.User.links.mobile_devices.name
      description: The mobile device name that is linked to the user.
      type: String
    - contextPath: JAMF.User.user_groups.size
      description: The user group size.
      type: Number
    - contextPath: JAMF.User.user_groups.user_group.id
      description: The user group ID.
      type: Number
    - contextPath: JAMF.User.user_groups.user_group.name
      description: The user group name.
      type: String
    - contextPath: JAMF.User.user_groups.user_group.is_smart
      description: Whether the user group is smart.
      type: Boolean
  - arguments:
    - description: The user name.
      name: name
      required: true
    description: Returns a specific user with general data about the user according to the given name.
    name: jamf-get-user-by-name
    outputs:
    - contextPath: JAMF.User.id
      description: The user ID.
      type: Number
    - contextPath: JAMF.User.name
      description: The user name.
      type: String
    - contextPath: JAMF.User.full_name
      description: The user full name.
      type: String
    - contextPath: JAMF.User.email
      description: The user email.
      type: String
    - contextPath: JAMF.User.email_address
      description: The user email address.
      type: String
    - contextPath: JAMF.User.phone_number
      description: The user phone number.
      type: String
    - contextPath: JAMF.User.position
      description: The user position.
      type: String
    - contextPath: JAMF.User.managed_apple_id
      description: The user managed Apple ID.
      type: String
    - contextPath: JAMF.User.enable_custom_photo_url
      description: Whether the user custom photo URL is enabled.
      type: Boolean
    - contextPath: JAMF.User.custom_photo_url
      description: The user custom photo URL.
      type: String
    - contextPath: JAMF.User.ldap_server.id
      description: The user LDAP server ID.
      type: Number
    - contextPath: JAMF.User.ldap_server.name
      description: The user LDAP server name.
      type: String
    - contextPath: JAMF.User.extension_attributes.id
      description: The user extension attributes ID.
      type: Number
    - contextPath: JAMF.User.extension_attributes.name
      description: The user extension attributes name.
      type: String
    - contextPath: JAMF.User.extension_attributes.type
      description: The user extension attributes type.
      type: String
    - contextPath: JAMF.User.extension_attributes.value
      description: The user extension attributes value.
      type: String
    - contextPath: JAMF.User.sites.site.id
      description: The user's site ID.
      type: Number
    - contextPath: JAMF.User.sites.site.name
      description: The user's site name.
      type: String
    - contextPath: JAMF.User.links.total_vpp_code_count
      description: The user total VPP code acount.
      type: Number
    - contextPath: JAMF.User.links.vpp_assignments.id
      description: The VPP assignment ID that is linked to the user.
      type: Number
    - contextPath: JAMF.User.links.vpp_assignments.name
      description: The VPP assignment name that is linked to the user.
      type: String
    - contextPath: JAMF.User.links.computers.id
      description: The computer ID that is linked to the user.
      type: Number
    - contextPath: JAMF.User.links.computers.name
      description: The computer name that is linked to the user.
      type: String
    - contextPath: JAMF.User.links.peripherals.id
      description: The peripherals ID that is linked to the user.
      type: Number
    - contextPath: JAMF.User.links.peripherals.name
      description: The peripherals name that is linked to the user.
      type: String
    - contextPath: JAMF.User.links.mobile_devices.id
      description: The mobile device ID that is linked to the user.
      type: String
    - contextPath: JAMF.User.links.mobile_devices.name
      description: The mobile device name that is linked to the user.
      type: String
    - contextPath: JAMF.User.user_groups.size
      description: The user groups size.
      type: Number
    - contextPath: JAMF.User.user_groups.user_group.id
      description: The user group ID.
      type: Number
    - contextPath: JAMF.User.user_groups.user_group.name
      description: The user group name.
      type: String
    - contextPath: JAMF.User.user_groups.user_group.is_smart
      description: Whether the user group is smart.
      type: Boolean
  - arguments:
    - description: The user email.
      name: email
      required: true
    description: Returns a specific user with general data about the user according to the given email.
    name: jamf-get-user-by-email
    outputs:
    - contextPath: JAMF.User.id
      description: The user ID.
      type: Number
    - contextPath: JAMF.User.name
      description: The user name.
      type: String
    - contextPath: JAMF.User.full_name
      description: The user full name.
      type: String
    - contextPath: JAMF.User.email
      description: The user email.
      type: String
    - contextPath: JAMF.User.email_address
      description: The user email address.
      type: String
    - contextPath: JAMF.User.phone_number
      description: The user phone number.
      type: String
    - contextPath: JAMF.User.position
      description: The user position.
      type: String
    - contextPath: JAMF.User.managed_apple_id
      description: The user managed Apple ID.
      type: String
    - contextPath: JAMF.User.enable_custom_photo_url
      description: Whether the user custom photo URL is enabled.
      type: Boolean
    - contextPath: JAMF.User.custom_photo_url
      description: The user custom photo URL.
      type: String
    - contextPath: JAMF.User.ldap_server.id
      description: The user LDAP server ID.
      type: Number
    - contextPath: JAMF.User.ldap_server.name
      description: The user LDAP server name.
      type: String
    - contextPath: JAMF.User.extension_attributes.id
      description: The user extension attributes ID.
      type: Number
    - contextPath: JAMF.User.extension_attributes.name
      description: The user extension attributes name.
      type: String
    - contextPath: JAMF.User.extension_attributes.type
      description: The user extension attributes type.
      type: String
    - contextPath: JAMF.User.extension_attributes.value
      description: The user extension attributes value.
      type: String
    - contextPath: JAMF.User.sites.site.id
      description: The user's site ID.
      type: Number
    - contextPath: JAMF.User.sites.site.name
      description: The user's site name.
      type: String
    - contextPath: JAMF.User.links.total_vpp_code_count
      description: The user total VPP code acount.
      type: Number
    - contextPath: JAMF.User.links.vpp_assignments.id
      description: The VPP assignment ID that is linked to the user.
      type: Number
    - contextPath: JAMF.User.links.vpp_assignments.name
      description: The VPP assignment name that is linked to the user.
      type: String
    - contextPath: JAMF.User.links.computers.id
      description: The computer ID that is linked to the user.
      type: Number
    - contextPath: JAMF.User.links.computers.name
      description: The computer name that is linked to the user.
      type: String
    - contextPath: JAMF.User.links.peripherals.id
      description: The peripherals ID that is linked to the user.
      type: Number
    - contextPath: JAMF.User.links.peripherals.name
      description: The peripherals name that is linked to the user.
      type: String
    - contextPath: JAMF.User.links.mobile_devices.id
      description: The mobile device ID that is linked to the user.
      type: String
    - contextPath: JAMF.User.links.mobile_devices.name
      description: The mobile device name that is linked to the user.
      type: String
    - contextPath: JAMF.User.user_groups.size
      description: The user groups size.
      type: Number
    - contextPath: JAMF.User.user_groups.user_group.id
      description: The user group ID.
      type: Number
    - contextPath: JAMF.User.user_groups.user_group.name
      description: The user group name.
      type: String
    - contextPath: JAMF.User.user_groups.user_group.is_smart
      description: If the user group is smart.
      type: Boolean
  - arguments:
    - defaultValue: '50'
      description: Maximum number of devices to retrieve. Maximal value is 200.
      name: limit
    - defaultValue: '0'
      description: Number of requested page.
      name: page
    description: Returns a list of devices with  basic data on each. By default, returns the first 50 devices to the context (ID + name).
    name: jamf-get-mobile-devices
    outputs:
    - contextPath: JAMF.MobileDevice.id
      description: The mobile device ID.
      type: Number
    - contextPath: JAMF.MobileDevice.name
      description: The mobile device name.
      type: String
    - contextPath: JAMF.MobileDevice.device_name
      description: The mobile device name.
      type: String
    - contextPath: JAMF.MobileDevice.udid
      description: The mobile device UDID.
      type: String
    - contextPath: JAMF.MobileDevice.serial_number
      description: The mobile device serial number.
      type: String
    - contextPath: JAMF.MobileDevice.phone_number
      description: The mobile device phone number.
      type: String
    - contextPath: JAMF.MobileDevice.wifi_mac_address
      description: The mobile device WIFI MAC address.
      type: String
    - contextPath: JAMF.MobileDevice.managed
      description: Whether the mobile device is managed.
      type: Boolean
    - contextPath: JAMF.MobileDevice.supervised
      description: Whether the mobile device is supervised.
      type: Boolean
    - contextPath: JAMF.MobileDevice.model
      description: The mobile device model.
      type: String
    - contextPath: JAMF.MobileDevice.model_identifier
      description: The mobile device model ID.
      type: String
    - contextPath: JAMF.MobileDevice.modelDisplay
      description: The mobile device model display.
      type: String
    - contextPath: JAMF.MobileDevice.model_display
      description: The mobile device model display.
      type: String
    - contextPath: JAMF.MobileDevice.username
      description: The mobile device username.
      type: String
    - contextPath: JAMF.MobileDevice.Paging.total_results
      description: The number of mobile devices returned in this specific search.
      type: Number
    - contextPath: JAMF.MobileDevice.Paging.page_size
      description: The number of mobile devices to be returned on each page.
      type: Number
    - contextPath: JAMF.MobileDevice.Paging.current_page
      description: The number of the requested page.
      type: Number
  - arguments:
    - description: |-
        Gets the “general” subset of a specific device.
        To get the mobile device ID, run the `jamf-get-mobile-devices` command to get all mobile devices names and IDs.
      name: id
      required: true
    description: 'Returns the "general" subset of a specific mobile device, e.g.: name, MAC address, IP, serial number, UDID. etc.'
    name: jamf-get-mobile-device-by-id
    outputs:
    - contextPath: JAMF.MobileDevice.id
      description: The mobile device ID.
      type: Number
    - contextPath: JAMF.MobileDevice.display_name
      description: The mobile device display name.
      type: String
    - contextPath: JAMF.MobileDevice.device_name
      description: The mobile device name.
      type: String
    - contextPath: JAMF.MobileDevice.name
      description: The mobile device name.
      type: String
    - contextPath: JAMF.MobileDevice.asset_tag
      description: The mobile device asset ID.
      type: String
    - contextPath: JAMF.MobileDevice.last_inventory_update
      description: The date of the mobile device last inventory update.
      type: String
    - contextPath: JAMF.MobileDevice.last_inventory_update_epoch
      description: The date of the mobile device last inventory update in epoch format.
      type: Date
    - contextPath: JAMF.MobileDevice.last_inventory_update_utc
      description: The date of the mobile device last inventory update in UTC format.
      type: Date
    - contextPath: JAMF.MobileDevice.capacity
      description: The mobile device capacity.
      type: Number
    - contextPath: JAMF.MobileDevice.capacity_mb
      description: The mobile device capacity in MB.
      type: Number
    - contextPath: JAMF.MobileDevice.available
      description: The mobile device available storage.
      type: Number
    - contextPath: JAMF.MobileDevice.available_mb
      description: The mobile device available storage in MB.
      type: Number
    - contextPath: JAMF.MobileDevice.percentage_used
      description: The percentage of memory used.
      type: Number
    - contextPath: JAMF.MobileDevice.os_type
      description: The mobile device operating system type.
      type: String
    - contextPath: JAMF.MobileDevice.os_version
      description: The mobile device operating system version.
      type: String
    - contextPath: JAMF.MobileDevice.os_build
      description: The mobile device operating system build.
      type: String
    - contextPath: JAMF.MobileDevice.serial_number
      description: The mobile device serial number.
      type: String
    - contextPath: JAMF.MobileDevice.udid
      description: The mobile device UDID.
      type: String
    - contextPath: JAMF.MobileDevice.initial_entry_date_epoch
      description: The mobile device initial entry date in epoch format.
      type: Date
    - contextPath: JAMF.MobileDevice.initial_entry_date_utc
      description: The mobile device initial entry date in UTC format.
      type: Date
    - contextPath: JAMF.MobileDevice.phone_number
      description: The mobile device phone number.
      type: String
    - contextPath: JAMF.MobileDevice.ip_address
      description: The mobile device IP address.
      type: String
    - contextPath: JAMF.MobileDevice.wifi_mac_address
      description: The mobile device WIFI MAC address.
      type: String
    - contextPath: JAMF.MobileDevice.bluetooth_mac_address
      description: The mobile device bluetooth MAC address.
      type: String
    - contextPath: JAMF.MobileDevice.modem_firmware
      description: The mobile device modem fireware.
      type: String
    - contextPath: JAMF.MobileDevice.model
      description: The mobile device model.
      type: String
    - contextPath: JAMF.MobileDevice.model_identifier
      description: The mobile device model ID.
      type: String
    - contextPath: JAMF.MobileDevice.model_number
      description: The mobile device model number.
      type: String
    - contextPath: JAMF.MobileDevice.modelDisplay
      description: The mobile device model display.
      type: String
    - contextPath: JAMF.MobileDevice.model_display
      description: The mobile device model display.
      type: String
    - contextPath: JAMF.MobileDevice.device_ownership_level
      description: The mobile device ownership level.
      type: String
    - contextPath: JAMF.MobileDevice.enrollment_method
      description: The mobile device enrollment method.
      type: String
    - contextPath: JAMF.MobileDevice.last_enrollment_epoch
      description: The mobile device last enrollment in epoch.
      type: Number
    - contextPath: JAMF.MobileDevice.last_enrollment_utc
      description: The mobile device last enrollment in UTC format.
      type: String
    - contextPath: JAMF.MobileDevice.mdm_profile_expiration_epoch
      description: The mobile device MDM profile expiration in epoch format.
      type: Number
    - contextPath: JAMF.MobileDevice.mdm_profile_expiration_utc
      description: The mobile device MDM profile expiration in UTC format.
      type: String
    - contextPath: JAMF.MobileDevice.managed
      description: Whether the mobile device is managed.
      type: Boolean
    - contextPath: JAMF.MobileDevice.supervised
      description: Whether the mobile device is supervised.
      type: Boolean
    - contextPath: JAMF.MobileDevice.exchange_activesync_device_identifier
      description: The mobile device exchange active sync device ID.
      type: String
    - contextPath: JAMF.MobileDevice.shared
      description: Whether the device is shared.
      type: String
    - contextPath: JAMF.MobileDevice.diagnostic_submission
      description: The mobile device diagnostic submission.
      type: String
    - contextPath: JAMF.MobileDevice.app_analytics
      description: The mobile device app analytics.
      type: String
    - contextPath: JAMF.MobileDevice.tethered
      description: The mobile device tethered status.
      type: String
    - contextPath: JAMF.MobileDevice.battery_level
      description: The mobile device battery level.
      type: Number
    - contextPath: JAMF.MobileDevice.ble_capable
      description: Whether the mobile device is BLE capable.
      type: Boolean
    - contextPath: JAMF.MobileDevice.device_locator_service_enabled
      description: Whether the mobile device locator service is enabled.
      type: Boolean
    - contextPath: JAMF.MobileDevice.do_not_disturb_enabled
      description: Whether the mobile device do not disturb is enabled.
      type: Boolean
    - contextPath: JAMF.MobileDevice.cloud_backup_enabled
      description: Whether the mobile device cloud backup is enabled.
      type: Boolean
    - contextPath: JAMF.MobileDevice.last_cloud_backup_date_epoch
      description: The mobile device last cloud update backup date in epoch format.
      type: Date
    - contextPath: JAMF.MobileDevice.last_cloud_backup_date_utc
      description: The mobile device last cloud update backup date in UTC format.
      type: Date
    - contextPath: JAMF.MobileDevice.location_services_enabled
      description: Whether the mobile device location services is enabled.
      type: Boolean
    - contextPath: JAMF.MobileDevice.itunes_store_account_is_active
      description: Whether the mobile device iTunes store account is enabled.
      type: Boolean
    - contextPath: JAMF.MobileDevice.last_backup_time_epoch
      description: The mobile device last backup time in epoch format.
      type: Number
    - contextPath: JAMF.MobileDevice.last_backup_time_utc
      description: The mobile device last backup time in UTC format.
      type: String
    - contextPath: JAMF.MobileDevice.site.id
      description: The mobile device site ID.
      type: Number
    - contextPath: JAMF.MobileDevice.site.name
      description: The mobile device site name.
      type: String
  - arguments:
    - description: 'The specific characteristics by which to match devices such as: name, udid, serial_number, mac_address, username, email. e.g: “match=john*”, “match=C52F72FACB9T”. (Supports wildcards)'
      name: match
      predefined:
      - ''
      required: true
    - defaultValue: '50'
      description: Maximum number of devices to retrieve. (Maximal value is 200).
      name: limit
    - defaultValue: '0'
      description: The number of the requested page.
      name: page
    description: Matches mobile devices by specific characteristics and returns general data on each one of the mobile devices.
    name: jamf-get-mobile-device-by-match
    outputs:
    - contextPath: JAMF.MobileDevice.id
      description: The mobile device ID.
      type: Number
    - contextPath: JAMF.MobileDevice.name
      description: The mobile device name.
      type: String
    - contextPath: JAMF.MobileDevice.udid
      description: The mobile device UDID.
      type: String
    - contextPath: JAMF.MobileDevice.serial_number
      description: The mobile device serial number.
      type: String
    - contextPath: JAMF.MobileDevice.mac_address
      description: The mobile device MAC address.
      type: String
    - contextPath: JAMF.MobileDevice.wifi_mac_address
      description: The mobile device WIFI MAC address.
      type: String
    - contextPath: JAMF.MobileDevice.username
      description: The mobile device username.
      type: String
    - contextPath: JAMF.MobileDevice.realname
      description: The mobile device real name.
      type: String
    - contextPath: JAMF.MobileDevice.email
      description: The mobile device user email address.
      type: String
    - contextPath: JAMF.MobileDevice.email_address
      description: The mobile device user email address.
      type: String
    - contextPath: JAMF.MobileDevice.room
      description: The mobile device room.
      type: String
    - contextPath: JAMF.MobileDevice.position
      description: The mobile device position.
      type: String
    - contextPath: JAMF.MobileDevice.building
      description: The mobile device building.
      type: String
    - contextPath: JAMF.MobileDevice.building_name
      description: The mobile device building name.
      type: String
    - contextPath: JAMF.MobileDevice.department
      description: The mobile device department.
      type: String
    - contextPath: JAMF.MobileDevice.department_name
      description: The mobile device department name.
      type: String
    - contextPath: JAMF.MobileDevice.Paging.total_results
      description: The number of mobile devices returned in this specific search.
      type: Number
    - contextPath: JAMF.MobileDevice.Paging.page_size
      description: The number of mobile devices to be returned on each page.
      type: Number
    - contextPath: JAMF.MobileDevice.Paging.current_page
      description: The number of the requested page.
      type: Number
  - arguments:
    - auto: PREDEFINED
      description: 'The identifier used to determine which computer is requested. Possible values: "id", "name", "udid", "serialnumber", and "macaddress".'
      name: identifier
      predefined:
      - id
      - name
      - udid
      - serialnumber
      - macaddress
      required: true
    - description: The value of the "identifier". For example, if you choose the "id" identifier, a computer ID should be passed. If you choose "macaddress" as the identifier, a computer’s MAC address should be passed, etc.
      name: identifier_value
      required: true
    description: Returns the general subset for a specific mobile device according to the given arguments.
    name: jamf-get-mobile-device-general-subset
    outputs:
    - contextPath: JAMF.MobileDeviceSubset.id
      description: The mobile device ID.
      type: String
    - contextPath: JAMF.MobileDeviceSubset.general.id
      description: The mobile device ID.
      type: Number
    - contextPath: JAMF.MobileDeviceSubset.general.display_name
      description: The mobile device display name.
      type: String
    - contextPath: JAMF.MobileDeviceSubset.general.device_name
      description: The mobile device name.
      type: String
    - contextPath: JAMF.MobileDeviceSubset.general.name
      description: The mobile device name.
      type: String
    - contextPath: JAMF.MobileDeviceSubset.general.asset_tag
      description: The mobile device asset ID.
      type: String
    - contextPath: JAMF.MobileDeviceSubset.general.last_inventory_update
      description: The date of the mobile device last inventory update.
      type: String
    - contextPath: JAMF.MobileDeviceSubset.general.last_inventory_update_epoch
      description: The date of the mobile device last inventory update in epoch format.
      type: Date
    - contextPath: JAMF.MobileDeviceSubset.general.last_inventory_update_utc
      description: The date of the mobile device last inventory update in UTC format.
      type: Date
    - contextPath: JAMF.MobileDeviceSubset.general.capacity
      description: The mobile device capacity.
      type: Number
    - contextPath: JAMF.MobileDeviceSubset.general.capacity_mb
      description: The mobile device capacity in MB.
      type: Number
    - contextPath: JAMF.MobileDeviceSubset.general.available
      description: The available memory in the mobile device.
      type: Number
    - contextPath: JAMF.MobileDeviceSubset.general.available_mb
      description: The available memory in the mobile device in MB.
      type: Number
    - contextPath: JAMF.MobileDeviceSubset.general.percentage_used
      description: The percentage of memory used in the mobile device.
      type: Number
    - contextPath: JAMF.MobileDeviceSubset.general.os_type
      description: The mobile device operating system type.
      type: String
    - contextPath: JAMF.MobileDeviceSubset.general.os_version
      description: The mobile device operating system version.
      type: String
    - contextPath: JAMF.MobileDeviceSubset.general.os_build
      description: The mobile device operating system build.
      type: String
    - contextPath: JAMF.MobileDeviceSubset.general.serial_number
      description: The mobile device serial number.
      type: String
    - contextPath: JAMF.MobileDeviceSubset.general.udid
      description: The mobile device UDID.
      type: String
    - contextPath: JAMF.MobileDeviceSubset.general.initial_entry_date_epoch
      description: The mobile device initial entry date in epoch format.
      type: Date
    - contextPath: JAMF.MobileDeviceSubset.general.initial_entry_date_utc
      description: The mobile device initial entry date in UTC format.
      type: Date
    - contextPath: JAMF.MobileDeviceSubset.general.phone_number
      description: The mobile device phone number.
      type: String
    - contextPath: JAMF.MobileDeviceSubset.general.ip_address
      description: The mobile device IP address.
      type: String
    - contextPath: JAMF.MobileDeviceSubset.general.wifi_mac_address
      description: The mobile device WIFI MAC address.
      type: String
    - contextPath: JAMF.MobileDeviceSubset.general.bluetooth_mac_address
      description: The mobile device bluetooth MAC address.
      type: String
    - contextPath: JAMF.MobileDeviceSubset.general.modem_firmware
      description: The mobile device modem fireware.
      type: String
    - contextPath: JAMF.MobileDeviceSubset.general.model
      description: The mobile device model.
      type: String
    - contextPath: JAMF.MobileDeviceSubset.general.model_identifier
      description: The mobile device model ID.
      type: String
    - contextPath: JAMF.MobileDeviceSubset.general.model_number
      description: The mobile device model number.
      type: String
    - contextPath: JAMF.MobileDeviceSubset.general.modelDisplay
      description: The mobile device model display.
      type: String
    - contextPath: JAMF.MobileDeviceSubset.general.model_display
      description: The mobile device model display.
      type: String
    - contextPath: JAMF.MobileDeviceSubset.general.device_ownership_level
      description: The mobile device ownership level.
      type: String
    - contextPath: JAMF.MobileDeviceSubset.general.enrollment_method
      description: The mobile device enrollment method.
      type: String
    - contextPath: JAMF.MobileDeviceSubset.general.last_enrollment_epoch
      description: The mobile device last enrollment in epoch format.
      type: Number
    - contextPath: JAMF.MobileDeviceSubset.general.last_enrollment_utc
      description: The mobile device last enrollment in UTC format.
      type: String
    - contextPath: JAMF.MobileDeviceSubset.general.mdm_profile_expiration_epoch
      description: The mobile device MDM profile expiration in epoch format.
      type: Number
    - contextPath: JAMF.MobileDeviceSubset.general.mdm_profile_expiration_utc
      description: The mobile device MDM profile expiration in UTC format.
      type: String
    - contextPath: JAMF.MobileDeviceSubset.general.managed
      description: Whether the mobile device is managed.
      type: Boolean
    - contextPath: JAMF.MobileDeviceSubset.general.supervised
      description: Whether the mobile device is supervised.
      type: Boolean
    - contextPath: JAMF.MobileDeviceSubset.general.exchange_activesync_device_identifier
      description: The mobile device exchange active sync device ID.
      type: String
    - contextPath: JAMF.MobileDeviceSubset.general.shared
      description: Whether the device is shared.
      type: String
    - contextPath: JAMF.MobileDeviceSubset.general.diagnostic_submission
      description: The mobile device diagnostic submission.
      type: String
    - contextPath: JAMF.MobileDeviceSubset.general.app_analytics
      description: The mobile device app analytics.
      type: String
    - contextPath: JAMF.MobileDeviceSubset.general.tethered
      description: The mobile device tethered status.
      type: String
    - contextPath: JAMF.MobileDeviceSubset.general.battery_level
      description: The mobile device battery level.
      type: Number
    - contextPath: JAMF.MobileDeviceSubset.general.ble_capable
      description: Whether the mobile device is BLE capable.
      type: Boolean
    - contextPath: JAMF.MobileDeviceSubset.general.device_locator_service_enabled
      description: Whether the mobile device locator service is enabled.
      type: Boolean
    - contextPath: JAMF.MobileDeviceSubset.general.do_not_disturb_enabled
      description: Whether the mobile device do not disturb is enabled.
      type: Boolean
    - contextPath: JAMF.MobileDeviceSubset.general.cloud_backup_enabled
      description: Whether the mobile device cloud backup is enabled.
      type: Boolean
    - contextPath: JAMF.MobileDeviceSubset.general.last_cloud_backup_date_epoch
      description: The mobie device last cloud update backup date in epoch format.
      type: Date
    - contextPath: JAMF.MobileDeviceSubset.general.last_cloud_backup_date_utc
      description: The mobie device last cloud update backup date in UTC format.
      type: Date
    - contextPath: JAMF.MobileDeviceSubset.general.location_services_enabled
      description: Whether the mobile device location services is enabled.
      type: Boolean
    - contextPath: JAMF.MobileDeviceSubset.general.itunes_store_account_is_active
      description: Whether the mobile device iTunes store account is enabled.
      type: Boolean
    - contextPath: JAMF.MobileDeviceSubset.general.last_backup_time_epoch
      description: The mobile device last backup time in epoch format.
      type: Number
    - contextPath: JAMF.MobileDeviceSubset.general.last_backup_time_utc
      description: The mobile device last backup time in UTC format.
      type: String
    - contextPath: JAMF.MobileDeviceSubset.general.site.id
      description: The mobile device site ID.
      type: Number
    - contextPath: JAMF.MobileDeviceSubset.general.site.name
      description: The mobile device site name.
      type: String
  - arguments:
    - auto: PREDEFINED
      description: 'The identifier used to determine which computer is requested. Possible values: "id", "name", "udid", "serialnumber", and "macaddress".'
      name: identifier
      predefined:
      - id
      - name
      - udid
      - serialnumber
      - macaddress
      required: true
    - description: The value of the "identifier". For example, if you choose the "id" identifier, a computer ID should be passed. If you choose "macaddress" as the identifier, a computer’s MAC address should be passed, etc.
      name: identifier_value
      required: true
    description: Returns the location subset for a specific mobile device according to the given arguments.
    name: jamf-get-mobile-device-location-subset
    outputs:
    - contextPath: JAMF.MobileDeviceSubset.id
      description: The mobile device ID.
      type: String
    - contextPath: JAMF.MobileDeviceSubset.location.username
      description: The mobile device username.
      type: String
    - contextPath: JAMF.MobileDeviceSubset.location.realname
      description: The mobile device real name.
      type: String
    - contextPath: JAMF.MobileDeviceSubset.location.real_name
      description: The mobile device real name.
      type: String
    - contextPath: JAMF.MobileDeviceSubset.location.email_address
      description: The mobile device email address.
      type: String
    - contextPath: JAMF.MobileDeviceSubset.location.position
      description: The mobile device position.
      type: String
    - contextPath: JAMF.MobileDeviceSubset.location.phone
      description: The mobile device phone number.
      type: String
    - contextPath: JAMF.MobileDeviceSubset.location.phone_number
      description: The mobile device phone number.
      type: String
    - contextPath: JAMF.MobileDeviceSubset.location.department
      description: The mobile device department.
      type: String
    - contextPath: JAMF.MobileDeviceSubset.location.building
      description: The mobile device building.
      type: String
    - contextPath: JAMF.MobileDeviceSubset.location.room
      description: The mobile device room.
      type: String
  - arguments:
    - auto: PREDEFINED
      description: 'The identifier used to determine which computer is requested. Possible values: "id", "name", "udid", "serialnumber", and "macaddress".'
      name: identifier
      predefined:
      - id
      - name
      - udid
      - serialnumber
      - macaddress
      required: true
    - description: The value of the "identifier". For example, if you choose the "id" identifier, a computer ID should be passed. If you choose "macaddress" as the identifier, a computer’s MAC address should be passed, etc.
      name: identifier_value
      required: true
    description: Returns the purchasing subset for a specific mobile device according to the given arguments.
    name: jamf-get-mobile-device-purchasing-subset
    outputs:
    - contextPath: JAMF.MobileDeviceSubset.id
      description: The mobile device ID.
      type: String
    - contextPath: JAMF.MobileDeviceSubset.purchasing.is_purchased
      description: Whether the mobile device is purchased.
      type: Boolean
    - contextPath: JAMF.MobileDeviceSubset.purchasing.is_leased
      description: Whether the mobile device is leased.
      type: Boolean
    - contextPath: JAMF.MobileDeviceSubset.purchasing.po_number
      description: The mobile device PO number.
      type: String
    - contextPath: JAMF.MobileDeviceSubset.purchasing.vendor
      description: The mobile device vendor.
      type: String
    - contextPath: JAMF.MobileDeviceSubset.purchasing.applecare_id
      description: The mobile device AppleCare ID.
      type: String
    - contextPath: JAMF.MobileDeviceSubset.purchasing.purchase_price
      description: The mobile device purchase price.
      type: String
    - contextPath: JAMF.MobileDeviceSubset.purchasing.purchasing_account
      description: The mobile device purchase account.
      type: String
    - contextPath: JAMF.MobileDeviceSubset.purchasing.po_date
      description: The mobile device purchase PO date.
      type: String
    - contextPath: JAMF.MobileDeviceSubset.purchasing.po_date_epoch
      description: The mobile device purchase PO date in epoch format.
      type: Number
    - contextPath: JAMF.MobileDeviceSubset.purchasing.po_date_utc
      description: The mobile device purchase PO date in UTC format.
      type: String
    - contextPath: JAMF.MobileDeviceSubset.purchasing.warranty_expires
      description: The mobile device warranty expiration date.
      type: String
    - contextPath: JAMF.MobileDeviceSubset.purchasing.warranty_expires_epoch
      description: The mobile device warranty expiration date in epoch format.
      type: Number
    - contextPath: JAMF.MobileDeviceSubset.purchasing.warranty_expires_utc
      description: The mobile device warranty expiration date in UTC format.
      type: String
    - contextPath: JAMF.MobileDeviceSubset.purchasing.lease_expires
      description: The mobile device lease expiration date.
      type: String
    - contextPath: JAMF.MobileDeviceSubset.purchasing.lease_expires_epoch
      description: The mobile device lease expiration date in epoch format.
      type: Number
    - contextPath: JAMF.MobileDeviceSubset.purchasing.lease_expires_utc
      description: The mobile device lease expiration date in UTC format.
      type: String
    - contextPath: JAMF.MobileDeviceSubset.purchasing.life_expectancy
      description: The mobile device life expectancy.
      type: Number
    - contextPath: JAMF.MobileDeviceSubset.purchasing.purchasing_contact
      description: The mobile device purchasing contact.
      type: String
  - arguments:
    - auto: PREDEFINED
      description: 'The identifier used to determine which computer is requested. Possible values: "id", "name", "udid", "serialnumber", and "macaddress".'
      name: identifier
      predefined:
      - id
      - name
      - udid
      - serialnumber
      - macaddress
      required: true
    - description: The value of the "identifier". For example, if you choose the "id" identifier, a computer ID should be passed. If you choose "macaddress" as the identifier, a computer’s MAC address should be passed, etc.
      name: identifier_value
      required: true
    description: Returns the applications subset for a specific mobile device according to the given arguments.
    name: jamf-get-mobile-device-applications-subset
    outputs:
    - contextPath: JAMF.MobileDeviceSubset.id
      description: The mobile device ID.
      type: String
    - contextPath: JAMF.MobileDeviceSubset.applications.application_name
      description: The mobile device application name.
      type: String
    - contextPath: JAMF.MobileDeviceSubset.applications.application_version
      description: The mobile device application version.
      type: String
    - contextPath: JAMF.MobileDeviceSubset.applications.application_short_version
      description: The mobile device application short version.
      type: String
    - contextPath: JAMF.MobileDeviceSubset.applications.identifier
      description: The mobile device application ID.
      type: String
  - arguments:
    - auto: PREDEFINED
      description: 'The identifier used to determine which computer is requested. Possible values: "id", "name", "udid", "serialnumber", and "macaddress".'
      name: identifier
      predefined:
      - id
      - name
      - udid
      - serialnumber
      - macaddress
      required: true
    - description: The value of the "identifier". For example, if you choose the "id" identifier, a computer ID should be passed. If you choose "macaddress" as the identifier, a computer’s MAC address should be passed, etc.
      name: identifier_value
      required: true
    description: Returns the security subset for a specific mobile device according to the given arguments.
    name: jamf-get-mobile-device-security-subset
    outputs:
    - contextPath: JAMF.MobileDeviceSubset.id
      description: The mobile device ID.
      type: String
    - contextPath: JAMF.MobileDeviceSubset.security.data_protection
      description: If the mobile device has data protection.
      type: Boolean
    - contextPath: JAMF.MobileDeviceSubset.security.block_level_encryption_capable
      description: If the mobile device is block level encryption capable.
      type: Boolean
    - contextPath: JAMF.MobileDeviceSubset.security.file_level_encryption_capable
      description: If the mobile device is file level encryption capable.
      type: Boolean
    - contextPath: JAMF.MobileDeviceSubset.security.passcode_present
      description: Whether the mobile device has a passcode present.
      type: Boolean
    - contextPath: JAMF.MobileDeviceSubset.security.passcode_compliant
      description: Whether the mobile device is passcode compliant.
      type: Boolean
    - contextPath: JAMF.MobileDeviceSubset.security.passcode_compliant_with_profile
      description: Whether the mobile device is passcode compliant with profile.
      type: Boolean
    - contextPath: JAMF.MobileDeviceSubset.security.passcode_lock_grace_period_enforced
      description: The mobile device passcode lock grace period enforced.
      type: String
    - contextPath: JAMF.MobileDeviceSubset.security.hardware_encryption
      description: The mobile device hardware encryption.
      type: Number
    - contextPath: JAMF.MobileDeviceSubset.security.activation_lock_enabled
      description: Whether the mobile device has activation lock enabled.
      type: Boolean
    - contextPath: JAMF.MobileDeviceSubset.security.jailbreak_detected
      description: The mobile device security jailbreak detected.
      type: String
    - contextPath: JAMF.MobileDeviceSubset.security.lost_mode_enabled
      description: The mobile device lost mode.
      type: String
    - contextPath: JAMF.MobileDeviceSubset.security.lost_mode_enforced
      description: Whether the mobile device has lost mode enforced.
      type: Boolean
    - contextPath: JAMF.MobileDeviceSubset.security.lost_mode_enable_issued_epoch
      description: The mobile device lost mode enable issued date in epoch.
      type: Date
    - contextPath: JAMF.MobileDeviceSubset.security.lost_mode_enable_issued_utc
      description: The mobile device lost mode enable issued date in UTC format.
      type: Date
    - contextPath: JAMF.MobileDeviceSubset.security.lost_mode_message
      description: The mobile device lost mode message.
      type: String
    - contextPath: JAMF.MobileDeviceSubset.security.lost_mode_phone
      description: The mobile device lost mode phone.
      type: String
    - contextPath: JAMF.MobileDeviceSubset.security.lost_mode_footnote
      description: The mobile device lost mode footnote.
      type: String
    - contextPath: JAMF.MobileDeviceSubset.security.lost_location_epoch
      description: The mobile device lost location date in epoch format.
      type: Date
    - contextPath: JAMF.MobileDeviceSubset.security.lost_location_utc
      description: The mobile device lost location date in UTC format.
      type: Date
    - contextPath: JAMF.MobileDeviceSubset.security.lost_location_latitude
      description: The mobile device security lost location latitude.
      type: Number
    - contextPath: JAMF.MobileDeviceSubset.security.lost_location_longitude
      description: The mobile device security lost location longitude.
      type: Number
    - contextPath: JAMF.MobileDeviceSubset.security.lost_location_altitude
      description: The mobile device security lost location altitude.
      type: Number
    - contextPath: JAMF.MobileDeviceSubset.security.lost_location_speed
      description: The mobile device security lost location speed.
      type: Number
    - contextPath: JAMF.MobileDeviceSubset.security.lost_location_course
      description: The mobile device security lost location course.
      type: Number
    - contextPath: JAMF.MobileDeviceSubset.security.lost_location_horizontal_accuracy
      description: The mobile device security lost location horizontal accuracy.
      type: Number
    - contextPath: JAMF.MobileDeviceSubset.security.lost_location_vertical_accuracy
      description: The mobile device security lost location vertical accuracy.
      type: Number
  - arguments:
    - auto: PREDEFINED
      description: 'The identifier used to determine which computer is requested. Possible values: "id", "name", "udid", "serialnumber", and "macaddress".'
      name: identifier
      predefined:
      - id
      - name
      - udid
      - serialnumber
      - macaddress
      required: true
    - description: The value of the "identifier". For example, if you choose the "id" identifier, a computer ID should be passed. If you choose "macaddress" as the identifier, a computer’s MAC address should be passed, etc.
      name: identifier_value
      required: true
    description: Returns the network subset for a specific mobile device according to the given arguments.
    name: jamf-get-mobile-device-network-subset
    outputs:
    - contextPath: JAMF.MobileDeviceSubset.id
      description: The mobile device ID.
      type: String
    - contextPath: JAMF.MobileDeviceSubset.network.home_carrier_network
      description: The mobile device home carrier network.
      type: String
    - contextPath: JAMF.MobileDeviceSubset.network.cellular_technology
      description: The mobile device cellular technology.
      type: String
    - contextPath: JAMF.MobileDeviceSubset.network.voice_roaming_enabled
      description: The mobile device voice roaming enabled.
      type: String
    - contextPath: JAMF.MobileDeviceSubset.network.imei
      description: The mobile device network IMEI.
      type: String
    - contextPath: JAMF.MobileDeviceSubset.network.iccid
      description: The mobile device network ICCID.
      type: String
    - contextPath: JAMF.MobileDeviceSubset.network.meid
      description: The mobile device network MEID.
      type: String
    - contextPath: JAMF.MobileDeviceSubset.network.current_carrier_network
      description: The mobile device current carrier network.
      type: String
    - contextPath: JAMF.MobileDeviceSubset.network.carrier_settings_version
      description: The mobile device network carrier settings version.
      type: String
    - contextPath: JAMF.MobileDeviceSubset.network.current_mobile_country_code
      description: The mobile device current mobile country code.
      type: String
    - contextPath: JAMF.MobileDeviceSubset.network.current_mobile_network_code
      description: The mobile device current mobile network code.
      type: String
    - contextPath: JAMF.MobileDeviceSubset.network.home_mobile_country_code
      description: The mobile device home mobile country code.
      type: String
    - contextPath: JAMF.MobileDeviceSubset.network.home_mobile_network_code
      description: The mobile device home mobile network code.
      type: String
    - contextPath: JAMF.MobileDeviceSubset.network.data_roaming_enabled
      description: Whether the mobile device has data roaming enabled.
      type: Boolean
    - contextPath: JAMF.MobileDeviceSubset.network.roaming
      description: Whether the mobile device has network roaming.
      type: Boolean
    - contextPath: JAMF.MobileDeviceSubset.network.phone_number
      description: The mobile device network phone number.
      type: String
  - arguments:
    - auto: PREDEFINED
      description: 'The identifier used to determine which computer is requested. Possible values: "id", "name", "udid", "serialnumber", and "macaddress".'
      name: identifier
      predefined:
      - id
      - name
      - udid
      - serialnumber
      - macaddress
      required: true
    - description: The value of the "identifier". For example, if you choose the "id" identifier, a computer ID should be passed. If you choose "macaddress" as the identifier, a computer’s MAC address should be passed, etc.
      name: identifier_value
      required: true
    description: Returns the certificates subset for a specific mobile device according to the given arguments.
    name: jamf-get-mobile-device-certificates-subset
    outputs:
    - contextPath: JAMF.MobileDeviceSubset.id
      description: The mobile device ID.
      type: String
    - contextPath: JAMF.MobileDeviceSubset.certificates.size
      description: The mobile device certificates size.
      type: String
    - contextPath: JAMF.MobileDeviceSubset.certificates.certificate.common_name
      description: The mobile device certificate common name.
      type: String
    - contextPath: JAMF.MobileDeviceSubset.certificates.certificate.identity
      description: Whether this is an identity certificate.
      type: Boolean
  - arguments:
    - auto: PREDEFINED
      description: 'The identifier used to determine which computer is requested. Possible values: "id", "name", "udid", "serialnumber", and "macaddress".'
      name: identifier
      predefined:
      - id
      - name
      - udid
      - serialnumber
      - macaddress
      required: true
    - description: The value of the "identifier". For example, if you choose the "id" identifier, a computer ID should be passed. If you choose "macaddress" as the identifier, a computer’s MAC address should be passed, etc.
      name: identifier_value
      required: true
    description: Returns the provisioning profiles subset for a specific mobile device according to the given arguments.
    name: jamf-get-mobile-device-provisioning-profiles-subset
    outputs:
    - contextPath: JAMF.MobileDeviceSubset.id
      description: The mobile device ID.
      type: String
    - contextPath: JAMF.MobileDeviceSubset.provisioning_profiles.size
      description: The mobile device provisioning profiles size.
      type: Number
    - contextPath: JAMF.MobileDeviceSubset.provisioning_profiles.mobile_device_provisioning_profile.display_name
      description: The mobile device provisioning profiles display name.
      type: String
    - contextPath: JAMF.MobileDeviceSubset.provisioning_profiles.mobile_device_provisioning_profile.expiration_date
      description: The mobile device provisioning profiles expiration date.
      type: String
    - contextPath: JAMF.MobileDeviceSubset.provisioning_profiles.mobile_device_provisioning_profile.expiration_date_epoch
      description: The mobile device provisioning profiles expiration date in epoch format.
      type: Number
    - contextPath: JAMF.MobileDeviceSubset.provisioning_profiles.mobile_device_provisioning_profile.expiration_date_utc
      description: The mobile device provisioning profiles expiration date in UTC format.
      type: String
    - contextPath: JAMF.MobileDeviceSubset.provisioning_profiles.mobile_device_provisioning_profile.uuid
      description: The mobile device provisioning profiles UUID.
      type: String
  - arguments:
    - auto: PREDEFINED
      description: 'The identifier used to determine which computer is requested. Possible values: "id", "name", "udid", "serialnumber", and "macaddress".'
      name: identifier
      predefined:
      - id
      - name
      - udid
      - serialnumber
      - macaddress
      required: true
    - description: The value of the "identifier". For example, if you choose the "id" identifier, a computer ID should be passed. If you choose "macaddress" as the identifier, a computer’s MAC address should be passed, etc.
      name: identifier_value
      required: true
    description: Returns the configuration profiles subset for a specific mobile device according to the given arguments.
    name: jamf-get-mobile-device-configuration-profiles-subset
    outputs:
    - contextPath: JAMF.MobileDeviceSubset.id
      description: The mobile device ID.
      type: String
    - contextPath: JAMF.MobileDeviceSubset.configuration_profiles.size
      description: The mobile device configuration profiles size.
      type: Number
    - contextPath: JAMF.MobileDeviceSubset.configuration_profiles.configuration_profile.display_name
      description: The mobile device configuration profiles display name.
      type: String
    - contextPath: JAMF.MobileDeviceSubset.configuration_profiles.configuration_profile.version
      description: The mobile device configuration profiles version.
      type: String
    - contextPath: JAMF.MobileDeviceSubset.configuration_profiles.configuration_profile.identifier
      description: The mobile device configuration profiles identifier.
      type: Number
    - contextPath: JAMF.MobileDeviceSubset.configuration_profiles.configuration_profile.uuid
      description: The mobile device configuration profiles UUID.
      type: String
  - arguments:
    - auto: PREDEFINED
      description: 'The identifier used to determine which computer is requested. Possible values: "id", "name", "udid", "serialnumber", and "macaddress".'
      name: identifier
      predefined:
      - id
      - name
      - udid
      - serialnumber
      - macaddress
      required: true
    - description: The value of the "identifier". For example, if you choose the "id" identifier, a computer ID should be passed. If you choose "macaddress" as the identifier, a computer’s MAC address should be passed, etc.
      name: identifier_value
      required: true
    description: Returns the mobile device groups subset for a specific mobile device according to the given arguments.
    name: jamf-get-mobile-device-groups-subset
    outputs:
    - contextPath: JAMF.MobileDeviceSubset.id
      description: The mobile device ID.
      type: String
    - contextPath: JAMF.MobileDeviceSubset.mobile_device_groups.id
      description: The mobile device group ID.
      type: Number
    - contextPath: JAMF.MobileDeviceSubset.mobile_device_groups.name
      description: The mobile device group name.
      type: String
  - arguments:
    - auto: PREDEFINED
      description: 'The identifier used to determine which computer is requested. Possible values: "id", "name", "udid", "serialnumber", and "macaddress".'
      name: identifier
      predefined:
      - id
      - name
      - udid
      - serialnumber
      - macaddress
      required: true
    - description: The value of the "identifier". For example, if you choose the "id" identifier, a computer ID should be passed. If you choose "macaddress" as the identifier, a computer’s MAC address should be passed, etc.
      name: identifier_value
      required: true
    description: Returns the extension attributes subset for a specific mobile device according to the given arguments.
    name: jamf-get-mobile-device-extension-attributes-subset
    outputs:
    - contextPath: JAMF.MobileDeviceSubset.id
      description: The mobile device ID.
      type: String
    - contextPath: JAMF.MobileDeviceSubset.extension_attributes.id
      description: The mobile device extension attribute ID.
      type: Number
    - contextPath: JAMF.MobileDeviceSubset.extension_attributes.name
      description: The mobile device extension attribute name.
      type: String
    - contextPath: JAMF.MobileDeviceSubset.extension_attributes.type
      description: The mobile device extension attribute type.
      type: String
    - contextPath: JAMF.MobileDeviceSubset.extension_attributes.multi_value
      description: The mobile device extension attribute multi value.
      type: Boolean
    - contextPath: JAMF.MobileDeviceSubset.extension_attributes.value
      description: The mobile device extension attribute value.
      type: String
  - arguments:
    - description: The application’s name (supports wildcards).
      name: application
      required: true
    - description: The application’s version (supports wildcards). Applicable only when “application” parameter value is set.
      name: version
    - defaultValue: '50'
      description: Maximum number of devices to retrieve. (Maximal value is 200).
      name: limit
    - defaultValue: '0'
      description: The number of the requested page.
      name: page
    description: Returns a list of computers with basic information on each.
    name: jamf-get-computers-by-application
    outputs:
    - contextPath: JAMF.ComputersByApp.Computer.id
      description: The computer ID.
      type: Number
    - contextPath: JAMF.ComputersByApp.Computer.name
      description: The computer name.
      type: String
    - contextPath: JAMF.ComputersByApp.Computer.udid
      description: The computer UDID.
      type: String
    - contextPath: JAMF.ComputersByApp.Computer.serial_number
      description: The computer serial number.
      type: String
    - contextPath: JAMF.ComputersByApp.Computer.mac_address
      description: The computer MAC address.
      type: String
    - contextPath: JAMF.ComputersByApp.Application
      description: The application the user serched for.
      type: String
    - contextPath: JAMF.ComputersByApp.Paging.total_results
      description: The number of computers returned in this specific search.
      type: Number
    - contextPath: JAMF.ComputersByApp.Paging.page_size
      description: The number of computers to be returned on each page.
      type: Number
    - contextPath: JAMF.ComputersByApp.Paging.current_page
      description: The number of the requested page.
      type: Number
  - arguments:
    - description: The mobile device’s ID.
      name: id
      required: true
    - description: A message that is displayed on the device’s lock screen.
      name: lost_mode_message
    description: |-
      This is a beta command - couldn't be tested due to technical limitations.
      Enables “lost mode” on a specific device. Lost Mode is a feature that allows you to lock a mobile device and track the device's location. The device reports the GPS coordinates of the point where the device received the command. This feature adds additional protection to mobile devices and their data in the event that a device is lost or stolen.
    name: jamf-mobile-device-lost-mode
    outputs:
    - contextPath: JAMF.MobileDeviceCommands.name
      description: The mobile device command name.
      type: String
    - contextPath: JAMF.MobileDeviceCommands.status
      description: The mobile device command status.
      type: String
    - contextPath: JAMF.MobileDeviceCommands.management_id
      description: The mobile device command management ID.
      type: String
    - contextPath: JAMF.MobileDeviceCommands.id
      description: The mobile device command ID.
      type: String
  - arguments:
    - description: The device’s ID
      name: id
      required: true
    - auto: PREDEFINED
      defaultValue: 'False'
      description: Whether to retain cellular data plans (iOS 11 or later).
      name: preserve_data_plan
      predefined:
      - 'True'
      - 'False'
    - auto: PREDEFINED
      defaultValue: 'False'
      description: Whether to clear activation lock on the device.
      name: clear_activation_code
      predefined:
      - 'True'
      - 'False'
    description: |-
      This is a beta command - couldn't be tested due to technical limitations.
      Permanently erases all data on the device and deactivates the device.
    name: jamf-mobile-device-erase
    outputs:
    - contextPath: JAMF.MobileDeviceCommands.name
      description: The mobile device command name.
      type: String
    - contextPath: JAMF.MobileDeviceCommands.status
      description: The mobile device command status.
      type: String
    - contextPath: JAMF.MobileDeviceCommands.management_id
      description: The mobile device command managment ID.
      type: String
    - contextPath: JAMF.MobileDeviceCommands.id
      description: The mobile device command ID.
      type: String
  - arguments:
    - description: The endpoint ID.
      isArray: true
      name: id
    - default: true
      description: The endpoint IP address.
      isArray: true
      name: ip
    - description: The endpoint hostname.
      isArray: true
      name: hostname
    description: Returns information about an endpoint.
    name: endpoint
    outputs:
    - contextPath: Endpoint.Hostname
      description: The endpoint's hostname.
      type: String
    - contextPath: Endpoint.OS
      description: The endpoint's operating system.
      type: String
    - contextPath: Endpoint.IPAddress
      description: The endpoint's IP address.
      type: String
    - contextPath: Endpoint.ID
      description: The endpoint's ID.
      type: String
    - contextPath: Endpoint.Status
      description: The endpoint's status.
      type: String
    - contextPath: Endpoint.IsIsolated
      description: The endpoint's isolation status.
      type: String
    - contextPath: Endpoint.MACAddress
      description: The endpoint's MAC address.
      type: String
    - contextPath: Endpoint.Vendor
      description: The integration name of the endpoint vendor.
      type: String
  dockerimage: demisto/btfl-soup:1.0.1.46582
<<<<<<< HEAD
=======
  runonce: false
>>>>>>> 9ddafcfd
  script: '-'
  subtype: python3
  type: python
tests:
- Jamf_v2_test
fromversion: 5.5.0<|MERGE_RESOLUTION|>--- conflicted
+++ resolved
@@ -2584,10 +2584,7 @@
       description: The integration name of the endpoint vendor.
       type: String
   dockerimage: demisto/btfl-soup:1.0.1.46582
-<<<<<<< HEAD
-=======
   runonce: false
->>>>>>> 9ddafcfd
   script: '-'
   subtype: python3
   type: python
