--- conflicted
+++ resolved
@@ -2,11 +2,7 @@
     "name": "ReversingLabs TitaniumCloud",
     "description": "ReversingLabs TitaniumCloud provides file reputation services, threat classification and rich context on over 10 billion files.",
     "support": "partner",
-<<<<<<< HEAD
     "currentVersion": "2.7.0",
-=======
-    "currentVersion": "2.6.2",
->>>>>>> 2a5b59e3
     "author": "ReversingLabs",
     "url": "https://www.reversinglabs.com/products/malware-analysis-platform",
     "email": "support@reversinglabs.com",
