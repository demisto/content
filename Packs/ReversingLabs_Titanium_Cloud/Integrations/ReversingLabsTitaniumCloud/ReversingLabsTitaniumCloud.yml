category: Data Enrichment & Threat Intelligence
commonfields:
  id: ReversingLabs Titanium Cloud
  version: -1
configuration:
- defaultvalue: https://data.reversinglabs.com
  display: Base URL for malware presence
  name: base
  required: true
  type: 0
- defaultvalue: https://data.reversinglabs.com
  display: Base URL for extended RL Data
  name: baserl
  type: 0
- display: Credentials
  name: credentials
  required: true
  type: 9
- defaultvalue: 'false'
  display: Return extended data if available
  name: extended
  type: 8
- display: Use system proxy settings
  name: proxy
  type: 8
description: Deprecated. Use the ReversingLabs TitaniumCloud v2 integration instead.
display: ReversingLabs TitaniumCloud (Deprecated)
name: ReversingLabs Titanium Cloud
deprecated: true
script:
  commands:
  - arguments:
    - default: true
      description: file hash
      name: file
      required: true
    - auto: PREDEFINED
      defaultValue: 'false'
      description: Return as much data as available. Overrides the default setting.
      name: extended
      predefined:
      - 'true'
      - 'false'
    deprecated: true
    description: Retrieve Malware Presence Status from ReversingLabs
    name: file
    outputs:
    - contextPath: File.MD5
      description: Bad hash found
      type: Unknown
    - contextPath: File.SHA1
      description: Bad hash SHA1
      type: Unknown
    - contextPath: File.SHA256
      description: Bad hash SHA256
      type: Unknown
    - contextPath: File.Malicious.Vendor
      description: For malicious files, the vendor that made the decision
      type: Unknown
    - contextPath: File.Malicious.Detections
      description: For malicious files. Total detections.
      type: Unknown
    - contextPath: File.Malicious.TotalEngines
      description: For malicious files. Total engines
      type: Unknown
    - contextPath: DBotScore.Indicator
      description: The indicator that was tested.
      type: string
    - contextPath: DBotScore.Type
      description: The indicator type.
      type: string
    - contextPath: DBotScore.Vendor
      description: The vendor used to calculate the score.
      type: string
    - contextPath: DBotScore.Score
      description: The actual score.
      type: number
<<<<<<< HEAD
=======
  runonce: false
>>>>>>> 9ddafcfd
  script: ''
  subtype: python2
  type: python
  dockerimage: demisto/python:2.7.18.20958
tests:
- ReversingLabsTCTest
fromversion: 5.0.0<|MERGE_RESOLUTION|>--- conflicted
+++ resolved
@@ -75,10 +75,7 @@
     - contextPath: DBotScore.Score
       description: The actual score.
       type: number
-<<<<<<< HEAD
-=======
   runonce: false
->>>>>>> 9ddafcfd
   script: ''
   subtype: python2
   type: python
