--- conflicted
+++ resolved
@@ -5,13 +5,9 @@
     functional_similarity_output, uri_index_output, advanced_search_output, expression_search_output, \
     dynamic_analysis_results_output, certificate_analytics_output, reanalyze_sample_output, url_downloaded_files_output, \
     url_latest_analyses_feed_output, url_analyses_feed_from_date_output, yara_ruleset_output, yara_retro_actions_output, \
-<<<<<<< HEAD
-    format_proxy
-=======
     format_proxy, domain_report_output, domain_downloaded_files_output, domain_urls_output, domain_to_ip_output, \
     domain_related_domains_output, ip_report_output, ip_downloaded_files_output, ip_urls_output, ip_to_domain_output, \
     network_reputation_output
->>>>>>> 6f77591c
 import demistomock as demisto
 import pytest
 
@@ -256,9 +252,6 @@
 
     correct_expected = "https://user1:pass1@proxy-address.com"
 
-<<<<<<< HEAD
-    assert formatted_correctly == correct_expected
-=======
     assert formatted_correctly == correct_expected
 
 
@@ -351,5 +344,4 @@
                                        ["http://43.138.221.139/jquery-3.3.1.min.js", "61.253.71.111", "bloom-artists.com"]
                                        )
 
-    assert result.to_context() == test_context
->>>>>>> 6f77591c
+    assert result.to_context() == test_context