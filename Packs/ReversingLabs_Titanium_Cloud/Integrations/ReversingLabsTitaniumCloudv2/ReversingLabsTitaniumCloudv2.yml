category: Data Enrichment & Threat Intelligence
commonfields:
  id: ReversingLabs TitaniumCloud v2
  version: -1
configuration:
- defaultvalue: https://data.reversinglabs.com
  display: ReversingLabs TitaniumCloud URL
  name: base
  required: true
  type: 0
- display: Credentials
  name: credentials
  required: true
  type: 9
- defaultvalue: C - Fairly reliable
  display: Reliability
  name: reliability
  options:
  - A+ - 3rd party enrichment
  - A - Completely reliable
  - B - Usually reliable
  - C - Fairly reliable
  - D - Not usually reliable
  - E - Unreliable
  - F - Reliability cannot be judged
  type: 15
description: ReversingLabs TitaniumCloud provides threat analysis data from various ReversingLabs cloud services.
display: ReversingLabs TitaniumCloud v2
name: ReversingLabs TitaniumCloud v2
script:
  commands:
  - name: reversinglabs-titaniumcloud-file-reputation
    description: Retrieve File Reputation data from TitaniumCloud
    arguments:
    - name: hash
      default: true
      description: File hash
      required: true
    outputs:
    - contextPath: File.MD5
      description: Bad hash found
      type: Unknown
    - contextPath: File.SHA1
      description: Bad hash SHA1
      type: Unknown
    - contextPath: File.SHA256
      description: Bad hash SHA256
      type: Unknown
    - contextPath: DBotScore.Score
      description: The actual score.
      type: Number
    - contextPath: DBotScore.Type
      description: The indicator type.
      type: String
    - contextPath: DBotScore.Indicator
      description: The indicator that was tested.
      type: String
    - contextPath: DBotScore.Vendor
      description: The vendor used to calculate the score.
      type: String
    - contextPath: ReversingLabs.file_reputation
      description: ''
      type: Unknown
  - name: reversinglabs-titaniumcloud-av-scanners
    description: Retrieve AV Scanner data from TitaniumCloud.
    arguments:
    - name: hash
      description: File hash
      default: true
      required: true
    outputs:
    - contextPath: File.MD5
      description: Bad hash found
      type: Unknown
    - contextPath: File.SHA1
      description: Bad hash SHA1
      type: Unknown
    - contextPath: File.SHA256
      description: Bad hash SHA256
      type: Unknown
    - contextPath: ReversingLabs.av_scanners
      description: ''
      type: Unknown
  - name: reversinglabs-titaniumcloud-file-analysis
    description: Retrieve File Analysis by hash data from TitaniumCloud.
    arguments:
    - name: hash
      description: File hash
      default: true
      required: true
    outputs:
    - contextPath: File.MD5
      description: Bad hash found
      type: Unknown
    - contextPath: File.SHA1
      description: Bad hash SHA1
      type: Unknown
    - contextPath: File.SHA256
      description: Bad hash SHA256
      type: Unknown
    - contextPath: ReversingLabs.file_analysis
      description: ''
      type: Unknown
  - name: reversinglabs-titaniumcloud-rha1-functional-similarity
    description: Retrieve a list of functionally similar hashes to the provided one.
    arguments:
    - name: hash
      description: File hash
      default: true
      required: true
    - name: result_limit
      description: Maximum number of results to be returned. Default is 5000.
      defaultValue: 5000
    outputs:
    - contextPath: ReversingLabs.functional_similarity
      description: ''
      type: Unknown
  - name: reversinglabs-titaniumcloud-rha1-analytics
    description: Retrieve the number of hashes functionally similar to the provided one grouped by classification.
    arguments:
    - name: hash
      description: File hash
      default: true
      required: true
    outputs:
    - contextPath: File.SHA1
      description: File SHA1
      type: Unknown
    - contextPath: File.SHA256
      description: File SHA256
      type: Unknown
    - contextPath: File.MD5
      description: File MD5
      type: Unknown
    - contextPath: DBotScore.Score
      description: The actual score.
      type: Number
    - contextPath: DBotScore.Type
      description: The indicator type.
      type: String
    - contextPath: DBotScore.Indicator
      description: The indicator that was tested.
      type: String
    - contextPath: DBotScore.Vendor
      description: The vendor used to calculate the score.
      type: String
    - contextPath: ReversingLabs.rha1_analytics
      description: ''
      type: Unknown
  - name: reversinglabs-titaniumcloud-uri-statistics
    description: Retrieve the number of MALICIOUS, SUSPICIOUS and KNOWN files associated with a specific URI.
    arguments:
    - name: uri
      description: URI string
      default: true
      required: true
    outputs:
    - contextPath: IP.Address
      description: IP address
      type: Unknown
    - contextPath: Domain.Name
      description: Domain name
      type: Unknown
    - contextPath: URL.Data
      description: The URL
      type: Unknown
    - contextPath: Email.To
      description: Destination email address
      type: Unknown
    - contextPath: ReversingLabs.uri_statistics
      description: ''
      type: Unknown
  - name: reversinglabs-titaniumcloud-uri-index
    description: Retrieve a list of all available file hashes associated with a given URI.
    arguments:
    - name: uri
      description: URI string
      default: true
      required: true
    - name: result_limit
      description: Maximum number of results to be returned. Default is 5000.
      defaultValue: 5000
    outputs:
    - contextPath: ReversingLabs.uri_index
      description: ''
      type: Unknown
  - name: reversinglabs-titaniumcloud-advanced-search
    description: Search for hashes using multi-part search criteria.
    arguments:
    - name: query
      description: Query string.
      default: true
      required: true
    - name: result_limit
      description: Maximum number of results to be returned. Default is 5000.
      defaultValue: 5000
    outputs:
    - contextPath: ReversingLabs.advanced_search
      description: ''
      type: Unknown
  - name: reversinglabs-titaniumcloud-expression-search
    description: Search provides samples first seen on a particular date, filtered by search criteria.
    arguments:
    - name: query
      description: Query string.
      default: true
      required: true
    - name: date
      description: Search date.
    - name: result_limit
      description: Maximum number of results to be returned Default is 5000.
      defaultValue: 5000
    outputs:
    - contextPath: ReversingLabs.expression_search
      description: ''
      type: Unknown
  - name: reversinglabs-titaniumcloud-file-download
    description: Download files associated with a SHA1, MD5 or SHA256 hash.
    arguments:
    - name: hash
      description: File hash.
      default: true
      required: true
  - name: reversinglabs-titaniumcloud-file-upload
    description: Upload a file using a byte stream with a SHA1 hash of the file provided in the request.
    arguments:
    - name: entryId
      description: File entry ID.
      default: true
      required: true
  - name: reversinglabs-titaniumcloud-url-report
    description: Return a URL analysis report.
    arguments:
    - name: url
      description: URL string.
      default: true
      required: true
    outputs:
    - contextPath: URL.Data
      description: The URL
      type: Unknown
    - contextPath: DBotScore.Score
      description: The actual score.
      type: Number
    - contextPath: DBotScore.Type
      description: The indicator type.
      type: String
    - contextPath: DBotScore.Indicator
      description: The indicator that was tested.
      type: String
    - contextPath: DBotScore.Vendor
      description: The vendor used to calculate the score.
      type: String
    - contextPath: ReversingLabs.url_report
      description: ''
      type: Unknown
  - name: reversinglabs-titaniumcloud-analyze-url
    description: Analyze a given URL.
    arguments:
    - name: url
      description: URL string.
      default: true
      required: true
    outputs:
    - contextPath: ReversingLabs.analyze_url
      description: ''
      type: Unknown
  - name: reversinglabs-titaniumcloud-submit-for-dynamic-analysis
    description: Submit an existing sample for dynamic analysis.
    arguments:
    - name: sha1
      description: Sample SHA-1 hash.
      default: true
      required: true
    - name: platform
      description: Desired platform; See the API documentation for possible values.
      required: true
    outputs:
    - contextPath: ReversingLabs.detonate_sample_dynamic
      description: ''
      type: Unknown
  - name: reversinglabs-titaniumcloud-get-dynamic-analysis-results
    description: Retrieve dynamic analysis results.
    arguments:
    - name: sha1
      description: Sample SHA-1 hash.
      default: true
      required: true
    outputs:
    - contextPath: File.SHA1
      description: 'The SHA1 hash of the file.'
      type: Unknown
    - contextPath: ReversingLabs.dynamic_analysis_results
      description: ''
      type: Unknown
  - name: reversinglabs-titaniumcloud-certificate-analytics
    description: Retrieve certificate analytics.
    arguments:
    - name: certificate_thumbprint
      description: Hash string.
      default: true
      required: true
    outputs:
    - contextPath: ReversingLabs.certificate_analytics
      description: ''
      type: Unknown
  dockerimage: demisto/reversinglabs-sdk-py3:2.0.0.40822
<<<<<<< HEAD
=======
  runonce: false
>>>>>>> 9ddafcfd
  script: '-'
  subtype: python3
  type: python
tests:
- No tests (auto formatted)
fromversion: 5.5.0<|MERGE_RESOLUTION|>--- conflicted
+++ resolved
@@ -305,10 +305,7 @@
       description: ''
       type: Unknown
   dockerimage: demisto/reversinglabs-sdk-py3:2.0.0.40822
-<<<<<<< HEAD
-=======
   runonce: false
->>>>>>> 9ddafcfd
   script: '-'
   subtype: python3
   type: python
