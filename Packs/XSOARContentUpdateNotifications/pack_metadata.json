{
    "name": "XSOAR Content Update Notifications",
    "description": "This pack will check for any available content updates for existing packs and send an e-mail or Slack message to users to inform them of the updates.",
    "support": "community",
<<<<<<< HEAD
    "currentVersion": "1.0.6",
=======
    "currentVersion": "1.0.7",
>>>>>>> 194a8164
    "author": "Adam Burt and XSOAR Labs",
    "url": "",
    "email": "",
    "created": "2021-06-15T14:34:33Z",
    "categories": [
        "Utilities"
    ],
    "itemPrefix": [
        "Content",
        "Demisto"
    ],
    "tags": [],
    "useCases": [],
    "keywords": [],
    "githubUser": [
        "aburt-demisto"
    ],
    "marketplaces": [
        "xsoar",
        "marketplacev2"
    ],
    "dependencies": {
        "ContentInstallation": {
            "mandatory": false,
            "display_name": "Content Installation"
        }
    }
}<|MERGE_RESOLUTION|>--- conflicted
+++ resolved
@@ -2,11 +2,7 @@
     "name": "XSOAR Content Update Notifications",
     "description": "This pack will check for any available content updates for existing packs and send an e-mail or Slack message to users to inform them of the updates.",
     "support": "community",
-<<<<<<< HEAD
-    "currentVersion": "1.0.6",
-=======
     "currentVersion": "1.0.7",
->>>>>>> 194a8164
     "author": "Adam Burt and XSOAR Labs",
     "url": "",
     "email": "",
