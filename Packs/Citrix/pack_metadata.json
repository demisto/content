{
    "name": "Citrix",
    "description": "Citrix is a unified platform that provides management, monitoring, and delivery services for Citrix products and resources across cloud and on-premise environments. It centralizes administration, enhances visibility, and simplifies operational workflows.",
    "support": "xsoar",
    "currentVersion": "1.0.1",
    "author": "Cortex XSOAR",
    "url": "https://www.paloaltonetworks.com/cortex",
    "email": "",
    "created": "2025-11-11T00:00:00Z",
    "defaultDataSource": "CitrixCloud",
    "categories": [
        "Analytics & SIEM"
    ],
    "tags": [
        "IT",
        "IAM",
        "Security"
    ],
    "useCases": [],
<<<<<<< HEAD
    "keywords": [
        "citrix"
    ],
=======
    "keywords": [],
>>>>>>> 1a46ea5c
    "marketplaces": [
        "marketplacev2",
        "platform"
    ]
}<|MERGE_RESOLUTION|>--- conflicted
+++ resolved
@@ -7,7 +7,6 @@
     "url": "https://www.paloaltonetworks.com/cortex",
     "email": "",
     "created": "2025-11-11T00:00:00Z",
-    "defaultDataSource": "CitrixCloud",
     "categories": [
         "Analytics & SIEM"
     ],
@@ -17,13 +16,7 @@
         "Security"
     ],
     "useCases": [],
-<<<<<<< HEAD
-    "keywords": [
-        "citrix"
-    ],
-=======
     "keywords": [],
->>>>>>> 1a46ea5c
     "marketplaces": [
         "marketplacev2",
         "platform"
