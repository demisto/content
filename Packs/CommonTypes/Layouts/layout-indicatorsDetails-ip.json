--- conflicted
+++ resolved
@@ -9,556 +9,6 @@
         "name": "",
         "system": false,
         "tabs": [
-<<<<<<< HEAD
-			{
-				"id": "main",
-				"name": "Summary",
-				"sections": [
-					{
-						"displayType": "ROW",
-						"h": 2,
-						"hideName": false,
-						"i": "main-b52548e0-a09d-11e9-8956-390f602b039a",
-						"isVisible": true,
-						"items": null,
-						"maxW": 3,
-						"minH": 1,
-						"minW": 1,
-						"moved": false,
-						"name": "Reputation",
-						"readOnly": true,
-						"static": false,
-						"type": "reputationSources",
-						"w": 1,
-						"x": 1,
-						"y": 1
-					},
-					{
-						"columns": [
-							{
-								"displayed": true,
-								"isDefault": false,
-								"key": "id",
-								"width": 110
-							},
-							{
-								"displayed": true,
-								"isDefault": true,
-								"key": "name",
-								"width": 300
-							},
-							{
-								"displayed": true,
-								"isDefault": false,
-								"key": "severity",
-								"width": 80
-							},
-							{
-								"displayed": true,
-								"isDefault": true,
-								"key": "type",
-								"width": 200
-							},
-							{
-								"displayed": true,
-								"isDefault": true,
-								"key": "status",
-								"width": 80
-							}
-						],
-						"displayType": "ROW",
-						"h": 3,
-						"hideName": false,
-						"i": "main-c1f3f0d0-a09d-11e9-8956-390f602b039a",
-						"isVisible": true,
-						"items": null,
-						"maxW": 3,
-						"minH": 1,
-						"minW": 1,
-						"moved": false,
-						"name": "Related Incidents",
-						"readOnly": true,
-						"static": false,
-						"type": "relatedIncidents",
-						"w": 2,
-						"x": 0,
-						"y": 9
-					},
-					{
-						"displayType": "ROW",
-						"h": 2,
-						"hideName": false,
-						"i": "main-e2c8c970-a09d-11e9-8956-390f602b039a",
-						"isVisible": true,
-						"items": [
-							{
-								"endCol": 2,
-								"fieldId": "indicatortype",
-								"height": 22,
-								"id": "f6eb5bc0-a09d-11e9-8956-390f602b039a",
-								"index": 0,
-								"sectionItemType": "field",
-								"startCol": 0
-							},
-							{
-								"endCol": 2,
-								"fieldId": "internal",
-								"height": 22,
-								"id": "299ca380-ac60-11e9-8443-17259235cee7",
-								"index": 1,
-								"sectionItemType": "field",
-								"startCol": 0
-							},
-							{
-								"endCol": 2,
-								"fieldId": "hostname",
-								"height": 22,
-								"id": "21d0f110-ac60-11e9-8443-17259235cee7",
-								"index": 2,
-								"sectionItemType": "field",
-								"startCol": 0
-							},
-							{
-								"dropEffect": "move",
-								"endCol": 2,
-								"fieldId": "geocountry",
-								"height": 22,
-								"id": "1b89e2d0-ac60-11e9-8443-17259235cee7",
-								"index": 3,
-								"listId": "main-e2c8c970-a09d-11e9-8956-390f602b039a",
-								"sectionItemType": "field",
-								"startCol": 0
-							},
-							{
-								"dropEffect": "move",
-								"endCol": 2,
-								"fieldId": "comment",
-								"height": 22,
-								"id": "0b9dd200-a09e-11e9-8956-390f602b039a",
-								"index": 4,
-								"listId": "e2c8c970-a09d-11e9-8956-390f602b039a",
-								"sectionItemType": "field",
-								"startCol": 0
-							},
-							{
-								"endCol": 2,
-								"fieldId": "geolocation",
-								"height": 22,
-								"id": "1e590860-ac60-11e9-8443-17259235cee7",
-								"index": 4,
-								"sectionItemType": "field",
-								"startCol": 0
-							},
-							{
-								"endCol": 2,
-								"fieldId": "asn",
-								"height": 22,
-								"id": "1745f790-ac60-11e9-8443-17259235cee7",
-								"index": 5,
-								"sectionItemType": "field",
-								"startCol": 0
-							}
-						],
-						"maxW": 3,
-						"minH": 1,
-						"minW": 1,
-						"moved": false,
-						"name": "IP Details",
-						"static": false,
-						"w": 1,
-						"x": 0,
-						"y": 1
-					},
-					{
-						"displayType": "ROW",
-						"h": 6,
-						"hideName": false,
-						"i": "main-8bd4f460-a875-11e9-8523-e5faf0ec1f6b",
-						"isVisible": true,
-						"items": null,
-						"maxW": 3,
-						"minH": 1,
-						"minW": 1,
-						"moved": false,
-						"name": "Geo Location",
-						"query": "ShowLocationOnMap",
-						"queryType": "script",
-						"readOnly": true,
-						"static": false,
-						"type": "dynamicIndicator",
-						"w": 1,
-						"x": 0,
-						"y": 3
-					},
-					{
-						"h": 1,
-						"hideName": true,
-						"i": "main-9cfd13c0-3d54-11ea-8f80-71a50769e869",
-						"items": null,
-						"maxW": 3,
-						"minH": 1,
-						"minW": 1,
-						"moved": false,
-						"name": "Reputation Status",
-						"static": false,
-						"type": "reputationStatus",
-						"w": 1,
-						"x": 1,
-						"y": 0
-					},
-					{
-						"h": 1,
-						"hideName": true,
-						"i": "main-a42a8a60-3d54-11ea-8f80-71a50769e869",
-						"items": null,
-						"maxW": 3,
-						"minH": 1,
-						"minW": 1,
-						"moved": false,
-						"name": "Expiration Status",
-						"static": false,
-						"type": "expirationStatus",
-						"w": 1,
-						"x": 0,
-						"y": 0
-					},
-					{
-						"h": 3,
-						"i": "main-acbc9a10-3d54-11ea-8f80-71a50769e869",
-						"items": null,
-						"maxW": 3,
-						"minH": 1,
-						"minW": 1,
-						"moved": false,
-						"name": "Timeline",
-						"static": false,
-						"type": "indicatorTimeline",
-						"w": 1,
-						"x": 1,
-						"y": 6
-					},
-					{
-						"columns": [
-							{
-								"displayed": true,
-								"isDefault": true,
-								"key": "sources-field",
-								"width": 150
-							},
-							{
-								"displayed": true,
-								"isDefault": true,
-								"key": "score",
-								"width": 100
-							},
-							{
-								"displayed": true,
-								"isDefault": true,
-								"key": "reliability",
-								"width": 150
-							},
-							{
-								"displayed": true,
-								"key": "Tags",
-								"width": 200
-							}
-						],
-						"h": 2,
-						"i": "main-d7576e80-3d54-11ea-8f80-71a50769e869",
-						"items": null,
-						"maxW": 3,
-						"minH": 1,
-						"minW": 1,
-						"moved": false,
-						"name": "Sources",
-						"static": false,
-						"type": "sources",
-						"w": 1,
-						"x": 1,
-						"y": 4
-					},
-					{
-						"h": 3,
-						"i": "main-e608e030-3d54-11ea-8f80-71a50769e869",
-						"items": null,
-						"maxW": 3,
-						"minH": 1,
-						"minW": 1,
-						"moved": false,
-						"name": "Comments",
-						"static": false,
-						"type": "comments",
-						"w": 1,
-						"x": 2,
-						"y": 6
-					},
-					{
-						"displayType": "CARD",
-						"h": 2,
-						"hideItemTitleOnlyOne": false,
-						"hideName": false,
-						"i": "main-0e19dbd0-4e74-11ea-8bf6-67db400d7da5",
-						"items": [
-							{
-								"endCol": 2,
-								"fieldId": "tags",
-								"height": 53,
-								"id": "1cf1e850-4e74-11ea-8bf6-67db400d7da5",
-								"index": 0,
-								"sectionItemType": "field",
-								"startCol": 0
-							},
-							{
-								"args": {
-									"field": {
-										"simple": "Tags"
-									}
-								},
-								"endCol": 1,
-								"fieldId": "",
-								"height": 53,
-								"id": "f1f63340-aa49-11ea-9e46-5ff91c1cf9b7",
-								"index": 1,
-								"name": "Add tags",
-								"scriptId": "Builtin|||appendIndicatorField",
-								"sectionItemType": "button",
-								"startCol": 0
-							},
-							{
-								"endCol": 2,
-								"fieldId": "trafficlightprotocol",
-								"height": 53,
-								"id": "b36304a0-b6dd-11ea-842d-c3903a6d3bd1",
-								"index": 2,
-								"sectionItemType": "field",
-								"startCol": 0
-							},
-							{
-								"args": {
-									"field": {
-										"simple": "Tags"
-									}
-								},
-								"dropEffect": "move",
-								"endCol": 2,
-								"fieldId": "",
-								"height": 53,
-								"id": "fb499720-aa49-11ea-9e46-5ff91c1cf9b7",
-								"index": 1,
-								"listId": "main-0e19dbd0-4e74-11ea-8bf6-67db400d7da5",
-								"name": "Remove tags",
-								"scriptId": "Builtin|||removeIndicatorField",
-								"sectionItemType": "button",
-								"startCol": 1
-							}
-						],
-						"maxW": 3,
-						"minH": 1,
-						"minW": 1,
-						"moved": false,
-						"name": "Tags and TLP",
-						"static": false,
-						"w": 1,
-						"x": 2,
-						"y": 1
-					},
-					{
-						"displayType": "ROW",
-						"h": 1,
-						"hideName": false,
-						"i": "main-d59381d0-aa49-11ea-9e46-5ff91c1cf9b7",
-						"items": [
-							{
-								"args": {},
-								"endCol": 1,
-								"fieldId": "",
-								"height": 44,
-								"id": "e3595b00-aa49-11ea-9e46-5ff91c1cf9b7",
-								"index": 0,
-								"name": "Enrich indicator",
-								"scriptId": "Builtin|||enrichIndicators",
-								"sectionItemType": "button",
-								"startCol": 0
-							},
-							{
-								"args": {},
-								"endCol": 2,
-								"fieldId": "",
-								"height": 44,
-								"id": "012a4ae0-bf71-11ea-b085-3f354e53d3e6",
-								"index": 1,
-								"name": "Expire indicator",
-								"scriptId": "Builtin|||expireIndicators",
-								"sectionItemType": "button",
-								"startCol": 1
-							}
-						],
-						"maxW": 3,
-						"minH": 1,
-						"minW": 1,
-						"moved": false,
-						"name": "Actions",
-						"static": false,
-						"w": 1,
-						"x": 2,
-						"y": 0
-					},
-					{
-						"description": "Highest Reliability",
-						"displayType": "ROW",
-						"h": 1,
-						"hideItemTitleOnlyOne": true,
-						"hideName": true,
-						"i": "main-190c74d0-aa4a-11ea-9e46-5ff91c1cf9b7",
-						"items": [
-							{
-								"endCol": 2,
-								"fieldId": "aggregatedreliability",
-								"height": 53,
-								"id": "2a3fd670-aa4a-11ea-9e46-5ff91c1cf9b7",
-								"index": 0,
-								"sectionItemType": "field",
-								"startCol": 0
-							}
-						],
-						"maxW": 3,
-						"minH": 1,
-						"minW": 1,
-						"moved": false,
-						"name": "Highest Reliability",
-						"static": false,
-						"w": 1,
-						"x": 1,
-						"y": 3
-					},
-					{
-						"description": "By Virus Total",
-						"h": 3,
-						"i": "main-0aacc440-aa58-11ea-bd12-1b3bf8ce73f5",
-						"items": null,
-						"maxW": 3,
-						"minH": 1,
-						"minW": 1,
-						"moved": false,
-						"name": "Community score",
-						"query": "PositiveDetectionsVSDetectionEngines",
-						"queryType": "script",
-						"static": false,
-						"type": "dynamicIndicator",
-						"w": 1,
-						"x": 2,
-						"y": 9
-					},
-					{
-						"description": "",
-						"displayType": "CARD",
-						"h": 1,
-						"hideName": false,
-						"i": "main-b915e930-b6dd-11ea-842d-c3903a6d3bd1",
-						"items": [
-							{
-								"endCol": 1,
-								"fieldId": "assigneduser",
-								"height": 53,
-								"id": "c78c26a0-b6dd-11ea-842d-c3903a6d3bd1",
-								"index": 0,
-								"sectionItemType": "field",
-								"startCol": 0
-							},
-							{
-								"dropEffect": "move",
-								"endCol": 2,
-								"fieldId": "assignedrole",
-								"height": 53,
-								"id": "c5ba4cd0-b6dd-11ea-842d-c3903a6d3bd1",
-								"index": 0,
-								"listId": "main-b915e930-b6dd-11ea-842d-c3903a6d3bd1",
-								"sectionItemType": "field",
-								"startCol": 1
-							}
-						],
-						"maxW": 3,
-						"minH": 1,
-						"minW": 1,
-						"moved": false,
-						"name": "Assignee",
-						"static": false,
-						"w": 1,
-						"x": 2,
-						"y": 3
-					},
-					{
-						"displayType": "ROW",
-						"h": 2,
-						"hideItemTitleOnlyOne": true,
-						"hideName": false,
-						"i": "main-8330a970-d0d4-11ea-937a-6f8841d9fed1",
-						"items": [
-							{
-								"endCol": 2,
-								"fieldId": "feedrelatedindicators",
-								"height": 22,
-								"id": "89128d40-d0d4-11ea-937a-6f8841d9fed1",
-								"index": 0,
-								"sectionItemType": "field",
-								"startCol": 0
-							}
-						],
-						"maxW": 3,
-						"minH": 1,
-						"minW": 1,
-						"moved": false,
-						"name": "Feed Related Indicators",
-						"static": false,
-						"w": 1,
-						"x": 2,
-						"y": 4
-					}
-				],
-				"type": "custom"
-			},
-			{
-				"hidden": false,
-				"id": "lkddep3o3f",
-				"name": "Additional Details",
-				"sections": [
-					{
-						"displayType": "ROW",
-						"h": 9,
-						"i": "lkddep3o3f-27940e50-ba17-11ea-96e1-0b84fdedf11e",
-						"items": null,
-						"maxW": 3,
-						"minH": 1,
-						"minW": 1,
-						"moved": false,
-						"name": "Extended Details",
-						"static": false,
-						"type": "extendedDetails",
-						"w": 2,
-						"x": 0,
-						"y": 0
-					},
-					{
-						"displayType": "ROW",
-						"h": 9,
-						"i": "lkddep3o3f-28a72c00-ba17-11ea-96e1-0b84fdedf11e",
-						"items": null,
-						"maxW": 3,
-						"minH": 1,
-						"minW": 1,
-						"moved": false,
-						"name": "Custom Details",
-						"static": false,
-						"type": "customDetails",
-						"w": 1,
-						"x": 2,
-						"y": 0
-					}
-				],
-				"type": "custom"
-			}
-		],
-=======
             {
                 "id": "main",
                 "name": "Summary",
@@ -1097,7 +547,6 @@
                 "type": "custom"
             }
         ],
->>>>>>> c8083bb4
         "typeId": "ipRep",
         "version": -1
     },
