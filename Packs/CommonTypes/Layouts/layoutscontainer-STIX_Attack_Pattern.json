{
<<<<<<< HEAD
	"name": "STIX Attack Pattern",
	"id": "STIX Attack Pattern",
	"group": "indicator",
	"description": "",
	"indicatorsDetails": {
		"tabs": [
			{
				"id": "main",
				"name": "Summary",
				"sections": [
					{
						"columns": [
							{
								"displayed": true,
								"isDefault": false,
								"key": "id",
								"width": 110
							},
							{
								"displayed": true,
								"isDefault": true,
								"key": "name",
								"width": 300
							},
							{
								"displayed": true,
								"isDefault": false,
								"key": "severity",
								"width": 80
							},
							{
								"displayed": true,
								"isDefault": true,
								"key": "type",
								"width": 200
							},
							{
								"displayed": true,
								"isDefault": true,
								"key": "status",
								"width": 80
							}
						],
						"displayType": "ROW",
						"h": 4,
						"hideName": false,
						"i": "main-c1f3f0d0-a09d-11e9-8956-390f602b039a",
						"isVisible": true,
						"items": null,
						"maxW": 3,
						"minH": 1,
						"minW": 1,
						"moved": false,
						"name": "Related Incidents",
						"readOnly": true,
						"static": false,
						"type": "relatedIncidents",
						"w": 2,
						"x": 0,
						"y": 9
					},
					{
						"displayType": "ROW",
						"h": 2,
						"hideName": false,
						"i": "main-e2c8c970-a09d-11e9-8956-390f602b039a",
						"isVisible": true,
						"items": [
							{
								"dropEffect": "move",
								"endCol": 2,
								"fieldId": "comment",
								"height": 22,
								"id": "0b9dd200-a09e-11e9-8956-390f602b039a",
								"index": 0,
								"listId": "e2c8c970-a09d-11e9-8956-390f602b039a",
								"sectionItemType": "field",
								"startCol": 0
							},
							{
								"dropEffect": "move",
								"endCol": 2,
								"fieldId": "firstseen",
								"height": 22,
								"id": "4ccc29d0-ccca-11ea-a049-6b4b59f3b34f",
								"index": 0,
								"listId": "main-e2c8c970-a09d-11e9-8956-390f602b039a",
								"sectionItemType": "field",
								"startCol": 0
							},
							{
								"dropEffect": "move",
								"endCol": 2,
								"fieldId": "modified",
								"height": 22,
								"id": "54038b80-ccca-11ea-a049-6b4b59f3b34f",
								"index": 1,
								"listId": "main-e2c8c970-a09d-11e9-8956-390f602b039a",
								"sectionItemType": "field",
								"startCol": 0
							},
							{
								"dropEffect": "move",
								"endCol": 4,
								"fieldId": "stixid",
								"height": 22,
								"id": "f1ebc8a0-d17d-11ea-b39d-69849bf59ed7",
								"index": 0,
								"listId": "main-e2c8c970-a09d-11e9-8956-390f602b039a",
								"sectionItemType": "field",
								"startCol": 2
							},
							{
								"dropEffect": "move",
								"endCol": 4,
								"fieldId": "stixkillchainphases",
								"height": 22,
								"id": "4d7ab920-d187-11ea-bbc9-9f0eaa3e1876",
								"index": 1,
								"listId": "main-e2c8c970-a09d-11e9-8956-390f602b039a",
								"sectionItemType": "field",
								"startCol": 2
							},
							{
								"dropEffect": "move",
								"endCol": 4,
								"fieldId": "stixaliases",
								"height": 22,
								"id": "9856d8f0-ccca-11ea-a049-6b4b59f3b34f",
								"index": 2,
								"listId": "main-e2c8c970-a09d-11e9-8956-390f602b039a",
								"sectionItemType": "field",
								"startCol": 2
							}
						],
						"maxW": 3,
						"minH": 1,
						"minW": 1,
						"moved": false,
						"name": "Attack Pattern Details",
						"static": false,
						"w": 2,
						"x": 0,
						"y": 0
					},
					{
						"h": 3,
						"i": "main-acbc9a10-3d54-11ea-8f80-71a50769e869",
						"items": null,
						"maxW": 3,
						"minH": 1,
						"minW": 1,
						"moved": false,
						"name": "Timeline",
						"static": false,
						"type": "indicatorTimeline",
						"w": 1,
						"x": 2,
						"y": 10
					},
					{
						"h": 3,
						"i": "main-e608e030-3d54-11ea-8f80-71a50769e869",
						"items": null,
						"maxW": 3,
						"minH": 1,
						"minW": 1,
						"moved": false,
						"name": "Comments",
						"static": false,
						"type": "comments",
						"w": 1,
						"x": 2,
						"y": 4
					},
					{
						"displayType": "CARD",
						"h": 2,
						"hideItemTitleOnlyOne": false,
						"hideName": false,
						"i": "main-0e19dbd0-4e74-11ea-8bf6-67db400d7da5",
						"items": [
							{
								"dropEffect": "move",
								"endCol": 2,
								"fieldId": "tags",
								"height": 53,
								"id": "1cf1e850-4e74-11ea-8bf6-67db400d7da5",
								"index": 0,
								"listId": "main-0e19dbd0-4e74-11ea-8bf6-67db400d7da5",
								"sectionItemType": "field",
								"startCol": 0
							},
							{
								"args": {
									"field": {
										"simple": "Tags"
									}
								},
								"endCol": 1,
								"fieldId": "",
								"height": 53,
								"id": "f1f63340-aa49-11ea-9e46-5ff91c1cf9b7",
								"index": 1,
								"name": "Add tags",
								"scriptId": "Builtin|||appendIndicatorField",
								"sectionItemType": "button",
								"startCol": 0
							},
							{
								"dropEffect": "move",
								"endCol": 2,
								"fieldId": "trafficlightprotocol",
								"height": 53,
								"id": "b36304a0-b6dd-11ea-842d-c3903a6d3bd1",
								"index": 2,
								"listId": "main-0e19dbd0-4e74-11ea-8bf6-67db400d7da5",
								"sectionItemType": "field",
								"startCol": 0
							},
							{
								"args": {
									"field": {
										"simple": "Tags"
									}
								},
								"dropEffect": "move",
								"endCol": 2,
								"fieldId": "",
								"height": 53,
								"id": "fb499720-aa49-11ea-9e46-5ff91c1cf9b7",
								"index": 1,
								"listId": "main-0e19dbd0-4e74-11ea-8bf6-67db400d7da5",
								"name": "Remove tags",
								"scriptId": "Builtin|||removeIndicatorField",
								"sectionItemType": "button",
								"startCol": 1
							}
						],
						"maxW": 3,
						"minH": 1,
						"minW": 1,
						"moved": false,
						"name": "Tags and TLP",
						"static": false,
						"w": 1,
						"x": 2,
						"y": 1
					},
					{
						"displayType": "ROW",
						"h": 1,
						"hideName": false,
						"i": "main-d59381d0-aa49-11ea-9e46-5ff91c1cf9b7",
						"items": [],
						"maxW": 3,
						"minH": 1,
						"minW": 1,
						"moved": false,
						"name": "Actions",
						"static": false,
						"w": 1,
						"x": 2,
						"y": 0
					},
					{
						"description": "",
						"displayType": "CARD",
						"h": 1,
						"hideName": false,
						"i": "main-b915e930-b6dd-11ea-842d-c3903a6d3bd1",
						"items": [
							{
								"endCol": 1,
								"fieldId": "assigneduser",
								"height": 53,
								"id": "c78c26a0-b6dd-11ea-842d-c3903a6d3bd1",
								"index": 0,
								"sectionItemType": "field",
								"startCol": 0
							},
							{
								"dropEffect": "move",
								"endCol": 2,
								"fieldId": "assignedrole",
								"height": 53,
								"id": "c5ba4cd0-b6dd-11ea-842d-c3903a6d3bd1",
								"index": 1,
								"listId": "main-b915e930-b6dd-11ea-842d-c3903a6d3bd1",
								"sectionItemType": "field",
								"startCol": 1
							}
						],
						"maxW": 3,
						"minH": 1,
						"minW": 1,
						"moved": false,
						"name": "Assignee",
						"static": false,
						"w": 1,
						"x": 2,
						"y": 3
					},
					{
						"displayType": "ROW",
						"h": 7,
						"hideItemTitleOnlyOne": true,
						"hideName": false,
						"i": "main-a37f4790-cf12-11ea-99ca-719a20305a18",
						"items": [
							{
								"dropEffect": "move",
								"endCol": 4,
								"fieldId": "stixdescription",
								"height": 106,
								"id": "3a65d1d0-d17d-11ea-b39d-69849bf59ed7",
								"index": 0,
								"listId": "main-a37f4790-cf12-11ea-99ca-719a20305a18",
								"sectionItemType": "field",
								"startCol": 0
							}
						],
						"maxW": 3,
						"minH": 1,
						"minW": 1,
						"moved": false,
						"name": "Attack Pattern Description",
						"static": false,
						"w": 2,
						"x": 0,
						"y": 2
					},
					{
						"displayType": "ROW",
						"h": 3,
						"hideItemTitleOnlyOne": true,
						"hideName": false,
						"i": "main-954ad010-d16d-11ea-99ca-719a20305a18",
						"items": [
							{
								"endCol": 2,
								"fieldId": "feedrelatedindicators",
								"height": 22,
								"id": "88b32130-d16e-11ea-b39d-69849bf59ed7",
								"index": 0,
								"sectionItemType": "field",
								"startCol": 0
							}
						],
						"maxW": 3,
						"minH": 1,
						"minW": 1,
						"moved": false,
						"name": "Feed Related Indicators",
						"static": false,
						"w": 1,
						"x": 2,
						"y": 7
					}
				],
				"type": "custom"
			},
			{
				"hidden": false,
				"id": "lkddep3o3f",
				"name": "Additional Details",
				"sections": [
					{
						"displayType": "ROW",
						"h": 9,
						"i": "lkddep3o3f-27940e50-ba17-11ea-96e1-0b84fdedf11e",
						"items": null,
						"maxW": 3,
						"minH": 1,
						"minW": 1,
						"moved": false,
						"name": "Extended Details",
						"static": false,
						"type": "extendedDetails",
						"w": 2,
						"x": 0,
						"y": 0
					},
					{
						"displayType": "ROW",
						"h": 9,
						"i": "lkddep3o3f-28a72c00-ba17-11ea-96e1-0b84fdedf11e",
						"items": null,
						"maxW": 3,
						"minH": 1,
						"minW": 1,
						"moved": false,
						"name": "Custom Details",
						"static": false,
						"type": "customDetails",
						"w": 1,
						"x": 2,
						"y": 0
					}
				],
				"type": "custom"
			}
		]
	},
	"indicatorsQuickView": {
		"tabs": [
			{
				"id": "indicator-quick-view-info",
				"name": "Info",
				"sections": [
					{
						"displayType": "CARD",
						"h": 2,
						"hideItemTitleOnlyOne": false,
						"i": "indicator-quick-view-info-tags-section",
						"items": [
							{
								"endCol": 2,
								"fieldId": "tags",
								"height": 53,
								"id": "indicator-quick-view-info-tags-field",
								"index": 0,
								"sectionItemType": "field",
								"startCol": 0
							},
							{
								"endCol": 2,
								"fieldId": "trafficlightprotocol",
								"height": 22,
								"id": "acc3f580-d16f-11ea-b39d-69849bf59ed7",
								"index": 1,
								"sectionItemType": "field",
								"startCol": 0
							}
						],
						"maxW": 3,
						"minH": 1,
						"minW": 1,
						"moved": false,
						"name": "Tags and TLP",
						"static": false,
						"w": 1,
						"x": 0,
						"y": 0
					},
					{
						"h": 2,
						"i": "indicator-quick-view-info-relatedIncidents",
						"moved": false,
						"name": "Related Incidents",
						"static": false,
						"type": "relatedIncidents",
						"w": 1,
						"x": 0,
						"y": 7
					},
					{
						"h": 2,
						"i": "indicator-quick-view-info-comments",
						"moved": false,
						"name": "Comments",
						"static": false,
						"type": "comments",
						"w": 1,
						"x": 0,
						"y": 9
					},
					{
						"displayType": "ROW",
						"h": 3,
						"hideName": false,
						"i": "indicator-quick-view-info-3518e4c0-cccc-11ea-a049-6b4b59f3b34f",
						"items": [
							{
								"endCol": 2,
								"fieldId": "firstseen",
								"height": 22,
								"id": "3c8d7680-cccc-11ea-a049-6b4b59f3b34f",
								"index": 0,
								"sectionItemType": "field",
								"startCol": 0
							},
							{
								"endCol": 2,
								"fieldId": "modified",
								"height": 22,
								"id": "3faf7700-cccc-11ea-a049-6b4b59f3b34f",
								"index": 1,
								"sectionItemType": "field",
								"startCol": 0
							},
							{
								"endCol": 2,
								"fieldId": "stixid",
								"height": 22,
								"id": "20001a20-d183-11ea-b1ee-39abdac77dba",
								"index": 2,
								"sectionItemType": "field",
								"startCol": 0
							},
							{
								"dropEffect": "move",
								"endCol": 2,
								"fieldId": "stixkillchainphases",
								"height": 22,
								"id": "e13812c0-d187-11ea-bbc9-9f0eaa3e1876",
								"index": 3,
								"listId": "indicator-quick-view-info-3518e4c0-cccc-11ea-a049-6b4b59f3b34f",
								"sectionItemType": "field",
								"startCol": 0
							},
							{
								"endCol": 2,
								"fieldId": "stixaliases",
								"height": 22,
								"id": "28289290-d183-11ea-b1ee-39abdac77dba",
								"index": 4,
								"sectionItemType": "field",
								"startCol": 0
							}
						],
						"maxW": 3,
						"minH": 1,
						"minW": 1,
						"moved": false,
						"name": "Attack Pattern Details",
						"static": false,
						"w": 1,
						"x": 0,
						"y": 2
					},
					{
						"displayType": "ROW",
						"h": 2,
						"hideItemTitleOnlyOne": true,
						"hideName": false,
						"i": "indicator-quick-view-info-c9d165e0-d16f-11ea-b39d-69849bf59ed7",
						"items": [
							{
								"endCol": 2,
								"fieldId": "stixdescription",
								"height": 22,
								"id": "514ccc90-d183-11ea-b1ee-39abdac77dba",
								"index": 0,
								"sectionItemType": "field",
								"startCol": 0
							}
						],
						"maxW": 3,
						"minH": 1,
						"minW": 1,
						"moved": false,
						"name": "Attack Pattern Description",
						"static": false,
						"w": 1,
						"x": 0,
						"y": 5
					}
				],
				"type": "custom"
			}
		]
	},
	"fromVersion": "6.0.0",
	"version": -1
=======
    "name": "STIX Attack Pattern",
    "id": "STIX Attack Pattern",
    "group": "indicator",
    "description": "",
    "indicatorsDetails": {
        "tabs": [
            {
                "id": "main",
                "name": "Summary",
                "sections": [
                    {
                        "columns": [
                            {
                                "displayed": true,
                                "isDefault": false,
                                "key": "id",
                                "width": 110
                            },
                            {
                                "displayed": true,
                                "isDefault": true,
                                "key": "name",
                                "width": 300
                            },
                            {
                                "displayed": true,
                                "isDefault": false,
                                "key": "severity",
                                "width": 80
                            },
                            {
                                "displayed": true,
                                "isDefault": true,
                                "key": "type",
                                "width": 200
                            },
                            {
                                "displayed": true,
                                "isDefault": true,
                                "key": "status",
                                "width": 80
                            }
                        ],
                        "displayType": "ROW",
                        "h": 3,
                        "hideName": false,
                        "i": "main-c1f3f0d0-a09d-11e9-8956-390f602b039a",
                        "isVisible": true,
                        "items": null,
                        "maxW": 3,
                        "minH": 1,
                        "minW": 1,
                        "moved": false,
                        "name": "Related Incidents",
                        "readOnly": true,
                        "static": false,
                        "type": "relatedIncidents",
                        "w": 2,
                        "x": 0,
                        "y": 11
                    },
                    {
                        "displayType": "ROW",
                        "h": 2,
                        "hideName": false,
                        "i": "main-e2c8c970-a09d-11e9-8956-390f602b039a",
                        "isVisible": true,
                        "items": [
                            {
                                "dropEffect": "move",
                                "endCol": 2,
                                "fieldId": "comment",
                                "height": 22,
                                "id": "0b9dd200-a09e-11e9-8956-390f602b039a",
                                "index": 0,
                                "listId": "e2c8c970-a09d-11e9-8956-390f602b039a",
                                "sectionItemType": "field",
                                "startCol": 0
                            },
                            {
                                "dropEffect": "move",
                                "endCol": 2,
                                "fieldId": "firstseen",
                                "height": 22,
                                "id": "4ccc29d0-ccca-11ea-a049-6b4b59f3b34f",
                                "index": 0,
                                "listId": "main-e2c8c970-a09d-11e9-8956-390f602b039a",
                                "sectionItemType": "field",
                                "startCol": 0
                            },
                            {
                                "dropEffect": "move",
                                "endCol": 2,
                                "fieldId": "modified",
                                "height": 22,
                                "id": "54038b80-ccca-11ea-a049-6b4b59f3b34f",
                                "index": 1,
                                "listId": "main-e2c8c970-a09d-11e9-8956-390f602b039a",
                                "sectionItemType": "field",
                                "startCol": 0
                            },
                            {
                                "dropEffect": "move",
                                "endCol": 4,
                                "fieldId": "stixid",
                                "height": 22,
                                "id": "f1ebc8a0-d17d-11ea-b39d-69849bf59ed7",
                                "index": 0,
                                "listId": "main-e2c8c970-a09d-11e9-8956-390f602b039a",
                                "sectionItemType": "field",
                                "startCol": 2
                            },
                            {
                                "dropEffect": "move",
                                "endCol": 4,
                                "fieldId": "stixkillchainphases",
                                "height": 22,
                                "id": "4d7ab920-d187-11ea-bbc9-9f0eaa3e1876",
                                "index": 1,
                                "listId": "main-e2c8c970-a09d-11e9-8956-390f602b039a",
                                "sectionItemType": "field",
                                "startCol": 2
                            },
                            {
                                "dropEffect": "move",
                                "endCol": 4,
                                "fieldId": "stixaliases",
                                "height": 22,
                                "id": "9856d8f0-ccca-11ea-a049-6b4b59f3b34f",
                                "index": 2,
                                "listId": "main-e2c8c970-a09d-11e9-8956-390f602b039a",
                                "sectionItemType": "field",
                                "startCol": 2
                            }
                        ],
                        "maxW": 3,
                        "minH": 1,
                        "minW": 1,
                        "moved": false,
                        "name": "Attack Pattern Details",
                        "static": false,
                        "w": 2,
                        "x": 0,
                        "y": 0
                    },
                    {
                        "h": 5,
                        "i": "main-acbc9a10-3d54-11ea-8f80-71a50769e869",
                        "items": null,
                        "maxW": 3,
                        "minH": 1,
                        "minW": 1,
                        "moved": false,
                        "name": "Timeline",
                        "static": false,
                        "type": "indicatorTimeline",
                        "w": 1,
                        "x": 2,
                        "y": 4
                    },
                    {
                        "h": 5,
                        "i": "main-e608e030-3d54-11ea-8f80-71a50769e869",
                        "items": null,
                        "maxW": 3,
                        "minH": 1,
                        "minW": 1,
                        "moved": false,
                        "name": "Comments",
                        "static": false,
                        "type": "comments",
                        "w": 1,
                        "x": 2,
                        "y": 9
                    },
                    {
                        "displayType": "CARD",
                        "h": 2,
                        "hideItemTitleOnlyOne": false,
                        "hideName": false,
                        "i": "main-0e19dbd0-4e74-11ea-8bf6-67db400d7da5",
                        "items": [
                            {
                                "dropEffect": "move",
                                "endCol": 2,
                                "fieldId": "tags",
                                "height": 53,
                                "id": "1cf1e850-4e74-11ea-8bf6-67db400d7da5",
                                "index": 0,
                                "listId": "main-0e19dbd0-4e74-11ea-8bf6-67db400d7da5",
                                "sectionItemType": "field",
                                "startCol": 0
                            },
                            {
                                "args": {
                                    "field": {
                                        "simple": "tags"
                                    }
                                },
                                "endCol": 1,
                                "fieldId": "",
                                "height": 53,
                                "id": "f1f63340-aa49-11ea-9e46-5ff91c1cf9b7",
                                "index": 1,
                                "name": "Add tags",
                                "scriptId": "Builtin|||appendIndicatorField",
                                "sectionItemType": "button",
                                "startCol": 0
                            },
                            {
                                "dropEffect": "move",
                                "endCol": 2,
                                "fieldId": "trafficlightprotocol",
                                "height": 53,
                                "id": "b36304a0-b6dd-11ea-842d-c3903a6d3bd1",
                                "index": 2,
                                "listId": "main-0e19dbd0-4e74-11ea-8bf6-67db400d7da5",
                                "sectionItemType": "field",
                                "startCol": 0
                            },
                            {
                                "args": {
                                    "field": {
                                        "simple": "tags"
                                    }
                                },
                                "dropEffect": "move",
                                "endCol": 2,
                                "fieldId": "",
                                "height": 53,
                                "id": "fb499720-aa49-11ea-9e46-5ff91c1cf9b7",
                                "index": 1,
                                "listId": "main-0e19dbd0-4e74-11ea-8bf6-67db400d7da5",
                                "name": "Remove tags",
                                "scriptId": "Builtin|||removeIndicatorField",
                                "sectionItemType": "button",
                                "startCol": 1
                            }
                        ],
                        "maxW": 3,
                        "minH": 1,
                        "minW": 1,
                        "moved": false,
                        "name": "Tags and TLP",
                        "static": false,
                        "w": 1,
                        "x": 2,
                        "y": 1
                    },
                    {
                        "displayType": "ROW",
                        "h": 1,
                        "hideName": false,
                        "i": "main-d59381d0-aa49-11ea-9e46-5ff91c1cf9b7",
                        "items": [],
                        "maxW": 3,
                        "minH": 1,
                        "minW": 1,
                        "moved": false,
                        "name": "Actions",
                        "static": false,
                        "w": 1,
                        "x": 2,
                        "y": 0
                    },
                    {
                        "description": "",
                        "displayType": "CARD",
                        "h": 1,
                        "hideName": false,
                        "i": "main-b915e930-b6dd-11ea-842d-c3903a6d3bd1",
                        "items": [
                            {
                                "endCol": 1,
                                "fieldId": "assigneduser",
                                "height": 53,
                                "id": "c78c26a0-b6dd-11ea-842d-c3903a6d3bd1",
                                "index": 0,
                                "sectionItemType": "field",
                                "startCol": 0
                            },
                            {
                                "dropEffect": "move",
                                "endCol": 2,
                                "fieldId": "assignedrole",
                                "height": 53,
                                "id": "c5ba4cd0-b6dd-11ea-842d-c3903a6d3bd1",
                                "index": 1,
                                "listId": "main-b915e930-b6dd-11ea-842d-c3903a6d3bd1",
                                "sectionItemType": "field",
                                "startCol": 1
                            }
                        ],
                        "maxW": 3,
                        "minH": 1,
                        "minW": 1,
                        "moved": false,
                        "name": "Assignee",
                        "static": false,
                        "w": 1,
                        "x": 2,
                        "y": 3
                    },
                    {
                        "displayType": "ROW",
                        "h": 7,
                        "hideItemTitleOnlyOne": true,
                        "hideName": false,
                        "i": "main-a37f4790-cf12-11ea-99ca-719a20305a18",
                        "items": [
                            {
                                "dropEffect": "move",
                                "endCol": 4,
                                "fieldId": "stixdescription",
                                "height": 106,
                                "id": "3a65d1d0-d17d-11ea-b39d-69849bf59ed7",
                                "index": 0,
                                "listId": "main-a37f4790-cf12-11ea-99ca-719a20305a18",
                                "sectionItemType": "field",
                                "startCol": 0
                            }
                        ],
                        "maxW": 3,
                        "minH": 1,
                        "minW": 1,
                        "moved": false,
                        "name": "Attack Pattern Description",
                        "static": false,
                        "w": 2,
                        "x": 0,
                        "y": 2
                    },
                    {
                        "h": 2,
                        "i": "main-a87d95d0-dbce-11ea-894b-59859b6b5482",
                        "items": [],
                        "maxW": 3,
                        "minH": 1,
                        "minW": 1,
                        "moved": false,
                        "name": "Feed Related Indicators",
                        "query": "FeedRelatedIndicatorsWidget",
                        "queryType": "script",
                        "static": false,
                        "type": "dynamicIndicator",
                        "w": 2,
                        "x": 0,
                        "y": 9
                    }
                ],
                "type": "custom"
            },
            {
                "hidden": false,
                "id": "lkddep3o3f",
                "name": "Additional Details",
                "sections": [
                    {
                        "displayType": "ROW",
                        "h": 9,
                        "i": "lkddep3o3f-27940e50-ba17-11ea-96e1-0b84fdedf11e",
                        "items": null,
                        "maxW": 3,
                        "minH": 1,
                        "minW": 1,
                        "moved": false,
                        "name": "Extended Details",
                        "static": false,
                        "type": "extendedDetails",
                        "w": 2,
                        "x": 0,
                        "y": 0
                    },
                    {
                        "displayType": "ROW",
                        "h": 9,
                        "i": "lkddep3o3f-28a72c00-ba17-11ea-96e1-0b84fdedf11e",
                        "items": null,
                        "maxW": 3,
                        "minH": 1,
                        "minW": 1,
                        "moved": false,
                        "name": "Custom Details",
                        "static": false,
                        "type": "customDetails",
                        "w": 1,
                        "x": 2,
                        "y": 0
                    }
                ],
                "type": "custom"
            }
        ]
    },
    "indicatorsQuickView": {
        "tabs": [
            {
                "id": "indicator-quick-view-info",
                "name": "Info",
                "sections": [
                    {
                        "displayType": "CARD",
                        "h": 2,
                        "hideItemTitleOnlyOne": false,
                        "i": "indicator-quick-view-info-tags-section",
                        "items": [
                            {
                                "endCol": 2,
                                "fieldId": "tags",
                                "height": 53,
                                "id": "indicator-quick-view-info-tags-field",
                                "index": 0,
                                "sectionItemType": "field",
                                "startCol": 0
                            },
                            {
                                "endCol": 2,
                                "fieldId": "trafficlightprotocol",
                                "height": 22,
                                "id": "acc3f580-d16f-11ea-b39d-69849bf59ed7",
                                "index": 1,
                                "sectionItemType": "field",
                                "startCol": 0
                            }
                        ],
                        "maxW": 3,
                        "minH": 1,
                        "minW": 1,
                        "moved": false,
                        "name": "Tags and TLP",
                        "static": false,
                        "w": 1,
                        "x": 0,
                        "y": 0
                    },
                    {
                        "h": 2,
                        "i": "indicator-quick-view-info-relatedIncidents",
                        "moved": false,
                        "name": "Related Incidents",
                        "static": false,
                        "type": "relatedIncidents",
                        "w": 1,
                        "x": 0,
                        "y": 7
                    },
                    {
                        "h": 2,
                        "i": "indicator-quick-view-info-comments",
                        "moved": false,
                        "name": "Comments",
                        "static": false,
                        "type": "comments",
                        "w": 1,
                        "x": 0,
                        "y": 9
                    },
                    {
                        "displayType": "ROW",
                        "h": 3,
                        "hideName": false,
                        "i": "indicator-quick-view-info-3518e4c0-cccc-11ea-a049-6b4b59f3b34f",
                        "items": [
                            {
                                "endCol": 2,
                                "fieldId": "firstseen",
                                "height": 22,
                                "id": "3c8d7680-cccc-11ea-a049-6b4b59f3b34f",
                                "index": 0,
                                "sectionItemType": "field",
                                "startCol": 0
                            },
                            {
                                "endCol": 2,
                                "fieldId": "modified",
                                "height": 22,
                                "id": "3faf7700-cccc-11ea-a049-6b4b59f3b34f",
                                "index": 1,
                                "sectionItemType": "field",
                                "startCol": 0
                            },
                            {
                                "endCol": 2,
                                "fieldId": "stixid",
                                "height": 22,
                                "id": "20001a20-d183-11ea-b1ee-39abdac77dba",
                                "index": 2,
                                "sectionItemType": "field",
                                "startCol": 0
                            },
                            {
                                "dropEffect": "move",
                                "endCol": 2,
                                "fieldId": "stixkillchainphases",
                                "height": 22,
                                "id": "e13812c0-d187-11ea-bbc9-9f0eaa3e1876",
                                "index": 3,
                                "listId": "indicator-quick-view-info-3518e4c0-cccc-11ea-a049-6b4b59f3b34f",
                                "sectionItemType": "field",
                                "startCol": 0
                            },
                            {
                                "endCol": 2,
                                "fieldId": "stixaliases",
                                "height": 22,
                                "id": "28289290-d183-11ea-b1ee-39abdac77dba",
                                "index": 4,
                                "sectionItemType": "field",
                                "startCol": 0
                            }
                        ],
                        "maxW": 3,
                        "minH": 1,
                        "minW": 1,
                        "moved": false,
                        "name": "Attack Pattern Details",
                        "static": false,
                        "w": 1,
                        "x": 0,
                        "y": 2
                    },
                    {
                        "displayType": "ROW",
                        "h": 2,
                        "hideItemTitleOnlyOne": true,
                        "hideName": false,
                        "i": "indicator-quick-view-info-c9d165e0-d16f-11ea-b39d-69849bf59ed7",
                        "items": [
                            {
                                "endCol": 2,
                                "fieldId": "stixdescription",
                                "height": 22,
                                "id": "514ccc90-d183-11ea-b1ee-39abdac77dba",
                                "index": 0,
                                "sectionItemType": "field",
                                "startCol": 0
                            }
                        ],
                        "maxW": 3,
                        "minH": 1,
                        "minW": 1,
                        "moved": false,
                        "name": "Attack Pattern Description",
                        "static": false,
                        "w": 1,
                        "x": 0,
                        "y": 5
                    }
                ],
                "type": "custom"
            }
        ]
    },
    "fromVersion": "6.0.0",
    "version": -1
>>>>>>> c8083bb4
}<|MERGE_RESOLUTION|>--- conflicted
+++ resolved
@@ -1,571 +1,4 @@
 {
-<<<<<<< HEAD
-	"name": "STIX Attack Pattern",
-	"id": "STIX Attack Pattern",
-	"group": "indicator",
-	"description": "",
-	"indicatorsDetails": {
-		"tabs": [
-			{
-				"id": "main",
-				"name": "Summary",
-				"sections": [
-					{
-						"columns": [
-							{
-								"displayed": true,
-								"isDefault": false,
-								"key": "id",
-								"width": 110
-							},
-							{
-								"displayed": true,
-								"isDefault": true,
-								"key": "name",
-								"width": 300
-							},
-							{
-								"displayed": true,
-								"isDefault": false,
-								"key": "severity",
-								"width": 80
-							},
-							{
-								"displayed": true,
-								"isDefault": true,
-								"key": "type",
-								"width": 200
-							},
-							{
-								"displayed": true,
-								"isDefault": true,
-								"key": "status",
-								"width": 80
-							}
-						],
-						"displayType": "ROW",
-						"h": 4,
-						"hideName": false,
-						"i": "main-c1f3f0d0-a09d-11e9-8956-390f602b039a",
-						"isVisible": true,
-						"items": null,
-						"maxW": 3,
-						"minH": 1,
-						"minW": 1,
-						"moved": false,
-						"name": "Related Incidents",
-						"readOnly": true,
-						"static": false,
-						"type": "relatedIncidents",
-						"w": 2,
-						"x": 0,
-						"y": 9
-					},
-					{
-						"displayType": "ROW",
-						"h": 2,
-						"hideName": false,
-						"i": "main-e2c8c970-a09d-11e9-8956-390f602b039a",
-						"isVisible": true,
-						"items": [
-							{
-								"dropEffect": "move",
-								"endCol": 2,
-								"fieldId": "comment",
-								"height": 22,
-								"id": "0b9dd200-a09e-11e9-8956-390f602b039a",
-								"index": 0,
-								"listId": "e2c8c970-a09d-11e9-8956-390f602b039a",
-								"sectionItemType": "field",
-								"startCol": 0
-							},
-							{
-								"dropEffect": "move",
-								"endCol": 2,
-								"fieldId": "firstseen",
-								"height": 22,
-								"id": "4ccc29d0-ccca-11ea-a049-6b4b59f3b34f",
-								"index": 0,
-								"listId": "main-e2c8c970-a09d-11e9-8956-390f602b039a",
-								"sectionItemType": "field",
-								"startCol": 0
-							},
-							{
-								"dropEffect": "move",
-								"endCol": 2,
-								"fieldId": "modified",
-								"height": 22,
-								"id": "54038b80-ccca-11ea-a049-6b4b59f3b34f",
-								"index": 1,
-								"listId": "main-e2c8c970-a09d-11e9-8956-390f602b039a",
-								"sectionItemType": "field",
-								"startCol": 0
-							},
-							{
-								"dropEffect": "move",
-								"endCol": 4,
-								"fieldId": "stixid",
-								"height": 22,
-								"id": "f1ebc8a0-d17d-11ea-b39d-69849bf59ed7",
-								"index": 0,
-								"listId": "main-e2c8c970-a09d-11e9-8956-390f602b039a",
-								"sectionItemType": "field",
-								"startCol": 2
-							},
-							{
-								"dropEffect": "move",
-								"endCol": 4,
-								"fieldId": "stixkillchainphases",
-								"height": 22,
-								"id": "4d7ab920-d187-11ea-bbc9-9f0eaa3e1876",
-								"index": 1,
-								"listId": "main-e2c8c970-a09d-11e9-8956-390f602b039a",
-								"sectionItemType": "field",
-								"startCol": 2
-							},
-							{
-								"dropEffect": "move",
-								"endCol": 4,
-								"fieldId": "stixaliases",
-								"height": 22,
-								"id": "9856d8f0-ccca-11ea-a049-6b4b59f3b34f",
-								"index": 2,
-								"listId": "main-e2c8c970-a09d-11e9-8956-390f602b039a",
-								"sectionItemType": "field",
-								"startCol": 2
-							}
-						],
-						"maxW": 3,
-						"minH": 1,
-						"minW": 1,
-						"moved": false,
-						"name": "Attack Pattern Details",
-						"static": false,
-						"w": 2,
-						"x": 0,
-						"y": 0
-					},
-					{
-						"h": 3,
-						"i": "main-acbc9a10-3d54-11ea-8f80-71a50769e869",
-						"items": null,
-						"maxW": 3,
-						"minH": 1,
-						"minW": 1,
-						"moved": false,
-						"name": "Timeline",
-						"static": false,
-						"type": "indicatorTimeline",
-						"w": 1,
-						"x": 2,
-						"y": 10
-					},
-					{
-						"h": 3,
-						"i": "main-e608e030-3d54-11ea-8f80-71a50769e869",
-						"items": null,
-						"maxW": 3,
-						"minH": 1,
-						"minW": 1,
-						"moved": false,
-						"name": "Comments",
-						"static": false,
-						"type": "comments",
-						"w": 1,
-						"x": 2,
-						"y": 4
-					},
-					{
-						"displayType": "CARD",
-						"h": 2,
-						"hideItemTitleOnlyOne": false,
-						"hideName": false,
-						"i": "main-0e19dbd0-4e74-11ea-8bf6-67db400d7da5",
-						"items": [
-							{
-								"dropEffect": "move",
-								"endCol": 2,
-								"fieldId": "tags",
-								"height": 53,
-								"id": "1cf1e850-4e74-11ea-8bf6-67db400d7da5",
-								"index": 0,
-								"listId": "main-0e19dbd0-4e74-11ea-8bf6-67db400d7da5",
-								"sectionItemType": "field",
-								"startCol": 0
-							},
-							{
-								"args": {
-									"field": {
-										"simple": "Tags"
-									}
-								},
-								"endCol": 1,
-								"fieldId": "",
-								"height": 53,
-								"id": "f1f63340-aa49-11ea-9e46-5ff91c1cf9b7",
-								"index": 1,
-								"name": "Add tags",
-								"scriptId": "Builtin|||appendIndicatorField",
-								"sectionItemType": "button",
-								"startCol": 0
-							},
-							{
-								"dropEffect": "move",
-								"endCol": 2,
-								"fieldId": "trafficlightprotocol",
-								"height": 53,
-								"id": "b36304a0-b6dd-11ea-842d-c3903a6d3bd1",
-								"index": 2,
-								"listId": "main-0e19dbd0-4e74-11ea-8bf6-67db400d7da5",
-								"sectionItemType": "field",
-								"startCol": 0
-							},
-							{
-								"args": {
-									"field": {
-										"simple": "Tags"
-									}
-								},
-								"dropEffect": "move",
-								"endCol": 2,
-								"fieldId": "",
-								"height": 53,
-								"id": "fb499720-aa49-11ea-9e46-5ff91c1cf9b7",
-								"index": 1,
-								"listId": "main-0e19dbd0-4e74-11ea-8bf6-67db400d7da5",
-								"name": "Remove tags",
-								"scriptId": "Builtin|||removeIndicatorField",
-								"sectionItemType": "button",
-								"startCol": 1
-							}
-						],
-						"maxW": 3,
-						"minH": 1,
-						"minW": 1,
-						"moved": false,
-						"name": "Tags and TLP",
-						"static": false,
-						"w": 1,
-						"x": 2,
-						"y": 1
-					},
-					{
-						"displayType": "ROW",
-						"h": 1,
-						"hideName": false,
-						"i": "main-d59381d0-aa49-11ea-9e46-5ff91c1cf9b7",
-						"items": [],
-						"maxW": 3,
-						"minH": 1,
-						"minW": 1,
-						"moved": false,
-						"name": "Actions",
-						"static": false,
-						"w": 1,
-						"x": 2,
-						"y": 0
-					},
-					{
-						"description": "",
-						"displayType": "CARD",
-						"h": 1,
-						"hideName": false,
-						"i": "main-b915e930-b6dd-11ea-842d-c3903a6d3bd1",
-						"items": [
-							{
-								"endCol": 1,
-								"fieldId": "assigneduser",
-								"height": 53,
-								"id": "c78c26a0-b6dd-11ea-842d-c3903a6d3bd1",
-								"index": 0,
-								"sectionItemType": "field",
-								"startCol": 0
-							},
-							{
-								"dropEffect": "move",
-								"endCol": 2,
-								"fieldId": "assignedrole",
-								"height": 53,
-								"id": "c5ba4cd0-b6dd-11ea-842d-c3903a6d3bd1",
-								"index": 1,
-								"listId": "main-b915e930-b6dd-11ea-842d-c3903a6d3bd1",
-								"sectionItemType": "field",
-								"startCol": 1
-							}
-						],
-						"maxW": 3,
-						"minH": 1,
-						"minW": 1,
-						"moved": false,
-						"name": "Assignee",
-						"static": false,
-						"w": 1,
-						"x": 2,
-						"y": 3
-					},
-					{
-						"displayType": "ROW",
-						"h": 7,
-						"hideItemTitleOnlyOne": true,
-						"hideName": false,
-						"i": "main-a37f4790-cf12-11ea-99ca-719a20305a18",
-						"items": [
-							{
-								"dropEffect": "move",
-								"endCol": 4,
-								"fieldId": "stixdescription",
-								"height": 106,
-								"id": "3a65d1d0-d17d-11ea-b39d-69849bf59ed7",
-								"index": 0,
-								"listId": "main-a37f4790-cf12-11ea-99ca-719a20305a18",
-								"sectionItemType": "field",
-								"startCol": 0
-							}
-						],
-						"maxW": 3,
-						"minH": 1,
-						"minW": 1,
-						"moved": false,
-						"name": "Attack Pattern Description",
-						"static": false,
-						"w": 2,
-						"x": 0,
-						"y": 2
-					},
-					{
-						"displayType": "ROW",
-						"h": 3,
-						"hideItemTitleOnlyOne": true,
-						"hideName": false,
-						"i": "main-954ad010-d16d-11ea-99ca-719a20305a18",
-						"items": [
-							{
-								"endCol": 2,
-								"fieldId": "feedrelatedindicators",
-								"height": 22,
-								"id": "88b32130-d16e-11ea-b39d-69849bf59ed7",
-								"index": 0,
-								"sectionItemType": "field",
-								"startCol": 0
-							}
-						],
-						"maxW": 3,
-						"minH": 1,
-						"minW": 1,
-						"moved": false,
-						"name": "Feed Related Indicators",
-						"static": false,
-						"w": 1,
-						"x": 2,
-						"y": 7
-					}
-				],
-				"type": "custom"
-			},
-			{
-				"hidden": false,
-				"id": "lkddep3o3f",
-				"name": "Additional Details",
-				"sections": [
-					{
-						"displayType": "ROW",
-						"h": 9,
-						"i": "lkddep3o3f-27940e50-ba17-11ea-96e1-0b84fdedf11e",
-						"items": null,
-						"maxW": 3,
-						"minH": 1,
-						"minW": 1,
-						"moved": false,
-						"name": "Extended Details",
-						"static": false,
-						"type": "extendedDetails",
-						"w": 2,
-						"x": 0,
-						"y": 0
-					},
-					{
-						"displayType": "ROW",
-						"h": 9,
-						"i": "lkddep3o3f-28a72c00-ba17-11ea-96e1-0b84fdedf11e",
-						"items": null,
-						"maxW": 3,
-						"minH": 1,
-						"minW": 1,
-						"moved": false,
-						"name": "Custom Details",
-						"static": false,
-						"type": "customDetails",
-						"w": 1,
-						"x": 2,
-						"y": 0
-					}
-				],
-				"type": "custom"
-			}
-		]
-	},
-	"indicatorsQuickView": {
-		"tabs": [
-			{
-				"id": "indicator-quick-view-info",
-				"name": "Info",
-				"sections": [
-					{
-						"displayType": "CARD",
-						"h": 2,
-						"hideItemTitleOnlyOne": false,
-						"i": "indicator-quick-view-info-tags-section",
-						"items": [
-							{
-								"endCol": 2,
-								"fieldId": "tags",
-								"height": 53,
-								"id": "indicator-quick-view-info-tags-field",
-								"index": 0,
-								"sectionItemType": "field",
-								"startCol": 0
-							},
-							{
-								"endCol": 2,
-								"fieldId": "trafficlightprotocol",
-								"height": 22,
-								"id": "acc3f580-d16f-11ea-b39d-69849bf59ed7",
-								"index": 1,
-								"sectionItemType": "field",
-								"startCol": 0
-							}
-						],
-						"maxW": 3,
-						"minH": 1,
-						"minW": 1,
-						"moved": false,
-						"name": "Tags and TLP",
-						"static": false,
-						"w": 1,
-						"x": 0,
-						"y": 0
-					},
-					{
-						"h": 2,
-						"i": "indicator-quick-view-info-relatedIncidents",
-						"moved": false,
-						"name": "Related Incidents",
-						"static": false,
-						"type": "relatedIncidents",
-						"w": 1,
-						"x": 0,
-						"y": 7
-					},
-					{
-						"h": 2,
-						"i": "indicator-quick-view-info-comments",
-						"moved": false,
-						"name": "Comments",
-						"static": false,
-						"type": "comments",
-						"w": 1,
-						"x": 0,
-						"y": 9
-					},
-					{
-						"displayType": "ROW",
-						"h": 3,
-						"hideName": false,
-						"i": "indicator-quick-view-info-3518e4c0-cccc-11ea-a049-6b4b59f3b34f",
-						"items": [
-							{
-								"endCol": 2,
-								"fieldId": "firstseen",
-								"height": 22,
-								"id": "3c8d7680-cccc-11ea-a049-6b4b59f3b34f",
-								"index": 0,
-								"sectionItemType": "field",
-								"startCol": 0
-							},
-							{
-								"endCol": 2,
-								"fieldId": "modified",
-								"height": 22,
-								"id": "3faf7700-cccc-11ea-a049-6b4b59f3b34f",
-								"index": 1,
-								"sectionItemType": "field",
-								"startCol": 0
-							},
-							{
-								"endCol": 2,
-								"fieldId": "stixid",
-								"height": 22,
-								"id": "20001a20-d183-11ea-b1ee-39abdac77dba",
-								"index": 2,
-								"sectionItemType": "field",
-								"startCol": 0
-							},
-							{
-								"dropEffect": "move",
-								"endCol": 2,
-								"fieldId": "stixkillchainphases",
-								"height": 22,
-								"id": "e13812c0-d187-11ea-bbc9-9f0eaa3e1876",
-								"index": 3,
-								"listId": "indicator-quick-view-info-3518e4c0-cccc-11ea-a049-6b4b59f3b34f",
-								"sectionItemType": "field",
-								"startCol": 0
-							},
-							{
-								"endCol": 2,
-								"fieldId": "stixaliases",
-								"height": 22,
-								"id": "28289290-d183-11ea-b1ee-39abdac77dba",
-								"index": 4,
-								"sectionItemType": "field",
-								"startCol": 0
-							}
-						],
-						"maxW": 3,
-						"minH": 1,
-						"minW": 1,
-						"moved": false,
-						"name": "Attack Pattern Details",
-						"static": false,
-						"w": 1,
-						"x": 0,
-						"y": 2
-					},
-					{
-						"displayType": "ROW",
-						"h": 2,
-						"hideItemTitleOnlyOne": true,
-						"hideName": false,
-						"i": "indicator-quick-view-info-c9d165e0-d16f-11ea-b39d-69849bf59ed7",
-						"items": [
-							{
-								"endCol": 2,
-								"fieldId": "stixdescription",
-								"height": 22,
-								"id": "514ccc90-d183-11ea-b1ee-39abdac77dba",
-								"index": 0,
-								"sectionItemType": "field",
-								"startCol": 0
-							}
-						],
-						"maxW": 3,
-						"minH": 1,
-						"minW": 1,
-						"moved": false,
-						"name": "Attack Pattern Description",
-						"static": false,
-						"w": 1,
-						"x": 0,
-						"y": 5
-					}
-				],
-				"type": "custom"
-			}
-		]
-	},
-	"fromVersion": "6.0.0",
-	"version": -1
-=======
     "name": "STIX Attack Pattern",
     "id": "STIX Attack Pattern",
     "group": "indicator",
@@ -1121,5 +554,4 @@
     },
     "fromVersion": "6.0.0",
     "version": -1
->>>>>>> c8083bb4
 }