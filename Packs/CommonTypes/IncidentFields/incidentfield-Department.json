<<<<<<< HEAD
{
 "id": "incident_department",
 "version": -1,
 "modified": "2020-09-29T12:43:19.261344539Z",
 "name": "Department",
 "ownerOnly": false,
 "description": "Department",
 "cliName": "department",
 "type": "shortText",
 "closeForm": false,
 "editForm": true,
 "required": false,
 "neverSetAsRequired": false,
 "isReadOnly": false,
 "useAsKpi": false,
 "locked": false,
 "system": false,
 "content": true,
 "group": 0,
 "hidden": false,
 "associatedTypes": [
  "SysAid Change",
  "SysAid Incident",
  "SysAid Problem",
  "SysAid Request",
  "IAM - Rehire User",
  "IAM - New Hire",
  "IAM - Terminate User",
  "IAM - Update User",
  "User Profile",
  "IAM - Sync User",
  "Vectra Account",
  "IBM QRadar SOAR Incident"
 ],
 "associatedToAll": false,
 "unmapped": false,
 "unsearchable": false,
 "caseInsensitive": true,
 "sla": 0,
 "threshold": 72,
 "fromVersion": "5.0.0"
=======
{
 "id": "incident_department",
 "version": -1,
 "modified": "2020-09-29T12:43:19.261344539Z",
 "name": "Department",
 "ownerOnly": false,
 "description": "Department",
 "cliName": "department",
 "type": "shortText",
 "closeForm": false,
 "editForm": true,
 "required": false,
 "neverSetAsRequired": false,
 "isReadOnly": false,
 "useAsKpi": false,
 "locked": false,
 "system": false,
 "content": true,
 "group": 0,
 "hidden": false,
 "associatedTypes": [
  "SysAid Change",
  "SysAid Incident",
  "SysAid Problem",
  "SysAid Request",
  "IAM - Rehire User",
  "IAM - New Hire",
  "IAM - Terminate User",
  "IAM - Update User",
  "User Profile",
  "IAM - Sync User",
  "Vectra Account",
  "Exabeam Notable User"
 ],
 "associatedToAll": false,
 "unmapped": false,
 "unsearchable": false,
 "caseInsensitive": true,
 "sla": 0,
 "threshold": 72,
 "fromVersion": "5.0.0"
>>>>>>> 525dd50e
}<|MERGE_RESOLUTION|>--- conflicted
+++ resolved
@@ -1,46 +1,3 @@
-<<<<<<< HEAD
-{
- "id": "incident_department",
- "version": -1,
- "modified": "2020-09-29T12:43:19.261344539Z",
- "name": "Department",
- "ownerOnly": false,
- "description": "Department",
- "cliName": "department",
- "type": "shortText",
- "closeForm": false,
- "editForm": true,
- "required": false,
- "neverSetAsRequired": false,
- "isReadOnly": false,
- "useAsKpi": false,
- "locked": false,
- "system": false,
- "content": true,
- "group": 0,
- "hidden": false,
- "associatedTypes": [
-  "SysAid Change",
-  "SysAid Incident",
-  "SysAid Problem",
-  "SysAid Request",
-  "IAM - Rehire User",
-  "IAM - New Hire",
-  "IAM - Terminate User",
-  "IAM - Update User",
-  "User Profile",
-  "IAM - Sync User",
-  "Vectra Account",
-  "IBM QRadar SOAR Incident"
- ],
- "associatedToAll": false,
- "unmapped": false,
- "unsearchable": false,
- "caseInsensitive": true,
- "sla": 0,
- "threshold": 72,
- "fromVersion": "5.0.0"
-=======
 {
  "id": "incident_department",
  "version": -1,
@@ -82,5 +39,4 @@
  "sla": 0,
  "threshold": 72,
  "fromVersion": "5.0.0"
->>>>>>> 525dd50e
 }