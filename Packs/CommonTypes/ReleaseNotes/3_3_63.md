
<<<<<<< HEAD
#### Incident Fields
Added the **Graph Security Alert** incident type to the following incident fields:
- **End Time**
- **Start Time**
- **Alert URL**
- **Close Time**
- **Last Update Time**
- **Title**
=======
#### Indicator Types

- **emailRep**
Fixed an issue in the regular expression to address improper handling of Unicode.
>>>>>>> 56816d8e
<|MERGE_RESOLUTION|>--- conflicted
+++ resolved
@@ -1,16 +1,5 @@
 
-<<<<<<< HEAD
-#### Incident Fields
-Added the **Graph Security Alert** incident type to the following incident fields:
-- **End Time**
-- **Start Time**
-- **Alert URL**
-- **Close Time**
-- **Last Update Time**
-- **Title**
-=======
 #### Indicator Types
 
 - **emailRep**
-Fixed an issue in the regular expression to address improper handling of Unicode.
->>>>>>> 56816d8e
+Fixed an issue in the regular expression to address improper handling of Unicode.