<<<<<<< HEAD
{
    "name": "Common Types",
    "description": "Common types pack.",
    "support": "xsoar",
    "currentVersion": "1.2.0",
    "author": "Cortex XSOAR",
    "url": "https://www.paloaltonetworks.com/cortex",
    "email": "",
    "created": "2020-05-19T15:37:38Z",
    "categories": [],
    "tags": [],
    "useCases": [],
    "keywords": []
=======
{
    "name": "Common Types",
    "description": "Common types pack.",
    "support": "xsoar",
    "currentVersion": "1.1.0",
    "author": "Cortex XSOAR",
    "url": "https://www.paloaltonetworks.com/cortex",
    "email": "",
    "created": "2020-05-19T15:37:38Z",
    "categories": [],
    "tags": [],
    "useCases": [],
    "keywords": []
>>>>>>> 943bc0c9
}<|MERGE_RESOLUTION|>--- conflicted
+++ resolved
@@ -1,4 +1,3 @@
-<<<<<<< HEAD
 {
     "name": "Common Types",
     "description": "Common types pack.",
@@ -12,19 +11,4 @@
     "tags": [],
     "useCases": [],
     "keywords": []
-=======
-{
-    "name": "Common Types",
-    "description": "Common types pack.",
-    "support": "xsoar",
-    "currentVersion": "1.1.0",
-    "author": "Cortex XSOAR",
-    "url": "https://www.paloaltonetworks.com/cortex",
-    "email": "",
-    "created": "2020-05-19T15:37:38Z",
-    "categories": [],
-    "tags": [],
-    "useCases": [],
-    "keywords": []
->>>>>>> 943bc0c9
 }