--- conflicted
+++ resolved
@@ -2,11 +2,7 @@
     "name": "Common Types",
     "description": "This Content Pack will get you up and running in no-time and provide you with the most commonly used incident & indicator fields and types.",
     "support": "xsoar",
-<<<<<<< HEAD
-    "currentVersion": "2.7.4",
-=======
     "currentVersion": "2.8.0",
->>>>>>> 141c09a8
     "author": "Cortex XSOAR",
     "url": "https://www.paloaltonetworks.com/cortex",
     "email": "",
