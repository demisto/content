--- conflicted
+++ resolved
@@ -1,8 +1,4 @@
 #### Scripts
 ##### ServerLogs
-<<<<<<< HEAD
-- Added required dependency of **Remote Access** integration (**ssh** command).
-- Upgraded the Docker image to: *demisto/python3:3.9.5.21272*
-=======
 - Added required dependency of the **Remote Access** integration.
->>>>>>> a00ac9e3
+- Upgraded the Docker image to: *demisto/python3:3.9.5.21272*