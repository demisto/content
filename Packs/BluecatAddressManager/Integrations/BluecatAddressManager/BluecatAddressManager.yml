--- conflicted
+++ resolved
@@ -160,10 +160,7 @@
       description: Classless Inter-Domain Routing.
       type: String
   dockerimage: demisto/python3:3.10.11.54132
-<<<<<<< HEAD
-=======
   runonce: false
->>>>>>> 9ddafcfd
   script: '-'
   subtype: python3
   type: python
