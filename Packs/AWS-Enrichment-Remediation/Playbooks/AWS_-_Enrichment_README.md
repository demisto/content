Given the IP address this playbook enriches EC2 and IAM information.

## Dependencies

This playbook uses the following sub-playbooks, integrations, and scripts.

### Sub-playbooks

This playbook does not use any sub-playbooks.

### Integrations

* AWS - EC2

### Scripts

<<<<<<< HEAD
This playbook does not use any scripts.

### Commands

=======
* AWSAccountHierarchy
* Set

### Commands

* aws-ec2-describe-ipam-resource-discoveries
>>>>>>> 5cfcc708
* aws-ec2-describe-security-groups
* aws-ec2-get-ipam-discovered-public-addresses
* aws-ec2-describe-regions
* aws-ec2-describe-instances

## Playbook Inputs

---

| **Name** | **Description** | **Default Value** | **Required** |
| --- | --- | --- | --- |
| Indicator Query | Indicators matching the indicator query will be used as playbook input |  | Optional |
| AwsIP | AWS IP in alert | alert.remoteip | Required |
| AWSAssumeRoleName | If assuming roles for AWS, this is the name of the role to assume \(should be the same for all organizations\). |  | Optional |

## Playbook Outputs

---

| **Path** | **Description** | **Type** |
| --- | --- | --- |
| AWS.EC2.Instances | AWS EC2 information. | unknown |
| AWS.EC2.SecurityGroups | AWS Security group information. | unknown |
<<<<<<< HEAD
=======
| AWSHierarchy | AWS account hierarchy information. | unknown |
>>>>>>> 5cfcc708

## Playbook Image

---

![AWS - Enrichment](../doc_files/AWS_-_Enrichment.png)<|MERGE_RESOLUTION|>--- conflicted
+++ resolved
@@ -14,19 +14,12 @@
 
 ### Scripts
 
-<<<<<<< HEAD
-This playbook does not use any scripts.
-
-### Commands
-
-=======
 * AWSAccountHierarchy
 * Set
 
 ### Commands
 
 * aws-ec2-describe-ipam-resource-discoveries
->>>>>>> 5cfcc708
 * aws-ec2-describe-security-groups
 * aws-ec2-get-ipam-discovered-public-addresses
 * aws-ec2-describe-regions
@@ -50,10 +43,7 @@
 | --- | --- | --- |
 | AWS.EC2.Instances | AWS EC2 information. | unknown |
 | AWS.EC2.SecurityGroups | AWS Security group information. | unknown |
-<<<<<<< HEAD
-=======
 | AWSHierarchy | AWS account hierarchy information. | unknown |
->>>>>>> 5cfcc708
 
 ## Playbook Image
 
