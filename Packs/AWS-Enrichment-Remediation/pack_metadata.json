{
    "name": "AWS Enrichment and Remediation",
    "description": "Playbooks using multiple AWS content packs for enrichment and remediation purposes",
    "support": "xsoar",
<<<<<<< HEAD
    "currentVersion": "1.1.20",
=======
    "currentVersion": "1.1.19",
>>>>>>> 0c88fd42
    "author": "Cortex XSOAR",
    "url": "https://www.paloaltonetworks.com/cortex",
    "email": "",
    "categories": [
        "Data Enrichment & Threat Intelligence"
    ],
    "tags": [],
    "useCases": [],
    "keywords": [],
    "marketplaces": [
        "xsoar",
        "marketplacev2",
        "xpanse"
    ],
    "dependencies": {
        "AWS-IAM": {
            "mandatory": true,
            "display_name": "AWS - IAM"
        },
        "CommonScripts": {
            "mandatory": true,
            "display_name": "Common Scripts"
        },
        "AWS-EC2": {
            "mandatory": true,
            "display_name": "AWS - EC2"
        },
        "AWS-S3": {
            "mandatory": true,
            "display_name": "AWS - S3"
        },
        "AWS_SystemManager": {
            "mandatory": true,
            "display_name": "AWS Systems Manager"
        }
    },
    "displayedImages": [
        "AWS-IAM",
        "CommonScripts",
        "AWS-EC2",
        "AWS-S3",
        "AWS_SystemManager"
    ]
}<|MERGE_RESOLUTION|>--- conflicted
+++ resolved
@@ -2,11 +2,7 @@
     "name": "AWS Enrichment and Remediation",
     "description": "Playbooks using multiple AWS content packs for enrichment and remediation purposes",
     "support": "xsoar",
-<<<<<<< HEAD
     "currentVersion": "1.1.20",
-=======
-    "currentVersion": "1.1.19",
->>>>>>> 0c88fd42
     "author": "Cortex XSOAR",
     "url": "https://www.paloaltonetworks.com/cortex",
     "email": "",
