The **Cortex Attack Surface Management** pack is supported by Cortex Xpanse Expander and the (Attack Surface Management) ASM module for Cortex XSIAM.

[Cortex Xpanse](https://www.paloaltonetworks.com/cortex/cortex-xpanse) Expander and the Attack Surface Management (ASM) module for [Cortex XSIAM](https://www.paloaltonetworks.com/cortex/cortex-xsiam) are both best in class External Attack Surface Management solutions that strive to proactively reduce the frequency and severity of security incidents caused by internet-exposed risks. These solutions deliver comprehensive attack surface visibility by combining thorough, ML-enhanced asset attribution with continuous attack surface assessment. Any discovered risks are prioritized using contextual information and exploitability data, and findings are actioned through curated, automated playbooks to investigate, remediate, and summarize every new alert.

## What does this pack do?

This pack contains all of the integrations, automations, and playbooks necessary to fully automate the investigation, remediation, verification, and reporting on ASM risks within Cortex Xpanse Expander and Cortex XSIAM. Currently our pack:

- Enriches services, assets, and alerts based on out-of-the-box integrations with sources like CMDBs, Cloud Service Providers, VM solutions, and more.
- Uses ML assisted analysis to identify critical context useful for analyst decision making.
- Keeps human analysts in the loop to direct the desired remediation action depending on the type of risk and discovered context.
- Includes automated notification and ticket creation workflows for delegating remediation tasks to the appropriate service owners.
- Includes full automated remediation options for automatically removing risky services from the public internet.
- Sends out a notification to identified service owners via email about the remediation action taken.
- Supports validation re-scanning to ensure that remediation efforts have been applied successfully.
- Includes PDF reporting capabilities for preserving and communicating the investigation summary.

## How to use it?

The Active Response playbook contains a set of sub-playbooks, which support many different remediation paths that can be taken depending on the types of configured integrations, the type of alert, and input provided by the analyst.

For setting up the Active Response module for Xpanse, [a guide on how to configure the Active Response module can we found here.](https://docs-cortex.paloaltonetworks.com/r/Cortex-XPANSE/Cortex-Xpanse-Expander-User-Guide/Set-Up-Active-Response)

Aditionally, [a list of integrations used for the Active Response playbook can be found here](https://docs-cortex.paloaltonetworks.com/r/Cortex-XPANSE/Cortex-Xpanse-Expander-User-Guide/Automated-Remediation-Capabilities-Matrix?section=UUID-0a5dcbc2-d5ab-fa4e-5efc-599daac8b39b_table-idm4546555537995233526554598204). These are needed for different enrichment and remediation possibilities.

### Demo Video

<<<<<<< HEAD
[![Active Response in Cortex Xpanse](https://i.ytimg.com/vi/aIP1CCn9ST8/hq720.jpg)](https://www.youtube.com/watch?v=rryAQ23uuqw "Active Response in Cortex Xpanse")
=======
[![Active Response in Cortex Xpanse](https://raw.githubusercontent.com/demisto/content/98ead849e9e32921f64f7ac07fda2bff1b5f7c0b/Packs/CortexAttackSurfaceManagement/doc_files/Active_Response_in_Cortex_Xpanse.jpg)](https://www.youtube.com/watch?v=rryAQ23uuqw "Active Response in Cortex Xpanse")
>>>>>>> 90cf3b88

### Automated Remediation Requirements

Automated remediation is only possible when the right conditions are met.  These are the current requirements:

- One of the following attack surface rule IDs:
  - Insecure OpenSSH
  - OpenSSH
  - SSH Server
  - SNMP Server
  - RDP Server
  - Telnet Server
  - Unencrypted FTP Server
  - Mysql Server
  - Mongo Server
  - Postgres Server
  - Elasticsearch Server
  - Unclaimed S3 Bucket*
- Asset one of the following:
  - AWS EC2 Instance
  - Azure Compute Instance
  - GCP Compute Engine (VM)
  - On-prem asset protected with a Palo Alto Networks Firewall
- Service owner information found through one of the following:
<<<<<<< HEAD
=======
  - Active Directory
>>>>>>> 90cf3b88
  - AWS IAM
  - Azure IAM
  - GCP IAM
  - Prisma Cloud
  - Rapid7 InsightVM (Nexpose)
  - Splunk
  - ServiceNow CMDB
  - ServiceNow ITSM
  - Tenable.io Assets
  - Qualys
- Indicators of a non-production host:
  - "dev" or related words found in environment-related tags associated with the asset (case insensitive)
  - Has an active "DevelopmentEnvironment" classification from processing of public data
  - Optional: this check can be disabled with the `BypassDevCheck` parent playbook input

\* The `Unclaimed S3 Bucket` attack surface rule ID only requires `AWS-S3` integration to be enabled.

## What is included in this pack?

The main active response playbook is the `Cortex ASM - ASM Alert` playbook. This playbook contains a set of sub-playbooks and automation scripts, which support many different remediation paths that can be taken depending on the types of configured integrations, the type of alert, and input provided by the analyst. After the final stage, the alert is resolved.

- Playbooks
<<<<<<< HEAD
  - [Cortex ASM - ASM Alert](#cortex-asm---asm-alert)
  - [Cortex ASM - AWS Enrichment](#cortex-asm---aws-enrichment)
  - [Cortex ASM - Azure Enrichment](#cortex-asm---azure-enrichment)
  - [Cortex ASM - Decision](#cortex-asm---decision)
=======
  - [Cortex ASM - Active Directory Enrichment](#cortex-asm---active-directory-enrichment)
  - [Cortex ASM - ASM Alert](#cortex-asm---asm-alert)
  - [Cortex ASM - AWS Enrichment](#cortex-asm---aws-enrichment)
  - [Cortex ASM - Azure Enrichment](#cortex-asm---azure-enrichment)
  - [Cortex ASM - Cortex Endpoint Enrichment](#cortex-asm---cortex-endpoint-enrichment)
  - [Cortex ASM - Cortex Endpoint Remediation](#cortex-asm---cortex-endpoint-remediation)
>>>>>>> 90cf3b88
  - [Cortex ASM - Detect Service](#cortex-asm---detect-service)
  - [Cortex ASM - Email Notification](#cortex-asm---email-notification)
  - [Cortex ASM - Enrichment](#cortex-asm---enrichment)
  - [Cortex ASM - GCP Enrichment](#cortex-asm---gcp-enrichment)
  - [Cortex ASM - Jira Notification](#cortex-asm---jira-notification)
  - [Cortex ASM - On Prem Enrichment](#cortex-asm---on-prem-enrichment)
  - [Cortex ASM - On Prem Remediation](#cortex-asm---on-prem-remediation)
  - [Cortex ASM - Prisma Cloud Enrichment](#cortex-asm---prisma-cloud-enrichment)
  - [Cortex ASM - Qualys Enrichment](#cortex-asm---qualys-enrichment)
  - [Cortex ASM - Rapid7 Enrichment](#cortex-asm---rapid7-enrichment)
  - [Cortex ASM - Remediation Confirmation Scan](#cortex-asm---remediation-confirmation-scan)
  - [Cortex ASM - Remediation Guidance](#cortex-asm---remediation-guidance)
  - [Cortex ASM - Remediation Objectives](#cortex-asm---remediation-objectives)
  - [Cortex ASM - Remediation Path Rules](#cortex-asm---remediation-path-rules)
  - [Cortex ASM - Remediation](#cortex-asm---remediation)
  - [Cortex ASM - Service Ownership](#cortex-asm---service-ownership)
  - [Cortex ASM - ServiceNow CMDB Enrichment](#cortex-asm---servicenow-cmdb-enrichment)
  - [Cortex ASM - ServiceNow ITSM Enrichment](#cortex-asm---servicenow-itsm-enrichment)
  - [Cortex ASM - ServiceNow Notification](#cortex-asm---servicenow-notification)
  - [Cortex ASM - Splunk Enrichment](#cortex-asm---splunk-enrichment)
  - [Cortex ASM - Tenable.io Enrichment](#cortex-asm---tenableio-enrichment)
- Automation Scripts
  - [GenerateASMReport](#generateasmreport)
  - [GetProjectOwners](#getprojectowners)
  - [RankServiceOwners](#rankserviceowners)
  - [RemediationPathRuleEvaluation](#remediationpathruleevaluation)
<<<<<<< HEAD

### Playbooks

=======
- Layouts
  - [ASM Alert Layout](#asmalertlayout)

### Playbooks

#### Cortex ASM - Active Directory Enrichment

A playbook that given the email address enriches Service owner in Azure  and On-Prem directory.

![Cortex ASM - Active Directory Enrichment](https://raw.githubusercontent.com/demisto/content/master/Packs/CortexAttackSurfaceManagement/doc_files/Cortex_ASM_-_Active_Directory_Enrichment.png)

>>>>>>> 90cf3b88
#### Cortex ASM - ASM Alert

A playbook that enriches asset information for ASM alerts and provides the means for remediation.

![Cortex ASM - ASM Alert](https://raw.githubusercontent.com/demisto/content/master/Packs/CortexAttackSurfaceManagement/doc_files/Cortex_ASM_-_ASM_Alert.png)

#### Cortex ASM - AWS Enrichment

A playbook that given the IP address enriches AWS information relevant to ASM alerts.

![Cortex ASM - AWS Enrichment](https://raw.githubusercontent.com/demisto/content/master/Packs/CortexAttackSurfaceManagement/doc_files/Cortex_ASM_-_AWS_Enrichment.png)

#### Cortex ASM - Azure Enrichment

A playbook that given the IP address enriches Azure information relevant to ASM alerts.

![Cortex ASM - Azure Enrichment](https://raw.githubusercontent.com/demisto/content/master/Packs/CortexAttackSurfaceManagement/doc_files/Cortex_ASM_-_Azure_Enrichment.png)

<<<<<<< HEAD
#### Cortex ASM - Decision

A playbook that returns "RemediationAction" options based on meeting "Automated Remediation Requirements" as well as whether ServiceNowV2 integration is set up.

![Cortex ASM - Decision](https://raw.githubusercontent.com/demisto/content/master/Packs/CortexAttackSurfaceManagement/doc_files/Cortex_ASM_-_Decision.png)
=======
#### Cortex ASM - Cortex Endpoint Enrichment

This playbook is used to pull information from Cortex Endpoint (XSIAM/XDR) systems for enrichment purposes.

![Cortex ASM - Cortex Endpoint Enrichment](https://raw.githubusercontent.com/demisto/content/935a77339c2b1ecde3b9ea64992018bd625c61ed/Packs/CortexAttackSurfaceManagement/doc_files/Cortex_ASM_-_Cortex_Endpoint_Enrichment.png)

#### Cortex ASM - Cortex Endpoint Remediation

This playbook is used for remediating a single exposed Cortex Endpoint (XSIAM/XDR) by isolating the endpoint from the network using the "Isolate Endpoint" feature in XSIAM ([see XSIAM details](https://docs-cortex.paloaltonetworks.com/r/Cortex-XSIAM/Cortex-XSIAM-Administrator-Guide/Isolate-an-Endpoint)) and XDR ([see XDR details](https://docs-cortex.paloaltonetworks.com/r/Cortex-XDR/Cortex-XDR-Pro-Administrator-Guide/Isolate-an-Endpoint)). 

![Cortex ASM - Cortex Endpoint Remediation](https://raw.githubusercontent.com/demisto/content/c421d6d3de62992a3ac3afbce09e82224e505641/Packs/CortexAttackSurfaceManagement/doc_files/Cortex_ASM_-_Cortex_Endpoint_Remediation.png)
>>>>>>> 90cf3b88

#### Cortex ASM - Detect Service

A playbook that utilizes the Remediation Confirmation Scan service to check for mitigated vulnerabilities.

![Cortex ASM - Detect Service](https://raw.githubusercontent.com/demisto/content/master/Packs/CortexAttackSurfaceManagement/doc_files/Cortex_ASM_-_Detect_Service.png)

#### Cortex ASM - Email Notification

A playbook that is used to send email notifications to service owners to notify them of their internet exposures.

![Cortex ASM - Email Notification](https://raw.githubusercontent.com/demisto/content/master/Packs/CortexAttackSurfaceManagement/doc_files/Cortex_ASM_-_Email_Notification.png)

#### Cortex ASM - Enrichment

A playbook that is used as a container folder for all enrichments of ASM alerts.

![Cortex ASM - Enrichment](https://raw.githubusercontent.com/demisto/content/master/Packs/CortexAttackSurfaceManagement/doc_files/Cortex_ASM_-_Enrichment.png)

#### Cortex ASM - GCP Enrichment

A playbook that given the IP address enriches GCP information relevant to ASM alerts.

![Cortex ASM - GCP Enrichment](https://raw.githubusercontent.com/demisto/content/master/Packs/CortexAttackSurfaceManagement/doc_files/Cortex_ASM_-_GCP_Enrichment.png)

#### Cortex ASM - Jira Notification

A playbook that is used to create Jira tickets directed toward service owners to notify them of their internet exposures.

![Cortex ASM - Jira Notification](https://raw.githubusercontent.com/demisto/content/master/Packs/CortexAttackSurfaceManagement/doc_files/Cortex_ASM_-_Jira_Notification.png)

#### Cortex ASM - On Prem Enrichment

A playbook that given an IP address, port, and protocol of a service, enriches using on-prem integrations to find the related firewall rule and other related information.

![Cortex ASM - On Prem Enrichment](https://raw.githubusercontent.com/demisto/content/master/Packs/CortexAttackSurfaceManagement/doc_files/Cortex_ASM_-_On_Prem_Enrichment.png)

#### Cortex ASM - On Prem Remediation

A playbook that adds new block rule(s) to on-prem firewall vendors in order to block internet access for internet exposures.

![Cortex ASM - On Prem Remediation](https://raw.githubusercontent.com/demisto/content/master/Packs/CortexAttackSurfaceManagement/doc_files/Cortex_ASM_-_On_Prem_Remediation.png)

#### Cortex ASM - Prisma Cloud Enrichment

Playbook that given the IP address enriches Prisma Cloud information relevant to ASM alerts.

![Cortex ASM - Prisma Cloud Enrichment](https://raw.githubusercontent.com/demisto/content/master/Packs/CortexAttackSurfaceManagement/doc_files/Cortex_ASM_-_Prisma_Cloud_Enrichment.png)

#### Cortex ASM - Qualys Enrichment

Playbook that given the IP address enriches Qualys information relevant to ASM alerts.

![Cortex ASM - Qualys Enrichment](https://raw.githubusercontent.com/demisto/content/master/Packs/CortexAttackSurfaceManagement/doc_files/Cortex_ASM_-_Qualys_Enrichment.png)

#### Cortex ASM - Rapid7 Enrichment

A playbook that given the IP address enriches Rapid7 information relevant to ASM alerts.

![Cortex ASM - Rapid7 Enrichment](https://raw.githubusercontent.com/demisto/content/master/Packs/CortexAttackSurfaceManagement/doc_files/Cortex_ASM_-_Rapid7_Enrichment.png)

#### Cortex ASM - Remediation Confirmation Scan

A playbook that creates an ASM Remediation Confirmation Scan using an existing service ID, if the scan does not already exist;. It then polls for results of a scan.

![Cortex ASM - Remediation Confirmation Scan](https://raw.githubusercontent.com/demisto/content/master/Packs/CortexAttackSurfaceManagement/doc_files/Cortex_ASM_-_Remediation_Confirmation_Scan.png)

#### Cortex ASM - Remediation Guidance

A playbook that pulls remediation guidance off of a list based on ASM RuleID to be used in service owner notifications (email or ticketing system).

![Cortex ASM - Remediation Guidance](https://raw.githubusercontent.com/demisto/content/master/Packs/CortexAttackSurfaceManagement/doc_files/Cortex_ASM_-_Remediation_Guidance.png)

#### Cortex ASM - Remediation Objectives

A playbook that populates the remediation objectives field that is used to display the remediation actions to the end user.

![Cortex ASM - Remediation Objectives](https://raw.githubusercontent.com/demisto/content/master/Packs/CortexAttackSurfaceManagement/doc_files/Cortex_ASM_-_Remediation_Objectives.png)

#### Cortex ASM - Remediation Path Rules

A playbook that returns "RemediationAction" options based on the return from the Remediation Path Rules API, or defaults to data collection task options from the "Cortex ADM - Decision" sub-playbook.

![Cortex ASM - Remediation Path Rules](https://raw.githubusercontent.com/demisto/content/master/Packs/CortexAttackSurfaceManagement/doc_files/Cortex_ASM_-_Remediation_Path_Rules.png)

#### Cortex ASM - Remediation

A playbook that is used as a container folder for all remediation of ASM alerts.

![Cortex ASM - Remediation](https://raw.githubusercontent.com/demisto/content/master/Packs/CortexAttackSurfaceManagement/doc_files/Cortex_ASM_-_Remediation.png)

#### Cortex ASM - Service Ownership

Playbook that identifies and recommends the most likely owners of a given service.

![Cortex ASM - Remediation](https://raw.githubusercontent.com/demisto/content/master/Packs/CortexAttackSurfaceManagement/doc_files/Cortex_ASM_-_Service_Ownership.png)

#### Cortex ASM - ServiceNow CMDB Enrichment

A playbook that given the IP address enriches ServiceNow CMDB information relevant to ASM alerts.

![Cortex ASM - ServiceNow CMDB Enrichment](https://raw.githubusercontent.com/demisto/content/master/Packs/CortexAttackSurfaceManagement/doc_files/Cortex_ASM_-_ServiceNow_CMDB_Enrichment.png)

#### Cortex ASM - ServiceNow ITSM Enrichment

A playbook that given the search terms enriches ServiceNow ITSM service owner information relevant to ASM alerts.

![Cortex ASM - ServiceNow ITSM Enrichment](https://raw.githubusercontent.com/demisto/content/0fd2fb4a7240673f3a3fcb1dec5339549f0f2fb8/Packs/CortexAttackSurfaceManagement/doc_files/Cortex_ASM_-_ServiceNow_ITSM_Enrichment.png)

#### Cortex ASM - ServiceNow Notification

A playbook that is used to create ServiceNow tickets directed toward service owners to notify them of their internet exposures.

![Cortex ASM - ServiceNow Notification](https://raw.githubusercontent.com/demisto/content/master/Packs/CortexAttackSurfaceManagement/doc_files/Cortex_ASM_-_ServiceNow_Notification.png)

#### Cortex ASM - Splunk Enrichment

A playbook that given the IP address enriches Splunk information relevant to ASM alerts.

![Cortex ASM - Splunk Enrichment](https://raw.githubusercontent.com/demisto/content/master/Packs/CortexAttackSurfaceManagement/doc_files/Cortex_ASM_-_Splunk_Enrichment.png)

#### Cortex ASM - Tenable.io Enrichment

A playbook that given the IP address enriches Tenable.io information relevant to ASM alerts.

![Cortex ASM - Tenable.io Enrichment](https://raw.githubusercontent.com/demisto/content/master/Packs/CortexAttackSurfaceManagement/doc_files/Cortex_ASM_-_Tenable.io_Enrichment.png)

### Automation Scripts

#### GenerateASMReport

An automation used to generate an ASM alert summary report with important information found via the playbook run.

![GenerateASMReport](https://raw.githubusercontent.com/demisto/content/master/Packs/CortexAttackSurfaceManagement/doc_files/GenerateASMReport.png)

#### InferWhetherServiceIsDev

An automation that identifies whether the service is a "development" server. Development servers have no external users and run no production workflows. These servers might be named "dev", but they might also be named "qa", "pre-production", "user acceptance testing", or use other non-production terms. This automation uses both public data visible to anyone (`active_classifications` as derived by Xpanse ASM) as well as checking internal data for AI-learned indicators of development systems (`asm_tags` as derived from integrations with non-public systems).

![InferWhetherServiceIsDev](https://raw.githubusercontent.com/demisto/content/master/Packs/CortexAttackSurfaceManagement/doc_files/InferWhetherServiceIsDev.png)

#### RankServiceOwners

An automation that recommends the most likely service owners from those surfaced by Cortex ASM Enrichment and updates content.

#### GetProjectOwners

This automation parses a GCP service account email for the project ID, then looks up the project owners and adds them to a list of potential service owners for ranking.

#### RemediationPathRuleEvaluation

An automation that is used to find a matching remediation path rule based on criteria.  If multiple rules match, it will return the most recently created rule.  This assumes that the rules passed in are filtered to correlate with the alert's attack surface rule (Xpanse only).

<<<<<<< HEAD
![RemediationPathRuleEvaluation](https://raw.githubusercontent.com/demisto/content/master/Packs/CortexAttackSurfaceManagement/doc_files/RemediationPathRuleEvaluation.png)
=======
![RemediationPathRuleEvaluation](https://raw.githubusercontent.com/demisto/content/master/Packs/CortexAttackSurfaceManagement/doc_files/RemediationPathRuleEvaluation.png)

### Layouts

#### ASM Alert Layout

This layout is provides enrichment information such as system IDs, tags, and service owners for a given Attack Surface Management alert.
>>>>>>> 90cf3b88
<|MERGE_RESOLUTION|>--- conflicted
+++ resolved
@@ -25,11 +25,7 @@
 
 ### Demo Video
 
-<<<<<<< HEAD
-[![Active Response in Cortex Xpanse](https://i.ytimg.com/vi/aIP1CCn9ST8/hq720.jpg)](https://www.youtube.com/watch?v=rryAQ23uuqw "Active Response in Cortex Xpanse")
-=======
 [![Active Response in Cortex Xpanse](https://raw.githubusercontent.com/demisto/content/98ead849e9e32921f64f7ac07fda2bff1b5f7c0b/Packs/CortexAttackSurfaceManagement/doc_files/Active_Response_in_Cortex_Xpanse.jpg)](https://www.youtube.com/watch?v=rryAQ23uuqw "Active Response in Cortex Xpanse")
->>>>>>> 90cf3b88
 
 ### Automated Remediation Requirements
 
@@ -54,10 +50,7 @@
   - GCP Compute Engine (VM)
   - On-prem asset protected with a Palo Alto Networks Firewall
 - Service owner information found through one of the following:
-<<<<<<< HEAD
-=======
   - Active Directory
->>>>>>> 90cf3b88
   - AWS IAM
   - Azure IAM
   - GCP IAM
@@ -80,19 +73,12 @@
 The main active response playbook is the `Cortex ASM - ASM Alert` playbook. This playbook contains a set of sub-playbooks and automation scripts, which support many different remediation paths that can be taken depending on the types of configured integrations, the type of alert, and input provided by the analyst. After the final stage, the alert is resolved.
 
 - Playbooks
-<<<<<<< HEAD
-  - [Cortex ASM - ASM Alert](#cortex-asm---asm-alert)
-  - [Cortex ASM - AWS Enrichment](#cortex-asm---aws-enrichment)
-  - [Cortex ASM - Azure Enrichment](#cortex-asm---azure-enrichment)
-  - [Cortex ASM - Decision](#cortex-asm---decision)
-=======
   - [Cortex ASM - Active Directory Enrichment](#cortex-asm---active-directory-enrichment)
   - [Cortex ASM - ASM Alert](#cortex-asm---asm-alert)
   - [Cortex ASM - AWS Enrichment](#cortex-asm---aws-enrichment)
   - [Cortex ASM - Azure Enrichment](#cortex-asm---azure-enrichment)
   - [Cortex ASM - Cortex Endpoint Enrichment](#cortex-asm---cortex-endpoint-enrichment)
   - [Cortex ASM - Cortex Endpoint Remediation](#cortex-asm---cortex-endpoint-remediation)
->>>>>>> 90cf3b88
   - [Cortex ASM - Detect Service](#cortex-asm---detect-service)
   - [Cortex ASM - Email Notification](#cortex-asm---email-notification)
   - [Cortex ASM - Enrichment](#cortex-asm---enrichment)
@@ -119,11 +105,6 @@
   - [GetProjectOwners](#getprojectowners)
   - [RankServiceOwners](#rankserviceowners)
   - [RemediationPathRuleEvaluation](#remediationpathruleevaluation)
-<<<<<<< HEAD
-
-### Playbooks
-
-=======
 - Layouts
   - [ASM Alert Layout](#asmalertlayout)
 
@@ -135,7 +116,6 @@
 
 ![Cortex ASM - Active Directory Enrichment](https://raw.githubusercontent.com/demisto/content/master/Packs/CortexAttackSurfaceManagement/doc_files/Cortex_ASM_-_Active_Directory_Enrichment.png)
 
->>>>>>> 90cf3b88
 #### Cortex ASM - ASM Alert
 
 A playbook that enriches asset information for ASM alerts and provides the means for remediation.
@@ -154,13 +134,6 @@
 
 ![Cortex ASM - Azure Enrichment](https://raw.githubusercontent.com/demisto/content/master/Packs/CortexAttackSurfaceManagement/doc_files/Cortex_ASM_-_Azure_Enrichment.png)
 
-<<<<<<< HEAD
-#### Cortex ASM - Decision
-
-A playbook that returns "RemediationAction" options based on meeting "Automated Remediation Requirements" as well as whether ServiceNowV2 integration is set up.
-
-![Cortex ASM - Decision](https://raw.githubusercontent.com/demisto/content/master/Packs/CortexAttackSurfaceManagement/doc_files/Cortex_ASM_-_Decision.png)
-=======
 #### Cortex ASM - Cortex Endpoint Enrichment
 
 This playbook is used to pull information from Cortex Endpoint (XSIAM/XDR) systems for enrichment purposes.
@@ -172,7 +145,6 @@
 This playbook is used for remediating a single exposed Cortex Endpoint (XSIAM/XDR) by isolating the endpoint from the network using the "Isolate Endpoint" feature in XSIAM ([see XSIAM details](https://docs-cortex.paloaltonetworks.com/r/Cortex-XSIAM/Cortex-XSIAM-Administrator-Guide/Isolate-an-Endpoint)) and XDR ([see XDR details](https://docs-cortex.paloaltonetworks.com/r/Cortex-XDR/Cortex-XDR-Pro-Administrator-Guide/Isolate-an-Endpoint)). 
 
 ![Cortex ASM - Cortex Endpoint Remediation](https://raw.githubusercontent.com/demisto/content/c421d6d3de62992a3ac3afbce09e82224e505641/Packs/CortexAttackSurfaceManagement/doc_files/Cortex_ASM_-_Cortex_Endpoint_Remediation.png)
->>>>>>> 90cf3b88
 
 #### Cortex ASM - Detect Service
 
@@ -326,14 +298,10 @@
 
 An automation that is used to find a matching remediation path rule based on criteria.  If multiple rules match, it will return the most recently created rule.  This assumes that the rules passed in are filtered to correlate with the alert's attack surface rule (Xpanse only).
 
-<<<<<<< HEAD
 ![RemediationPathRuleEvaluation](https://raw.githubusercontent.com/demisto/content/master/Packs/CortexAttackSurfaceManagement/doc_files/RemediationPathRuleEvaluation.png)
-=======
-![RemediationPathRuleEvaluation](https://raw.githubusercontent.com/demisto/content/master/Packs/CortexAttackSurfaceManagement/doc_files/RemediationPathRuleEvaluation.png)
 
 ### Layouts
 
 #### ASM Alert Layout
 
-This layout is provides enrichment information such as system IDs, tags, and service owners for a given Attack Surface Management alert.
->>>>>>> 90cf3b88
+This layout is provides enrichment information such as system IDs, tags, and service owners for a given Attack Surface Management alert.