--- conflicted
+++ resolved
@@ -22,12 +22,8 @@
     RCS_GET_SCAN_STATUS_IN_PROGRESS_RESPONSE_200,
     RCS_GET_SCAN_STATUS_FAILED_ERROR_RESPONSE_200,
     RCS_GET_SCAN_STATUS_FAILED_TIMEOUT_RESPONSE_200,
-<<<<<<< HEAD
-    RCS_GET_SCAN_STATUS_OTHER_RESPONSE_200
-=======
     RCS_GET_SCAN_STATUS_OTHER_RESPONSE_200,
     ASM_GET_ATTACK_SURFACE_RULE_RESPONSE
->>>>>>> 6f77591c
 )
 from test_data.expected_results import (
     EXTERNAL_EXPOSURES_RESULTS,
@@ -44,12 +40,8 @@
     RCS_GET_SCAN_STATUS_SUCCESS_UNREMEDIATED_RESULTS_200,
     RCS_GET_SCAN_STATUS_FAILED_ERROR_RESULTS_200,
     RCS_GET_SCAN_STATUS_FAILED_TIMEOUT_RESULTS_200,
-<<<<<<< HEAD
-    RCS_GET_SCAN_STATUS_OTHER_RESULTS_200
-=======
     RCS_GET_SCAN_STATUS_OTHER_RESULTS_200,
     ASM_GET_ATTACK_SURFACE_RULE_RESULTS
->>>>>>> 6f77591c
 )
 
 client = Client(
@@ -100,11 +92,8 @@
     mocker.patch.object(demisto, 'results')
     mocker.patch('CortexAttackSurfaceManagement.Client.list_external_service_request',
                  return_value=EXTERNAL_SERVICE_RESPONSE)
-<<<<<<< HEAD
-=======
     mocker.patch('CortexAttackSurfaceManagement.Client.get_attack_surface_rule_request',
                  return_value=ASM_GET_ATTACK_SURFACE_RULE_RESPONSE)
->>>>>>> 6f77591c
 
     main()
     assert demisto.results.call_count == 1
@@ -181,10 +170,6 @@
     }
 
     response = list_external_service_command(args=args, client=client)
-<<<<<<< HEAD
-
-=======
->>>>>>> 6f77591c
     assert response.outputs == EXTERNAL_SERVICES_RESULTS
     assert response.outputs_prefix == "ASM.ExternalService"
     assert response.outputs_key_field == "service_id"
@@ -194,22 +179,6 @@
     """Tests get_attack_surface_rule_command command function.
 
     Given:
-<<<<<<< HEAD
-        - requests_mock instance to generate the appropriate get_external_service_command API response,
-          loaded from a local JSON file.
-    When:
-        - Running the 'get_external_service_command'.
-    Then:
-        - Checks the output of the command function with the expected output.
-    """
-    from CortexAttackSurfaceManagement import get_external_service_command
-
-    requests_mock.post(
-        "https://test.com/api/webapp/public_api/v1/assets/get_external_service",
-        json=EXTERNAL_SERVICE_RESPONSE,
-    )
-
-=======
         - requests_mock instance to generate the appropriate get_attack_surface_rule_command API response,
           loaded from a local JSON file.
     When:
@@ -253,7 +222,6 @@
         json=EXTERNAL_SERVICE_RESPONSE,
     )
 
->>>>>>> 6f77591c
     args = {"service_id": "94232f8a-f001-3292-aa65-63fa9d981427"}
 
     response = get_external_service_command(args=args, client=client)
@@ -302,21 +270,12 @@
         - Checks the output of the command function with the expected output.
     """
     from CortexAttackSurfaceManagement import get_external_ip_address_range_command
-<<<<<<< HEAD
 
     requests_mock.post(
         "https://test.com/api/webapp/public_api/v1/assets/get_external_ip_address_range/",
         json=EXTERNAL_RANGE_RESPONSE,
     )
 
-=======
-
-    requests_mock.post(
-        "https://test.com/api/webapp/public_api/v1/assets/get_external_ip_address_range/",
-        json=EXTERNAL_RANGE_RESPONSE,
-    )
-
->>>>>>> 6f77591c
     args = {"range_id": "1093124c-ce26-33ba-8fb8-937fecb4c7b6"}
 
     response = get_external_ip_address_range_command(args=args, client=client)
@@ -338,21 +297,12 @@
         - Checks the output of the command function with the expected output.
     """
     from CortexAttackSurfaceManagement import list_asset_internet_exposure_command
-<<<<<<< HEAD
 
     requests_mock.post(
         "https://test.com/api/webapp/public_api/v1/assets/get_assets_internet_exposure/",
         json=EXTERNAL_EXPOSURES_RESPONSE,
     )
 
-=======
-
-    requests_mock.post(
-        "https://test.com/api/webapp/public_api/v1/assets/get_assets_internet_exposure/",
-        json=EXTERNAL_EXPOSURES_RESPONSE,
-    )
-
->>>>>>> 6f77591c
     args = {"name": "testdomain.com"}
 
     response = list_asset_internet_exposure_command(args=args, client=client)
@@ -372,7 +322,6 @@
         - Running the 'get_asset_internet_exposure_command'.
     Then:
         - Checks the output of the command function with the expected output.
-<<<<<<< HEAD
     """
     from CortexAttackSurfaceManagement import get_asset_internet_exposure_command
 
@@ -461,96 +410,6 @@
     Then:
         - Checks that the expected outputs, outputs_prefix, and outputs_key_field is returned.
     """
-=======
-    """
-    from CortexAttackSurfaceManagement import get_asset_internet_exposure_command
-
-    mocker.patch.object(
-        demisto,
-        "demistoVersion",
-        return_value={"version": "6.8.0", "buildNumber": "12345"},
-    )
-
-    requests_mock.post(
-        "https://test.com/api/webapp/public_api/v1/assets/get_asset_internet_exposure/",
-        json=EXTERNAL_EXPOSURE_RESPONSE,
-    )
-
-    args = {"asm_id": "testdomain.com"}
-
-    response = get_asset_internet_exposure_command(args=args, client=client)
-
-    assert response.outputs == EXTERNAL_EXPOSURE_RESULTS
-    assert response.outputs_prefix == "ASM.AssetInternetExposure"
-    assert response.outputs_key_field == "asm_ids"
-
-
-def test_list_remediation_rule_command(requests_mock):
-    """Tests list_remediation_rule_command function.
-
-    Given:
-        - requests_mock instance to generate the appropriate list_remediation_rule_command( API response,
-          loaded from a local JSON file.
-    When:
-        - Running the 'list_remediation_rule_command'.
-    Then:
-        - Checks the output of the command function with the expected output.
-    """
-    from CortexAttackSurfaceManagement import list_remediation_rule_command
-
-    requests_mock.post(
-        "https://test.com/api/webapp/public_api/v1/xpanse_remediation_rules/rules/",
-        json=REMEDIATION_RULES_RESPONSE,
-    )
-
-    args = {"asm_rule_id": "RdpServer"}
-
-    response = list_remediation_rule_command(args=args, client=client)
-
-    assert response.outputs == REMEDIATION_RULES_RESULTS
-    assert response.outputs_prefix == "ASM.RemediationRule"
-    assert response.outputs_key_field == "rule_id"
-
-
-@pytest.mark.parametrize(
-    "alert_internal_id, service_id, attack_surface_rule_id, expected_results, raw_response, status_code",
-    [
-        (
-            123,
-            "12345abc-123a-1234-a123-efgh12345678",
-            "RdpServer",
-            RCS_START_SCAN_SUCCESSFUL_RESULTS_201,
-            RCS_START_SCAN_SUCCESSFUL_RESPONSE_201,
-            201,
-        ),
-        (
-            123,
-            "12345abc-123a-1234-a123-efgh12345678",
-            "RdpServer",
-            RCS_START_SCAN_SUCCESSFUL_RESULTS_200,
-            RCS_START_SCAN_SUCCESSFUL_RESPONSE_200,
-            200,
-        ),
-    ],
-)
-def test_start_remediation_confirmation_scan_successful_codes(
-    alert_internal_id,
-    service_id,
-    attack_surface_rule_id,
-    expected_results,
-    raw_response,
-    status_code,
-    requests_mock,
-):
-    """
-    Given:
-        - Mock request for /remediation_confirmation_scanning/requests/get_or_create/ that returns a 200.
-    When:
-        - Running the 'start_remediation_confirmation_scan_command'.
-    Then:
-        - Checks that the expected outputs, outputs_prefix, and outputs_key_field is returned.
-    """
->>>>>>> 6f77591c
     from CortexAttackSurfaceManagement import start_remediation_confirmation_scan_command
 
     requests_mock.post(
