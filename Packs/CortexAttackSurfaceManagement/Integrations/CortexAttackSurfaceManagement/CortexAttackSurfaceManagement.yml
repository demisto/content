category: Vulnerability Management
commonfields:
  id: Cortex Attack Surface Management
  version: -1
configuration:
- additionalinfo: The web UI with `api-` appended to front (e.g., https://api-xsiam.paloaltonetworks.com). For more information please see https://docs.paloaltonetworks.com/cortex/cortex-xdr/cortex-xdr-api/cortex-xdr-api-overview/get-started-with-cortex-xdr-apis.
  display: Server URL
  name: url
  required: true
  type: 0
- additionalinfo: For more information please see https://docs.paloaltonetworks.com/cortex/cortex-xdr/cortex-xdr-api/cortex-xdr-api-overview/get-started-with-cortex-xdr-apis.  Only standard API key type is supported.
  display: API Key ID
  displaypassword: API Key
  name: credentials
  required: true
  type: 9
- display: Trust any certificate (not secure)
  name: insecure
  required: false
  type: 8
- display: Use system proxy settings
  name: proxy
  required: false
  type: 8
description: Integration to pull assets and other ASM related information.
display: Cortex Attack Surface Management
name: Cortex Attack Surface Management
script:
  commands:
  - arguments:
    - description: IP address on which to search.
      name: ip_address
    - description: Domain on which to search.
      name: domain
    - auto: PREDEFINED
      description: Whether the service is active.
      name: is_active
      predefined:
      - "yes"
      - "no"
    - auto: PREDEFINED
      description: How service was discovered.
      name: discovery_type
      predefined:
      - colocated_on_ip
      - directly_discovery
      - unknown
    description: Get a list of all your external services filtered by business units, externally detected providers, domain, externally inferred CVEs, active classifications, inactive classifications, service name, service type, protocol, IP address, is active, and discovery type. Maximum result limit is 100 assets.
    name: asm-list-external-service
    outputs:
    - contextPath: ASM.ExternalService.service_id
      description: External service UUID.
      type: String
    - contextPath: ASM.ExternalService.service_name
      description: Name of the external service.
      type: String
    - contextPath: ASM.ExternalService.service_type
      description: Type of the external service.
      type: String
    - contextPath: ASM.ExternalService.ip_address
      description: IP address of the external service.
      type: String
    - contextPath: ASM.ExternalService.externally_detected_providers
      description: Providers of external service.
      type: String
    - contextPath: ASM.ExternalService.is_active
      description: Whether the external service is active.
      type: String
    - contextPath: ASM.ExternalService.first_observed
      description: Date of the first observation of the external service.
      type: Date
    - contextPath: ASM.ExternalService.last_observed
      description: Date of the last observation of the external service.
      type: Date
    - contextPath: ASM.ExternalService.port
      description: Port number of the external service.
      type: Number
    - contextPath: ASM.ExternalService.protocol
      description: Protocol number of the external service.
      type: String
    - contextPath: ASM.ExternalService.inactive_classifications
      description: External service classifications that are no longer active.
      type: String
    - contextPath: ASM.ExternalService.discovery_type
      description: How the external service was discovered.
      type: String
    - contextPath: ASM.ExternalService.business_units
      description: External service associated business units.
      type: String
    - contextPath: ASM.ExternalService.externally_inferred_vulnerability_score
      description: External service vulnerability score.
      type: Unknown
  - arguments:
    - description: A string representing the service ID you want to get details for.
      name: service_id
      required: true
    description: Get service details according to the service ID.
    name: asm-get-external-service
    outputs:
    - contextPath: ASM.ExternalService.service_id
      description: External service UUID.
      type: String
    - contextPath: ASM.ExternalService.service_name
      description: Name of the external service.
      type: String
    - contextPath: ASM.ExternalService.service_type
      description: Type of the external service.
      type: String
    - contextPath: ASM.ExternalService.ip_address
      description: IP address of the external service.
      type: String
    - contextPath: ASM.ExternalService.externally_detected_providers
      description: Providers of the external service.
      type: String
    - contextPath: ASM.ExternalService.is_active
      description: Whether the external service is active.
      type: String
    - contextPath: ASM.ExternalService.first_observed
      description: Date of the first observation of the external service.
      type: Date
    - contextPath: ASM.ExternalService.last_observed
      description: Date of the last observation of the external service.
      type: Date
    - contextPath: ASM.ExternalService.port
      description: Port number of the external service.
      type: Number
    - contextPath: ASM.ExternalService.protocol
      description: Protocol of the external service.
      type: String
    - contextPath: ASM.ExternalService.inactive_classifications
      description: External service classifications that are no longer active.
      type: String
    - contextPath: ASM.ExternalService.discovery_type
      description: How the external service was discovered.
      type: String
    - contextPath: ASM.ExternalService.business_units
      description: External service associated business units.
      type: String
    - contextPath: ASM.ExternalService.externally_inferred_vulnerability_score
      description: External service vulnerability score.
      type: Unknown
    - contextPath: ASM.ExternalService.details
      description: Additional details.
      type: String
  - arguments: []
    description: Get a list of all your internet exposure filtered by business units and organization handles. Maximum result limit is 100 ranges.
    name: asm-list-external-ip-address-range
    outputs:
    - contextPath: ASM.ExternalIpAddressRange.range_id
      description: External IP address range UUID.
      type: String
    - contextPath: ASM.ExternalIpAddressRange.first_ip
      description: First IP address of the external IP address range.
      type: String
    - contextPath: ASM.ExternalIpAddressRange.last_ip
      description: Last IP address of the external IP address range.
      type: String
    - contextPath: ASM.ExternalIpAddressRange.ips_count
      description: Number of IP addresses of the external IP address range.
      type: Number
    - contextPath: ASM.ExternalIpAddressRange.active_responsive_ips_count
      description: The number of IPs in the external address range that are actively responsive.
      type: Number
    - contextPath: ASM.ExternalIpAddressRange.date_added
      description: Date the external IP address range was added.
      type: Date
    - contextPath: ASM.ExternalIpAddressRange.business_units
      description: External IP address range associated business units.
      type: String
    - contextPath: ASM.ExternalIpAddressRange.organization_handles
      description: External IP address range associated organization handles.
      type: String
  - arguments:
    - description: A string representing the range ID for which you want to get the details.
      name: range_id
      required: true
    description: Get the external IP address range details according to the range IDs.
    name: asm-get-external-ip-address-range
    outputs:
    - contextPath: ASM.ExternalIpAddressRange.range_id
      description: External IP address range UUID.
      type: String
    - contextPath: ASM.ExternalIpAddressRange.first_ip
      description: First IP address of the external IP address range.
      type: String
    - contextPath: ASM.ExternalIpAddressRange.last_ip
      description: Last IP address of the external IP address range.
      type: String
    - contextPath: ASM.ExternalIpAddressRange.ips_count
      description: Number of IP addresses of the external IP address range.
      type: Number
    - contextPath: ASM.ExternalIpAddressRange.active_responsive_ips_count
      description: The number of IPs in the external address range that are actively responsive.
      type: Number
    - contextPath: ASM.ExternalIpAddressRange.date_added
      description: Date the external IP address range was added.
      type: Date
    - contextPath: ASM.ExternalIpAddressRange.business_units
      description: External IP address range associated business units.
      type: String
    - contextPath: ASM.ExternalIpAddressRange.organization_handles
      description: External IP address range associated organization handles.
      type: String
    - contextPath: ASM.ExternalIpAddressRange.details
      description: Additional information.
      type: String
  - arguments:
    - description: IP address on which to search.
      name: ip_address
    - description: Name of the asset on which to search.
      name: name
    - auto: PREDEFINED
      description: Type of the external service.
      name: type
      predefined:
      - certificate
      - cloud_compute_instance
      - on_prem
      - domain
      - unassociated_responsive_ip
    - auto: PREDEFINED
      description: Whether the internet exposure has an active external service.
      name: has_active_external_services
      predefined:
      - "yes"
      - "no"
    description: Get a list of all your internet exposure filtered by IP address, domain, type, and/or if there is an active external service. Maximum result limit is 100 assets.
    name: asm-list-asset-internet-exposure
    outputs:
    - contextPath: ASM.AssetInternetExposure.asm_ids
      description: Attack surface management UUID.
      type: String
    - contextPath: ASM.AssetInternetExposure.name
      description: Name of the exposed asset.
      type: String
    - contextPath: ASM.AssetInternetExposure.asset_type
      description: Type of the exposed asset.
      type: String
    - contextPath: ASM.AssetInternetExposure.cloud_provider
      description: The cloud provider used to collect these cloud assets as either GCP, AWS, or Azure.
      type: Unknown
    - contextPath: ASM.AssetInternetExposure.region
      description: Displays the region as provided by the cloud provider.
      type: Unknown
    - contextPath: ASM.AssetInternetExposure.last_observed
      description: Last time the exposure was observed.
      type: Unknown
    - contextPath: ASM.AssetInternetExposure.first_observed
      description: First time the exposure was observed.
      type: Unknown
    - contextPath: ASM.AssetInternetExposure.has_active_externally_services
      description: Whether the internet exposure is associated with an active external service(s).
      type: Boolean
    - contextPath: ASM.AssetInternetExposure.has_xdr_agent
      description: Whether the internet exposure asset has an XDR agent.
      type: String
    - contextPath: ASM.AssetInternetExposure.cloud_id
      description: Displays the resource ID as provided from the cloud provider.
      type: Unknown
    - contextPath: ASM.AssetInternetExposure.domain_resolves
      description: Whether the asset domain is resolvable.
      type: Boolean
    - contextPath: ASM.AssetInternetExposure.operation_system
      description: The operating system reported by the source for this asset.
      type: Unknown
    - contextPath: ASM.AssetInternetExposure.agent_id
      description: If there is an endpoint installed on this asset, this is the endpoint ID.
      type: Unknown
    - contextPath: ASM.AssetInternetExposure.externally_detected_providers
      description: The provider of the asset as determined by an external assessment.
      type: String
    - contextPath: ASM.AssetInternetExposure.service_type
      description: Type of the asset.
      type: String
    - contextPath: ASM.AssetInternetExposure.externally_inferred_cves
      description: If the internet exposure has associated CVEs.
      type: String
    - contextPath: ASM.AssetInternetExposure.ips
      description: IP addresses associated with the internet exposure.
      type: String
  - arguments:
    - description: A string representing the asset ID for which you want to get the details.
      name: asm_id
      required: true
    description: Get internet exposure asset details according to the asset ID.
    name: asm-get-asset-internet-exposure
    outputs:
    - contextPath: ASM.AssetInternetExposure.asm_ids
      description: Attack surface management UUID.
      type: String
    - contextPath: ASM.AssetInternetExposure.name
      description: Name of the exposed asset.
      type: String
    - contextPath: ASM.AssetInternetExposure.type
      description: Type of the exposed asset.
      type: String
    - contextPath: ASM.AssetInternetExposure.last_observed
      description: Last time the exposure was observed.
      type: Unknown
    - contextPath: ASM.AssetInternetExposure.first_observed
      description: First time the exposure was observed.
      type: Unknown
    - contextPath: ASM.AssetInternetExposure.created
      description: Date the ASM issue was created.
      type: Date
    - contextPath: ASM.AssetInternetExposure.business_units
      description: Asset associated business units.
      type: String
    - contextPath: ASM.AssetInternetExposure.domain
      description: Asset associated domain.
      type: Unknown
    - contextPath: ASM.AssetInternetExposure.certificate_issuer
      description: Asset certificate issuer.
      type: String
    - contextPath: ASM.AssetInternetExposure.certificate_algorithm
      description: Asset certificate algorithm.
      type: String
    - contextPath: ASM.AssetInternetExposure.certificate_classifications
      description: Asset certificate.classifications
      type: String
    - contextPath: ASM.AssetInternetExposure.resolves
      description: Whether the asset has a DNS resolution.
      type: Boolean
    - contextPath: ASM.AssetInternetExposure.details
      description: Additional details.
      type: Unknown
    - contextPath: ASM.AssetInternetExposure.externally_inferred_vulnerability_score
      description: Asset vulnerability score.
      type: Unknown
  - arguments:
    - description: A string representing the ASM rule ID you want to get the associated remediation path rules for.
      name: asm_rule_id
      required: true
    - auto: PREDEFINED
      description: Sorts returned incidents by the date/time that the incident was created ("asc" - ascending, "desc" - descending).
      name: sort_by_creation_time
      predefined:
      - asc
      - desc
    description: Returns list of remediation path rules.
    name: asm-list-remediation-rule
    outputs:
    - contextPath: ASM.RemediationRule.rule_id
      description: Remediation path rule UUID.
      type: String
    - contextPath: ASM.RemediationRule.rule_name
      description: Remediation path rule name.
      type: String
    - contextPath: ASM.RemediationRule.description
      description: Remediation path rule description.
      type: String
    - contextPath: ASM.RemediationRule.attack_surface_rule_id
      description: Association ASM rule ID for the remediation path rules.
      type: String
    - contextPath: ASM.RemediationRule.criteria
      description: Array of remediation path rule criteria.
      type: Unknown
    - contextPath: ASM.RemediationRule.criteria_conjunction
      description: Whether criteria is processed with AND or OR.
      type: String
    - contextPath: ASM.RemediationRule.action
      description: Action to take on rule match.
      type: String
    - contextPath: ASM.RemediationRule.created_by
      description: Email of who created the rule.
      type: String
    - contextPath: ASM.RemediationRule.created_by_pretty
      description: Readable name of who created the rule.
      type: String
    - contextPath: ASM.RemediationRule.created_at
      description: Date the rule was created.
      type: Date
  - arguments:
    - description: The ID of the service in Cortex Xpanse associated with the alert.
      name: service_id
      required: true
    - description: The Cortex Xpanse attack surface rule associated with the alert.
      name: attack_surface_rule_id
      required: true
    - description: The Cortex Xpanse alert ID.
      name: alert_internal_id
      required: true
    description: Starts a new Remediation Confirmation Scan or gets an existing scan ID.
    name: asm-start-remediation-confirmation-scan
    outputs:
    - contextPath: ASM.RemediationScan.scanId
      description: The ID returned for the created or existing scan.
      type: string
    - contextPath: ASM.RemediationScan.scan_creation_status
      description: The creation status of the scan (based on HTTP status).
      type: string
  - arguments:
    - description: The ID of an existing remediation confirmation scan.
      name: scan_id
      required: true
    - description: The interval, in seconds, to poll for scan results of an existing Remediation Confirmation Scan.
      name: interval_in_seconds
      defaultValue: "600"
    - description: The timeout, in seconds, for polling for scan results of an existing Remediation Confirmation Scan.
      name: timeout_in_seconds
      defaultValue: "11000"
    - name: hide_polling_output
      description: Whether to hide the polling result (automatically filled by polling).
    - auto: PREDEFINED
      description: Whether to poll until there is at least one result.
      name: polling
      defaultValue: true
      predefined:
      - "true"
      - "false"
    description: Get the status of an existing Remediation Confirmation Scan.
    name: asm-get-remediation-confirmation-scan-status
    polling: true
    outputs:
    - contextPath: ASM.RemediationScan.status
      description: Status of the Remediation Confirmation Scan.
      type: string
    - contextPath: ASM.RemediationScan.result
      description: Result of the Remediation Confirmation Scan.
      type: string
  - arguments:
    - description: 'A comma-separated list of attack surface rule IDs. For example: RdpServer,InsecureOpenSSH.'
      name: attack_surface_rule_id
    - description: 'Get the info about rule IDs with enabled status on or off. Has to be comma separated. For example: on,off.'
      name: enabled_status
    - description: 'Get the info about rule IDs with a priority. Has to be comma separated. For example: high,medium.'
      name: priority
    - description: Get the info about rule IDs of a category. Has to be comma separated.
      name: category
    description: Get information of an attack surface rule ID.
    name: asm-get-attack-surface-rule
    outputs:
    - contextPath: ASM.AttackSurfaceRule.attack_surface_rule_id
      description: Attack surface rule ID.
    - contextPath: ASM.AttackSurfaceRule.attack_surface_rule_name
      description: Attack surface rule name.
    - contextPath: ASM.AttackSurfaceRule.category
      description: Attack surface rule category.
    - contextPath: ASM.AttackSurfaceRule.enabled_status
      description: Attack surface rule status.
    - contextPath: ASM.AttackSurfaceRule.priority
      description: Attack surface rule priority.
    - contextPath: ASM.AttackSurfaceRule.remediation_guidance
      description: Remediation guidance of attack surface rule.
<<<<<<< HEAD
  dockerimage: demisto/python3:3.10.13.78960
=======
  dockerimage: demisto/python3:3.10.13.85415
>>>>>>> 90cf3b88
  runonce: false
  script: ''
  subtype: python3
  type: python
fromversion: 6.5.0
tests:
- CortexAttackSurfaceManagement_Test<|MERGE_RESOLUTION|>--- conflicted
+++ resolved
@@ -442,11 +442,7 @@
       description: Attack surface rule priority.
     - contextPath: ASM.AttackSurfaceRule.remediation_guidance
       description: Remediation guidance of attack surface rule.
-<<<<<<< HEAD
-  dockerimage: demisto/python3:3.10.13.78960
-=======
   dockerimage: demisto/python3:3.10.13.85415
->>>>>>> 90cf3b88
   runonce: false
   script: ''
   subtype: python3
