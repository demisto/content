category: Vulnerability Management
commonfields:
  id: Cortex Attack Surface Management
  version: -1
configuration:
- additionalinfo: The web UI with `api-` appended to front (e.g., https://api-xsiam.paloaltonetworks.com). For more information please see https://docs.paloaltonetworks.com/cortex/cortex-xdr/cortex-xdr-api/cortex-xdr-api-overview/get-started-with-cortex-xdr-apis.
  display: Server URL
  name: url
  required: true
  type: 0
- additionalinfo: For more information please see https://docs.paloaltonetworks.com/cortex/cortex-xdr/cortex-xdr-api/cortex-xdr-api-overview/get-started-with-cortex-xdr-apis.  Only standard API key type is supported.
  display: API Key ID
  displaypassword: API Key
  name: credentials
  required: true
  type: 9
- display: Trust any certificate (not secure)
  name: insecure
  required: false
  type: 8
- display: Use system proxy settings
  name: proxy
  required: false
  type: 8
description: Integration to pull assets and other ASM related information.
display: Cortex Attack Surface Management
name: Cortex Attack Surface Management
script:
  commands:
  - arguments:
    - description: IP address on which to search.
      name: ip_address
    - description: Domain on which to search.
      name: domain
    - auto: PREDEFINED
      description: Whether the service is active.
      name: is_active
      predefined:
      - "yes"
      - "no"
    - auto: PREDEFINED
      description: How service was discovered.
      name: discovery_type
      predefined:
      - colocated_on_ip
      - directly_discovery
      - unknown
    description: Get a list of all your external services filtered by business units, externally detected providers, domain, externally inferred CVEs, active classifications, inactive classifications, service name, service type, protocol, IP address, is active, and discovery type. Maximum result limit is 100 assets.
    name: asm-list-external-service
    outputs:
    - contextPath: ASM.ExternalService.service_id
      description: External service UUID.
      type: String
    - contextPath: ASM.ExternalService.service_name
      description: Name of the external service.
      type: String
    - contextPath: ASM.ExternalService.service_type
      description: Type of the external service.
      type: String
    - contextPath: ASM.ExternalService.ip_address
      description: IP address of the external service.
      type: String
    - contextPath: ASM.ExternalService.externally_detected_providers
      description: Providers of external service.
      type: String
    - contextPath: ASM.ExternalService.is_active
      description: Whether the external service is active.
      type: String
    - contextPath: ASM.ExternalService.first_observed
      description: Date of the first observation of the external service.
      type: Date
    - contextPath: ASM.ExternalService.last_observed
      description: Date of the last observation of the external service.
      type: Date
    - contextPath: ASM.ExternalService.port
      description: Port number of the external service.
      type: Number
    - contextPath: ASM.ExternalService.protocol
      description: Protocol number of the external service.
      type: String
    - contextPath: ASM.ExternalService.inactive_classifications
      description: External service classifications that are no longer active.
      type: String
    - contextPath: ASM.ExternalService.discovery_type
      description: How the external service was discovered.
      type: String
    - contextPath: ASM.ExternalService.business_units
      description: External service associated business units.
      type: String
    - contextPath: ASM.ExternalService.externally_inferred_vulnerability_score
      description: External service vulnerability score.
      type: Unknown
  - arguments:
    - description: A string representing the service ID you want to get details for.
      name: service_id
      required: true
    description: Get service details according to the service ID.
    name: asm-get-external-service
    outputs:
    - contextPath: ASM.ExternalService.service_id
      description: External service UUID.
      type: String
    - contextPath: ASM.ExternalService.service_name
      description: Name of the external service.
      type: String
    - contextPath: ASM.ExternalService.service_type
      description: Type of the external service.
      type: String
    - contextPath: ASM.ExternalService.ip_address
      description: IP address of the external service.
      type: String
    - contextPath: ASM.ExternalService.externally_detected_providers
      description: Providers of the external service.
      type: String
    - contextPath: ASM.ExternalService.is_active
      description: Whether the external service is active.
      type: String
    - contextPath: ASM.ExternalService.first_observed
      description: Date of the first observation of the external service.
      type: Date
    - contextPath: ASM.ExternalService.last_observed
      description: Date of the last observation of the external service.
      type: Date
    - contextPath: ASM.ExternalService.port
      description: Port number of the external service.
      type: Number
    - contextPath: ASM.ExternalService.protocol
      description: Protocol of the external service.
      type: String
    - contextPath: ASM.ExternalService.inactive_classifications
      description: External service classifications that are no longer active.
      type: String
    - contextPath: ASM.ExternalService.discovery_type
      description: How the external service was discovered.
      type: String
    - contextPath: ASM.ExternalService.business_units
      description: External service associated business units.
      type: String
    - contextPath: ASM.ExternalService.externally_inferred_vulnerability_score
      description: External service vulnerability score.
      type: Unknown
    - contextPath: ASM.ExternalService.details
      description: Additional details.
      type: String
  - arguments: []
    description: Get a list of all your internet exposure filtered by business units and organization handles. Maximum result limit is 100 ranges.
    name: asm-list-external-ip-address-range
    outputs:
    - contextPath: ASM.ExternalIpAddressRange.range_id
      description: External IP address range UUID.
      type: String
    - contextPath: ASM.ExternalIpAddressRange.first_ip
      description: First IP address of the external IP address range.
      type: String
    - contextPath: ASM.ExternalIpAddressRange.last_ip
      description: Last IP address of the external IP address range.
      type: String
    - contextPath: ASM.ExternalIpAddressRange.ips_count
      description: Number of IP addresses of the external IP address range.
      type: Number
    - contextPath: ASM.ExternalIpAddressRange.active_responsive_ips_count
      description: The number of IPs in the external address range that are actively responsive.
      type: Number
    - contextPath: ASM.ExternalIpAddressRange.date_added
      description: Date the external IP address range was added.
      type: Date
    - contextPath: ASM.ExternalIpAddressRange.business_units
      description: External IP address range associated business units.
      type: String
    - contextPath: ASM.ExternalIpAddressRange.organization_handles
      description: External IP address range associated organization handles.
      type: String
  - arguments:
    - description: A string representing the range ID for which you want to get the details.
      name: range_id
      required: true
    description: Get the external IP address range details according to the range IDs.
    name: asm-get-external-ip-address-range
    outputs:
    - contextPath: ASM.ExternalIpAddressRange.range_id
      description: External IP address range UUID.
      type: String
    - contextPath: ASM.ExternalIpAddressRange.first_ip
      description: First IP address of the external IP address range.
      type: String
    - contextPath: ASM.ExternalIpAddressRange.last_ip
      description: Last IP address of the external IP address range.
      type: String
    - contextPath: ASM.ExternalIpAddressRange.ips_count
      description: Number of IP addresses of the external IP address range.
      type: Number
    - contextPath: ASM.ExternalIpAddressRange.active_responsive_ips_count
      description: The number of IPs in the external address range that are actively responsive.
      type: Number
    - contextPath: ASM.ExternalIpAddressRange.date_added
      description: Date the external IP address range was added.
      type: Date
    - contextPath: ASM.ExternalIpAddressRange.business_units
      description: External IP address range associated business units.
      type: String
    - contextPath: ASM.ExternalIpAddressRange.organization_handles
      description: External IP address range associated organization handles.
      type: String
    - contextPath: ASM.ExternalIpAddressRange.details
      description: Additional information.
      type: String
  - arguments:
    - description: IP address on which to search.
      name: ip_address
    - description: Name of the asset on which to search.
      name: name
    - auto: PREDEFINED
      description: Type of the external service.
      name: type
      predefined:
      - certificate
      - cloud_compute_instance
      - on_prem
      - domain
      - unassociated_responsive_ip
    - auto: PREDEFINED
      description: Whether the internet exposure has an active external service.
      name: has_active_external_services
      predefined:
      - "yes"
      - "no"
    description: Get a list of all your internet exposure filtered by IP address, domain, type, and/or if there is an active external service. Maximum result limit is 100 assets.
    name: asm-list-asset-internet-exposure
    outputs:
    - contextPath: ASM.AssetInternetExposure.asm_ids
      description: Attack surface management UUID.
      type: String
    - contextPath: ASM.AssetInternetExposure.name
      description: Name of the exposed asset.
      type: String
    - contextPath: ASM.AssetInternetExposure.asset_type
      description: Type of the exposed asset.
      type: String
    - contextPath: ASM.AssetInternetExposure.cloud_provider
      description: The cloud provider used to collect these cloud assets as either GCP, AWS, or Azure.
      type: Unknown
    - contextPath: ASM.AssetInternetExposure.region
      description: Displays the region as provided by the cloud provider.
      type: Unknown
    - contextPath: ASM.AssetInternetExposure.last_observed
      description: Last time the exposure was observed.
      type: Unknown
    - contextPath: ASM.AssetInternetExposure.first_observed
      description: First time the exposure was observed.
      type: Unknown
    - contextPath: ASM.AssetInternetExposure.has_active_externally_services
      description: Whether the internet exposure is associated with an active external service(s).
      type: Boolean
    - contextPath: ASM.AssetInternetExposure.has_xdr_agent
      description: Whether the internet exposure asset has an XDR agent.
      type: String
    - contextPath: ASM.AssetInternetExposure.cloud_id
      description: Displays the resource ID as provided from the cloud provider.
      type: Unknown
    - contextPath: ASM.AssetInternetExposure.domain_resolves
      description: Whether the asset domain is resolvable.
      type: Boolean
    - contextPath: ASM.AssetInternetExposure.operation_system
      description: The operating system reported by the source for this asset.
      type: Unknown
    - contextPath: ASM.AssetInternetExposure.agent_id
      description: If there is an endpoint installed on this asset, this is the endpoint ID.
      type: Unknown
    - contextPath: ASM.AssetInternetExposure.externally_detected_providers
      description: The provider of the asset as determined by an external assessment.
      type: String
    - contextPath: ASM.AssetInternetExposure.service_type
      description: Type of the asset.
      type: String
    - contextPath: ASM.AssetInternetExposure.externally_inferred_cves
      description: If the internet exposure has associated CVEs.
      type: String
    - contextPath: ASM.AssetInternetExposure.ips
      description: IP addresses associated with the internet exposure.
      type: String
  - arguments:
    - description: A string representing the asset ID for which you want to get the details.
      name: asm_id
      required: true
    description: Get internet exposure asset details according to the asset ID.
    name: asm-get-asset-internet-exposure
    outputs:
    - contextPath: ASM.AssetInternetExposure.asm_ids
      description: Attack surface management UUID.
      type: String
    - contextPath: ASM.AssetInternetExposure.name
      description: Name of the exposed asset.
      type: String
    - contextPath: ASM.AssetInternetExposure.type
      description: Type of the exposed asset.
      type: String
    - contextPath: ASM.AssetInternetExposure.last_observed
      description: Last time the exposure was observed.
      type: Unknown
    - contextPath: ASM.AssetInternetExposure.first_observed
      description: First time the exposure was observed.
      type: Unknown
    - contextPath: ASM.AssetInternetExposure.created
      description: Date the ASM issue was created.
      type: Date
    - contextPath: ASM.AssetInternetExposure.business_units
      description: Asset associated business units.
      type: String
    - contextPath: ASM.AssetInternetExposure.domain
      description: Asset associated domain.
      type: Unknown
    - contextPath: ASM.AssetInternetExposure.certificate_issuer
      description: Asset certificate issuer.
      type: String
    - contextPath: ASM.AssetInternetExposure.certificate_algorithm
      description: Asset certificate algorithm.
      type: String
    - contextPath: ASM.AssetInternetExposure.certificate_classifications
      description: Asset certificate.classifications
      type: String
    - contextPath: ASM.AssetInternetExposure.resolves
      description: Whether the asset has a DNS resolution.
      type: Boolean
    - contextPath: ASM.AssetInternetExposure.details
      description: Additional details.
      type: Unknown
    - contextPath: ASM.AssetInternetExposure.externally_inferred_vulnerability_score
      description: Asset vulnerability score.
      type: Unknown
  - arguments:
    - description: A string representing the ASM rule ID you want to get the associated remediation path rules for.
      name: asm_rule_id
      required: true
    - auto: PREDEFINED
      description: Sorts returned incidents by the date/time that the incident was created ("asc" - ascending, "desc" - descending).
      name: sort_by_creation_time
      predefined:
      - asc
      - desc
    description: Returns list of remediation path rules.
    name: asm-list-remediation-rule
    outputs:
    - contextPath: ASM.RemediationRule.rule_id
      description: Remediation path rule UUID.
      type: String
    - contextPath: ASM.RemediationRule.rule_name
      description: Remediation path rule name.
      type: String
    - contextPath: ASM.RemediationRule.description
      description: Remediation path rule description.
      type: String
    - contextPath: ASM.RemediationRule.attack_surface_rule_id
      description: Association ASM rule ID for the remediation path rules.
      type: String
    - contextPath: ASM.RemediationRule.criteria
      description: Array of remediation path rule criteria.
      type: Unknown
    - contextPath: ASM.RemediationRule.criteria_conjunction
      description: Whether criteria is processed with AND or OR.
      type: String
    - contextPath: ASM.RemediationRule.action
      description: Action to take on rule match.
      type: String
    - contextPath: ASM.RemediationRule.created_by
      description: Email of who created the rule.
      type: String
    - contextPath: ASM.RemediationRule.created_by_pretty
      description: Readable name of who created the rule.
      type: String
    - contextPath: ASM.RemediationRule.created_at
      description: Date the rule was created.
      type: Date
  - arguments:
    - description: The ID of the service in Cortex Xpanse associated with the alert.
      name: service_id
      required: true
    - description: The Cortex Xpanse attack surface rule associated with the alert.
      name: attack_surface_rule_id
      required: true
    - description: The Cortex Xpanse alert ID.
      name: alert_internal_id
      required: true
    description: Starts a new Remediation Confirmation Scan or gets an existing scan ID.
    name: asm-start-remediation-confirmation-scan
    outputs:
    - contextPath: ASM.RemediationScan.scanId
      description: The ID returned for the created or existing scan.
      type: string
    - contextPath: ASM.RemediationScan.scan_creation_status
      description: The creation status of the scan (based on HTTP status).
      type: string
  - arguments:
    - description: The ID of an existing remediation confirmation scan.
      name: scan_id
      required: true
    - description: The interval, in seconds, to poll for scan results of an existing Remediation Confirmation Scan.
      name: interval_in_seconds
      defaultValue: "600"
    - description: The timeout, in seconds, for polling for scan results of an existing Remediation Confirmation Scan.
      name: timeout_in_seconds
      defaultValue: "11000"
    - name: hide_polling_output
      description: Whether to hide the polling result (automatically filled by polling).
    - auto: PREDEFINED
      description: Whether to poll until there is at least one result.
      name: polling
      defaultValue: true
      predefined:
      - "true"
      - "false"
    description: Get the status of an existing Remediation Confirmation Scan.
    name: asm-get-remediation-confirmation-scan-status
    polling: true
    outputs:
    - contextPath: ASM.RemediationScan.status
      description: Status of the Remediation Confirmation Scan.
      type: string
    - contextPath: ASM.RemediationScan.result
      description: Result of the Remediation Confirmation Scan.
      type: string
  - arguments:
    - description: 'A comma-separated list of attack surface rule IDs. For example: RdpServer,InsecureOpenSSH.'
      name: attack_surface_rule_id
    - description: 'Get the info about rule IDs with enabled status on or off. Has to be comma separated. For example: on,off.'
      name: enabled_status
    - description: 'Get the info about rule IDs with a priority. Has to be comma separated. For example: high,medium.'
      name: priority
    - description: Get the info about rule IDs of a category. Has to be comma separated.
      name: category
    description: Get information of an attack surface rule ID.
    name: asm-get-attack-surface-rule
    outputs:
    - contextPath: ASM.AttackSurfaceRule.attack_surface_rule_id
      description: Attack surface rule ID.
    - contextPath: ASM.AttackSurfaceRule.attack_surface_rule_name
      description: Attack surface rule name.
    - contextPath: ASM.AttackSurfaceRule.category
      description: Attack surface rule category.
    - contextPath: ASM.AttackSurfaceRule.enabled_status
      description: Attack surface rule status.
    - contextPath: ASM.AttackSurfaceRule.priority
      description: Attack surface rule priority.
    - contextPath: ASM.AttackSurfaceRule.remediation_guidance
      description: Remediation guidance of attack surface rule.
<<<<<<< HEAD
  dockerimage: demisto/python3:3.10.13.78960
=======
  dockerimage: demisto/python3:3.10.13.83255
>>>>>>> 5cfcc708
  runonce: false
  script: ''
  subtype: python3
  type: python
fromversion: 6.5.0
tests:
- CortexAttackSurfaceManagement_Test<|MERGE_RESOLUTION|>--- conflicted
+++ resolved
@@ -442,11 +442,7 @@
       description: Attack surface rule priority.
     - contextPath: ASM.AttackSurfaceRule.remediation_guidance
       description: Remediation guidance of attack surface rule.
-<<<<<<< HEAD
-  dockerimage: demisto/python3:3.10.13.78960
-=======
   dockerimage: demisto/python3:3.10.13.83255
->>>>>>> 5cfcc708
   runonce: false
   script: ''
   subtype: python3
