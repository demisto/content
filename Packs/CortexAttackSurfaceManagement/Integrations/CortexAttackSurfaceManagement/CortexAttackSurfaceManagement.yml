category: Vulnerability Management
commonfields:
  id: Cortex Attack Surface Management
  version: -1
configuration:
- additionalinfo: The web UI with `api-` appended to front (e.g., https://api-xsiam.paloaltonetworks.com). For more information please see https://docs.paloaltonetworks.com/cortex/cortex-xdr/cortex-xdr-api/cortex-xdr-api-overview/get-started-with-cortex-xdr-apis.
  display: Server URL
  name: url
  required: true
  type: 0
- additionalinfo: For more information please see https://docs.paloaltonetworks.com/cortex/cortex-xdr/cortex-xdr-api/cortex-xdr-api-overview/get-started-with-cortex-xdr-apis.
  display: API Key ID
  displaypassword: API Key
  name: credentials
  required: true
  type: 9
- display: Trust any certificate (not secure)
  name: insecure
  required: false
  type: 8
- display: Use system proxy settings
  name: proxy
  required: false
  type: 8
description: Integration to pull assets and other ASM related information.
display: Cortex Attack Surface Management
name: Cortex Attack Surface Management
script:
  commands:
  - arguments:
    - description: IP address on which to search.
      name: ip_address
    - description: Domain on which to search.
      name: domain
    - auto: PREDEFINED
      description: Whether the service is active.
      name: is_active
      predefined:
      - "yes"
      - "no"
    - auto: PREDEFINED
      description: How service was discovered.
      name: discovery_type
      predefined:
      - colocated_on_ip
      - directly_discovery
      - unknown
    description: Get a list of all your external services filtered by business units, externally detected providers, domain, externally inferred CVEs, active classifications, inactive classifications, service name, service type, protocol, IP address, is active, and discovery type. Maximum result limit is 100 assets.
    name: asm-list-external-service
    outputs:
    - contextPath: ASM.ExternalService.service_id
      description: External service UUID.
      type: String
    - contextPath: ASM.ExternalService.service_name
      description: Name of the external service.
      type: String
    - contextPath: ASM.ExternalService.service_type
      description: Type of the external service.
      type: String
    - contextPath: ASM.ExternalService.ip_address
      description: IP address of the external service.
      type: String
    - contextPath: ASM.ExternalService.externally_detected_providers
      description: Providers of external service.
      type: String
    - contextPath: ASM.ExternalService.is_active
      description: Whether the external service is active.
      type: String
    - contextPath: ASM.ExternalService.first_observed
      description: Date of the first observation of the external service.
      type: Date
    - contextPath: ASM.ExternalService.last_observed
      description: Date of the last observation of the external service.
      type: Date
    - contextPath: ASM.ExternalService.port
      description: Port number of the external service.
      type: Number
    - contextPath: ASM.ExternalService.protocol
      description: Protocol number of the external service.
      type: String
    - contextPath: ASM.ExternalService.inactive_classifications
      description: External service classifications that are no longer active.
      type: String
    - contextPath: ASM.ExternalService.discovery_type
      description: How the external service was discovered.
      type: String
    - contextPath: ASM.ExternalService.business_units
      description: External service associated business units.
      type: String
    - contextPath: ASM.ExternalService.externally_inferred_vulnerability_score
      description: External service vulnerability score.
      type: Unknown
  - arguments:
    - description: A string representing the service ID you want to get details for.
      name: service_id
      required: true
    description: Get service details according to the service ID.
    name: asm-get-external-service
    outputs:
    - contextPath: ASM.ExternalService.service_id
      description: External service UUID.
      type: String
    - contextPath: ASM.ExternalService.service_name
      description: Name of the external service.
      type: String
    - contextPath: ASM.ExternalService.service_type
      description: Type of the external service.
      type: String
    - contextPath: ASM.ExternalService.ip_address
      description: IP address of the external service.
      type: String
    - contextPath: ASM.ExternalService.externally_detected_providers
      description: Providers of the external service.
      type: String
    - contextPath: ASM.ExternalService.is_active
      description: Whether the external service is active.
      type: String
    - contextPath: ASM.ExternalService.first_observed
      description: Date of the first observation of the external service.
      type: Date
    - contextPath: ASM.ExternalService.last_observed
      description: Date of the last observation of the external service.
      type: Date
    - contextPath: ASM.ExternalService.port
      description: Port number of the external service.
      type: Number
    - contextPath: ASM.ExternalService.protocol
      description: Protocol of the external service.
      type: String
    - contextPath: ASM.ExternalService.inactive_classifications
      description: External service classifications that are no longer active.
      type: String
    - contextPath: ASM.ExternalService.discovery_type
      description: How the external service was discovered.
      type: String
    - contextPath: ASM.ExternalService.business_units
      description: External service associated business units.
      type: String
    - contextPath: ASM.ExternalService.externally_inferred_vulnerability_score
      description: External service vulnerability score.
      type: Unknown
    - contextPath: ASM.ExternalService.details
      description: Additional details.
      type: String
  - arguments: []
    description: Get a list of all your internet exposure filtered by business units and organization handles. Maximum result limit is 100 ranges.
    name: asm-list-external-ip-address-range
    outputs:
    - contextPath: ASM.ExternalIpAddressRange.range_id
      description: External IP address range UUID.
      type: String
    - contextPath: ASM.ExternalIpAddressRange.first_ip
      description: First IP address of the external IP address range.
      type: String
    - contextPath: ASM.ExternalIpAddressRange.last_ip
      description: Last IP address of the external IP address range.
      type: String
    - contextPath: ASM.ExternalIpAddressRange.ips_count
      description: Number of IP addresses of the external IP address range.
      type: Number
    - contextPath: ASM.ExternalIpAddressRange.active_responsive_ips_count
      description: The number of IPs in the external address range that are actively responsive.
      type: Number
    - contextPath: ASM.ExternalIpAddressRange.date_added
      description: Date the external IP address range was added.
      type: Date
    - contextPath: ASM.ExternalIpAddressRange.business_units
      description: External IP address range associated business units.
      type: String
    - contextPath: ASM.ExternalIpAddressRange.organization_handles
      description: External IP address range associated organization handles.
      type: String
  - arguments:
    - description: A string representing the range ID for which you want to get the details.
      name: range_id
      required: true
    description: Get the external IP address range details according to the range IDs.
    name: asm-get-external-ip-address-range
    outputs:
    - contextPath: ASM.ExternalIpAddressRange.range_id
      description: External IP address range UUID.
      type: String
    - contextPath: ASM.ExternalIpAddressRange.first_ip
      description: First IP address of the external IP address range.
      type: String
    - contextPath: ASM.ExternalIpAddressRange.last_ip
      description: Last IP address of the external IP address range.
      type: String
    - contextPath: ASM.ExternalIpAddressRange.ips_count
      description: Number of IP addresses of the external IP address range.
      type: Number
    - contextPath: ASM.ExternalIpAddressRange.active_responsive_ips_count
      description: The number of IPs in the external address range that are actively responsive.
      type: Number
    - contextPath: ASM.ExternalIpAddressRange.date_added
      description: Date the external IP address range was added.
      type: Date
    - contextPath: ASM.ExternalIpAddressRange.business_units
      description: External IP address range associated business units.
      type: String
    - contextPath: ASM.ExternalIpAddressRange.organization_handles
      description: External IP address range associated organization handles.
      type: String
    - contextPath: ASM.ExternalIpAddressRange.details
      description: Additional information.
      type: String
  - arguments:
    - description: IP address on which to search.
      name: ip_address
    - description: Name of the asset on which to search.
      name: name
    - auto: PREDEFINED
      description: Type of the external service.
      name: type
      predefined:
      - certificate
      - cloud_compute_instance
      - on_prem
      - domain
      - unassociated_responsive_ip
    - auto: PREDEFINED
      description: Whether the internet exposure has an active external service.
      name: has_active_external_services
      predefined:
      - "yes"
      - "no"
    description: Get a list of all your internet exposure filtered by IP address, domain, type, and/or if there is an active external service. Maximum result limit is 100 assets.
    name: asm-list-asset-internet-exposure
    outputs:
    - contextPath: ASM.AssetInternetExposure.asm_ids
      description: Attack surface management UUID.
      type: String
    - contextPath: ASM.AssetInternetExposure.name
      description: Name of the exposed asset.
      type: String
    - contextPath: ASM.AssetInternetExposure.asset_type
      description: Type of the exposed asset.
      type: String
    - contextPath: ASM.AssetInternetExposure.cloud_provider
      description: The cloud provider used to collect these cloud assets as either GCP, AWS, or Azure.
      type: Unknown
    - contextPath: ASM.AssetInternetExposure.region
      description: Displays the region as provided by the cloud provider.
      type: Unknown
    - contextPath: ASM.AssetInternetExposure.last_observed
      description: Last time the exposure was observed.
      type: Unknown
    - contextPath: ASM.AssetInternetExposure.first_observed
      description: First time the exposure was observed.
      type: Unknown
    - contextPath: ASM.AssetInternetExposure.has_active_externally_services
      description: Whether the internet exposure is associated with an active external service(s).
      type: Boolean
    - contextPath: ASM.AssetInternetExposure.has_xdr_agent
      description: Whether the internet exposure asset has an XDR agent.
      type: String
    - contextPath: ASM.AssetInternetExposure.cloud_id
      description: Displays the resource ID as provided from the cloud provider.
      type: Unknown
    - contextPath: ASM.AssetInternetExposure.domain_resolves
      description: Whether the asset domain is resolvable.
      type: Boolean
    - contextPath: ASM.AssetInternetExposure.operation_system
      description: The operating system reported by the source for this asset.
      type: Unknown
    - contextPath: ASM.AssetInternetExposure.agent_id
      description: If there is an endpoint installed on this asset, this is the endpoint ID.
      type: Unknown
    - contextPath: ASM.AssetInternetExposure.externally_detected_providers
      description: The provider of the asset as determined by an external assessment.
      type: String
    - contextPath: ASM.AssetInternetExposure.service_type
      description: Type of the asset.
      type: String
    - contextPath: ASM.AssetInternetExposure.externally_inferred_cves
      description: If the internet exposure has associated CVEs.
      type: String
    - contextPath: ASM.AssetInternetExposure.ips
      description: IP addresses associated with the internet exposure.
      type: String
  - arguments:
    - description: A string representing the asset ID for which you want to get the details.
      name: asm_id
      required: true
    description: Get internet exposure asset details according to the asset ID.
    name: asm-get-asset-internet-exposure
    outputs:
    - contextPath: ASM.AssetInternetExposure.asm_ids
      description: Attack surface management UUID.
      type: String
    - contextPath: ASM.AssetInternetExposure.name
      description: Name of the exposed asset.
      type: String
    - contextPath: ASM.AssetInternetExposure.type
      description: Type of the exposed asset.
      type: String
    - contextPath: ASM.AssetInternetExposure.last_observed
      description: Last time the exposure was observed.
      type: Unknown
    - contextPath: ASM.AssetInternetExposure.first_observed
      description: First time the exposure was observed.
      type: Unknown
    - contextPath: ASM.AssetInternetExposure.created
      description: Date the ASM issue was created.
      type: Date
    - contextPath: ASM.AssetInternetExposure.business_units
      description: Asset associated business units.
      type: String
    - contextPath: ASM.AssetInternetExposure.domain
      description: Asset associated domain.
      type: Unknown
    - contextPath: ASM.AssetInternetExposure.certificate_issuer
      description: Asset certificate issuer.
      type: String
    - contextPath: ASM.AssetInternetExposure.certificate_algorithm
      description: Asset certificate algorithm.
      type: String
    - contextPath: ASM.AssetInternetExposure.certificate_classifications
      description: Asset certificate.classifications
      type: String
    - contextPath: ASM.AssetInternetExposure.resolves
      description: Whether the asset has a DNS resolution.
      type: Boolean
    - contextPath: ASM.AssetInternetExposure.details
      description: Additional details.
      type: Unknown
    - contextPath: ASM.AssetInternetExposure.externally_inferred_vulnerability_score
      description: Asset vulnerability score.
      type: Unknown
<<<<<<< HEAD
  dockerimage: demisto/python3:3.10.8.37233
=======
  dockerimage: demisto/python3:3.10.8.37753
>>>>>>> afd394a3
  runonce: false
  script: ''
  subtype: python3
  type: python
fromversion: 6.5.0
marketplaces:
- marketplacev2
- xpanse
tests:
- CortexAttackSurfaceManagement_Test<|MERGE_RESOLUTION|>--- conflicted
+++ resolved
@@ -327,11 +327,7 @@
     - contextPath: ASM.AssetInternetExposure.externally_inferred_vulnerability_score
       description: Asset vulnerability score.
       type: Unknown
-<<<<<<< HEAD
-  dockerimage: demisto/python3:3.10.8.37233
-=======
   dockerimage: demisto/python3:3.10.8.37753
->>>>>>> afd394a3
   runonce: false
   script: ''
   subtype: python3
