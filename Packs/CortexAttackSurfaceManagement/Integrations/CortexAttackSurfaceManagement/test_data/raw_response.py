# adding so null don't get seen as variable.
null = None
false = False

EXTERNAL_SERVICES_RESPONSE = {
    "reply": {
        "total_count": 5999,
        "result_count": 2,
        "external_services": [
            {
                "service_id": "8b8f9d0a-4acd-3d88-9042-c7d17c2b44e9",
                "service_name": "DNS Server at 1.1.1.1:53",
                "service_type": "DnsServer",
                "ip_address": [
                    "1.1.1.1"
                ],
                "domain": [],
                "externally_detected_providers": [
                    "Other"
                ],
                "is_active": "Inactive",
                "first_observed": 1661308020000,
                "last_observed": 1661357820000,
                "port": 53,
                "protocol": "UDP",
                "active_classifications": [],
                "inactive_classifications": [
                    "DnsServer"
                ],
                "discovery_type": "ColocatedOnIp",
                "business_units": [
                    "Acme"
                ],
                "externally_inferred_vulnerability_score": null,
                "externally_inferred_cves": []
            },
            {
                "service_id": "7a4ce6ec-9ce3-3002-ac66-862854b2d7f7",
                "service_name": "DNS Server at 1.1.1.1:53",
                "service_type": "DnsServer",
                "ip_address": [
                    "1.1.1.1"
                ],
                "domain": [],
                "externally_detected_providers": [
                    "Other"
                ],
                "is_active": "Active",
                "first_observed": 1661298300000,
                "last_observed": 1662536820000,
                "port": 53,
                "protocol": "UDP",
                "active_classifications": [
                    "DnsServer",
                    "ISCBIND9"
                ],
                "inactive_classifications": [],
                "discovery_type": "ColocatedOnIp",
                "business_units": [
                    "VanDelay Industries"
                ],
                "externally_inferred_vulnerability_score": 9.8,
                "externally_inferred_cves": [
                    "CVE-2021-25216",
                    "CVE-2020-8616",
                    "CVE-2020-8625",
                    "CVE-2017-3141",
                    "CVE-2015-5477",
                    "CVE-2015-5722",
                    "CVE-2016-9444",
                    "CVE-2017-3137",
                    "CVE-2016-8864",
                    "CVE-2016-9147",
                    "CVE-2016-9131",
                    "CVE-2018-5740",
                    "CVE-2016-2776",
                    "CVE-2021-25215",
                    "CVE-2017-3145",
                    "CVE-2018-5743",
                    "CVE-2015-5986",
                    "CVE-2016-6170",
                    "CVE-2021-25214",
                    "CVE-2020-8622",
                    "CVE-2018-5741",
                    "CVE-2017-3135",
                    "CVE-2016-9778",
                    "CVE-2016-2775",
                    "CVE-2017-3136",
                    "CVE-2020-8617",
                    "CVE-2017-3143",
                    "CVE-2017-3138",
                    "CVE-2021-25219",
                    "CVE-2019-6465",
                    "CVE-2018-5745",
                    "CVE-2017-3142"
                ]
            }
        ]
    }
}

EXTERNAL_SERVICE_RESPONSE = {
    "reply": {
        "details": [
            {
                "service_id": "94232f8a-f001-3292-aa65-63fa9d981427",
                "service_name": "SSH Server at 1.1.1.1:22",
                "service_type": "SshServer",
                "ip_address": [
                    "1.1.1.1"
                ],
                "domain": [],
                "externally_detected_providers": [
                    "Amazon Web Services"
                ],
                "is_active": "Active",
                "first_observed": 1662774120000,
                "last_observed": 1662967560000,
                "port": 22,
                "protocol": "TCP",
                "active_classifications": [
                    "SSHWeakMACAlgorithmsEnabled",
                    "SshServer",
                    "OpenSSH"
                ],
                "inactive_classifications": [],
                "discovery_type": "ColocatedOnIp",
                "business_units": [
                    "Acme"
                ],
                "externally_inferred_vulnerability_score": 7.8,
                "externally_inferred_cves": [
                    "CVE-2020-15778",
                    "CVE-2021-41617",
                    "CVE-2019-6110",
                    "CVE-2019-6109",
                    "CVE-2020-14145",
                    "CVE-2019-6111",
                    "CVE-2016-20012",
                    "CVE-2018-15473",
                    "CVE-2018-15919",
                    "CVE-2018-20685",
                    "CVE-2021-36368"
                ],
                "details": {
                    "serviceKey": "1.1.1.1:22",
                    "serviceKeyType": "IP",
                    "businessUnits": [
                        {
                            "name": "Acme"
                        }
                    ],
                    "providerDetails": [
                        {
                            "name": "AWS",
                            "firstObserved": 1662774169000,
                            "lastObserved": 1662967589000
                        }
                    ],
                    "certificates": [],
                    "domains": [],
                    "ips": [
                        {
                            "ip": 873887795,
                            "protocol": "TCP",
                            "provider": "AWS",
                            "geolocation": {
                                "latitude": 39.0438,
                                "longitude": -77.4879,
                                "countryCode": "US",
                                "city": "ASHBURN",
                                "regionCode": "VA",
                                "timeZone": null
                            },
                            "activityStatus": "Active",
                            "lastObserved": 1662967589000,
                            "firstObserved": 1662774169000
                        }
                    ],
                    "classifications": [
                        {
                            "name": "SshServer",
                            "activityStatus": "Active",
                            "values": [
                                {
                                    "jsonValue": "{\"version\":\"2.0\",\"serverVersion\":\"OpenSSH_7.6p1\",\"extraInfo\":\"Ubuntu-4ubuntu0.7\"}",
                                    "firstObserved": 1662774169000,
                                    "lastObserved": 1662967589000
                                }
                            ],
                            "firstObserved": 1662774120000,
                            "lastObserved": 1662967560000
                        },
                        {
                            "name": "SSHWeakMACAlgorithmsEnabled",
                            "activityStatus": "Active",
                            "values": [
                                {
                                    "jsonValue": "{}",
                                    "firstObserved": 1662774169000,
                                    "lastObserved": 1662958350000
                                }
                            ],
                            "firstObserved": 1662774120000,
                            "lastObserved": 1662958320000
                        },
                        {
                            "name": "OpenSSH",
                            "activityStatus": "Active",
                            "values": [
                                {
                                    "jsonValue": "{\"version\":\"7.6\"}",
                                    "firstObserved": 1662774169000,
                                    "lastObserved": 1662967589000
                                }
                            ],
                            "firstObserved": 1662774120000,
                            "lastObserved": 1662967560000
                        }
                    ],
                    "tlsVersions": [],
                    "inferredCvesObserved": [
                        {
                            "inferredCve": {
                                "cveId": "CVE-2020-15778",
                                "cvssScoreV2": 6.8,
                                "cveSeverityV2": "MEDIUM",
                                "cvssScoreV3": 7.8,
                                "cveSeverityV3": "HIGH",
                                "inferredCveMatchMetadata": {
                                    "inferredCveMatchType": "ExactVersionMatch",
                                    "product": "openssh",
                                    "confidence": "High",
                                    "vendor": "openbsd",
                                    "version": "7.6"
                                }
                            },
                            "activityStatus": "Active",
                            "firstObserved": 1662774169000,
                            "lastObserved": 1662967589000
                        },
                        {
                            "inferredCve": {
                                "cveId": "CVE-2021-41617",
                                "cvssScoreV2": 4.4,
                                "cveSeverityV2": "MEDIUM",
                                "cvssScoreV3": 7.0,
                                "cveSeverityV3": "HIGH",
                                "inferredCveMatchMetadata": {
                                    "inferredCveMatchType": "ExactVersionMatch",
                                    "product": "openssh",
                                    "confidence": "High",
                                    "vendor": "openbsd",
                                    "version": "7.6"
                                }
                            },
                            "activityStatus": "Active",
                            "firstObserved": 1662774169000,
                            "lastObserved": 1662967589000
                        },
                        {
                            "inferredCve": {
                                "cveId": "CVE-2019-6110",
                                "cvssScoreV2": 4.0,
                                "cveSeverityV2": "MEDIUM",
                                "cvssScoreV3": 6.8,
                                "cveSeverityV3": "MEDIUM",
                                "inferredCveMatchMetadata": {
                                    "inferredCveMatchType": "ExactVersionMatch",
                                    "product": "openssh",
                                    "confidence": "High",
                                    "vendor": "openbsd",
                                    "version": "7.6"
                                }
                            },
                            "activityStatus": "Active",
                            "firstObserved": 1662774169000,
                            "lastObserved": 1662967589000
                        },
                        {
                            "inferredCve": {
                                "cveId": "CVE-2019-6109",
                                "cvssScoreV2": 4.0,
                                "cveSeverityV2": "MEDIUM",
                                "cvssScoreV3": 6.8,
                                "cveSeverityV3": "MEDIUM",
                                "inferredCveMatchMetadata": {
                                    "inferredCveMatchType": "ExactVersionMatch",
                                    "product": "openssh",
                                    "confidence": "High",
                                    "vendor": "openbsd",
                                    "version": "7.6"
                                }
                            },
                            "activityStatus": "Active",
                            "firstObserved": 1662774169000,
                            "lastObserved": 1662967589000
                        },
                        {
                            "inferredCve": {
                                "cveId": "CVE-2020-14145",
                                "cvssScoreV2": 4.3,
                                "cveSeverityV2": "MEDIUM",
                                "cvssScoreV3": 5.9,
                                "cveSeverityV3": "MEDIUM",
                                "inferredCveMatchMetadata": {
                                    "inferredCveMatchType": "ExactVersionMatch",
                                    "product": "openssh",
                                    "confidence": "High",
                                    "vendor": "openbsd",
                                    "version": "7.6"
                                }
                            },
                            "activityStatus": "Active",
                            "firstObserved": 1662774169000,
                            "lastObserved": 1662967589000
                        },
                        {
                            "inferredCve": {
                                "cveId": "CVE-2019-6111",
                                "cvssScoreV2": 5.8,
                                "cveSeverityV2": "MEDIUM",
                                "cvssScoreV3": 5.9,
                                "cveSeverityV3": "MEDIUM",
                                "inferredCveMatchMetadata": {
                                    "inferredCveMatchType": "ExactVersionMatch",
                                    "product": "openssh",
                                    "confidence": "High",
                                    "vendor": "openbsd",
                                    "version": "7.6"
                                }
                            },
                            "activityStatus": "Active",
                            "firstObserved": 1662774169000,
                            "lastObserved": 1662967589000
                        },
                        {
                            "inferredCve": {
                                "cveId": "CVE-2016-20012",
                                "cvssScoreV2": 4.3,
                                "cveSeverityV2": "MEDIUM",
                                "cvssScoreV3": 5.3,
                                "cveSeverityV3": "MEDIUM",
                                "inferredCveMatchMetadata": {
                                    "inferredCveMatchType": "ExactVersionMatch",
                                    "product": "openssh",
                                    "confidence": "High",
                                    "vendor": "openbsd",
                                    "version": "7.6"
                                }
                            },
                            "activityStatus": "Active",
                            "firstObserved": 1662774169000,
                            "lastObserved": 1662967589000
                        },
                        {
                            "inferredCve": {
                                "cveId": "CVE-2018-15473",
                                "cvssScoreV2": 5.0,
                                "cveSeverityV2": "MEDIUM",
                                "cvssScoreV3": 5.3,
                                "cveSeverityV3": "MEDIUM",
                                "inferredCveMatchMetadata": {
                                    "inferredCveMatchType": "ExactVersionMatch",
                                    "product": "openssh",
                                    "confidence": "High",
                                    "vendor": "openbsd",
                                    "version": "7.6"
                                }
                            },
                            "activityStatus": "Active",
                            "firstObserved": 1662774169000,
                            "lastObserved": 1662967589000
                        },
                        {
                            "inferredCve": {
                                "cveId": "CVE-2018-15919",
                                "cvssScoreV2": 5.0,
                                "cveSeverityV2": "MEDIUM",
                                "cvssScoreV3": 5.3,
                                "cveSeverityV3": "MEDIUM",
                                "inferredCveMatchMetadata": {
                                    "inferredCveMatchType": "ExactVersionMatch",
                                    "product": "openssh",
                                    "confidence": "High",
                                    "vendor": "openbsd",
                                    "version": "7.6"
                                }
                            },
                            "activityStatus": "Active",
                            "firstObserved": 1662774169000,
                            "lastObserved": 1662967589000
                        },
                        {
                            "inferredCve": {
                                "cveId": "CVE-2018-20685",
                                "cvssScoreV2": 2.6,
                                "cveSeverityV2": "LOW",
                                "cvssScoreV3": 5.3,
                                "cveSeverityV3": "MEDIUM",
                                "inferredCveMatchMetadata": {
                                    "inferredCveMatchType": "ExactVersionMatch",
                                    "product": "openssh",
                                    "confidence": "High",
                                    "vendor": "openbsd",
                                    "version": "7.6"
                                }
                            },
                            "activityStatus": "Active",
                            "firstObserved": 1662774169000,
                            "lastObserved": 1662967589000
                        },
                        {
                            "inferredCve": {
                                "cveId": "CVE-2021-36368",
                                "cvssScoreV2": 2.6,
                                "cveSeverityV2": "LOW",
                                "cvssScoreV3": 3.7,
                                "cveSeverityV3": "LOW",
                                "inferredCveMatchMetadata": {
                                    "inferredCveMatchType": "ExactVersionMatch",
                                    "product": "openssh",
                                    "confidence": "High",
                                    "vendor": "openbsd",
                                    "version": "7.6"
                                }
                            },
                            "activityStatus": "Active",
                            "firstObserved": 1662774169000,
                            "lastObserved": 1662967589000
                        }
                    ],
                    "enrichedObservationSource": "CLOUD",
                    "ip_ranges": {}
                }
            }
        ]
    }
}

EXTERNAL_RANGES_RESPONSE = {
    "reply": {
        "total_count": 443,
        "result_count": 2,
        "external_ip_address_ranges": [
            {
                "range_id": "4da29b7f-3086-3b52-981b-aa8ee5da1e60",
                "first_ip": "1.1.1.1",
                "last_ip": "1.1.1.1",
                "ips_count": 64,
                "active_responsive_ips_count": 0,
                "date_added": 1662988031334,
                "business_units": [
                    "VanDelay Industries"
                ],
                "organization_handles": [
                    "MAINT-HK-PCCW-BIA-CS",
                    "TA66-AP",
                    "BNA2-AP"
                ]
            },
            {
                "range_id": "6ef4638e-7788-3ef5-98a5-ad5b7f4e02f5",
                "first_ip": "1.1.1.1",
                "last_ip": "1.1.1.1",
                "ips_count": 16,
                "active_responsive_ips_count": 0,
                "date_added": 1662988031334,
                "business_units": [
                    "VanDelay Industries"
                ],
                "organization_handles": [
                    "EH92-RIPE",
                    "EASYNET-UK-MNT",
                    "AR17615-RIPE",
                    "JW372-RIPE"
                ]
            }
        ]
    }
}

EXTERNAL_RANGE_RESPONSE = {
    "reply": {
        "details": [
            {
                "range_id": "4da29b7f-3086-3b52-981b-aa8ee5da1e60",
                "first_ip": "1.1.1.1",
                "last_ip": "1.1.1.1",
                "ips_count": 64,
                "active_responsive_ips_count": 0,
                "date_added": 1662988031334,
                "business_units": [
                    "VanDelay Industries"
                ],
                "organization_handles": [
                    "MAINT-HK-PCCW-BIA-CS",
                    "TA66-AP",
                    "BNA2-AP"
                ],
                "details": {
                    "networkRecords": [
                        {
                            "handle": "1.1.1.1 - 1.1.1.1",
                            "firstIp": "1.1.1.1",
                            "lastIp": "1.1.1.1",
                            "name": "SEARS-HK",
                            "whoIsServer": "whois.apnic.net",
                            "lastChanged": 1662987151163,
                            "organizationRecords": [
                                {
                                    "handle": "MAINT-HK-PCCW-BIA-CS",
                                    "dateAdded": 1662986267926,
                                    "address": "",
                                    "email": "noc@acme.com",
                                    "phone": "",
                                    "org": "",
                                    "formattedName": "",
                                    "kind": "group",
                                    "roles": [
                                        "registrant"
                                    ],
                                    "lastChanged": null,
                                    "firstRegistered": null,
                                    "remarks": ""
                                },
                                {
                                    "handle": "TA66-AP",
                                    "dateAdded": 1662986267926,
                                    "address": "HKT Limited\nPO Box 9896 GPO          ",
                                    "email": "noc@acme.com",
                                    "phone": "+852-2883-5151",
                                    "org": "",
                                    "formattedName": "TECHNICAL ADMINISTRATORS",
                                    "kind": "group",
                                    "roles": [
                                        "technical"
                                    ],
                                    "lastChanged": 1468555410000,
                                    "firstRegistered": 1220514856000,
                                    "remarks": ""
                                },
                                {
                                    "handle": "BNA2-AP",
                                    "dateAdded": 1662986267926,
                                    "address": "27/F, PCCW Tower, Taikoo Place,\n979 King's Road, Quarry Bay, HK          ",
                                    "email": "cs@acme.com",
                                    "phone": "+852-2888-6932",
                                    "org": "",
                                    "formattedName": "BIZ NETVIGATOR ADMINISTRATORS",
                                    "kind": "group",
                                    "roles": [
                                        "administrative"
                                    ],
                                    "lastChanged": 1514892767000,
                                    "firstRegistered": 1220514857000,
                                    "remarks": ""
                                }
                            ],
                            "remarks": "Sears Holdings Global Sourcing Ltd"
                        }
                    ]
                }
            }
        ]
    }
}

EXTERNAL_EXPOSURES_RESPONSE = {
    "reply": {
        "total_count": 1591,
        "result_count": 2,
        "assets_internet_exposure": [
            {
                "asm_ids": [
                    "3c176460-8735-333c-b618-8262e2fb660c"
                ],
                "name": "*.acme.com",
                "asset_type": "CERTIFICATE",
                "cloud_provider": null,
                "externally_detected_providers": [],
                "region": null,
                "ips": [],
                "business_units": [
                    "Acme"
                ],
                "management_status": [],
                "iot_model": null,
                "iot_category": null,
                "iot_profile": null,
                "sensor": [
                    "XPANSE"
                ],
                "service_type": [],
                "last_observed": null,
                "first_observed": null,
                "has_active_externally_services": false,
                "has_xdr_agent": "NA",
                "certificate_classifications": [
                    "Wildcard",
                    "Expired",
                    "InsecureSignature"
                ],
                "certificate_issuer": "Thawte",
                "certificate_algorithm": "SHA1withRSA",
                "mac_addresses": [],
                "cloud_id": null,
                "ip_ranges": [],
                "domain_resolves": false,
                "operation_system": null,
                "asm_va_score": null,
                "externally_inferred_cves": [],
                "agent_id": null
            },
            {
                "asm_ids": [
                    "43164fde-8e87-3d1e-8530-82f14cd3ae9a"
                ],
                "name": "*.ch3.intra.kmart.com",
                "asset_type": "CERTIFICATE",
                "cloud_provider": null,
                "externally_detected_providers": [],
                "region": null,
                "ips": [],
                "business_units": [
                    "VanDelay Industries"
                ],
                "management_status": [],
                "iot_model": null,
                "iot_category": null,
                "iot_profile": null,
                "sensor": [
                    "XPANSE"
                ],
                "service_type": [],
                "last_observed": null,
                "first_observed": null,
                "has_active_externally_services": false,
                "has_xdr_agent": "NA",
                "certificate_classifications": [
                    "Wildcard",
                    "Expired"
                ],
                "certificate_issuer": "COMODO",
                "certificate_algorithm": "SHA256withRSA",
                "mac_addresses": [],
                "cloud_id": null,
                "ip_ranges": [],
                "domain_resolves": false,
                "operation_system": null,
                "asm_va_score": null,
                "externally_inferred_cves": [],
                "agent_id": null
            }
        ]
    }
}

EXTERNAL_EXPOSURE_RESPONSE = {
    "reply": {
        "details": [
            {
                "asm_ids": "3c176460-8735-333c-b618-8262e2fb660c",
                "name": "*.acme.com",
                "type": "Certificate",
                "last_observed": null,
                "first_observed": null,
                "externally_detected_providers": [],
                "created": 1662987013779,
                "ips": [],
                "business_units": [
                    "Acme"
                ],
                "active_service_ids": [],
                "all_service_ids": [],
                "active_external_services_types": [],
                "domain": null,
                "certificate_issuer": "Thawte",
                "certificate_algorithm": "SHA1withRSA",
                "certificate_classifications": [
                    "Wildcard",
                    "Expired",
                    "InsecureSignature"
                ],
                "resolves": false,
                "details": {
                    "providerDetails": [],
                    "domain": null,
                    "topLevelAssetMapperDomain": null,
                    "domainAssetType": null,
                    "isPaidLevelDomain": false,
                    "domainDetails": null,
                    "dnsZone": null,
                    "latestSampledIp": null,
                    "subdomainMetadata": null,
                    "recentIps": [],
                    "businessUnits": [
                        {
                            "name": "Acme"
                        }
                    ],
                    "certificateDetails": {
                        "issuer": "C=US,O=Thawte\\, Inc.,CN=Thawte SSL CA",
                        "issuerAlternativeNames": "",
                        "issuerCountry": "US",
                        "issuerEmail": null,
                        "issuerLocality": null,
                        "issuerName": "Thawte SSL CA",
                        "issuerOrg": "Thawte\\\\, Inc.",
                        "formattedIssuerOrg": "Thawte",
                        "issuerOrgUnit": null,
                        "issuerState": null,
                        "publicKey": "MIIBIjANBgkqhkiG9w0BAQEFAAOCAQ8AMIIBCgKCAQEAp21W/QVHuo0Nyy9l6Qp6Ye7yniuCccplWLdkL34pB0roNWBiklLJFftFTXJLtUuYEBhEbUtOPtNr5QRZFo+LQSj+JMQsGajEgNvIIMDms2xtc+vYkuJeNRsN/0zRm8iBjCNEZ0zBbWdupO6xee+Lngq5RiyRzAN2+Q5HlmHmVOcc7NtY5VIQhajp3a5Gc7tmLXa7ZxwQb+afdlpmE0iv4ZxmXFyHwlPXUlIxfETDDjtv2EzAgrnpZ5juo7TEFZA7AjsT0lO6cC2qPE9x9kC02PeC1Heg4hWf70CsXcKQBsprLqusrPYM9+OYfZnj+Dq9j6FjZD314Nz4qTGwmZrwDQIDAQAB",
                        "publicKeyAlgorithm": "RSA",
                        "publicKeyRsaExponent": 65537,
                        "signatureAlgorithm": "SHA1withRSA",
                        "subject": "C=US,ST=New Jersey,L=Wayne,O=Acme,OU=MIS,CN=*.acme.com",
                        "subjectAlternativeNames": "*.acme.com",
                        "subjectCountry": "US",
                        "subjectEmail": null,
                        "subjectLocality": "Wayne",
                        "subjectName": "*.acme.com",
                        "subjectOrg": "Acme",
                        "subjectOrgUnit": "MIS",
                        "subjectState": "New Jersey",
                        "serialNumber": "91384582774546160650506315451812470612",
                        "validNotBefore": 1413158400000,
                        "validNotAfter": 1444780799000,
                        "version": "3",
                        "publicKeyBits": 2048,
                        "publicKeyModulus": "a76d56fd0547ba8d0dcb2f65e90a7a61eef29e2b8271ca6558b7642f7e29074ae83560629252c915fb454d724bb54b981018446d4b4e3ed36be50459168f8b4128fe24c42c19a8c480dbc820c0e6b36c6d73ebd892e25e351b0dff4cd19bc8818c2344674cc16d676ea4eeb179ef8b9e0ab9462c91cc0376f90e479661e654e71cecdb58e5521085a8e9ddae4673bb662d76bb671c106fe69f765a661348afe19c665c5c87c253d75252317c44c30e3b6fd84cc082b9e96798eea3b4c415903b023b13d253ba702daa3c4f71f640b4d8f782d477a0e2159fef40ac5dc29006ca6b2eabacacf60cf7e3987d99e3f83abd8fa163643df5e0dcf8a931b0999af00d",
                        "publicKeySpki": "Up3fHwOddA9cXEeO4XBOgn63bfnvkXsOrOv6AycwQAk=",
                        "sha1Fingerprint": "77d025c36f055e254063ae2ac3625fd4bf4507fb",
                        "sha256Fingerprint": "9a37c952ee1169cfa6e91efb57fe6d405d1ca48b26a714e9a46f008c15ea62e8",
                        "md5Fingerprint": "498ec19ebd6c6883ecd43d064e713002"
                    },
                    "inferredCvesObserved": [],
                    "ip_ranges": {}
                },
                "external_services": [],
                "externally_inferred_vulnerability_score": null,
                "externally_inferred_cves": []
            }
        ]
    }
}

INTERNET_EXPOSURE_PRE_FORMAT = [
    {
        "asm_ids": [
            "3c176460-8735-333c-b618-8262e2fb660c"
        ],
        "name": "*.acme.com",
        "asset_type": "CERTIFICATE",
        "cloud_provider": null,
        "externally_detected_providers": [],
        "region": null,
        "ips": [],
        "business_units": [
            "Acme"
        ],
        "management_status": [],
        "iot_model": null,
        "iot_category": null,
        "iot_profile": null,
        "sensor": [
            "XPANSE"
        ],
        "service_type": [],
        "last_observed": null,
        "first_observed": null,
        "has_active_externally_services": false,
        "has_xdr_agent": "NA",
        "certificate_classifications": [
            "Wildcard",
            "Expired",
            "InsecureSignature"
        ],
        "certificate_issuer": "Thawte",
        "certificate_algorithm": "SHA1withRSA",
        "mac_addresses": [],
        "cloud_id": null,
        "ip_ranges": [],
        "domain_resolves": false,
        "operation_system": null,
        "asm_va_score": null,
        "externally_inferred_cves": [],
        "agent_id": null
    },
    {
        "asm_ids": [
            "43164fde-8e87-3d1e-8530-82f14cd3ae9a"
        ],
        "name": "*.ch3.intra.kmart.com",
        "asset_type": "CERTIFICATE",
        "cloud_provider": null,
        "externally_detected_providers": [],
        "region": null,
        "ips": [],
        "business_units": [
            "VanDelay Industries"
        ],
        "management_status": [],
        "iot_model": null,
        "iot_category": null,
        "iot_profile": null,
        "sensor": [
            "XPANSE"
        ],
        "service_type": [],
        "last_observed": null,
        "first_observed": null,
        "has_active_externally_services": false,
        "has_xdr_agent": "NA",
        "certificate_classifications": [
            "Wildcard",
            "Expired"
        ],
        "certificate_issuer": "COMODO",
        "certificate_algorithm": "SHA256withRSA",
        "mac_addresses": [],
        "cloud_id": null,
        "ip_ranges": [],
        "domain_resolves": false,
        "operation_system": null,
        "asm_va_score": null,
        "externally_inferred_cves": [],
        "agent_id": null
    }
]

REMEDIATION_RULES_RESPONSE = {
    "reply": {
        "remediation_rules": [
            {
                "action": "Email",
                "attack_surface_rule_id": "RdpServer",
                "created_at": 1672897301000,
                "created_by": "test@test.com",
                "created_by_pretty": "Test User",
                "criteria": [
                    {
                        "field": "severity",
                        "operator": "eq",
                        "value": "high"
                    },
                    {
                        "field": "isCloudManaged",
                        "operator": "eq",
                        "value": "true"
                    }
                ],
                "criteria_conjunction": "AND",
                "description": "for testing",
                "rule_id": "b935cf69-add9-4e75-8c3d-fe32ee471554",
                "rule_name": "TestRule"
            }
        ],
        "result_count": 1
    }
}

RCS_START_SCAN_FAILURE_RESPONSE_100 = {
    "reply": {
        "err_code": 100,
        "err_msg": "An error occurred while processing API call",
        "err_extra": "Error running API"
    }
}

RCS_GET_SCAN_FAILURE_RESPONSE_404 = {
    "reply": {
        "err_code": 404,
        "err_msg": "Requested resource not found while processing XDR public API",
        "err_extra": "Scan Id does not exist - Failed to get scan"
    }
}

GENERAL_API_FAILURE_RESPONSE_400 = {
    "reply": {
        "err_code": 400,
        "err_msg": "Bad Request. Got an invalid JSON.",
        "err_extra": "Expecting value: line 6 column 5 (char 158)"
    }
}

GENERAL_500_WAITRESS_ERROR = '''
Internal Server Error

The server encountered an unexpected internal server error

(generated by waitress)
'''

RCS_START_SCAN_SUCCESSFUL_RESPONSE_201 = {
    "reply": {
        "scanId": "12345abc-123a-1234-a123-efgh12345678",
        "scan_creation_status": "created"
    }
}

RCS_START_SCAN_SUCCESSFUL_RESPONSE_200 = {
    "reply": {
        "scanId": "12345abc-123a-1234-a123-efgh12345678",
        "scan_creation_status": "existing"
    }
}

RCS_GET_SCAN_STATUS_SUCCESS_REMEDIATED_RESPONSE_200 = {
    "reply": {
        "status": "SUCCESS",
        "result": "REMEDIATED"
    }
}

RCS_GET_SCAN_STATUS_SUCCESS_UNREMEDIATED_RESPONSE_200 = {
    "reply": {
        "status": "SUCCESS",
        "result": "UNREMEDIATED"
    }
}

RCS_GET_SCAN_STATUS_IN_PROGRESS_RESPONSE_200 = {
    "reply": {
        "status": "IN_PROGRESS"
    }
}

RCS_GET_SCAN_STATUS_FAILED_ERROR_RESPONSE_200 = {
    "reply": {
        "status": "FAILED_ERROR"
    }
}

RCS_GET_SCAN_STATUS_FAILED_TIMEOUT_RESPONSE_200 = {
    "reply": {
        "status": "FAILED_TIMEOUT"
    }
}

RCS_GET_SCAN_STATUS_OTHER_RESPONSE_200 = {
    "reply": {
        "status": "OTHER"
    }
<<<<<<< HEAD
=======
}

ASM_GET_ATTACK_SURFACE_RULE_RESPONSE = {
    "reply": {
        "attack_surface_rules": [
            {
                "attack_surface_rule_id": "RdpServer",
                "attack_surface_rule_name": "RDP Server",
                "category": "Attack Surface Reduction",
                "created": 1698035622000,
                "description": "Remote Desktop Protocol (RDP) servers provide remote access to a computer over a network connection. Externally accessible RDP servers pose a significant security risk as they are frequent targets for attackers and can be vulnerable to a variety of documented exploits.",
                "enabled_status": "ON",
                "knowledge_base_link": None,
                "modified": 1605140275000,
                "modified_by": None,
                "priority": "High",
                "remediation_guidance": "Recommendations to reduce the likelihood of malicious RDP attempts are as follows:\\n\\n1. Best practice is to not have RDP publicly accessible on the Internet and instead only on trusted local networks.\\n2. Implement a risk-based approach that prioritizes patching RDP vulnerabilities that have known weaponized public exploits.\\n3. Limit RDP access to a specific user group and implementing lockout policies is an additional measure to protect against RDP brute-forcing which is another common tactic used by attackers. In addition, enable NLA (Network Level Authentication) which is non-default on older versions.\\n4. If remote access to RDP or terminal services is a business requirement, it should only be made accessible through a secure Virtual Private Network (VPN) connection with multi-factor authentication (MFA) to the corporate network or through a zero-trust remote access gateway."
            }
        ],
        "result_count": 1,
        "total_count": 1
    }
>>>>>>> 6f77591c
}<|MERGE_RESOLUTION|>--- conflicted
+++ resolved
@@ -942,8 +942,6 @@
     "reply": {
         "status": "OTHER"
     }
-<<<<<<< HEAD
-=======
 }
 
 ASM_GET_ATTACK_SURFACE_RULE_RESPONSE = {
@@ -966,5 +964,4 @@
         "result_count": 1,
         "total_count": 1
     }
->>>>>>> 6f77591c
 }