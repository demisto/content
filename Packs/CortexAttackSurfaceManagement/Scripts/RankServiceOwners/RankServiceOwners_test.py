--- conflicted
+++ resolved
@@ -19,7 +19,6 @@
     score,
 )
 
-<<<<<<< HEAD
 
 def test_load_pickled_xpanse_object(tmp_path):
     """
@@ -38,90 +37,6 @@
 
     # test that object is loaded
     assert load_pickled_xpanse_object(file_name, cache_path) == obj
-=======
-@pytest.mark.parametrize('owners,expected_out', [
-    (
-        # returned in sorted order
-        [
-            {
-                'name': 'bob', 'email': 'bob@example.com', 'source': '',
-                'timestamp': '', 'ranking_score': 0.5, 'justification': ''
-            },
-            {
-                'name': 'alice', 'email': 'alice@example.com', 'source': '',
-                'timestamp': '', 'ranking_score': 1, 'justification': ''
-            },
-        ],
-        [
-            {
-                'name': 'alice', 'email': 'alice@example.com', 'source': '',
-                'timestamp': '', 'ranking_score': 1, 'justification': ''
-            },
-            {
-                'name': 'bob', 'email': 'bob@example.com', 'source': '',
-                'timestamp': '', 'ranking_score': 0.5, 'justification': ''
-            },
-        ]
-    ),
-    (
-        # wraps one test case from _get_k
-        [
-            {
-                'name': 'a', 'email': 'a@example.com', 'source': '',
-                'timestamp': '', 'ranking_score': 10, 'justification': ''
-            },
-            {
-                'name': 'b', 'email': 'b@example.com', 'source': '',
-                'timestamp': '', 'ranking_score': 1, 'justification': ''
-            },
-            {
-                'name': 'c', 'email': 'c@example.com', 'source': '',
-                'timestamp': '', 'ranking_score': 1, 'justification': ''
-            },
-            {
-                'name': 'd', 'email': 'd@example.com', 'source': '',
-                'timestamp': '', 'ranking_score': 1, 'justification': ''
-            },
-            {
-                'name': 'e', 'email': 'e@example.com', 'source': '',
-                'timestamp': '', 'ranking_score': 1, 'justification': ''
-            },
-            {
-                'name': 'f', 'email': 'f@example.com', 'source': '',
-                'timestamp': '', 'ranking_score': 1, 'justification': ''
-            },
-        ],
-        [
-            {
-                'name': 'a', 'email': 'a@example.com', 'source': '',
-                'timestamp': '', 'ranking_score': 10, 'justification': ''
-            },
-            {
-                'name': 'b', 'email': 'b@example.com', 'source': '',
-                'timestamp': '', 'ranking_score': 1, 'justification': ''
-            },
-            {
-                'name': 'c', 'email': 'c@example.com', 'source': '',
-                'timestamp': '', 'ranking_score': 1, 'justification': ''
-            },
-            {
-                'name': 'd', 'email': 'd@example.com', 'source': '',
-                'timestamp': '', 'ranking_score': 1, 'justification': ''
-            },
-            {
-                'name': 'e', 'email': 'e@example.com', 'source': '',
-                'timestamp': '', 'ranking_score': 1, 'justification': ''
-            },
-            {
-                'name': 'f', 'email': 'f@example.com', 'source': '',
-                'timestamp': '', 'ranking_score': 1, 'justification': ''
-            },
-        ]
-    ),
-])
-def test_rank(owners, expected_out):
-    assert rank(owners) == expected_out
->>>>>>> bb055f12
 
 
 @pytest.mark.parametrize('owner,expected_out', [
@@ -159,11 +74,7 @@
              'Canonicalization': 'alice@example.com'},
         ],
         [
-<<<<<<< HEAD
-            {'Name': 'Alice ', 'Email': 'alice@example.com', 'Source': 'source1 | source2', 'Timestamp': '2'},
-=======
-            {'name': 'Alice ', 'email': 'alice@example.com', 'source': 'source1 | source2', 'timestamp': '2', 'Count': 2},
->>>>>>> bb055f12
+            {'name': 'Alice ', 'email': 'alice@example.com', 'source': 'source1 | source2', 'timestamp': '2'},
         ]
     ),
     # same email, no names
@@ -175,11 +86,7 @@
              'Canonicalization': 'alice@example.com'},
         ],
         [
-<<<<<<< HEAD
-            {'Name': '', 'Email': 'alice@example.com', 'Source': 'source1', 'Timestamp': '1'},
-=======
-            {'name': '', 'email': 'alice@example.com', 'source': 'source1', 'timestamp': '1', 'Count': 2},
->>>>>>> bb055f12
+            {'name': '', 'email': 'alice@example.com', 'source': 'source1', 'timestamp': '1'},
         ]
     ),
     # same email, same names
@@ -193,13 +100,8 @@
              'Canonicalization': 'alice@example.com'},
         ],
         [
-<<<<<<< HEAD
-            {'Name': 'Alice', 'Email': 'alice@example.com', 'Source': 'source1 | source2', 'Timestamp': '2'},
-            {'Name': 'Alice', 'Email': 'bob@example.com', 'Source': 'source2', 'Timestamp': '2'},
-=======
-            {'name': 'Alice', 'email': 'alice@example.com', 'source': 'source1 | source2', 'timestamp': '2', 'Count': 2},
-            {'name': 'Alice', 'email': 'bob@example.com', 'source': 'source2', 'timestamp': '2', 'Count': 1},
->>>>>>> bb055f12
+            {'name': 'Alice', 'email': 'alice@example.com', 'source': 'source1 | source2', 'timestamp': '2'},
+            {'name': 'Alice', 'email': 'bob@example.com', 'source': 'source2', 'timestamp': '2'},
         ]
     ),
     # no email, different names
@@ -209,13 +111,8 @@
             {'name': 'bob', 'email': '', 'source': 'source2', 'timestamp': '2', 'Canonicalization': 'bob'},
         ],
         [
-<<<<<<< HEAD
-            {'Name': 'alice', 'Email': '', 'Source': 'source1', 'Timestamp': '1'},
-            {'Name': 'bob', 'Email': '', 'Source': 'source2', 'Timestamp': '2'},
-=======
-            {'name': 'alice', 'email': '', 'source': 'source1', 'timestamp': '1', 'Count': 1},
-            {'name': 'bob', 'email': '', 'source': 'source2', 'timestamp': '2', 'Count': 1},
->>>>>>> bb055f12
+            {'name': 'alice', 'email': '', 'source': 'source1', 'timestamp': '1'},
+            {'name': 'bob', 'email': '', 'source': 'source2', 'timestamp': '2'},
         ]
     ),
     # no email, same names
@@ -225,11 +122,7 @@
             {'name': 'alice', 'email': '', 'source': 'source2', 'timestamp': '2', 'Canonicalization': 'alice'},
         ],
         [
-<<<<<<< HEAD
-            {'Name': 'alice', 'Email': '', 'Source': 'source1 | source2', 'Timestamp': '2'},
-=======
-            {'name': 'alice', 'email': '', 'source': 'source1 | source2', 'timestamp': '2', 'Count': 2},
->>>>>>> bb055f12
+            {'name': 'alice', 'email': '', 'source': 'source1 | source2', 'timestamp': '2'},
         ]
     ),
     # some emails present, others missing
@@ -245,13 +138,8 @@
              'Canonicalization': 'alice'},
         ],
         [
-<<<<<<< HEAD
-            {'Name': 'Alice', 'Email': 'alice@example.com', 'Source': 'source1 | source2', 'Timestamp': '2'},
-            {'Name': 'alice', 'Email': '', 'Source': 'source3 | source4', 'Timestamp': '4'},
-=======
-            {'name': 'Alice', 'email': 'alice@example.com', 'source': 'source1 | source2', 'timestamp': '2', 'Count': 2},
-            {'name': 'alice', 'email': '', 'source': 'source3 | source4', 'timestamp': '4', 'Count': 2},
->>>>>>> bb055f12
+            {'name': 'Alice', 'email': 'alice@example.com', 'source': 'source1 | source2', 'timestamp': '2'},
+            {'name': 'alice', 'email': '', 'source': 'source3 | source4', 'timestamp': '4'},
         ]
     ),
     # empty input
@@ -268,7 +156,6 @@
     assert sorted(aggregate(owners), key=lambda x: sorted(x.items())) == sorted(expected_out, key=lambda x: sorted(x.items()))
 
 
-<<<<<<< HEAD
 @pytest.mark.parametrize('scores,expected_out', [
     ([1, 1, 1], [1, 1, 1]),
     ([0.5, 0.5, 0.5], [1, 1, 1]),
@@ -278,36 +165,6 @@
     ([100, 10, 1, 1, 1], [1.0, 0.55, 0.5, 0.5, 0.5]),
     ([8, 6, 4], [1.0, 0.75, 0.5]),
     ([], []),
-=======
-@pytest.mark.parametrize('deduplicated, expected_out', [
-    # equal counts
-    (
-        [
-            {'name': 'aa', 'email': 'email1@gmail.com', 'source': 'source1 | source2', 'timestamp': '2', 'Count': 2},
-            {'name': 'aa', 'email': '', 'source': 'source3 | source4', 'timestamp': '4', 'Count': 2},
-        ],
-        [
-            {'name': 'aa', 'email': 'email1@gmail.com', 'source': 'source1 | source2', 'timestamp': '2', 'ranking_score': 1.0},
-            {'name': 'aa', 'email': '', 'source': 'source3 | source4', 'timestamp': '4', 'ranking_score': 1.0},
-        ]
-    ),
-    # unequal counts
-    (
-        [
-            {'name': 'aa', 'email': 'email1@gmail.com', 'source': 'source1', 'timestamp': '2', 'Count': 1},
-            {'name': 'aa', 'email': '', 'source': 'source3 | source4', 'timestamp': '4', 'Count': 2},
-        ],
-        [
-            {'name': 'aa', 'email': 'email1@gmail.com', 'source': 'source1', 'timestamp': '2', 'ranking_score': 0.5},
-            {'name': 'aa', 'email': '', 'source': 'source3 | source4', 'timestamp': '4', 'ranking_score': 1.0},
-        ]
-    ),
-    # empty owners
-    (
-        [],
-        []
-    )
->>>>>>> bb055f12
 ])
 def test_normalize_scores(scores, expected_out):
     """
