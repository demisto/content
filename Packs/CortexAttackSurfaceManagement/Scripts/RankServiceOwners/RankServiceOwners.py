import demistomock as demisto  # noqa: F401
from CommonServerPython import *  # noqa: F401
"""Script for identifying and recommending the most likely owners of a discovered service
from those surfaced by Cortex ASM Enrichment.
"""

import traceback
from itertools import groupby
import math

<<<<<<< HEAD
import re
import string
import itertools
import os
import dill as pickle
import posixpath
import numpy as np
import google.cloud.storage


from typing import Any
from collections.abc import Iterable, Callable


STRING_DELIMITER = ' | '  # delimiter used for joining Source fields and any additional fields of type string
=======
STRING_DELIMITER = ' | '  # delimiter used for joining source fields and any additional fields of type string
>>>>>>> bb055f12

# Normalize owner scores to be within the following bounds.
# We want to use a standard scale (e.g. between 0 and 1) for interpretability.
# However, we expect that normalizing to greater-than-half "probabilities" is
# likely more accurate, # given that there are stringent conditions on initial detection
# such that any name should be considered well-attested and likely to be an owner.
SCORE_LOWER_BOUND = 0.5
SCORE_UPPER_BOUND = 1.0


def load_pickled_xpanse_object(file_name: str, cache_path: str = "/tmp/xpanse-ml") -> Any:
    """
    Returns the pickled object at `file_name` as a Python object,
    either using the local cache or retrieving from the
    remote bucket as needed.

<<<<<<< HEAD
    The default cache is a subdirectory of /tmp directory will cache persistently across interactions.
    Data saved to /var/lib/demisto will be lost betwen interactions (not cached).
    """
    remote_gcs_bucket = "xpanse-service-ownership-ml-models-dev"
    remote_gcs_path = ""  # ok for this to be empty string

    os.makedirs(cache_path, exist_ok=True)
    cached_file_path = os.path.join(cache_path, file_name)

    # check that file is not empty; if authorization fails it will
    # create the cache_path but the file will be empty
    if not (os.path.exists(cached_file_path) and os.path.getsize(cached_file_path)):
        # The relevant infrastructure-related service account needs to be granted
        # read access to the GCS bucket, or at least the resource at `remote_path`
        remote_path = posixpath.join(remote_gcs_path, file_name)

        demisto.info(f"Starting download of '{file_name}' from gs://{remote_gcs_bucket}/{remote_path}")
        client = google.cloud.storage.client.Client()
        bucket = client.bucket(remote_gcs_bucket)
        blob = bucket.blob(remote_path)
        blob.download_to_filename(cached_file_path)
        demisto.info(f"Downloaded '{file_name}' from gs://{remote_gcs_bucket}/{remote_path}")

    else:
        demisto.info(f"Found '{file_name}' locally")

    with open(cached_file_path, "rb") as f:
        return pickle.load(f)


def featurize(asm_system_ids: list[str], owners: list[dict[str, Any]]) -> np.ndarray:
    """
    Convert owners information into numerical array for model inference
=======
    Expects `Count` key and replaces it with `ranking_score`
>>>>>>> bb055f12
    """
    pipeline = OwnerFeaturizationPipeline()
    feats = pipeline.featurize(asm_system_ids, owners)
    return feats


def normalize_scores(
    scores: list[float],
    lower_bound: float = SCORE_LOWER_BOUND,
    upper_bound: float = SCORE_UPPER_BOUND,
) -> list[float]:
    """
    Normalizes a list of non-negative reals to values in range specified by `lower_bound`
    and `upper_bound`
    """
    if lower_bound < 0 or upper_bound < 0:
        raise ValueError("Lower and upper bounds must be non-negative")
    if lower_bound > upper_bound:
        raise ValueError("Lower bound must be greater than or equal to upper bound")

    if not scores:
        return scores
    max_val = max(scores)
    min_val = min(scores)
    if max_val == min_val:
        return [upper_bound] * len(scores)
    return [
        round(((score - min_val) / (max_val - min_val) * (upper_bound - lower_bound) + lower_bound), ndigits=2)
        for score in scores
    ]


def score(owners: list[dict[str, Any]], asm_system_ids: list[str]) -> list[dict[str, Any]]:
    """
    Load the model, featurize inputs, score owners, normalize scores, and update the owners dicts

    If we fail to load or run inference with the model, return uniform scores of SCORE_LOWER_BOUND
    """
    def scoring_fallback(owners: list[dict[str, Any]]):
        for owner in owners:
<<<<<<< HEAD
            owner['Ranking Score'] = SCORE_LOWER_BOUND
        return owners

    try:
        model = load_pickled_xpanse_object("service_owner_model.pkl")
    except Exception as ex:
        demisto.info(f"Error loading the model: {ex}. Using fallback scores")
        return scoring_fallback(owners)

    try:
        featurized = featurize(asm_system_ids=asm_system_ids, owners=owners)
        scores = model.predict(featurized)
    except Exception as ex:
        demisto.info(f"Error scoring the owners: {ex}. Using fallback scores")
        return scoring_fallback(owners)

    normalized = normalize_scores(scores)
    for owner, score in zip(owners, normalized):
        owner['Ranking Score'] = score
=======
            count = owner.pop('Count', 1)
            owner['ranking_score'] = count / max_count
>>>>>>> bb055f12
    return owners


def rank(owners: list[dict[str, Any]]) -> list[dict[str, Any]]:
    """
    Sort owners by ranking score and use data-driven algorithm to return the top k,
    where k is a dynamic value based on the relative scores

    See _get_k for hyperparameters that can be used to adjust the target value of k
    """
<<<<<<< HEAD
    k = _get_k(scores=([owner['Ranking Score'] for owner in owners]))
    return sorted(owners, key=lambda x: x['Ranking Score'], reverse=True)[:k]
=======
    k = _get_k(scores=(owner['ranking_score'] for owner in owners))
    return sorted(owners, key=lambda x: x['ranking_score'], reverse=True)[:k]
>>>>>>> bb055f12


def justify(owners: list[dict[str, str]]) -> list[dict[str, str]]:
    """
<<<<<<< HEAD
    For now, `Justification` is the same as `Source`; in the future, will sophisticate

    Strip "Chain: " from both Source and Justification fields as post-processing step.

    The "Chain: " prefix in the source indicates that the attribution of this owner
    is multi-step: e.g. first we recovered the service account, then we recovered the
    project owner for that service account.

    Future work may further unroll this chain, for instance: recover the manager
    of the project owner of the service account, which we would denote using the Source of:
    "Chain: Chain: Manager of GCP project owner of service account".

    The model takes the length of the chain into the account, with longer chains carrying less weight
    """
    for owner in owners:
        normalized_source = owner.get('Source', '').replace('Chain: ', '')
        owner['Source'] = normalized_source
        owner['Justification'] = normalized_source
=======
    For now, `justification` is the same as `source`; in the future, will sophisticate
    """
    for owner in owners:
        owner['justification'] = owner.get('source', '')
>>>>>>> bb055f12
    return owners


def _canonicalize(owner: dict[str, Any]) -> dict[str, Any]:
    """
    Canonicalizes an owner dictionary and adds a deduplication key
    `Canonicalization` whose value is either:
        1. whitespace-stripped and lower-cased email, if email exists
        2. whitespace-stripped and lower-cased name
        3. empty string if neither exists
    """
    if owner.get('email', ''):
        owner['Canonicalization'] = owner['email'].strip().lower()
        owner['email'] = owner['Canonicalization']
    elif owner.get('name', ''):
        owner['Canonicalization'] = owner['name'].strip().lower()
        owner['name'] = owner['Canonicalization']
    else:
        owner['Canonicalization'] = ''
    return owner


def canonicalize(owners: list[dict[str, str]]) -> list[dict[str, Any]]:
    """
    Calls _canonicalize on each well-formatted owner; drops and logs malformated inputs
    """
    canonicalized = []
    try:
        for owner in owners:
            try:
                canonicalized.append(_canonicalize(owner))
            except Exception as e:
                demisto.error(f"Unable to canonicalize {owner}: {e}")
    except Exception as e:
        demisto.error(f"`owners` must be iterable: {e}")
    return canonicalized


def aggregate(owners: list[dict[str, str]]) -> list[dict[str, Any]]:
    """
    Aggregate owners by their canonicalization.

    If canonicalized form is email, preserve longest name.
    Preserve max timestamp and union over sources.

    Aggregate remaining keys by type: union over strings, and max over numerical types.
    If type is neither of the above, all values of that key will be dropped from the aggregated owner.
    """
    deduped = []
    sorted_owners = sorted(owners, key=lambda owner: owner['Canonicalization'])
    for key, group in groupby(sorted_owners, key=lambda owner: owner['Canonicalization']):
        duplicates = list(group)
        email = duplicates[0].get('email', '')
        # the if condition in the list comprehension below defends against owners whose name value is None (not sortable)
        names = sorted(
            [owner.get('name', '') for owner in duplicates if owner.get('name')],
            key=lambda x: len(x), reverse=True
        )
        name = names[0] if names else ''
        # aggregate source by union
        source = STRING_DELIMITER.join(sorted(
            {owner.get('source', '') for owner in duplicates if owner.get('source', '')}
        ))
        # take max timestamp if there's at least one; else empty string
        timestamps = sorted(
            [owner.get('timestamp', '') for owner in duplicates if owner.get('timestamp', '')], reverse=True
        )
        timestamp = timestamps[0] if timestamps else ''
        owner = {
<<<<<<< HEAD
            'Name': name,
            'Email': email,
            'Source': source,
            'Timestamp': timestamp,
=======
            'name': name,
            'email': email,
            'source': source,
            'timestamp': timestamp,
            'Count': len(duplicates)
>>>>>>> bb055f12
        }

        # aggregate remaining keys according to type
        all_keys = {k for owner in duplicates for k in owner}
        keys_to_types = {k: type(owner[k]) for owner in duplicates for k in owner}
        other_keys = []
        for key in all_keys:
            if key.lower() not in {'name', 'email', 'source', 'timestamp', 'canonicalization'}:
                other_keys.append(key)
        for other in other_keys:
            if keys_to_types[other] == str:
                # union over strings
                owner[other] = STRING_DELIMITER.join(sorted(
                    {owner.get(other, '') for owner in duplicates if owner.get(other, '')}
                ))
            elif keys_to_types[other] in (int, float):
                # max over numerical types
                owner[other] = max(owner.get(other, 0) for owner in duplicates)  # type: ignore
            else:
                demisto.info(f'Cannot aggregate owner detail {other} -- removing from service owner')
                continue
        deduped.append(owner)
    return deduped


def _get_k(
    scores: Iterable[float],
    target_k: int = 5,
    k_tol: int = 2,
    a_tol: float = 1.0,
    min_score_proportion: float = 0.75
) -> int:
    """
    Return a value of k such that:
    - target_k >= k <= target_k + k_tol
    - the top k scores comprise minimum specified proportion of the total score mass

    See unit tests in RankServiceOwners_test.py for a more detailed specification of the
    expected behavior.

    Notable hyperparameters (which are tuned to target_k=5) and where they come from:

    :param target_k: the value of k we are roughly targeting (set by discussion with PM)
    :param k_tol: our tolerance for k, or how many additional owners above `target_k` we are willing to show
        (set by intuition/discussion with PM)
    :param a_tol: max expected absolute different between two scores in the same "tier"
        (set by intuition; see unit tests)
    :param min_score_proportion: the targeted min proportion of the score mass
        (identified using a gridsearch over values to find best outcome on unit tests)
    """
    if target_k < 0:
        raise ValueError("target_k must be non-negative")
    if k_tol < 0:
        raise ValueError("k_tol must be non-negative")
    if a_tol < 0:
        raise ValueError("a_tol must be non-negative")
    if min_score_proportion < 0 or min_score_proportion > 1:
        raise ValueError("min_score_proportion must be a value between 0 and 1")

    # get up to target_k scores that comprise the desired score proportion
    scores_desc = sorted(scores, reverse=True)
    min_score_proportion = sum(scores_desc) * min_score_proportion
    k = 0
    cumulative_score = 0.0
    while cumulative_score < min_score_proportion and k < target_k:
        cumulative_score += scores_desc[k]
        k += 1

    # score values are likely groupable into "tiers"; try to find a cutoff between tiers
    # look for the end of the next element's tier (may be the current or next tier),
    # where a tier is (arbitrarily) defined by an absolute difference of `a_tol`
    tier_index = k
    while tier_index < len(scores_desc) and math.isclose(scores_desc[tier_index], scores_desc[tier_index - 1], abs_tol=a_tol):
        tier_index += 1

    # add additional score(s) if within tolerance for k
    if math.isclose(target_k, tier_index, abs_tol=k_tol):
        k = tier_index

    return k


# Begin: Model Featurization Code
def generate_all_spaceless_monikers(personal_monikers: Iterable[str]) -> set[str]:
    """
    Return all the spaceless ways that `personal_monikers` (such as a name or
    email address) might manifest.

    Guaranteed lower case. Removes hyphens and quotes, and anything that
    looks like a domain of an email address.

    Example:
        personal_monikers = ["mike@example.com", "Michael Jordan"]
        returns: {"mike", "michael", "jordan", "mj", "mjordan"}
    """
    result_set = set()
    for moniker in personal_monikers:
        moniker = moniker.lower()
        if "@" in moniker:
            moniker = moniker[:moniker.index("@")]

        split_full_moniker: list[str] = [
            t.replace("-", "").replace("'", "") for t in moniker.split()
        ]
        result_set |= set(split_full_moniker)

        if len(split_full_moniker) >= 2:
            canonical_first_name: str = split_full_moniker[0]
            all_possible_first_names: list[str] = [canonical_first_name]
            last_name: str = split_full_moniker[-1]
            middle_names: list[str] = split_full_moniker[1:-1]

            # each name as a separate word
            result_set |= set(all_possible_first_names)
            # firstmiddlelast
            result_set.add(f"{canonical_first_name}{''.join(middle_names)}{last_name}")
            # firstlast
            for fname in all_possible_first_names:
                result_set.add(f"{fname}{last_name}")
            # fm+l
            for fname in all_possible_first_names:
                result_set.add(
                    f"{fname[0]}{''.join([m[0] for m in middle_names])}{last_name[0]}"
                )
            # fl
            for fname in all_possible_first_names:
                result_set.add(f"{fname[0]}{last_name[0]}")
            # flast
            for fname in all_possible_first_names:
                result_set.add(f"{fname[0]}{last_name}")
            # fm*last
            for fname in all_possible_first_names:
                result_set.add(
                    f"{fname[0]}{''.join([m[0] for m in middle_names])}{last_name}"
                )

    return result_set


def split_phrase(phrase: str) -> set[str]:
    """
    Return the human-readable subcomponents of `phrase`.
    Keep both sides of :-delimited pairs (kv pairs).

    This object allows us to run `in` commands correctly for `asset_name`.

    If asset_name has internal string structure, make it foremost.
    If it has no structure, run on the raw string.
    """
    SPLITTER = re.compile(r"[:\*_\.-]")

    all_components = set()
    if ":" in phrase:
        all_components |= {t.strip() for t in phrase.split(":")}
    all_components |= set(re.split(SPLITTER, phrase))

    for w in all_components.copy():
        all_components |= set(
            itertools.chain.from_iterable(re.findall(r"(\d*)([a-zA-Z]*)(\d*)", w))
        )

    all_components = {c.strip() for c in all_components if c}
    all_components -= {"", None}
    return all_components


def get_possible_3initials(personal_monikers: Iterable[str]) -> set[str]:
    """
    Tries to generate 3 initials from `personal_monikers`. If there
    is a middle name in `personal_monikers`, returns those results.
    Otherwise generates all possible middle initials for first/last.
    """
    result_set = set()
    for moniker in personal_monikers:
        moniker = moniker.lower()
        split_full_moniker: list[str] = moniker.split()

        if len(split_full_moniker) < 2:
            continue

        canonical_first_initial: str = split_full_moniker[0][0]
        last_initial: str = split_full_moniker[-1][0]
        middle_names: list[str] = split_full_moniker[1:-1]

        if middle_names:
            # abort early
            return {
                f"{canonical_first_initial}{''.join([m[0] for m in middle_names])}{last_initial}"
            }
        else:
            for hypothesized_letter in string.ascii_lowercase:
                result_set.add(
                    f"{canonical_first_initial}{hypothesized_letter}{last_initial}"
                )

    return result_set


def get_name_similarity_index(
    personal_monikers: Iterable[str],
    constant_name: str,
) -> float:
    """
    Returns an index into name similarity between `personal_monikers` and `constant_name`.

    Returns >=1 if there is a blatant match.
    Returns 0 if there is no match at all.
    Returns 0 to 1 if there is a potential match.

    Example:
        personal_monikers = ["mike@example.com", "Michael Jordan"]
        constant_name = "mj-test"
        returns: 1.0

        personal_monikers = ["mike@example.com", "Michael Jordan"]
        constant_name = "mbj-test"
        returns: .1
    """
    total_indicators = 0.0

    all_monikers: set[str] = map(  # type: ignore
        str.lower,
        generate_all_spaceless_monikers(personal_monikers),
    )
    all_monikers = {m for m in all_monikers if len(m) > 1}
    all_names = split_phrase(constant_name.lower())
    all_names = {n for n in all_names if len(n) > 1}

    for moniker in all_monikers:
        if moniker in all_names:
            demisto.info(f"Name similarity match: {constant_name} and {moniker}")
            total_indicators += 1
        else:
            for n in all_names:
                if moniker in n:
                    demisto.info(f"Name substring match: {constant_name} and {moniker}")
                    total_indicators += 0.01

    # check for a hypothesized-middle-initial match
    # for example, this may help us attest a dev server named mjj-test
    # (or mbj-test, or mij-test) to Michael Jordan
    hypothesized_initials = get_possible_3initials(personal_monikers) - all_monikers
    for hypothesized_initial in hypothesized_initials:
        if hypothesized_initial in all_names:
            demisto.info(f"Hypothesized initial match: {constant_name} and {moniker}")
            total_indicators += 0.1

    return total_indicators


class OwnerFeaturizationPipeline():
    def __init__(self, sources: list | None = None):
        """
        Initialize a featurization pipeline.
        """
        if sources is None:
            self.SOURCES = ["Azure", "GCP", "AWS", "Tenable", "Rapid7", "Qualys", "SNOW-CMDB", "Splunk", "PrismaCloud"]
        else:
            self.SOURCES = sources.copy()

        # features which only require contents of asmserviceowner as input
        self.OWNER_FEATURES: list[tuple[str, Callable]] = [
            ("num_reasons", self.get_num_reasons),
            ("num_distinct_sources", self.get_num_distinct_sources),
            ("min_path_length", self.get_min_path_length),
            ("is_attested_in_cmdb", self.get_in_cmdb),
            ("is_attested_in_recent_logs", self.get_in_logs)
        ]

        # features that require asmsystemid as an additional input
        self.SYSTEM_ID_FEATURES: list[tuple[str, Callable]] = [
            ("name_similarity_person_asset", self.get_name_similarity_person_asset),
        ]

        self.NUM_FEATURES = len(self.SYSTEM_ID_FEATURES) + len(self.OWNER_FEATURES)

    @staticmethod
    def _get_sources(owner: dict[str, Any]) -> list[str]:
        """
        Return a list of Sources.
        """
        return owner.get("Source", "").split(" | ")

    def get_num_reasons(self, owner: dict[str, Any]) -> int:
        """
        Returns the number of reasons on `owner`.
        """
        return len(self._get_sources(owner))

    def get_num_distinct_sources(self, owner: dict[str, Any]) -> int:
        """
        Returns the number of distinct sources on `owner`.
        """
        distinct_sources = set()
        for src in self.SOURCES:
            if src.lower() in owner.get("Source", "").lower():
                distinct_sources.add(src.lower())
        return len(distinct_sources)

    def get_min_path_length(self, owner: dict[str, Any]) -> Union[float, int]:
        """
        Returns the minimum path length to reach this owner.
        """
        min_path_length = float('inf')
        for src in self._get_sources(owner):
            src_path_length = 1
            while src.startswith("Chain: "):
                src_path_length += 1
                src = src[len("Chain: "):]
            if min_path_length is None or src_path_length < min_path_length:
                min_path_length = src_path_length
        return min_path_length

    def get_name_similarity_person_asset(self,
                                         service_identifiers: Iterable[str],
                                         owner: dict[str, Any]) -> float:
        """
        Returns >=1 if there is a blatant match between any `service_identifiers` and `owner`.
        Returns 0 if there is no match at all.
        Returns 0 to 1 if there is a potential match.
        """
        personal_monikers = [owner.get("Email", ""), owner.get("Name", "")]
        best_similarity = 0.0
        for service_id in service_identifiers:
            similarity = get_name_similarity_index(personal_monikers, service_id)
            if similarity > best_similarity:
                best_similarity = similarity
        return best_similarity

    def get_in_cmdb(self, owner: dict[str, Any]) -> int:
        """
        Return 1 if any `owner` is attested in any CMDB; 0 otherwise.
        """
        for src in self._get_sources(owner):
            if "CMDB" in src:
                return 1
        return 0

    def get_in_logs(self, owner: dict[str, Any]) -> int:
        """
        Return 1 if any `owner` is attested in any logs; 0 otherwise.
        """
        for src in self._get_sources(owner):
            if "Splunk" in src or "log" in src.lower():
                return 1
        return 0

    def featurize(self, service_identifiers: Iterable[str], owners: list[dict[str, Any]]) -> np.ndarray:
        """
        Generate a featurized numpy array from `service_identifiers` and `owners`.
        """
        X = np.zeros((len(owners), self.NUM_FEATURES))
        for sample_idx, owner in enumerate(owners):
            # Iterate over features which require both system ID and owner as inputs
            feature_idx = 0
            for (method_name, method) in self.SYSTEM_ID_FEATURES:
                try:
                    X[sample_idx, feature_idx] = method(service_identifiers, owner)
                except Exception as e:
                    demisto.info(f"Setting 0 for {method_name} because of processing exception: {e}")
                    X[sample_idx, feature_idx] = 0
                finally:
                    feature_idx += 1

            # Iterate over features which only require the owner as input
            for (method_name, method) in self.OWNER_FEATURES:
                try:
                    X[sample_idx, feature_idx] = method(owner)
                except Exception as e:
                    demisto.info(f"Setting 0 for {method_name} because of processing exception: {e}")
                    X[sample_idx, feature_idx] = 0
                finally:
                    feature_idx += 1
        return X


def main():
    try:
        # parse inputs
        unranked = demisto.args().get("owners", [])
        asm_system_ids = demisto.args().get("asmsystemids", [])

        # deduplicate/normalize, score, and rank owners
        normalized = aggregate(canonicalize(unranked))
        final_owners = justify(rank(score(owners=normalized, asm_system_ids=asm_system_ids)))

        # write output to context
        demisto.executeCommand("setAlert", {"asmserviceowner": final_owners})
        return_results(CommandResults(readable_output='Service owners ranked and written to asmserviceowner'))

    except Exception as ex:
        demisto.error(traceback.format_exc())  # print the traceback
        return_error(f'Failed to execute RankServiceOwners. Error: {str(ex)}')


if __name__ in ('__main__', '__builtin__', 'builtins'):
    main()<|MERGE_RESOLUTION|>--- conflicted
+++ resolved
@@ -8,7 +8,6 @@
 from itertools import groupby
 import math
 
-<<<<<<< HEAD
 import re
 import string
 import itertools
@@ -24,9 +23,6 @@
 
 
 STRING_DELIMITER = ' | '  # delimiter used for joining Source fields and any additional fields of type string
-=======
-STRING_DELIMITER = ' | '  # delimiter used for joining source fields and any additional fields of type string
->>>>>>> bb055f12
 
 # Normalize owner scores to be within the following bounds.
 # We want to use a standard scale (e.g. between 0 and 1) for interpretability.
@@ -43,7 +39,6 @@
     either using the local cache or retrieving from the
     remote bucket as needed.
 
-<<<<<<< HEAD
     The default cache is a subdirectory of /tmp directory will cache persistently across interactions.
     Data saved to /var/lib/demisto will be lost betwen interactions (not cached).
     """
@@ -77,9 +72,6 @@
 def featurize(asm_system_ids: list[str], owners: list[dict[str, Any]]) -> np.ndarray:
     """
     Convert owners information into numerical array for model inference
-=======
-    Expects `Count` key and replaces it with `ranking_score`
->>>>>>> bb055f12
     """
     pipeline = OwnerFeaturizationPipeline()
     feats = pipeline.featurize(asm_system_ids, owners)
@@ -120,8 +112,7 @@
     """
     def scoring_fallback(owners: list[dict[str, Any]]):
         for owner in owners:
-<<<<<<< HEAD
-            owner['Ranking Score'] = SCORE_LOWER_BOUND
+            owner['ranking_score'] = SCORE_LOWER_BOUND
         return owners
 
     try:
@@ -139,11 +130,7 @@
 
     normalized = normalize_scores(scores)
     for owner, score in zip(owners, normalized):
-        owner['Ranking Score'] = score
-=======
-            count = owner.pop('Count', 1)
-            owner['ranking_score'] = count / max_count
->>>>>>> bb055f12
+        owner['ranking_score'] = score
     return owners
 
 
@@ -154,19 +141,13 @@
 
     See _get_k for hyperparameters that can be used to adjust the target value of k
     """
-<<<<<<< HEAD
-    k = _get_k(scores=([owner['Ranking Score'] for owner in owners]))
-    return sorted(owners, key=lambda x: x['Ranking Score'], reverse=True)[:k]
-=======
     k = _get_k(scores=(owner['ranking_score'] for owner in owners))
     return sorted(owners, key=lambda x: x['ranking_score'], reverse=True)[:k]
->>>>>>> bb055f12
 
 
 def justify(owners: list[dict[str, str]]) -> list[dict[str, str]]:
     """
-<<<<<<< HEAD
-    For now, `Justification` is the same as `Source`; in the future, will sophisticate
+    For now, `justification` is the same as `source`; in the future, will sophisticate
 
     Strip "Chain: " from both Source and Justification fields as post-processing step.
 
@@ -181,34 +162,28 @@
     The model takes the length of the chain into the account, with longer chains carrying less weight
     """
     for owner in owners:
-        normalized_source = owner.get('Source', '').replace('Chain: ', '')
-        owner['Source'] = normalized_source
-        owner['Justification'] = normalized_source
-=======
-    For now, `justification` is the same as `source`; in the future, will sophisticate
-    """
-    for owner in owners:
-        owner['justification'] = owner.get('source', '')
->>>>>>> bb055f12
+        normalized_source = owner.get('source', '').replace('Chain: ', '')
+        owner['source'] = normalized_source
+        owner['justification'] = normalized_source
     return owners
 
 
 def _canonicalize(owner: dict[str, Any]) -> dict[str, Any]:
     """
     Canonicalizes an owner dictionary and adds a deduplication key
-    `Canonicalization` whose value is either:
+    `canonicalization` whose value is either:
         1. whitespace-stripped and lower-cased email, if email exists
         2. whitespace-stripped and lower-cased name
         3. empty string if neither exists
     """
     if owner.get('email', ''):
-        owner['Canonicalization'] = owner['email'].strip().lower()
-        owner['email'] = owner['Canonicalization']
+        owner['canonicalization'] = owner['email'].strip().lower()
+        owner['email'] = owner['canonicalization']
     elif owner.get('name', ''):
-        owner['Canonicalization'] = owner['name'].strip().lower()
-        owner['name'] = owner['Canonicalization']
+        owner['canonicalization'] = owner['name'].strip().lower()
+        owner['name'] = owner['canonicalization']
     else:
-        owner['Canonicalization'] = ''
+        owner['canonicalization'] = ''
     return owner
 
 
@@ -239,8 +214,8 @@
     If type is neither of the above, all values of that key will be dropped from the aggregated owner.
     """
     deduped = []
-    sorted_owners = sorted(owners, key=lambda owner: owner['Canonicalization'])
-    for key, group in groupby(sorted_owners, key=lambda owner: owner['Canonicalization']):
+    sorted_owners = sorted(owners, key=lambda owner: owner['canonicalization'])
+    for key, group in groupby(sorted_owners, key=lambda owner: owner['canonicalization']):
         duplicates = list(group)
         email = duplicates[0].get('email', '')
         # the if condition in the list comprehension below defends against owners whose name value is None (not sortable)
@@ -259,18 +234,10 @@
         )
         timestamp = timestamps[0] if timestamps else ''
         owner = {
-<<<<<<< HEAD
-            'Name': name,
-            'Email': email,
-            'Source': source,
-            'Timestamp': timestamp,
-=======
             'name': name,
             'email': email,
             'source': source,
-            'timestamp': timestamp,
-            'Count': len(duplicates)
->>>>>>> bb055f12
+            'timestamp': timestamp
         }
 
         # aggregate remaining keys according to type
