--- conflicted
+++ resolved
@@ -586,20 +586,8 @@
 
 
 def write_output_to_context_key(final_owners: list[dict[str, str]], owner_related_field: str, platform_tenant: str):
-<<<<<<< HEAD
-    stringify_platform_tenant = str(platform_tenant)
-    set_alert_issue_map = {"True": "setIssue", "False": "setAlert"}
-    if final_owners and owner_related_field:
-        res = demisto.executeCommand(set_alert_issue_map[stringify_platform_tenant], {owner_related_field: final_owners})
-        if isError(res):
-            raise ValueError("Unable to update field")
-        return_results(CommandResults(readable_output=f"Owners ranked and written to {owner_related_field}"))
-    else:
-        return_results(CommandResults(readable_output="No owners found"))
-=======
     if not final_owners or not owner_related_field:
         return_results(CommandResults(readable_output='No owners found'))
->>>>>>> ed8bdeb0
 
     # For platform we are assuming that a multi-array normalized field will be used.
     if platform_tenant.lower() == "true":
