Generate an ASM Alert Summary report.

## Script Data

---

| **Name** | **Description** |
| --- | --- |
| Script Type | python3 |
| Cortex XSOAR Version | 6.5.0 |

## Inputs

---

| **Argument Name** | **Description** |
| --- | --- |
| alert_id | Numerical ID of the ASM alert. |
| alert_name | Name of the alert that triggered this playbook. |
| alert_details | Details of the alert that triggered this playbook. |
| alert_severityStr | ASM alert severity string. |
| asm_service_owner | Potential service owners gathered through the playbook. |
| asm_remediation | Collect information on remediation action\(s\). |
| asm_service_detection | Pre/Post remediation scan to check if the service is still detectable. |
| asm_system_ids | Related system identifiers. |
| asm_cloud | Information on cloud assets. |
| asm_notification | Information on notification\(s\) sent via the ASM playbook. |
| asm_data_collection | Collect information on data collection tasks. |
| asm_tags | Tags from objects that can be used to determine other information \(if server is Dev for example\). |
| asm_private_ip | Private IP addresses found. |
| asm_related | Related or duplicate objects. |
| asm_remediation_path_rule | Matched remediation path rule \(if there is a match\). |
| asm_service_id | External Service ID for generating Service Summary. |
| asm_asset_id | Asset ID related to alert. |
| report_type | Type of report to generate \(Analysis report after enrichment or Summary). |
<<<<<<< HEAD
=======
| asm_remediation_guidance |  Remediation Guidance of Attack Surface Rule. |
>>>>>>> 6f77591c

## Outputs

---
There are no outputs for this script.<|MERGE_RESOLUTION|>--- conflicted
+++ resolved
@@ -33,10 +33,7 @@
 | asm_service_id | External Service ID for generating Service Summary. |
 | asm_asset_id | Asset ID related to alert. |
 | report_type | Type of report to generate \(Analysis report after enrichment or Summary). |
-<<<<<<< HEAD
-=======
 | asm_remediation_guidance |  Remediation Guidance of Attack Surface Rule. |
->>>>>>> 6f77591c
 
 ## Outputs
 
