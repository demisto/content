--- conflicted
+++ resolved
@@ -23,11 +23,8 @@
 | **Name** | **Description** | **Default Value** | **Required** |
 | --- | --- | --- | --- |
 | OwnerNotificationBody | Body of the notification \(email or ticket\) sent to the potential service owner. |  | Required |
-<<<<<<< HEAD
 | NotificationTicketType | The ticket type used by ticketing systems. The default is "incident" because ticketing systems such as ServiceNow and Cherwell use it as default. |  | Required |
-=======
 | RemediationGuidance | Remediation Guidance of the Attack Surface Rule. |  | Required |
->>>>>>> f706ff90
 
 ## Playbook Outputs
 
