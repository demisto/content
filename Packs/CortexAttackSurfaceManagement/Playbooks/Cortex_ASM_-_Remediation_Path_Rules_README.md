--- conflicted
+++ resolved
@@ -1,8 +1,4 @@
-<<<<<<< HEAD
-This playbook returns "RemediationAction" options based return from Remediation Path Rules API, or defaults to data collection task.
-=======
 This playbook returns "RemediationAction" options based on the return from the Remediation Path Rules API, or defaults to the data collection task.
->>>>>>> 5896217e
 
 ## Dependencies
 
@@ -10,11 +6,7 @@
 
 ### Sub-playbooks
 
-<<<<<<< HEAD
-* Cortex ASM - Remediation Objectives
-=======
 Cortex ASM - Remediation Objectives
->>>>>>> 5896217e
 
 ### Integrations
 
@@ -22,17 +14,14 @@
 
 ### Scripts
 
-<<<<<<< HEAD
 * Set
 * GetTime
 * RemediationPathRuleEvaluation
 * GridFieldSetup
-=======
 * RemediationPathRuleEvaluation
 * Set
 * GridFieldSetup
 * GetTime
->>>>>>> 5896217e
 
 ### Commands
 
