id: Cortex ASM - ASM Alert
version: -1
name: Cortex ASM - ASM Alert
description: This playbook handles ASM alerts by enriching asset information and providing a means of remediating the issue directly or through contacting service owners.
starttaskid: "0"
tasks:
  "0":
    id: "0"
    taskid: 84576b4c-b776-424e-87a8-711902dee83a
    type: start
    task:
      id: 84576b4c-b776-424e-87a8-711902dee83a
      version: -1
      name: ""
      iscommand: false
      brand: ""
      description: ''
    nexttasks:
      '#none#':
      - "5"
    separatecontext: false
    view: |-
      {
        "position": {
          "x": 70,
          "y": -1400
        }
      }
    note: false
    timertriggers: []
    ignoreworker: false
    skipunavailable: false
    quietmode: 0
    isoversize: false
    isautoswitchedtoquietmode: false
    continueonerrortype: ""
  "4":
    id: "4"
    taskid: 34db70c9-1ac3-481f-854d-81620704b1d5
    type: title
    task:
      id: 34db70c9-1ac3-481f-854d-81620704b1d5
      version: -1
      name: Complete
      type: title
      iscommand: false
      brand: ""
      description: ''
    separatecontext: false
    view: |-
      {
        "position": {
          "x": 70,
          "y": 5260
        }
      }
    note: false
    timertriggers: []
    ignoreworker: false
    skipunavailable: false
    quietmode: 0
    isoversize: false
    isautoswitchedtoquietmode: false
    continueonerrortype: ""
  "5":
    id: "5"
    taskid: f0857763-7f31-49b4-8d66-efb8b970782a
    type: title
    task:
      id: f0857763-7f31-49b4-8d66-efb8b970782a
      version: -1
      name: Triage and Qualifier Stage
      type: title
      iscommand: false
      brand: ""
      description: ''
    nexttasks:
      '#none#':
      - "138"
<<<<<<< HEAD
      - "170"
=======
      - "155"
>>>>>>> aa4ee2f3
    separatecontext: false
    view: |-
      {
        "position": {
          "x": 70,
          "y": -1270
        }
      }
    note: false
    timertriggers: []
    ignoreworker: false
    skipunavailable: false
    quietmode: 0
    isoversize: false
    isautoswitchedtoquietmode: false
    continueonerrortype: ""
  "6":
    id: "6"
    taskid: 41853c06-18a3-4f8f-8f9a-f185ddaa6d81
    type: title
    task:
      id: 41853c06-18a3-4f8f-8f9a-f185ddaa6d81
      version: -1
      name: Enrichment Stage
      type: title
      iscommand: false
      brand: ""
      description: ''
    nexttasks:
      '#none#':
      - "97"
    separatecontext: false
    continueonerrortype: ""
    view: |-
      {
        "position": {
          "x": 70,
          "y": -790
        }
      }
    note: false
    timertriggers: []
    ignoreworker: false
    skipunavailable: false
    quietmode: 0
    isoversize: false
    isautoswitchedtoquietmode: false
  "8":
    id: "8"
    taskid: e675fced-3b5d-455e-8a46-13be6f7fb31a
    type: title
    task:
      id: e675fced-3b5d-455e-8a46-13be6f7fb31a
      version: -1
      name: Decision Stage
      type: title
      iscommand: false
      brand: ""
      description: ''
    nexttasks:
      '#none#':
      - "120"
    separatecontext: false
    continueonerrortype: ""
    view: |-
      {
        "position": {
          "x": 70,
          "y": 330
        }
      }
    note: false
    timertriggers: []
    ignoreworker: false
    skipunavailable: false
    quietmode: 0
    isoversize: false
    isautoswitchedtoquietmode: false
  "10":
    id: "10"
    taskid: f0935653-c57f-4ec4-831c-a09890708e78
    type: title
    task:
      id: f0935653-c57f-4ec4-831c-a09890708e78
      version: -1
      name: Notification Stage
      type: title
      iscommand: false
      brand: ""
      description: ''
    nexttasks:
      '#none#':
      - "158"
    separatecontext: false
    continueonerrortype: ""
    view: |-
      {
        "position": {
          "x": 800,
          "y": 1570
        }
      }
    note: false
    timertriggers: []
    ignoreworker: false
    skipunavailable: false
    quietmode: 0
    isoversize: false
    isautoswitchedtoquietmode: false
  "11":
    id: "11"
    taskid: 2d35652f-08b8-4920-8a75-7a3bfaa35656
    type: title
    task:
      id: 2d35652f-08b8-4920-8a75-7a3bfaa35656
      version: -1
      name: Validation Stage
      type: title
      iscommand: false
      brand: ""
      description: 'Send an email'
    nexttasks:
      '#none#':
      - "86"
    separatecontext: false
    continueonerrortype: ""
    view: |-
      {
        "position": {
          "x": 70,
          "y": 3055
        }
      }
    note: false
    timertriggers: []
    ignoreworker: false
    skipunavailable: false
    quietmode: 0
    isoversize: false
    isautoswitchedtoquietmode: false
  "12":
    id: "12"
    taskid: d4b368b7-a75a-48e1-86e3-036541200406
    type: title
    task:
      id: d4b368b7-a75a-48e1-86e3-036541200406
      version: -1
      name: Remediation Stage
      type: title
      iscommand: false
      brand: ""
      description: ''
    nexttasks:
      '#none#':
      - "167"
    separatecontext: false
    continueonerrortype: ""
    view: |-
      {
        "position": {
          "x": -690,
          "y": 1540
        }
      }
    note: false
    timertriggers: []
    ignoreworker: false
    skipunavailable: false
    quietmode: 0
    isoversize: false
    isautoswitchedtoquietmode: false
  "13":
    id: "13"
    taskid: ddcf1c90-12ee-4197-8b71-7eceed1660a4
    type: title
    task:
      id: ddcf1c90-12ee-4197-8b71-7eceed1660a4
      version: -1
      name: Summarization Stage
      type: title
      iscommand: false
      brand: ""
      description: ''
    nexttasks:
      '#none#':
      - "93"
    separatecontext: false
    continueonerrortype: ""
    view: |-
      {
        "position": {
          "x": 70,
          "y": 3855
        }
      }
    note: false
    timertriggers: []
    ignoreworker: false
    skipunavailable: false
    quietmode: 0
    isoversize: false
    isautoswitchedtoquietmode: false
  "20":
    id: "20"
    taskid: c5a60b15-6304-46ba-8e82-588befacd5c9
    type: condition
    task:
      id: c5a60b15-6304-46ba-8e82-588befacd5c9
      version: -1
      name: Service exposure still observable?
      description: Determines if service was still observable and also if automated remediation was done.
      type: condition
      iscommand: false
      brand: ""
    nexttasks:
      '#default#':
      - "21"
      "no":
      - "135"
    separatecontext: false
    conditions:
    - label: "no"
      condition:
      - - operator: isEqualString
          left:
            value:
              complex:
                root: alert.asmservicedetection
                accessor: ScanResult
                transformers:
                - operator: LastArrayElement
            iscontext: true
          right:
            value:
              simple: REMEDIATED
        - operator: isEqualString
          left:
            value:
              complex:
                root: alert.asmremediation
                accessor: Outcome
            iscontext: true
          right:
            value:
              simple: Success
    continueonerrortype: ""
    view: |-
      {
        "position": {
          "x": 70,
          "y": 3350
        }
      }
    note: false
    timertriggers: []
    ignoreworker: false
    skipunavailable: false
    quietmode: 0
    isoversize: false
    isautoswitchedtoquietmode: false
  "21":
    id: "21"
    taskid: 45cac138-9d24-4c81-8dff-1dffc0f39f20
    type: collection
    task:
      id: 45cac138-9d24-4c81-8dff-1dffc0f39f20
      version: -1
      name: What to do if Remediation Confirmation Scan is inconclusive?
      description: Determines if alert should be closed or kept open for auto-closure based on analyst input.
      type: collection
      iscommand: false
      brand: ""
    nexttasks:
      '#none#':
      - "135"
    separatecontext: false
    continueonerrortype: ""
    view: |-
      {
        "position": {
          "x": 310,
          "y": 3530
        }
      }
    note: false
    timertriggers: []
    ignoreworker: false
    message:
      to:
      subject:
      body:
        simple: The post migration NMAP scan wasn't conclusive, decide next steps.
      methods: []
      format: ""
      bcc:
      cc:
      timings:
        retriescount: 2
        retriesinterval: 360
        completeafterreplies: 1
        completeafterv2: true
        completeaftersla: false
    form:
      questions:
      - id: "0"
        label: ""
        labelarg:
          simple: If you know the issue has been remediated, choose to keep open and have next Xpanse scan auto-close or manually close now.
        required: false
        gridcolumns: []
        defaultrows: []
        type: singleSelect
        options: []
        optionsarg:
        - simple: Close Now
        - simple: Wait to Auto-close
        fieldassociated: ""
        placeholder: ""
        tooltip: ""
        readonly: false
      title: Select a next step
      description: The post migration Remediation Confirmation Scan wasn't conclusive. Decide the next steps.
      sender: Your SOC team
      expired: false
      totalanswers: 0
    skipunavailable: false
    quietmode: 0
    isoversize: false
    isautoswitchedtoquietmode: false
  "48":
    id: "48"
    taskid: 0313f70b-610c-43f0-8c34-8946d941a546
    type: condition
    task:
      id: 0313f70b-610c-43f0-8c34-8946d941a546
      version: -1
      name: What was data collection task response?
      description: Determines the next action (remediation or ticket) based on the previous data collection task.
      type: condition
      iscommand: false
      brand: ""
    nexttasks:
      '#default#':
      - "88"
      Automated remediation:
      - "12"
      Manual remediation:
      - "63"
      Notification email:
      - "60"
      ServiceNow ticket:
      - "10"
      Jira ticket:
      - "156"
    separatecontext: false
    conditions:
    - label: Automated remediation
      condition:
      - - operator: isEqualString
          left:
            value:
              complex:
                root: Select a remediation option.Answers
                accessor: "0"
            iscontext: true
          right:
            value:
              simple: Automated remediation by restricting open ports
        - operator: isEqualString
          left:
            value:
              complex:
                root: Select a remediation option.Answers
                accessor: "0"
            iscontext: true
          right:
            value:
              simple: Automated remediation by creating empty S3 bucket
    - label: Manual remediation
      condition:
      - - operator: isEqualString
          left:
            value:
              complex:
                root: Select a remediation option.Answers
                accessor: "0"
            iscontext: true
          right:
            value:
              simple: Manual remediation
    - label: ServiceNow ticket
      condition:
      - - operator: isEqualString
          left:
            value:
              complex:
                root: Select a remediation option.Answers
                accessor: "0"
            iscontext: true
          right:
            value:
              simple: File a ServiceNow Ticket
    - label: Notification email
      condition:
      - - operator: isEqualString
          left:
            value:
              complex:
                root: Select a remediation option.Answers
                accessor: "0"
            iscontext: true
          right:
            value:
              simple: Send a notification email
    - label: Jira ticket
      condition:
      - - operator: isEqualString
          left:
            value:
              complex:
                root: Select a remediation option.Answers
                accessor: "0"
            iscontext: true
          right:
            value:
              simple: File a Jira Ticket
    continueonerrortype: ""
    view: |-
      {
        "position": {
          "x": 70,
          "y": 1315
        }
      }
    note: false
    timertriggers: []
    ignoreworker: false
    skipunavailable: false
    quietmode: 0
    isoversize: false
    isautoswitchedtoquietmode: false
  "50":
    id: "50"
    taskid: 573c0802-e6a9-475c-8f31-06894bb3c1ba
    type: collection
    task:
      id: 573c0802-e6a9-475c-8f31-06894bb3c1ba
      version: -1
      name: Verify service exposure resolved by service owner
      description: Determines if manual remediation (by service owner or otherwise) was completed via analyst input.
      type: collection
      iscommand: false
      brand: ""
    nexttasks:
      '#none#':
      - "72"
    separatecontext: false
    continueonerrortype: ""
    view: |-
      {
        "position": {
          "x": 800,
          "y": 2380
        }
      }
    note: false
    timertriggers: []
    ignoreworker: false
    message:
      to:
      subject:
      body:
      methods: []
      format: ""
      bcc:
      cc:
      timings:
        retriescount: 2
        retriesinterval: 360
        completeafterreplies: 1
        completeafterv2: true
        completeaftersla: false
    form:
      questions:
      - id: "0"
        label: ""
        labelarg:
          simple: 'Please verify service exposure was resolved by service owner and mark "complete" when done:'
        required: true
        gridcolumns: []
        defaultrows: []
        type: singleSelect
        options: []
        optionsarg:
        - simple: Yes, remediation complete
        fieldassociated: ""
        placeholder: ""
        tooltip: ""
        readonly: false
      title: Verify that service exposure was resolved by service owner
      description: ""
      sender: Your SOC team
      expired: false
      totalanswers: 0
    skipunavailable: false
    quietmode: 0
    isoversize: false
    isautoswitchedtoquietmode: false
  "60":
    id: "60"
    taskid: dc9eb1de-3ccf-47bc-8cde-7f850851a888
    type: title
    task:
      id: dc9eb1de-3ccf-47bc-8cde-7f850851a888
      version: -1
      name: Notification Stage
      type: title
      iscommand: false
      brand: ""
      description: ''
    nexttasks:
      '#none#':
      - "159"
    separatecontext: false
    continueonerrortype: ""
    view: |-
      {
        "position": {
          "x": 1220,
          "y": 1500
        }
      }
    note: false
    timertriggers: []
    ignoreworker: false
    skipunavailable: false
    quietmode: 0
    isoversize: false
    isautoswitchedtoquietmode: false
  "63":
    id: "63"
    taskid: e4d4fbf3-1f17-4798-8000-2074df4c434b
    type: title
    task:
      id: e4d4fbf3-1f17-4798-8000-2074df4c434b
      version: -1
      name: Remediation Stage
      type: title
      iscommand: false
      brand: ""
      description: ''
    nexttasks:
      '#none#':
      - "88"
    separatecontext: false
    continueonerrortype: ""
    view: |-
      {
        "position": {
          "x": -270,
          "y": 1605
        }
      }
    note: false
    timertriggers: []
    ignoreworker: false
    skipunavailable: false
    quietmode: 0
    isoversize: false
    isautoswitchedtoquietmode: false
  "69":
    id: "69"
    taskid: c886fd8e-e3ce-483a-816a-519e8dc854e5
    type: regular
    task:
      id: c886fd8e-e3ce-483a-816a-519e8dc854e5
      version: -1
      name: Set remediation grid field
      description: |-
        Automation used to more easily populate a grid field.  This is necessary when you want to assign certain values as static or if you have context paths that you will assign to different values as well.  Instead of a value you can enter `TIMESTAMP` to get the current timestamp in ISO format.  Example of command:
        `!GridFieldSetup keys=ip,src,timestamp val1=${AWS.EC2.Instances.NetworkInterfaces.PrivateIpAddress} val2="AWS" val3="TIMESTAMP" gridfiled="gridfield"`
      scriptName: GridFieldSetup
      type: regular
      iscommand: false
      brand: Builtin
    nexttasks:
      '#none#':
      - "11"
    scriptarguments:
      gridfield:
        simple: asmremediation
      keys:
        simple: Action,ActionTimestamp,Outcome,OutcomeTimestamp
      val1:
        simple: Manual remediation
      val2:
        complex:
          root: alert.asmdatacollection
          accessor: Timestamp
      val3:
        simple: Manual remediation completed
      val4:
        simple: TIMESTAMP
    separatecontext: false
    continueonerrortype: ""
    view: |-
      {
        "position": {
          "x": 70,
          "y": 2880
        }
      }
    note: false
    timertriggers: []
    ignoreworker: false
    skipunavailable: false
    quietmode: 0
    isoversize: false
    isautoswitchedtoquietmode: false
  "72":
    id: "72"
    taskid: e7a59013-71cb-44e9-8386-dc3bcf5f6b3e
    type: condition
    task:
      id: e7a59013-71cb-44e9-8386-dc3bcf5f6b3e
      version: -1
      name: Manual remediation selected?
      description: Determines if "manual remediation" was selected on main data collection task.
      type: condition
      iscommand: false
      brand: ""
    nexttasks:
      '#default#':
      - "73"
      manual from RPR:
      - "103"
      manual from data collection:
      - "69"
    separatecontext: false
    conditions:
    - label: "manual from data collection"
      condition:
      - - operator: isEqualString
          left:
            value:
              complex:
                root: Select a remediation option.Answers
                accessor: "0"
            iscontext: true
          right:
            value:
              simple: Manual remediation
          ignorecase: true
    - label: manual from RPR
      condition:
      - - operator: isEqualString
          left:
            value:
              complex:
                root: RemediationAction
            iscontext: true
          right:
            value:
              simple: Manual
          ignorecase: true
    continueonerrortype: ""
    view: |-
      {
        "position": {
          "x": 70,
          "y": 2650
        }
      }
    note: false
    timertriggers: []
    ignoreworker: false
    skipunavailable: false
    quietmode: 0
    isoversize: false
    isautoswitchedtoquietmode: false
  "73":
    id: "73"
    taskid: 260da4cc-cde3-4e39-86b3-1bb1e69c0a5d
    type: regular
    task:
      id: 260da4cc-cde3-4e39-86b3-1bb1e69c0a5d
      version: -1
      name: Set remediation grid field
      description: |-
        Automation used to more easily populate a grid field.  This is necessary when you want to assign certain values as static or if you have context paths that you will assign to different values as well.  Instead of a value you can enter `TIMESTAMP` to get the current timestamp in ISO format.  Example of command:
        `!GridFieldSetup keys=ip,src,timestamp val1=${AWS.EC2.Instances.NetworkInterfaces.PrivateIpAddress} val2="AWS" val3="TIMESTAMP" gridfiled="gridfield"`
      scriptName: GridFieldSetup
      type: regular
      iscommand: false
      brand: Builtin
    nexttasks:
      '#none#':
      - "11"
    scriptarguments:
      gridfield:
        simple: asmremediation
      keys:
        simple: Action,ActionTimestamp,Outcome,OutcomeTimestamp
      val1:
        complex:
          root: alert.asmnotification
          accessor: Type
          transformers:
          - operator: concat
            args:
              prefix:
                value:
                  simple: 'Notified service owner via '
              suffix: {}
      val2:
        complex:
          root: alert.asmnotification
          accessor: Timestamp
      val3:
        simple: Resolved by service owner
      val4:
        simple: TIMESTAMP
    separatecontext: false
    continueonerrortype: ""
    view: |-
      {
        "position": {
          "x": 850,
          "y": 2880
        }
      }
    note: false
    timertriggers: []
    ignoreworker: false
    skipunavailable: false
    quietmode: 0
    isoversize: false
    isautoswitchedtoquietmode: false
  "81":
    id: "81"
    taskid: 2b4f7751-1391-4332-8d6c-3d220fb1a66d
    type: regular
    task:
      id: 2b4f7751-1391-4332-8d6c-3d220fb1a66d
      version: -1
      name: Set alert summary grid field
      description: |-
        Automation used to more easily populate a grid field. This is necessary when you want to assign certain values as static or if you have context paths that you will assign to different values as well. For example:
        `!GridFieldSetup keys=ip,src val1=${AWS.EC2.Instances.NetworkInterfaces.PrivateIpAddress} val2="AWS" gridfiled="gridfield"`
      scriptName: GridFieldSetup
      type: regular
      iscommand: false
      brand: Builtin
    nexttasks:
      '#none#':
      - "110"
    scriptarguments:
      gridfield:
        simple: asmalertsummary
      keys:
        simple: Link,EntryID
      val1:
        complex:
          root: demistoUrls
          accessor: server
          transformers:
          - operator: concat
            args:
              prefix: {}
              suffix:
                value:
                  simple: /xsoar/entry/download/
          - operator: concat
            args:
              prefix: {}
              suffix:
                value:
                  simple: ${lastCompletedTaskEntries.[0]}
                iscontext: true
          - operator: replace
            args:
              limit: {}
              replaceWith:
                value:
                  simple: '%40'
              toReplace:
                value:
                  simple: '@'
      val2:
        complex:
          root: lastCompletedTaskEntries
          accessor: '[0]'
    separatecontext: false
    continueonerrortype: ""
    view: |-
      {
        "position": {
          "x": 70,
          "y": 4310
        }
      }
    note: false
    timertriggers: []
    ignoreworker: false
    skipunavailable: false
    quietmode: 0
    isoversize: false
    isautoswitchedtoquietmode: false
  "86":
    id: "86"
    taskid: 9f423faf-2a12-4cdd-84c6-c16f50f54e11
    type: playbook
    task:
      id: 9f423faf-2a12-4cdd-84c6-c16f50f54e11
      version: -1
      name: Cortex ASM - Detect Service
      description: Playbook that looks at what ASM sub-type the alert is and directs it to different pre/post mitigation scans (such as NMAP).
      playbookName: Cortex ASM - Detect Service
      type: playbook
      iscommand: false
      brand: ""
    nexttasks:
      '#none#':
      - "20"
    scriptarguments:
      ASMRuleID:
        complex:
          root: alert
          accessor: asmattacksurfaceruleid
      RemoteIP:
        complex:
          root: alert
          accessor: remoteip
      RemotePort:
        complex:
          root: alert
          accessor: remoteport
      ScanNumber:
        simple: "2"
    separatecontext: true
    continueonerrortype: ""
    loop:
      iscommand: false
      exitCondition: ""
      wait: 1
      max: 0
    view: |-
      {
        "position": {
          "x": 70,
          "y": 3190
        }
      }
    note: false
    timertriggers: []
    ignoreworker: false
    skipunavailable: false
    quietmode: 0
    isoversize: false
    isautoswitchedtoquietmode: false
  "88":
    id: "88"
    taskid: 558427ae-e372-40d0-87e6-793549cebd3d
    type: collection
    task:
      id: 558427ae-e372-40d0-87e6-793549cebd3d
      version: -1
      name: Complete manual remediation
      description: Determines if manual remediation (by service owner or otherwise) was completed via analyst input.
      type: collection
      iscommand: false
      brand: ""
    nexttasks:
      '#none#':
      - "133"
    separatecontext: false
    continueonerrortype: ""
    view: |-
      {
        "position": {
          "x": 70,
          "y": 2230
        }
      }
    note: false
    timertriggers: []
    ignoreworker: false
    message:
      to:
      subject:
      body:
      methods: []
      format: ""
      bcc:
      cc:
      timings:
        retriescount: 2
        retriesinterval: 360
        completeafterreplies: 1
        completeafterv2: true
        completeaftersla: false
    form:
      questions:
      - id: "0"
        label: ""
        labelarg:
          simple: 'Please complete manual remediation and mark "complete" when done:'
        required: true
        gridcolumns: []
        defaultrows: []
        type: singleSelect
        options: []
        optionsarg:
        - simple: Yes, remediation complete
        fieldassociated: ""
        placeholder: ""
        tooltip: ""
        readonly: false
      title: Verify that manual remediation was completed
      description: ""
      sender: Your SOC team
      expired: false
      totalanswers: 0
    skipunavailable: false
    quietmode: 0
    isoversize: false
    isautoswitchedtoquietmode: false
  "93":
    id: "93"
    taskid: 64e537fa-2075-4958-876b-fdd4c1c382e6
    type: regular
    task:
      id: 64e537fa-2075-4958-876b-fdd4c1c382e6
      version: -1
      name: GenerateSummaryReport - Summary
      description: Generate an ASM Alert Summary report.
      scriptName: GenerateASMReport
      type: regular
      iscommand: false
      brand: ""
    nexttasks:
      '#none#':
      - "136"
    scriptarguments:
      alert_details:
        complex:
          root: alert
          accessor: details
      alert_id:
        complex:
          root: alert
          accessor: id
      alert_name:
        complex:
          root: alert
          accessor: name
      alert_severityStr:
        complex:
          root: alert
          accessor: severityStr
      asm_cloud:
        complex:
          root: alert
          accessor: asmcloud
      asm_data_collection:
        complex:
          root: alert
          accessor: asmdatacollection
      asm_notification:
        complex:
          root: alert
          accessor: asmnotification
      asm_private_ip:
        complex:
          root: alert
          accessor: asmprivateip
      asm_related:
        complex:
          root: alert
          accessor: asmrelated
      asm_remediation:
        complex:
          root: alert
          accessor: asmremediation
      asm_service_detection:
        complex:
          root: alert
          accessor: asmservicedetection
      asm_service_owner:
        complex:
          root: alert
          accessor: asmserviceowner
      asm_system_ids:
        complex:
          root: alert
          accessor: asmsystemids
      asm_tags:
        complex:
          root: alert
          accessor: asmtags
      asm_asset_id:
        complex:
          root: alert
          accessor: asmassetid
      asm_remediation_path_rule:
        complex:
          root: alert
          accessor: asmremediationpathrule
      asm_service_id:
        complex:
          root: alert
          accessor: asmserviceid
      report_type:
        simple: summary
      retry-count:
        simple: "1"
      retry-interval:
        simple: "30"
    separatecontext: false
    continueonerrortype: ""
    view: |-
      {
        "position": {
          "x": 70,
          "y": 3980
        }
      }
    note: false
    timertriggers: []
    ignoreworker: false
    skipunavailable: false
    quietmode: 0
    isoversize: false
    isautoswitchedtoquietmode: false
  "97":
    id: "97"
    taskid: becba0c7-0e1a-47ac-85a2-d52152c6f50a
    type: playbook
    task:
      id: becba0c7-0e1a-47ac-85a2-d52152c6f50a
      version: -1
      name: Cortex ASM - Enrichment
      description: Used as a container folder for all enrichments of ASM alerts.
      playbookName: Cortex ASM - Enrichment
      type: playbook
      iscommand: false
      brand: ""
    nexttasks:
      '#none#':
      - "125"
    separatecontext: true
    continueonerrortype: ""
    view: |-
      {
        "position": {
          "x": 70,
          "y": -660
        }
      }
    note: false
    timertriggers: []
    ignoreworker: false
    skipunavailable: false
    quietmode: 0
    isoversize: false
    isautoswitchedtoquietmode: false
  "103":
    id: "103"
    taskid: cda93bd9-0a01-421f-808f-8d1985492bc2
    type: regular
    task:
      id: cda93bd9-0a01-421f-808f-8d1985492bc2
      version: -1
      name: Set remediation grid field
      description: |-
        Automation used to more easily populate a grid field. This is necessary when you want to assign certain values as static or if you have context paths that you will assign to different values as well. Instead of a value, you can enter `TIMESTAMP` to get the current timestamp in ISO format.  Example of the command:
        `!GridFieldSetup keys=ip,src,timestamp val1=${AWS.EC2.Instances.NetworkInterfaces.PrivateIpAddress} val2="AWS" val3="TIMESTAMP" gridfiled="gridfield"`
      scriptName: GridFieldSetup
      type: regular
      iscommand: false
      brand: Builtin
    nexttasks:
      '#none#':
      - "11"
    scriptarguments:
      gridfield:
        simple: asmremediation
      keys:
        simple: Action,ActionTimestamp,Outcome,OutcomeTimestamp
      val1:
        simple: Manual remediation
      val2:
        complex:
          root: RPR_Timestamp
      val3:
        simple: Manual remediation completed
      val4:
        simple: TIMESTAMP
    separatecontext: false
    continueonerrortype: ""
    view: |-
      {
        "position": {
          "x": 460,
          "y": 2880
        }
      }
    note: false
    timertriggers: []
    ignoreworker: false
    skipunavailable: false
    quietmode: 0
    isoversize: false
    isautoswitchedtoquietmode: false
  "110":
    id: "110"
    taskid: ac999a8d-91d8-46a0-8697-0ced47317930
    type: condition
    task:
      id: ac999a8d-91d8-46a0-8697-0ced47317930
      version: -1
      name: Close or keep open?
      description: Determines if the alert will be closed or kept open.
      type: condition
      iscommand: false
      brand: ""
    nexttasks:
      ' Automated-Remediation':
      - "112"
      '#default#':
      - "4"
      Automated-Remediation With Rule Match:
      - "114"
      Close Now:
      - "111"
      Close Now With Rule Match:
      - "113"
    separatecontext: false
    conditions:
    - label: Automated-Remediation With Rule Match
      condition:
      - - operator: isEqualString
          left:
            value:
              complex:
                root: alert.asmremediation
                accessor: Outcome
            iscontext: true
          right:
            value:
              simple: Success
          ignorecase: true
      - - operator: isNotEmpty
          left:
            value:
              complex:
                root: alert
                accessor: asmremediationpathrule
            iscontext: true
    - label: ' Automated-Remediation'
      condition:
      - - operator: isEqualString
          left:
            value:
              complex:
                root: alert.asmremediation
                accessor: Outcome
            iscontext: true
          right:
            value:
              simple: Success
          ignorecase: true
    - label: Close Now With Rule Match
      condition:
      - - operator: isEqualString
          left:
            value:
              complex:
                root: Select a next step.Answers
                accessor: "0"
            iscontext: true
          right:
            value:
              simple: Close Now
          ignorecase: true
      - - operator: isNotEmpty
          left:
            value:
              complex:
                root: alert
                accessor: asmremediationpathrule
            iscontext: true
    - label: Close Now
      condition:
      - - operator: isEqualString
          left:
            value:
              complex:
                root: Select a next step.Answers
                accessor: "0"
            iscontext: true
          right:
            value:
              simple: Close Now
          ignorecase: true
    continueonerrortype: ""
    view: |-
      {
        "position": {
          "x": 70,
          "y": 4470
        }
      }
    note: false
    timertriggers: []
    ignoreworker: false
    skipunavailable: false
    quietmode: 0
    isoversize: false
    isautoswitchedtoquietmode: false
  "111":
    id: "111"
    taskid: 54ba2a93-2655-49ab-8cb8-556f39d32fee
    type: regular
    task:
      id: 54ba2a93-2655-49ab-8cb8-556f39d32fee
      version: -1
      name: Close alert (close now)
      description: Close the current alert because auto-close was selected.
      script: Builtin|||closeInvestigation
      type: regular
      iscommand: true
      brand: Builtin
    nexttasks:
      '#none#':
      - "4"
    scriptarguments:
      closeNotes:
        simple: Alert status set to 'Resolved' by Active Response Module
      closeReason:
        simple: Resolved
    separatecontext: false
    continueonerrortype: ""
    view: |-
      {
        "position": {
          "x": -150,
          "y": 4790
        }
      }
    note: false
    timertriggers: []
    ignoreworker: false
    skipunavailable: false
    quietmode: 0
    isoversize: false
    isautoswitchedtoquietmode: false
  "112":
    id: "112"
    taskid: 37f3dfdd-c38c-4324-868c-e5859a772cde
    type: regular
    task:
      id: 37f3dfdd-c38c-4324-868c-e5859a772cde
      version: -1
      name: Close alert (remediated automatically)
      description: Close the current alert because Automated Remediation path was selected.
      script: Builtin|||closeInvestigation
      type: regular
      iscommand: true
      brand: Builtin
    nexttasks:
      '#none#':
      - "4"
    scriptarguments:
      closeNotes:
        simple: Alert status set to 'Resolved - Remediated Automatically' by Active Response Module
      closeReason:
        simple: Resolved - Remediated Automatically
    separatecontext: false
    continueonerrortype: ""
    view: |-
      {
        "position": {
          "x": 290,
          "y": 4790
        }
      }
    note: false
    timertriggers: []
    ignoreworker: false
    skipunavailable: false
    quietmode: 0
    isoversize: false
    isautoswitchedtoquietmode: false
  "113":
    id: "113"
    taskid: c6cfe0d1-7fed-4ecf-86f7-9bcb45af814e
    type: regular
    task:
      id: c6cfe0d1-7fed-4ecf-86f7-9bcb45af814e
      version: -1
      name: Close alert (close now) with rule match
      description: Close the current alert because auto-close was selected.
      script: Builtin|||closeInvestigation
      type: regular
      iscommand: true
      brand: Builtin
    nexttasks:
      '#none#':
      - "4"
    scriptarguments:
      closeNotes:
        complex:
          root: alert.asmremediationpathrule
          accessor: rule_name
          transformers:
          - operator: concat
            args:
              prefix:
                value:
                  simple: 'Alert status set to ''Resolved'' by Active Response Module - Remediation Path Rule: '
              suffix: {}
      closeReason:
        simple: Resolved
    separatecontext: false
    continueonerrortype: ""
    view: |-
      {
        "position": {
          "x": -470,
          "y": 4650
        }
      }
    note: false
    timertriggers: []
    ignoreworker: false
    skipunavailable: false
    quietmode: 0
    isoversize: false
    isautoswitchedtoquietmode: false
  "114":
    id: "114"
    taskid: 26b53ec3-9c6f-458c-842a-f5dba64d8860
    type: regular
    task:
      id: 26b53ec3-9c6f-458c-842a-f5dba64d8860
      version: -1
      name: Close alert (remediated automatically) with rule match
      description: Close the current alert because Automated Remediation path was selected.
      script: Builtin|||closeInvestigation
      type: regular
      iscommand: true
      brand: Builtin
    nexttasks:
      '#none#':
      - "4"
    scriptarguments:
      closeNotes:
        complex:
          root: alert.asmremediationpathrule
          accessor: rule_name
          transformers:
          - operator: concat
            args:
              prefix:
                value:
                  simple: 'Alert status set to ''Resolved - Remediated Automatically'' by Active Response Module - Remediation Path Rule: '
              suffix: {}
      closeReason:
        simple: Resolved - Remediated Automatically
    separatecontext: false
    continueonerrortype: ""
    view: |-
      {
        "position": {
          "x": 660,
          "y": 4660
        }
      }
    note: false
    timertriggers: []
    ignoreworker: false
    skipunavailable: false
    quietmode: 0
    isoversize: false
    isautoswitchedtoquietmode: false
  "120":
    id: "120"
    taskid: 8fd1bd06-2670-43fe-86bf-cf71535283a6
    type: playbook
    task:
      id: 8fd1bd06-2670-43fe-86bf-cf71535283a6
      version: -1
      name: Cortex ASM - Remediation Path Rules
      playbookName: Cortex ASM - Remediation Path Rules
      type: playbook
      iscommand: false
      brand: ""
      description: ''
    nexttasks:
      '#none#':
      - "145"
    scriptarguments:
      BypassDevCheck:
        complex:
          root: inputs.BypassDevCheck
      ExternallyDetectedProviders:
        complex:
          root: ASM.ExternalService
          accessor: externally_detected_providers
    separatecontext: true
    continueonerrortype: ""
    loop:
      iscommand: false
      exitCondition: ""
      wait: 1
      max: 100
    view: |-
      {
        "position": {
          "x": 70,
          "y": 470
        }
      }
    note: false
    timertriggers: []
    ignoreworker: false
    skipunavailable: false
    quietmode: 0
    isoversize: false
    isautoswitchedtoquietmode: false
  "121":
    id: "121"
    taskid: ee1fdd81-7b24-41fb-8afe-5b7414253e9e
    type: title
    task:
      id: ee1fdd81-7b24-41fb-8afe-5b7414253e9e
      version: -1
      name: Analysis Stage
      type: title
      iscommand: false
      brand: ""
      description: ''
    nexttasks:
      '#none#':
      - "123"
    separatecontext: false
    continueonerrortype: ""
    view: |-
      {
        "position": {
          "x": 70,
          "y": -335
        }
      }
    note: false
    timertriggers: []
    ignoreworker: false
    skipunavailable: false
    quietmode: 0
    isoversize: false
    isautoswitchedtoquietmode: false
  "123":
    id: "123"
    taskid: c541f3bb-b503-47a4-8819-f92118911588
    type: regular
    task:
      id: c541f3bb-b503-47a4-8819-f92118911588
      version: -1
      name: GenerateSummaryReport - Analysis
      description: Generate an ASM Alert Summary report.
      scriptName: GenerateASMReport
      type: regular
      iscommand: false
      brand: ""
    nexttasks:
      '#none#':
      - "126"
    scriptarguments:
      alert_details:
        complex:
          root: alert
          accessor: details
      alert_id:
        complex:
          root: alert
          accessor: id
      alert_name:
        complex:
          root: alert
          accessor: name
      alert_severityStr:
        complex:
          root: alert
          accessor: severityStr
      asm_asset_id:
        complex:
          root: alert
          accessor: asmassetid
      asm_cloud:
        complex:
          root: alert
          accessor: asmcloud
      asm_data_collection:
        complex:
          root: alert
          accessor: asmdatacollection
      asm_notification:
        complex:
          root: alert
          accessor: asmnotification
      asm_private_ip:
        complex:
          root: alert
          accessor: asmprivateip
      asm_related:
        complex:
          root: alert
          accessor: asmrelated
      asm_remediation:
        complex:
          root: alert
          accessor: asmremediation
      asm_remediation_path_rule:
        complex:
          root: alert
          accessor: asmremediationpathrule
      asm_service_detection:
        complex:
          root: alert
          accessor: asmservicedetection
      asm_service_id:
        complex:
          root: alert
          accessor: asmserviceid
      asm_service_owner:
        complex:
          root: alert
          accessor: asmserviceowner
      asm_system_ids:
        complex:
          root: alert
          accessor: asmsystemids
      asm_tags:
        complex:
          root: alert
          accessor: asmtags
      report_type:
        simple: analysis
      retry-count:
        simple: "1"
      retry-interval:
        simple: "30"
    separatecontext: false
    continueonerrortype: ""
    view: |-
      {
        "position": {
          "x": 70,
          "y": -200
        }
      }
    note: false
    timertriggers: []
    ignoreworker: false
    skipunavailable: false
    quietmode: 0
    isoversize: false
    isautoswitchedtoquietmode: false
  "124":
    id: "124"
    taskid: c44f7015-582f-461c-8a5d-52e5748adbfa
    type: regular
    task:
      id: c44f7015-582f-461c-8a5d-52e5748adbfa
      version: -1
      name: Set playbook stage grid field (triage)
      description: |-
        Automation used to more easily populate a grid field. This is necessary when you want to assign certain values as static or if you have context paths that you will assign to different values as well. Instead of a value, you can enter `TIMESTAMP` to get the current timestamp in ISO format.  Example of the command:
        `!GridFieldSetup keys=ip,src,timestamp val1=${AWS.EC2.Instances.NetworkInterfaces.PrivateIpAddress} val2="AWS" val3="TIMESTAMP" gridfiled="gridfield"`
      scriptName: GridFieldSetup
      type: regular
      iscommand: false
      brand: ""
    nexttasks:
      '#none#':
      - "6"
    scriptarguments:
      gridfield:
        simple: asmplaybookstage
      keys:
        simple: stage,timestamp
      val1:
        simple: triage
      val2:
        simple: TIMESTAMP
    separatecontext: false
    continueonerrortype: ""
    view: |-
      {
        "position": {
          "x": 70,
          "y": -960
        }
      }
    note: false
    timertriggers: []
    ignoreworker: false
    skipunavailable: false
    quietmode: 0
    isoversize: false
    isautoswitchedtoquietmode: false
  "125":
    id: "125"
    taskid: 17079024-16ff-45ac-813a-f89e32f4cd6b
    type: regular
    task:
      id: 17079024-16ff-45ac-813a-f89e32f4cd6b
      version: -1
      name: Set playbook stage grid field (enrichment)
      description: |-
        Automation used to more easily populate a grid field. This is necessary when you want to assign certain values as static or if you have context paths that you will assign to different values as well. Instead of a value, you can enter `TIMESTAMP` to get the current timestamp in ISO format.  Example of the command:
        `!GridFieldSetup keys=ip,src,timestamp val1=${AWS.EC2.Instances.NetworkInterfaces.PrivateIpAddress} val2="AWS" val3="TIMESTAMP" gridfiled="gridfield"`
      scriptName: GridFieldSetup
      type: regular
      iscommand: false
      brand: ""
    nexttasks:
      '#none#':
      - "121"
    scriptarguments:
      gridfield:
        simple: asmplaybookstage
      keys:
        simple: stage,timestamp
      val1:
        simple: enrichment
      val2:
        simple: TIMESTAMP
    separatecontext: false
    continueonerrortype: ""
    view: |-
      {
        "position": {
          "x": 70,
          "y": -495
        }
      }
    note: false
    timertriggers: []
    ignoreworker: false
    skipunavailable: false
    quietmode: 0
    isoversize: false
    isautoswitchedtoquietmode: false
  "126":
    id: "126"
    taskid: ac937d90-ae1a-41e3-8aa4-69a469a5960d
    type: regular
    task:
      id: ac937d90-ae1a-41e3-8aa4-69a469a5960d
      version: -1
      name: Set playbook stage grid field (analysis)
      description: |-
        Automation used to more easily populate a grid field. This is necessary when you want to assign certain values as static or if you have context paths that you will assign to different values as well. Instead of a value, you can enter `TIMESTAMP` to get the current timestamp in ISO format.  Example of the command:
        `!GridFieldSetup keys=ip,src,timestamp val1=${AWS.EC2.Instances.NetworkInterfaces.PrivateIpAddress} val2="AWS" val3="TIMESTAMP" gridfiled="gridfield"`
      scriptName: GridFieldSetup
      type: regular
      iscommand: false
      brand: ""
    nexttasks:
      '#none#':
      - "144"
    scriptarguments:
      gridfield:
        simple: asmplaybookstage
      keys:
        simple: stage,timestamp
      val1:
        simple: analysis
      val2:
        simple: TIMESTAMP
    separatecontext: false
    continueonerrortype: ""
    view: |-
      {
        "position": {
          "x": 70,
          "y": -40
        }
      }
    note: false
    timertriggers: []
    ignoreworker: false
    skipunavailable: false
    quietmode: 0
    isoversize: false
    isautoswitchedtoquietmode: false
  "128":
    id: "128"
    taskid: fd248ad8-bee5-428e-8918-042e8b3865c8
    type: regular
    task:
      id: fd248ad8-bee5-428e-8918-042e8b3865c8
      version: -1
      name: Set playbook stage grid field (decision)
      description: |-
        Automation used to more easily populate a grid field. This is necessary when you want to assign certain values as static or if you have context paths that you will assign to different values as well. Instead of a value, you can enter `TIMESTAMP` to get the current timestamp in ISO format.  Example of the command:
        `!GridFieldSetup keys=ip,src,timestamp val1=${AWS.EC2.Instances.NetworkInterfaces.PrivateIpAddress} val2="AWS" val3="TIMESTAMP" gridfiled="gridfield"`
      scriptName: GridFieldSetup
      type: regular
      iscommand: false
      brand: ""
    nexttasks:
      '#none#':
      - "63"
    scriptarguments:
      gridfield:
        simple: asmplaybookstage
      keys:
        simple: stage,timestamp
      val1:
        simple: decision
      val2:
        simple: TIMESTAMP
    separatecontext: false
    continueonerrortype: ""
    view: |-
      {
        "position": {
          "x": -270,
          "y": 1180
        }
      }
    note: false
    timertriggers: []
    ignoreworker: false
    skipunavailable: false
    quietmode: 0
    isoversize: false
    isautoswitchedtoquietmode: false
  "129":
    id: "129"
    taskid: c92d3355-efa6-4968-8ae0-895cf615fc8a
    type: regular
    task:
      id: c92d3355-efa6-4968-8ae0-895cf615fc8a
      version: -1
      name: Set playbook stage grid field (decision)
      description: |-
        Automation used to more easily populate a grid field. This is necessary when you want to assign certain values as static or if you have context paths that you will assign to different values as well. Instead of a value, you can enter `TIMESTAMP` to get the current timestamp in ISO format.  Example of the command:
        `!GridFieldSetup keys=ip,src,timestamp val1=${AWS.EC2.Instances.NetworkInterfaces.PrivateIpAddress} val2="AWS" val3="TIMESTAMP" gridfiled="gridfield"`
      scriptName: GridFieldSetup
      type: regular
      iscommand: false
      brand: ""
    nexttasks:
      '#none#':
      - "12"
    scriptarguments:
      gridfield:
        simple: asmplaybookstage
      keys:
        simple: stage,timestamp
      val1:
        simple: decision
      val2:
        simple: TIMESTAMP
    separatecontext: false
    continueonerrortype: ""
    view: |-
      {
        "position": {
          "x": -700,
          "y": 1120
        }
      }
    note: false
    timertriggers: []
    ignoreworker: false
    skipunavailable: false
    quietmode: 0
    isoversize: false
    isautoswitchedtoquietmode: false
  "130":
    id: "130"
    taskid: d7e54556-33f6-40d2-85c3-9497e480c8cd
    type: regular
    task:
      id: d7e54556-33f6-40d2-85c3-9497e480c8cd
      version: -1
      name: Set playbook stage grid field (decision)
      description: |-
        Automation used to more easily populate a grid field. This is necessary when you want to assign certain values as static or if you have context paths that you will assign to different values as well. Instead of a value, you can enter `TIMESTAMP` to get the current timestamp in ISO format.  Example of the command:
        `!GridFieldSetup keys=ip,src,timestamp val1=${AWS.EC2.Instances.NetworkInterfaces.PrivateIpAddress} val2="AWS" val3="TIMESTAMP" gridfiled="gridfield"`
      scriptName: GridFieldSetup
      type: regular
      iscommand: false
      brand: ""
    nexttasks:
      '#none#':
      - "10"
    scriptarguments:
      gridfield:
        simple: asmplaybookstage
      keys:
        simple: stage,timestamp
      val1:
        simple: decision
      val2:
        simple: TIMESTAMP
    separatecontext: false
    continueonerrortype: ""
    view: |-
      {
        "position": {
          "x": 800,
          "y": 1105
        }
      }
    note: false
    timertriggers: []
    ignoreworker: false
    skipunavailable: false
    quietmode: 0
    isoversize: false
    isautoswitchedtoquietmode: false
  "131":
    id: "131"
    taskid: 82f16b4f-24ef-42e1-8e88-81ee4fbc9d56
    type: regular
    task:
      id: 82f16b4f-24ef-42e1-8e88-81ee4fbc9d56
      version: -1
      name: Set playbook stage grid field (decision)
      description: |-
        Automation used to more easily populate a grid field. This is necessary when you want to assign certain values as static or if you have context paths that you will assign to different values as well. Instead of a value, you can enter `TIMESTAMP` to get the current timestamp in ISO format.  Example of the command:
        `!GridFieldSetup keys=ip,src,timestamp val1=${AWS.EC2.Instances.NetworkInterfaces.PrivateIpAddress} val2="AWS" val3="TIMESTAMP" gridfiled="gridfield"`
      scriptName: GridFieldSetup
      type: regular
      iscommand: false
      brand: ""
    nexttasks:
      '#none#':
      - "60"
    scriptarguments:
      gridfield:
        simple: asmplaybookstage
      keys:
        simple: stage,timestamp
      val1:
        simple: decision
      val2:
        simple: TIMESTAMP
    separatecontext: false
    continueonerrortype: ""
    view: |-
      {
        "position": {
          "x": 1220,
          "y": 1025
        }
      }
    note: false
    timertriggers: []
    ignoreworker: false
    skipunavailable: false
    quietmode: 0
    isoversize: false
    isautoswitchedtoquietmode: false
  "133":
    id: "133"
    taskid: 2083b835-6639-4b1b-8fc9-8c3e6f13dd0e
    type: regular
    task:
      id: 2083b835-6639-4b1b-8fc9-8c3e6f13dd0e
      version: -1
      name: Set playbook stage grid field (remediation)
      description: |-
        Automation used to more easily populate a grid field. This is necessary when you want to assign certain values as static or if you have context paths that you will assign to different values as well. Instead of a value, you can enter `TIMESTAMP` to get the current timestamp in ISO format.  Example of the command:
        `!GridFieldSetup keys=ip,src,timestamp val1=${AWS.EC2.Instances.NetworkInterfaces.PrivateIpAddress} val2="AWS" val3="TIMESTAMP" gridfiled="gridfield"`
      scriptName: GridFieldSetup
      type: regular
      iscommand: false
      brand: ""
    nexttasks:
      '#none#':
      - "72"
    scriptarguments:
      gridfield:
        simple: asmplaybookstage
      keys:
        simple: stage,timestamp
      val1:
        simple: remediation
      val2:
        simple: TIMESTAMP
    separatecontext: false
    continueonerrortype: ""
    view: |-
      {
        "position": {
          "x": 70,
          "y": 2400
        }
      }
    note: false
    timertriggers: []
    ignoreworker: false
    skipunavailable: false
    quietmode: 0
    isoversize: false
    isautoswitchedtoquietmode: false
  "134":
    id: "134"
    taskid: c1736708-3f44-4393-84f0-5e0b37f6f06a
    type: regular
    task:
      id: c1736708-3f44-4393-84f0-5e0b37f6f06a
      version: -1
      name: Set playbook stage grid field (notification)
      description: |-
        Automation used to more easily populate a grid field.  This is necessary when you want to assign certain values as static or if you have context paths that you will assign to different values as well.  Instead of a value you can enter `TIMESTAMP` to get the current timestamp in ISO format.  Example of command:
        `!GridFieldSetup keys=ip,src,timestamp val1=${AWS.EC2.Instances.NetworkInterfaces.PrivateIpAddress} val2="AWS" val3="TIMESTAMP" gridfiled="gridfield"`
      scriptName: GridFieldSetup
      type: regular
      iscommand: false
      brand: ""
    nexttasks:
      '#none#':
      - "50"
    scriptarguments:
      gridfield:
        simple: asmplaybookstage
      keys:
        simple: stage,timestamp
      val1:
        simple: notification
      val2:
        simple: TIMESTAMP
    separatecontext: false
    continueonerrortype: ""
    view: |-
      {
        "position": {
          "x": 800,
          "y": 1965
        }
      }
    note: false
    timertriggers: []
    ignoreworker: false
    skipunavailable: false
    quietmode: 0
    isoversize: false
    isautoswitchedtoquietmode: false
  "135":
    id: "135"
    taskid: 604aa082-f2a8-420b-88e1-5395e1beaf6a
    type: regular
    task:
      id: 604aa082-f2a8-420b-88e1-5395e1beaf6a
      version: -1
      name: Set playbook stage grid field (validation)
      description: |-
        Automation used to more easily populate a grid field.  This is necessary when you want to assign certain values as static or if you have context paths that you will assign to different values as well.  Instead of a value you can enter `TIMESTAMP` to get the current timestamp in ISO format.  Example of command:
        `!GridFieldSetup keys=ip,src,timestamp val1=${AWS.EC2.Instances.NetworkInterfaces.PrivateIpAddress} val2="AWS" val3="TIMESTAMP" gridfiled="gridfield"`
      scriptName: GridFieldSetup
      type: regular
      iscommand: false
      brand: ""
    nexttasks:
      '#none#':
      - "13"
    scriptarguments:
      gridfield:
        simple: asmplaybookstage
      keys:
        simple: stage,timestamp
      val1:
        simple: validation
      val2:
        simple: TIMESTAMP
    separatecontext: false
    continueonerrortype: ""
    view: |-
      {
        "position": {
          "x": 70,
          "y": 3700
        }
      }
    note: false
    timertriggers: []
    ignoreworker: false
    skipunavailable: false
    quietmode: 0
    isoversize: false
    isautoswitchedtoquietmode: false
  "136":
    id: "136"
    taskid: 3bc9dee8-0dd0-44d1-87cd-45ece79a6914
    type: regular
    task:
      id: 3bc9dee8-0dd0-44d1-87cd-45ece79a6914
      version: -1
      name: Set playbook stage grid field (summarization)
      description: |-
        Automation used to more easily populate a grid field.  This is necessary when you want to assign certain values as static or if you have context paths that you will assign to different values as well.  Instead of a value you can enter `TIMESTAMP` to get the current timestamp in ISO format.  Example of command:
        `!GridFieldSetup keys=ip,src,timestamp val1=${AWS.EC2.Instances.NetworkInterfaces.PrivateIpAddress} val2="AWS" val3="TIMESTAMP" gridfiled="gridfield"`
      scriptName: GridFieldSetup
      type: regular
      iscommand: false
      brand: ""
    nexttasks:
      '#none#':
      - "81"
    scriptarguments:
      gridfield:
        simple: asmplaybookstage
      keys:
        simple: stage,timestamp
      val1:
        simple: 'summarization'
      val2:
        simple: TIMESTAMP
    separatecontext: false
    continueonerrortype: ""
    view: |-
      {
        "position": {
          "x": 70,
          "y": 4140
        }
      }
    note: false
    timertriggers: []
    ignoreworker: false
    skipunavailable: false
    quietmode: 0
    isoversize: false
    isautoswitchedtoquietmode: false
  "138":
    id: "138"
    taskid: 5acd28f5-924d-4b69-8282-38d0acab0cf9
    type: regular
    task:
      id: 5acd28f5-924d-4b69-8282-38d0acab0cf9
      version: -1
      name: Initialize playbook stage grid field
      description: Initialize "ASM - Playbook Stage" to blank in case the playbook is re-run.
      script: Builtin|||setAlert
      type: regular
      iscommand: true
      brand: Builtin
    nexttasks:
      '#none#':
      - "124"
    scriptarguments:
      asmplaybookstage:
        simple: '[]'
    separatecontext: false
    continueonerrortype: ""
    view: |-
      {
        "position": {
          "x": -170,
          "y": -1130
        }
      }
    note: false
    timertriggers: []
    ignoreworker: false
    skipunavailable: false
    quietmode: 0
    isoversize: false
    isautoswitchedtoquietmode: false
  "141":
    id: "141"
    taskid: 41281e23-7c21-4956-83e4-c554c017ebde
    type: title
    task:
      id: 41281e23-7c21-4956-83e4-c554c017ebde
      version: -1
      name: continue
      type: title
      iscommand: false
      brand: ""
      description: ''
    nexttasks:
      '#none#':
      - "142"
    separatecontext: false
    continueonerrortype: ""
    view: |-
      {
        "position": {
          "x": -1110,
          "y": 995
        }
      }
    note: false
    timertriggers: []
    ignoreworker: false
    skipunavailable: false
    quietmode: 0
    isoversize: false
    isautoswitchedtoquietmode: false
  "142":
    id: "142"
    taskid: 914ba991-8dd5-4b24-873b-80f0c20d6001
    type: regular
    task:
      id: 914ba991-8dd5-4b24-873b-80f0c20d6001
      version: -1
      name: Close alert (accepted risk)
      description: Close the current alert because the service is no longer observed.
      script: Builtin|||closeInvestigation
      type: regular
      iscommand: true
      brand: Builtin
    nexttasks:
      '#none#':
      - "4"
    scriptarguments:
      closeNotes:
        simple: Alert status set to 'Resolved - Risk Accepted' by Active Response Module
      closeReason:
        simple: Resolved - Risk Accepted
    separatecontext: false
    continueonerrortype: ""
    view: |-
      {
        "position": {
          "x": -920,
          "y": 4650
        }
      }
    note: false
    timertriggers: []
    ignoreworker: false
    skipunavailable: false
    quietmode: 0
    isoversize: false
    isautoswitchedtoquietmode: false
  "144":
    id: "144"
    taskid: 722a8da8-13d4-438f-83c5-90fabc6c14a8
    type: condition
    task:
      id: 722a8da8-13d4-438f-83c5-90fabc6c14a8
      version: -1
      name: Are there any matches from accepted risk lists?
      description: Checks if the system IDs, folders, and projects are present in the accepted risk lists.
      type: condition
      iscommand: false
      brand: ""
    nexttasks:
      '#default#':
      - "8"
      "yes":
      - "141"
    separatecontext: false
    conditions:
    - label: "yes"
      condition:
      - - operator: inList
          left:
            value:
              complex:
                root: alert.asmsystemids
                filters:
                - - operator: isEqualString
                    left:
                      value:
                        simple: alert.asmsystemids.Type
                      iscontext: true
                    right:
                      value:
                        simple: AWS-EC2
                  - operator: isEqualString
                    left:
                      value:
                        simple: alert.asmsystemids.Type
                      iscontext: true
                    right:
                      value:
                        simple: GCP-VM
                  - operator: isEqualString
                    left:
                      value:
                        simple: alert.asmsystemids.Type
                      iscontext: true
                    right:
                      value:
                        simple: Azure-Compute-ID
                accessor: ID
            iscontext: true
          right:
            value:
              complex:
                root: inputs.AcceptedRiskDs
            iscontext: true
        - operator: inList
          left:
            value:
              complex:
                root: alert.asmsystemids
                filters:
                - - operator: isEqualString
                    left:
                      value:
                        simple: alert.asmsystemids.Type
                      iscontext: true
                    right:
                      value:
                        simple: GCP-Project-Number
                accessor: ID
            iscontext: true
          right:
            value:
              complex:
                root: inputs.AcceptedRiskProjects
            iscontext: true
        - operator: inList
          left:
            value:
              complex:
                root: alert.asmcloud
                filters:
                - - operator: isEqualString
                    left:
                      value:
                        simple: alert.asmcloud.Provider
                      iscontext: true
                    right:
                      value:
                        simple: AWS
                accessor: Project
            iscontext: true
          right:
            value:
              complex:
                root: inputs.AcceptedRiskProjects
            iscontext: true
        - operator: inList
          left:
            value:
              complex:
                root: alert.asmsystemids
                filters:
                - - operator: isEqualString
                    left:
                      value:
                        simple: alert.asmsystemids.Type
                      iscontext: true
                    right:
                      value:
                        simple: GCP-Folder-Number
                accessor: ID
            iscontext: true
          right:
            value:
              complex:
                root: inputs.AcceptedRiskOther
            iscontext: true
        - operator: inList
          left:
            value:
              complex:
                root: alert.asmcloud
                filters:
                - - operator: isEqualString
                    left:
                      value:
                        simple: alert.asmcloud.Provider
                      iscontext: true
                    right:
                      value:
                        simple: Azure
                accessor: Organization
            iscontext: true
          right:
            value:
              complex:
                root: inputs.AcceptedRiskOther
            iscontext: true
    continueonerrortype: ""
    view: |-
      {
        "position": {
          "x": 70,
          "y": 120
        }
      }
    note: false
    timertriggers: []
    ignoreworker: false
    skipunavailable: false
    quietmode: 0
    isoversize: false
    isautoswitchedtoquietmode: false
  "145":
    id: "145"
    taskid: 7a7c9bc9-3aef-47cf-8d50-e5486ae69d37
    type: condition
    task:
      id: 7a7c9bc9-3aef-47cf-8d50-e5486ae69d37
      version: -1
      name: What is the remediation action?
      description: Determines what the remediation action is (direct action or data collection task).
      type: condition
      iscommand: false
      brand: ""
    nexttasks:
      '#default#':
      - "48"
      Automated Remediation:
      - "146"
      Manual Remediation:
      - "152"
      Notification Email:
      - "163"
      ServiceNow Ticket:
      - "162"
      Jira Ticket:
      - "161"
    separatecontext: false
    conditions:
    - label: Automated Remediation
      condition:
      - - operator: isEqualString
          left:
            value:
              complex:
                root: RemediationAction
            iscontext: true
          right:
            value:
              simple: AR
    - label: ServiceNow Ticket
      condition:
      - - operator: isEqualString
          left:
            value:
              complex:
                root: RemediationAction
            iscontext: true
          right:
            value:
              simple: SNOW
    - label: Notification Email
      condition:
      - - operator: isEqualString
          left:
            value:
              complex:
                root: RemediationAction
            iscontext: true
          right:
            value:
              simple: Email
    - label: Manual Remediation
      condition:
      - - operator: isEqualString
          left:
            value:
              complex:
                root: RemediationAction
            iscontext: true
          right:
            value:
              simple: Manual
    - label: Jira Ticket
      condition:
      - - operator: isEqualString
          left:
            value:
              complex:
                root: RemediationAction
            iscontext: true
          right:
            value:
              simple: Jira
    continueonerrortype: ""
    view: |-
      {
        "position": {
          "x": 70,
          "y": 660
        }
      }
    note: false
    timertriggers: []
    ignoreworker: false
    skipunavailable: false
    quietmode: 0
    isoversize: false
    isautoswitchedtoquietmode: false
  "146":
    id: "146"
    taskid: 1fbf8aec-f49d-4e1f-8bf2-9f5d2d289ed6
    type: title
    task:
      id: 1fbf8aec-f49d-4e1f-8bf2-9f5d2d289ed6
      version: -1
      name: Automated Remediation
      type: title
      iscommand: false
      brand: ""
      description: ''
    nexttasks:
      '#none#':
      - "129"
    separatecontext: false
    continueonerrortype: ""
    view: |-
      {
        "position": {
          "x": -700,
          "y": 995
        }
      }
    note: false
    timertriggers: []
    ignoreworker: false
    skipunavailable: false
    quietmode: 0
    isoversize: false
    isautoswitchedtoquietmode: false
  "152":
    id: "152"
    taskid: c80945cf-8455-4f58-878d-c134f8e308ce
    type: title
    task:
      id: c80945cf-8455-4f58-878d-c134f8e308ce
      version: -1
      name: Manual Remediation
      type: title
      iscommand: false
      brand: ""
      description: ''
    nexttasks:
      '#none#':
      - "128"
    separatecontext: false
    continueonerrortype: ""
    view: |-
      {
        "position": {
          "x": -270,
          "y": 1050
        }
      }
    note: false
    timertriggers: []
    ignoreworker: false
    skipunavailable: false
    quietmode: 0
    isoversize: false
    isautoswitchedtoquietmode: false
  "154":
    id: "154"
    taskid: 1dba66dd-8c47-4129-8585-c079a622a21f
    type: playbook
    task:
      id: 1dba66dd-8c47-4129-8585-c079a622a21f
      version: -1
      name: Cortex ASM - Jira Notification
      type: playbook
      iscommand: false
      brand: ""
      playbookName: Cortex ASM - Jira Notification
      description: ''
    nexttasks:
      '#none#':
      - "134"
    separatecontext: true
    continueonerrortype: ""
    view: |-
      {
        "position": {
          "x": 370,
          "y": 1760
        }
      }
    note: false
    timertriggers: []
    ignoreworker: false
    skipunavailable: false
    quietmode: 0
    isoversize: false
    isautoswitchedtoquietmode: false
    scriptarguments:
      JiraProjectKey:
        complex:
          root: inputs.JiraProjectKey
      OwnerNotificationBody:
        complex:
          root: inputs.OwnerNotificationBody
    loop:
      iscommand: false
      exitCondition: ""
      wait: 1
      max: 100
  "156":
    id: "156"
    taskid: e2f4953f-b247-443a-8fa4-f2fbc31585ec
    type: title
    task:
      id: e2f4953f-b247-443a-8fa4-f2fbc31585ec
      version: -1
      name: Notification Stage
      type: title
      iscommand: false
      brand: ""
      description: ''
    nexttasks:
      '#none#':
      - "154"
    separatecontext: false
    continueonerrortype: ""
    view: |-
      {
        "position": {
          "x": 370,
          "y": 1630
        }
      }
    note: false
    timertriggers: []
    ignoreworker: false
    skipunavailable: false
    quietmode: 0
    isoversize: false
    isautoswitchedtoquietmode: false
  "157":
    id: "157"
    taskid: 6bb61627-14d9-4aae-8562-43786e4408b3
    type: regular
    task:
      id: 6bb61627-14d9-4aae-8562-43786e4408b3
      version: -1
      name: Set playbook stage grid field (decision)
      description: |-
        Automation used to more easily populate a grid field. This is necessary when you want to assign certain values as static or if you have context paths that you will assign to different values as well. Instead of a value, you can enter `TIMESTAMP` to get the current timestamp in ISO format.  Example of the command:
        `!GridFieldSetup keys=ip,src,timestamp val1=${AWS.EC2.Instances.NetworkInterfaces.PrivateIpAddress} val2="AWS" val3="TIMESTAMP" gridfiled="gridfield"`
      scriptName: GridFieldSetup
      type: regular
      iscommand: false
      brand: ""
    nexttasks:
      '#none#':
      - "156"
    scriptarguments:
      gridfield:
        simple: asmplaybookstage
      keys:
        simple: stage,timestamp
      val1:
        simple: decision
      val2:
        simple: TIMESTAMP
    separatecontext: false
    continueonerrortype: ""
    view: |-
      {
        "position": {
          "x": 370,
          "y": 1175
        }
      }
    note: false
    timertriggers: []
    ignoreworker: false
    skipunavailable: false
    quietmode: 0
    isoversize: false
    isautoswitchedtoquietmode: false
  "158":
    id: "158"
    taskid: 2d33eb73-de6f-43a0-8379-56e2bfcb7303
    type: playbook
    task:
      id: 2d33eb73-de6f-43a0-8379-56e2bfcb7303
      version: -1
      name: Cortex ASM - ServiceNow Notification
      playbookName: Cortex ASM - ServiceNow Notification
      type: playbook
      iscommand: false
      brand: ""
      description: ''
    nexttasks:
      '#none#':
      - "134"
    scriptarguments:
      OwnerNotificationBody:
        complex:
          root: inputs.OwnerNotificationBody
    separatecontext: true
    continueonerrortype: ""
    loop:
      iscommand: false
      exitCondition: ""
      wait: 1
      max: 100
    view: |-
      {
        "position": {
          "x": 800,
          "y": 1700
        }
      }
    note: false
    timertriggers: []
    ignoreworker: false
    skipunavailable: false
    quietmode: 0
    isoversize: false
    isautoswitchedtoquietmode: false
  "159":
    id: "159"
    taskid: 112845dc-8320-49a4-8efb-fa10d91971d2
    type: playbook
    task:
      id: 112845dc-8320-49a4-8efb-fa10d91971d2
      version: -1
      name: Cortex ASM - Email Notification
      playbookName: Cortex ASM - Email Notification
      type: playbook
      iscommand: false
      brand: ""
      description: ''
    nexttasks:
      '#none#':
      - "134"
    scriptarguments:
      OwnerNotificationBody:
        complex:
          root: inputs.OwnerNotificationBody
      OwnerNotificationSubject:
        complex:
          root: inputs.OwnerNotificationSubject
    separatecontext: true
    continueonerrortype: ""
    loop:
      iscommand: false
      exitCondition: ""
      wait: 1
      max: 0
    view: |-
      {
        "position": {
          "x": 1220,
          "y": 1630
        }
      }
    note: false
    timertriggers: []
    ignoreworker: false
    skipunavailable: false
    quietmode: 0
    isoversize: false
    isautoswitchedtoquietmode: false
  "161":
    id: "161"
    taskid: 1e7969a9-ad77-4cb5-801b-a406404deb9d
    type: title
    task:
      id: 1e7969a9-ad77-4cb5-801b-a406404deb9d
      version: -1
      name: Jira Ticket
      type: title
      iscommand: false
      brand: ""
      description: ''
    nexttasks:
      '#none#':
      - "157"
    separatecontext: false
    continueonerrortype: ""
    view: |-
      {
        "position": {
          "x": 370,
          "y": 1040
        }
      }
    note: false
    timertriggers: []
    ignoreworker: false
    skipunavailable: false
    quietmode: 0
    isoversize: false
    isautoswitchedtoquietmode: false
  "162":
    id: "162"
    taskid: 1802ff08-bf0e-4515-8814-bd12689c9c6a
    type: title
    task:
      id: 1802ff08-bf0e-4515-8814-bd12689c9c6a
      version: -1
      name: ServiceNow Ticket
      type: title
      iscommand: false
      brand: ""
      description: ''
    nexttasks:
      '#none#':
      - "130"
    separatecontext: false
    continueonerrortype: ""
    view: |-
      {
        "position": {
          "x": 800,
          "y": 970
        }
      }
    note: false
    timertriggers: []
    ignoreworker: false
    skipunavailable: false
    quietmode: 0
    isoversize: false
    isautoswitchedtoquietmode: false
  "163":
    id: "163"
    taskid: 41899f27-9544-47e9-8cd5-76be614ee08f
    type: title
    task:
      id: 41899f27-9544-47e9-8cd5-76be614ee08f
      version: -1
      name: Email Notification
      type: title
      iscommand: false
      brand: ""
      description: ''
    nexttasks:
      '#none#':
      - "131"
    separatecontext: false
    continueonerrortype: ""
    view: |-
      {
        "position": {
          "x": 1220,
          "y": 890
        }
      }
    note: false
    timertriggers: []
    ignoreworker: false
    skipunavailable: false
    quietmode: 0
    isoversize: false
    isautoswitchedtoquietmode: false
  "164":
    id: "164"
    taskid: 8ffa4256-168f-40ab-8854-5bdebd63711f
    type: regular
    task:
      id: 8ffa4256-168f-40ab-8854-5bdebd63711f
      version: -1
      name: Set remediation grid field
      description: |-
        Automation used to more easily populate a grid field.  This is necessary when you want to assign certain values as static or if you have context paths that you will assign to different values as well.  Instead of a value you can enter `TIMESTAMP` to get the current timestamp in ISO format.  Example of the command:
        `!GridFieldSetup keys=ip,src,timestamp val1=${AWS.EC2.Instances.NetworkInterfaces.PrivateIpAddress} val2="AWS" val3="TIMESTAMP" gridfiled="gridfield"`
      scriptName: GridFieldSetup
      type: regular
      iscommand: false
      brand: Builtin
    nexttasks:
      '#none#':
      - "168"
    scriptarguments:
      gridfield:
        simple: asmremediation
      keys:
        simple: Action,ActionTimestamp,Outcome,OutcomeTimestamp
      val1:
        simple: close service port from internet
      val2:
        simple: TIMESTAMP
      val3:
        simple: Success
      val4:
        simple: TIMESTAMP
    separatecontext: false
    continueonerrortype: ""
    view: |-
      {
        "position": {
          "x": -690,
          "y": 1860
        }
      }
    note: false
    timertriggers: []
    ignoreworker: false
    skipunavailable: false
    quietmode: 0
    isoversize: false
    isautoswitchedtoquietmode: false
  "165":
    id: "165"
    taskid: 051f0d38-ddb5-4f35-8163-25bcebacaa02
    type: condition
    task:
      id: 051f0d38-ddb5-4f35-8163-25bcebacaa02
      version: -1
      name: Are there service owners with emails?
      description: Verifies if we have emails for service owners.
      type: condition
      iscommand: false
      brand: ""
    nexttasks:
      '#default#':
      - "11"
      "yes":
      - "166"
    separatecontext: false
    conditions:
    - label: "yes"
      condition:
      - - operator: isNotEmpty
          left:
            value:
              complex:
                root: alert.asmserviceowner
                filters:
                - - operator: containsGeneral
                    left:
                      value:
                        simple: alert.asmserviceowner.Email
                      iscontext: true
                    right:
                      value:
                        simple: '@'
                accessor: Email
            iscontext: true
          right:
            value: {}
    continueonerrortype: ""
    view: |-
      {
        "position": {
          "x": -690,
          "y": 2210
        }
      }
    note: false
    timertriggers: []
    ignoreworker: false
    skipunavailable: false
    quietmode: 0
    isoversize: false
    isautoswitchedtoquietmode: false
  "166":
    id: "166"
    taskid: ad01d4fe-6640-4a75-8132-6b7baa51cb97
    type: regular
    task:
      id: ad01d4fe-6640-4a75-8132-6b7baa51cb97
      version: -1
      name: Send remediation notification email to service owners
      description: Send an email to service owners regarding the status of the automated remediation action that was taken.
      script: '|||send-mail'
      type: regular
      iscommand: true
      brand: ""
    nexttasks:
      '#none#':
      - "169"
    scriptarguments:
      htmlBody:
        complex:
          root: inputs.RemediationNotificationHTMLBody
      subject:
        complex:
          root: inputs.RemediationNotificationSubject
      to:
        complex:
          root: alert.asmserviceowner
          filters:
          - - operator: containsGeneral
              left:
                value:
                  simple: alert.asmserviceowner.Email
                iscontext: true
              right:
                value:
                  simple: '@'
          accessor: Email
    separatecontext: false
    continueonerrortype: ""
    view: |-
      {
        "position": {
          "x": -810,
          "y": 2440
        }
      }
    note: false
    timertriggers: []
    ignoreworker: false
    skipunavailable: false
    quietmode: 0
    isoversize: false
    isautoswitchedtoquietmode: false
  "167":
    id: "167"
    taskid: b4bfa598-714a-4b47-8b0e-1a3e86a75a46
    type: playbook
    task:
      id: b4bfa598-714a-4b47-8b0e-1a3e86a75a46
      version: -1
      name: Cortex ASM - Remediation
      description: This playbook contains all the cloud provider sub-playbooks for remediation.
      playbookName: Cortex ASM - Remediation
      type: playbook
      iscommand: false
      brand: ""
    nexttasks:
      '#none#':
      - "164"
    separatecontext: true
    continueonerrortype: ""
    view: |-
      {
        "position": {
          "x": -690,
          "y": 1685
        }
      }
    note: false
    timertriggers: []
    ignoreworker: false
    skipunavailable: false
    quietmode: 0
    isoversize: false
    isautoswitchedtoquietmode: false
  "168":
    id: "168"
    taskid: 13e46c53-cb29-49c8-8280-9b7558ac7139
    type: regular
    task:
      id: 13e46c53-cb29-49c8-8280-9b7558ac7139
      version: -1
      name: Set playbook stage grid field (remediation)
      description: |-
        Automation used to more easily populate a grid field. This is necessary when you want to assign certain values as static or if you have context paths that you will assign to different values as well. Instead of a value, you can enter `TIMESTAMP` to get the current timestamp in ISO format.  Example of the command:
        `!GridFieldSetup keys=ip,src,timestamp val1=${AWS.EC2.Instances.NetworkInterfaces.PrivateIpAddress} val2="AWS" val3="TIMESTAMP" gridfiled="gridfield"`
      scriptName: GridFieldSetup
      type: regular
      iscommand: false
      brand: ""
    nexttasks:
      '#none#':
      - "165"
    scriptarguments:
      gridfield:
        simple: asmplaybookstage
      keys:
        simple: stage,timestamp
      val1:
        simple: remediation
      val2:
        simple: TIMESTAMP
    separatecontext: false
    continueonerrortype: ""
    view: |-
      {
        "position": {
          "x": -690,
          "y": 2040
        }
      }
    note: false
    timertriggers: []
    ignoreworker: false
    skipunavailable: false
    quietmode: 0
    isoversize: false
    isautoswitchedtoquietmode: false
  "169":
    id: "169"
    taskid: 57e40a4b-eeba-4618-8bac-298e0a56c081
    type: regular
    task:
      id: 57e40a4b-eeba-4618-8bac-298e0a56c081
      version: -1
      name: Set playbook stage grid field (notification)
      description: |-
        Automation used to more easily populate a grid field.  This is necessary when you want to assign certain values as static or if you have context paths that you will assign to different values as well.  Instead of a value you can enter `TIMESTAMP` to get the current timestamp in ISO format.  Example of the command:
        `!GridFieldSetup keys=ip,src,timestamp val1=${AWS.EC2.Instances.NetworkInterfaces.PrivateIpAddress} val2="AWS" val3="TIMESTAMP" gridfiled="gridfield"`
      scriptName: GridFieldSetup
      type: regular
      iscommand: false
      brand: ""
    nexttasks:
      '#none#':
      - "11"
    scriptarguments:
      gridfield:
        simple: asmplaybookstage
      keys:
        simple: stage,timestamp
      val1:
        simple: notification
      val2:
        simple: TIMESTAMP
    separatecontext: false
    continueonerrortype: ""
    view: |-
      {
        "position": {
          "x": -810,
          "y": 2600
        }
      }
    note: false
    timertriggers: []
    ignoreworker: false
    skipunavailable: false
    quietmode: 0
    isoversize: false
    isautoswitchedtoquietmode: false
  "170":
    id: "170"
    taskid: 42b020e8-d860-4fb5-8af5-b978c79f909a
    type: regular
    task:
      id: 42b020e8-d860-4fb5-8af5-b978c79f909a
      version: -1
      name: Initialize remediation objectives grid field
      description: Initialize "ASM - Remediation Objectives" to defaults in case playbook is re-run.
      script: Builtin|||setAlert
      type: regular
      iscommand: true
      brand: Builtin
    nexttasks:
      '#none#':
      - "124"
    scriptarguments:
      asmremediationobjectives:
        simple: '[{"option": "File a ServiceNow Ticket", "statement": "In this case, a ServiceNow ticket will be created with some information on the alert and possible remediation guidance suggestions."},{"option": "File a Jira Ticket", "statement": "In this case, a Jira ticket will be created with some information on the alert and possible remediation guidance suggestions."},{"option": "Send a notification email", "statement": "In this case, an email ticket will be created with some information on the alert and possible remediation guidance suggestions."},{"option": "Manual remediation", "statement": "In this case, we will require you to manually remediate this exposure."}]'
    separatecontext: false
    continueonerrortype: ""
    view: |-
      {
        "position": {
          "x": 310,
          "y": -1130
        }
      }
    note: false
    timertriggers: []
    ignoreworker: false
    skipunavailable: false
    quietmode: 0
    isoversize: false
    isautoswitchedtoquietmode: false
  "155":
    id: "155"
    taskid: 40310eb7-7cb6-486b-82f7-34dcd60cfde4
    type: regular
    task:
      id: 40310eb7-7cb6-486b-82f7-34dcd60cfde4
      version: -1
      name: Initialize remediation objectives grid field
      description: Initialize "ASM - Remediation Objectives" to defaults in case playbook is re-run.
      script: Builtin|||setAlert
      type: regular
      iscommand: true
      brand: Builtin
    nexttasks:
      '#none#':
      - "124"
    scriptarguments:
      asmremediationobjectives:
        simple: '[{"option": "File a ServiceNow Ticket", "statement": "In this case, a ServiceNow ticket will be created with some information on the alert and possible remediation guidance suggestions."},{"option": "File a Jira Ticket", "statement": "In this case, a Jira ticket will be created with some information on the alert and possible remediation guidance suggestions."},{"option": "Send a notification email", "statement": "In this case, an email ticket will be created with some information on the alert and possible remediation guidance suggestions."},{"option": "Manual remediation", "statement": "In this case, we will require you to manually remediate this exposure."}]'
    separatecontext: false
    continueonerrortype: ""
    view: |-
      {
        "position": {
          "x": 300,
          "y": -1130
        }
      }
    note: false
    timertriggers: []
    ignoreworker: false
    skipunavailable: false
    quietmode: 0
    isoversize: false
    isautoswitchedtoquietmode: false
view: |-
  {
    "linkLabelsPosition": {
      "110_111_Close Now": 0.88,
      "110_112_ Automated-Remediation": 0.88,
      "145_152_Manual Remediation": 0.68,
      "145_161_Jira Ticket": 0.87,
      "145_163_Notification Email": 0.74,
      "20_135_no": 0.53,
      "48_10_ServiceNow ticket": 0.82,
      "48_60_Notification email": 0.88,
      "48_63_Manual remediation": 0.52
    },
    "paper": {
      "dimensions": {
<<<<<<< HEAD
        "height": 6725,
        "width": 2710,
        "x": -1110,
=======
        "height": 7915,
        "width": 3700,
        "x": -1980,
>>>>>>> aa4ee2f3
        "y": -1400
      }
    }
  }
inputs:
- key: OwnerNotificationSubject
  value:
    simple: "A new security risk was identified on an external service owned by your team"
  required: true
  description: "Subject of the notification (email or ticket) sent to potential service owner."
  playbookInputQuery:
- key: OwnerNotificationBody
  value:
    simple: |+
      Infosec identified a security risk on an external service potentially owned by your team: ${alert.name}<br><br>

      Description: ${alert.details}
      <br><br>

  required: true
  description: Body of the notification (email or ticket) sent to potential service owner.
  playbookInputQuery:
- key: RemediationNotificationSubject
  value:
    simple: |-
      A new security risk was addressed on an external service owned by your team
  required: true
  description: Subject of the notification (email or ticket) sent to the service owner after remediation.
  playbookInputQuery:
- key: RemediationNotificationHTMLBody
  value:
    simple: |-
      <!DOCTYPE html>
      <html lang="en">
      <body>
          <p>
              Infosec identified a security risk on an external service potentially owned by your
              team:<br><b>${alert.name}</b>
          </p>
          <p>
              <b>Alert Details:</b> ${alert.details}<br>
              <b>Action Taken:</b> ${alert.asmremediation.[0].Action}<br>
              <b>Action Outcome:</b> ${alert.asmremediation.[0].Outcome}<br>
          </p>
      </body>
      </html>
  required: true
  description: 'Body of the notification (email or ticket) sent to the service owner after remediation.'
  playbookInputQuery:
- key: BypassDevCheck
  value:
    simple: "False"
  required: false
  description: |-
    Determine whether to bypass the Dev Check in automated remediation criteria: https://docs-cortex.paloaltonetworks.com/r/Cortex-XPANSE/Cortex-Xpanse-Expander-User-Guide/Automated-Remediation-Capabilities-Matrix

    Set to "True" if you want to bypass.  Default is "False".
  playbookInputQuery:
- key: AcceptedRiskDs
  value: {}
  required: false
  description: Comma separated list of instance/VM IDs that are considered accepted risk and that should be closed.
  playbookInputQuery:
- key: AcceptedRiskProjects
  value: {}
  required: false
  description: Comma separated list of projects numbers that are considered accepted risk and that should be closed.  For example, the could be list of GCP projects and AWS accounts.
  playbookInputQuery:
- key: AcceptedRiskOther
  value: {}
  required: false
  description: Comma separated list of other items that are considered accepted risk and that should be closed. For example, the could be list of folders numbers in GCP and subscription IDs in Azure.
  playbookInputQuery:
- key: JiraProjectKey
  value:
    simple: XPANSE
  required: true
  description: The Jira project key to associate the issue.
  playbookInputQuery:
outputs: []
tests:
- No tests (auto formatted)
fromversion: 6.8.0
contentitemexportablefields:
  contentitemfields: {}<|MERGE_RESOLUTION|>--- conflicted
+++ resolved
@@ -77,11 +77,7 @@
     nexttasks:
       '#none#':
       - "138"
-<<<<<<< HEAD
       - "170"
-=======
-      - "155"
->>>>>>> aa4ee2f3
     separatecontext: false
     view: |-
       {
@@ -2545,17 +2541,17 @@
     isautoswitchedtoquietmode: false
   "154":
     id: "154"
-    taskid: 1dba66dd-8c47-4129-8585-c079a622a21f
+    taskid: e85a39ea-488e-4de4-8cfd-3416d2fb7ba8
     type: playbook
     task:
-      id: 1dba66dd-8c47-4129-8585-c079a622a21f
-      version: -1
-      name: Cortex ASM - Jira Notification
+      id: e85a39ea-488e-4de4-8cfd-3416d2fb7ba8
+      version: -1
+      name: Cortex ASM - Jira Notification_EXPANDR-3213
       type: playbook
       iscommand: false
       brand: ""
-      playbookName: Cortex ASM - Jira Notification
-      description: ''
+      description: 'This playbook is used to Jira tickets directed toward service owners to notify them of their internet exposures.'
+      playbookName: Cortex ASM - Jira Notification_EXPANDR-3213
     nexttasks:
       '#none#':
       - "134"
@@ -2663,17 +2659,17 @@
     isautoswitchedtoquietmode: false
   "158":
     id: "158"
-    taskid: 2d33eb73-de6f-43a0-8379-56e2bfcb7303
+    taskid: 2f89be33-0e0f-4989-8328-d783ee1fdd08
     type: playbook
     task:
-      id: 2d33eb73-de6f-43a0-8379-56e2bfcb7303
-      version: -1
-      name: Cortex ASM - ServiceNow Notification
-      playbookName: Cortex ASM - ServiceNow Notification
+      id: 2f89be33-0e0f-4989-8328-d783ee1fdd08
+      version: -1
+      name: Cortex ASM - ServiceNow Notification_EXPANDR-3213
+      description: This playbook is used to ServiceNow tickets directed toward service owners to notify them of their internet exposures.
+      playbookName: Cortex ASM - ServiceNow Notification_EXPANDR-3213
       type: playbook
       iscommand: false
       brand: ""
-      description: ''
     nexttasks:
       '#none#':
       - "134"
@@ -2704,17 +2700,17 @@
     isautoswitchedtoquietmode: false
   "159":
     id: "159"
-    taskid: 112845dc-8320-49a4-8efb-fa10d91971d2
+    taskid: 57a99cce-e18a-433c-83a1-7f109d34cdb6
     type: playbook
     task:
-      id: 112845dc-8320-49a4-8efb-fa10d91971d2
-      version: -1
-      name: Cortex ASM - Email Notification
-      playbookName: Cortex ASM - Email Notification
+      id: 57a99cce-e18a-433c-83a1-7f109d34cdb6
+      version: -1
+      name: Cortex ASM - Email Notification_EXPANDR-3213
+      description: This playbook is used to send email notifications to service owners to notify them of their internet exposures.
+      playbookName: Cortex ASM - Email Notification_EXPANDR-3213
       type: playbook
       iscommand: false
       brand: ""
-      description: ''
     nexttasks:
       '#none#':
       - "134"
@@ -2736,7 +2732,7 @@
       {
         "position": {
           "x": 1220,
-          "y": 1630
+          "y": 1635
         }
       }
     note: false
@@ -2848,7 +2844,7 @@
       version: -1
       name: Set remediation grid field
       description: |-
-        Automation used to more easily populate a grid field.  This is necessary when you want to assign certain values as static or if you have context paths that you will assign to different values as well.  Instead of a value you can enter `TIMESTAMP` to get the current timestamp in ISO format.  Example of the command:
+        Automation used to more easily populate a grid field.  This is necessary when you want to assign certain values as static or if you have context paths that you will assign to different values as well.  Instead of a value you can enter `TIMESTAMP` to get the current timestamp in ISO format.  Example of command:
         `!GridFieldSetup keys=ip,src,timestamp val1=${AWS.EC2.Instances.NetworkInterfaces.PrivateIpAddress} val2="AWS" val3="TIMESTAMP" gridfiled="gridfield"`
       scriptName: GridFieldSetup
       type: regular
@@ -3000,7 +2996,7 @@
       id: b4bfa598-714a-4b47-8b0e-1a3e86a75a46
       version: -1
       name: Cortex ASM - Remediation
-      description: This playbook contains all the cloud provider sub-playbooks for remediation.
+      description: This playbook contains all the cloud provider sub playbooks for remediation
       playbookName: Cortex ASM - Remediation
       type: playbook
       iscommand: false
@@ -3076,7 +3072,7 @@
       version: -1
       name: Set playbook stage grid field (notification)
       description: |-
-        Automation used to more easily populate a grid field.  This is necessary when you want to assign certain values as static or if you have context paths that you will assign to different values as well.  Instead of a value you can enter `TIMESTAMP` to get the current timestamp in ISO format.  Example of the command:
+        Automation used to more easily populate a grid field.  This is necessary when you want to assign certain values as static or if you have context paths that you will assign to different values as well.  Instead of a value you can enter `TIMESTAMP` to get the current timestamp in ISO format.  Example of command:
         `!GridFieldSetup keys=ip,src,timestamp val1=${AWS.EC2.Instances.NetworkInterfaces.PrivateIpAddress} val2="AWS" val3="TIMESTAMP" gridfiled="gridfield"`
       scriptName: GridFieldSetup
       type: regular
@@ -3135,41 +3131,6 @@
       {
         "position": {
           "x": 310,
-          "y": -1130
-        }
-      }
-    note: false
-    timertriggers: []
-    ignoreworker: false
-    skipunavailable: false
-    quietmode: 0
-    isoversize: false
-    isautoswitchedtoquietmode: false
-  "155":
-    id: "155"
-    taskid: 40310eb7-7cb6-486b-82f7-34dcd60cfde4
-    type: regular
-    task:
-      id: 40310eb7-7cb6-486b-82f7-34dcd60cfde4
-      version: -1
-      name: Initialize remediation objectives grid field
-      description: Initialize "ASM - Remediation Objectives" to defaults in case playbook is re-run.
-      script: Builtin|||setAlert
-      type: regular
-      iscommand: true
-      brand: Builtin
-    nexttasks:
-      '#none#':
-      - "124"
-    scriptarguments:
-      asmremediationobjectives:
-        simple: '[{"option": "File a ServiceNow Ticket", "statement": "In this case, a ServiceNow ticket will be created with some information on the alert and possible remediation guidance suggestions."},{"option": "File a Jira Ticket", "statement": "In this case, a Jira ticket will be created with some information on the alert and possible remediation guidance suggestions."},{"option": "Send a notification email", "statement": "In this case, an email ticket will be created with some information on the alert and possible remediation guidance suggestions."},{"option": "Manual remediation", "statement": "In this case, we will require you to manually remediate this exposure."}]'
-    separatecontext: false
-    continueonerrortype: ""
-    view: |-
-      {
-        "position": {
-          "x": 300,
           "y": -1130
         }
       }
@@ -3195,15 +3156,9 @@
     },
     "paper": {
       "dimensions": {
-<<<<<<< HEAD
         "height": 6725,
         "width": 2710,
         "x": -1110,
-=======
-        "height": 7915,
-        "width": 3700,
-        "x": -1980,
->>>>>>> aa4ee2f3
         "y": -1400
       }
     }
@@ -3286,6 +3241,6 @@
 outputs: []
 tests:
 - No tests (auto formatted)
-fromversion: 6.8.0
+fromversion: 6.9.0
 contentitemexportablefields:
   contentitemfields: {}