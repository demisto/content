id: Cortex ASM - ASM Alert
version: -1
name: Cortex ASM - ASM Alert
description: This playbook handles ASM alerts by enriching asset information and providing a means of remediating the issue directly or through contacting service owners.
starttaskid: "0"
tasks:
  "0":
    id: "0"
    taskid: 5cf41a0f-efe8-4939-89e9-bd5e916b76fd
    type: start
    task:
      id: 5cf41a0f-efe8-4939-89e9-bd5e916b76fd
      version: -1
      name: ""
      iscommand: false
      brand: ""
      description: ""
    nexttasks:
      '#none#':
      - "5"
    separatecontext: false
    view: |-
      {
        "position": {
          "x": 50,
<<<<<<< HEAD
          "y": -960
=======
          "y": -1330
>>>>>>> a56da0f6
        }
      }
    note: false
    timertriggers: []
    ignoreworker: false
    skipunavailable: false
    quietmode: 0
    isoversize: false
    isautoswitchedtoquietmode: false
    continueonerrortype: ""
  "4":
    id: "4"
    taskid: 23c19053-1ae8-4e6a-8c9f-86f0f1bc978b
    type: title
    task:
      id: 23c19053-1ae8-4e6a-8c9f-86f0f1bc978b
      version: -1
      name: Complete
      type: title
      iscommand: false
      brand: ""
      description: ""
    separatecontext: false
    view: |-
      {
        "position": {
          "x": 90,
          "y": 6450
        }
      }
    note: false
    timertriggers: []
    ignoreworker: false
    skipunavailable: false
    quietmode: 0
    isoversize: false
    isautoswitchedtoquietmode: false
    continueonerrortype: ""
  "5":
    id: "5"
    taskid: cf841205-1bc1-4490-89f8-027e330c91d2
    type: title
    task:
      id: cf841205-1bc1-4490-89f8-027e330c91d2
      version: -1
      name: Triage and Qualifier Stage
      description: ''
      type: title
      iscommand: false
      brand: ""
    nexttasks:
      '#none#':
      - "138"
    separatecontext: false
    view: |-
      {
        "position": {
          "x": 50,
<<<<<<< HEAD
          "y": -830
=======
          "y": -1200
>>>>>>> a56da0f6
        }
      }
    note: false
    timertriggers: []
    ignoreworker: false
    skipunavailable: false
    quietmode: 0
    isoversize: false
    isautoswitchedtoquietmode: false
    continueonerrortype: ""
  "6":
    id: "6"
    taskid: 9aad1634-f6bf-45b0-8335-674800596d17
    type: title
    task:
      id: 9aad1634-f6bf-45b0-8335-674800596d17
      version: -1
      name: Enrichment Stage
      type: title
      iscommand: false
      brand: ""
      description: ''
    nexttasks:
      '#none#':
      - "97"
    separatecontext: false
    continueonerrortype: ""
    view: |-
      {
        "position": {
          "x": 50,
<<<<<<< HEAD
          "y": 0
=======
          "y": -370
>>>>>>> a56da0f6
        }
      }
    note: false
    timertriggers: []
    ignoreworker: false
    skipunavailable: false
    quietmode: 0
    isoversize: false
    isautoswitchedtoquietmode: false
  "8":
    id: "8"
    taskid: 020cb23f-19af-4415-8933-53fd42d1d36e
    type: title
    task:
      id: 020cb23f-19af-4415-8933-53fd42d1d36e
      version: -1
      name: Decision Stage
      type: title
      iscommand: false
      brand: ""
      description: ''
    nexttasks:
      '#none#':
      - "120"
    separatecontext: false
    continueonerrortype: ""
    view: |-
      {
        "position": {
          "x": 50,
          "y": 910
        }
      }
    note: false
    timertriggers: []
    ignoreworker: false
    skipunavailable: false
    quietmode: 0
    isoversize: false
    isautoswitchedtoquietmode: false
  "10":
    id: "10"
    taskid: 17726b12-28ec-412e-8f38-05a564b6d62e
    type: title
    task:
      id: 17726b12-28ec-412e-8f38-05a564b6d62e
      version: -1
      name: Notification Stage
      type: title
      iscommand: false
      brand: ""
      description: ''
    nexttasks:
      '#none#':
      - "91"
    separatecontext: false
    continueonerrortype: ""
    view: |-
      {
        "position": {
          "x": 930,
          "y": 2330
        }
      }
    note: false
    timertriggers: []
    ignoreworker: false
    skipunavailable: false
    quietmode: 0
    isoversize: false
    isautoswitchedtoquietmode: false
  "11":
    id: "11"
    taskid: d68ae85e-28a9-4892-8f4c-c6349355a8f5
    type: title
    task:
      id: d68ae85e-28a9-4892-8f4c-c6349355a8f5
      version: -1
      name: Validation Stage
      type: title
      iscommand: false
      brand: ""
      description: 'Send an email'
    nexttasks:
      '#none#':
      - "86"
    separatecontext: false
    continueonerrortype: ""
    view: |-
      {
        "position": {
          "x": 90,
          "y": 4245
        }
      }
    note: false
    timertriggers: []
    ignoreworker: false
    skipunavailable: false
    quietmode: 0
    isoversize: false
    isautoswitchedtoquietmode: false
  "12":
    id: "12"
    taskid: 623323fb-2af2-465a-8af5-35deadd40e66
    type: title
    task:
      id: 623323fb-2af2-465a-8af5-35deadd40e66
      version: -1
      name: Remediation Stage
      type: title
      iscommand: false
      brand: ""
      description: ''
    nexttasks:
      '#none#':
      - "118"
    separatecontext: false
    continueonerrortype: ""
    view: |-
      {
        "position": {
          "x": -1250,
          "y": 2340
        }
      }
    note: false
    timertriggers: []
    ignoreworker: false
    skipunavailable: false
    quietmode: 0
    isoversize: false
    isautoswitchedtoquietmode: false
  "13":
    id: "13"
    taskid: ff614b68-6a60-4af6-886f-a6d9e7864f6e
    type: title
    task:
      id: ff614b68-6a60-4af6-886f-a6d9e7864f6e
      version: -1
      name: Summarization Stage
      type: title
      iscommand: false
      brand: ""
      description: ''
    nexttasks:
      '#none#':
      - "93"
    separatecontext: false
    continueonerrortype: ""
    view: |-
      {
        "position": {
          "x": 90,
          "y": 5045
        }
      }
    note: false
    timertriggers: []
    ignoreworker: false
    skipunavailable: false
    quietmode: 0
    isoversize: false
    isautoswitchedtoquietmode: false
  "16":
    id: "16"
    taskid: d3d1f946-9f9e-4460-86f4-df31a6046530
    type: condition
    task:
      id: d3d1f946-9f9e-4460-86f4-df31a6046530
      version: -1
      name: Service exposure still observable?
      description: Determines if service was still observable.
      type: condition
      iscommand: false
      brand: ""
    nexttasks:
      '#default#':
      - "17"
      "yes":
      - "6"
    separatecontext: false
    conditions:
    - label: "yes"
      condition:
      - - operator: isNotEqualString
          left:
            value:
              complex:
                root: alert.asmservicedetection
                accessor: ScanResult
            iscontext: true
          right:
            value:
              simple: Closed
    continueonerrortype: ""
    view: |-
      {
        "position": {
          "x": 50,
<<<<<<< HEAD
          "y": -220
=======
          "y": -590
>>>>>>> a56da0f6
        }
      }
    note: false
    timertriggers: []
    ignoreworker: false
    skipunavailable: false
    quietmode: 0
    isoversize: false
    isautoswitchedtoquietmode: false
  "17":
    id: "17"
    taskid: 0667d597-b2fa-4717-8b01-828c679b34b0
    type: title
    task:
      id: 0667d597-b2fa-4717-8b01-828c679b34b0
      version: -1
      name: continue
      type: title
      iscommand: false
      brand: ""
      description: ''
    nexttasks:
      '#none#':
      - "18"
    separatecontext: false
    continueonerrortype: ""
    view: |-
      {
        "position": {
          "x": -1890,
          "y": 975
        }
      }
    note: false
    timertriggers: []
    ignoreworker: false
    skipunavailable: false
    quietmode: 0
    isoversize: false
    isautoswitchedtoquietmode: false
  "18":
    id: "18"
    taskid: 4c1488d4-0d9f-4f70-891b-0c9f476312ec
    type: regular
    task:
      id: 4c1488d4-0d9f-4f70-891b-0c9f476312ec
      version: -1
      name: Close alert (service not observed)
      description: Close the current alert because service is no longer observed.
      script: Builtin|||closeInvestigation
      type: regular
      iscommand: true
      brand: Builtin
    nexttasks:
      '#none#':
      - "4"
    scriptarguments:
      closeNotes:
        simple: Alert status set to 'Resolved - No Longer Observed' by Active Response Module
      closeReason:
        simple: Resolved - No Longer Observed
    separatecontext: false
    continueonerrortype: ""
    view: |-
      {
        "position": {
<<<<<<< HEAD
          "x": -910,
          "y": 5800
=======
          "x": -1890,
          "y": 5840
>>>>>>> a56da0f6
        }
      }
    note: false
    timertriggers: []
    ignoreworker: false
    skipunavailable: false
    quietmode: 0
    isoversize: false
    isautoswitchedtoquietmode: false
  "20":
    id: "20"
    taskid: 69be963e-3719-4710-8b09-945f1bd9d4a4
    type: condition
    task:
      id: 69be963e-3719-4710-8b09-945f1bd9d4a4
      version: -1
      name: Service exposure still observable?
      description: Determines if service was still observable and also if automated remediation was done.
      type: condition
      iscommand: false
      brand: ""
    nexttasks:
      '#default#':
      - "21"
      "no":
      - "135"
    separatecontext: false
    conditions:
    - label: "no"
      condition:
      - - operator: isEqualString
          left:
            value:
              complex:
                root: alert.asmservicedetection
                accessor: ScanResult
                transformers:
                - operator: LastArrayElement
            iscontext: true
          right:
            value:
              simple: Closed
        - operator: isEqualString
          left:
            value:
              complex:
                root: alert.asmremediation
                accessor: Outcome
            iscontext: true
          right:
            value:
              simple: Success
    continueonerrortype: ""
    view: |-
      {
        "position": {
          "x": 90,
          "y": 4540
        }
      }
    note: false
    timertriggers: []
    ignoreworker: false
    skipunavailable: false
    quietmode: 0
    isoversize: false
    isautoswitchedtoquietmode: false
  "21":
    id: "21"
    taskid: f9fa16ff-b86c-4b20-8694-cb9c88eb9090
    type: collection
    task:
      id: f9fa16ff-b86c-4b20-8694-cb9c88eb9090
      version: -1
      name: What to do if NMAP scan is inconclusive?
      description: Determines if alert should be closed or kept open for auto-closure based on analyst input.
      type: collection
      iscommand: false
      brand: ""
    nexttasks:
      '#none#':
      - "135"
    separatecontext: false
    continueonerrortype: ""
    view: |-
      {
        "position": {
          "x": 330,
          "y": 4720
        }
      }
    note: false
    timertriggers: []
    ignoreworker: false
    message:
      to:
      subject:
      body:
        simple: The post migration NMAP scan wasn't conclusive, decide next steps.
      methods: []
      format: ""
      bcc:
      cc:
      timings:
        retriescount: 2
        retriesinterval: 360
        completeafterreplies: 1
        completeafterv2: false
        completeaftersla: false
    form:
      questions:
      - id: "0"
        label: ""
        labelarg:
          simple: If you know the issue has been remediated, choose to keep open and have next Xpanse scan auto-close or manually close now.
        required: false
        gridcolumns: []
        defaultrows: []
        type: singleSelect
        options: []
        optionsarg:
        - simple: Close Now
        - simple: Wait to Auto-close
        fieldassociated: ""
        placeholder: ""
        tooltip: ""
        readonly: false
      title: Select a next step
      description: The post migration NMAP scan wasn't conclusive, decide next steps.
      sender: Your SOC team
      expired: false
      totalanswers: 0
    skipunavailable: false
    quietmode: 0
    isoversize: false
    isautoswitchedtoquietmode: false
  "31":
    id: "31"
    taskid: b71c94ce-9a0d-4a5e-8d72-77d379bcfc0a
    type: collection
    task:
      id: b71c94ce-9a0d-4a5e-8d72-77d379bcfc0a
      version: -1
      name: Select remediation action (all options)
      description: Determines the next action (remediation or ticket) based on user input. Options are based on if ServiceNowV2 integration is setup and/or the alert meets the requirement for automated remediation.
      type: collection
      iscommand: false
      brand: ""
    nexttasks:
      '#none#':
      - "43"
    separatecontext: false
    continueonerrortype: ""
    view: |-
      {
        "position": {
          "x": -530,
          "y": 1580
        }
      }
    note: false
    timertriggers: []
    ignoreworker: false
    message:
      to:
      subject:
        simple: Select Remediation Action
      body:
        simple: Cortex Xpanse has the ability to fully remediate or augment your remediation process via integrations in other security and IT tools and control surfaces. The options presented in this prompt may vary depending on the integrations that your organization has configured and the type of alert. You can learn more about why you're seeing these options and what they mean at https://pan.dev.
      methods: []
      format: html
      bcc:
      cc:
      timings:
        retriescount: 2
        retriesinterval: 360
        completeafterreplies: 1
        completeafterv2: true
        completeaftersla: false
    form:
      questions:
      - id: "0"
        label: ""
        labelarg:
          simple: What remediation action would you like to take?
        required: true
        gridcolumns: []
        defaultrows: []
        type: singleSelect
        options: []
        optionsarg:
        - simple: Automated remediation by restricting open ports
        - simple: Manual remediation
        - simple: File a ServiceNow Ticket
        - simple: Send a notification email
        fieldassociated: ""
        placeholder: ""
        tooltip: A selection is necessary in order for the playbook to progress further.
        readonly: false
      title: Select a remediation option
      description: Cortex Xpanse has the ability to fully remediate or augment your remediation process via integrations in other security and IT tools and control surfaces. The options presented in this prompt may vary depending on the integrations that your organization has configured and the type of alert. You can learn more about why you're seeing these options and what they mean at https://pan.dev.
      sender: Your SOC team
      expired: false
      totalanswers: 0
    skipunavailable: false
    quietmode: 0
    isoversize: false
    isautoswitchedtoquietmode: false
  "34":
    id: "34"
    taskid: ffee8538-b8bb-46ad-86e4-23c8c132825b
    type: collection
    task:
      id: ffee8538-b8bb-46ad-86e4-23c8c132825b
      version: -1
      name: Select remediation action (no automated-remediation)
      description: Determines next action (remediation or ticket) based on user input. Options are based on if ServiceNowV2 integration is setup and/or the alert meets the requirement for automated remediation.
      type: collection
      iscommand: false
      brand: ""
    nexttasks:
      '#none#':
      - "43"
    separatecontext: false
    continueonerrortype: ""
    view: |-
      {
        "position": {
          "x": -140,
          "y": 1580
        }
      }
    note: false
    timertriggers: []
    ignoreworker: false
    message:
      to:
      subject:
        simple: Select Remediation Action
      body:
        simple: Cortex Xpanse has the ability to fully remediate or augment your remediation process via integrations in other security and IT tools and control surfaces. The options presented in this prompt may vary depending on the integrations that your organization has configured and the type of alert. You can learn more about why you're seeing these options and what they mean at https://pan.dev.
      methods: []
      format: html
      bcc:
      cc:
      timings:
        retriescount: 2
        retriesinterval: 360
        completeafterreplies: 1
        completeafterv2: false
        completeaftersla: false
    form:
      questions:
      - id: "0"
        label: ""
        labelarg:
          simple: What remediation action would you like to take?
        required: true
        gridcolumns: []
        defaultrows: []
        type: singleSelect
        options: []
        optionsarg:
        - simple: Manual remediation
        - simple: File a ServiceNow Ticket
        - simple: Send a notification email
        fieldassociated: ""
        placeholder: ""
        tooltip: A selection is necessary in order for the playbook to progress further.
        readonly: false
      title: Select a remediation option
      description: Cortex Xpanse has the ability to fully remediate or augment your remediation process via integrations in other security and IT tools and control surfaces. The options presented in this prompt may vary depending on the integrations that your organization has configured and the type of alert. You can learn more about why you're seeing these options and what they mean at https://pan.dev.
      sender: Your SOC team
      expired: false
      totalanswers: 0
    skipunavailable: false
    quietmode: 0
    isoversize: false
    isautoswitchedtoquietmode: false
  "35":
    id: "35"
    taskid: 6fcace7c-1a6d-4690-8101-47823d124c7f
    type: collection
    task:
      id: 6fcace7c-1a6d-4690-8101-47823d124c7f
      version: -1
      name: Select remediation action (no ServiceNow)
      description: Determines the next action (remediation or ticket) based on user input. Options are based on if ServiceNowV2 integration is setup and/or the alert meets the requirement for automated remediation.
      type: collection
      iscommand: false
      brand: ""
    nexttasks:
      '#none#':
      - "43"
    separatecontext: false
    continueonerrortype: ""
    view: |-
      {
        "position": {
          "x": 640,
          "y": 1580
        }
      }
    note: false
    timertriggers: []
    ignoreworker: false
    message:
      to:
      subject:
        simple: Select Remediation Action
      body:
        simple: Cortex Xpanse has the ability to fully remediate or augment your remediation process via integrations in other security and IT tools and control surfaces. The options presented in this prompt may vary depending on the integrations that your organization has configured and the type of alert. You can learn more about why you're seeing these options and what they mean at https://pan.dev.
      methods: []
      format: html
      bcc:
      cc:
      timings:
        retriescount: 2
        retriesinterval: 360
        completeafterreplies: 1
        completeafterv2: false
        completeaftersla: false
    form:
      questions:
      - id: "0"
        label: ""
        labelarg:
          simple: What remediation action would you like to take?
        required: true
        gridcolumns: []
        defaultrows: []
        type: singleSelect
        options: []
        optionsarg:
        - simple: Automated remediation by restricting open ports
        - simple: Manual remediation
        - simple: Send a notification email
        fieldassociated: ""
        placeholder: ""
        tooltip: A selection is necessary in order for the playbook to progress further.
        readonly: false
      title: Select a remediation option
      description: Cortex Xpanse has the ability to fully remediate or augment your remediation process via integrations in other security and IT tools and control surfaces. The options presented in this prompt may vary depending on the integrations that your organization has configured and the type of alert. You can learn more about why you're seeing these options and what they mean at https://pan.dev.
      sender: Your SOC team
      expired: false
      totalanswers: 0
    skipunavailable: false
    quietmode: 0
    isoversize: false
    isautoswitchedtoquietmode: false
  "36":
    id: "36"
    taskid: 5323c1de-2910-411c-8349-118f0979981e
    type: collection
    task:
      id: 5323c1de-2910-411c-8349-118f0979981e
      version: -1
      name: Select remediation action (base)
      description: Determines the next action (remediation or ticket) based on user input. Options are based on if ServiceNowV2 integration is setup and/or the alert meets the requirement for automated remediation.
      type: collection
      iscommand: false
      brand: ""
    nexttasks:
      '#none#':
      - "43"
    separatecontext: false
    continueonerrortype: ""
    view: |-
      {
        "position": {
          "x": 850,
          "y": 1420
        }
      }
    note: false
    timertriggers: []
    ignoreworker: false
    message:
      to:
      subject:
        simple: Select Remediation Action
      body:
        simple: Cortex Xpanse has the ability to fully remediate or augment your remediation process via integrations in other security and IT tools and control surfaces. The options presented in this prompt may vary depending on the integrations that your organization has configured and the type of alert. You can learn more about why you're seeing these options and what they mean at https://pan.dev.
      methods: []
      format: html
      bcc:
      cc:
      timings:
        retriescount: 2
        retriesinterval: 360
        completeafterreplies: 1
        completeafterv2: false
        completeaftersla: false
    form:
      questions:
      - id: "0"
        label: ""
        labelarg:
          simple: What remediation action would you like to take?
        required: true
        gridcolumns: []
        defaultrows: []
        type: singleSelect
        options: []
        optionsarg:
        - simple: Manual remediation
        - simple: Send a notification email
        fieldassociated: ""
        placeholder: ""
        tooltip: A selection is necessary in order for the playbook to progress further.
        readonly: false
      title: Select a remediation option
      description: Cortex Xpanse has the ability to fully remediate or augment your remediation process via integrations in other security and IT tools and control surfaces. The options presented in this prompt may vary depending on the integrations that your organization has configured and the type of alert. You can learn more about why you're seeing these options and what they mean at https://pan.dev
      sender: Your SOC team
      expired: false
      totalanswers: 0
    skipunavailable: false
    quietmode: 0
    isoversize: false
    isautoswitchedtoquietmode: false
  "43":
    id: "43"
    taskid: b12bee10-1258-4a43-8354-c654f9ec1b6e
    type: regular
    task:
      id: b12bee10-1258-4a43-8354-c654f9ec1b6e
      version: -1
      name: Set data collection grid field
      description: |-
        Automation used to more easily populate a grid field.  This is necessary when you want to assign certain values as static or if you have context paths that you will assign to different values as well.  Instead of a value you can enter `TIMESTAMP` to get the current timestamp in ISO format.  Example of command:
        `!GridFieldSetup keys=ip,src,timestamp val1=${AWS.EC2.Instances.NetworkInterfaces.PrivateIpAddress} val2="AWS" val3="TIMESTAMP" gridfiled="gridfield"`
      scriptName: GridFieldSetup
      type: regular
      iscommand: false
      brand: Builtin
    nexttasks:
      '#none#':
      - "127"
    scriptarguments:
      gridfield:
        simple: asmdatacollection
      keys:
        simple: Options,Selected,Answerer,Timestamp
      val1:
        simple: What remediation action would you like to take?
      val2:
        complex:
          root: Select a remediation option.Answers
          accessor: "0"
      val3:
        complex:
          root: Select a remediation option.Answers
          accessor: name
      val4:
        simple: TIMESTAMP
    separatecontext: false
    continueonerrortype: ""
    view: |-
      {
        "position": {
          "x": 70,
          "y": 1750
        }
      }
    note: false
    timertriggers: []
    ignoreworker: false
    skipunavailable: false
    quietmode: 0
    isoversize: false
    isautoswitchedtoquietmode: false
  "48":
    id: "48"
    taskid: f15b689f-2347-4c0e-81c8-cb75b922483e
    type: condition
    task:
      id: f15b689f-2347-4c0e-81c8-cb75b922483e
      version: -1
      name: What was data collection task response?
      description: Determines the next action (remediation or ticket) based on the previous data collection task.
      type: condition
      iscommand: false
      brand: ""
    nexttasks:
      '#default#':
      - "88"
      Automated remediation:
      - "12"
      Manual remediation:
      - "63"
      Notification email:
      - "60"
      ServiceNow ticket:
      - "10"
    separatecontext: false
    conditions:
    - label: Automated remediation
      condition:
      - - operator: isEqualString
          left:
            value:
              complex:
                root: Select a remediation option.Answers
                accessor: "0"
            iscontext: true
          right:
            value:
              simple: Automated remediation by restricting open ports
        - operator: isEqualString
          left:
            value:
              complex:
                root: Select a remediation option.Answers
                accessor: "0"
            iscontext: true
          right:
            value:
              simple: Automated remediation by creating empty S3 bucket
    - label: Manual remediation
      condition:
      - - operator: isEqualString
          left:
            value:
              complex:
                root: Select a remediation option.Answers
                accessor: "0"
            iscontext: true
          right:
            value:
              simple: Manual remediation
    - label: ServiceNow ticket
      condition:
      - - operator: isEqualString
          left:
            value:
              complex:
                root: Select a remediation option.Answers
                accessor: "0"
            iscontext: true
          right:
            value:
              simple: File a ServiceNow Ticket
    - label: Notification email
      condition:
      - - operator: isEqualString
          left:
            value:
              complex:
                root: Select a remediation option.Answers
                accessor: "0"
            iscontext: true
          right:
            value:
              simple: Send a notification email
    continueonerrortype: ""
    view: |-
      {
        "position": {
          "x": 70,
          "y": 2080
        }
      }
    note: false
    timertriggers: []
    ignoreworker: false
    skipunavailable: false
    quietmode: 0
    isoversize: false
    isautoswitchedtoquietmode: false
  "50":
    id: "50"
    taskid: 638ad390-454d-4825-8aad-a4f69b60cabc
    type: collection
    task:
      id: 638ad390-454d-4825-8aad-a4f69b60cabc
      version: -1
      name: Verify service exposure resolved by service owner
      description: Determines if manual remediation (by service owner or otherwise) was completed via analyst input.
      type: collection
      iscommand: false
      brand: ""
    nexttasks:
      '#none#':
      - "72"
    separatecontext: false
    continueonerrortype: ""
    view: |-
      {
        "position": {
          "x": 380,
          "y": 3440
        }
      }
    note: false
    timertriggers: []
    ignoreworker: false
    message:
      to:
      subject:
      body:
      methods: []
      format: ""
      bcc:
      cc:
      timings:
        retriescount: 2
        retriesinterval: 360
        completeafterreplies: 1
        completeafterv2: true
        completeaftersla: false
    form:
      questions:
      - id: "0"
        label: ""
        labelarg:
          simple: 'Please verify service exposure was resolved by service owner and mark "complete" when done:'
        required: true
        gridcolumns: []
        defaultrows: []
        type: singleSelect
        options: []
        optionsarg:
        - simple: Yes, remediation complete
        fieldassociated: ""
        placeholder: ""
        tooltip: ""
        readonly: false
      title: Verify that service exposure was resolved by service owner
      description: ""
      sender: Your SOC team
      expired: false
      totalanswers: 0
    skipunavailable: false
    quietmode: 0
    isoversize: false
    isautoswitchedtoquietmode: false
  "54":
    id: "54"
    taskid: a28b2338-d412-4934-8b38-68ba91942fd9
    type: collection
    task:
      id: a28b2338-d412-4934-8b38-68ba91942fd9
      version: -1
      name: Select owners to notify
      description: Determines who to send notification emails to based on analyst input.
      type: collection
      iscommand: false
      brand: ""
    nexttasks:
      '#none#':
      - "92"
    separatecontext: false
    continueonerrortype: ""
    view: |-
      {
        "position": {
          "x": 1370,
          "y": 2450
        }
      }
    note: false
    timertriggers: []
    ignoreworker: false
    message:
      to:
      subject:
      body:
        simple: Select owners to notify
      methods: []
      format: ""
      bcc:
      cc:
      timings:
        retriescount: 2
        retriesinterval: 360
        completeafterreplies: 1
        completeafterv2: false
        completeaftersla: false
    form:
      questions:
      - id: "0"
        label: ""
        labelarg:
          simple: 'Enter email addresses to notify:'
        required: true
        gridcolumns: []
        defaultrows: []
        type: shortText
        options: []
        optionsarg: []
        fieldassociated: ""
        placeholder: ""
        tooltip: Add multiple addresses separated by commas
        readonly: false
      title: Select Owners to Notify
      description: ""
      sender: Your SOC team
      expired: false
      totalanswers: 0
    skipunavailable: false
    quietmode: 0
    isoversize: false
    isautoswitchedtoquietmode: false
  "55":
    id: "55"
    taskid: f754535a-4d41-40b6-8eb9-7b7b2feebc94
    type: regular
    task:
      id: f754535a-4d41-40b6-8eb9-7b7b2feebc94
      version: -1
      name: Send email
      description: Send an email to the service owner with alert information.
      script: '|||send-mail'
      type: regular
      iscommand: true
      brand: ""
    nexttasks:
      '#none#':
      - "62"
    scriptarguments:
      subject:
        complex:
          root: inputs.OwnerNotificationSubject
      to:
        complex:
          root: Select Owners to Notify.Answers
          accessor: "0"
          transformers:
          - operator: split
            args:
              delimiter:
                value:
                  simple: ','
      htmlBody:
        complex:
          root: inputs.OwnerNotificationBody
          transformers:
          - operator: concat
            args:
              prefix: {}
              suffix:
                value:
                  simple: RemediationGuidance
                iscontext: true
    separatecontext: false
    continueonerrortype: ""
    view: |-
      {
        "position": {
          "x": 1370,
          "y": 2760
        }
      }
    note: false
    timertriggers: []
    ignoreworker: false
    skipunavailable: false
    quietmode: 0
    isoversize: false
    isautoswitchedtoquietmode: false
  "59":
    id: "59"
    taskid: 3dfab8a6-f887-48f9-87c1-4066b2d04315
    type: regular
    task:
      id: 3dfab8a6-f887-48f9-87c1-4066b2d04315
      version: -1
      name: Set notification grid field
      description: |-
        Automation used to more easily populate a grid field. This is necessary when you want to assign certain values as static or if you have context paths that you will assign to different values as well. For example:
        `!GridFieldSetup keys=ip,src val1=${AWS.EC2.Instances.NetworkInterfaces.PrivateIpAddress} val2="AWS" gridfiled="gridfield"`
      scriptName: GridFieldSetup
      type: regular
      iscommand: false
      brand: Builtin
    nexttasks:
      '#none#':
      - "134"
    scriptarguments:
      gridfield:
        simple: asmnotification
      keys:
        simple: Type,Value,URL,Timestamp
      val1:
        simple: Email
      val2:
        complex:
          root: Select Owners to Notify.Answers
          accessor: "0"
      val3:
        simple: n/a
      val4:
        complex:
          root: TimeNowUnix
          transformers:
          - operator: LastArrayElement
          - operator: TimeStampToDate
    separatecontext: false
    continueonerrortype: ""
    view: |-
      {
        "position": {
          "x": 1370,
          "y": 3070
        }
      }
    note: false
    timertriggers: []
    ignoreworker: false
    skipunavailable: false
    quietmode: 0
    isoversize: false
    isautoswitchedtoquietmode: false
  "60":
    id: "60"
    taskid: bdb77f99-f5f4-4428-8bce-798bc1495b2e
    type: title
    task:
      id: bdb77f99-f5f4-4428-8bce-798bc1495b2e
      version: -1
      name: Notification Stage
      type: title
      iscommand: false
      brand: ""
      description: ''
    nexttasks:
      '#none#':
      - "54"
    separatecontext: false
    continueonerrortype: ""
    view: |-
      {
        "position": {
          "x": 1370,
          "y": 2330
        }
      }
    note: false
    timertriggers: []
    ignoreworker: false
    skipunavailable: false
    quietmode: 0
    isoversize: false
    isautoswitchedtoquietmode: false
  "62":
    id: "62"
    taskid: ffdf9937-8df9-42fe-8b75-d55541364ecf
    type: regular
    task:
      id: ffdf9937-8df9-42fe-8b75-d55541364ecf
      version: -1
      name: Get current time
      description: |
        Retrieves the current date and time.
      scriptName: GetTime
      type: regular
      iscommand: false
      brand: ""
    nexttasks:
      '#none#':
      - "59"
    separatecontext: false
    continueonerrortype: ""
    view: |-
      {
        "position": {
          "x": 1370,
          "y": 2915
        }
      }
    note: false
    timertriggers: []
    ignoreworker: false
    skipunavailable: false
    quietmode: 0
    isoversize: false
    isautoswitchedtoquietmode: false
  "63":
    id: "63"
    taskid: f55631c2-0718-421d-8243-add79760ceac
    type: title
    task:
      id: f55631c2-0718-421d-8243-add79760ceac
      version: -1
      name: Remediation Stage
      type: title
      iscommand: false
      brand: ""
      description: ''
    nexttasks:
      '#none#':
      - "88"
    separatecontext: false
    continueonerrortype: ""
    view: |-
      {
        "position": {
          "x": -840,
          "y": 2340
        }
      }
    note: false
    timertriggers: []
    ignoreworker: false
    skipunavailable: false
    quietmode: 0
    isoversize: false
    isautoswitchedtoquietmode: false
  "65":
    id: "65"
    taskid: 320a41e8-d37b-4a3c-8ee6-5973de7c2e62
    type: regular
    task:
      id: 320a41e8-d37b-4a3c-8ee6-5973de7c2e62
      version: -1
      name: Set remediation grid field
      description: |-
        Automation used to more easily populate a grid field.  This is necessary when you want to assign certain values as static or if you have context paths that you will assign to different values as well.  Instead of a value you can enter `TIMESTAMP` to get the current timestamp in ISO format.  Example of command:
        `!GridFieldSetup keys=ip,src,timestamp val1=${AWS.EC2.Instances.NetworkInterfaces.PrivateIpAddress} val2="AWS" val3="TIMESTAMP" gridfiled="gridfield"`
      scriptName: GridFieldSetup
      type: regular
      iscommand: false
      brand: Builtin
    nexttasks:
      '#none#':
      - "132"
    scriptarguments:
      gridfield:
        simple: asmremediation
      keys:
        simple: Action,ActionTimestamp,Outcome,OutcomeTimestamp
      val1:
        simple: close service port from internet
      val2:
        simple: TIMESTAMP
      val3:
        simple: Success
      val4:
        simple: TIMESTAMP
    separatecontext: false
    continueonerrortype: ""
    view: |-
      {
        "position": {
          "x": -480,
          "y": 3260
        }
      }
    note: false
    timertriggers: []
    ignoreworker: false
    skipunavailable: false
    quietmode: 0
    isoversize: false
    isautoswitchedtoquietmode: false
  "69":
    id: "69"
    taskid: f7bf30d0-2dbb-40fe-82e5-bcc78708419c
    type: regular
    task:
      id: f7bf30d0-2dbb-40fe-82e5-bcc78708419c
      version: -1
      name: Set remediation grid field
      description: |-
        Automation used to more easily populate a grid field.  This is necessary when you want to assign certain values as static or if you have context paths that you will assign to different values as well.  Instead of a value you can enter `TIMESTAMP` to get the current timestamp in ISO format.  Example of command:
        `!GridFieldSetup keys=ip,src,timestamp val1=${AWS.EC2.Instances.NetworkInterfaces.PrivateIpAddress} val2="AWS" val3="TIMESTAMP" gridfiled="gridfield"`
      scriptName: GridFieldSetup
      type: regular
      iscommand: false
      brand: Builtin
    nexttasks:
      '#none#':
      - "11"
    scriptarguments:
      gridfield:
        simple: asmremediation
      keys:
        simple: Action,ActionTimestamp,Outcome,OutcomeTimestamp
      val1:
        simple: Manual remediation
      val2:
        complex:
          root: alert.asmdatacollection
          accessor: Timestamp
      val3:
        simple: Manual remediation completed
      val4:
        simple: TIMESTAMP
    separatecontext: false
    continueonerrortype: ""
    view: |-
      {
        "position": {
          "x": 90,
          "y": 3910
        }
      }
    note: false
    timertriggers: []
    ignoreworker: false
    skipunavailable: false
    quietmode: 0
    isoversize: false
    isautoswitchedtoquietmode: false
  "72":
    id: "72"
    taskid: 22a0bdaa-e449-4744-8d77-35a64e6bdb42
    type: condition
    task:
      id: 22a0bdaa-e449-4744-8d77-35a64e6bdb42
      version: -1
      name: Manual remediation selected?
      description: Determines if "manual remediation" was selected on main data collection task.
      type: condition
      iscommand: false
      brand: ""
    nexttasks:
      '#default#':
      - "73"
      manual from RPR:
      - "103"
      manual from data collection:
      - "69"
    separatecontext: false
    conditions:
    - label: "manual from data collection"
      condition:
      - - operator: isEqualString
          left:
            value:
              complex:
                root: Select a remediation option.Answers
                accessor: "0"
            iscontext: true
          right:
            value:
              simple: Manual remediation
          ignorecase: true
    - label: manual from RPR
      condition:
      - - operator: isEqualString
          left:
            value:
              complex:
                root: RemediationAction
            iscontext: true
          right:
            value:
              simple: Manual
          ignorecase: true
    continueonerrortype: ""
    view: |-
      {
        "position": {
          "x": 90,
          "y": 3610
        }
      }
    note: false
    timertriggers: []
    ignoreworker: false
    skipunavailable: false
    quietmode: 0
    isoversize: false
    isautoswitchedtoquietmode: false
  "73":
    id: "73"
    taskid: 7c60e5f7-149b-45a5-89c9-f1d2553d242b
    type: regular
    task:
      id: 7c60e5f7-149b-45a5-89c9-f1d2553d242b
      version: -1
      name: Set remediation grid field
      description: |-
        Automation used to more easily populate a grid field.  This is necessary when you want to assign certain values as static or if you have context paths that you will assign to different values as well.  Instead of a value you can enter `TIMESTAMP` to get the current timestamp in ISO format.  Example of command:
        `!GridFieldSetup keys=ip,src,timestamp val1=${AWS.EC2.Instances.NetworkInterfaces.PrivateIpAddress} val2="AWS" val3="TIMESTAMP" gridfiled="gridfield"`
      scriptName: GridFieldSetup
      type: regular
      iscommand: false
      brand: Builtin
    nexttasks:
      '#none#':
      - "11"
    scriptarguments:
      gridfield:
        simple: asmremediation
      keys:
        simple: Action,ActionTimestamp,Outcome,OutcomeTimestamp
      val1:
        complex:
          root: alert.asmnotification
          accessor: Type
          transformers:
          - operator: concat
            args:
              prefix:
                value:
                  simple: 'Notified service owner via '
              suffix: {}
      val2:
        complex:
          root: alert.asmnotification
          accessor: Timestamp
      val3:
        simple: Resolved by service owner
      val4:
        simple: TIMESTAMP
    separatecontext: false
    continueonerrortype: ""
    view: |-
      {
        "position": {
          "x": 870,
          "y": 3910
        }
      }
    note: false
    timertriggers: []
    ignoreworker: false
    skipunavailable: false
    quietmode: 0
    isoversize: false
    isautoswitchedtoquietmode: false
  "81":
    id: "81"
    taskid: 1443dc39-c07c-4a04-879c-985f6da6b95e
    type: regular
    task:
      id: 1443dc39-c07c-4a04-879c-985f6da6b95e
      version: -1
      name: Set alert summary grid field
      description: |-
        Automation used to more easily populate a grid field. This is necessary when you want to assign certain values as static or if you have context paths that you will assign to different values as well. For example:
        `!GridFieldSetup keys=ip,src val1=${AWS.EC2.Instances.NetworkInterfaces.PrivateIpAddress} val2="AWS" gridfiled="gridfield"`
      scriptName: GridFieldSetup
      type: regular
      iscommand: false
      brand: Builtin
    nexttasks:
      '#none#':
      - "110"
    scriptarguments:
      gridfield:
        simple: asmalertsummary
      keys:
        simple: Link,EntryID
      val1:
        complex:
          root: demistoUrls
          accessor: server
          transformers:
          - operator: concat
            args:
              prefix: {}
              suffix:
                value:
                  simple: /xsoar/entry/download/
          - operator: concat
            args:
              prefix: {}
              suffix:
                value:
                  simple: ${lastCompletedTaskEntries.[0]}
                iscontext: true
          - operator: replace
            args:
              limit: {}
              replaceWith:
                value:
                  simple: '%40'
              toReplace:
                value:
                  simple: '@'
      val2:
        complex:
          root: lastCompletedTaskEntries
          accessor: '[0]'
    separatecontext: false
    continueonerrortype: ""
    view: |-
      {
        "position": {
          "x": 90,
          "y": 5500
        }
      }
    note: false
    timertriggers: []
    ignoreworker: false
    skipunavailable: false
    quietmode: 0
    isoversize: false
    isautoswitchedtoquietmode: false
  "86":
    id: "86"
    taskid: be116371-fcc0-4038-829f-95d3535da4d6
    type: playbook
    task:
      id: be116371-fcc0-4038-829f-95d3535da4d6
      version: -1
      name: Cortex ASM - Detect Service
      description: Playbook that looks at what ASM sub-type the alert is and directs it to different pre/post mitigation scans (such as NMAP).
      playbookName: Cortex ASM - Detect Service
      type: playbook
      iscommand: false
      brand: ""
    nexttasks:
      '#none#':
      - "20"
    scriptarguments:
      ASMRuleID:
        complex:
          root: alert
          accessor: asmattacksurfaceruleid
      RemoteIP:
        complex:
          root: alert
          accessor: remoteip
      RemotePort:
        complex:
          root: alert
          accessor: remoteport
      ScanNumber:
        simple: "2"
    separatecontext: true
    continueonerrortype: ""
    loop:
      iscommand: false
      exitCondition: ""
      wait: 1
      max: 0
    view: |-
      {
        "position": {
          "x": 90,
          "y": 4380
        }
      }
    note: false
    timertriggers: []
    ignoreworker: false
    skipunavailable: false
    quietmode: 0
    isoversize: false
    isautoswitchedtoquietmode: false
  "88":
    id: "88"
    taskid: cca4f604-2fdc-497f-863a-94a5bcf258d4
    type: collection
    task:
      id: cca4f604-2fdc-497f-863a-94a5bcf258d4
      version: -1
      name: Complete manual remediation
      description: Determines if manual remediation (by service owner or otherwise) was completed via analyst input.
      type: collection
      iscommand: false
      brand: ""
    nexttasks:
      '#none#':
      - "133"
    separatecontext: false
    continueonerrortype: ""
    view: |-
      {
        "position": {
          "x": -70,
          "y": 3260
        }
      }
    note: false
    timertriggers: []
    ignoreworker: false
    message:
      to:
      subject:
      body:
      methods: []
      format: ""
      bcc:
      cc:
      timings:
        retriescount: 2
        retriesinterval: 360
        completeafterreplies: 1
        completeafterv2: true
        completeaftersla: false
    form:
      questions:
      - id: "0"
        label: ""
        labelarg:
          simple: 'Please complete manual remediation and mark "complete" when done:'
        required: true
        gridcolumns: []
        defaultrows: []
        type: singleSelect
        options: []
        optionsarg:
        - simple: Yes, remediation complete
        fieldassociated: ""
        placeholder: ""
        tooltip: ""
        readonly: false
      title: Verify that manual remediation was completed
      description: ""
      sender: Your SOC team
      expired: false
      totalanswers: 0
    skipunavailable: false
    quietmode: 0
    isoversize: false
    isautoswitchedtoquietmode: false
  "91":
    id: "91"
    taskid: 558e07b1-d25e-4a1f-81ba-423b9f63d850
    type: playbook
    task:
      id: 558e07b1-d25e-4a1f-81ba-423b9f63d850
      version: -1
      name: Cortex ASM - Remediation Guidance
      playbookName: Cortex ASM - Remediation Guidance
      type: playbook
      iscommand: false
      brand: ""
      description: 'This playbook pulls remediation guidance off of a list based on ASM RuleID to be used in service owner notifications (email or ticketing system).'
    nexttasks:
      '#none#':
      - "94"
    separatecontext: true
    continueonerrortype: ""
    view: |-
      {
        "position": {
          "x": 930,
          "y": 2600
        }
      }
    note: false
    timertriggers: []
    ignoreworker: false
    skipunavailable: false
    quietmode: 0
    isoversize: false
    isautoswitchedtoquietmode: false
    scriptarguments:
      IssueTypeID:
        complex:
          root: alert
          accessor: asmattacksurfaceruleid
          transformers:
          - operator: StripChars
            args:
              chars:
                value:
                  simple: '[\"]'
    loop:
      iscommand: false
      exitCondition: ""
      wait: 1
      max: 100
  "92":
    id: "92"
    taskid: 90571172-18e1-40af-841e-71bbb5af1820
    type: playbook
    task:
      id: 90571172-18e1-40af-841e-71bbb5af1820
      version: -1
      name: Cortex ASM - Remediation Guidance
      playbookName: Cortex ASM - Remediation Guidance
      type: playbook
      iscommand: false
      brand: ""
      description: 'This playbook pulls remediation guidance off of a list based on ASM RuleID to be used in service owner notifications (email or ticketing system).'
    nexttasks:
      '#none#':
      - "55"
    scriptarguments:
      IssueTypeID:
        complex:
          root: alert
          accessor: asmattacksurfaceruleid
          transformers:
          - operator: StripChars
            args:
              chars:
                value:
                  simple: '[\"]]'
    separatecontext: true
    continueonerrortype: ""
    loop:
      iscommand: false
      exitCondition: ""
      wait: 1
      max: 0
    view: |-
      {
        "position": {
          "x": 1370,
          "y": 2600
        }
      }
    note: false
    timertriggers: []
    ignoreworker: false
    skipunavailable: false
    quietmode: 0
    isoversize: false
    isautoswitchedtoquietmode: false
  "93":
    id: "93"
    taskid: ef9ec676-b455-4175-8f72-fd6a2df49498
    type: regular
    task:
      id: ef9ec676-b455-4175-8f72-fd6a2df49498
      version: -1
      name: GenerateSummaryReport - Summary
      description: Generate an ASM Alert Summary report.
      scriptName: GenerateASMReport
      type: regular
      iscommand: false
      brand: ""
    nexttasks:
      '#none#':
      - "136"
    scriptarguments:
      alert_details:
        complex:
          root: alert
          accessor: details
      alert_id:
        complex:
          root: alert
          accessor: id
      alert_name:
        complex:
          root: alert
          accessor: name
      alert_severityStr:
        complex:
          root: alert
          accessor: severityStr
      asm_cloud:
        complex:
          root: alert
          accessor: asmcloud
      asm_data_collection:
        complex:
          root: alert
          accessor: asmdatacollection
      asm_notification:
        complex:
          root: alert
          accessor: asmnotification
      asm_private_ip:
        complex:
          root: alert
          accessor: asmprivateip
      asm_related:
        complex:
          root: alert
          accessor: asmrelated
      asm_remediation:
        complex:
          root: alert
          accessor: asmremediation
      asm_service_detection:
        complex:
          root: alert
          accessor: asmservicedetection
      asm_service_owner:
        complex:
          root: alert
          accessor: asmserviceowner
      asm_system_ids:
        complex:
          root: alert
          accessor: asmsystemids
      asm_tags:
        complex:
          root: alert
          accessor: asmtags
      asm_asset_id:
        complex:
          root: alert
          accessor: asmassetid
      asm_remediation_path_rule:
        complex:
          root: alert
          accessor: asmremediationpathrule
      asm_service_id:
        complex:
          root: alert
          accessor: asmserviceid
      report_type:
        simple: summary
      retry-count:
        simple: "1"
      retry-interval:
        simple: "30"
    separatecontext: false
    continueonerrortype: ""
    view: |-
      {
        "position": {
          "x": 90,
          "y": 5170
        }
      }
    note: false
    timertriggers: []
    ignoreworker: false
    skipunavailable: false
    quietmode: 0
    isoversize: false
    isautoswitchedtoquietmode: false
  "94":
    id: "94"
    taskid: 264911db-37bb-4927-82da-d85197381208
    type: regular
    task:
      id: 264911db-37bb-4927-82da-d85197381208
      version: -1
      name: Create ServiceNow incident
      description: Creates new ServiceNow ticket.
      script: ServiceNow v2|||servicenow-create-ticket
      type: regular
      iscommand: true
      brand: ServiceNow v2
    nexttasks:
      '#none#':
      - "95"
    scriptarguments:
      description:
        complex:
          root: inputs.OwnerNotificationBody
          transformers:
          - operator: concat
            args:
              prefix: {}
              suffix:
                value:
                  simple: ${RemediationGuidance}
      extend-context:
        simple: 'ServiceNowDomain=.={"url": val.result.sys_domain.link.split(''api/now'')[0]}'
      short_description:
        complex:
          root: alert
          accessor: name
          transformers:
          - operator: concat
            args:
              prefix:
                value:
                  simple: 'Cortex ASM Alert: '
              suffix: {}
    separatecontext: false
    continueonerrortype: ""
    view: |-
      {
        "position": {
          "x": 930,
          "y": 2760
        }
      }
    note: false
    timertriggers: []
    ignoreworker: false
    skipunavailable: false
    quietmode: 0
    isoversize: false
    isautoswitchedtoquietmode: false
  "95":
    id: "95"
    taskid: f94578e7-7a91-48de-8f8a-86abc639f66e
    type: regular
    task:
      id: f94578e7-7a91-48de-8f8a-86abc639f66e
      version: -1
      name: Set notification grid field
      description: |-
        Automation used to more easily populate a grid field. This is necessary when you want to assign certain values as static or if you have context paths that you will assign to different values as well. For example:
        `!GridFieldSetup keys=ip,src val1=${AWS.EC2.Instances.NetworkInterfaces.PrivateIpAddress} val2="AWS" gridfiled="gridfield"`
      scriptName: GridFieldSetup
      type: regular
      iscommand: false
      brand: Builtin
    nexttasks:
      '#none#':
      - "134"
    scriptarguments:
      gridfield:
        simple: asmnotification
      keys:
        simple: Type,Value,URL,Timestamp
      val1:
        simple: ServiceNow
      val2:
        complex:
          root: ServiceNow.Ticket
          accessor: ID
      val3:
        complex:
          root: ServiceNowDomain
          accessor: url
          transformers:
          - operator: concat
            args:
              prefix: {}
              suffix:
                value:
                  simple: incident.do?sysparm_query=number=
          - operator: concat
            args:
              prefix: {}
              suffix:
                value:
                  simple: ServiceNow.Ticket.Number
                iscontext: true
      val4:
        complex:
          root: ServiceNow.Ticket
          accessor: CreatedOn
    separatecontext: false
    continueonerrortype: ""
    view: |-
      {
        "position": {
          "x": 930,
          "y": 3070
        }
      }
    note: false
    timertriggers: []
    ignoreworker: false
    skipunavailable: false
    quietmode: 0
    isoversize: false
    isautoswitchedtoquietmode: false
  "97":
    id: "97"
    taskid: 4e518fc3-fa31-4168-88df-acc7d46860ec
    type: playbook
    task:
      id: 4e518fc3-fa31-4168-88df-acc7d46860ec
      version: -1
      name: Cortex ASM - Enrichment
      description: Used as a container folder for all enrichments of ASM alerts.
      playbookName: Cortex ASM - Enrichment
      type: playbook
      iscommand: false
      brand: ""
    nexttasks:
      '#none#':
      - "125"
    separatecontext: true
    continueonerrortype: ""
    view: |-
      {
        "position": {
          "x": 50,
<<<<<<< HEAD
          "y": 130
=======
          "y": -240
>>>>>>> a56da0f6
        }
      }
    note: false
    timertriggers: []
    ignoreworker: false
    skipunavailable: false
    quietmode: 0
    isoversize: false
    isautoswitchedtoquietmode: false
  "100":
    id: "100"
    taskid: b1d3eab1-f16c-4c27-8363-d0fb6e63d8c4
    type: playbook
    task:
      id: b1d3eab1-f16c-4c27-8363-d0fb6e63d8c4
      version: -1
      name: Cortex ASM - Detect Service
      description: Playbook that looks at what ASM sub-type the alert is and directs it to different pre/post mitigation scans (such as NMAP).
      playbookName: Cortex ASM - Detect Service
      type: playbook
      iscommand: false
      brand: ""
    nexttasks:
      '#none#':
      - "16"
    scriptarguments:
      ASMRuleID:
        complex:
          root: alert
          accessor: asmattacksurfaceruleid
      RemoteIP:
        complex:
          root: alert
          accessor: remoteip
      RemotePort:
        complex:
          root: alert
          accessor: remoteport
      ScanNumber:
        simple: "1"
    separatecontext: true
    continueonerrortype: ""
    loop:
      iscommand: false
      exitCondition: ""
      wait: 1
      max: 0
    view: |-
      {
        "position": {
          "x": 50,
<<<<<<< HEAD
          "y": -380
=======
          "y": -750
>>>>>>> a56da0f6
        }
      }
    note: false
    timertriggers: []
    ignoreworker: false
    skipunavailable: false
    quietmode: 0
    isoversize: false
    isautoswitchedtoquietmode: false
  "102":
    id: "102"
    taskid: 4cfe6be2-06e2-4f81-82b4-a8024bf71a2f
    type: condition
    task:
      id: 4cfe6be2-06e2-4f81-82b4-a8024bf71a2f
      version: -1
      name: What is the remediation action?
      description: Determines what the remediation action is (direct action or data collection task).
      type: condition
      iscommand: false
      brand: ""
    nexttasks:
      '#default#':
      - "36"
      Automated Remediation:
      - "129"
      Manual Remediation:
      - "128"
      Notification Email:
      - "131"
      Prompt All Options:
      - "31"
      Prompt All Options - S3:
      - "108"
      Prompt no AR:
      - "34"
      Prompt no ServiceNow:
      - "35"
      Prompt no ServiceNow - S3:
      - "109"
      ServiceNow Ticket:
      - "130"
    separatecontext: false
    conditions:
    - label: Automated Remediation
      condition:
      - - operator: isEqualString
          left:
            value:
              complex:
                root: RemediationAction
            iscontext: true
          right:
            value:
              simple: AR
    - label: ServiceNow Ticket
      condition:
      - - operator: isEqualString
          left:
            value:
              complex:
                root: RemediationAction
            iscontext: true
          right:
            value:
              simple: SNOW
    - label: Notification Email
      condition:
      - - operator: isEqualString
          left:
            value:
              complex:
                root: RemediationAction
            iscontext: true
          right:
            value:
              simple: Email
    - label: Manual Remediation
      condition:
      - - operator: isEqualString
          left:
            value:
              complex:
                root: RemediationAction
            iscontext: true
          right:
            value:
              simple: Manual
    - label: Prompt All Options - S3
      condition:
      - - operator: isEqualString
          left:
            value:
              complex:
                root: RemediationAction
            iscontext: true
          right:
            value:
              simple: Prompt all options
      - - operator: isEqualString
          left:
            value:
              complex:
                root: alert
                accessor: asmattacksurfaceruleid
                transformers:
                - operator: StripChars
                  args:
                    chars:
                      value:
                        simple: '[\"]'
            iscontext: true
          right:
            value:
              simple: UnclaimedS3Bucket
    - label: Prompt All Options
      condition:
      - - operator: isEqualString
          left:
            value:
              complex:
                root: RemediationAction
            iscontext: true
          right:
            value:
              simple: Prompt all options
    - label: Prompt no AR
      condition:
      - - operator: isEqualString
          left:
            value:
              complex:
                root: RemediationAction
            iscontext: true
          right:
            value:
              simple: Prompt no ar
    - label: Prompt no ServiceNow - S3
      condition:
      - - operator: isEqualString
          left:
            value:
              complex:
                root: RemediationAction
            iscontext: true
          right:
            value:
              simple: Prompt no snow
      - - operator: isEqualString
          left:
            value:
              complex:
                root: alert
                accessor: asmattacksurfaceruleid
                transformers:
                - operator: StripChars
                  args:
                    chars:
                      value:
                        simple: '[\"]'
            iscontext: true
          right:
            value:
              simple: UnclaimedS3Bucket
    - label: Prompt no ServiceNow
      condition:
      - - operator: isEqualString
          left:
            value:
              complex:
                root: RemediationAction
            iscontext: true
          right:
            value:
              simple: Prompt no snow
    continueonerrortype: ""
    view: |-
      {
        "position": {
          "x": 50,
          "y": 1220
        }
      }
    note: false
    timertriggers: []
    ignoreworker: false
    skipunavailable: false
    quietmode: 0
    isoversize: false
    isautoswitchedtoquietmode: false
  "103":
    id: "103"
    taskid: 2ebadb1a-dc35-4e9b-8bd3-cd67c53cbd9b
    type: regular
    task:
      id: 2ebadb1a-dc35-4e9b-8bd3-cd67c53cbd9b
      version: -1
      name: Set remediation grid field
      description: |-
        Automation used to more easily populate a grid field.  This is necessary when you want to assign certain values as static or if you have context paths that you will assign to different values as well.  Instead of a value you can enter `TIMESTAMP` to get the current timestamp in ISO format.  Example of command:
        `!GridFieldSetup keys=ip,src,timestamp val1=${AWS.EC2.Instances.NetworkInterfaces.PrivateIpAddress} val2="AWS" val3="TIMESTAMP" gridfiled="gridfield"`
      scriptName: GridFieldSetup
      type: regular
      iscommand: false
      brand: Builtin
    nexttasks:
      '#none#':
      - "11"
    scriptarguments:
      gridfield:
        simple: asmremediation
      keys:
        simple: Action,ActionTimestamp,Outcome,OutcomeTimestamp
      val1:
        simple: Manual remediation
      val2:
        complex:
          root: RPR_Timestamp
      val3:
        simple: Manual remediation completed
      val4:
        simple: TIMESTAMP
    separatecontext: false
    continueonerrortype: ""
    view: |-
      {
        "position": {
          "x": 480,
          "y": 3910
        }
      }
    note: false
    timertriggers: []
    ignoreworker: false
    skipunavailable: false
    quietmode: 0
    isoversize: false
    isautoswitchedtoquietmode: false
  "108":
    id: "108"
    taskid: fd427b69-90ab-4c11-88dd-8b2355ec1838
    type: collection
    task:
      id: fd427b69-90ab-4c11-88dd-8b2355ec1838
      version: -1
      name: Select remediation action (all options - S3)
      description: Determines the next action (remediation or ticket) based on user input. Options are based on if ServiceNowV2 integration is setup and/or the alert meets the requirement for automated remediation.
      type: collection
      iscommand: false
      brand: ""
    nexttasks:
      '#none#':
      - "43"
    separatecontext: false
    continueonerrortype: ""
    view: |-
      {
        "position": {
          "x": -740,
          "y": 1430
        }
      }
    note: false
    timertriggers: []
    ignoreworker: false
    message:
      to:
      subject:
        simple: Select Remediation Action
      body:
        simple: Cortex Xpanse has the ability to fully remediate or augment your remediation process via integrations in other security and IT tools and control surfaces. The options presented in this prompt may vary depending on the integrations that your organization has configured and the type of alert. You can learn more about why you're seeing these options and what they mean at https://pan.dev.
      methods: []
      format: html
      bcc:
      cc:
      timings:
        retriescount: 2
        retriesinterval: 360
        completeafterreplies: 1
        completeafterv2: true
        completeaftersla: false
    form:
      questions:
      - id: "0"
        label: ""
        labelarg:
          simple: What remediation action would you like to take?
        required: true
        gridcolumns: []
        defaultrows: []
        type: singleSelect
        options: []
        optionsarg:
        - simple: Automated remediation by creating empty S3 bucket
        - simple: Manual remediation
        - simple: File a ServiceNow Ticket
        - simple: Send a notification email
        fieldassociated: ""
        placeholder: ""
        tooltip: A selection is necessary in order for the playbook to progress further.
        readonly: false
      title: Select a remediation option
      description: Cortex Xpanse has the ability to fully remediate or augment your remediation process via integrations in other security and IT tools and control surfaces. The options presented in this prompt may vary depending on the integrations that your organization has configured and the type of alert. You can learn more about why you're seeing these options and what they mean at https://pan.dev.
      sender: Your SOC team
      expired: false
      totalanswers: 0
    skipunavailable: false
    quietmode: 0
    isoversize: false
    isautoswitchedtoquietmode: false
  "109":
    id: "109"
    taskid: 0f0549d1-db6c-462a-84b0-c1ec34f38ec8
    type: collection
    task:
      id: 0f0549d1-db6c-462a-84b0-c1ec34f38ec8
      version: -1
      name: Select remediation action (no ServiceNow - S3)
      description: Determines the next action (remediation or ticket) based on user input. Options are based on if ServiceNowV2 integration is setup and/or the alert meets the requirement for automated remediation.
      type: collection
      iscommand: false
      brand: ""
    nexttasks:
      '#none#':
      - "43"
    separatecontext: false
    continueonerrortype: ""
    view: |-
      {
        "position": {
          "x": 250,
          "y": 1580
        }
      }
    note: false
    timertriggers: []
    ignoreworker: false
    message:
      to:
      subject:
        simple: Select Remediation Action
      body:
        simple: Cortex Xpanse has the ability to fully remediate or augment your remediation process via integrations in other security and IT tools and control surfaces. The options presented in this prompt may vary depending on the integrations that your organization has configured and the type of alert. You can learn more about why you're seeing these options and what they mean at https://pan.dev.
      methods: []
      format: html
      bcc:
      cc:
      timings:
        retriescount: 2
        retriesinterval: 360
        completeafterreplies: 1
        completeafterv2: true
        completeaftersla: false
    form:
      questions:
      - id: "0"
        label: ""
        labelarg:
          simple: What remediation action would you like to take?
        required: true
        gridcolumns: []
        defaultrows: []
        type: singleSelect
        options: []
        optionsarg:
        - simple: Automated remediation by creating empty S3 bucket
        - simple: Manual remediation
        - simple: Send a notification email
        fieldassociated: ""
        placeholder: ""
        tooltip: A selection is necessary in order for the playbook to progress further.
        readonly: false
      title: Select a remediation option
      description: Cortex Xpanse has the ability to fully remediate or augment your remediation process via integrations in other security and IT tools and control surfaces. The options presented in this prompt may vary depending on the integrations that your organization has configured and the type of alert. You can learn more about why you're seeing these options and what they mean at https://pan.dev.
      sender: Your SOC team
      expired: false
      totalanswers: 0
    skipunavailable: false
    quietmode: 0
    isoversize: false
    isautoswitchedtoquietmode: false
  "110":
    id: "110"
    taskid: b4ca9b41-4ef8-47df-8873-cdfcf1830553
    type: condition
    task:
      id: b4ca9b41-4ef8-47df-8873-cdfcf1830553
      version: -1
      name: Close or keep open?
      description: Determines if alert will be closed or kept open.
      type: condition
      iscommand: false
      brand: ""
    nexttasks:
      ' Automated-Remediation':
      - "112"
      '#default#':
      - "4"
      Automated-Remediation With Rule Match:
      - "114"
      Close Now:
      - "111"
      Close Now With Rule Match:
      - "113"
    separatecontext: false
    conditions:
    - label: Automated-Remediation With Rule Match
      condition:
      - - operator: isEqualString
          left:
            value:
              complex:
                root: alert.asmremediation
                accessor: Outcome
            iscontext: true
          right:
            value:
              simple: Success
          ignorecase: true
      - - operator: isNotEmpty
          left:
            value:
              complex:
                root: alert
                accessor: asmremediationpathrule
            iscontext: true
    - label: ' Automated-Remediation'
      condition:
      - - operator: isEqualString
          left:
            value:
              complex:
                root: alert.asmremediation
                accessor: Outcome
            iscontext: true
          right:
            value:
              simple: Success
          ignorecase: true
    - label: Close Now With Rule Match
      condition:
      - - operator: isEqualString
          left:
            value:
              complex:
                root: Select a next step.Answers
                accessor: "0"
            iscontext: true
          right:
            value:
              simple: Close Now
          ignorecase: true
      - - operator: isNotEmpty
          left:
            value:
              complex:
                root: alert
                accessor: asmremediationpathrule
            iscontext: true
    - label: Close Now
      condition:
      - - operator: isEqualString
          left:
            value:
              complex:
                root: Select a next step.Answers
                accessor: "0"
            iscontext: true
          right:
            value:
              simple: Close Now
          ignorecase: true
    continueonerrortype: ""
    view: |-
      {
        "position": {
          "x": 90,
          "y": 5660
        }
      }
    note: false
    timertriggers: []
    ignoreworker: false
    skipunavailable: false
    quietmode: 0
    isoversize: false
    isautoswitchedtoquietmode: false
  "111":
    id: "111"
    taskid: f50bfd4c-7402-4bb8-8047-489f3d93d495
    type: regular
    task:
      id: f50bfd4c-7402-4bb8-8047-489f3d93d495
      version: -1
      name: Close alert (close now)
      description: Close the current alert because auto-close was selected,
      script: Builtin|||closeInvestigation
      type: regular
      iscommand: true
      brand: Builtin
    nexttasks:
      '#none#':
      - "4"
    scriptarguments:
      closeNotes:
        simple: Alert status set to 'Resolved' by Active Response Module
      closeReason:
        simple: Resolved
    separatecontext: false
    continueonerrortype: ""
    view: |-
      {
        "position": {
          "x": -130,
          "y": 5980
        }
      }
    note: false
    timertriggers: []
    ignoreworker: false
    skipunavailable: false
    quietmode: 0
    isoversize: false
    isautoswitchedtoquietmode: false
  "112":
    id: "112"
    taskid: 710aec66-336d-4cbc-8cbd-0fc5198f5e4c
    type: regular
    task:
      id: 710aec66-336d-4cbc-8cbd-0fc5198f5e4c
      version: -1
      name: Close alert (remediated automatically)
      description: Close the current alert because Automated Remediation path was selected.
      script: Builtin|||closeInvestigation
      type: regular
      iscommand: true
      brand: Builtin
    nexttasks:
      '#none#':
      - "4"
    scriptarguments:
      closeNotes:
        simple: Alert status set to 'Resolved - Remediated Automatically' by Active Response Module
      closeReason:
        simple: Resolved - Remediated Automatically
    separatecontext: false
    continueonerrortype: ""
    view: |-
      {
        "position": {
          "x": 310,
          "y": 5980
        }
      }
    note: false
    timertriggers: []
    ignoreworker: false
    skipunavailable: false
    quietmode: 0
    isoversize: false
    isautoswitchedtoquietmode: false
  "113":
    id: "113"
    taskid: 3660106c-2c7e-4a5a-8d77-13c38f87c6c4
    type: regular
    task:
      id: 3660106c-2c7e-4a5a-8d77-13c38f87c6c4
      version: -1
      name: Close alert (close now) with rule match
      description: Close the current alert because auto-close was selected,
      script: Builtin|||closeInvestigation
      type: regular
      iscommand: true
      brand: Builtin
    nexttasks:
      '#none#':
      - "4"
    scriptarguments:
      closeNotes:
        complex:
          root: alert.asmremediationpathrule
          accessor: rule_name
          transformers:
          - operator: concat
            args:
              prefix:
                value:
                  simple: 'Alert status set to ''Resolved'' by Active Response Module - Remediation Path Rule: '
              suffix: {}
      closeReason:
        simple: Resolved
    separatecontext: false
    continueonerrortype: ""
    view: |-
      {
        "position": {
          "x": -450,
          "y": 5840
        }
      }
    note: false
    timertriggers: []
    ignoreworker: false
    skipunavailable: false
    quietmode: 0
    isoversize: false
    isautoswitchedtoquietmode: false
  "114":
    id: "114"
    taskid: 18f94705-5309-4adb-8735-b0a2d4beaf66
    type: regular
    task:
      id: 18f94705-5309-4adb-8735-b0a2d4beaf66
      version: -1
      name: Close alert (remediated automatically) with rule match
      description: Close the current alert because Automated Remediation path was selected.
      script: Builtin|||closeInvestigation
      type: regular
      iscommand: true
      brand: Builtin
    nexttasks:
      '#none#':
      - "4"
    scriptarguments:
      closeNotes:
        complex:
          root: alert.asmremediationpathrule
          accessor: rule_name
          transformers:
          - operator: concat
            args:
              prefix:
                value:
                  simple: 'Alert status set to ''Resolved - Remediated Automatically'' by Active Response Module - Remediation Path Rule: '
              suffix: {}
      closeReason:
        simple: Resolved - Remediated Automatically
    separatecontext: false
    continueonerrortype: ""
    view: |-
      {
        "position": {
          "x": 680,
          "y": 5850
        }
      }
    note: false
    timertriggers: []
    ignoreworker: false
    skipunavailable: false
    quietmode: 0
    isoversize: false
    isautoswitchedtoquietmode: false
  "116":
    id: "116"
    taskid: 98112215-f43b-4f78-875b-58f8da657f94
    type: condition
    task:
      id: 98112215-f43b-4f78-875b-58f8da657f94
      version: -1
      name: Are there service owners with emails?
      description: Verifies if we have emails for service owners.
      type: condition
      iscommand: false
      brand: ""
    nexttasks:
      '#default#':
      - "11"
      "yes":
      - "117"
    separatecontext: false
    conditions:
    - label: "yes"
      condition:
      - - operator: isNotEmpty
          left:
            value:
              complex:
                root: alert.asmserviceowner
                filters:
                - - operator: containsGeneral
                    left:
                      value:
                        simple: alert.asmserviceowner.Email
                      iscontext: true
                    right:
                      value:
                        simple: '@'
                accessor: Email
            iscontext: true
          right:
            value: {}
    continueonerrortype: ""
    view: |-
      {
        "position": {
          "x": -480,
          "y": 3610
        }
      }
    note: false
    timertriggers: []
    ignoreworker: false
    skipunavailable: false
    quietmode: 0
    isoversize: false
    isautoswitchedtoquietmode: false
  "117":
    id: "117"
    taskid: ecd767d9-f7a7-443b-83bb-b6363e3b5c83
    type: regular
    task:
      id: ecd767d9-f7a7-443b-83bb-b6363e3b5c83
      version: -1
      name: Send remediation notification email to service owners
      description: Send an email to service owners about the status of automated remediation action taken.
      script: '|||send-mail'
      type: regular
      iscommand: true
      brand: ""
    nexttasks:
      '#none#':
      - "137"
    scriptarguments:
      htmlBody:
        complex:
          root: inputs.RemediationNotificationHTMLBody
      subject:
        complex:
          root: inputs.RemediationNotificationSubject
      to:
        complex:
          root: alert.asmserviceowner
          filters:
          - - operator: containsGeneral
              left:
                value:
                  simple: alert.asmserviceowner.Email
                iscontext: true
              right:
                value:
                  simple: '@'
          accessor: Email
    separatecontext: false
    continueonerrortype: ""
    view: |-
      {
        "position": {
          "x": -650,
          "y": 3910
        }
      }
    note: false
    timertriggers: []
    ignoreworker: false
    skipunavailable: false
    quietmode: 0
    isoversize: false
    isautoswitchedtoquietmode: false
  "118":
    id: "118"
    taskid: 93c3a0af-b2c4-4721-8984-0d86b28ed61b
    type: playbook
    task:
      id: 93c3a0af-b2c4-4721-8984-0d86b28ed61b
      version: -1
      name: Cortex ASM - Remediation
      playbookName: Cortex ASM - Remediation
      type: playbook
      iscommand: false
      brand: ""
      description: ''
    nexttasks:
      '#none#':
      - "65"
    separatecontext: true
    continueonerrortype: ""
    view: |-
      {
        "position": {
          "x": -1250,
          "y": 2495
        }
      }
    note: false
    timertriggers: []
    ignoreworker: false
    skipunavailable: false
    quietmode: 0
    isoversize: false
    isautoswitchedtoquietmode: false
  "120":
    id: "120"
    taskid: 03f0b59b-af2b-4ede-8bda-aa7857c79c82
    type: playbook
    task:
      id: 03f0b59b-af2b-4ede-8bda-aa7857c79c82
      version: -1
      name: Cortex ASM - Remediation Path Rules
      playbookName: Cortex ASM - Remediation Path Rules
      type: playbook
      iscommand: false
      brand: ""
      description: ''
    nexttasks:
      '#none#':
      - "102"
    scriptarguments:
      BypassDevCheck:
        complex:
          root: inputs.BypassDevCheck
      ExternallyDetectedProviders:
        complex:
          root: ASM.ExternalService
          accessor: externally_detected_providers
    separatecontext: true
    continueonerrortype: ""
    loop:
      iscommand: false
      exitCondition: ""
      wait: 1
      max: 100
    view: |-
      {
        "position": {
          "x": 50,
          "y": 1040
        }
      }
    note: false
    timertriggers: []
    ignoreworker: false
    skipunavailable: false
    quietmode: 0
    isoversize: false
    isautoswitchedtoquietmode: false
  "121":
    id: "121"
    taskid: 6c0ebe20-21a9-4e61-87e5-d4bdc630a92d
    type: title
    task:
      id: 6c0ebe20-21a9-4e61-87e5-d4bdc630a92d
      version: -1
      name: Analysis Stage
      type: title
      iscommand: false
      brand: ""
      description: ''
    nexttasks:
      '#none#':
      - "123"
    separatecontext: false
    continueonerrortype: ""
    view: |-
      {
        "position": {
          "x": 50,
<<<<<<< HEAD
          "y": 455
        }
      }
    note: false
    timertriggers: []
    ignoreworker: false
    skipunavailable: false
    quietmode: 0
    isoversize: false
    isautoswitchedtoquietmode: false
  "123":
    id: "123"
    taskid: e02273a0-e7c1-4084-8073-935de559bf4d
    type: regular
    task:
      id: e02273a0-e7c1-4084-8073-935de559bf4d
      version: -1
      name: GenerateSummaryReport - Analysis
      description: Generate an ASM Alert Summary report.
      scriptName: GenerateASMReport
      type: regular
      iscommand: false
      brand: ""
    nexttasks:
      '#none#':
      - "126"
    scriptarguments:
      alert_details:
        complex:
          root: alert
          accessor: details
      alert_id:
        complex:
          root: alert
          accessor: id
      alert_name:
        complex:
          root: alert
          accessor: name
      alert_severityStr:
        complex:
          root: alert
          accessor: severityStr
      asm_asset_id:
        complex:
          root: alert
          accessor: asmassetid
      asm_cloud:
        complex:
          root: alert
          accessor: asmcloud
      asm_data_collection:
        complex:
          root: alert
          accessor: asmdatacollection
      asm_notification:
        complex:
          root: alert
          accessor: asmnotification
      asm_private_ip:
        complex:
          root: alert
          accessor: asmprivateip
      asm_related:
        complex:
          root: alert
          accessor: asmrelated
      asm_remediation:
        complex:
          root: alert
          accessor: asmremediation
      asm_remediation_path_rule:
        complex:
          root: alert
          accessor: asmremediationpathrule
      asm_service_detection:
        complex:
          root: alert
          accessor: asmservicedetection
      asm_service_id:
        complex:
          root: alert
          accessor: asmserviceid
      asm_service_owner:
        complex:
          root: alert
          accessor: asmserviceowner
      asm_system_ids:
        complex:
          root: alert
          accessor: asmsystemids
      asm_tags:
        complex:
          root: alert
          accessor: asmtags
      report_type:
        simple: analysis
      retry-count:
        simple: "1"
      retry-interval:
        simple: "30"
    separatecontext: false
    continueonerrortype: ""
    view: |-
      {
        "position": {
          "x": 50,
          "y": 590
        }
      }
    note: false
    timertriggers: []
    ignoreworker: false
    skipunavailable: false
    quietmode: 0
    isoversize: false
    isautoswitchedtoquietmode: false
  "124":
    id: "124"
    taskid: d72a8ac8-ee1b-4a6a-860e-0fb08ecad26d
    type: regular
    task:
      id: d72a8ac8-ee1b-4a6a-860e-0fb08ecad26d
      version: -1
      name: Set playbook stage grid field (triage)
      description: |-
        Automation used to more easily populate a grid field.  This is necessary when you want to assign certain values as static or if you have context paths that you will assign to different values as well.  Instead of a value you can enter `TIMESTAMP` to get the current timestamp in ISO format.  Example of command:
        `!GridFieldSetup keys=ip,src,timestamp val1=${AWS.EC2.Instances.NetworkInterfaces.PrivateIpAddress} val2="AWS" val3="TIMESTAMP" gridfiled="gridfield"`
      scriptName: GridFieldSetup
      type: regular
      iscommand: false
      brand: ""
    nexttasks:
      '#none#':
      - "100"
    scriptarguments:
      gridfield:
        simple: asmplaybookstage
      keys:
        simple: stage,timestamp
      val1:
        simple: triage
      val2:
        simple: TIMESTAMP
    separatecontext: false
    continueonerrortype: ""
    view: |-
      {
        "position": {
          "x": 50,
          "y": -540
        }
      }
    note: false
    timertriggers: []
    ignoreworker: false
    skipunavailable: false
    quietmode: 0
    isoversize: false
    isautoswitchedtoquietmode: false
  "125":
    id: "125"
    taskid: 62627f57-08b3-46a8-8899-26e7785142b1
    type: regular
    task:
      id: 62627f57-08b3-46a8-8899-26e7785142b1
      version: -1
      name: Set playbook stage grid field (enrichment)
      description: |-
        Automation used to more easily populate a grid field.  This is necessary when you want to assign certain values as static or if you have context paths that you will assign to different values as well.  Instead of a value you can enter `TIMESTAMP` to get the current timestamp in ISO format.  Example of command:
        `!GridFieldSetup keys=ip,src,timestamp val1=${AWS.EC2.Instances.NetworkInterfaces.PrivateIpAddress} val2="AWS" val3="TIMESTAMP" gridfiled="gridfield"`
      scriptName: GridFieldSetup
      type: regular
      iscommand: false
      brand: ""
    nexttasks:
      '#none#':
      - "121"
    scriptarguments:
      gridfield:
        simple: asmplaybookstage
      keys:
        simple: stage,timestamp
      val1:
        simple: enrichment
      val2:
        simple: TIMESTAMP
    separatecontext: false
    continueonerrortype: ""
    view: |-
      {
        "position": {
          "x": 50,
          "y": 295
        }
      }
    note: false
    timertriggers: []
    ignoreworker: false
    skipunavailable: false
    quietmode: 0
    isoversize: false
    isautoswitchedtoquietmode: false
  "126":
    id: "126"
    taskid: e0a96130-602f-49be-8099-628e3bb4c4c3
    type: regular
    task:
      id: e0a96130-602f-49be-8099-628e3bb4c4c3
      version: -1
      name: Set playbook stage grid field (analysis)
      description: |-
        Automation used to more easily populate a grid field.  This is necessary when you want to assign certain values as static or if you have context paths that you will assign to different values as well.  Instead of a value you can enter `TIMESTAMP` to get the current timestamp in ISO format.  Example of command:
        `!GridFieldSetup keys=ip,src,timestamp val1=${AWS.EC2.Instances.NetworkInterfaces.PrivateIpAddress} val2="AWS" val3="TIMESTAMP" gridfiled="gridfield"`
      scriptName: GridFieldSetup
      type: regular
      iscommand: false
      brand: ""
    nexttasks:
      '#none#':
      - "8"
    scriptarguments:
      gridfield:
        simple: asmplaybookstage
      keys:
        simple: stage,timestamp
      val1:
        simple: analysis
      val2:
        simple: TIMESTAMP
    separatecontext: false
    continueonerrortype: ""
    view: |-
      {
        "position": {
          "x": 50,
          "y": 750
        }
      }
    note: false
    timertriggers: []
    ignoreworker: false
    skipunavailable: false
    quietmode: 0
    isoversize: false
    isautoswitchedtoquietmode: false
  "127":
    id: "127"
    taskid: d7d00a0f-5f09-4998-8ab6-a1c276f03cf5
    type: regular
    task:
      id: d7d00a0f-5f09-4998-8ab6-a1c276f03cf5
      version: -1
      name: Set playbook stage grid field (decision)
      description: |-
        Automation used to more easily populate a grid field.  This is necessary when you want to assign certain values as static or if you have context paths that you will assign to different values as well.  Instead of a value you can enter `TIMESTAMP` to get the current timestamp in ISO format.  Example of command:
        `!GridFieldSetup keys=ip,src,timestamp val1=${AWS.EC2.Instances.NetworkInterfaces.PrivateIpAddress} val2="AWS" val3="TIMESTAMP" gridfiled="gridfield"`
      scriptName: GridFieldSetup
      type: regular
      iscommand: false
      brand: ""
    nexttasks:
      '#none#':
      - "48"
    scriptarguments:
      gridfield:
        simple: asmplaybookstage
      keys:
        simple: stage,timestamp
      val1:
        simple: decision
      val2:
        simple: TIMESTAMP
    separatecontext: false
    continueonerrortype: ""
    view: |-
      {
        "position": {
          "x": 70,
          "y": 1920
        }
      }
    note: false
    timertriggers: []
    ignoreworker: false
    skipunavailable: false
    quietmode: 0
    isoversize: false
    isautoswitchedtoquietmode: false
  "128":
    id: "128"
    taskid: 33deff05-11a7-41f1-81a9-11df0e5946e9
    type: regular
    task:
      id: 33deff05-11a7-41f1-81a9-11df0e5946e9
      version: -1
      name: Set playbook stage grid field (decision)
      description: |-
        Automation used to more easily populate a grid field.  This is necessary when you want to assign certain values as static or if you have context paths that you will assign to different values as well.  Instead of a value you can enter `TIMESTAMP` to get the current timestamp in ISO format.  Example of command:
        `!GridFieldSetup keys=ip,src,timestamp val1=${AWS.EC2.Instances.NetworkInterfaces.PrivateIpAddress} val2="AWS" val3="TIMESTAMP" gridfiled="gridfield"`
      scriptName: GridFieldSetup
      type: regular
      iscommand: false
      brand: ""
    nexttasks:
      '#none#':
      - "63"
    scriptarguments:
      gridfield:
        simple: asmplaybookstage
      keys:
        simple: stage,timestamp
      val1:
        simple: decision
      val2:
        simple: TIMESTAMP
    separatecontext: false
    continueonerrortype: ""
    view: |-
      {
        "position": {
          "x": -840,
          "y": 2080
        }
      }
    note: false
    timertriggers: []
    ignoreworker: false
    skipunavailable: false
    quietmode: 0
    isoversize: false
    isautoswitchedtoquietmode: false
  "129":
    id: "129"
    taskid: 0602182c-f2c1-4e47-88e2-83b5807ff32a
    type: regular
    task:
      id: 0602182c-f2c1-4e47-88e2-83b5807ff32a
      version: -1
      name: Set playbook stage grid field (decision)
      description: |-
        Automation used to more easily populate a grid field.  This is necessary when you want to assign certain values as static or if you have context paths that you will assign to different values as well.  Instead of a value you can enter `TIMESTAMP` to get the current timestamp in ISO format.  Example of command:
        `!GridFieldSetup keys=ip,src,timestamp val1=${AWS.EC2.Instances.NetworkInterfaces.PrivateIpAddress} val2="AWS" val3="TIMESTAMP" gridfiled="gridfield"`
      scriptName: GridFieldSetup
      type: regular
      iscommand: false
      brand: ""
    nexttasks:
      '#none#':
      - "12"
    scriptarguments:
      gridfield:
        simple: asmplaybookstage
      keys:
        simple: stage,timestamp
      val1:
        simple: decision
      val2:
        simple: TIMESTAMP
    separatecontext: false
    continueonerrortype: ""
    view: |-
      {
        "position": {
          "x": -1250,
          "y": 2080
        }
      }
    note: false
    timertriggers: []
    ignoreworker: false
    skipunavailable: false
    quietmode: 0
    isoversize: false
    isautoswitchedtoquietmode: false
  "130":
    id: "130"
    taskid: 5fea7d0d-a803-4e9e-858a-ae706164f73d
    type: regular
    task:
      id: 5fea7d0d-a803-4e9e-858a-ae706164f73d
      version: -1
      name: Set playbook stage grid field (decision)
      description: |-
        Automation used to more easily populate a grid field.  This is necessary when you want to assign certain values as static or if you have context paths that you will assign to different values as well.  Instead of a value you can enter `TIMESTAMP` to get the current timestamp in ISO format.  Example of command:
        `!GridFieldSetup keys=ip,src,timestamp val1=${AWS.EC2.Instances.NetworkInterfaces.PrivateIpAddress} val2="AWS" val3="TIMESTAMP" gridfiled="gridfield"`
      scriptName: GridFieldSetup
      type: regular
      iscommand: false
      brand: ""
    nexttasks:
      '#none#':
      - "10"
    scriptarguments:
      gridfield:
        simple: asmplaybookstage
      keys:
        simple: stage,timestamp
      val1:
        simple: decision
      val2:
        simple: TIMESTAMP
    separatecontext: false
    continueonerrortype: ""
    view: |-
      {
        "position": {
          "x": 930,
          "y": 2080
        }
      }
    note: false
    timertriggers: []
    ignoreworker: false
    skipunavailable: false
    quietmode: 0
    isoversize: false
    isautoswitchedtoquietmode: false
  "131":
    id: "131"
    taskid: f845af74-e337-4838-891d-4b435376fa90
    type: regular
    task:
      id: f845af74-e337-4838-891d-4b435376fa90
      version: -1
      name: Set playbook stage grid field (decision)
      description: |-
        Automation used to more easily populate a grid field.  This is necessary when you want to assign certain values as static or if you have context paths that you will assign to different values as well.  Instead of a value you can enter `TIMESTAMP` to get the current timestamp in ISO format.  Example of command:
        `!GridFieldSetup keys=ip,src,timestamp val1=${AWS.EC2.Instances.NetworkInterfaces.PrivateIpAddress} val2="AWS" val3="TIMESTAMP" gridfiled="gridfield"`
      scriptName: GridFieldSetup
      type: regular
      iscommand: false
      brand: ""
    nexttasks:
      '#none#':
      - "60"
    scriptarguments:
      gridfield:
        simple: asmplaybookstage
      keys:
        simple: stage,timestamp
      val1:
        simple: decision
      val2:
        simple: TIMESTAMP
    separatecontext: false
    continueonerrortype: ""
    view: |-
      {
        "position": {
          "x": 1370,
          "y": 2080
        }
      }
    note: false
    timertriggers: []
    ignoreworker: false
    skipunavailable: false
    quietmode: 0
    isoversize: false
    isautoswitchedtoquietmode: false
  "132":
    id: "132"
    taskid: e7c66817-7b08-4c8b-8e54-e6abaf2ce94f
    type: regular
    task:
      id: e7c66817-7b08-4c8b-8e54-e6abaf2ce94f
      version: -1
      name: Set playbook stage grid field (remediation)
      description: |-
        Automation used to more easily populate a grid field.  This is necessary when you want to assign certain values as static or if you have context paths that you will assign to different values as well.  Instead of a value you can enter `TIMESTAMP` to get the current timestamp in ISO format.  Example of command:
        `!GridFieldSetup keys=ip,src,timestamp val1=${AWS.EC2.Instances.NetworkInterfaces.PrivateIpAddress} val2="AWS" val3="TIMESTAMP" gridfiled="gridfield"`
      scriptName: GridFieldSetup
      type: regular
      iscommand: false
      brand: ""
    nexttasks:
      '#none#':
      - "116"
    scriptarguments:
      gridfield:
        simple: asmplaybookstage
      keys:
        simple: stage,timestamp
      val1:
        simple: remediation
      val2:
        simple: TIMESTAMP
    separatecontext: false
    continueonerrortype: ""
    view: |-
      {
        "position": {
          "x": -480,
          "y": 3440
        }
      }
    note: false
    timertriggers: []
    ignoreworker: false
    skipunavailable: false
    quietmode: 0
    isoversize: false
    isautoswitchedtoquietmode: false
  "133":
    id: "133"
    taskid: f6c366d2-7791-4dbc-8733-432f6f5ce254
    type: regular
    task:
      id: f6c366d2-7791-4dbc-8733-432f6f5ce254
      version: -1
      name: Set playbook stage grid field (remediation)
      description: |-
        Automation used to more easily populate a grid field.  This is necessary when you want to assign certain values as static or if you have context paths that you will assign to different values as well.  Instead of a value you can enter `TIMESTAMP` to get the current timestamp in ISO format.  Example of command:
        `!GridFieldSetup keys=ip,src,timestamp val1=${AWS.EC2.Instances.NetworkInterfaces.PrivateIpAddress} val2="AWS" val3="TIMESTAMP" gridfiled="gridfield"`
      scriptName: GridFieldSetup
      type: regular
      iscommand: false
      brand: ""
    nexttasks:
      '#none#':
      - "72"
    scriptarguments:
      gridfield:
        simple: asmplaybookstage
      keys:
        simple: stage,timestamp
      val1:
        simple: remediation
      val2:
        simple: TIMESTAMP
    separatecontext: false
    continueonerrortype: ""
    view: |-
      {
        "position": {
          "x": -70,
          "y": 3440
        }
      }
    note: false
    timertriggers: []
    ignoreworker: false
    skipunavailable: false
    quietmode: 0
    isoversize: false
    isautoswitchedtoquietmode: false
  "134":
    id: "134"
    taskid: 8d3e1eb3-201b-48d4-85af-43458710c102
    type: regular
    task:
      id: 8d3e1eb3-201b-48d4-85af-43458710c102
      version: -1
      name: Set playbook stage grid field (notification)
      description: |-
        Automation used to more easily populate a grid field.  This is necessary when you want to assign certain values as static or if you have context paths that you will assign to different values as well.  Instead of a value you can enter `TIMESTAMP` to get the current timestamp in ISO format.  Example of command:
        `!GridFieldSetup keys=ip,src,timestamp val1=${AWS.EC2.Instances.NetworkInterfaces.PrivateIpAddress} val2="AWS" val3="TIMESTAMP" gridfiled="gridfield"`
      scriptName: GridFieldSetup
      type: regular
      iscommand: false
      brand: ""
    nexttasks:
      '#none#':
      - "50"
    scriptarguments:
      gridfield:
        simple: asmplaybookstage
      keys:
        simple: stage,timestamp
      val1:
        simple: notification
      val2:
        simple: TIMESTAMP
    separatecontext: false
    continueonerrortype: ""
    view: |-
      {
        "position": {
          "x": 1150,
          "y": 3250
        }
      }
    note: false
    timertriggers: []
    ignoreworker: false
    skipunavailable: false
    quietmode: 0
    isoversize: false
    isautoswitchedtoquietmode: false
  "135":
    id: "135"
    taskid: c0ed1432-8f8d-4ff9-8049-922d9df2f765
    type: regular
    task:
      id: c0ed1432-8f8d-4ff9-8049-922d9df2f765
      version: -1
      name: Set playbook stage grid field (validation)
      description: |-
        Automation used to more easily populate a grid field.  This is necessary when you want to assign certain values as static or if you have context paths that you will assign to different values as well.  Instead of a value you can enter `TIMESTAMP` to get the current timestamp in ISO format.  Example of command:
        `!GridFieldSetup keys=ip,src,timestamp val1=${AWS.EC2.Instances.NetworkInterfaces.PrivateIpAddress} val2="AWS" val3="TIMESTAMP" gridfiled="gridfield"`
      scriptName: GridFieldSetup
      type: regular
      iscommand: false
      brand: ""
    nexttasks:
      '#none#':
      - "13"
    scriptarguments:
      gridfield:
        simple: asmplaybookstage
      keys:
        simple: stage,timestamp
      val1:
        simple: validation
      val2:
        simple: TIMESTAMP
    separatecontext: false
    continueonerrortype: ""
    view: |-
      {
        "position": {
          "x": 90,
          "y": 4890
        }
      }
    note: false
    timertriggers: []
    ignoreworker: false
    skipunavailable: false
    quietmode: 0
    isoversize: false
    isautoswitchedtoquietmode: false
  "136":
    id: "136"
    taskid: 03f506f3-eb1e-42c3-8095-5cb1c954a7f5
    type: regular
    task:
      id: 03f506f3-eb1e-42c3-8095-5cb1c954a7f5
      version: -1
      name: Set playbook stage grid field (summarization)
      description: |-
        Automation used to more easily populate a grid field.  This is necessary when you want to assign certain values as static or if you have context paths that you will assign to different values as well.  Instead of a value you can enter `TIMESTAMP` to get the current timestamp in ISO format.  Example of command:
        `!GridFieldSetup keys=ip,src,timestamp val1=${AWS.EC2.Instances.NetworkInterfaces.PrivateIpAddress} val2="AWS" val3="TIMESTAMP" gridfiled="gridfield"`
      scriptName: GridFieldSetup
      type: regular
      iscommand: false
      brand: ""
    nexttasks:
      '#none#':
      - "81"
    scriptarguments:
      gridfield:
        simple: asmplaybookstage
      keys:
        simple: stage,timestamp
      val1:
        simple: 'summarization'
      val2:
        simple: TIMESTAMP
    separatecontext: false
    continueonerrortype: ""
    view: |-
      {
        "position": {
          "x": 90,
          "y": 5330
        }
      }
    note: false
    timertriggers: []
    ignoreworker: false
    skipunavailable: false
    quietmode: 0
    isoversize: false
    isautoswitchedtoquietmode: false
  "137":
    id: "137"
    taskid: 9af85810-23bf-4adc-8efc-d8cf4a7caee6
    type: regular
    task:
      id: 9af85810-23bf-4adc-8efc-d8cf4a7caee6
      version: -1
      name: Set playbook stage grid field (notification)
      description: |-
        Automation used to more easily populate a grid field.  This is necessary when you want to assign certain values as static or if you have context paths that you will assign to different values as well.  Instead of a value you can enter `TIMESTAMP` to get the current timestamp in ISO format.  Example of command:
        `!GridFieldSetup keys=ip,src,timestamp val1=${AWS.EC2.Instances.NetworkInterfaces.PrivateIpAddress} val2="AWS" val3="TIMESTAMP" gridfiled="gridfield"`
      scriptName: GridFieldSetup
      type: regular
      iscommand: false
      brand: ""
    nexttasks:
      '#none#':
      - "11"
    scriptarguments:
      gridfield:
        simple: asmplaybookstage
      keys:
        simple: stage,timestamp
      val1:
        simple: notification
      val2:
        simple: TIMESTAMP
    separatecontext: false
    continueonerrortype: ""
    view: |-
      {
        "position": {
          "x": -650,
          "y": 4070
        }
      }
    note: false
    timertriggers: []
    ignoreworker: false
    skipunavailable: false
    quietmode: 0
    isoversize: false
    isautoswitchedtoquietmode: false
  "138":
    id: "138"
    taskid: 44cdc024-2ee8-466d-8b97-fa470d924e46
    type: regular
    task:
      id: 44cdc024-2ee8-466d-8b97-fa470d924e46
      version: -1
      name: Initialize playbook stage grid field
      description: Initialize "ASM - Playbook Stage" to blank in case the playbook is re-run.
      script: Builtin|||setAlert
      type: regular
      iscommand: true
      brand: Builtin
    nexttasks:
      '#none#':
      - "124"
    scriptarguments:
      asmplaybookstage:
        simple: '[]'
    separatecontext: false
    continueonerrortype: ""
    view: |-
      {
        "position": {
          "x": 50,
          "y": -700
        }
      }
    note: false
    timertriggers: []
    ignoreworker: false
    skipunavailable: false
    quietmode: 0
    isoversize: false
    isautoswitchedtoquietmode: false
view: |-
  {
    "linkLabelsPosition": {
      "110_111_Close Now": 0.88,
      "110_112_ Automated-Remediation": 0.88,
      "116_11_#default#": 0.36,
      "16_6_yes": 0.6,
      "20_135_no": 0.53,
      "48_10_ServiceNow ticket": 0.82,
      "48_12_Automated remediation": 0.87,
      "48_60_Notification email": 0.88,
      "48_63_Manual remediation": 0.54
    },
    "paper": {
      "dimensions": {
        "height": 7475,
        "width": 3490,
        "x": -1740,
        "y": -960
=======
          "y": 85
        }
>>>>>>> a56da0f6
      }
    note: false
    timertriggers: []
    ignoreworker: false
    skipunavailable: false
    quietmode: 0
    isoversize: false
    isautoswitchedtoquietmode: false
  "123":
    id: "123"
    taskid: e02273a0-e7c1-4084-8073-935de559bf4d
    type: regular
    task:
      id: e02273a0-e7c1-4084-8073-935de559bf4d
      version: -1
      name: GenerateSummaryReport - Analysis
      description: Generate an ASM Alert Summary report.
      scriptName: GenerateASMReport
      type: regular
      iscommand: false
      brand: ""
    nexttasks:
      '#none#':
      - "126"
    scriptarguments:
      alert_details:
        complex:
          root: alert
          accessor: details
      alert_id:
        complex:
          root: alert
          accessor: id
      alert_name:
        complex:
          root: alert
          accessor: name
      alert_severityStr:
        complex:
          root: alert
          accessor: severityStr
      asm_asset_id:
        complex:
          root: alert
          accessor: asmassetid
      asm_cloud:
        complex:
          root: alert
          accessor: asmcloud
      asm_data_collection:
        complex:
          root: alert
          accessor: asmdatacollection
      asm_notification:
        complex:
          root: alert
          accessor: asmnotification
      asm_private_ip:
        complex:
          root: alert
          accessor: asmprivateip
      asm_related:
        complex:
          root: alert
          accessor: asmrelated
      asm_remediation:
        complex:
          root: alert
          accessor: asmremediation
      asm_remediation_path_rule:
        complex:
          root: alert
          accessor: asmremediationpathrule
      asm_service_detection:
        complex:
          root: alert
          accessor: asmservicedetection
      asm_service_id:
        complex:
          root: alert
          accessor: asmserviceid
      asm_service_owner:
        complex:
          root: alert
          accessor: asmserviceowner
      asm_system_ids:
        complex:
          root: alert
          accessor: asmsystemids
      asm_tags:
        complex:
          root: alert
          accessor: asmtags
      report_type:
        simple: analysis
      retry-count:
        simple: "1"
      retry-interval:
        simple: "30"
    separatecontext: false
    continueonerrortype: ""
    view: |-
      {
        "position": {
          "x": 50,
          "y": 220
        }
      }
    note: false
    timertriggers: []
    ignoreworker: false
    skipunavailable: false
    quietmode: 0
    isoversize: false
    isautoswitchedtoquietmode: false
  "124":
    id: "124"
    taskid: d72a8ac8-ee1b-4a6a-860e-0fb08ecad26d
    type: regular
    task:
      id: d72a8ac8-ee1b-4a6a-860e-0fb08ecad26d
      version: -1
      name: Set playbook stage grid field (triage)
      description: |-
        Automation used to more easily populate a grid field.  This is necessary when you want to assign certain values as static or if you have context paths that you will assign to different values as well.  Instead of a value you can enter `TIMESTAMP` to get the current timestamp in ISO format.  Example of command:
        `!GridFieldSetup keys=ip,src,timestamp val1=${AWS.EC2.Instances.NetworkInterfaces.PrivateIpAddress} val2="AWS" val3="TIMESTAMP" gridfiled="gridfield"`
      scriptName: GridFieldSetup
      type: regular
      iscommand: false
      brand: ""
    nexttasks:
      '#none#':
      - "100"
    scriptarguments:
      gridfield:
        simple: asmplaybookstage
      keys:
        simple: stage,timestamp
      val1:
        simple: triage
      val2:
        simple: TIMESTAMP
    separatecontext: false
    continueonerrortype: ""
    view: |-
      {
        "position": {
          "x": 50,
          "y": -910
        }
      }
    note: false
    timertriggers: []
    ignoreworker: false
    skipunavailable: false
    quietmode: 0
    isoversize: false
    isautoswitchedtoquietmode: false
  "125":
    id: "125"
    taskid: 62627f57-08b3-46a8-8899-26e7785142b1
    type: regular
    task:
      id: 62627f57-08b3-46a8-8899-26e7785142b1
      version: -1
      name: Set playbook stage grid field (enrichment)
      description: |-
        Automation used to more easily populate a grid field.  This is necessary when you want to assign certain values as static or if you have context paths that you will assign to different values as well.  Instead of a value you can enter `TIMESTAMP` to get the current timestamp in ISO format.  Example of command:
        `!GridFieldSetup keys=ip,src,timestamp val1=${AWS.EC2.Instances.NetworkInterfaces.PrivateIpAddress} val2="AWS" val3="TIMESTAMP" gridfiled="gridfield"`
      scriptName: GridFieldSetup
      type: regular
      iscommand: false
      brand: ""
    nexttasks:
      '#none#':
      - "121"
    scriptarguments:
      gridfield:
        simple: asmplaybookstage
      keys:
        simple: stage,timestamp
      val1:
        simple: enrichment
      val2:
        simple: TIMESTAMP
    separatecontext: false
    continueonerrortype: ""
    view: |-
      {
        "position": {
          "x": 50,
          "y": -75
        }
      }
    note: false
    timertriggers: []
    ignoreworker: false
    skipunavailable: false
    quietmode: 0
    isoversize: false
    isautoswitchedtoquietmode: false
  "126":
    id: "126"
    taskid: e0a96130-602f-49be-8099-628e3bb4c4c3
    type: regular
    task:
      id: e0a96130-602f-49be-8099-628e3bb4c4c3
      version: -1
      name: Set playbook stage grid field (analysis)
      description: |-
        Automation used to more easily populate a grid field.  This is necessary when you want to assign certain values as static or if you have context paths that you will assign to different values as well.  Instead of a value you can enter `TIMESTAMP` to get the current timestamp in ISO format.  Example of command:
        `!GridFieldSetup keys=ip,src,timestamp val1=${AWS.EC2.Instances.NetworkInterfaces.PrivateIpAddress} val2="AWS" val3="TIMESTAMP" gridfiled="gridfield"`
      scriptName: GridFieldSetup
      type: regular
      iscommand: false
      brand: ""
    nexttasks:
      '#none#':
      - "144"
    scriptarguments:
      gridfield:
        simple: asmplaybookstage
      keys:
        simple: stage,timestamp
      val1:
        simple: analysis
      val2:
        simple: TIMESTAMP
    separatecontext: false
    continueonerrortype: ""
    view: |-
      {
        "position": {
          "x": 50,
          "y": 380
        }
      }
    note: false
    timertriggers: []
    ignoreworker: false
    skipunavailable: false
    quietmode: 0
    isoversize: false
    isautoswitchedtoquietmode: false
  "127":
    id: "127"
    taskid: d7d00a0f-5f09-4998-8ab6-a1c276f03cf5
    type: regular
    task:
      id: d7d00a0f-5f09-4998-8ab6-a1c276f03cf5
      version: -1
      name: Set playbook stage grid field (decision)
      description: |-
        Automation used to more easily populate a grid field.  This is necessary when you want to assign certain values as static or if you have context paths that you will assign to different values as well.  Instead of a value you can enter `TIMESTAMP` to get the current timestamp in ISO format.  Example of command:
        `!GridFieldSetup keys=ip,src,timestamp val1=${AWS.EC2.Instances.NetworkInterfaces.PrivateIpAddress} val2="AWS" val3="TIMESTAMP" gridfiled="gridfield"`
      scriptName: GridFieldSetup
      type: regular
      iscommand: false
      brand: ""
    nexttasks:
      '#none#':
      - "48"
    scriptarguments:
      gridfield:
        simple: asmplaybookstage
      keys:
        simple: stage,timestamp
      val1:
        simple: decision
      val2:
        simple: TIMESTAMP
    separatecontext: false
    continueonerrortype: ""
    view: |-
      {
        "position": {
          "x": 70,
          "y": 1920
        }
      }
    note: false
    timertriggers: []
    ignoreworker: false
    skipunavailable: false
    quietmode: 0
    isoversize: false
    isautoswitchedtoquietmode: false
  "128":
    id: "128"
    taskid: 33deff05-11a7-41f1-81a9-11df0e5946e9
    type: regular
    task:
      id: 33deff05-11a7-41f1-81a9-11df0e5946e9
      version: -1
      name: Set playbook stage grid field (decision)
      description: |-
        Automation used to more easily populate a grid field.  This is necessary when you want to assign certain values as static or if you have context paths that you will assign to different values as well.  Instead of a value you can enter `TIMESTAMP` to get the current timestamp in ISO format.  Example of command:
        `!GridFieldSetup keys=ip,src,timestamp val1=${AWS.EC2.Instances.NetworkInterfaces.PrivateIpAddress} val2="AWS" val3="TIMESTAMP" gridfiled="gridfield"`
      scriptName: GridFieldSetup
      type: regular
      iscommand: false
      brand: ""
    nexttasks:
      '#none#':
      - "63"
    scriptarguments:
      gridfield:
        simple: asmplaybookstage
      keys:
        simple: stage,timestamp
      val1:
        simple: decision
      val2:
        simple: TIMESTAMP
    separatecontext: false
    continueonerrortype: ""
    view: |-
      {
        "position": {
          "x": -840,
          "y": 2080
        }
      }
    note: false
    timertriggers: []
    ignoreworker: false
    skipunavailable: false
    quietmode: 0
    isoversize: false
    isautoswitchedtoquietmode: false
  "129":
    id: "129"
    taskid: 0602182c-f2c1-4e47-88e2-83b5807ff32a
    type: regular
    task:
      id: 0602182c-f2c1-4e47-88e2-83b5807ff32a
      version: -1
      name: Set playbook stage grid field (decision)
      description: |-
        Automation used to more easily populate a grid field.  This is necessary when you want to assign certain values as static or if you have context paths that you will assign to different values as well.  Instead of a value you can enter `TIMESTAMP` to get the current timestamp in ISO format.  Example of command:
        `!GridFieldSetup keys=ip,src,timestamp val1=${AWS.EC2.Instances.NetworkInterfaces.PrivateIpAddress} val2="AWS" val3="TIMESTAMP" gridfiled="gridfield"`
      scriptName: GridFieldSetup
      type: regular
      iscommand: false
      brand: ""
    nexttasks:
      '#none#':
      - "12"
    scriptarguments:
      gridfield:
        simple: asmplaybookstage
      keys:
        simple: stage,timestamp
      val1:
        simple: decision
      val2:
        simple: TIMESTAMP
    separatecontext: false
    continueonerrortype: ""
    view: |-
      {
        "position": {
          "x": -1250,
          "y": 2080
        }
      }
    note: false
    timertriggers: []
    ignoreworker: false
    skipunavailable: false
    quietmode: 0
    isoversize: false
    isautoswitchedtoquietmode: false
  "130":
    id: "130"
    taskid: 5fea7d0d-a803-4e9e-858a-ae706164f73d
    type: regular
    task:
      id: 5fea7d0d-a803-4e9e-858a-ae706164f73d
      version: -1
      name: Set playbook stage grid field (decision)
      description: |-
        Automation used to more easily populate a grid field.  This is necessary when you want to assign certain values as static or if you have context paths that you will assign to different values as well.  Instead of a value you can enter `TIMESTAMP` to get the current timestamp in ISO format.  Example of command:
        `!GridFieldSetup keys=ip,src,timestamp val1=${AWS.EC2.Instances.NetworkInterfaces.PrivateIpAddress} val2="AWS" val3="TIMESTAMP" gridfiled="gridfield"`
      scriptName: GridFieldSetup
      type: regular
      iscommand: false
      brand: ""
    nexttasks:
      '#none#':
      - "10"
    scriptarguments:
      gridfield:
        simple: asmplaybookstage
      keys:
        simple: stage,timestamp
      val1:
        simple: decision
      val2:
        simple: TIMESTAMP
    separatecontext: false
    continueonerrortype: ""
    view: |-
      {
        "position": {
          "x": 930,
          "y": 2080
        }
      }
    note: false
    timertriggers: []
    ignoreworker: false
    skipunavailable: false
    quietmode: 0
    isoversize: false
    isautoswitchedtoquietmode: false
  "131":
    id: "131"
    taskid: f845af74-e337-4838-891d-4b435376fa90
    type: regular
    task:
      id: f845af74-e337-4838-891d-4b435376fa90
      version: -1
      name: Set playbook stage grid field (decision)
      description: |-
        Automation used to more easily populate a grid field.  This is necessary when you want to assign certain values as static or if you have context paths that you will assign to different values as well.  Instead of a value you can enter `TIMESTAMP` to get the current timestamp in ISO format.  Example of command:
        `!GridFieldSetup keys=ip,src,timestamp val1=${AWS.EC2.Instances.NetworkInterfaces.PrivateIpAddress} val2="AWS" val3="TIMESTAMP" gridfiled="gridfield"`
      scriptName: GridFieldSetup
      type: regular
      iscommand: false
      brand: ""
    nexttasks:
      '#none#':
      - "60"
    scriptarguments:
      gridfield:
        simple: asmplaybookstage
      keys:
        simple: stage,timestamp
      val1:
        simple: decision
      val2:
        simple: TIMESTAMP
    separatecontext: false
    continueonerrortype: ""
    view: |-
      {
        "position": {
          "x": 1370,
          "y": 2080
        }
      }
    note: false
    timertriggers: []
    ignoreworker: false
    skipunavailable: false
    quietmode: 0
    isoversize: false
    isautoswitchedtoquietmode: false
  "132":
    id: "132"
    taskid: e7c66817-7b08-4c8b-8e54-e6abaf2ce94f
    type: regular
    task:
      id: e7c66817-7b08-4c8b-8e54-e6abaf2ce94f
      version: -1
      name: Set playbook stage grid field (remediation)
      description: |-
        Automation used to more easily populate a grid field.  This is necessary when you want to assign certain values as static or if you have context paths that you will assign to different values as well.  Instead of a value you can enter `TIMESTAMP` to get the current timestamp in ISO format.  Example of command:
        `!GridFieldSetup keys=ip,src,timestamp val1=${AWS.EC2.Instances.NetworkInterfaces.PrivateIpAddress} val2="AWS" val3="TIMESTAMP" gridfiled="gridfield"`
      scriptName: GridFieldSetup
      type: regular
      iscommand: false
      brand: ""
    nexttasks:
      '#none#':
      - "116"
    scriptarguments:
      gridfield:
        simple: asmplaybookstage
      keys:
        simple: stage,timestamp
      val1:
        simple: remediation
      val2:
        simple: TIMESTAMP
    separatecontext: false
    continueonerrortype: ""
    view: |-
      {
        "position": {
          "x": -480,
          "y": 3440
        }
      }
    note: false
    timertriggers: []
    ignoreworker: false
    skipunavailable: false
    quietmode: 0
    isoversize: false
    isautoswitchedtoquietmode: false
  "133":
    id: "133"
    taskid: f6c366d2-7791-4dbc-8733-432f6f5ce254
    type: regular
    task:
      id: f6c366d2-7791-4dbc-8733-432f6f5ce254
      version: -1
      name: Set playbook stage grid field (remediation)
      description: |-
        Automation used to more easily populate a grid field.  This is necessary when you want to assign certain values as static or if you have context paths that you will assign to different values as well.  Instead of a value you can enter `TIMESTAMP` to get the current timestamp in ISO format.  Example of command:
        `!GridFieldSetup keys=ip,src,timestamp val1=${AWS.EC2.Instances.NetworkInterfaces.PrivateIpAddress} val2="AWS" val3="TIMESTAMP" gridfiled="gridfield"`
      scriptName: GridFieldSetup
      type: regular
      iscommand: false
      brand: ""
    nexttasks:
      '#none#':
      - "72"
    scriptarguments:
      gridfield:
        simple: asmplaybookstage
      keys:
        simple: stage,timestamp
      val1:
        simple: remediation
      val2:
        simple: TIMESTAMP
    separatecontext: false
    continueonerrortype: ""
    view: |-
      {
        "position": {
          "x": -70,
          "y": 3440
        }
      }
    note: false
    timertriggers: []
    ignoreworker: false
    skipunavailable: false
    quietmode: 0
    isoversize: false
    isautoswitchedtoquietmode: false
  "134":
    id: "134"
    taskid: 8d3e1eb3-201b-48d4-85af-43458710c102
    type: regular
    task:
      id: 8d3e1eb3-201b-48d4-85af-43458710c102
      version: -1
      name: Set playbook stage grid field (notification)
      description: |-
        Automation used to more easily populate a grid field.  This is necessary when you want to assign certain values as static or if you have context paths that you will assign to different values as well.  Instead of a value you can enter `TIMESTAMP` to get the current timestamp in ISO format.  Example of command:
        `!GridFieldSetup keys=ip,src,timestamp val1=${AWS.EC2.Instances.NetworkInterfaces.PrivateIpAddress} val2="AWS" val3="TIMESTAMP" gridfiled="gridfield"`
      scriptName: GridFieldSetup
      type: regular
      iscommand: false
      brand: ""
    nexttasks:
      '#none#':
      - "50"
    scriptarguments:
      gridfield:
        simple: asmplaybookstage
      keys:
        simple: stage,timestamp
      val1:
        simple: notification
      val2:
        simple: TIMESTAMP
    separatecontext: false
    continueonerrortype: ""
    view: |-
      {
        "position": {
          "x": 1150,
          "y": 3250
        }
      }
    note: false
    timertriggers: []
    ignoreworker: false
    skipunavailable: false
    quietmode: 0
    isoversize: false
    isautoswitchedtoquietmode: false
  "135":
    id: "135"
    taskid: c0ed1432-8f8d-4ff9-8049-922d9df2f765
    type: regular
    task:
      id: c0ed1432-8f8d-4ff9-8049-922d9df2f765
      version: -1
      name: Set playbook stage grid field (validation)
      description: |-
        Automation used to more easily populate a grid field.  This is necessary when you want to assign certain values as static or if you have context paths that you will assign to different values as well.  Instead of a value you can enter `TIMESTAMP` to get the current timestamp in ISO format.  Example of command:
        `!GridFieldSetup keys=ip,src,timestamp val1=${AWS.EC2.Instances.NetworkInterfaces.PrivateIpAddress} val2="AWS" val3="TIMESTAMP" gridfiled="gridfield"`
      scriptName: GridFieldSetup
      type: regular
      iscommand: false
      brand: ""
    nexttasks:
      '#none#':
      - "13"
    scriptarguments:
      gridfield:
        simple: asmplaybookstage
      keys:
        simple: stage,timestamp
      val1:
        simple: validation
      val2:
        simple: TIMESTAMP
    separatecontext: false
    continueonerrortype: ""
    view: |-
      {
        "position": {
          "x": 90,
          "y": 4890
        }
      }
    note: false
    timertriggers: []
    ignoreworker: false
    skipunavailable: false
    quietmode: 0
    isoversize: false
    isautoswitchedtoquietmode: false
  "136":
    id: "136"
    taskid: 03f506f3-eb1e-42c3-8095-5cb1c954a7f5
    type: regular
    task:
      id: 03f506f3-eb1e-42c3-8095-5cb1c954a7f5
      version: -1
      name: Set playbook stage grid field (summarization)
      description: |-
        Automation used to more easily populate a grid field.  This is necessary when you want to assign certain values as static or if you have context paths that you will assign to different values as well.  Instead of a value you can enter `TIMESTAMP` to get the current timestamp in ISO format.  Example of command:
        `!GridFieldSetup keys=ip,src,timestamp val1=${AWS.EC2.Instances.NetworkInterfaces.PrivateIpAddress} val2="AWS" val3="TIMESTAMP" gridfiled="gridfield"`
      scriptName: GridFieldSetup
      type: regular
      iscommand: false
      brand: ""
    nexttasks:
      '#none#':
      - "81"
    scriptarguments:
      gridfield:
        simple: asmplaybookstage
      keys:
        simple: stage,timestamp
      val1:
        simple: 'summarization'
      val2:
        simple: TIMESTAMP
    separatecontext: false
    continueonerrortype: ""
    view: |-
      {
        "position": {
          "x": 90,
          "y": 5330
        }
      }
    note: false
    timertriggers: []
    ignoreworker: false
    skipunavailable: false
    quietmode: 0
    isoversize: false
    isautoswitchedtoquietmode: false
  "137":
    id: "137"
    taskid: 9af85810-23bf-4adc-8efc-d8cf4a7caee6
    type: regular
    task:
      id: 9af85810-23bf-4adc-8efc-d8cf4a7caee6
      version: -1
      name: Set playbook stage grid field (notification)
      description: |-
        Automation used to more easily populate a grid field.  This is necessary when you want to assign certain values as static or if you have context paths that you will assign to different values as well.  Instead of a value you can enter `TIMESTAMP` to get the current timestamp in ISO format.  Example of command:
        `!GridFieldSetup keys=ip,src,timestamp val1=${AWS.EC2.Instances.NetworkInterfaces.PrivateIpAddress} val2="AWS" val3="TIMESTAMP" gridfiled="gridfield"`
      scriptName: GridFieldSetup
      type: regular
      iscommand: false
      brand: ""
    nexttasks:
      '#none#':
      - "11"
    scriptarguments:
      gridfield:
        simple: asmplaybookstage
      keys:
        simple: stage,timestamp
      val1:
        simple: notification
      val2:
        simple: TIMESTAMP
    separatecontext: false
    continueonerrortype: ""
    view: |-
      {
        "position": {
          "x": -650,
          "y": 4070
        }
      }
    note: false
    timertriggers: []
    ignoreworker: false
    skipunavailable: false
    quietmode: 0
    isoversize: false
    isautoswitchedtoquietmode: false
  "138":
    id: "138"
    taskid: 44cdc024-2ee8-466d-8b97-fa470d924e46
    type: regular
    task:
      id: 44cdc024-2ee8-466d-8b97-fa470d924e46
      version: -1
      name: Initialize playbook stage grid field
      description: Initialize "ASM - Playbook Stage" to blank in case the playbook is re-run.
      script: Builtin|||setAlert
      type: regular
      iscommand: true
      brand: Builtin
    nexttasks:
      '#none#':
      - "124"
    scriptarguments:
      asmplaybookstage:
        simple: '[]'
    separatecontext: false
    continueonerrortype: ""
    view: |-
      {
        "position": {
          "x": 50,
          "y": -1070
        }
      }
    note: false
    timertriggers: []
    ignoreworker: false
    skipunavailable: false
    quietmode: 0
    isoversize: false
    isautoswitchedtoquietmode: false
  "141":
    id: "141"
    taskid: 647f21f4-9ace-4053-87de-bb6750288224
    type: title
    task:
      id: 647f21f4-9ace-4053-87de-bb6750288224
      version: -1
      name: continue
      type: title
      iscommand: false
      brand: ""
      description: ''
    nexttasks:
      '#none#':
      - "142"
    separatecontext: false
    continueonerrortype: ""
    view: |-
      {
        "position": {
          "x": -1480,
          "y": 975
        }
      }
    note: false
    timertriggers: []
    ignoreworker: false
    skipunavailable: false
    quietmode: 0
    isoversize: false
    isautoswitchedtoquietmode: false
  "142":
    id: "142"
    taskid: bc868ae2-0037-4f9f-8efd-425d9aac0c4b
    type: regular
    task:
      id: bc868ae2-0037-4f9f-8efd-425d9aac0c4b
      version: -1
      name: Close alert (accepted risk)
      description: Close the current alert because service is no longer observed.
      script: Builtin|||closeInvestigation
      type: regular
      iscommand: true
      brand: Builtin
    nexttasks:
      '#none#':
      - "4"
    scriptarguments:
      closeNotes:
        simple: Alert status set to 'Resolved - Risk Accepted' by Active Response Module
      closeReason:
        simple: Resolved - Risk Accepted
    separatecontext: false
    continueonerrortype: ""
    view: |-
      {
        "position": {
          "x": -1480,
          "y": 5840
        }
      }
    note: false
    timertriggers: []
    ignoreworker: false
    skipunavailable: false
    quietmode: 0
    isoversize: false
    isautoswitchedtoquietmode: false
  "144":
    id: "144"
    taskid: fec944af-ecb2-4e84-8904-6a1455797be3
    type: condition
    task:
      id: fec944af-ecb2-4e84-8904-6a1455797be3
      version: -1
      name: Are there any matches from accepted risk lists?
      description: Checks if the system ids, folders and projects are present in the accepted risk lists.
      type: condition
      iscommand: false
      brand: ""
    nexttasks:
      '#default#':
      - "8"
      "yes":
      - "141"
    separatecontext: false
    conditions:
    - label: "yes"
      condition:
      - - operator: inList
          left:
            value:
              complex:
                root: alert.asmsystemids
                filters:
                - - operator: isEqualString
                    left:
                      value:
                        simple: alert.asmsystemids.Type
                      iscontext: true
                    right:
                      value:
                        simple: AWS-EC2
                  - operator: isEqualString
                    left:
                      value:
                        simple: alert.asmsystemids.Type
                      iscontext: true
                    right:
                      value:
                        simple: GCP-VM
                  - operator: isEqualString
                    left:
                      value:
                        simple: alert.asmsystemids.Type
                      iscontext: true
                    right:
                      value:
                        simple: Azure-Compute-ID
                accessor: ID
            iscontext: true
          right:
            value:
              complex:
                root: inputs.AcceptedRiskDs
            iscontext: true
        - operator: inList
          left:
            value:
              complex:
                root: alert.asmsystemids
                filters:
                - - operator: isEqualString
                    left:
                      value:
                        simple: alert.asmsystemids.Type
                      iscontext: true
                    right:
                      value:
                        simple: GCP-Project-Number
                accessor: ID
            iscontext: true
          right:
            value:
              complex:
                root: inputs.AcceptedRiskProjects
            iscontext: true
        - operator: inList
          left:
            value:
              complex:
                root: alert.asmcloud
                filters:
                - - operator: isEqualString
                    left:
                      value:
                        simple: alert.asmcloud.Provider
                      iscontext: true
                    right:
                      value:
                        simple: AWS
                accessor: Project
            iscontext: true
          right:
            value:
              complex:
                root: inputs.AcceptedRiskProjects
            iscontext: true
        - operator: inList
          left:
            value:
              complex:
                root: alert.asmsystemids
                filters:
                - - operator: isEqualString
                    left:
                      value:
                        simple: alert.asmsystemids.Type
                      iscontext: true
                    right:
                      value:
                        simple: GCP-Folder-Number
                accessor: ID
            iscontext: true
          right:
            value:
              complex:
                root: inputs.AcceptedRiskOther
            iscontext: true
        - operator: inList
          left:
            value:
              complex:
                root: alert.asmcloud
                filters:
                - - operator: isEqualString
                    left:
                      value:
                        simple: alert.asmcloud.Provider
                      iscontext: true
                    right:
                      value:
                        simple: Azure
                accessor: Organization
            iscontext: true
          right:
            value:
              complex:
                root: inputs.AcceptedRiskOther
            iscontext: true
    continueonerrortype: ""
    view: |-
      {
        "position": {
          "x": 50,
          "y": 540
        }
      }
    note: false
    timertriggers: []
    ignoreworker: false
    skipunavailable: false
    quietmode: 0
    isoversize: false
    isautoswitchedtoquietmode: false
view: |-
  {
    "linkLabelsPosition": {
      "110_111_Close Now": 0.88,
      "110_112_ Automated-Remediation": 0.88,
      "116_11_#default#": 0.36,
      "16_6_yes": 0.6,
      "20_135_no": 0.53,
      "48_10_ServiceNow ticket": 0.82,
      "48_12_Automated remediation": 0.87,
      "48_60_Notification email": 0.88,
      "48_63_Manual remediation": 0.54
    },
    "paper": {
      "dimensions": {
        "height": 7845,
        "width": 3640,
        "x": -1890,
        "y": -1330
      }
    }
  }
inputs:
- key: OwnerNotificationSubject
  value:
    simple: "A new security risk was identified on an external service owned by your team"
  required: true
  description: "Subject of the notification (email or ticket) sent to potential service owner."
  playbookInputQuery:
- key: OwnerNotificationBody
  value:
    simple: |+
      Infosec identified a security risk on an external service potentially owned by your team: ${alert.name}<br><br>

      Description: ${alert.details}
      <br><br>

  required: true
  description: Body of the notification (email or ticket) sent to potential service owner.
  playbookInputQuery:
- key: RemediationNotificationSubject
  value:
    simple: |-
      A new security risk was addressed on an external service owned by your team
  required: true
  description: Subject of the notification (email or ticket) sent to the service owner after remediation.
  playbookInputQuery:
- key: RemediationNotificationHTMLBody
  value:
    simple: |-
      <!DOCTYPE html>
      <html lang="en">
      <body>
          <p>
              Infosec identified a security risk on an external service potentially owned by your
              team:<br><b>${alert.name}</b>
          </p>
          <p>
              <b>Alert Details:</b> ${alert.details}<br>
              <b>Action Taken:</b> ${alert.asmremediation.[0].Action}<br>
              <b>Action Outcome:</b> ${alert.asmremediation.[0].Outcome}<br>
          </p>
      </body>
      </html>
  required: true
  description: 'Body of the notification (email or ticket) sent to the service owner after remediation.'
  playbookInputQuery:
- key: BypassDevCheck
  value:
    simple: "False"
  required: false
  description: |-
    Determine whether to bypass the Dev Check in automated remediation criteria: https://docs-cortex.paloaltonetworks.com/r/Cortex-XPANSE/Cortex-Xpanse-Expander-User-Guide/Automated-Remediation-Capabilities-Matrix

    Set to "True" if you want to bypass.  Default is "False".
  playbookInputQuery:
- key: AcceptedRiskDs
  value: {}
  required: false
  description: Comma separated list of instance/VM IDs that are considered accepted risk and that should be closed.
  playbookInputQuery:
- key: AcceptedRiskProjects
  value: {}
  required: false
  description: Comma separated list of projects numbers that are considered accepted risk and that should be closed.  For example, the could be list of GCP projects and AWS accounts.
  playbookInputQuery:
- key: AcceptedRiskOther
  value: {}
  required: false
  description: Comma separated list of other items that are considered accepted risk and that should be closed. For example, the could be list of folders numbers in GCP and subscription IDs in Azure.
  playbookInputQuery:
outputs: []
tests:
- No tests (auto formatted)
fromversion: 6.8.0
contentitemexportablefields:
  contentitemfields: {}<|MERGE_RESOLUTION|>--- conflicted
+++ resolved
@@ -14,7 +14,7 @@
       name: ""
       iscommand: false
       brand: ""
-      description: ""
+      description: ''
     nexttasks:
       '#none#':
       - "5"
@@ -23,11 +23,7 @@
       {
         "position": {
           "x": 50,
-<<<<<<< HEAD
-          "y": -960
-=======
           "y": -1330
->>>>>>> a56da0f6
         }
       }
     note: false
@@ -49,7 +45,7 @@
       type: title
       iscommand: false
       brand: ""
-      description: ""
+      description: ''
     separatecontext: false
     view: |-
       {
@@ -74,10 +70,10 @@
       id: cf841205-1bc1-4490-89f8-027e330c91d2
       version: -1
       name: Triage and Qualifier Stage
+      type: title
+      iscommand: false
+      brand: ""
       description: ''
-      type: title
-      iscommand: false
-      brand: ""
     nexttasks:
       '#none#':
       - "138"
@@ -86,11 +82,7 @@
       {
         "position": {
           "x": 50,
-<<<<<<< HEAD
-          "y": -830
-=======
           "y": -1200
->>>>>>> a56da0f6
         }
       }
     note: false
@@ -122,11 +114,7 @@
       {
         "position": {
           "x": 50,
-<<<<<<< HEAD
-          "y": 0
-=======
           "y": -370
->>>>>>> a56da0f6
         }
       }
     note: false
@@ -327,11 +315,7 @@
       {
         "position": {
           "x": 50,
-<<<<<<< HEAD
-          "y": -220
-=======
           "y": -590
->>>>>>> a56da0f6
         }
       }
     note: false
@@ -398,13 +382,8 @@
     view: |-
       {
         "position": {
-<<<<<<< HEAD
-          "x": -910,
-          "y": 5800
-=======
           "x": -1890,
           "y": 5840
->>>>>>> a56da0f6
         }
       }
     note: false
@@ -2065,11 +2044,7 @@
       {
         "position": {
           "x": 50,
-<<<<<<< HEAD
-          "y": 130
-=======
           "y": -240
->>>>>>> a56da0f6
         }
       }
     note: false
@@ -2121,11 +2096,7 @@
       {
         "position": {
           "x": 50,
-<<<<<<< HEAD
-          "y": -380
-=======
           "y": -750
->>>>>>> a56da0f6
         }
       }
     note: false
@@ -2983,784 +2954,8 @@
       {
         "position": {
           "x": 50,
-<<<<<<< HEAD
-          "y": 455
-        }
-      }
-    note: false
-    timertriggers: []
-    ignoreworker: false
-    skipunavailable: false
-    quietmode: 0
-    isoversize: false
-    isautoswitchedtoquietmode: false
-  "123":
-    id: "123"
-    taskid: e02273a0-e7c1-4084-8073-935de559bf4d
-    type: regular
-    task:
-      id: e02273a0-e7c1-4084-8073-935de559bf4d
-      version: -1
-      name: GenerateSummaryReport - Analysis
-      description: Generate an ASM Alert Summary report.
-      scriptName: GenerateASMReport
-      type: regular
-      iscommand: false
-      brand: ""
-    nexttasks:
-      '#none#':
-      - "126"
-    scriptarguments:
-      alert_details:
-        complex:
-          root: alert
-          accessor: details
-      alert_id:
-        complex:
-          root: alert
-          accessor: id
-      alert_name:
-        complex:
-          root: alert
-          accessor: name
-      alert_severityStr:
-        complex:
-          root: alert
-          accessor: severityStr
-      asm_asset_id:
-        complex:
-          root: alert
-          accessor: asmassetid
-      asm_cloud:
-        complex:
-          root: alert
-          accessor: asmcloud
-      asm_data_collection:
-        complex:
-          root: alert
-          accessor: asmdatacollection
-      asm_notification:
-        complex:
-          root: alert
-          accessor: asmnotification
-      asm_private_ip:
-        complex:
-          root: alert
-          accessor: asmprivateip
-      asm_related:
-        complex:
-          root: alert
-          accessor: asmrelated
-      asm_remediation:
-        complex:
-          root: alert
-          accessor: asmremediation
-      asm_remediation_path_rule:
-        complex:
-          root: alert
-          accessor: asmremediationpathrule
-      asm_service_detection:
-        complex:
-          root: alert
-          accessor: asmservicedetection
-      asm_service_id:
-        complex:
-          root: alert
-          accessor: asmserviceid
-      asm_service_owner:
-        complex:
-          root: alert
-          accessor: asmserviceowner
-      asm_system_ids:
-        complex:
-          root: alert
-          accessor: asmsystemids
-      asm_tags:
-        complex:
-          root: alert
-          accessor: asmtags
-      report_type:
-        simple: analysis
-      retry-count:
-        simple: "1"
-      retry-interval:
-        simple: "30"
-    separatecontext: false
-    continueonerrortype: ""
-    view: |-
-      {
-        "position": {
-          "x": 50,
-          "y": 590
-        }
-      }
-    note: false
-    timertriggers: []
-    ignoreworker: false
-    skipunavailable: false
-    quietmode: 0
-    isoversize: false
-    isautoswitchedtoquietmode: false
-  "124":
-    id: "124"
-    taskid: d72a8ac8-ee1b-4a6a-860e-0fb08ecad26d
-    type: regular
-    task:
-      id: d72a8ac8-ee1b-4a6a-860e-0fb08ecad26d
-      version: -1
-      name: Set playbook stage grid field (triage)
-      description: |-
-        Automation used to more easily populate a grid field.  This is necessary when you want to assign certain values as static or if you have context paths that you will assign to different values as well.  Instead of a value you can enter `TIMESTAMP` to get the current timestamp in ISO format.  Example of command:
-        `!GridFieldSetup keys=ip,src,timestamp val1=${AWS.EC2.Instances.NetworkInterfaces.PrivateIpAddress} val2="AWS" val3="TIMESTAMP" gridfiled="gridfield"`
-      scriptName: GridFieldSetup
-      type: regular
-      iscommand: false
-      brand: ""
-    nexttasks:
-      '#none#':
-      - "100"
-    scriptarguments:
-      gridfield:
-        simple: asmplaybookstage
-      keys:
-        simple: stage,timestamp
-      val1:
-        simple: triage
-      val2:
-        simple: TIMESTAMP
-    separatecontext: false
-    continueonerrortype: ""
-    view: |-
-      {
-        "position": {
-          "x": 50,
-          "y": -540
-        }
-      }
-    note: false
-    timertriggers: []
-    ignoreworker: false
-    skipunavailable: false
-    quietmode: 0
-    isoversize: false
-    isautoswitchedtoquietmode: false
-  "125":
-    id: "125"
-    taskid: 62627f57-08b3-46a8-8899-26e7785142b1
-    type: regular
-    task:
-      id: 62627f57-08b3-46a8-8899-26e7785142b1
-      version: -1
-      name: Set playbook stage grid field (enrichment)
-      description: |-
-        Automation used to more easily populate a grid field.  This is necessary when you want to assign certain values as static or if you have context paths that you will assign to different values as well.  Instead of a value you can enter `TIMESTAMP` to get the current timestamp in ISO format.  Example of command:
-        `!GridFieldSetup keys=ip,src,timestamp val1=${AWS.EC2.Instances.NetworkInterfaces.PrivateIpAddress} val2="AWS" val3="TIMESTAMP" gridfiled="gridfield"`
-      scriptName: GridFieldSetup
-      type: regular
-      iscommand: false
-      brand: ""
-    nexttasks:
-      '#none#':
-      - "121"
-    scriptarguments:
-      gridfield:
-        simple: asmplaybookstage
-      keys:
-        simple: stage,timestamp
-      val1:
-        simple: enrichment
-      val2:
-        simple: TIMESTAMP
-    separatecontext: false
-    continueonerrortype: ""
-    view: |-
-      {
-        "position": {
-          "x": 50,
-          "y": 295
-        }
-      }
-    note: false
-    timertriggers: []
-    ignoreworker: false
-    skipunavailable: false
-    quietmode: 0
-    isoversize: false
-    isautoswitchedtoquietmode: false
-  "126":
-    id: "126"
-    taskid: e0a96130-602f-49be-8099-628e3bb4c4c3
-    type: regular
-    task:
-      id: e0a96130-602f-49be-8099-628e3bb4c4c3
-      version: -1
-      name: Set playbook stage grid field (analysis)
-      description: |-
-        Automation used to more easily populate a grid field.  This is necessary when you want to assign certain values as static or if you have context paths that you will assign to different values as well.  Instead of a value you can enter `TIMESTAMP` to get the current timestamp in ISO format.  Example of command:
-        `!GridFieldSetup keys=ip,src,timestamp val1=${AWS.EC2.Instances.NetworkInterfaces.PrivateIpAddress} val2="AWS" val3="TIMESTAMP" gridfiled="gridfield"`
-      scriptName: GridFieldSetup
-      type: regular
-      iscommand: false
-      brand: ""
-    nexttasks:
-      '#none#':
-      - "8"
-    scriptarguments:
-      gridfield:
-        simple: asmplaybookstage
-      keys:
-        simple: stage,timestamp
-      val1:
-        simple: analysis
-      val2:
-        simple: TIMESTAMP
-    separatecontext: false
-    continueonerrortype: ""
-    view: |-
-      {
-        "position": {
-          "x": 50,
-          "y": 750
-        }
-      }
-    note: false
-    timertriggers: []
-    ignoreworker: false
-    skipunavailable: false
-    quietmode: 0
-    isoversize: false
-    isautoswitchedtoquietmode: false
-  "127":
-    id: "127"
-    taskid: d7d00a0f-5f09-4998-8ab6-a1c276f03cf5
-    type: regular
-    task:
-      id: d7d00a0f-5f09-4998-8ab6-a1c276f03cf5
-      version: -1
-      name: Set playbook stage grid field (decision)
-      description: |-
-        Automation used to more easily populate a grid field.  This is necessary when you want to assign certain values as static or if you have context paths that you will assign to different values as well.  Instead of a value you can enter `TIMESTAMP` to get the current timestamp in ISO format.  Example of command:
-        `!GridFieldSetup keys=ip,src,timestamp val1=${AWS.EC2.Instances.NetworkInterfaces.PrivateIpAddress} val2="AWS" val3="TIMESTAMP" gridfiled="gridfield"`
-      scriptName: GridFieldSetup
-      type: regular
-      iscommand: false
-      brand: ""
-    nexttasks:
-      '#none#':
-      - "48"
-    scriptarguments:
-      gridfield:
-        simple: asmplaybookstage
-      keys:
-        simple: stage,timestamp
-      val1:
-        simple: decision
-      val2:
-        simple: TIMESTAMP
-    separatecontext: false
-    continueonerrortype: ""
-    view: |-
-      {
-        "position": {
-          "x": 70,
-          "y": 1920
-        }
-      }
-    note: false
-    timertriggers: []
-    ignoreworker: false
-    skipunavailable: false
-    quietmode: 0
-    isoversize: false
-    isautoswitchedtoquietmode: false
-  "128":
-    id: "128"
-    taskid: 33deff05-11a7-41f1-81a9-11df0e5946e9
-    type: regular
-    task:
-      id: 33deff05-11a7-41f1-81a9-11df0e5946e9
-      version: -1
-      name: Set playbook stage grid field (decision)
-      description: |-
-        Automation used to more easily populate a grid field.  This is necessary when you want to assign certain values as static or if you have context paths that you will assign to different values as well.  Instead of a value you can enter `TIMESTAMP` to get the current timestamp in ISO format.  Example of command:
-        `!GridFieldSetup keys=ip,src,timestamp val1=${AWS.EC2.Instances.NetworkInterfaces.PrivateIpAddress} val2="AWS" val3="TIMESTAMP" gridfiled="gridfield"`
-      scriptName: GridFieldSetup
-      type: regular
-      iscommand: false
-      brand: ""
-    nexttasks:
-      '#none#':
-      - "63"
-    scriptarguments:
-      gridfield:
-        simple: asmplaybookstage
-      keys:
-        simple: stage,timestamp
-      val1:
-        simple: decision
-      val2:
-        simple: TIMESTAMP
-    separatecontext: false
-    continueonerrortype: ""
-    view: |-
-      {
-        "position": {
-          "x": -840,
-          "y": 2080
-        }
-      }
-    note: false
-    timertriggers: []
-    ignoreworker: false
-    skipunavailable: false
-    quietmode: 0
-    isoversize: false
-    isautoswitchedtoquietmode: false
-  "129":
-    id: "129"
-    taskid: 0602182c-f2c1-4e47-88e2-83b5807ff32a
-    type: regular
-    task:
-      id: 0602182c-f2c1-4e47-88e2-83b5807ff32a
-      version: -1
-      name: Set playbook stage grid field (decision)
-      description: |-
-        Automation used to more easily populate a grid field.  This is necessary when you want to assign certain values as static or if you have context paths that you will assign to different values as well.  Instead of a value you can enter `TIMESTAMP` to get the current timestamp in ISO format.  Example of command:
-        `!GridFieldSetup keys=ip,src,timestamp val1=${AWS.EC2.Instances.NetworkInterfaces.PrivateIpAddress} val2="AWS" val3="TIMESTAMP" gridfiled="gridfield"`
-      scriptName: GridFieldSetup
-      type: regular
-      iscommand: false
-      brand: ""
-    nexttasks:
-      '#none#':
-      - "12"
-    scriptarguments:
-      gridfield:
-        simple: asmplaybookstage
-      keys:
-        simple: stage,timestamp
-      val1:
-        simple: decision
-      val2:
-        simple: TIMESTAMP
-    separatecontext: false
-    continueonerrortype: ""
-    view: |-
-      {
-        "position": {
-          "x": -1250,
-          "y": 2080
-        }
-      }
-    note: false
-    timertriggers: []
-    ignoreworker: false
-    skipunavailable: false
-    quietmode: 0
-    isoversize: false
-    isautoswitchedtoquietmode: false
-  "130":
-    id: "130"
-    taskid: 5fea7d0d-a803-4e9e-858a-ae706164f73d
-    type: regular
-    task:
-      id: 5fea7d0d-a803-4e9e-858a-ae706164f73d
-      version: -1
-      name: Set playbook stage grid field (decision)
-      description: |-
-        Automation used to more easily populate a grid field.  This is necessary when you want to assign certain values as static or if you have context paths that you will assign to different values as well.  Instead of a value you can enter `TIMESTAMP` to get the current timestamp in ISO format.  Example of command:
-        `!GridFieldSetup keys=ip,src,timestamp val1=${AWS.EC2.Instances.NetworkInterfaces.PrivateIpAddress} val2="AWS" val3="TIMESTAMP" gridfiled="gridfield"`
-      scriptName: GridFieldSetup
-      type: regular
-      iscommand: false
-      brand: ""
-    nexttasks:
-      '#none#':
-      - "10"
-    scriptarguments:
-      gridfield:
-        simple: asmplaybookstage
-      keys:
-        simple: stage,timestamp
-      val1:
-        simple: decision
-      val2:
-        simple: TIMESTAMP
-    separatecontext: false
-    continueonerrortype: ""
-    view: |-
-      {
-        "position": {
-          "x": 930,
-          "y": 2080
-        }
-      }
-    note: false
-    timertriggers: []
-    ignoreworker: false
-    skipunavailable: false
-    quietmode: 0
-    isoversize: false
-    isautoswitchedtoquietmode: false
-  "131":
-    id: "131"
-    taskid: f845af74-e337-4838-891d-4b435376fa90
-    type: regular
-    task:
-      id: f845af74-e337-4838-891d-4b435376fa90
-      version: -1
-      name: Set playbook stage grid field (decision)
-      description: |-
-        Automation used to more easily populate a grid field.  This is necessary when you want to assign certain values as static or if you have context paths that you will assign to different values as well.  Instead of a value you can enter `TIMESTAMP` to get the current timestamp in ISO format.  Example of command:
-        `!GridFieldSetup keys=ip,src,timestamp val1=${AWS.EC2.Instances.NetworkInterfaces.PrivateIpAddress} val2="AWS" val3="TIMESTAMP" gridfiled="gridfield"`
-      scriptName: GridFieldSetup
-      type: regular
-      iscommand: false
-      brand: ""
-    nexttasks:
-      '#none#':
-      - "60"
-    scriptarguments:
-      gridfield:
-        simple: asmplaybookstage
-      keys:
-        simple: stage,timestamp
-      val1:
-        simple: decision
-      val2:
-        simple: TIMESTAMP
-    separatecontext: false
-    continueonerrortype: ""
-    view: |-
-      {
-        "position": {
-          "x": 1370,
-          "y": 2080
-        }
-      }
-    note: false
-    timertriggers: []
-    ignoreworker: false
-    skipunavailable: false
-    quietmode: 0
-    isoversize: false
-    isautoswitchedtoquietmode: false
-  "132":
-    id: "132"
-    taskid: e7c66817-7b08-4c8b-8e54-e6abaf2ce94f
-    type: regular
-    task:
-      id: e7c66817-7b08-4c8b-8e54-e6abaf2ce94f
-      version: -1
-      name: Set playbook stage grid field (remediation)
-      description: |-
-        Automation used to more easily populate a grid field.  This is necessary when you want to assign certain values as static or if you have context paths that you will assign to different values as well.  Instead of a value you can enter `TIMESTAMP` to get the current timestamp in ISO format.  Example of command:
-        `!GridFieldSetup keys=ip,src,timestamp val1=${AWS.EC2.Instances.NetworkInterfaces.PrivateIpAddress} val2="AWS" val3="TIMESTAMP" gridfiled="gridfield"`
-      scriptName: GridFieldSetup
-      type: regular
-      iscommand: false
-      brand: ""
-    nexttasks:
-      '#none#':
-      - "116"
-    scriptarguments:
-      gridfield:
-        simple: asmplaybookstage
-      keys:
-        simple: stage,timestamp
-      val1:
-        simple: remediation
-      val2:
-        simple: TIMESTAMP
-    separatecontext: false
-    continueonerrortype: ""
-    view: |-
-      {
-        "position": {
-          "x": -480,
-          "y": 3440
-        }
-      }
-    note: false
-    timertriggers: []
-    ignoreworker: false
-    skipunavailable: false
-    quietmode: 0
-    isoversize: false
-    isautoswitchedtoquietmode: false
-  "133":
-    id: "133"
-    taskid: f6c366d2-7791-4dbc-8733-432f6f5ce254
-    type: regular
-    task:
-      id: f6c366d2-7791-4dbc-8733-432f6f5ce254
-      version: -1
-      name: Set playbook stage grid field (remediation)
-      description: |-
-        Automation used to more easily populate a grid field.  This is necessary when you want to assign certain values as static or if you have context paths that you will assign to different values as well.  Instead of a value you can enter `TIMESTAMP` to get the current timestamp in ISO format.  Example of command:
-        `!GridFieldSetup keys=ip,src,timestamp val1=${AWS.EC2.Instances.NetworkInterfaces.PrivateIpAddress} val2="AWS" val3="TIMESTAMP" gridfiled="gridfield"`
-      scriptName: GridFieldSetup
-      type: regular
-      iscommand: false
-      brand: ""
-    nexttasks:
-      '#none#':
-      - "72"
-    scriptarguments:
-      gridfield:
-        simple: asmplaybookstage
-      keys:
-        simple: stage,timestamp
-      val1:
-        simple: remediation
-      val2:
-        simple: TIMESTAMP
-    separatecontext: false
-    continueonerrortype: ""
-    view: |-
-      {
-        "position": {
-          "x": -70,
-          "y": 3440
-        }
-      }
-    note: false
-    timertriggers: []
-    ignoreworker: false
-    skipunavailable: false
-    quietmode: 0
-    isoversize: false
-    isautoswitchedtoquietmode: false
-  "134":
-    id: "134"
-    taskid: 8d3e1eb3-201b-48d4-85af-43458710c102
-    type: regular
-    task:
-      id: 8d3e1eb3-201b-48d4-85af-43458710c102
-      version: -1
-      name: Set playbook stage grid field (notification)
-      description: |-
-        Automation used to more easily populate a grid field.  This is necessary when you want to assign certain values as static or if you have context paths that you will assign to different values as well.  Instead of a value you can enter `TIMESTAMP` to get the current timestamp in ISO format.  Example of command:
-        `!GridFieldSetup keys=ip,src,timestamp val1=${AWS.EC2.Instances.NetworkInterfaces.PrivateIpAddress} val2="AWS" val3="TIMESTAMP" gridfiled="gridfield"`
-      scriptName: GridFieldSetup
-      type: regular
-      iscommand: false
-      brand: ""
-    nexttasks:
-      '#none#':
-      - "50"
-    scriptarguments:
-      gridfield:
-        simple: asmplaybookstage
-      keys:
-        simple: stage,timestamp
-      val1:
-        simple: notification
-      val2:
-        simple: TIMESTAMP
-    separatecontext: false
-    continueonerrortype: ""
-    view: |-
-      {
-        "position": {
-          "x": 1150,
-          "y": 3250
-        }
-      }
-    note: false
-    timertriggers: []
-    ignoreworker: false
-    skipunavailable: false
-    quietmode: 0
-    isoversize: false
-    isautoswitchedtoquietmode: false
-  "135":
-    id: "135"
-    taskid: c0ed1432-8f8d-4ff9-8049-922d9df2f765
-    type: regular
-    task:
-      id: c0ed1432-8f8d-4ff9-8049-922d9df2f765
-      version: -1
-      name: Set playbook stage grid field (validation)
-      description: |-
-        Automation used to more easily populate a grid field.  This is necessary when you want to assign certain values as static or if you have context paths that you will assign to different values as well.  Instead of a value you can enter `TIMESTAMP` to get the current timestamp in ISO format.  Example of command:
-        `!GridFieldSetup keys=ip,src,timestamp val1=${AWS.EC2.Instances.NetworkInterfaces.PrivateIpAddress} val2="AWS" val3="TIMESTAMP" gridfiled="gridfield"`
-      scriptName: GridFieldSetup
-      type: regular
-      iscommand: false
-      brand: ""
-    nexttasks:
-      '#none#':
-      - "13"
-    scriptarguments:
-      gridfield:
-        simple: asmplaybookstage
-      keys:
-        simple: stage,timestamp
-      val1:
-        simple: validation
-      val2:
-        simple: TIMESTAMP
-    separatecontext: false
-    continueonerrortype: ""
-    view: |-
-      {
-        "position": {
-          "x": 90,
-          "y": 4890
-        }
-      }
-    note: false
-    timertriggers: []
-    ignoreworker: false
-    skipunavailable: false
-    quietmode: 0
-    isoversize: false
-    isautoswitchedtoquietmode: false
-  "136":
-    id: "136"
-    taskid: 03f506f3-eb1e-42c3-8095-5cb1c954a7f5
-    type: regular
-    task:
-      id: 03f506f3-eb1e-42c3-8095-5cb1c954a7f5
-      version: -1
-      name: Set playbook stage grid field (summarization)
-      description: |-
-        Automation used to more easily populate a grid field.  This is necessary when you want to assign certain values as static or if you have context paths that you will assign to different values as well.  Instead of a value you can enter `TIMESTAMP` to get the current timestamp in ISO format.  Example of command:
-        `!GridFieldSetup keys=ip,src,timestamp val1=${AWS.EC2.Instances.NetworkInterfaces.PrivateIpAddress} val2="AWS" val3="TIMESTAMP" gridfiled="gridfield"`
-      scriptName: GridFieldSetup
-      type: regular
-      iscommand: false
-      brand: ""
-    nexttasks:
-      '#none#':
-      - "81"
-    scriptarguments:
-      gridfield:
-        simple: asmplaybookstage
-      keys:
-        simple: stage,timestamp
-      val1:
-        simple: 'summarization'
-      val2:
-        simple: TIMESTAMP
-    separatecontext: false
-    continueonerrortype: ""
-    view: |-
-      {
-        "position": {
-          "x": 90,
-          "y": 5330
-        }
-      }
-    note: false
-    timertriggers: []
-    ignoreworker: false
-    skipunavailable: false
-    quietmode: 0
-    isoversize: false
-    isautoswitchedtoquietmode: false
-  "137":
-    id: "137"
-    taskid: 9af85810-23bf-4adc-8efc-d8cf4a7caee6
-    type: regular
-    task:
-      id: 9af85810-23bf-4adc-8efc-d8cf4a7caee6
-      version: -1
-      name: Set playbook stage grid field (notification)
-      description: |-
-        Automation used to more easily populate a grid field.  This is necessary when you want to assign certain values as static or if you have context paths that you will assign to different values as well.  Instead of a value you can enter `TIMESTAMP` to get the current timestamp in ISO format.  Example of command:
-        `!GridFieldSetup keys=ip,src,timestamp val1=${AWS.EC2.Instances.NetworkInterfaces.PrivateIpAddress} val2="AWS" val3="TIMESTAMP" gridfiled="gridfield"`
-      scriptName: GridFieldSetup
-      type: regular
-      iscommand: false
-      brand: ""
-    nexttasks:
-      '#none#':
-      - "11"
-    scriptarguments:
-      gridfield:
-        simple: asmplaybookstage
-      keys:
-        simple: stage,timestamp
-      val1:
-        simple: notification
-      val2:
-        simple: TIMESTAMP
-    separatecontext: false
-    continueonerrortype: ""
-    view: |-
-      {
-        "position": {
-          "x": -650,
-          "y": 4070
-        }
-      }
-    note: false
-    timertriggers: []
-    ignoreworker: false
-    skipunavailable: false
-    quietmode: 0
-    isoversize: false
-    isautoswitchedtoquietmode: false
-  "138":
-    id: "138"
-    taskid: 44cdc024-2ee8-466d-8b97-fa470d924e46
-    type: regular
-    task:
-      id: 44cdc024-2ee8-466d-8b97-fa470d924e46
-      version: -1
-      name: Initialize playbook stage grid field
-      description: Initialize "ASM - Playbook Stage" to blank in case the playbook is re-run.
-      script: Builtin|||setAlert
-      type: regular
-      iscommand: true
-      brand: Builtin
-    nexttasks:
-      '#none#':
-      - "124"
-    scriptarguments:
-      asmplaybookstage:
-        simple: '[]'
-    separatecontext: false
-    continueonerrortype: ""
-    view: |-
-      {
-        "position": {
-          "x": 50,
-          "y": -700
-        }
-      }
-    note: false
-    timertriggers: []
-    ignoreworker: false
-    skipunavailable: false
-    quietmode: 0
-    isoversize: false
-    isautoswitchedtoquietmode: false
-view: |-
-  {
-    "linkLabelsPosition": {
-      "110_111_Close Now": 0.88,
-      "110_112_ Automated-Remediation": 0.88,
-      "116_11_#default#": 0.36,
-      "16_6_yes": 0.6,
-      "20_135_no": 0.53,
-      "48_10_ServiceNow ticket": 0.82,
-      "48_12_Automated remediation": 0.87,
-      "48_60_Notification email": 0.88,
-      "48_63_Manual remediation": 0.54
-    },
-    "paper": {
-      "dimensions": {
-        "height": 7475,
-        "width": 3490,
-        "x": -1740,
-        "y": -960
-=======
           "y": 85
         }
->>>>>>> a56da0f6
       }
     note: false
     timertriggers: []
