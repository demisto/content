--- conflicted
+++ resolved
@@ -2347,97 +2347,6 @@
     quietmode: 0
     isoversize: false
     isautoswitchedtoquietmode: false
-<<<<<<< HEAD
-  "158":
-    id: "158"
-    taskid: 945cf396-8f46-4b7a-8c7f-3a90dbfd1af1
-    type: playbook
-    task:
-      id: 945cf396-8f46-4b7a-8c7f-3a90dbfd1af1
-      version: -1
-      name: Cortex ASM - ServiceNow Notification
-      description: This playbook is used to direct ServiceNow tickets to service owners to notify them of their internet exposures.
-      playbookName: Cortex ASM - ServiceNow Notification
-      type: playbook
-      iscommand: false
-      brand: ""
-    nexttasks:
-      '#none#':
-      - "134"
-    scriptarguments:
-      OwnerNotificationBody:
-        complex:
-          root: inputs.OwnerNotificationBody
-      NotificationTicketType:
-        complex:
-          root: inputs.NotificationTicketType
-    separatecontext: true
-    continueonerrortype: ""
-    loop:
-      iscommand: false
-      exitCondition: ""
-      wait: 1
-      max: 100
-    view: |-
-      {
-        "position": {
-          "x": 800,
-          "y": 1700
-        }
-      }
-    note: false
-    timertriggers: []
-    ignoreworker: false
-    skipunavailable: false
-    quietmode: 0
-    isoversize: false
-    isautoswitchedtoquietmode: false
-  "159":
-    id: "159"
-    taskid: a0fd44d7-b931-452b-83d2-4894b2cae813
-    type: playbook
-    task:
-      id: a0fd44d7-b931-452b-83d2-4894b2cae813
-      version: -1
-      name: Cortex ASM - Email Notification
-      description: This playbook is used to send email notifications to service owners to notify them of their internet exposures.
-      playbookName: Cortex ASM - Email Notification
-      type: playbook
-      iscommand: false
-      brand: ""
-    nexttasks:
-      '#none#':
-      - "134"
-    scriptarguments:
-      OwnerNotificationBody:
-        complex:
-          root: inputs.OwnerNotificationBody
-      OwnerNotificationSubject:
-        complex:
-          root: inputs.OwnerNotificationSubject
-    separatecontext: true
-    continueonerrortype: ""
-    loop:
-      iscommand: false
-      exitCondition: ""
-      wait: 1
-      max: 0
-    view: |-
-      {
-        "position": {
-          "x": 1220,
-          "y": 1635
-        }
-      }
-    note: false
-    timertriggers: []
-    ignoreworker: false
-    skipunavailable: false
-    quietmode: 0
-    isoversize: false
-    isautoswitchedtoquietmode: false
-=======
->>>>>>> f706ff90
   "161":
     id: "161"
     taskid: 9dc364d1-ce5f-4e1f-8bb6-0106976c4b43
@@ -3232,6 +3141,9 @@
       RemediationGuidance:
         complex:
           root: RemediationGuidance
+      NotificationTicketType:
+        complex:
+          root: inputs.NotificationTicketType
     separatecontext: true
     continueonerrortype: ""
     loop:
