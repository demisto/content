id: Cortex ASM - ASM Alert
version: -1
name: Cortex ASM - ASM Alert
description: This playbook handles ASM alerts by enriching asset information and providing a means of remediating the issue directly or through contacting service owners.
starttaskid: "0"
tasks:
  "0":
    id: "0"
    taskid: 5cf41a0f-efe8-4939-89e9-bd5e916b76fd
    type: start
    task:
      id: 5cf41a0f-efe8-4939-89e9-bd5e916b76fd
      version: -1
      name: ""
      iscommand: false
      brand: ""
      description: ''
    nexttasks:
      '#none#':
      - "5"
    separatecontext: false
    view: |-
      {
        "position": {
          "x": 50,
<<<<<<< HEAD
          "y": 300
=======
          "y": -1330
>>>>>>> a14b6fc2
        }
      }
    note: false
    timertriggers: []
    ignoreworker: false
    skipunavailable: false
    quietmode: 0
    isoversize: false
    isautoswitchedtoquietmode: false
    continueonerrortype: ""
  "4":
    id: "4"
    taskid: 23c19053-1ae8-4e6a-8c9f-86f0f1bc978b
    type: title
    task:
      id: 23c19053-1ae8-4e6a-8c9f-86f0f1bc978b
      version: -1
      name: Complete
      type: title
      iscommand: false
      brand: ""
      description: ''
    separatecontext: false
    view: |-
      {
        "position": {
<<<<<<< HEAD
          "x": 30,
          "y": 6630
=======
          "x": 90,
          "y": 6450
>>>>>>> a14b6fc2
        }
      }
    note: false
    timertriggers: []
    ignoreworker: false
    skipunavailable: false
    quietmode: 0
    isoversize: false
    isautoswitchedtoquietmode: false
    continueonerrortype: ""
  "5":
    id: "5"
    taskid: cf841205-1bc1-4490-89f8-027e330c91d2
    type: title
    task:
      id: cf841205-1bc1-4490-89f8-027e330c91d2
      version: -1
      name: Triage and Qualifier Stage
      type: title
      iscommand: false
      brand: ""
      description: ''
    nexttasks:
      '#none#':
<<<<<<< HEAD
      - "6"
=======
      - "138"
>>>>>>> a14b6fc2
    separatecontext: false
    view: |-
      {
        "position": {
          "x": 50,
<<<<<<< HEAD
          "y": 440
=======
          "y": -1200
>>>>>>> a14b6fc2
        }
      }
    note: false
    timertriggers: []
    ignoreworker: false
    skipunavailable: false
    quietmode: 0
    isoversize: false
    isautoswitchedtoquietmode: false
    continueonerrortype: ""
  "6":
    id: "6"
    taskid: 9aad1634-f6bf-45b0-8335-674800596d17
    type: title
    task:
      id: 9aad1634-f6bf-45b0-8335-674800596d17
      version: -1
      name: Enrichment Stage
      type: title
      iscommand: false
      brand: ""
      description: ''
    nexttasks:
      '#none#':
      - "97"
    separatecontext: false
    continueonerrortype: ""
    view: |-
      {
        "position": {
          "x": 50,
          "y": -370
        }
      }
    note: false
    timertriggers: []
    ignoreworker: false
    skipunavailable: false
    quietmode: 0
    isoversize: false
    isautoswitchedtoquietmode: false
  "8":
    id: "8"
    taskid: 020cb23f-19af-4415-8933-53fd42d1d36e
    type: title
    task:
      id: 020cb23f-19af-4415-8933-53fd42d1d36e
      version: -1
      name: Decision Stage
      type: title
      iscommand: false
      brand: ""
      description: ''
    nexttasks:
      '#none#':
      - "101"
    separatecontext: false
    continueonerrortype: ""
    view: |-
      {
        "position": {
          "x": 50,
          "y": 910
        }
      }
    note: false
    timertriggers: []
    ignoreworker: false
    skipunavailable: false
    quietmode: 0
    isoversize: false
    isautoswitchedtoquietmode: false
  "10":
    id: "10"
    taskid: 17726b12-28ec-412e-8f38-05a564b6d62e
    type: title
    task:
      id: 17726b12-28ec-412e-8f38-05a564b6d62e
      version: -1
      name: Notification Stage
      type: title
      iscommand: false
      brand: ""
      description: ''
    nexttasks:
      '#none#':
      - "91"
    separatecontext: false
    continueonerrortype: ""
    view: |-
      {
        "position": {
          "x": 950,
          "y": 2860
        }
      }
    note: false
    timertriggers: []
    ignoreworker: false
    skipunavailable: false
    quietmode: 0
    isoversize: false
    isautoswitchedtoquietmode: false
  "11":
    id: "11"
    taskid: d68ae85e-28a9-4892-8f4c-c6349355a8f5
    type: title
    task:
      id: d68ae85e-28a9-4892-8f4c-c6349355a8f5
      version: -1
      name: Validation Stage
      type: title
      iscommand: false
      brand: ""
      description: 'Send an email'
    nexttasks:
      '#none#':
      - "129"
    separatecontext: false
    continueonerrortype: ""
    view: |-
      {
        "position": {
<<<<<<< HEAD
          "x": 50,
          "y": 4780
=======
          "x": 90,
          "y": 4245
>>>>>>> a14b6fc2
        }
      }
    note: false
    timertriggers: []
    ignoreworker: false
    skipunavailable: false
    quietmode: 0
    isoversize: false
    isautoswitchedtoquietmode: false
  "12":
    id: "12"
    taskid: 623323fb-2af2-465a-8af5-35deadd40e66
    type: title
    task:
      id: 623323fb-2af2-465a-8af5-35deadd40e66
      version: -1
      name: Remediation Stage
      type: title
      iscommand: false
      brand: ""
      description: ''
    nexttasks:
      '#none#':
      - "118"
    separatecontext: false
    continueonerrortype: ""
    view: |-
      {
        "position": {
          "x": -1430,
          "y": 2840
        }
      }
    note: false
    timertriggers: []
    ignoreworker: false
    skipunavailable: false
    quietmode: 0
    isoversize: false
    isautoswitchedtoquietmode: false
  "13":
    id: "13"
    taskid: ff614b68-6a60-4af6-886f-a6d9e7864f6e
    type: title
    task:
      id: ff614b68-6a60-4af6-886f-a6d9e7864f6e
      version: -1
      name: Summarization Stage
      type: title
      iscommand: false
      brand: ""
      description: ''
    nexttasks:
      '#none#':
      - "93"
    separatecontext: false
    continueonerrortype: ""
    view: |-
      {
        "position": {
<<<<<<< HEAD
          "x": 50,
          "y": 5455
=======
          "x": 90,
          "y": 5045
        }
      }
    note: false
    timertriggers: []
    ignoreworker: false
    skipunavailable: false
    quietmode: 0
    isoversize: false
    isautoswitchedtoquietmode: false
  "16":
    id: "16"
    taskid: d3d1f946-9f9e-4460-86f4-df31a6046530
    type: condition
    task:
      id: d3d1f946-9f9e-4460-86f4-df31a6046530
      version: -1
      name: Service exposure still observable?
      description: Determines if service was still observable.
      type: condition
      iscommand: false
      brand: ""
    nexttasks:
      '#default#':
      - "17"
      "yes":
      - "6"
    separatecontext: false
    conditions:
    - label: "yes"
      condition:
      - - operator: isNotEqualString
          left:
            value:
              complex:
                root: alert.asmservicedetection
                accessor: ScanResult
            iscontext: true
          right:
            value:
              simple: Closed
    continueonerrortype: ""
    view: |-
      {
        "position": {
          "x": 50,
          "y": -590
        }
      }
    note: false
    timertriggers: []
    ignoreworker: false
    skipunavailable: false
    quietmode: 0
    isoversize: false
    isautoswitchedtoquietmode: false
  "17":
    id: "17"
    taskid: 0667d597-b2fa-4717-8b01-828c679b34b0
    type: title
    task:
      id: 0667d597-b2fa-4717-8b01-828c679b34b0
      version: -1
      name: continue
      type: title
      iscommand: false
      brand: ""
      description: ''
    nexttasks:
      '#none#':
      - "18"
    separatecontext: false
    continueonerrortype: ""
    view: |-
      {
        "position": {
          "x": -1890,
          "y": 975
        }
      }
    note: false
    timertriggers: []
    ignoreworker: false
    skipunavailable: false
    quietmode: 0
    isoversize: false
    isautoswitchedtoquietmode: false
  "18":
    id: "18"
    taskid: 4c1488d4-0d9f-4f70-891b-0c9f476312ec
    type: regular
    task:
      id: 4c1488d4-0d9f-4f70-891b-0c9f476312ec
      version: -1
      name: Close alert (service not observed)
      description: Close the current alert because service is no longer observed.
      script: Builtin|||closeInvestigation
      type: regular
      iscommand: true
      brand: Builtin
    nexttasks:
      '#none#':
      - "4"
    scriptarguments:
      closeNotes:
        simple: Alert status set to 'Resolved - No Longer Observed' by Active Response Module
      closeReason:
        simple: Resolved - No Longer Observed
    separatecontext: false
    continueonerrortype: ""
    view: |-
      {
        "position": {
          "x": -1890,
          "y": 5840
>>>>>>> a14b6fc2
        }
      }
    note: false
    timertriggers: []
    ignoreworker: false
    skipunavailable: false
    quietmode: 0
    isoversize: false
    isautoswitchedtoquietmode: false
  "20":
    id: "20"
    taskid: 8caa3a33-93a8-4f6d-86b1-10a15f24908c
    type: condition
    task:
      id: 8caa3a33-93a8-4f6d-86b1-10a15f24908c
      version: -1
      name: Service exposure still observable?
      description: Determines if service was still observable and also if automated remediation was done.
      type: condition
      iscommand: false
      brand: ""
    nexttasks:
      '#default#':
      - "21"
      "no":
      - "135"
    separatecontext: false
    conditions:
    - label: "no"
      condition:
      - - operator: isEqualString
          left:
            value:
              complex:
                root: alert.asmservicedetection
                accessor: ScanResult
                transformers:
                - operator: LastArrayElement
            iscontext: true
          right:
            value:
              simple: REMEDIATED
        - operator: isEqualString
          left:
            value:
              complex:
                root: alert.asmremediation
                accessor: Outcome
            iscontext: true
          right:
            value:
              simple: Success
    continueonerrortype: ""
    view: |-
      {
        "position": {
<<<<<<< HEAD
          "x": 50,
          "y": 5100
=======
          "x": 90,
          "y": 4540
>>>>>>> a14b6fc2
        }
      }
    note: false
    timertriggers: []
    ignoreworker: false
    skipunavailable: false
    quietmode: 0
    isoversize: false
    isautoswitchedtoquietmode: false
  "21":
    id: "21"
    taskid: 5558e530-85ff-4549-8e9f-9fe80fded75f
    type: collection
    task:
      id: 5558e530-85ff-4549-8e9f-9fe80fded75f
      version: -1
      name: What to do if Remediation Scan is inconclusive?
      description: Determines if alert should be closed or kept open for auto-closure based on analyst input.
      type: collection
      iscommand: false
      brand: ""
    nexttasks:
      '#none#':
      - "135"
    separatecontext: false
    continueonerrortype: ""
    view: |-
      {
        "position": {
<<<<<<< HEAD
          "x": 290,
          "y": 5270
=======
          "x": 330,
          "y": 4720
>>>>>>> a14b6fc2
        }
      }
    note: false
    timertriggers: []
    ignoreworker: false
    message:
      to:
      subject:
      body:
        simple: The post migration NMAP scan wasn't conclusive, decide next steps.
      methods: []
      format: ""
      bcc:
      cc:
      timings:
        retriescount: 2
        retriesinterval: 360
        completeafterreplies: 1
        completeafterv2: true
        completeaftersla: false
    form:
      questions:
      - id: "0"
        label: ""
        labelarg:
          simple: If you know the issue has been remediated, choose to keep open and have next Xpanse scan auto-close or manually close now.
        required: false
        gridcolumns: []
        defaultrows: []
        type: singleSelect
        options: []
        optionsarg:
        - simple: Close Now
        - simple: Wait to Auto-close
        fieldassociated: ""
        placeholder: ""
        tooltip: ""
        readonly: false
      title: Select a next step
      description: The post migration Remediation Confirmation Scan wasn't conclusive, decide next steps.
      sender: Your SOC team
      expired: false
      totalanswers: 0
    skipunavailable: false
    quietmode: 0
    isoversize: false
    isautoswitchedtoquietmode: false
  "31":
    id: "31"
    taskid: b71c94ce-9a0d-4a5e-8d72-77d379bcfc0a
    type: collection
    task:
      id: b71c94ce-9a0d-4a5e-8d72-77d379bcfc0a
      version: -1
      name: Select remediation action (all options)
      description: Determines the next action (remediation or ticket) based on user input. Options are based on if ServiceNowV2 integration is setup and/or the alert meets the requirement for automated remediation.
      type: collection
      iscommand: false
      brand: ""
    nexttasks:
      '#none#':
      - "43"
    separatecontext: false
    continueonerrortype: ""
    view: |-
      {
        "position": {
          "x": -210,
          "y": 2045
        }
      }
    note: false
    timertriggers: []
    ignoreworker: false
    message:
      to:
      subject:
        simple: Select Remediation Action
      body:
        simple: Cortex Xpanse has the ability to fully remediate or augment your remediation process via integrations in other security and IT tools and control surfaces. The options presented in this prompt may vary depending on the integrations that your organization has configured and the type of alert. You can learn more about why you're seeing these options and what they mean at https://pan.dev.
      methods: []
      format: html
      bcc:
      cc:
      timings:
        retriescount: 2
        retriesinterval: 360
        completeafterreplies: 1
        completeafterv2: true
        completeaftersla: false
    form:
      questions:
      - id: "0"
        label: ""
        labelarg:
          simple: What remediation action would you like to take?
        required: true
        gridcolumns: []
        defaultrows: []
        type: singleSelect
        options: []
        optionsarg:
        - simple: Automated remediation by restricting open ports
        - simple: Manual remediation
        - simple: File a ServiceNow Ticket
        - simple: Send a notification email
        fieldassociated: ""
        placeholder: ""
        tooltip: A selection is necessary in order for the playbook to progress further.
        readonly: false
      title: Select a remediation option
      description: Cortex Xpanse has the ability to fully remediate or augment your remediation process via integrations in other security and IT tools and control surfaces. The options presented in this prompt may vary depending on the integrations that your organization has configured and the type of alert. You can learn more about why you're seeing these options and what they mean at https://pan.dev.
      sender: Your SOC team
      expired: false
      totalanswers: 0
    skipunavailable: false
    quietmode: 0
    isoversize: false
    isautoswitchedtoquietmode: false
  "34":
    id: "34"
    taskid: ffee8538-b8bb-46ad-86e4-23c8c132825b
    type: collection
    task:
      id: ffee8538-b8bb-46ad-86e4-23c8c132825b
      version: -1
      name: Select remediation action (no automated-remediation)
      description: Determines next action (remediation or ticket) based on user input. Options are based on if ServiceNowV2 integration is setup and/or the alert meets the requirement for automated remediation.
      type: collection
      iscommand: false
      brand: ""
    nexttasks:
      '#none#':
      - "43"
    separatecontext: false
    continueonerrortype: ""
    view: |-
      {
        "position": {
          "x": 320,
          "y": 2025
        }
      }
    note: false
    timertriggers: []
    ignoreworker: false
    message:
      to:
      subject:
        simple: Select Remediation Action
      body:
        simple: Cortex Xpanse has the ability to fully remediate or augment your remediation process via integrations in other security and IT tools and control surfaces. The options presented in this prompt may vary depending on the integrations that your organization has configured and the type of alert. You can learn more about why you're seeing these options and what they mean at https://pan.dev.
      methods: []
      format: html
      bcc:
      cc:
      timings:
        retriescount: 2
        retriesinterval: 360
        completeafterreplies: 1
        completeafterv2: false
        completeaftersla: false
    form:
      questions:
      - id: "0"
        label: ""
        labelarg:
          simple: What remediation action would you like to take?
        required: true
        gridcolumns: []
        defaultrows: []
        type: singleSelect
        options: []
        optionsarg:
        - simple: Manual remediation
        - simple: File a ServiceNow Ticket
        - simple: Send a notification email
        fieldassociated: ""
        placeholder: ""
        tooltip: A selection is necessary in order for the playbook to progress further.
        readonly: false
      title: Select a remediation option
      description: Cortex Xpanse has the ability to fully remediate or augment your remediation process via integrations in other security and IT tools and control surfaces. The options presented in this prompt may vary depending on the integrations that your organization has configured and the type of alert. You can learn more about why you're seeing these options and what they mean at https://pan.dev.
      sender: Your SOC team
      expired: false
      totalanswers: 0
    skipunavailable: false
    quietmode: 0
    isoversize: false
    isautoswitchedtoquietmode: false
  "35":
    id: "35"
    taskid: 6fcace7c-1a6d-4690-8101-47823d124c7f
    type: collection
    task:
      id: 6fcace7c-1a6d-4690-8101-47823d124c7f
      version: -1
      name: Select remediation action (no ServiceNow)
      description: Determines the next action (remediation or ticket) based on user input. Options are based on if ServiceNowV2 integration is setup and/or the alert meets the requirement for automated remediation.
      type: collection
      iscommand: false
      brand: ""
    nexttasks:
      '#none#':
      - "43"
    separatecontext: false
    continueonerrortype: ""
    view: |-
      {
        "position": {
          "x": 760,
          "y": 1825
        }
      }
    note: false
    timertriggers: []
    ignoreworker: false
    message:
      to:
      subject:
        simple: Select Remediation Action
      body:
        simple: Cortex Xpanse has the ability to fully remediate or augment your remediation process via integrations in other security and IT tools and control surfaces. The options presented in this prompt may vary depending on the integrations that your organization has configured and the type of alert. You can learn more about why you're seeing these options and what they mean at https://pan.dev.
      methods: []
      format: html
      bcc:
      cc:
      timings:
        retriescount: 2
        retriesinterval: 360
        completeafterreplies: 1
        completeafterv2: false
        completeaftersla: false
    form:
      questions:
      - id: "0"
        label: ""
        labelarg:
          simple: What remediation action would you like to take?
        required: true
        gridcolumns: []
        defaultrows: []
        type: singleSelect
        options: []
        optionsarg:
        - simple: Automated remediation by restricting open ports
        - simple: Manual remediation
        - simple: Send a notification email
        fieldassociated: ""
        placeholder: ""
        tooltip: A selection is necessary in order for the playbook to progress further.
        readonly: false
      title: Select a remediation option
      description: Cortex Xpanse has the ability to fully remediate or augment your remediation process via integrations in other security and IT tools and control surfaces. The options presented in this prompt may vary depending on the integrations that your organization has configured and the type of alert. You can learn more about why you're seeing these options and what they mean at https://pan.dev.
      sender: Your SOC team
      expired: false
      totalanswers: 0
    skipunavailable: false
    quietmode: 0
    isoversize: false
    isautoswitchedtoquietmode: false
  "36":
    id: "36"
    taskid: 5323c1de-2910-411c-8349-118f0979981e
    type: collection
    task:
      id: 5323c1de-2910-411c-8349-118f0979981e
      version: -1
      name: Select remediation action (base)
      description: Determines the next action (remediation or ticket) based on user input. Options are based on if ServiceNowV2 integration is setup and/or the alert meets the requirement for automated remediation.
      type: collection
      iscommand: false
      brand: ""
    nexttasks:
      '#none#':
      - "43"
    separatecontext: false
    continueonerrortype: ""
    view: |-
      {
        "position": {
          "x": 50,
          "y": 1850
        }
      }
    note: false
    timertriggers: []
    ignoreworker: false
    message:
      to:
      subject:
        simple: Select Remediation Action
      body:
        simple: Cortex Xpanse has the ability to fully remediate or augment your remediation process via integrations in other security and IT tools and control surfaces. The options presented in this prompt may vary depending on the integrations that your organization has configured and the type of alert. You can learn more about why you're seeing these options and what they mean at https://pan.dev.
      methods: []
      format: html
      bcc:
      cc:
      timings:
        retriescount: 2
        retriesinterval: 360
        completeafterreplies: 1
        completeafterv2: false
        completeaftersla: false
    form:
      questions:
      - id: "0"
        label: ""
        labelarg:
          simple: What remediation action would you like to take?
        required: true
        gridcolumns: []
        defaultrows: []
        type: singleSelect
        options: []
        optionsarg:
        - simple: Manual remediation
        - simple: Send a notification email
        fieldassociated: ""
        placeholder: ""
        tooltip: A selection is necessary in order for the playbook to progress further.
        readonly: false
      title: Select a remediation option
      description: Cortex Xpanse has the ability to fully remediate or augment your remediation process via integrations in other security and IT tools and control surfaces. The options presented in this prompt may vary depending on the integrations that your organization has configured and the type of alert. You can learn more about why you're seeing these options and what they mean at https://pan.dev
      sender: Your SOC team
      expired: false
      totalanswers: 0
    skipunavailable: false
    quietmode: 0
    isoversize: false
    isautoswitchedtoquietmode: false
  "43":
    id: "43"
    taskid: b12bee10-1258-4a43-8354-c654f9ec1b6e
    type: regular
    task:
      id: b12bee10-1258-4a43-8354-c654f9ec1b6e
      version: -1
      name: Set data collection grid field
      description: |-
        Automation used to more easily populate a grid field.  This is necessary when you want to assign certain values as static or if you have context paths that you will assign to different values as well.  Instead of a value you can enter `TIMESTAMP` to get the current timestamp in ISO format.  Example of command:
        `!GridFieldSetup keys=ip,src,timestamp val1=${AWS.EC2.Instances.NetworkInterfaces.PrivateIpAddress} val2="AWS" val3="TIMESTAMP" gridfiled="gridfield"`
      scriptName: GridFieldSetup
      type: regular
      iscommand: false
      brand: Builtin
    nexttasks:
      '#none#':
      - "127"
    scriptarguments:
      gridfield:
        simple: asmdatacollection
      keys:
        simple: Options,Selected,Answerer,Timestamp
      val1:
        simple: What remediation action would you like to take?
      val2:
        complex:
          root: Select a remediation option.Answers
          accessor: "0"
      val3:
        complex:
          root: Select a remediation option.Answers
          accessor: name
      val4:
<<<<<<< HEAD
        complex:
          root: TimeNowUnix
          transformers:
          - operator: TimeStampToDate
    separatecontext: false
    continueonerrortype: ""
    view: |-
      {
        "position": {
          "x": 50,
          "y": 2470
        }
      }
    note: false
    timertriggers: []
    ignoreworker: false
    skipunavailable: false
    quietmode: 0
    isoversize: false
    isautoswitchedtoquietmode: false
  "46":
    id: "46"
    taskid: 90a3d955-ace7-49b9-89af-af8e2d7fde5a
    type: regular
    task:
      id: 90a3d955-ace7-49b9-89af-af8e2d7fde5a
      version: -1
      name: Get current time
      description: |
        Retrieves the current date and time.
      scriptName: GetTime
      type: regular
      iscommand: false
      brand: ""
    nexttasks:
      '#none#':
      - "43"
=======
        simple: TIMESTAMP
>>>>>>> a14b6fc2
    separatecontext: false
    continueonerrortype: ""
    view: |-
      {
        "position": {
<<<<<<< HEAD
          "x": 50,
          "y": 2310
=======
          "x": 70,
          "y": 1750
>>>>>>> a14b6fc2
        }
      }
    note: false
    timertriggers: []
    ignoreworker: false
    skipunavailable: false
    quietmode: 0
    isoversize: false
    isautoswitchedtoquietmode: false
  "48":
    id: "48"
    taskid: f15b689f-2347-4c0e-81c8-cb75b922483e
    type: condition
    task:
      id: f15b689f-2347-4c0e-81c8-cb75b922483e
      version: -1
      name: What was data collection task response?
      description: Determines the next action (remediation or ticket) based on the previous data collection task.
      type: condition
      iscommand: false
      brand: ""
    nexttasks:
      '#default#':
      - "88"
      Automated remediation:
      - "12"
      Manual remediation:
      - "63"
      Notification email:
      - "60"
      ServiceNow ticket:
      - "10"
    separatecontext: false
    conditions:
    - label: Automated remediation
      condition:
      - - operator: isEqualString
          left:
            value:
              complex:
                root: Select a remediation option.Answers
                accessor: "0"
            iscontext: true
          right:
            value:
              simple: Automated remediation by restricting open ports
        - operator: isEqualString
          left:
            value:
              complex:
                root: Select a remediation option.Answers
                accessor: "0"
            iscontext: true
          right:
            value:
              simple: Automated remediation by creating empty S3 bucket
    - label: Manual remediation
      condition:
      - - operator: isEqualString
          left:
            value:
              complex:
                root: Select a remediation option.Answers
                accessor: "0"
            iscontext: true
          right:
            value:
              simple: Manual remediation
    - label: ServiceNow ticket
      condition:
      - - operator: isEqualString
          left:
            value:
              complex:
                root: Select a remediation option.Answers
                accessor: "0"
            iscontext: true
          right:
            value:
              simple: File a ServiceNow Ticket
    - label: Notification email
      condition:
      - - operator: isEqualString
          left:
            value:
              complex:
                root: Select a remediation option.Answers
                accessor: "0"
            iscontext: true
          right:
            value:
              simple: Send a notification email
    continueonerrortype: ""
    view: |-
      {
        "position": {
<<<<<<< HEAD
          "x": 50,
          "y": 2630
=======
          "x": 70,
          "y": 2080
>>>>>>> a14b6fc2
        }
      }
    note: false
    timertriggers: []
    ignoreworker: false
    skipunavailable: false
    quietmode: 0
    isoversize: false
    isautoswitchedtoquietmode: false
  "50":
    id: "50"
    taskid: 638ad390-454d-4825-8aad-a4f69b60cabc
    type: collection
    task:
      id: 638ad390-454d-4825-8aad-a4f69b60cabc
      version: -1
      name: Verify service exposure resolved by service owner
      description: Determines if manual remediation (by service owner or otherwise) was completed via analyst input.
      type: collection
      iscommand: false
      brand: ""
    nexttasks:
      '#none#':
      - "72"
    separatecontext: false
    continueonerrortype: ""
    view: |-
      {
        "position": {
<<<<<<< HEAD
          "x": 500,
          "y": 3750
=======
          "x": 380,
          "y": 3440
>>>>>>> a14b6fc2
        }
      }
    note: false
    timertriggers: []
    ignoreworker: false
    message:
      to:
      subject:
      body:
      methods: []
      format: ""
      bcc:
      cc:
      timings:
        retriescount: 2
        retriesinterval: 360
        completeafterreplies: 1
        completeafterv2: true
        completeaftersla: false
    form:
      questions:
      - id: "0"
        label: ""
        labelarg:
          simple: 'Please verify service exposure was resolved by service owner and mark "complete" when done:'
        required: true
        gridcolumns: []
        defaultrows: []
        type: singleSelect
        options: []
        optionsarg:
        - simple: Yes, remediation complete
        fieldassociated: ""
        placeholder: ""
        tooltip: ""
        readonly: false
      title: Verify that service exposure was resolved by service owner
      description: ""
      sender: Your SOC team
      expired: false
      totalanswers: 0
    skipunavailable: false
    quietmode: 0
    isoversize: false
    isautoswitchedtoquietmode: false
  "54":
    id: "54"
    taskid: a28b2338-d412-4934-8b38-68ba91942fd9
    type: collection
    task:
      id: a28b2338-d412-4934-8b38-68ba91942fd9
      version: -1
      name: Select owners to notify
      description: Determines who to send notification emails to based on analyst input.
      type: collection
      iscommand: false
      brand: ""
    nexttasks:
      '#none#':
      - "92"
    separatecontext: false
    continueonerrortype: ""
    view: |-
      {
        "position": {
          "x": 1390,
          "y": 2950
        }
      }
    note: false
    timertriggers: []
    ignoreworker: false
    message:
      to:
      subject:
      body:
        simple: Select owners to notify
      methods: []
      format: ""
      bcc:
      cc:
      timings:
        retriescount: 2
        retriesinterval: 360
        completeafterreplies: 1
        completeafterv2: false
        completeaftersla: false
    form:
      questions:
      - id: "0"
        label: ""
        labelarg:
          simple: 'Enter email addresses to notify:'
        required: true
        gridcolumns: []
        defaultrows: []
        type: shortText
        options: []
        optionsarg: []
        fieldassociated: ""
        placeholder: ""
        tooltip: Add multiple addresses separated by commas
        readonly: false
      title: Select Owners to Notify
      description: ""
      sender: Your SOC team
      expired: false
      totalanswers: 0
    skipunavailable: false
    quietmode: 0
    isoversize: false
    isautoswitchedtoquietmode: false
  "55":
    id: "55"
    taskid: f754535a-4d41-40b6-8eb9-7b7b2feebc94
    type: regular
    task:
      id: f754535a-4d41-40b6-8eb9-7b7b2feebc94
      version: -1
      name: Send email
      description: Send an email to the service owner with alert information.
      script: '|||send-mail'
      type: regular
      iscommand: true
      brand: ""
    nexttasks:
      '#none#':
      - "62"
    scriptarguments:
      subject:
        complex:
          root: inputs.OwnerNotificationSubject
      to:
        complex:
          root: Select Owners to Notify.Answers
          accessor: "0"
          transformers:
          - operator: split
            args:
              delimiter:
                value:
                  simple: ','
      htmlBody:
        complex:
          root: inputs.OwnerNotificationBody
          transformers:
          - operator: concat
            args:
              prefix: {}
              suffix:
                value:
                  simple: RemediationGuidance
                iscontext: true
    separatecontext: false
    continueonerrortype: ""
    view: |-
      {
        "position": {
          "x": 1390,
          "y": 3260
        }
      }
    note: false
    timertriggers: []
    ignoreworker: false
    skipunavailable: false
    quietmode: 0
    isoversize: false
    isautoswitchedtoquietmode: false
  "59":
    id: "59"
    taskid: 3dfab8a6-f887-48f9-87c1-4066b2d04315
    type: regular
    task:
      id: 3dfab8a6-f887-48f9-87c1-4066b2d04315
      version: -1
      name: Set notification grid field
      description: |-
        Automation used to more easily populate a grid field. This is necessary when you want to assign certain values as static or if you have context paths that you will assign to different values as well. For example:
        `!GridFieldSetup keys=ip,src val1=${AWS.EC2.Instances.NetworkInterfaces.PrivateIpAddress} val2="AWS" gridfiled="gridfield"`
      scriptName: GridFieldSetup
      type: regular
      iscommand: false
      brand: Builtin
    nexttasks:
      '#none#':
      - "134"
    scriptarguments:
      gridfield:
        simple: asmnotification
      keys:
        simple: Type,Value,URL,Timestamp
      val1:
        simple: Email
      val2:
        complex:
          root: Select Owners to Notify.Answers
          accessor: "0"
      val3:
        simple: n/a
      val4:
        complex:
          root: TimeNowUnix
          transformers:
          - operator: LastArrayElement
          - operator: TimeStampToDate
    separatecontext: false
    continueonerrortype: ""
    view: |-
      {
        "position": {
          "x": 1390,
          "y": 3570
        }
      }
    note: false
    timertriggers: []
    ignoreworker: false
    skipunavailable: false
    quietmode: 0
    isoversize: false
    isautoswitchedtoquietmode: false
  "60":
    id: "60"
    taskid: bdb77f99-f5f4-4428-8bce-798bc1495b2e
    type: title
    task:
      id: bdb77f99-f5f4-4428-8bce-798bc1495b2e
      version: -1
      name: Notification Stage
      type: title
      iscommand: false
      brand: ""
      description: ''
    nexttasks:
      '#none#':
      - "54"
    separatecontext: false
    continueonerrortype: ""
    view: |-
      {
        "position": {
          "x": 1390,
          "y": 2830
        }
      }
    note: false
    timertriggers: []
    ignoreworker: false
    skipunavailable: false
    quietmode: 0
    isoversize: false
    isautoswitchedtoquietmode: false
  "62":
    id: "62"
    taskid: ffdf9937-8df9-42fe-8b75-d55541364ecf
    type: regular
    task:
      id: ffdf9937-8df9-42fe-8b75-d55541364ecf
      version: -1
      name: Get current time
      description: |
        Retrieves the current date and time.
      scriptName: GetTime
      type: regular
      iscommand: false
      brand: ""
    nexttasks:
      '#none#':
      - "59"
    separatecontext: false
    continueonerrortype: ""
    view: |-
      {
        "position": {
          "x": 1390,
          "y": 3415
        }
      }
    note: false
    timertriggers: []
    ignoreworker: false
    skipunavailable: false
    quietmode: 0
    isoversize: false
    isautoswitchedtoquietmode: false
  "63":
    id: "63"
    taskid: f55631c2-0718-421d-8243-add79760ceac
    type: title
    task:
      id: f55631c2-0718-421d-8243-add79760ceac
      version: -1
      name: Remediation Stage
      type: title
      iscommand: false
      brand: ""
      description: ''
    nexttasks:
      '#none#':
      - "88"
    separatecontext: false
    continueonerrortype: ""
    view: |-
      {
        "position": {
          "x": -1030,
          "y": 2870
        }
      }
    note: false
    timertriggers: []
    ignoreworker: false
    skipunavailable: false
    quietmode: 0
    isoversize: false
    isautoswitchedtoquietmode: false
<<<<<<< HEAD
  "64":
    id: "64"
    taskid: 35f1eea4-d5be-4755-8325-24023f33ad8a
    type: regular
    task:
      id: 35f1eea4-d5be-4755-8325-24023f33ad8a
      version: -1
      name: Get current time
      description: |
        Retrieves the current date and time.
      scriptName: GetTime
      type: regular
      iscommand: false
      brand: ""
    nexttasks:
      '#none#':
      - "65"
    separatecontext: false
    continueonerrortype: ""
    view: |-
      {
        "position": {
          "x": -390,
          "y": 3920
        }
      }
    note: false
    timertriggers: []
    ignoreworker: false
    skipunavailable: false
    quietmode: 0
    isoversize: false
    isautoswitchedtoquietmode: false
=======
>>>>>>> a14b6fc2
  "65":
    id: "65"
    taskid: 320a41e8-d37b-4a3c-8ee6-5973de7c2e62
    type: regular
    task:
      id: 320a41e8-d37b-4a3c-8ee6-5973de7c2e62
      version: -1
      name: Set remediation grid field
      description: |-
        Automation used to more easily populate a grid field.  This is necessary when you want to assign certain values as static or if you have context paths that you will assign to different values as well.  Instead of a value you can enter `TIMESTAMP` to get the current timestamp in ISO format.  Example of command:
        `!GridFieldSetup keys=ip,src,timestamp val1=${AWS.EC2.Instances.NetworkInterfaces.PrivateIpAddress} val2="AWS" val3="TIMESTAMP" gridfiled="gridfield"`
      scriptName: GridFieldSetup
      type: regular
      iscommand: false
      brand: Builtin
    nexttasks:
      '#none#':
      - "132"
    scriptarguments:
      gridfield:
        simple: asmremediation
      keys:
        simple: Action,ActionTimestamp,Outcome,OutcomeTimestamp
      val1:
        simple: close service port from internet
      val2:
        simple: TIMESTAMP
      val3:
        simple: Success
      val4:
        simple: TIMESTAMP
    separatecontext: false
    continueonerrortype: ""
    view: |-
      {
        "position": {
<<<<<<< HEAD
          "x": -390,
          "y": 4095
=======
          "x": -480,
          "y": 3260
>>>>>>> a14b6fc2
        }
      }
    note: false
    timertriggers: []
    ignoreworker: false
    skipunavailable: false
    quietmode: 0
    isoversize: false
    isautoswitchedtoquietmode: false
  "69":
    id: "69"
    taskid: f7bf30d0-2dbb-40fe-82e5-bcc78708419c
    type: regular
    task:
      id: f7bf30d0-2dbb-40fe-82e5-bcc78708419c
      version: -1
      name: Set remediation grid field
      description: |-
        Automation used to more easily populate a grid field.  This is necessary when you want to assign certain values as static or if you have context paths that you will assign to different values as well.  Instead of a value you can enter `TIMESTAMP` to get the current timestamp in ISO format.  Example of command:
        `!GridFieldSetup keys=ip,src,timestamp val1=${AWS.EC2.Instances.NetworkInterfaces.PrivateIpAddress} val2="AWS" val3="TIMESTAMP" gridfiled="gridfield"`
      scriptName: GridFieldSetup
      type: regular
      iscommand: false
      brand: Builtin
    nexttasks:
      '#none#':
      - "11"
    scriptarguments:
      gridfield:
        simple: asmremediation
      keys:
        simple: Action,ActionTimestamp,Outcome,OutcomeTimestamp
      val1:
        simple: Manual remediation
      val2:
        complex:
          root: alert.asmdatacollection
          accessor: Timestamp
      val3:
        simple: Manual remediation completed
      val4:
<<<<<<< HEAD
        complex:
          root: TimeNowUnix
          transformers:
          - operator: LastArrayElement
          - operator: TimeStampToDate
    separatecontext: false
    continueonerrortype: ""
    view: |-
      {
        "position": {
          "x": 470,
          "y": 4440
        }
      }
    note: false
    timertriggers: []
    ignoreworker: false
    skipunavailable: false
    quietmode: 0
    isoversize: false
    isautoswitchedtoquietmode: false
  "71":
    id: "71"
    taskid: 9e429cfb-edd2-4562-8506-027018884f23
    type: regular
    task:
      id: 9e429cfb-edd2-4562-8506-027018884f23
      version: -1
      name: Get current time
      description: |
        Retrieves the current date and time.
      scriptName: GetTime
      type: regular
      iscommand: false
      brand: ""
    nexttasks:
      '#none#':
      - "72"
=======
        simple: TIMESTAMP
>>>>>>> a14b6fc2
    separatecontext: false
    continueonerrortype: ""
    view: |-
      {
        "position": {
<<<<<<< HEAD
          "x": 230,
          "y": 3945
=======
          "x": 90,
          "y": 3910
>>>>>>> a14b6fc2
        }
      }
    note: false
    timertriggers: []
    ignoreworker: false
    skipunavailable: false
    quietmode: 0
    isoversize: false
    isautoswitchedtoquietmode: false
  "72":
    id: "72"
    taskid: 22a0bdaa-e449-4744-8d77-35a64e6bdb42
    type: condition
    task:
      id: 22a0bdaa-e449-4744-8d77-35a64e6bdb42
      version: -1
      name: Manual remediation selected?
      description: Determines if "manual remediation" was selected on main data collection task.
      type: condition
      iscommand: false
      brand: ""
    nexttasks:
      '#default#':
      - "73"
      manual from RPR:
      - "103"
      manual from data collection:
      - "69"
    separatecontext: false
    conditions:
    - label: "manual from data collection"
      condition:
      - - operator: isEqualString
          left:
            value:
              complex:
                root: Select a remediation option.Answers
                accessor: "0"
            iscontext: true
          right:
            value:
              simple: Manual remediation
          ignorecase: true
    - label: manual from RPR
      condition:
      - - operator: isEqualString
          left:
            value:
              complex:
                root: RemediationAction
            iscontext: true
          right:
            value:
              simple: Manual
          ignorecase: true
    continueonerrortype: ""
    view: |-
      {
        "position": {
<<<<<<< HEAD
          "x": 230,
          "y": 4130
=======
          "x": 90,
          "y": 3610
>>>>>>> a14b6fc2
        }
      }
    note: false
    timertriggers: []
    ignoreworker: false
    skipunavailable: false
    quietmode: 0
    isoversize: false
    isautoswitchedtoquietmode: false
  "73":
    id: "73"
    taskid: 7c60e5f7-149b-45a5-89c9-f1d2553d242b
    type: regular
    task:
      id: 7c60e5f7-149b-45a5-89c9-f1d2553d242b
      version: -1
      name: Set remediation grid field
      description: |-
        Automation used to more easily populate a grid field.  This is necessary when you want to assign certain values as static or if you have context paths that you will assign to different values as well.  Instead of a value you can enter `TIMESTAMP` to get the current timestamp in ISO format.  Example of command:
        `!GridFieldSetup keys=ip,src,timestamp val1=${AWS.EC2.Instances.NetworkInterfaces.PrivateIpAddress} val2="AWS" val3="TIMESTAMP" gridfiled="gridfield"`
      scriptName: GridFieldSetup
      type: regular
      iscommand: false
      brand: Builtin
    nexttasks:
      '#none#':
      - "11"
    scriptarguments:
      gridfield:
        simple: asmremediation
      keys:
        simple: Action,ActionTimestamp,Outcome,OutcomeTimestamp
      val1:
        complex:
          root: alert.asmnotification
          accessor: Type
          transformers:
          - operator: concat
            args:
              prefix:
                value:
                  simple: 'Notified service owner via '
              suffix: {}
      val2:
        complex:
          root: alert.asmnotification
          accessor: Timestamp
      val3:
        simple: Resolved by service owner
      val4:
        simple: TIMESTAMP
    separatecontext: false
    continueonerrortype: ""
    view: |-
      {
        "position": {
<<<<<<< HEAD
          "x": 50,
          "y": 4550
=======
          "x": 870,
          "y": 3910
>>>>>>> a14b6fc2
        }
      }
    note: false
    timertriggers: []
    ignoreworker: false
    skipunavailable: false
    quietmode: 0
    isoversize: false
    isautoswitchedtoquietmode: false
  "81":
    id: "81"
    taskid: 1443dc39-c07c-4a04-879c-985f6da6b95e
    type: regular
    task:
      id: 1443dc39-c07c-4a04-879c-985f6da6b95e
      version: -1
      name: Set alert summary grid field
      description: |-
        Automation used to more easily populate a grid field. This is necessary when you want to assign certain values as static or if you have context paths that you will assign to different values as well. For example:
        `!GridFieldSetup keys=ip,src val1=${AWS.EC2.Instances.NetworkInterfaces.PrivateIpAddress} val2="AWS" gridfiled="gridfield"`
      scriptName: GridFieldSetup
      type: regular
      iscommand: false
      brand: Builtin
    nexttasks:
      '#none#':
      - "110"
    scriptarguments:
      gridfield:
        simple: asmalertsummary
      keys:
        simple: Link,EntryID
      val1:
        complex:
          root: demistoUrls
          accessor: server
          transformers:
          - operator: concat
            args:
              prefix: {}
              suffix:
                value:
                  simple: /xsoar/entry/download/
          - operator: concat
            args:
              prefix: {}
              suffix:
                value:
                  simple: ${lastCompletedTaskEntries.[0]}
                iscontext: true
          - operator: replace
            args:
              limit: {}
              replaceWith:
                value:
                  simple: '%40'
              toReplace:
                value:
                  simple: '@'
      val2:
        complex:
          root: lastCompletedTaskEntries
          accessor: '[0]'
    separatecontext: false
    continueonerrortype: ""
    view: |-
      {
        "position": {
<<<<<<< HEAD
          "x": 50,
          "y": 5780
=======
          "x": 90,
          "y": 5500
        }
      }
    note: false
    timertriggers: []
    ignoreworker: false
    skipunavailable: false
    quietmode: 0
    isoversize: false
    isautoswitchedtoquietmode: false
  "86":
    id: "86"
    taskid: be116371-fcc0-4038-829f-95d3535da4d6
    type: playbook
    task:
      id: be116371-fcc0-4038-829f-95d3535da4d6
      version: -1
      name: Cortex ASM - Detect Service
      description: Playbook that looks at what ASM sub-type the alert is and directs it to different pre/post mitigation scans (such as NMAP).
      playbookName: Cortex ASM - Detect Service
      type: playbook
      iscommand: false
      brand: ""
    nexttasks:
      '#none#':
      - "20"
    scriptarguments:
      ASMRuleID:
        complex:
          root: alert
          accessor: asmattacksurfaceruleid
      RemoteIP:
        complex:
          root: alert
          accessor: remoteip
      RemotePort:
        complex:
          root: alert
          accessor: remoteport
      ScanNumber:
        simple: "2"
    separatecontext: true
    continueonerrortype: ""
    loop:
      iscommand: false
      exitCondition: ""
      wait: 1
      max: 0
    view: |-
      {
        "position": {
          "x": 90,
          "y": 4380
>>>>>>> a14b6fc2
        }
      }
    note: false
    timertriggers: []
    ignoreworker: false
    skipunavailable: false
    quietmode: 0
    isoversize: false
    isautoswitchedtoquietmode: false
  "88":
    id: "88"
    taskid: cca4f604-2fdc-497f-863a-94a5bcf258d4
    type: collection
    task:
      id: cca4f604-2fdc-497f-863a-94a5bcf258d4
      version: -1
      name: Complete manual remediation
      description: Determines if manual remediation (by service owner or otherwise) was completed via analyst input.
      type: collection
      iscommand: false
      brand: ""
    nexttasks:
      '#none#':
      - "133"
    separatecontext: false
    continueonerrortype: ""
    view: |-
      {
        "position": {
<<<<<<< HEAD
          "x": 50,
          "y": 3750
=======
          "x": -70,
          "y": 3260
>>>>>>> a14b6fc2
        }
      }
    note: false
    timertriggers: []
    ignoreworker: false
    message:
      to:
      subject:
      body:
      methods: []
      format: ""
      bcc:
      cc:
      timings:
        retriescount: 2
        retriesinterval: 360
        completeafterreplies: 1
        completeafterv2: true
        completeaftersla: false
    form:
      questions:
      - id: "0"
        label: ""
        labelarg:
          simple: 'Please complete manual remediation and mark "complete" when done:'
        required: true
        gridcolumns: []
        defaultrows: []
        type: singleSelect
        options: []
        optionsarg:
        - simple: Yes, remediation complete
        fieldassociated: ""
        placeholder: ""
        tooltip: ""
        readonly: false
      title: Verify that manual remediation was completed
      description: ""
      sender: Your SOC team
      expired: false
      totalanswers: 0
    skipunavailable: false
    quietmode: 0
    isoversize: false
    isautoswitchedtoquietmode: false
  "91":
    id: "91"
    taskid: 558e07b1-d25e-4a1f-81ba-423b9f63d850
    type: playbook
    task:
      id: 558e07b1-d25e-4a1f-81ba-423b9f63d850
      version: -1
      name: Cortex ASM - Remediation Guidance
      playbookName: Cortex ASM - Remediation Guidance
      type: playbook
      iscommand: false
      brand: ""
      description: 'This playbook pulls remediation guidance off of a list based on ASM RuleID to be used in service owner notifications (email or ticketing system).'
    nexttasks:
      '#none#':
      - "94"
    separatecontext: true
    continueonerrortype: ""
    view: |-
      {
        "position": {
          "x": 950,
          "y": 3100
        }
      }
    note: false
    timertriggers: []
    ignoreworker: false
    skipunavailable: false
    quietmode: 0
    isoversize: false
    isautoswitchedtoquietmode: false
    scriptarguments:
      IssueTypeID:
        complex:
          root: alert
          accessor: asmattacksurfaceruleid
          transformers:
          - operator: StripChars
            args:
              chars:
                value:
                  simple: '[\"]'
    loop:
      iscommand: false
      exitCondition: ""
      wait: 1
      max: 100
  "92":
    id: "92"
    taskid: 90571172-18e1-40af-841e-71bbb5af1820
    type: playbook
    task:
      id: 90571172-18e1-40af-841e-71bbb5af1820
      version: -1
      name: Cortex ASM - Remediation Guidance
      playbookName: Cortex ASM - Remediation Guidance
      type: playbook
      iscommand: false
      brand: ""
      description: 'This playbook pulls remediation guidance off of a list based on ASM RuleID to be used in service owner notifications (email or ticketing system).'
    nexttasks:
      '#none#':
      - "55"
    scriptarguments:
      IssueTypeID:
        complex:
          root: alert
          accessor: asmattacksurfaceruleid
          transformers:
          - operator: StripChars
            args:
              chars:
                value:
                  simple: '[\"]]'
    separatecontext: true
    continueonerrortype: ""
    loop:
      iscommand: false
      exitCondition: ""
      wait: 1
      max: 0
    view: |-
      {
        "position": {
          "x": 1390,
          "y": 3100
        }
      }
    note: false
    timertriggers: []
    ignoreworker: false
    skipunavailable: false
    quietmode: 0
    isoversize: false
    isautoswitchedtoquietmode: false
  "93":
    id: "93"
    taskid: ef9ec676-b455-4175-8f72-fd6a2df49498
    type: regular
    task:
      id: ef9ec676-b455-4175-8f72-fd6a2df49498
      version: -1
      name: GenerateSummaryReport - Summary
      description: Generate an ASM Alert Summary report.
      scriptName: GenerateASMReport
      type: regular
      iscommand: false
      brand: ""
    nexttasks:
      '#none#':
      - "136"
    scriptarguments:
      alert_details:
        complex:
          root: alert
          accessor: details
      alert_id:
        complex:
          root: alert
          accessor: id
      alert_name:
        complex:
          root: alert
          accessor: name
      alert_severityStr:
        complex:
          root: alert
          accessor: severityStr
      asm_cloud:
        complex:
          root: alert
          accessor: asmcloud
      asm_data_collection:
        complex:
          root: alert
          accessor: asmdatacollection
      asm_notification:
        complex:
          root: alert
          accessor: asmnotification
      asm_private_ip:
        complex:
          root: alert
          accessor: asmprivateip
      asm_related:
        complex:
          root: alert
          accessor: asmrelated
      asm_remediation:
        complex:
          root: alert
          accessor: asmremediation
      asm_service_detection:
        complex:
          root: alert
          accessor: asmservicedetection
      asm_service_owner:
        complex:
          root: alert
          accessor: asmserviceowner
      asm_system_ids:
        complex:
          root: alert
          accessor: asmsystemids
      asm_tags:
        complex:
          root: alert
          accessor: asmtags
      asm_asset_id:
        complex:
          root: alert
          accessor: asmassetid
      asm_remediation_path_rule:
        complex:
          root: alert
          accessor: asmremediationpathrule
      asm_service_id:
        complex:
          root: alert
          accessor: asmserviceid
      report_type:
        simple: summary
      retry-count:
        simple: "1"
      retry-interval:
        simple: "30"
    separatecontext: false
    continueonerrortype: ""
    view: |-
      {
        "position": {
<<<<<<< HEAD
          "x": 50,
          "y": 5600
=======
          "x": 90,
          "y": 5170
>>>>>>> a14b6fc2
        }
      }
    note: false
    timertriggers: []
    ignoreworker: false
    skipunavailable: false
    quietmode: 0
    isoversize: false
    isautoswitchedtoquietmode: false
  "94":
    id: "94"
    taskid: 264911db-37bb-4927-82da-d85197381208
    type: regular
    task:
      id: 264911db-37bb-4927-82da-d85197381208
      version: -1
      name: Create ServiceNow incident
      description: Creates new ServiceNow ticket.
      script: ServiceNow v2|||servicenow-create-ticket
      type: regular
      iscommand: true
      brand: ServiceNow v2
    nexttasks:
      '#none#':
      - "95"
    scriptarguments:
      description:
        complex:
          root: inputs.OwnerNotificationBody
          transformers:
          - operator: concat
            args:
              prefix: {}
              suffix:
                value:
                  simple: ${RemediationGuidance}
      extend-context:
        simple: 'ServiceNowDomain=.={"url": val.result.sys_domain.link.split(''api/now'')[0]}'
      short_description:
        complex:
          root: alert
          accessor: name
          transformers:
          - operator: concat
            args:
              prefix:
                value:
                  simple: 'Cortex ASM Alert: '
              suffix: {}
    separatecontext: false
    continueonerrortype: ""
    view: |-
      {
        "position": {
          "x": 950,
          "y": 3260
        }
      }
    note: false
    timertriggers: []
    ignoreworker: false
    skipunavailable: false
    quietmode: 0
    isoversize: false
    isautoswitchedtoquietmode: false
  "95":
    id: "95"
    taskid: f94578e7-7a91-48de-8f8a-86abc639f66e
    type: regular
    task:
      id: f94578e7-7a91-48de-8f8a-86abc639f66e
      version: -1
      name: Set notification grid field
      description: |-
        Automation used to more easily populate a grid field. This is necessary when you want to assign certain values as static or if you have context paths that you will assign to different values as well. For example:
        `!GridFieldSetup keys=ip,src val1=${AWS.EC2.Instances.NetworkInterfaces.PrivateIpAddress} val2="AWS" gridfiled="gridfield"`
      scriptName: GridFieldSetup
      type: regular
      iscommand: false
      brand: Builtin
    nexttasks:
      '#none#':
      - "134"
    scriptarguments:
      gridfield:
        simple: asmnotification
      keys:
        simple: Type,Value,URL,Timestamp
      val1:
        simple: ServiceNow
      val2:
        complex:
          root: ServiceNow.Ticket
          accessor: ID
      val3:
        complex:
          root: ServiceNowDomain
          accessor: url
          transformers:
          - operator: concat
            args:
              prefix: {}
              suffix:
                value:
                  simple: incident.do?sysparm_query=number=
          - operator: concat
            args:
              prefix: {}
              suffix:
                value:
                  simple: ServiceNow.Ticket.Number
                iscontext: true
      val4:
        complex:
          root: ServiceNow.Ticket
          accessor: CreatedOn
    separatecontext: false
    continueonerrortype: ""
    view: |-
      {
        "position": {
          "x": 950,
          "y": 3430
        }
      }
    note: false
    timertriggers: []
    ignoreworker: false
    skipunavailable: false
    quietmode: 0
    isoversize: false
    isautoswitchedtoquietmode: false
  "97":
    id: "97"
    taskid: 4e518fc3-fa31-4168-88df-acc7d46860ec
    type: playbook
    task:
      id: 4e518fc3-fa31-4168-88df-acc7d46860ec
      version: -1
      name: Cortex ASM - Enrichment
      description: Used as a container folder for all enrichments of ASM alerts.
      playbookName: Cortex ASM - Enrichment
      type: playbook
      iscommand: false
      brand: ""
    nexttasks:
      '#none#':
      - "125"
    separatecontext: true
    continueonerrortype: ""
    view: |-
      {
        "position": {
          "x": 50,
          "y": -240
        }
      }
    note: false
    timertriggers: []
    ignoreworker: false
    skipunavailable: false
    quietmode: 0
    isoversize: false
    isautoswitchedtoquietmode: false
<<<<<<< HEAD
=======
  "100":
    id: "100"
    taskid: b1d3eab1-f16c-4c27-8363-d0fb6e63d8c4
    type: playbook
    task:
      id: b1d3eab1-f16c-4c27-8363-d0fb6e63d8c4
      version: -1
      name: Cortex ASM - Detect Service
      description: Playbook that looks at what ASM sub-type the alert is and directs it to different pre/post mitigation scans (such as NMAP).
      playbookName: Cortex ASM - Detect Service
      type: playbook
      iscommand: false
      brand: ""
    nexttasks:
      '#none#':
      - "16"
    scriptarguments:
      ASMRuleID:
        complex:
          root: alert
          accessor: asmattacksurfaceruleid
      RemoteIP:
        complex:
          root: alert
          accessor: remoteip
      RemotePort:
        complex:
          root: alert
          accessor: remoteport
      ScanNumber:
        simple: "1"
    separatecontext: true
    continueonerrortype: ""
    loop:
      iscommand: false
      exitCondition: ""
      wait: 1
      max: 0
    view: |-
      {
        "position": {
          "x": 50,
          "y": -750
        }
      }
    note: false
    timertriggers: []
    ignoreworker: false
    skipunavailable: false
    quietmode: 0
    isoversize: false
    isautoswitchedtoquietmode: false
>>>>>>> a14b6fc2
  "102":
    id: "102"
    taskid: 4cfe6be2-06e2-4f81-82b4-a8024bf71a2f
    type: condition
    task:
      id: 4cfe6be2-06e2-4f81-82b4-a8024bf71a2f
      version: -1
      name: What is the remediation action?
      description: Determines what the remediation action is (direct action or data collection task).
      type: condition
      iscommand: false
      brand: ""
    nexttasks:
      '#default#':
      - "36"
      Automated Remediation:
<<<<<<< HEAD
      - "120"
      Manual Remediation:
      - "126"
      Notification Email:
      - "123"
=======
      - "129"
      Manual Remediation:
      - "128"
      Notification Email:
      - "131"
>>>>>>> a14b6fc2
      Prompt All Options:
      - "127"
      Prompt All Options - S3:
      - "128"
      Prompt no AR:
      - "124"
      Prompt no ServiceNow:
      - "121"
      Prompt no ServiceNow - S3:
      - "125"
      ServiceNow Ticket:
<<<<<<< HEAD
      - "122"
=======
      - "130"
>>>>>>> a14b6fc2
    separatecontext: false
    conditions:
    - label: Automated Remediation
      condition:
      - - operator: isEqualString
          left:
            value:
              complex:
                root: RemediationAction
            iscontext: true
          right:
            value:
              simple: AR
    - label: ServiceNow Ticket
      condition:
      - - operator: isEqualString
          left:
            value:
              complex:
                root: RemediationAction
            iscontext: true
          right:
            value:
              simple: SNOW
    - label: Notification Email
      condition:
      - - operator: isEqualString
          left:
            value:
              complex:
                root: RemediationAction
            iscontext: true
          right:
            value:
              simple: Email
    - label: Manual Remediation
      condition:
      - - operator: isEqualString
          left:
            value:
              complex:
                root: RemediationAction
            iscontext: true
          right:
            value:
              simple: Manual
    - label: Prompt All Options - S3
      condition:
      - - operator: isEqualString
          left:
            value:
              complex:
                root: RemediationAction
            iscontext: true
          right:
            value:
              simple: Prompt all options
      - - operator: isEqualString
          left:
            value:
              complex:
                root: alert
                accessor: asmattacksurfaceruleid
                transformers:
                - operator: StripChars
                  args:
                    chars:
                      value:
                        simple: '[\"]'
            iscontext: true
          right:
            value:
              simple: UnclaimedS3Bucket
    - label: Prompt All Options
      condition:
      - - operator: isEqualString
          left:
            value:
              complex:
                root: RemediationAction
            iscontext: true
          right:
            value:
              simple: Prompt all options
    - label: Prompt no AR
      condition:
      - - operator: isEqualString
          left:
            value:
              complex:
                root: RemediationAction
            iscontext: true
          right:
            value:
              simple: Prompt no ar
    - label: Prompt no ServiceNow - S3
      condition:
      - - operator: isEqualString
          left:
            value:
              complex:
                root: RemediationAction
            iscontext: true
          right:
            value:
              simple: Prompt no snow
      - - operator: isEqualString
          left:
            value:
              complex:
                root: alert
                accessor: asmattacksurfaceruleid
                transformers:
                - operator: StripChars
                  args:
                    chars:
                      value:
                        simple: '[\"]'
            iscontext: true
          right:
            value:
              simple: UnclaimedS3Bucket
    - label: Prompt no ServiceNow
      condition:
      - - operator: isEqualString
          left:
            value:
              complex:
                root: RemediationAction
            iscontext: true
          right:
            value:
              simple: Prompt no snow
    continueonerrortype: ""
    view: |-
      {
        "position": {
          "x": 50,
          "y": 1230
        }
      }
    note: false
    timertriggers: []
    ignoreworker: false
    skipunavailable: false
    quietmode: 0
    isoversize: false
    isautoswitchedtoquietmode: false
  "103":
    id: "103"
    taskid: 2ebadb1a-dc35-4e9b-8bd3-cd67c53cbd9b
    type: regular
    task:
      id: 2ebadb1a-dc35-4e9b-8bd3-cd67c53cbd9b
      version: -1
      name: Set remediation grid field
      description: |-
        Automation used to more easily populate a grid field.  This is necessary when you want to assign certain values as static or if you have context paths that you will assign to different values as well.  Instead of a value you can enter `TIMESTAMP` to get the current timestamp in ISO format.  Example of command:
        `!GridFieldSetup keys=ip,src,timestamp val1=${AWS.EC2.Instances.NetworkInterfaces.PrivateIpAddress} val2="AWS" val3="TIMESTAMP" gridfiled="gridfield"`
      scriptName: GridFieldSetup
      type: regular
      iscommand: false
      brand: Builtin
    nexttasks:
      '#none#':
      - "11"
    scriptarguments:
      gridfield:
        simple: asmremediation
      keys:
        simple: Action,ActionTimestamp,Outcome,OutcomeTimestamp
      val1:
        simple: Manual remediation
      val2:
        complex:
          root: RPR_Timestamp
      val3:
        simple: Manual remediation completed
      val4:
        simple: TIMESTAMP
    separatecontext: false
    continueonerrortype: ""
    view: |-
      {
        "position": {
<<<<<<< HEAD
          "x": 800,
          "y": 4320
=======
          "x": 480,
          "y": 3910
>>>>>>> a14b6fc2
        }
      }
    note: false
    timertriggers: []
    ignoreworker: false
    skipunavailable: false
    quietmode: 0
    isoversize: false
    isautoswitchedtoquietmode: false
  "108":
    id: "108"
    taskid: fd427b69-90ab-4c11-88dd-8b2355ec1838
    type: collection
    task:
      id: fd427b69-90ab-4c11-88dd-8b2355ec1838
      version: -1
      name: Select remediation action (all options - S3)
      description: Determines the next action (remediation or ticket) based on user input. Options are based on if ServiceNowV2 integration is setup and/or the alert meets the requirement for automated remediation.
      type: collection
      iscommand: false
      brand: ""
    nexttasks:
      '#none#':
      - "43"
    separatecontext: false
    continueonerrortype: ""
    view: |-
      {
        "position": {
          "x": -530,
          "y": 1895
        }
      }
    note: false
    timertriggers: []
    ignoreworker: false
    message:
      to:
      subject:
        simple: Select Remediation Action
      body:
        simple: Cortex Xpanse has the ability to fully remediate or augment your remediation process via integrations in other security and IT tools and control surfaces. The options presented in this prompt may vary depending on the integrations that your organization has configured and the type of alert. You can learn more about why you're seeing these options and what they mean at https://pan.dev.
      methods: []
      format: html
      bcc:
      cc:
      timings:
        retriescount: 2
        retriesinterval: 360
        completeafterreplies: 1
        completeafterv2: true
        completeaftersla: false
    form:
      questions:
      - id: "0"
        label: ""
        labelarg:
          simple: What remediation action would you like to take?
        required: true
        gridcolumns: []
        defaultrows: []
        type: singleSelect
        options: []
        optionsarg:
        - simple: Automated remediation by creating empty S3 bucket
        - simple: Manual remediation
        - simple: File a ServiceNow Ticket
        - simple: Send a notification email
        fieldassociated: ""
        placeholder: ""
        tooltip: A selection is necessary in order for the playbook to progress further.
        readonly: false
      title: Select a remediation option
      description: Cortex Xpanse has the ability to fully remediate or augment your remediation process via integrations in other security and IT tools and control surfaces. The options presented in this prompt may vary depending on the integrations that your organization has configured and the type of alert. You can learn more about why you're seeing these options and what they mean at https://pan.dev.
      sender: Your SOC team
      expired: false
      totalanswers: 0
    skipunavailable: false
    quietmode: 0
    isoversize: false
    isautoswitchedtoquietmode: false
  "109":
    id: "109"
    taskid: 0f0549d1-db6c-462a-84b0-c1ec34f38ec8
    type: collection
    task:
      id: 0f0549d1-db6c-462a-84b0-c1ec34f38ec8
      version: -1
      name: Select remediation action (no ServiceNow - S3)
      description: Determines the next action (remediation or ticket) based on user input. Options are based on if ServiceNowV2 integration is setup and/or the alert meets the requirement for automated remediation.
      type: collection
      iscommand: false
      brand: ""
    nexttasks:
      '#none#':
      - "43"
    separatecontext: false
    continueonerrortype: ""
    view: |-
      {
        "position": {
          "x": -810,
          "y": 1775
        }
      }
    note: false
    timertriggers: []
    ignoreworker: false
    message:
      to:
      subject:
        simple: Select Remediation Action
      body:
        simple: Cortex Xpanse has the ability to fully remediate or augment your remediation process via integrations in other security and IT tools and control surfaces. The options presented in this prompt may vary depending on the integrations that your organization has configured and the type of alert. You can learn more about why you're seeing these options and what they mean at https://pan.dev.
      methods: []
      format: html
      bcc:
      cc:
      timings:
        retriescount: 2
        retriesinterval: 360
        completeafterreplies: 1
        completeafterv2: true
        completeaftersla: false
    form:
      questions:
      - id: "0"
        label: ""
        labelarg:
          simple: What remediation action would you like to take?
        required: true
        gridcolumns: []
        defaultrows: []
        type: singleSelect
        options: []
        optionsarg:
        - simple: Automated remediation by creating empty S3 bucket
        - simple: Manual remediation
        - simple: Send a notification email
        fieldassociated: ""
        placeholder: ""
        tooltip: A selection is necessary in order for the playbook to progress further.
        readonly: false
      title: Select a remediation option
      description: Cortex Xpanse has the ability to fully remediate or augment your remediation process via integrations in other security and IT tools and control surfaces. The options presented in this prompt may vary depending on the integrations that your organization has configured and the type of alert. You can learn more about why you're seeing these options and what they mean at https://pan.dev.
      sender: Your SOC team
      expired: false
      totalanswers: 0
    skipunavailable: false
    quietmode: 0
    isoversize: false
    isautoswitchedtoquietmode: false
  "110":
    id: "110"
    taskid: b4ca9b41-4ef8-47df-8873-cdfcf1830553
    type: condition
    task:
      id: b4ca9b41-4ef8-47df-8873-cdfcf1830553
      version: -1
      name: Close or keep open?
      description: Determines if alert will be closed or kept open.
      type: condition
      iscommand: false
      brand: ""
    nexttasks:
      ' Automated-Remediation':
      - "112"
      '#default#':
      - "4"
      Automated-Remediation With Rule Match:
      - "114"
      Close Now:
      - "111"
      Close Now With Rule Match:
      - "113"
    separatecontext: false
    conditions:
    - label: Automated-Remediation With Rule Match
      condition:
      - - operator: isEqualString
          left:
            value:
              complex:
                root: alert.asmremediation
                accessor: Outcome
            iscontext: true
          right:
            value:
              simple: Success
          ignorecase: true
      - - operator: isNotEmpty
          left:
            value:
              complex:
                root: alert
                accessor: asmremediationpathrule
            iscontext: true
    - label: ' Automated-Remediation'
      condition:
      - - operator: isEqualString
          left:
            value:
              complex:
                root: alert.asmremediation
                accessor: Outcome
            iscontext: true
          right:
            value:
              simple: Success
          ignorecase: true
    - label: Close Now With Rule Match
      condition:
      - - operator: isEqualString
          left:
            value:
              complex:
                root: Select a next step.Answers
                accessor: "0"
            iscontext: true
          right:
            value:
              simple: Close Now
          ignorecase: true
      - - operator: isNotEmpty
          left:
            value:
              complex:
                root: alert
                accessor: asmremediationpathrule
            iscontext: true
    - label: Close Now
      condition:
      - - operator: isEqualString
          left:
            value:
              complex:
                root: Select a next step.Answers
                accessor: "0"
            iscontext: true
          right:
            value:
              simple: Close Now
          ignorecase: true
    continueonerrortype: ""
    view: |-
      {
        "position": {
<<<<<<< HEAD
          "x": 50,
          "y": 5960
=======
          "x": 90,
          "y": 5660
>>>>>>> a14b6fc2
        }
      }
    note: false
    timertriggers: []
    ignoreworker: false
    skipunavailable: false
    quietmode: 0
    isoversize: false
    isautoswitchedtoquietmode: false
  "111":
    id: "111"
    taskid: f50bfd4c-7402-4bb8-8047-489f3d93d495
    type: regular
    task:
      id: f50bfd4c-7402-4bb8-8047-489f3d93d495
      version: -1
      name: Close alert (close now)
      description: Close the current alert because auto-close was selected,
      script: Builtin|||closeInvestigation
      type: regular
      iscommand: true
      brand: Builtin
    nexttasks:
      '#none#':
      - "4"
    scriptarguments:
      closeNotes:
        simple: Alert status set to 'Resolved' by Active Response Module
      closeReason:
        simple: Resolved
    separatecontext: false
    continueonerrortype: ""
    view: |-
      {
        "position": {
<<<<<<< HEAD
          "x": -140,
          "y": 6350
=======
          "x": -130,
          "y": 5980
>>>>>>> a14b6fc2
        }
      }
    note: false
    timertriggers: []
    ignoreworker: false
    skipunavailable: false
    quietmode: 0
    isoversize: false
    isautoswitchedtoquietmode: false
  "112":
    id: "112"
    taskid: 710aec66-336d-4cbc-8cbd-0fc5198f5e4c
    type: regular
    task:
      id: 710aec66-336d-4cbc-8cbd-0fc5198f5e4c
      version: -1
      name: Close alert (remediated automatically)
      description: Close the current alert because Automated Remediation path was selected.
      script: Builtin|||closeInvestigation
      type: regular
      iscommand: true
      brand: Builtin
    nexttasks:
      '#none#':
      - "4"
    scriptarguments:
      closeNotes:
        simple: Alert status set to 'Resolved - Remediated Automatically' by Active Response Module
      closeReason:
        simple: Resolved - Remediated Automatically
    separatecontext: false
    continueonerrortype: ""
    view: |-
      {
        "position": {
<<<<<<< HEAD
          "x": 250,
          "y": 6350
=======
          "x": 310,
          "y": 5980
>>>>>>> a14b6fc2
        }
      }
    note: false
    timertriggers: []
    ignoreworker: false
    skipunavailable: false
    quietmode: 0
    isoversize: false
    isautoswitchedtoquietmode: false
  "113":
    id: "113"
    taskid: 3660106c-2c7e-4a5a-8d77-13c38f87c6c4
    type: regular
    task:
      id: 3660106c-2c7e-4a5a-8d77-13c38f87c6c4
      version: -1
      name: Close alert (close now) with rule match
      description: Close the current alert because auto-close was selected,
      script: Builtin|||closeInvestigation
      type: regular
      iscommand: true
      brand: Builtin
    nexttasks:
      '#none#':
      - "4"
    scriptarguments:
      closeNotes:
        complex:
          root: alert.asmremediationpathrule
          accessor: rule_name
          transformers:
          - operator: concat
            args:
              prefix:
                value:
                  simple: 'Alert status set to ''Resolved'' by Active Response Module - Remediation Path Rule: '
              suffix: {}
      closeReason:
        simple: Resolved
    separatecontext: false
    continueonerrortype: ""
    view: |-
      {
        "position": {
<<<<<<< HEAD
          "x": -370,
          "y": 6150
=======
          "x": -450,
          "y": 5840
>>>>>>> a14b6fc2
        }
      }
    note: false
    timertriggers: []
    ignoreworker: false
    skipunavailable: false
    quietmode: 0
    isoversize: false
    isautoswitchedtoquietmode: false
  "114":
    id: "114"
    taskid: 18f94705-5309-4adb-8735-b0a2d4beaf66
    type: regular
    task:
      id: 18f94705-5309-4adb-8735-b0a2d4beaf66
      version: -1
      name: Close alert (remediated automatically) with rule match
      description: Close the current alert because Automated Remediation path was selected.
      script: Builtin|||closeInvestigation
      type: regular
      iscommand: true
      brand: Builtin
    nexttasks:
      '#none#':
      - "4"
    scriptarguments:
      closeNotes:
        complex:
          root: alert.asmremediationpathrule
          accessor: rule_name
          transformers:
          - operator: concat
            args:
              prefix:
                value:
                  simple: 'Alert status set to ''Resolved - Remediated Automatically'' by Active Response Module - Remediation Path Rule: '
              suffix: {}
      closeReason:
        simple: Resolved - Remediated Automatically
    separatecontext: false
    continueonerrortype: ""
    view: |-
      {
        "position": {
<<<<<<< HEAD
          "x": 480,
          "y": 6150
=======
          "x": 680,
          "y": 5850
>>>>>>> a14b6fc2
        }
      }
    note: false
    timertriggers: []
    ignoreworker: false
    skipunavailable: false
    quietmode: 0
    isoversize: false
    isautoswitchedtoquietmode: false
  "116":
    id: "116"
    taskid: 98112215-f43b-4f78-875b-58f8da657f94
    type: condition
    task:
      id: 98112215-f43b-4f78-875b-58f8da657f94
      version: -1
      name: Are there service owners with emails?
      description: Verifies if we have emails for service owners.
      type: condition
      iscommand: false
      brand: ""
    nexttasks:
      '#default#':
      - "11"
      "yes":
      - "117"
    separatecontext: false
    conditions:
    - label: "yes"
      condition:
      - - operator: isNotEmpty
          left:
            value:
              complex:
                root: alert.asmserviceowner
                filters:
                - - operator: containsGeneral
                    left:
                      value:
                        simple: alert.asmserviceowner.Email
                      iscontext: true
                    right:
                      value:
                        simple: '@'
                accessor: Email
            iscontext: true
          right:
            value: {}
    continueonerrortype: ""
    view: |-
      {
        "position": {
<<<<<<< HEAD
          "x": -390,
          "y": 4300
=======
          "x": -480,
          "y": 3610
>>>>>>> a14b6fc2
        }
      }
    note: false
    timertriggers: []
    ignoreworker: false
    skipunavailable: false
    quietmode: 0
    isoversize: false
    isautoswitchedtoquietmode: false
  "117":
    id: "117"
    taskid: 46a8e681-4479-415f-8e31-df37d4aada6c
    type: regular
    task:
      id: 46a8e681-4479-415f-8e31-df37d4aada6c
      version: -1
      name: Send remediation notification email to service owners
      description: Send an email to service owners about the status of automated remediation action taken.
      script: '|||send-mail'
      type: regular
      iscommand: true
      brand: ""
    nexttasks:
      '#none#':
      - "137"
    scriptarguments:
      htmlBody:
        simple: |-
          <!DOCTYPE html>
          <html lang="en">
          <body>
              <p>
                  Infosec identified a security risk on an external service potentially owned by your
                  team:<br><b>${alert.name}</b>
              </p>
              <p>
                  <b>Alert Details:</b> ${alert.details}<br>
                  <b>Action Taken:</b> ${alert.asmremediation.[0].Action}<br>
                  <b>Action Outcome:</b> ${alert.asmremediation.[0].Outcome}<br>
              </p>
          </body>
          </html>
      subject:
        simple: A new security risk was addressed on an external service owned by your team
      to:
        complex:
          root: alert.asmserviceowner
          filters:
          - - operator: containsGeneral
              left:
                value:
                  simple: alert.asmserviceowner.Email
                iscontext: true
              right:
                value:
                  simple: '@'
          accessor: Email
    separatecontext: false
    continueonerrortype: ""
    view: |-
      {
        "position": {
<<<<<<< HEAD
          "x": -580,
          "y": 4590
=======
          "x": -650,
          "y": 3910
>>>>>>> a14b6fc2
        }
      }
    note: false
    timertriggers: []
    ignoreworker: false
    skipunavailable: false
    quietmode: 0
    isoversize: false
    isautoswitchedtoquietmode: false
  "118":
    id: "118"
    taskid: 93c3a0af-b2c4-4721-8984-0d86b28ed61b
    type: playbook
    task:
      id: 93c3a0af-b2c4-4721-8984-0d86b28ed61b
      version: -1
      name: Cortex ASM - Remediation
      playbookName: Cortex ASM - Remediation
      type: playbook
      iscommand: false
      brand: ""
      description: 'This playbook contains all the cloud provider sub playbooks for remediation'
    nexttasks:
      '#none#':
      - "65"
    separatecontext: true
    continueonerrortype: ""
    view: |-
      {
        "position": {
          "x": -1430,
          "y": 2990
        }
      }
    note: false
    timertriggers: []
    ignoreworker: false
    skipunavailable: false
    quietmode: 0
    isoversize: false
    isautoswitchedtoquietmode: false
  "120":
    id: "120"
    taskid: 404d8bad-c006-424a-8eb7-6a536bf865ab
    type: title
    task:
      id: 404d8bad-c006-424a-8eb7-6a536bf865ab
      version: -1
      name: Automated Remediation
      type: title
      iscommand: false
      brand: ""
      description: ''
    nexttasks:
      '#none#':
      - "12"
    separatecontext: false
    continueonerrortype: ""
    view: |-
      {
        "position": {
          "x": -1430,
          "y": 1400
        }
      }
    note: false
    timertriggers: []
    ignoreworker: false
    skipunavailable: false
    quietmode: 0
    isoversize: false
    isautoswitchedtoquietmode: false
  "101":
    id: "101"
    taskid: 2bdb4a9e-2e38-4560-80de-52908d6873e6
    type: playbook
    task:
      id: 2bdb4a9e-2e38-4560-80de-52908d6873e6
      version: -1
      name: Cortex ASM - Remediation Path Rules
      description: This playbook returns "RemediationAction" options based return from Remediation Path Rules API, or defaults to data collection task options from "Cortex ADM - Decision" subplaybook.
      playbookName: Cortex ASM - Remediation Path Rules
      type: playbook
      iscommand: false
      brand: ""
    nexttasks:
      '#none#':
      - "102"
    scriptarguments:
      ExternallyDetectedProviders:
        complex:
          root: ASM.ExternalService
          accessor: externally_detected_providers
    separatecontext: true
    continueonerrortype: ""
    loop:
      iscommand: false
      exitCondition: ""
      wait: 1
      max: 100
    view: |-
      {
        "position": {
          "x": 50,
          "y": 1040
        }
      }
    note: false
    timertriggers: []
    ignoreworker: false
    skipunavailable: false
    quietmode: 0
    isoversize: false
    isautoswitchedtoquietmode: false
  "121":
    id: "121"
<<<<<<< HEAD
    taskid: 2a27baf5-66ab-4fc1-8620-057e146bb7e4
    type: title
    task:
      id: 2a27baf5-66ab-4fc1-8620-057e146bb7e4
      version: -1
      name: Prompt No ServiceNow
=======
    taskid: 6c0ebe20-21a9-4e61-87e5-d4bdc630a92d
    type: title
    task:
      id: 6c0ebe20-21a9-4e61-87e5-d4bdc630a92d
      version: -1
      name: Analysis Stage
>>>>>>> a14b6fc2
      type: title
      iscommand: false
      brand: ""
      description: ''
    nexttasks:
      '#none#':
<<<<<<< HEAD
      - "35"
=======
      - "123"
>>>>>>> a14b6fc2
    separatecontext: false
    continueonerrortype: ""
    view: |-
      {
        "position": {
<<<<<<< HEAD
          "x": 760,
          "y": 1620
        }
      }
    note: false
    timertriggers: []
    ignoreworker: false
    skipunavailable: false
    quietmode: 0
    isoversize: false
    isautoswitchedtoquietmode: false
  "122":
    id: "122"
    taskid: 135c1652-e5f6-4024-84c2-5505be739fc0
    type: title
    task:
      id: 135c1652-e5f6-4024-84c2-5505be739fc0
      version: -1
      name: ServiceNow
      type: title
      iscommand: false
      brand: ""
      description: ''
    nexttasks:
      '#none#':
      - "10"
    separatecontext: false
    continueonerrortype: ""
    view: |-
      {
        "position": {
          "x": 1010,
          "y": 1500
        }
      }
    note: false
    timertriggers: []
    ignoreworker: false
    skipunavailable: false
    quietmode: 0
    isoversize: false
    isautoswitchedtoquietmode: false
  "123":
    id: "123"
    taskid: f17998a9-f920-494b-8b51-d422f58f1421
    type: title
    task:
      id: f17998a9-f920-494b-8b51-d422f58f1421
      version: -1
      name: Notification Email
      type: title
      iscommand: false
      brand: ""
      description: ''
    nexttasks:
      '#none#':
      - "60"
    separatecontext: false
    continueonerrortype: ""
    view: |-
      {
        "position": {
          "x": 1390,
          "y": 1415
        }
      }
    note: false
    timertriggers: []
    ignoreworker: false
    skipunavailable: false
    quietmode: 0
    isoversize: false
    isautoswitchedtoquietmode: false
  "124":
    id: "124"
    taskid: 43e51396-1570-4aac-8b16-9e7b821abd2e
    type: title
    task:
      id: 43e51396-1570-4aac-8b16-9e7b821abd2e
      version: -1
      name: Prompt No AR
      type: title
      iscommand: false
      brand: ""
      description: ''
    nexttasks:
      '#none#':
      - "34"
    separatecontext: false
    continueonerrortype: ""
    view: |-
      {
        "position": {
          "x": 320,
          "y": 1735
        }
      }
    note: false
    timertriggers: []
    ignoreworker: false
    skipunavailable: false
    quietmode: 0
    isoversize: false
    isautoswitchedtoquietmode: false
  "125":
    id: "125"
    taskid: 4e557494-58a9-42dc-872b-b5f80ee50683
    type: title
    task:
      id: 4e557494-58a9-42dc-872b-b5f80ee50683
      version: -1
      name: Prompt No ServiceNow S3
      type: title
      iscommand: false
      brand: ""
      description: ''
    nexttasks:
      '#none#':
      - "109"
    separatecontext: false
    continueonerrortype: ""
    view: |-
      {
        "position": {
          "x": -810,
          "y": 1555
        }
      }
    note: false
    timertriggers: []
    ignoreworker: false
    skipunavailable: false
    quietmode: 0
    isoversize: false
    isautoswitchedtoquietmode: false
  "126":
    id: "126"
    taskid: fdb7c488-ed57-48f2-87b7-50b33081c417
    type: title
    task:
      id: fdb7c488-ed57-48f2-87b7-50b33081c417
      version: -1
      name: Manual Remediation
      type: title
      iscommand: false
      brand: ""
      description: ''
    nexttasks:
      '#none#':
      - "63"
    separatecontext: false
    continueonerrortype: ""
    view: |-
      {
        "position": {
          "x": -1140,
          "y": 1480
        }
      }
    note: false
    timertriggers: []
    ignoreworker: false
    skipunavailable: false
    quietmode: 0
    isoversize: false
    isautoswitchedtoquietmode: false
  "127":
    id: "127"
    taskid: 39e3bd9e-527a-4bcd-841b-7f72aceb752f
    type: title
    task:
      id: 39e3bd9e-527a-4bcd-841b-7f72aceb752f
      version: -1
      name: Prompt All Options
      type: title
      iscommand: false
      brand: ""
      description: ''
    nexttasks:
      '#none#':
      - "31"
    separatecontext: false
    continueonerrortype: ""
    view: |-
      {
        "position": {
          "x": -210,
          "y": 1755
        }
      }
    note: false
    timertriggers: []
    ignoreworker: false
    skipunavailable: false
    quietmode: 0
    isoversize: false
    isautoswitchedtoquietmode: false
  "128":
    id: "128"
    taskid: 4dfd4f22-1b01-4f95-8a0e-e0307ba2b461
    type: title
    task:
      id: 4dfd4f22-1b01-4f95-8a0e-e0307ba2b461
      version: -1
      name: Prompt All Options - S3
      type: title
      iscommand: false
      brand: ""
      description: ''
    nexttasks:
      '#none#':
      - "108"
    separatecontext: false
    continueonerrortype: ""
    view: |-
      {
        "position": {
          "x": -530,
          "y": 1660
        }
      }
    note: false
    timertriggers: []
    ignoreworker: false
    skipunavailable: false
    quietmode: 0
    isoversize: false
    isautoswitchedtoquietmode: false
  "129":
    id: "129"
    taskid: 2b7b50b4-fc66-4ddd-839f-2a5241a1df90
    type: playbook
    task:
      id: 2b7b50b4-fc66-4ddd-839f-2a5241a1df90
      version: -1
      name: Cortex ASM - Detect Service
      playbookName: Cortex ASM - Detect Service
      type: playbook
      iscommand: false
      brand: ""
      description: ''
    nexttasks:
      '#none#':
      - "20"
    separatecontext: true
    continueonerrortype: ""
    view: |-
      {
        "position": {
          "x": 50,
          "y": 4920
        }
      }
    note: false
    timertriggers: []
    ignoreworker: false
    skipunavailable: false
    quietmode: 0
    isoversize: false
    isautoswitchedtoquietmode: false
view: |-
  {
    "linkLabelsPosition": {
      "102_121_Prompt no ServiceNow": 0.62,
      "102_127_Prompt All Options": 0.9,
      "102_128_Prompt All Options - S3": 0.85,
      "110_111_Close Now": 0.88,
      "110_112_ Automated-Remediation": 0.88,
      "116_11_#default#": 0.37,
      "48_10_ServiceNow ticket": 0.82,
      "48_12_Automated remediation": 0.87,
      "48_60_Notification email": 0.88,
      "48_63_Manual remediation": 0.54,
      "72_103_manual from RPR": 0.71,
      "72_69_manual from data collection": 0.62
    },
    "paper": {
      "dimensions": {
        "height": 6395,
        "width": 3200,
        "x": -1430,
        "y": 300
      }
=======
          "x": 50,
          "y": 85
        }
      }
    note: false
    timertriggers: []
    ignoreworker: false
    skipunavailable: false
    quietmode: 0
    isoversize: false
    isautoswitchedtoquietmode: false
  "123":
    id: "123"
    taskid: e02273a0-e7c1-4084-8073-935de559bf4d
    type: regular
    task:
      id: e02273a0-e7c1-4084-8073-935de559bf4d
      version: -1
      name: GenerateSummaryReport - Analysis
      description: Generate an ASM Alert Summary report.
      scriptName: GenerateASMReport
      type: regular
      iscommand: false
      brand: ""
    nexttasks:
      '#none#':
      - "126"
    scriptarguments:
      alert_details:
        complex:
          root: alert
          accessor: details
      alert_id:
        complex:
          root: alert
          accessor: id
      alert_name:
        complex:
          root: alert
          accessor: name
      alert_severityStr:
        complex:
          root: alert
          accessor: severityStr
      asm_asset_id:
        complex:
          root: alert
          accessor: asmassetid
      asm_cloud:
        complex:
          root: alert
          accessor: asmcloud
      asm_data_collection:
        complex:
          root: alert
          accessor: asmdatacollection
      asm_notification:
        complex:
          root: alert
          accessor: asmnotification
      asm_private_ip:
        complex:
          root: alert
          accessor: asmprivateip
      asm_related:
        complex:
          root: alert
          accessor: asmrelated
      asm_remediation:
        complex:
          root: alert
          accessor: asmremediation
      asm_remediation_path_rule:
        complex:
          root: alert
          accessor: asmremediationpathrule
      asm_service_detection:
        complex:
          root: alert
          accessor: asmservicedetection
      asm_service_id:
        complex:
          root: alert
          accessor: asmserviceid
      asm_service_owner:
        complex:
          root: alert
          accessor: asmserviceowner
      asm_system_ids:
        complex:
          root: alert
          accessor: asmsystemids
      asm_tags:
        complex:
          root: alert
          accessor: asmtags
      report_type:
        simple: analysis
      retry-count:
        simple: "1"
      retry-interval:
        simple: "30"
    separatecontext: false
    continueonerrortype: ""
    view: |-
      {
        "position": {
          "x": 50,
          "y": 220
        }
      }
    note: false
    timertriggers: []
    ignoreworker: false
    skipunavailable: false
    quietmode: 0
    isoversize: false
    isautoswitchedtoquietmode: false
  "124":
    id: "124"
    taskid: d72a8ac8-ee1b-4a6a-860e-0fb08ecad26d
    type: regular
    task:
      id: d72a8ac8-ee1b-4a6a-860e-0fb08ecad26d
      version: -1
      name: Set playbook stage grid field (triage)
      description: |-
        Automation used to more easily populate a grid field.  This is necessary when you want to assign certain values as static or if you have context paths that you will assign to different values as well.  Instead of a value you can enter `TIMESTAMP` to get the current timestamp in ISO format.  Example of command:
        `!GridFieldSetup keys=ip,src,timestamp val1=${AWS.EC2.Instances.NetworkInterfaces.PrivateIpAddress} val2="AWS" val3="TIMESTAMP" gridfiled="gridfield"`
      scriptName: GridFieldSetup
      type: regular
      iscommand: false
      brand: ""
    nexttasks:
      '#none#':
      - "100"
    scriptarguments:
      gridfield:
        simple: asmplaybookstage
      keys:
        simple: stage,timestamp
      val1:
        simple: triage
      val2:
        simple: TIMESTAMP
    separatecontext: false
    continueonerrortype: ""
    view: |-
      {
        "position": {
          "x": 50,
          "y": -910
        }
      }
    note: false
    timertriggers: []
    ignoreworker: false
    skipunavailable: false
    quietmode: 0
    isoversize: false
    isautoswitchedtoquietmode: false
  "125":
    id: "125"
    taskid: 62627f57-08b3-46a8-8899-26e7785142b1
    type: regular
    task:
      id: 62627f57-08b3-46a8-8899-26e7785142b1
      version: -1
      name: Set playbook stage grid field (enrichment)
      description: |-
        Automation used to more easily populate a grid field.  This is necessary when you want to assign certain values as static or if you have context paths that you will assign to different values as well.  Instead of a value you can enter `TIMESTAMP` to get the current timestamp in ISO format.  Example of command:
        `!GridFieldSetup keys=ip,src,timestamp val1=${AWS.EC2.Instances.NetworkInterfaces.PrivateIpAddress} val2="AWS" val3="TIMESTAMP" gridfiled="gridfield"`
      scriptName: GridFieldSetup
      type: regular
      iscommand: false
      brand: ""
    nexttasks:
      '#none#':
      - "121"
    scriptarguments:
      gridfield:
        simple: asmplaybookstage
      keys:
        simple: stage,timestamp
      val1:
        simple: enrichment
      val2:
        simple: TIMESTAMP
    separatecontext: false
    continueonerrortype: ""
    view: |-
      {
        "position": {
          "x": 50,
          "y": -75
        }
      }
    note: false
    timertriggers: []
    ignoreworker: false
    skipunavailable: false
    quietmode: 0
    isoversize: false
    isautoswitchedtoquietmode: false
  "126":
    id: "126"
    taskid: e0a96130-602f-49be-8099-628e3bb4c4c3
    type: regular
    task:
      id: e0a96130-602f-49be-8099-628e3bb4c4c3
      version: -1
      name: Set playbook stage grid field (analysis)
      description: |-
        Automation used to more easily populate a grid field.  This is necessary when you want to assign certain values as static or if you have context paths that you will assign to different values as well.  Instead of a value you can enter `TIMESTAMP` to get the current timestamp in ISO format.  Example of command:
        `!GridFieldSetup keys=ip,src,timestamp val1=${AWS.EC2.Instances.NetworkInterfaces.PrivateIpAddress} val2="AWS" val3="TIMESTAMP" gridfiled="gridfield"`
      scriptName: GridFieldSetup
      type: regular
      iscommand: false
      brand: ""
    nexttasks:
      '#none#':
      - "144"
    scriptarguments:
      gridfield:
        simple: asmplaybookstage
      keys:
        simple: stage,timestamp
      val1:
        simple: analysis
      val2:
        simple: TIMESTAMP
    separatecontext: false
    continueonerrortype: ""
    view: |-
      {
        "position": {
          "x": 50,
          "y": 380
        }
      }
    note: false
    timertriggers: []
    ignoreworker: false
    skipunavailable: false
    quietmode: 0
    isoversize: false
    isautoswitchedtoquietmode: false
  "127":
    id: "127"
    taskid: d7d00a0f-5f09-4998-8ab6-a1c276f03cf5
    type: regular
    task:
      id: d7d00a0f-5f09-4998-8ab6-a1c276f03cf5
      version: -1
      name: Set playbook stage grid field (decision)
      description: |-
        Automation used to more easily populate a grid field.  This is necessary when you want to assign certain values as static or if you have context paths that you will assign to different values as well.  Instead of a value you can enter `TIMESTAMP` to get the current timestamp in ISO format.  Example of command:
        `!GridFieldSetup keys=ip,src,timestamp val1=${AWS.EC2.Instances.NetworkInterfaces.PrivateIpAddress} val2="AWS" val3="TIMESTAMP" gridfiled="gridfield"`
      scriptName: GridFieldSetup
      type: regular
      iscommand: false
      brand: ""
    nexttasks:
      '#none#':
      - "48"
    scriptarguments:
      gridfield:
        simple: asmplaybookstage
      keys:
        simple: stage,timestamp
      val1:
        simple: decision
      val2:
        simple: TIMESTAMP
    separatecontext: false
    continueonerrortype: ""
    view: |-
      {
        "position": {
          "x": 70,
          "y": 1920
        }
      }
    note: false
    timertriggers: []
    ignoreworker: false
    skipunavailable: false
    quietmode: 0
    isoversize: false
    isautoswitchedtoquietmode: false
  "128":
    id: "128"
    taskid: 33deff05-11a7-41f1-81a9-11df0e5946e9
    type: regular
    task:
      id: 33deff05-11a7-41f1-81a9-11df0e5946e9
      version: -1
      name: Set playbook stage grid field (decision)
      description: |-
        Automation used to more easily populate a grid field.  This is necessary when you want to assign certain values as static or if you have context paths that you will assign to different values as well.  Instead of a value you can enter `TIMESTAMP` to get the current timestamp in ISO format.  Example of command:
        `!GridFieldSetup keys=ip,src,timestamp val1=${AWS.EC2.Instances.NetworkInterfaces.PrivateIpAddress} val2="AWS" val3="TIMESTAMP" gridfiled="gridfield"`
      scriptName: GridFieldSetup
      type: regular
      iscommand: false
      brand: ""
    nexttasks:
      '#none#':
      - "63"
    scriptarguments:
      gridfield:
        simple: asmplaybookstage
      keys:
        simple: stage,timestamp
      val1:
        simple: decision
      val2:
        simple: TIMESTAMP
    separatecontext: false
    continueonerrortype: ""
    view: |-
      {
        "position": {
          "x": -840,
          "y": 2080
        }
      }
    note: false
    timertriggers: []
    ignoreworker: false
    skipunavailable: false
    quietmode: 0
    isoversize: false
    isautoswitchedtoquietmode: false
  "129":
    id: "129"
    taskid: 0602182c-f2c1-4e47-88e2-83b5807ff32a
    type: regular
    task:
      id: 0602182c-f2c1-4e47-88e2-83b5807ff32a
      version: -1
      name: Set playbook stage grid field (decision)
      description: |-
        Automation used to more easily populate a grid field.  This is necessary when you want to assign certain values as static or if you have context paths that you will assign to different values as well.  Instead of a value you can enter `TIMESTAMP` to get the current timestamp in ISO format.  Example of command:
        `!GridFieldSetup keys=ip,src,timestamp val1=${AWS.EC2.Instances.NetworkInterfaces.PrivateIpAddress} val2="AWS" val3="TIMESTAMP" gridfiled="gridfield"`
      scriptName: GridFieldSetup
      type: regular
      iscommand: false
      brand: ""
    nexttasks:
      '#none#':
      - "12"
    scriptarguments:
      gridfield:
        simple: asmplaybookstage
      keys:
        simple: stage,timestamp
      val1:
        simple: decision
      val2:
        simple: TIMESTAMP
    separatecontext: false
    continueonerrortype: ""
    view: |-
      {
        "position": {
          "x": -1250,
          "y": 2080
        }
      }
    note: false
    timertriggers: []
    ignoreworker: false
    skipunavailable: false
    quietmode: 0
    isoversize: false
    isautoswitchedtoquietmode: false
  "130":
    id: "130"
    taskid: 5fea7d0d-a803-4e9e-858a-ae706164f73d
    type: regular
    task:
      id: 5fea7d0d-a803-4e9e-858a-ae706164f73d
      version: -1
      name: Set playbook stage grid field (decision)
      description: |-
        Automation used to more easily populate a grid field.  This is necessary when you want to assign certain values as static or if you have context paths that you will assign to different values as well.  Instead of a value you can enter `TIMESTAMP` to get the current timestamp in ISO format.  Example of command:
        `!GridFieldSetup keys=ip,src,timestamp val1=${AWS.EC2.Instances.NetworkInterfaces.PrivateIpAddress} val2="AWS" val3="TIMESTAMP" gridfiled="gridfield"`
      scriptName: GridFieldSetup
      type: regular
      iscommand: false
      brand: ""
    nexttasks:
      '#none#':
      - "10"
    scriptarguments:
      gridfield:
        simple: asmplaybookstage
      keys:
        simple: stage,timestamp
      val1:
        simple: decision
      val2:
        simple: TIMESTAMP
    separatecontext: false
    continueonerrortype: ""
    view: |-
      {
        "position": {
          "x": 930,
          "y": 2080
        }
      }
    note: false
    timertriggers: []
    ignoreworker: false
    skipunavailable: false
    quietmode: 0
    isoversize: false
    isautoswitchedtoquietmode: false
  "131":
    id: "131"
    taskid: f845af74-e337-4838-891d-4b435376fa90
    type: regular
    task:
      id: f845af74-e337-4838-891d-4b435376fa90
      version: -1
      name: Set playbook stage grid field (decision)
      description: |-
        Automation used to more easily populate a grid field.  This is necessary when you want to assign certain values as static or if you have context paths that you will assign to different values as well.  Instead of a value you can enter `TIMESTAMP` to get the current timestamp in ISO format.  Example of command:
        `!GridFieldSetup keys=ip,src,timestamp val1=${AWS.EC2.Instances.NetworkInterfaces.PrivateIpAddress} val2="AWS" val3="TIMESTAMP" gridfiled="gridfield"`
      scriptName: GridFieldSetup
      type: regular
      iscommand: false
      brand: ""
    nexttasks:
      '#none#':
      - "60"
    scriptarguments:
      gridfield:
        simple: asmplaybookstage
      keys:
        simple: stage,timestamp
      val1:
        simple: decision
      val2:
        simple: TIMESTAMP
    separatecontext: false
    continueonerrortype: ""
    view: |-
      {
        "position": {
          "x": 1370,
          "y": 2080
        }
      }
    note: false
    timertriggers: []
    ignoreworker: false
    skipunavailable: false
    quietmode: 0
    isoversize: false
    isautoswitchedtoquietmode: false
  "132":
    id: "132"
    taskid: e7c66817-7b08-4c8b-8e54-e6abaf2ce94f
    type: regular
    task:
      id: e7c66817-7b08-4c8b-8e54-e6abaf2ce94f
      version: -1
      name: Set playbook stage grid field (remediation)
      description: |-
        Automation used to more easily populate a grid field.  This is necessary when you want to assign certain values as static or if you have context paths that you will assign to different values as well.  Instead of a value you can enter `TIMESTAMP` to get the current timestamp in ISO format.  Example of command:
        `!GridFieldSetup keys=ip,src,timestamp val1=${AWS.EC2.Instances.NetworkInterfaces.PrivateIpAddress} val2="AWS" val3="TIMESTAMP" gridfiled="gridfield"`
      scriptName: GridFieldSetup
      type: regular
      iscommand: false
      brand: ""
    nexttasks:
      '#none#':
      - "116"
    scriptarguments:
      gridfield:
        simple: asmplaybookstage
      keys:
        simple: stage,timestamp
      val1:
        simple: remediation
      val2:
        simple: TIMESTAMP
    separatecontext: false
    continueonerrortype: ""
    view: |-
      {
        "position": {
          "x": -480,
          "y": 3440
        }
      }
    note: false
    timertriggers: []
    ignoreworker: false
    skipunavailable: false
    quietmode: 0
    isoversize: false
    isautoswitchedtoquietmode: false
  "133":
    id: "133"
    taskid: f6c366d2-7791-4dbc-8733-432f6f5ce254
    type: regular
    task:
      id: f6c366d2-7791-4dbc-8733-432f6f5ce254
      version: -1
      name: Set playbook stage grid field (remediation)
      description: |-
        Automation used to more easily populate a grid field.  This is necessary when you want to assign certain values as static or if you have context paths that you will assign to different values as well.  Instead of a value you can enter `TIMESTAMP` to get the current timestamp in ISO format.  Example of command:
        `!GridFieldSetup keys=ip,src,timestamp val1=${AWS.EC2.Instances.NetworkInterfaces.PrivateIpAddress} val2="AWS" val3="TIMESTAMP" gridfiled="gridfield"`
      scriptName: GridFieldSetup
      type: regular
      iscommand: false
      brand: ""
    nexttasks:
      '#none#':
      - "72"
    scriptarguments:
      gridfield:
        simple: asmplaybookstage
      keys:
        simple: stage,timestamp
      val1:
        simple: remediation
      val2:
        simple: TIMESTAMP
    separatecontext: false
    continueonerrortype: ""
    view: |-
      {
        "position": {
          "x": -70,
          "y": 3440
        }
      }
    note: false
    timertriggers: []
    ignoreworker: false
    skipunavailable: false
    quietmode: 0
    isoversize: false
    isautoswitchedtoquietmode: false
  "134":
    id: "134"
    taskid: 8d3e1eb3-201b-48d4-85af-43458710c102
    type: regular
    task:
      id: 8d3e1eb3-201b-48d4-85af-43458710c102
      version: -1
      name: Set playbook stage grid field (notification)
      description: |-
        Automation used to more easily populate a grid field.  This is necessary when you want to assign certain values as static or if you have context paths that you will assign to different values as well.  Instead of a value you can enter `TIMESTAMP` to get the current timestamp in ISO format.  Example of command:
        `!GridFieldSetup keys=ip,src,timestamp val1=${AWS.EC2.Instances.NetworkInterfaces.PrivateIpAddress} val2="AWS" val3="TIMESTAMP" gridfiled="gridfield"`
      scriptName: GridFieldSetup
      type: regular
      iscommand: false
      brand: ""
    nexttasks:
      '#none#':
      - "50"
    scriptarguments:
      gridfield:
        simple: asmplaybookstage
      keys:
        simple: stage,timestamp
      val1:
        simple: notification
      val2:
        simple: TIMESTAMP
    separatecontext: false
    continueonerrortype: ""
    view: |-
      {
        "position": {
          "x": 1150,
          "y": 3250
        }
      }
    note: false
    timertriggers: []
    ignoreworker: false
    skipunavailable: false
    quietmode: 0
    isoversize: false
    isautoswitchedtoquietmode: false
  "135":
    id: "135"
    taskid: c0ed1432-8f8d-4ff9-8049-922d9df2f765
    type: regular
    task:
      id: c0ed1432-8f8d-4ff9-8049-922d9df2f765
      version: -1
      name: Set playbook stage grid field (validation)
      description: |-
        Automation used to more easily populate a grid field.  This is necessary when you want to assign certain values as static or if you have context paths that you will assign to different values as well.  Instead of a value you can enter `TIMESTAMP` to get the current timestamp in ISO format.  Example of command:
        `!GridFieldSetup keys=ip,src,timestamp val1=${AWS.EC2.Instances.NetworkInterfaces.PrivateIpAddress} val2="AWS" val3="TIMESTAMP" gridfiled="gridfield"`
      scriptName: GridFieldSetup
      type: regular
      iscommand: false
      brand: ""
    nexttasks:
      '#none#':
      - "13"
    scriptarguments:
      gridfield:
        simple: asmplaybookstage
      keys:
        simple: stage,timestamp
      val1:
        simple: validation
      val2:
        simple: TIMESTAMP
    separatecontext: false
    continueonerrortype: ""
    view: |-
      {
        "position": {
          "x": 90,
          "y": 4890
        }
      }
    note: false
    timertriggers: []
    ignoreworker: false
    skipunavailable: false
    quietmode: 0
    isoversize: false
    isautoswitchedtoquietmode: false
  "136":
    id: "136"
    taskid: 03f506f3-eb1e-42c3-8095-5cb1c954a7f5
    type: regular
    task:
      id: 03f506f3-eb1e-42c3-8095-5cb1c954a7f5
      version: -1
      name: Set playbook stage grid field (summarization)
      description: |-
        Automation used to more easily populate a grid field.  This is necessary when you want to assign certain values as static or if you have context paths that you will assign to different values as well.  Instead of a value you can enter `TIMESTAMP` to get the current timestamp in ISO format.  Example of command:
        `!GridFieldSetup keys=ip,src,timestamp val1=${AWS.EC2.Instances.NetworkInterfaces.PrivateIpAddress} val2="AWS" val3="TIMESTAMP" gridfiled="gridfield"`
      scriptName: GridFieldSetup
      type: regular
      iscommand: false
      brand: ""
    nexttasks:
      '#none#':
      - "81"
    scriptarguments:
      gridfield:
        simple: asmplaybookstage
      keys:
        simple: stage,timestamp
      val1:
        simple: 'summarization'
      val2:
        simple: TIMESTAMP
    separatecontext: false
    continueonerrortype: ""
    view: |-
      {
        "position": {
          "x": 90,
          "y": 5330
        }
      }
    note: false
    timertriggers: []
    ignoreworker: false
    skipunavailable: false
    quietmode: 0
    isoversize: false
    isautoswitchedtoquietmode: false
  "137":
    id: "137"
    taskid: 9af85810-23bf-4adc-8efc-d8cf4a7caee6
    type: regular
    task:
      id: 9af85810-23bf-4adc-8efc-d8cf4a7caee6
      version: -1
      name: Set playbook stage grid field (notification)
      description: |-
        Automation used to more easily populate a grid field.  This is necessary when you want to assign certain values as static or if you have context paths that you will assign to different values as well.  Instead of a value you can enter `TIMESTAMP` to get the current timestamp in ISO format.  Example of command:
        `!GridFieldSetup keys=ip,src,timestamp val1=${AWS.EC2.Instances.NetworkInterfaces.PrivateIpAddress} val2="AWS" val3="TIMESTAMP" gridfiled="gridfield"`
      scriptName: GridFieldSetup
      type: regular
      iscommand: false
      brand: ""
    nexttasks:
      '#none#':
      - "11"
    scriptarguments:
      gridfield:
        simple: asmplaybookstage
      keys:
        simple: stage,timestamp
      val1:
        simple: notification
      val2:
        simple: TIMESTAMP
    separatecontext: false
    continueonerrortype: ""
    view: |-
      {
        "position": {
          "x": -650,
          "y": 4070
        }
      }
    note: false
    timertriggers: []
    ignoreworker: false
    skipunavailable: false
    quietmode: 0
    isoversize: false
    isautoswitchedtoquietmode: false
  "138":
    id: "138"
    taskid: 44cdc024-2ee8-466d-8b97-fa470d924e46
    type: regular
    task:
      id: 44cdc024-2ee8-466d-8b97-fa470d924e46
      version: -1
      name: Initialize playbook stage grid field
      description: Initialize "ASM - Playbook Stage" to blank in case the playbook is re-run.
      script: Builtin|||setAlert
      type: regular
      iscommand: true
      brand: Builtin
    nexttasks:
      '#none#':
      - "124"
    scriptarguments:
      asmplaybookstage:
        simple: '[]'
    separatecontext: false
    continueonerrortype: ""
    view: |-
      {
        "position": {
          "x": 50,
          "y": -1070
        }
      }
    note: false
    timertriggers: []
    ignoreworker: false
    skipunavailable: false
    quietmode: 0
    isoversize: false
    isautoswitchedtoquietmode: false
  "141":
    id: "141"
    taskid: 647f21f4-9ace-4053-87de-bb6750288224
    type: title
    task:
      id: 647f21f4-9ace-4053-87de-bb6750288224
      version: -1
      name: continue
      type: title
      iscommand: false
      brand: ""
      description: ''
    nexttasks:
      '#none#':
      - "142"
    separatecontext: false
    continueonerrortype: ""
    view: |-
      {
        "position": {
          "x": -1480,
          "y": 975
        }
      }
    note: false
    timertriggers: []
    ignoreworker: false
    skipunavailable: false
    quietmode: 0
    isoversize: false
    isautoswitchedtoquietmode: false
  "142":
    id: "142"
    taskid: bc868ae2-0037-4f9f-8efd-425d9aac0c4b
    type: regular
    task:
      id: bc868ae2-0037-4f9f-8efd-425d9aac0c4b
      version: -1
      name: Close alert (accepted risk)
      description: Close the current alert because service is no longer observed.
      script: Builtin|||closeInvestigation
      type: regular
      iscommand: true
      brand: Builtin
    nexttasks:
      '#none#':
      - "4"
    scriptarguments:
      closeNotes:
        simple: Alert status set to 'Resolved - Risk Accepted' by Active Response Module
      closeReason:
        simple: Resolved - Risk Accepted
    separatecontext: false
    continueonerrortype: ""
    view: |-
      {
        "position": {
          "x": -1480,
          "y": 5840
        }
      }
    note: false
    timertriggers: []
    ignoreworker: false
    skipunavailable: false
    quietmode: 0
    isoversize: false
    isautoswitchedtoquietmode: false
  "144":
    id: "144"
    taskid: fec944af-ecb2-4e84-8904-6a1455797be3
    type: condition
    task:
      id: fec944af-ecb2-4e84-8904-6a1455797be3
      version: -1
      name: Are there any matches from accepted risk lists?
      description: Checks if the system ids, folders and projects are present in the accepted risk lists.
      type: condition
      iscommand: false
      brand: ""
    nexttasks:
      '#default#':
      - "8"
      "yes":
      - "141"
    separatecontext: false
    conditions:
    - label: "yes"
      condition:
      - - operator: inList
          left:
            value:
              complex:
                root: alert.asmsystemids
                filters:
                - - operator: isEqualString
                    left:
                      value:
                        simple: alert.asmsystemids.Type
                      iscontext: true
                    right:
                      value:
                        simple: AWS-EC2
                  - operator: isEqualString
                    left:
                      value:
                        simple: alert.asmsystemids.Type
                      iscontext: true
                    right:
                      value:
                        simple: GCP-VM
                  - operator: isEqualString
                    left:
                      value:
                        simple: alert.asmsystemids.Type
                      iscontext: true
                    right:
                      value:
                        simple: Azure-Compute-ID
                accessor: ID
            iscontext: true
          right:
            value:
              complex:
                root: inputs.AcceptedRiskDs
            iscontext: true
        - operator: inList
          left:
            value:
              complex:
                root: alert.asmsystemids
                filters:
                - - operator: isEqualString
                    left:
                      value:
                        simple: alert.asmsystemids.Type
                      iscontext: true
                    right:
                      value:
                        simple: GCP-Project-Number
                accessor: ID
            iscontext: true
          right:
            value:
              complex:
                root: inputs.AcceptedRiskProjects
            iscontext: true
        - operator: inList
          left:
            value:
              complex:
                root: alert.asmcloud
                filters:
                - - operator: isEqualString
                    left:
                      value:
                        simple: alert.asmcloud.Provider
                      iscontext: true
                    right:
                      value:
                        simple: AWS
                accessor: Project
            iscontext: true
          right:
            value:
              complex:
                root: inputs.AcceptedRiskProjects
            iscontext: true
        - operator: inList
          left:
            value:
              complex:
                root: alert.asmsystemids
                filters:
                - - operator: isEqualString
                    left:
                      value:
                        simple: alert.asmsystemids.Type
                      iscontext: true
                    right:
                      value:
                        simple: GCP-Folder-Number
                accessor: ID
            iscontext: true
          right:
            value:
              complex:
                root: inputs.AcceptedRiskOther
            iscontext: true
        - operator: inList
          left:
            value:
              complex:
                root: alert.asmcloud
                filters:
                - - operator: isEqualString
                    left:
                      value:
                        simple: alert.asmcloud.Provider
                      iscontext: true
                    right:
                      value:
                        simple: Azure
                accessor: Organization
            iscontext: true
          right:
            value:
              complex:
                root: inputs.AcceptedRiskOther
            iscontext: true
    continueonerrortype: ""
    view: |-
      {
        "position": {
          "x": 50,
          "y": 540
        }
      }
    note: false
    timertriggers: []
    ignoreworker: false
    skipunavailable: false
    quietmode: 0
    isoversize: false
    isautoswitchedtoquietmode: false
view: |-
  {
    "linkLabelsPosition": {
      "110_111_Close Now": 0.88,
      "110_112_ Automated-Remediation": 0.88,
      "116_11_#default#": 0.36,
      "16_6_yes": 0.6,
      "20_135_no": 0.53,
      "48_10_ServiceNow ticket": 0.82,
      "48_12_Automated remediation": 0.87,
      "48_60_Notification email": 0.88,
      "48_63_Manual remediation": 0.54
    },
    "paper": {
      "dimensions": {
        "height": 7845,
        "width": 3640,
        "x": -1890,
        "y": -1330
      }
>>>>>>> a14b6fc2
    }
  }
inputs:
- key: OwnerNotificationSubject
  value:
    simple: "A new security risk was identified on an external service owned by your team"
  required: true
  description: "Subject of the notification (email or ticket) sent to potential service owner."
  playbookInputQuery:
- key: OwnerNotificationBody
  value:
    simple: |+
      Infosec identified a security risk on an external service potentially owned by your team: ${alert.name}<br><br>

      Description: ${alert.details}
      <br><br>

  required: true
  description: Body of the notification (email or ticket) sent to potential service owner.
  playbookInputQuery:
<<<<<<< HEAD
=======
- key: RemediationNotificationSubject
  value:
    simple: |-
      A new security risk was addressed on an external service owned by your team
  required: true
  description: Subject of the notification (email or ticket) sent to the service owner after remediation.
  playbookInputQuery:
- key: RemediationNotificationHTMLBody
  value:
    simple: |-
      <!DOCTYPE html>
      <html lang="en">
      <body>
          <p>
              Infosec identified a security risk on an external service potentially owned by your
              team:<br><b>${alert.name}</b>
          </p>
          <p>
              <b>Alert Details:</b> ${alert.details}<br>
              <b>Action Taken:</b> ${alert.asmremediation.[0].Action}<br>
              <b>Action Outcome:</b> ${alert.asmremediation.[0].Outcome}<br>
          </p>
      </body>
      </html>
  required: true
  description: 'Body of the notification (email or ticket) sent to the service owner after remediation.'
  playbookInputQuery:
- key: BypassDevCheck
  value:
    simple: "False"
  required: false
  description: |-
    Determine whether to bypass the Dev Check in automated remediation criteria: https://docs-cortex.paloaltonetworks.com/r/Cortex-XPANSE/Cortex-Xpanse-Expander-User-Guide/Automated-Remediation-Capabilities-Matrix

    Set to "True" if you want to bypass.  Default is "False".
  playbookInputQuery:
- key: AcceptedRiskDs
  value: {}
  required: false
  description: Comma separated list of instance/VM IDs that are considered accepted risk and that should be closed.
  playbookInputQuery:
- key: AcceptedRiskProjects
  value: {}
  required: false
  description: Comma separated list of projects numbers that are considered accepted risk and that should be closed.  For example, the could be list of GCP projects and AWS accounts.
  playbookInputQuery:
- key: AcceptedRiskOther
  value: {}
  required: false
  description: Comma separated list of other items that are considered accepted risk and that should be closed. For example, the could be list of folders numbers in GCP and subscription IDs in Azure.
  playbookInputQuery:
>>>>>>> a14b6fc2
outputs: []
tests:
- No tests (auto formatted)
fromversion: 6.8.0
contentitemexportablefields:
  contentitemfields: {}<|MERGE_RESOLUTION|>--- conflicted
+++ resolved
@@ -23,11 +23,7 @@
       {
         "position": {
           "x": 50,
-<<<<<<< HEAD
-          "y": 300
-=======
           "y": -1330
->>>>>>> a14b6fc2
         }
       }
     note: false
@@ -54,13 +50,8 @@
     view: |-
       {
         "position": {
-<<<<<<< HEAD
-          "x": 30,
-          "y": 6630
-=======
           "x": 90,
           "y": 6450
->>>>>>> a14b6fc2
         }
       }
     note: false
@@ -85,21 +76,13 @@
       description: ''
     nexttasks:
       '#none#':
-<<<<<<< HEAD
-      - "6"
-=======
       - "138"
->>>>>>> a14b6fc2
     separatecontext: false
     view: |-
       {
         "position": {
           "x": 50,
-<<<<<<< HEAD
-          "y": 440
-=======
           "y": -1200
->>>>>>> a14b6fc2
         }
       }
     note: false
@@ -223,13 +206,8 @@
     view: |-
       {
         "position": {
-<<<<<<< HEAD
-          "x": 50,
-          "y": 4780
-=======
           "x": 90,
           "y": 4245
->>>>>>> a14b6fc2
         }
       }
     note: false
@@ -290,10 +268,6 @@
     view: |-
       {
         "position": {
-<<<<<<< HEAD
-          "x": 50,
-          "y": 5455
-=======
           "x": 90,
           "y": 5045
         }
@@ -410,7 +384,6 @@
         "position": {
           "x": -1890,
           "y": 5840
->>>>>>> a14b6fc2
         }
       }
     note: false
@@ -467,13 +440,8 @@
     view: |-
       {
         "position": {
-<<<<<<< HEAD
-          "x": 50,
-          "y": 5100
-=======
           "x": 90,
           "y": 4540
->>>>>>> a14b6fc2
         }
       }
     note: false
@@ -503,13 +471,8 @@
     view: |-
       {
         "position": {
-<<<<<<< HEAD
-          "x": 290,
-          "y": 5270
-=======
           "x": 330,
           "y": 4720
->>>>>>> a14b6fc2
         }
       }
     note: false
@@ -875,59 +838,14 @@
           root: Select a remediation option.Answers
           accessor: name
       val4:
-<<<<<<< HEAD
-        complex:
-          root: TimeNowUnix
-          transformers:
-          - operator: TimeStampToDate
-    separatecontext: false
-    continueonerrortype: ""
-    view: |-
-      {
-        "position": {
-          "x": 50,
-          "y": 2470
-        }
-      }
-    note: false
-    timertriggers: []
-    ignoreworker: false
-    skipunavailable: false
-    quietmode: 0
-    isoversize: false
-    isautoswitchedtoquietmode: false
-  "46":
-    id: "46"
-    taskid: 90a3d955-ace7-49b9-89af-af8e2d7fde5a
-    type: regular
-    task:
-      id: 90a3d955-ace7-49b9-89af-af8e2d7fde5a
-      version: -1
-      name: Get current time
-      description: |
-        Retrieves the current date and time.
-      scriptName: GetTime
-      type: regular
-      iscommand: false
-      brand: ""
-    nexttasks:
-      '#none#':
-      - "43"
-=======
         simple: TIMESTAMP
->>>>>>> a14b6fc2
-    separatecontext: false
-    continueonerrortype: ""
-    view: |-
-      {
-        "position": {
-<<<<<<< HEAD
-          "x": 50,
-          "y": 2310
-=======
+    separatecontext: false
+    continueonerrortype: ""
+    view: |-
+      {
+        "position": {
           "x": 70,
           "y": 1750
->>>>>>> a14b6fc2
         }
       }
     note: false
@@ -1024,13 +942,8 @@
     view: |-
       {
         "position": {
-<<<<<<< HEAD
-          "x": 50,
-          "y": 2630
-=======
           "x": 70,
           "y": 2080
->>>>>>> a14b6fc2
         }
       }
     note: false
@@ -1060,13 +973,8 @@
     view: |-
       {
         "position": {
-<<<<<<< HEAD
-          "x": 500,
-          "y": 3750
-=======
           "x": 380,
           "y": 3440
->>>>>>> a14b6fc2
         }
       }
     note: false
@@ -1384,42 +1292,6 @@
     quietmode: 0
     isoversize: false
     isautoswitchedtoquietmode: false
-<<<<<<< HEAD
-  "64":
-    id: "64"
-    taskid: 35f1eea4-d5be-4755-8325-24023f33ad8a
-    type: regular
-    task:
-      id: 35f1eea4-d5be-4755-8325-24023f33ad8a
-      version: -1
-      name: Get current time
-      description: |
-        Retrieves the current date and time.
-      scriptName: GetTime
-      type: regular
-      iscommand: false
-      brand: ""
-    nexttasks:
-      '#none#':
-      - "65"
-    separatecontext: false
-    continueonerrortype: ""
-    view: |-
-      {
-        "position": {
-          "x": -390,
-          "y": 3920
-        }
-      }
-    note: false
-    timertriggers: []
-    ignoreworker: false
-    skipunavailable: false
-    quietmode: 0
-    isoversize: false
-    isautoswitchedtoquietmode: false
-=======
->>>>>>> a14b6fc2
   "65":
     id: "65"
     taskid: 320a41e8-d37b-4a3c-8ee6-5973de7c2e62
@@ -1456,13 +1328,8 @@
     view: |-
       {
         "position": {
-<<<<<<< HEAD
-          "x": -390,
-          "y": 4095
-=======
           "x": -480,
           "y": 3260
->>>>>>> a14b6fc2
         }
       }
     note: false
@@ -1504,60 +1371,14 @@
       val3:
         simple: Manual remediation completed
       val4:
-<<<<<<< HEAD
-        complex:
-          root: TimeNowUnix
-          transformers:
-          - operator: LastArrayElement
-          - operator: TimeStampToDate
-    separatecontext: false
-    continueonerrortype: ""
-    view: |-
-      {
-        "position": {
-          "x": 470,
-          "y": 4440
-        }
-      }
-    note: false
-    timertriggers: []
-    ignoreworker: false
-    skipunavailable: false
-    quietmode: 0
-    isoversize: false
-    isautoswitchedtoquietmode: false
-  "71":
-    id: "71"
-    taskid: 9e429cfb-edd2-4562-8506-027018884f23
-    type: regular
-    task:
-      id: 9e429cfb-edd2-4562-8506-027018884f23
-      version: -1
-      name: Get current time
-      description: |
-        Retrieves the current date and time.
-      scriptName: GetTime
-      type: regular
-      iscommand: false
-      brand: ""
-    nexttasks:
-      '#none#':
-      - "72"
-=======
         simple: TIMESTAMP
->>>>>>> a14b6fc2
-    separatecontext: false
-    continueonerrortype: ""
-    view: |-
-      {
-        "position": {
-<<<<<<< HEAD
-          "x": 230,
-          "y": 3945
-=======
+    separatecontext: false
+    continueonerrortype: ""
+    view: |-
+      {
+        "position": {
           "x": 90,
           "y": 3910
->>>>>>> a14b6fc2
         }
       }
     note: false
@@ -1617,13 +1438,8 @@
     view: |-
       {
         "position": {
-<<<<<<< HEAD
-          "x": 230,
-          "y": 4130
-=======
           "x": 90,
           "y": 3610
->>>>>>> a14b6fc2
         }
       }
     note: false
@@ -1680,13 +1496,8 @@
     view: |-
       {
         "position": {
-<<<<<<< HEAD
-          "x": 50,
-          "y": 4550
-=======
           "x": 870,
           "y": 3910
->>>>>>> a14b6fc2
         }
       }
     note: false
@@ -1755,10 +1566,6 @@
     view: |-
       {
         "position": {
-<<<<<<< HEAD
-          "x": 50,
-          "y": 5780
-=======
           "x": 90,
           "y": 5500
         }
@@ -1813,7 +1620,6 @@
         "position": {
           "x": 90,
           "y": 4380
->>>>>>> a14b6fc2
         }
       }
     note: false
@@ -1843,13 +1649,8 @@
     view: |-
       {
         "position": {
-<<<<<<< HEAD
-          "x": 50,
-          "y": 3750
-=======
           "x": -70,
           "y": 3260
->>>>>>> a14b6fc2
         }
       }
     note: false
@@ -2087,13 +1888,8 @@
     view: |-
       {
         "position": {
-<<<<<<< HEAD
-          "x": 50,
-          "y": 5600
-=======
           "x": 90,
           "y": 5170
->>>>>>> a14b6fc2
         }
       }
     note: false
@@ -2258,8 +2054,6 @@
     quietmode: 0
     isoversize: false
     isautoswitchedtoquietmode: false
-<<<<<<< HEAD
-=======
   "100":
     id: "100"
     taskid: b1d3eab1-f16c-4c27-8363-d0fb6e63d8c4
@@ -2312,7 +2106,6 @@
     quietmode: 0
     isoversize: false
     isautoswitchedtoquietmode: false
->>>>>>> a14b6fc2
   "102":
     id: "102"
     taskid: 4cfe6be2-06e2-4f81-82b4-a8024bf71a2f
@@ -2329,19 +2122,11 @@
       '#default#':
       - "36"
       Automated Remediation:
-<<<<<<< HEAD
-      - "120"
-      Manual Remediation:
-      - "126"
-      Notification Email:
-      - "123"
-=======
       - "129"
       Manual Remediation:
       - "128"
       Notification Email:
       - "131"
->>>>>>> a14b6fc2
       Prompt All Options:
       - "127"
       Prompt All Options - S3:
@@ -2353,11 +2138,7 @@
       Prompt no ServiceNow - S3:
       - "125"
       ServiceNow Ticket:
-<<<<<<< HEAD
-      - "122"
-=======
       - "130"
->>>>>>> a14b6fc2
     separatecontext: false
     conditions:
     - label: Automated Remediation
@@ -2543,13 +2324,8 @@
     view: |-
       {
         "position": {
-<<<<<<< HEAD
-          "x": 800,
-          "y": 4320
-=======
           "x": 480,
           "y": 3910
->>>>>>> a14b6fc2
         }
       }
     note: false
@@ -2797,13 +2573,8 @@
     view: |-
       {
         "position": {
-<<<<<<< HEAD
-          "x": 50,
-          "y": 5960
-=======
           "x": 90,
           "y": 5660
->>>>>>> a14b6fc2
         }
       }
     note: false
@@ -2839,13 +2610,8 @@
     view: |-
       {
         "position": {
-<<<<<<< HEAD
-          "x": -140,
-          "y": 6350
-=======
           "x": -130,
           "y": 5980
->>>>>>> a14b6fc2
         }
       }
     note: false
@@ -2881,13 +2647,8 @@
     view: |-
       {
         "position": {
-<<<<<<< HEAD
-          "x": 250,
-          "y": 6350
-=======
           "x": 310,
           "y": 5980
->>>>>>> a14b6fc2
         }
       }
     note: false
@@ -2932,13 +2693,8 @@
     view: |-
       {
         "position": {
-<<<<<<< HEAD
-          "x": -370,
-          "y": 6150
-=======
           "x": -450,
           "y": 5840
->>>>>>> a14b6fc2
         }
       }
     note: false
@@ -2983,13 +2739,8 @@
     view: |-
       {
         "position": {
-<<<<<<< HEAD
-          "x": 480,
-          "y": 6150
-=======
           "x": 680,
           "y": 5850
->>>>>>> a14b6fc2
         }
       }
     note: false
@@ -3042,13 +2793,8 @@
     view: |-
       {
         "position": {
-<<<<<<< HEAD
-          "x": -390,
-          "y": 4300
-=======
           "x": -480,
           "y": 3610
->>>>>>> a14b6fc2
         }
       }
     note: false
@@ -3111,13 +2857,8 @@
     view: |-
       {
         "position": {
-<<<<<<< HEAD
-          "x": -580,
-          "y": 4590
-=======
           "x": -650,
           "y": 3910
->>>>>>> a14b6fc2
         }
       }
     note: false
@@ -3234,322 +2975,24 @@
     isautoswitchedtoquietmode: false
   "121":
     id: "121"
-<<<<<<< HEAD
-    taskid: 2a27baf5-66ab-4fc1-8620-057e146bb7e4
-    type: title
-    task:
-      id: 2a27baf5-66ab-4fc1-8620-057e146bb7e4
-      version: -1
-      name: Prompt No ServiceNow
-=======
     taskid: 6c0ebe20-21a9-4e61-87e5-d4bdc630a92d
     type: title
     task:
       id: 6c0ebe20-21a9-4e61-87e5-d4bdc630a92d
       version: -1
       name: Analysis Stage
->>>>>>> a14b6fc2
       type: title
       iscommand: false
       brand: ""
       description: ''
     nexttasks:
       '#none#':
-<<<<<<< HEAD
-      - "35"
-=======
       - "123"
->>>>>>> a14b6fc2
-    separatecontext: false
-    continueonerrortype: ""
-    view: |-
-      {
-        "position": {
-<<<<<<< HEAD
-          "x": 760,
-          "y": 1620
-        }
-      }
-    note: false
-    timertriggers: []
-    ignoreworker: false
-    skipunavailable: false
-    quietmode: 0
-    isoversize: false
-    isautoswitchedtoquietmode: false
-  "122":
-    id: "122"
-    taskid: 135c1652-e5f6-4024-84c2-5505be739fc0
-    type: title
-    task:
-      id: 135c1652-e5f6-4024-84c2-5505be739fc0
-      version: -1
-      name: ServiceNow
-      type: title
-      iscommand: false
-      brand: ""
-      description: ''
-    nexttasks:
-      '#none#':
-      - "10"
-    separatecontext: false
-    continueonerrortype: ""
-    view: |-
-      {
-        "position": {
-          "x": 1010,
-          "y": 1500
-        }
-      }
-    note: false
-    timertriggers: []
-    ignoreworker: false
-    skipunavailable: false
-    quietmode: 0
-    isoversize: false
-    isautoswitchedtoquietmode: false
-  "123":
-    id: "123"
-    taskid: f17998a9-f920-494b-8b51-d422f58f1421
-    type: title
-    task:
-      id: f17998a9-f920-494b-8b51-d422f58f1421
-      version: -1
-      name: Notification Email
-      type: title
-      iscommand: false
-      brand: ""
-      description: ''
-    nexttasks:
-      '#none#':
-      - "60"
-    separatecontext: false
-    continueonerrortype: ""
-    view: |-
-      {
-        "position": {
-          "x": 1390,
-          "y": 1415
-        }
-      }
-    note: false
-    timertriggers: []
-    ignoreworker: false
-    skipunavailable: false
-    quietmode: 0
-    isoversize: false
-    isautoswitchedtoquietmode: false
-  "124":
-    id: "124"
-    taskid: 43e51396-1570-4aac-8b16-9e7b821abd2e
-    type: title
-    task:
-      id: 43e51396-1570-4aac-8b16-9e7b821abd2e
-      version: -1
-      name: Prompt No AR
-      type: title
-      iscommand: false
-      brand: ""
-      description: ''
-    nexttasks:
-      '#none#':
-      - "34"
-    separatecontext: false
-    continueonerrortype: ""
-    view: |-
-      {
-        "position": {
-          "x": 320,
-          "y": 1735
-        }
-      }
-    note: false
-    timertriggers: []
-    ignoreworker: false
-    skipunavailable: false
-    quietmode: 0
-    isoversize: false
-    isautoswitchedtoquietmode: false
-  "125":
-    id: "125"
-    taskid: 4e557494-58a9-42dc-872b-b5f80ee50683
-    type: title
-    task:
-      id: 4e557494-58a9-42dc-872b-b5f80ee50683
-      version: -1
-      name: Prompt No ServiceNow S3
-      type: title
-      iscommand: false
-      brand: ""
-      description: ''
-    nexttasks:
-      '#none#':
-      - "109"
-    separatecontext: false
-    continueonerrortype: ""
-    view: |-
-      {
-        "position": {
-          "x": -810,
-          "y": 1555
-        }
-      }
-    note: false
-    timertriggers: []
-    ignoreworker: false
-    skipunavailable: false
-    quietmode: 0
-    isoversize: false
-    isautoswitchedtoquietmode: false
-  "126":
-    id: "126"
-    taskid: fdb7c488-ed57-48f2-87b7-50b33081c417
-    type: title
-    task:
-      id: fdb7c488-ed57-48f2-87b7-50b33081c417
-      version: -1
-      name: Manual Remediation
-      type: title
-      iscommand: false
-      brand: ""
-      description: ''
-    nexttasks:
-      '#none#':
-      - "63"
-    separatecontext: false
-    continueonerrortype: ""
-    view: |-
-      {
-        "position": {
-          "x": -1140,
-          "y": 1480
-        }
-      }
-    note: false
-    timertriggers: []
-    ignoreworker: false
-    skipunavailable: false
-    quietmode: 0
-    isoversize: false
-    isautoswitchedtoquietmode: false
-  "127":
-    id: "127"
-    taskid: 39e3bd9e-527a-4bcd-841b-7f72aceb752f
-    type: title
-    task:
-      id: 39e3bd9e-527a-4bcd-841b-7f72aceb752f
-      version: -1
-      name: Prompt All Options
-      type: title
-      iscommand: false
-      brand: ""
-      description: ''
-    nexttasks:
-      '#none#':
-      - "31"
-    separatecontext: false
-    continueonerrortype: ""
-    view: |-
-      {
-        "position": {
-          "x": -210,
-          "y": 1755
-        }
-      }
-    note: false
-    timertriggers: []
-    ignoreworker: false
-    skipunavailable: false
-    quietmode: 0
-    isoversize: false
-    isautoswitchedtoquietmode: false
-  "128":
-    id: "128"
-    taskid: 4dfd4f22-1b01-4f95-8a0e-e0307ba2b461
-    type: title
-    task:
-      id: 4dfd4f22-1b01-4f95-8a0e-e0307ba2b461
-      version: -1
-      name: Prompt All Options - S3
-      type: title
-      iscommand: false
-      brand: ""
-      description: ''
-    nexttasks:
-      '#none#':
-      - "108"
-    separatecontext: false
-    continueonerrortype: ""
-    view: |-
-      {
-        "position": {
-          "x": -530,
-          "y": 1660
-        }
-      }
-    note: false
-    timertriggers: []
-    ignoreworker: false
-    skipunavailable: false
-    quietmode: 0
-    isoversize: false
-    isautoswitchedtoquietmode: false
-  "129":
-    id: "129"
-    taskid: 2b7b50b4-fc66-4ddd-839f-2a5241a1df90
-    type: playbook
-    task:
-      id: 2b7b50b4-fc66-4ddd-839f-2a5241a1df90
-      version: -1
-      name: Cortex ASM - Detect Service
-      playbookName: Cortex ASM - Detect Service
-      type: playbook
-      iscommand: false
-      brand: ""
-      description: ''
-    nexttasks:
-      '#none#':
-      - "20"
-    separatecontext: true
-    continueonerrortype: ""
-    view: |-
-      {
-        "position": {
-          "x": 50,
-          "y": 4920
-        }
-      }
-    note: false
-    timertriggers: []
-    ignoreworker: false
-    skipunavailable: false
-    quietmode: 0
-    isoversize: false
-    isautoswitchedtoquietmode: false
-view: |-
-  {
-    "linkLabelsPosition": {
-      "102_121_Prompt no ServiceNow": 0.62,
-      "102_127_Prompt All Options": 0.9,
-      "102_128_Prompt All Options - S3": 0.85,
-      "110_111_Close Now": 0.88,
-      "110_112_ Automated-Remediation": 0.88,
-      "116_11_#default#": 0.37,
-      "48_10_ServiceNow ticket": 0.82,
-      "48_12_Automated remediation": 0.87,
-      "48_60_Notification email": 0.88,
-      "48_63_Manual remediation": 0.54,
-      "72_103_manual from RPR": 0.71,
-      "72_69_manual from data collection": 0.62
-    },
-    "paper": {
-      "dimensions": {
-        "height": 6395,
-        "width": 3200,
-        "x": -1430,
-        "y": 300
-      }
-=======
+    separatecontext: false
+    continueonerrortype: ""
+    view: |-
+      {
+        "position": {
           "x": 50,
           "y": 85
         }
@@ -4541,7 +3984,9 @@
       "48_10_ServiceNow ticket": 0.82,
       "48_12_Automated remediation": 0.87,
       "48_60_Notification email": 0.88,
-      "48_63_Manual remediation": 0.54
+      "48_63_Manual remediation": 0.54,
+      "72_103_manual from RPR": 0.71,
+      "72_69_manual from data collection": 0.62
     },
     "paper": {
       "dimensions": {
@@ -4550,7 +3995,6 @@
         "x": -1890,
         "y": -1330
       }
->>>>>>> a14b6fc2
     }
   }
 inputs:
@@ -4571,8 +4015,6 @@
   required: true
   description: Body of the notification (email or ticket) sent to potential service owner.
   playbookInputQuery:
-<<<<<<< HEAD
-=======
 - key: RemediationNotificationSubject
   value:
     simple: |-
@@ -4624,7 +4066,6 @@
   required: false
   description: Comma separated list of other items that are considered accepted risk and that should be closed. For example, the could be list of folders numbers in GCP and subscription IDs in Azure.
   playbookInputQuery:
->>>>>>> a14b6fc2
 outputs: []
 tests:
 - No tests (auto formatted)
