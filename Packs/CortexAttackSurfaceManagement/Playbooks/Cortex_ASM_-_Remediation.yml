id: Cortex ASM - Remediation
version: -1
name: Cortex ASM - Remediation
description: This playbook contains all the cloud provider sub playbooks for remediation.
starttaskid: "0"
tasks:
  "0":
    id: "0"
<<<<<<< HEAD
    taskid: 0ec0ccf5-ca95-46cc-8cad-2fcff1f458c7
    type: start
    task:
      id: 0ec0ccf5-ca95-46cc-8cad-2fcff1f458c7
=======
    taskid: 794ea566-5909-4619-868b-a0c9b134442d
    type: start
    task:
      id: 794ea566-5909-4619-868b-a0c9b134442d
>>>>>>> a5f6322c
      version: -1
      name: ""
      iscommand: false
      brand: ""
      description: ''
    nexttasks:
      '#none#':
      - "3"
    separatecontext: false
    continueonerrortype: ""
    view: |-
      {
        "position": {
          "x": 450,
          "y": 50
        }
      }
    note: false
    timertriggers: []
    ignoreworker: false
    skipunavailable: false
    quietmode: 0
    isoversize: false
    isautoswitchedtoquietmode: false
  "3":
    id: "3"
<<<<<<< HEAD
    taskid: f026b4a7-f96f-4870-86c8-09ea5b524218
    type: condition
    task:
      id: f026b4a7-f96f-4870-86c8-09ea5b524218
=======
    taskid: a00d76e7-a156-4f93-8856-22ecae005068
    type: condition
    task:
      id: a00d76e7-a156-4f93-8856-22ecae005068
>>>>>>> a5f6322c
      version: -1
      name: What provider is this service?
      description: Determines which cloud provider the service is in order to direct to the correct enrichment.
      type: condition
      iscommand: false
      brand: ""
    nexttasks:
      '#default#':
      - "4"
      AWS:
      - "10"
      GCP:
      - "9"
      Azure:
      - "6"
      Unclaimed S3 Bucket:
      - "7"
      On Prem:
      - '12'
    separatecontext: false
    conditions:
    - label: AWS
      condition:
      - - operator: containsGeneral
          left:
            value:
              complex:
                root: alert.asmcloud
                accessor: provider
            iscontext: true
          right:
            value:
              simple: AWS
    - label: GCP
      condition:
      - - operator: containsGeneral
          left:
            value:
              complex:
                root: alert.asmcloud
                accessor: provider
            iscontext: true
          right:
            value:
              simple: GCP
    - label: Azure
      condition:
      - - operator: containsGeneral
          left:
            value:
              complex:
                root: alert.asmcloud
                accessor: provider
            iscontext: true
          right:
            value:
              simple: Azure
    - label: Unclaimed S3 Bucket
      condition:
      - - operator: isEqualString
          left:
            value:
              complex:
                root: alert
                accessor: asmattacksurfaceruleid
                transformers:
                - operator: StripChars
                  args:
                    chars:
                      value:
                        simple: '[\"]'
            iscontext: true
          right:
            value:
              simple: UnclaimedS3Bucket
    - label: On Prem
      condition:
      - - operator: containsGeneral
          left:
            value:
              complex:
                root: alert.asmcloud
                accessor: provider
            iscontext: true
          right:
            value:
              simple: On Prem
    continueonerrortype: ""
    view: |-
      {
        "position": {
          "x": 450,
          "y": 235
        }
      }
    note: false
    timertriggers: []
    ignoreworker: false
    skipunavailable: false
    quietmode: 0
    isoversize: false
    isautoswitchedtoquietmode: false
  "4":
    id: "4"
<<<<<<< HEAD
    taskid: 857fd027-e074-4bf2-825e-cbd22c4a5beb
    type: title
    task:
      id: 857fd027-e074-4bf2-825e-cbd22c4a5beb
=======
    taskid: a636a097-e2f4-402a-8332-32ca089f03d8
    type: title
    task:
      id: a636a097-e2f4-402a-8332-32ca089f03d8
>>>>>>> a5f6322c
      version: -1
      name: Completed
      type: title
      iscommand: false
      brand: ""
      description: ''
    separatecontext: false
    continueonerrortype: ""
    view: |-
      {
        "position": {
          "x": 450,
          "y": 860
        }
      }
    note: false
    timertriggers: []
    ignoreworker: false
    skipunavailable: false
    quietmode: 0
    isoversize: false
    isautoswitchedtoquietmode: false
  "6":
    id: "6"
<<<<<<< HEAD
    taskid: 51fddee6-a8a3-4e97-8783-b061d8ecfd00
    type: playbook
    task:
      id: 51fddee6-a8a3-4e97-8783-b061d8ecfd00
=======
    taskid: 139354b7-aeae-458a-8c6c-0ec55d135d46
    type: playbook
    task:
      id: 139354b7-aeae-458a-8c6c-0ec55d135d46
>>>>>>> a5f6322c
      version: -1
      name: Azure - Network Security Group Remediation
      description: |-
        This playbook adds new Azure Network Security Groups (NSG) rules to NSGs attached to a NIC. The new rules will give access only to a private IP address range and block traffic that's exposed to the public internet ([using the private IP of the VM as stated in Azure documentation](https://learn.microsoft.com/en-us/azure/virtual-network/network-security-groups-overview)). For example, if RDP is exposed to the public internet, this playbook adds new firewall rules that only allows traffic from private IP address and blocks the rest of the RDP traffic.

        Conditions and limitations:
        - Limited to one resource group.
        - 200 Azure rules viewed at once to find the offending rule.
        - 2 priorities lower than the offending rule priority must be available.
        - Adds rules to NSGs associated to NICs.
      playbookName: Azure - Network Security Group Remediation
      type: playbook
      iscommand: false
      brand: ""
    nexttasks:
      '#none#':
      - "4"
    scriptarguments:
      AzureSecurityGroup:
        complex:
          root: alert.asmsystemids
          filters:
          - - operator: isEqualString
              left:
                value:
                  simple: alert.asmsystemids.type
                iscontext: true
              right:
                value:
                  simple: ASSET-SG
          accessor: id
      AzureVMPrivateIP:
        complex:
          root: alert.asmprivateip
          filters:
          - - operator: isEqualString
              left:
                value:
                  simple: alert.asmprivateip.source
                iscontext: true
              right:
                value:
                  simple: Azure
          transformers:
          - operator: getField
            args:
              field:
                value:
                  simple: IP
      RemotePort:
        complex:
          root: alert
          accessor: remoteport
      RemoteProtocol:
        complex:
          root: alert
          accessor: protocol
    separatecontext: true
    continueonerrortype: ""
    loop:
      iscommand: false
      exitCondition: ""
      wait: 1
      max: 100
    view: |-
      {
        "position": {
          "x": 1100,
          "y": 450
        }
      }
    note: false
    timertriggers: []
    ignoreworker: false
    skipunavailable: true
    quietmode: 0
    isoversize: false
    isautoswitchedtoquietmode: false
  "7":
    id: "7"
<<<<<<< HEAD
    taskid: eefc9a4f-11f6-4dd3-837e-c000f7f2d7ac
    type: playbook
    task:
      id: eefc9a4f-11f6-4dd3-837e-c000f7f2d7ac
=======
    taskid: 9a8816b4-03c2-4195-8ce3-b0b86c7c9d1a
    type: playbook
    task:
      id: 9a8816b4-03c2-4195-8ce3-b0b86c7c9d1a
>>>>>>> a5f6322c
      version: -1
      name: AWS - Unclaimed S3 Bucket Remediation
      description: The playbook will create the unclaimed S3 bucket.
      playbookName: AWS - Unclaimed S3 Bucket Remediation
      type: playbook
      iscommand: false
      brand: ""
    nexttasks:
      '#none#':
      - "4"
    scriptarguments:
      S3BucketName:
        complex:
          root: alert.asmsystemids
          filters:
          - - operator: isEqualString
              left:
                value:
                  simple: alert.asmsystemids.type
                iscontext: true
              right:
                value:
                  simple: S3-BucketName
          accessor: id
    separatecontext: true
    continueonerrortype: ""
    loop:
      iscommand: false
      exitCondition: ""
      wait: 1
      max: 100
    view: |-
      {
        "position": {
          "x": 220,
          "y": 470
        }
      }
    note: false
    timertriggers: []
    ignoreworker: false
    skipunavailable: true
    quietmode: 0
    isoversize: false
    isautoswitchedtoquietmode: false
  "8":
    id: "8"
<<<<<<< HEAD
    taskid: e3f88892-eff3-4e72-857a-f24e290f71f4
    type: playbook
    task:
      id: e3f88892-eff3-4e72-857a-f24e290f71f4
=======
    taskid: 250db32f-08b9-4ba4-85cb-97eb57c873fd
    type: playbook
    task:
      id: 250db32f-08b9-4ba4-85cb-97eb57c873fd
>>>>>>> a5f6322c
      version: -1
      name: AWS - Security Group Remediation v2
      description: This playbook takes in some information about an EC2 instance (ID and public_ip) and with provided port and protocol, determines what security groups on the primary interface of an EC2 instance are over-permissive.  It uses an automation to determine what interface on an EC2 instance has an over-permissive security group on, determine which security groups have over-permissive rules and to replace them with a copy of the security group that has only the over-permissive portion removed.  Over-permissive is defined as sensitive ports (SSH, RDP, etc) being exposed to the internet via IPv4.
      playbookName: AWS - Security Group Remediation v2
      type: playbook
      iscommand: false
      brand: ""
    nexttasks:
      '#none#':
      - "4"
    scriptarguments:
      InstanceID:
        complex:
          root: alert.asmsystemids
          filters:
          - - operator: isEqualString
              left:
                value:
                  simple: alert.asmsystemids.type
                iscontext: true
              right:
                value:
                  simple: ASSET-ID
          accessor: id
      Port:
        complex:
          root: alert
          accessor: remoteport
      Protocol:
        complex:
          root: alert
          accessor: protocol
          transformers:
          - operator: toLowerCase
      PublicIP:
        complex:
          root: alert
          accessor: remoteip
      Region:
        complex:
          root: alert.asmcloud
          accessor: region
          transformers:
          - operator: FirstArrayElement
    separatecontext: true
    continueonerrortype: ""
    loop:
      iscommand: false
      exitCondition: ""
      wait: 1
      max: 100
    view: "{\n  \"position\": {\n    \"x\": -30,\n    \"y\": 680\n  }\n}"
    note: false
    timertriggers: []
    ignoreworker: false
    skipunavailable: true
    quietmode: 0
    isoversize: false
    isautoswitchedtoquietmode: false
  "9":
    id: "9"
<<<<<<< HEAD
    taskid: 70238dbb-d732-45c0-8bbc-8454b2a54279
    type: playbook
    task:
      id: 70238dbb-d732-45c0-8bbc-8454b2a54279
=======
    taskid: b7e49418-8047-4b8d-88b8-51fd2401be05
    type: playbook
    task:
      id: b7e49418-8047-4b8d-88b8-51fd2401be05
>>>>>>> a5f6322c
      version: -1
      name: GCP - Firewall Remediation
      playbookName: GCP - Firewall Remediation
      type: playbook
      iscommand: false
      brand: ""
      description: ''
    nexttasks:
      '#none#':
      - "4"
    scriptarguments:
      GcpInstance:
        complex:
          root: alert.asmsystemids
          filters:
          - - operator: isEqualString
              left:
                value:
                  simple: alert.asmsystemids.type
                iscontext: true
              right:
                value:
                  simple: ASSET-NAME
          accessor: id
      GcpNetwork:
        complex:
          root: alert.asmsystemids
          filters:
          - - operator: isEqualString
              left:
                value:
                  simple: alert.asmsystemids.type
                iscontext: true
              right:
                value:
                  simple: ASSET-VIRTUAL-NET
          accessor: id
      GcpProject:
        complex:
          root: alert.asmcloud
          accessor: project
          transformers:
          - operator: FirstArrayElement
      GcpZone:
        complex:
          root: alert.asmsystemids
          filters:
          - - operator: isEqualString
              left:
                value:
                  simple: alert.asmsystemids.type
                iscontext: true
              right:
                value:
                  simple: ASSET-ZONE
          accessor: id
      RemotePort:
        complex:
          root: alert
          accessor: remoteport
      RemoteProtocol:
        complex:
          root: alert
          accessor: protocol
    separatecontext: true
    continueonerrortype: ""
    loop:
      iscommand: false
      exitCondition: ""
      wait: 1
      max: 0
    view: |-
      {
        "position": {
          "x": 680,
          "y": 470
        }
      }
    note: false
    timertriggers: []
    ignoreworker: false
    skipunavailable: true
    quietmode: 0
    isoversize: false
    isautoswitchedtoquietmode: false
  "10":
    id: "10"
<<<<<<< HEAD
    taskid: 6d374aa1-59cd-485c-8fc9-6ee5fdd7867a
    type: condition
    task:
      id: 6d374aa1-59cd-485c-8fc9-6ee5fdd7867a
=======
    taskid: bdbc79b2-528b-4a9a-80de-742695e5c6c8
    type: condition
    task:
      id: bdbc79b2-528b-4a9a-80de-742695e5c6c8
>>>>>>> a5f6322c
      version: -1
      name: Is AWSAssumeRoleName Input defined?
      description: Determines which cloud provider the service is in order to direct to the correct enrichment.
      type: condition
      iscommand: false
      brand: ""
    nexttasks:
      '#default#':
      - "8"
      "yes":
      - "11"
    separatecontext: false
    conditions:
    - label: "yes"
      condition:
      - - operator: isNotEmpty
          left:
            value:
              complex:
                root: inputs.AWSAssumeRoleName
            iscontext: true
    continueonerrortype: ""
    view: "{\n  \"position\": {\n    \"x\": -210,\n    \"y\": 450\n  }\n}"
    note: false
    timertriggers: []
    ignoreworker: false
    skipunavailable: false
    quietmode: 0
    isoversize: false
    isautoswitchedtoquietmode: false
  "11":
    id: "11"
<<<<<<< HEAD
    taskid: 8447163f-46f0-4567-8871-d38e950991f3
    type: playbook
    task:
      id: 8447163f-46f0-4567-8871-d38e950991f3
=======
    taskid: c2207b16-2040-497b-8c11-a1ead1f33bf7
    type: playbook
    task:
      id: c2207b16-2040-497b-8c11-a1ead1f33bf7
>>>>>>> a5f6322c
      version: -1
      name: AWS - Security Group Remediation v2
      description: This playbook takes in some information about an EC2 instance (ID and public_ip) and with provided port and protocol, determines what security groups on the primary interface of an EC2 instance are over-permissive.  It uses an automation to determine what interface on an EC2 instance has an over-permissive security group on, determine which security groups have over-permissive rules and to replace them with a copy of the security group that has only the over-permissive portion removed.  Over-permissive is defined as sensitive ports (SSH, RDP, etc) being exposed to the internet via IPv4.
      playbookName: AWS - Security Group Remediation v2
      type: playbook
      iscommand: false
      brand: ""
    nexttasks:
      '#none#':
      - "4"
    scriptarguments:
      AWSAssumeArn:
        complex:
          root: alert.asmcloud
          accessor: project
          transformers:
          - operator: FirstArrayElement
          - operator: concat
            args:
              prefix:
                value:
                  simple: 'arn:aws:iam::'
              suffix:
                value:
                  simple: :role/
          - operator: concat
            args:
              prefix: {}
              suffix:
                value:
                  simple: inputs.AWSAssumeRoleName
                iscontext: true
      InstanceID:
        complex:
          root: alert.asmsystemids
          filters:
          - - operator: isEqualString
              left:
                value:
                  simple: alert.asmsystemids.type
                iscontext: true
              right:
                value:
                  simple: ASSET-ID
          accessor: id
      Port:
        complex:
          root: alert
          accessor: remoteport
      Protocol:
        complex:
          root: alert
          accessor: protocol
          transformers:
          - operator: toLowerCase
      PublicIP:
        complex:
          root: alert
          accessor: remoteip
      Region:
        complex:
          root: alert.asmcloud
          accessor: region
          transformers:
          - operator: FirstArrayElement
    separatecontext: true
    continueonerrortype: ""
    loop:
      iscommand: false
      exitCondition: ""
      wait: 1
      max: 100
    view: "{\n  \"position\": {\n    \"x\": -460,\n    \"y\": 680\n  }\n}"
    note: false
    timertriggers: []
    ignoreworker: false
    skipunavailable: true
    quietmode: 0
    isoversize: false
    isautoswitchedtoquietmode: false
  '12':
    id: '12'
<<<<<<< HEAD
    taskid: a016d354-84fc-4c97-880d-3f2c93d43aaf
    type: playbook
    task:
      id: a016d354-84fc-4c97-880d-3f2c93d43aaf
=======
    taskid: 2c0d5957-47db-4aea-8327-99cbea225660
    type: playbook
    task:
      id: 2c0d5957-47db-4aea-8327-99cbea225660
>>>>>>> a5f6322c
      version: -1
      name: Cortex ASM - On Prem Remediation
      playbookName: Cortex ASM - On Prem Remediation
      type: playbook
      iscommand: false
      brand: ''
      description: ''
    nexttasks:
      '#none#':
      - '4'
    scriptarguments:
      RemoteIP:
        complex:
          root: alert
          accessor: remoteip
      RemotePort:
        complex:
          root: alert
          accessor: remoteport
      RemoteProtocol:
        complex:
          root: alert
          accessor: protocol
          transformers:
          - operator: toLowerCase
      RuleName:
        complex:
          root: alert.asmsystemids
          filters:
          - - operator: isEqualString
              left:
                value:
                  simple: alert.asmsystemids.type
                iscontext: true
              right:
                value:
                  simple: FIREWALL-RULE-NAME
          accessor: id
    separatecontext: true
    continueonerrortype: ''
    loop:
      iscommand: false
      exitCondition: ''
      wait: 1
      max: 100
    view: "{\n  \"position\": {\n    \"x\": 1520,\n    \"y\": 420\n  }\n}"
    note: false
    timertriggers: []
    ignoreworker: false
    skipunavailable: false
    quietmode: 0
    isoversize: false
    isautoswitchedtoquietmode: false
view: "{\n  \"linkLabelsPosition\": {},\n  \"paper\": {\n    \"dimensions\": {\n      \"height\": 875,\n      \"width\": 2360,\n      \"x\": -460,\n      \"y\": 50\n    }\n  }\n}"
inputs:
- key: AWSAssumeRoleName
  value: {}
  required: false
  description: If assuming roles for AWS, this is the name of the role to assume (should be the same for all organizations)
  playbookInputQuery:
outputs: []
tests:
- No tests (auto formatted)
fromversion: 6.5.0<|MERGE_RESOLUTION|>--- conflicted
+++ resolved
@@ -6,17 +6,10 @@
 tasks:
   "0":
     id: "0"
-<<<<<<< HEAD
-    taskid: 0ec0ccf5-ca95-46cc-8cad-2fcff1f458c7
-    type: start
-    task:
-      id: 0ec0ccf5-ca95-46cc-8cad-2fcff1f458c7
-=======
     taskid: 794ea566-5909-4619-868b-a0c9b134442d
     type: start
     task:
       id: 794ea566-5909-4619-868b-a0c9b134442d
->>>>>>> a5f6322c
       version: -1
       name: ""
       iscommand: false
@@ -43,17 +36,10 @@
     isautoswitchedtoquietmode: false
   "3":
     id: "3"
-<<<<<<< HEAD
-    taskid: f026b4a7-f96f-4870-86c8-09ea5b524218
-    type: condition
-    task:
-      id: f026b4a7-f96f-4870-86c8-09ea5b524218
-=======
     taskid: a00d76e7-a156-4f93-8856-22ecae005068
     type: condition
     task:
       id: a00d76e7-a156-4f93-8856-22ecae005068
->>>>>>> a5f6322c
       version: -1
       name: What provider is this service?
       description: Determines which cloud provider the service is in order to direct to the correct enrichment.
@@ -158,17 +144,10 @@
     isautoswitchedtoquietmode: false
   "4":
     id: "4"
-<<<<<<< HEAD
-    taskid: 857fd027-e074-4bf2-825e-cbd22c4a5beb
-    type: title
-    task:
-      id: 857fd027-e074-4bf2-825e-cbd22c4a5beb
-=======
     taskid: a636a097-e2f4-402a-8332-32ca089f03d8
     type: title
     task:
       id: a636a097-e2f4-402a-8332-32ca089f03d8
->>>>>>> a5f6322c
       version: -1
       name: Completed
       type: title
@@ -193,17 +172,10 @@
     isautoswitchedtoquietmode: false
   "6":
     id: "6"
-<<<<<<< HEAD
-    taskid: 51fddee6-a8a3-4e97-8783-b061d8ecfd00
-    type: playbook
-    task:
-      id: 51fddee6-a8a3-4e97-8783-b061d8ecfd00
-=======
     taskid: 139354b7-aeae-458a-8c6c-0ec55d135d46
     type: playbook
     task:
       id: 139354b7-aeae-458a-8c6c-0ec55d135d46
->>>>>>> a5f6322c
       version: -1
       name: Azure - Network Security Group Remediation
       description: |-
@@ -284,17 +256,10 @@
     isautoswitchedtoquietmode: false
   "7":
     id: "7"
-<<<<<<< HEAD
-    taskid: eefc9a4f-11f6-4dd3-837e-c000f7f2d7ac
-    type: playbook
-    task:
-      id: eefc9a4f-11f6-4dd3-837e-c000f7f2d7ac
-=======
     taskid: 9a8816b4-03c2-4195-8ce3-b0b86c7c9d1a
     type: playbook
     task:
       id: 9a8816b4-03c2-4195-8ce3-b0b86c7c9d1a
->>>>>>> a5f6322c
       version: -1
       name: AWS - Unclaimed S3 Bucket Remediation
       description: The playbook will create the unclaimed S3 bucket.
@@ -342,17 +307,10 @@
     isautoswitchedtoquietmode: false
   "8":
     id: "8"
-<<<<<<< HEAD
-    taskid: e3f88892-eff3-4e72-857a-f24e290f71f4
-    type: playbook
-    task:
-      id: e3f88892-eff3-4e72-857a-f24e290f71f4
-=======
     taskid: 250db32f-08b9-4ba4-85cb-97eb57c873fd
     type: playbook
     task:
       id: 250db32f-08b9-4ba4-85cb-97eb57c873fd
->>>>>>> a5f6322c
       version: -1
       name: AWS - Security Group Remediation v2
       description: This playbook takes in some information about an EC2 instance (ID and public_ip) and with provided port and protocol, determines what security groups on the primary interface of an EC2 instance are over-permissive.  It uses an automation to determine what interface on an EC2 instance has an over-permissive security group on, determine which security groups have over-permissive rules and to replace them with a copy of the security group that has only the over-permissive portion removed.  Over-permissive is defined as sensitive ports (SSH, RDP, etc) being exposed to the internet via IPv4.
@@ -414,17 +372,10 @@
     isautoswitchedtoquietmode: false
   "9":
     id: "9"
-<<<<<<< HEAD
-    taskid: 70238dbb-d732-45c0-8bbc-8454b2a54279
-    type: playbook
-    task:
-      id: 70238dbb-d732-45c0-8bbc-8454b2a54279
-=======
     taskid: b7e49418-8047-4b8d-88b8-51fd2401be05
     type: playbook
     task:
       id: b7e49418-8047-4b8d-88b8-51fd2401be05
->>>>>>> a5f6322c
       version: -1
       name: GCP - Firewall Remediation
       playbookName: GCP - Firewall Remediation
@@ -512,17 +463,10 @@
     isautoswitchedtoquietmode: false
   "10":
     id: "10"
-<<<<<<< HEAD
-    taskid: 6d374aa1-59cd-485c-8fc9-6ee5fdd7867a
-    type: condition
-    task:
-      id: 6d374aa1-59cd-485c-8fc9-6ee5fdd7867a
-=======
     taskid: bdbc79b2-528b-4a9a-80de-742695e5c6c8
     type: condition
     task:
       id: bdbc79b2-528b-4a9a-80de-742695e5c6c8
->>>>>>> a5f6322c
       version: -1
       name: Is AWSAssumeRoleName Input defined?
       description: Determines which cloud provider the service is in order to direct to the correct enrichment.
@@ -555,17 +499,10 @@
     isautoswitchedtoquietmode: false
   "11":
     id: "11"
-<<<<<<< HEAD
-    taskid: 8447163f-46f0-4567-8871-d38e950991f3
-    type: playbook
-    task:
-      id: 8447163f-46f0-4567-8871-d38e950991f3
-=======
     taskid: c2207b16-2040-497b-8c11-a1ead1f33bf7
     type: playbook
     task:
       id: c2207b16-2040-497b-8c11-a1ead1f33bf7
->>>>>>> a5f6322c
       version: -1
       name: AWS - Security Group Remediation v2
       description: This playbook takes in some information about an EC2 instance (ID and public_ip) and with provided port and protocol, determines what security groups on the primary interface of an EC2 instance are over-permissive.  It uses an automation to determine what interface on an EC2 instance has an over-permissive security group on, determine which security groups have over-permissive rules and to replace them with a copy of the security group that has only the over-permissive portion removed.  Over-permissive is defined as sensitive ports (SSH, RDP, etc) being exposed to the internet via IPv4.
@@ -648,17 +585,10 @@
     isautoswitchedtoquietmode: false
   '12':
     id: '12'
-<<<<<<< HEAD
-    taskid: a016d354-84fc-4c97-880d-3f2c93d43aaf
-    type: playbook
-    task:
-      id: a016d354-84fc-4c97-880d-3f2c93d43aaf
-=======
     taskid: 2c0d5957-47db-4aea-8327-99cbea225660
     type: playbook
     task:
       id: 2c0d5957-47db-4aea-8327-99cbea225660
->>>>>>> a5f6322c
       version: -1
       name: Cortex ASM - On Prem Remediation
       playbookName: Cortex ASM - On Prem Remediation
