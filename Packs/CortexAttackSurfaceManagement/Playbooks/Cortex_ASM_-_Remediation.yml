--- conflicted
+++ resolved
@@ -389,10 +389,4 @@
 outputs: []
 tests:
 - No tests (auto formatted)
-<<<<<<< HEAD
-fromversion: 6.5.0
-=======
-fromversion: 6.5.0
-contentitemexportablefields:
-  contentitemfields: {}
->>>>>>> e9f117a1
+fromversion: 6.5.0