--- conflicted
+++ resolved
@@ -10,11 +10,7 @@
 
 ### Integrations
 
-<<<<<<< HEAD
-This playbook does not use any integrations.
-=======
 Cortex Attack Surface Management
->>>>>>> 90cf3b88
 
 ### Scripts
 
@@ -22,12 +18,8 @@
 
 ### Commands
 
-<<<<<<< HEAD
-This playbook does not use any commands.
-=======
 * asm-get-attack-surface-rule
 * setAlert
->>>>>>> 90cf3b88
 
 ## Playbook Inputs
 
