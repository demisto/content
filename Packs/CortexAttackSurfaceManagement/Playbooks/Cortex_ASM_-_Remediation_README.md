This playbook contains all the cloud provider sub playbooks for remediation

## Dependencies

This playbook uses the following sub-playbooks, integrations, and scripts.

### Sub-playbooks

<<<<<<< HEAD
* Azure - Network Security Group Remediation
* AWS - Security Group Remediation v2
=======
>>>>>>> 113caf98
* AWS - Unclaimed S3 Bucket Remediation
* GCP - Firewall Remediation
* AWS - Security Group Remediation v2
* Azure - Network Security Group Remediation

### Integrations

This playbook does not use any integrations.

### Scripts

This playbook does not use any scripts.

### Commands

This playbook does not use any commands.

## Playbook Inputs

---
There are no inputs for this playbook.

## Playbook Outputs

---
There are no outputs for this playbook.

## Playbook Image

---

![Cortex ASM - Remediation](../doc_files/Cortex_ASM_-_Remediation.png)<|MERGE_RESOLUTION|>--- conflicted
+++ resolved
@@ -6,11 +6,6 @@
 
 ### Sub-playbooks
 
-<<<<<<< HEAD
-* Azure - Network Security Group Remediation
-* AWS - Security Group Remediation v2
-=======
->>>>>>> 113caf98
 * AWS - Unclaimed S3 Bucket Remediation
 * GCP - Firewall Remediation
 * AWS - Security Group Remediation v2
