id: Cortex ASM - Remediation Objectives
version: -1
name: Cortex ASM - Remediation Objectives
description: Playbook that populates the remediation objectives field that is used to display the remediation actions to the end user.
starttaskid: "0"
tasks:
  "0":
    id: "0"
<<<<<<< HEAD
    taskid: 3fc2cb1d-6439-42df-8796-2db093aebedc
    type: start
    task:
      id: 3fc2cb1d-6439-42df-8796-2db093aebedc
=======
    taskid: b02b1b95-560a-4328-827a-67908105f2ff
    type: start
    task:
      id: b02b1b95-560a-4328-827a-67908105f2ff
>>>>>>> 1a1c8cd4
      version: -1
      name: ""
      iscommand: false
      brand: ""
      description: ''
    nexttasks:
      '#none#':
      - "14"
    separatecontext: false
    continueonerrortype: ""
    view: |-
      {
        "position": {
          "x": 550,
          "y": -180
        }
      }
    note: false
    timertriggers: []
    ignoreworker: false
    skipunavailable: false
    quietmode: 0
    isoversize: false
    isautoswitchedtoquietmode: false
  "4":
    id: "4"
<<<<<<< HEAD
    taskid: 1279e99c-9d01-4146-87bd-0fa4596e8dec
    type: regular
    task:
      id: 1279e99c-9d01-4146-87bd-0fa4596e8dec
=======
    taskid: 0101180e-58c9-4fc5-801b-5e24e0903e90
    type: regular
    task:
      id: 0101180e-58c9-4fc5-801b-5e24e0903e90
>>>>>>> 1a1c8cd4
      version: -1
      name: Set remediation objectives grid field
      description: |-
        Automation used to more easily populate a grid field.  This is necessary when you want to assign certain values as static or if you have context paths that you will assign to different values as well.  Instead of a value you can enter `TIMESTAMP` to get the current timestamp in ISO format. For example:
        `!GridFieldSetup keys=ip,src,timestamp val1=${AWS.EC2.Instances.NetworkInterfaces.PrivateIpAddress} val2="AWS" val3="TIMESTAMP" gridfiled="gridfield"`
      scriptName: GridFieldSetup
      type: regular
      iscommand: false
      brand: ""
    nexttasks:
      '#none#':
      - "5"
    scriptarguments:
      gridfield:
        simple: asmremediationobjectives
      keys:
        simple: option,statement
      val1:
        simple: Automated remediation by blocking open ports
      val2:
        simple: 'In this case, automated remediation will replace the security group that is allowing the risky service to be exposed to the public internet with a new security group: the new security group be created with the name of the old security group with ''_xpanse_ar_XXX'' appended to it and XXX signifies a random three digit number so there are no naming conflicts.'
    separatecontext: false
    continueonerrortype: ""
    view: "{\n  \"position\": {\n    \"x\": 750,\n    \"y\": 500\n  }\n}"
    note: false
    timertriggers: []
    ignoreworker: false
    skipunavailable: false
    quietmode: 0
    isoversize: false
    isautoswitchedtoquietmode: false
  "5":
    id: "5"
<<<<<<< HEAD
    taskid: 9e4081fd-1631-492e-8f77-a247f14ccdf6
    type: title
    task:
      id: 9e4081fd-1631-492e-8f77-a247f14ccdf6
=======
    taskid: 90679395-ae09-4e26-89fa-790ae126f877
    type: title
    task:
      id: 90679395-ae09-4e26-89fa-790ae126f877
>>>>>>> 1a1c8cd4
      version: -1
      name: Complete
      type: title
      iscommand: false
      brand: ""
      description: ''
    separatecontext: false
    continueonerrortype: ""
<<<<<<< HEAD
    view: "{\n  \"position\": {\n    \"x\": 550,\n    \"y\": 830\n  }\n}"
=======
    view: |-
      {
        "position": {
          "x": 550,
          "y": 680
        }
      }
>>>>>>> 1a1c8cd4
    note: false
    timertriggers: []
    ignoreworker: false
    skipunavailable: false
    quietmode: 0
    isoversize: false
    isautoswitchedtoquietmode: false
  "9":
    id: "9"
<<<<<<< HEAD
    taskid: bdbe7644-ae4e-47eb-8d02-fda1f1c26b3b
    type: regular
    task:
      id: bdbe7644-ae4e-47eb-8d02-fda1f1c26b3b
=======
    taskid: 1323ca4c-ad8b-477b-87b2-d0ed1d838b4d
    type: regular
    task:
      id: 1323ca4c-ad8b-477b-87b2-d0ed1d838b4d
>>>>>>> 1a1c8cd4
      version: -1
      name: Set remediation objectives grid field
      description: |-
        Automation used to more easily populate a grid field.  This is necessary when you want to assign certain values as static or if you have context paths that you will assign to different values as well.  Instead of a value you can enter `TIMESTAMP` to get the current timestamp in ISO format. For example:
        `!GridFieldSetup keys=ip,src,timestamp val1=${AWS.EC2.Instances.NetworkInterfaces.PrivateIpAddress} val2="AWS" val3="TIMESTAMP" gridfiled="gridfield"`
      scriptName: GridFieldSetup
      type: regular
      iscommand: false
      brand: ""
    nexttasks:
      '#none#':
      - "5"
    scriptarguments:
      gridfield:
        simple: asmremediationobjectives
      keys:
        simple: option,statement
      val1:
        simple: Automated remediation by blocking open ports
      val2:
        complex:
          root: PortAndProtocol
          transformers:
          - operator: concat
            args:
              prefix:
                value:
                  simple: 'In this case, automated remediation will add new Azure Network Security Groups (NSG) rules to NSG attached to a NIC: rule remediation-block-port-'
              suffix:
                value:
                  simple: ' will block all internet traffic to this service and remediation-allow-port-'
          - operator: concat
            args:
              prefix: {}
              suffix:
                value:
                  simple: PortAndProtocol
                iscontext: true
          - operator: concat
            args:
              prefix: {}
              suffix:
                value:
                  simple: ' will ensure that internal communication to this asset can continue.'
    separatecontext: false
    continueonerrortype: ""
<<<<<<< HEAD
    view: "{\n  \"position\": {\n    \"x\": -50,\n    \"y\": 500\n  }\n}"
=======
    view: |-
      {
        "position": {
          "x": -50,
          "y": 340
        }
      }
>>>>>>> 1a1c8cd4
    note: false
    timertriggers: []
    ignoreworker: false
    skipunavailable: false
    quietmode: 0
    isoversize: false
    isautoswitchedtoquietmode: false
  "10":
    id: "10"
<<<<<<< HEAD
    taskid: c39a1457-9408-47f8-8765-fce067011712
    type: regular
    task:
      id: c39a1457-9408-47f8-8765-fce067011712
=======
    taskid: b0b1e051-a749-4f33-8360-14def6fe0db1
    type: regular
    task:
      id: b0b1e051-a749-4f33-8360-14def6fe0db1
>>>>>>> 1a1c8cd4
      version: -1
      name: Set remediation objectives grid field
      description: |-
        Automation used to more easily populate a grid field.  This is necessary when you want to assign certain values as static or if you have context paths that you will assign to different values as well.  Instead of a value you can enter `TIMESTAMP` to get the current timestamp in ISO format. For example:
        `!GridFieldSetup keys=ip,src,timestamp val1=${AWS.EC2.Instances.NetworkInterfaces.PrivateIpAddress} val2="AWS" val3="TIMESTAMP" gridfiled="gridfield"`
      scriptName: GridFieldSetup
      type: regular
      iscommand: false
      brand: ""
    nexttasks:
      '#none#':
      - "5"
    scriptarguments:
      gridfield:
        simple: asmremediationobjectives
      keys:
        simple: option,statement
      val1:
        simple: Automated remediation by creating empty S3 bucket
      val2:
        complex:
          root: bucketname
          transformers:
          - operator: concat
            args:
              prefix:
                value:
                  simple: 'In this case, automated remediation will create an empty S3 bucket with no external access that matches the organization’s undefined DNS CNAME record: the DNS name '
              suffix:
                value:
                  simple: ' was queried and the Bucket name '
          - operator: concat
            args:
              prefix: {}
              suffix:
                value:
                  simple: bucketname
                iscontext: true
          - operator: concat
            args:
              prefix: {}
              suffix:
                value:
                  simple: ' will be created.'
    separatecontext: false
    continueonerrortype: ""
    view: "{\n  \"position\": {\n    \"x\": 1150,\n    \"y\": 500\n  }\n}"
    note: false
    timertriggers: []
    ignoreworker: false
    skipunavailable: false
    quietmode: 0
    isoversize: false
    isautoswitchedtoquietmode: false
  "12":
    id: "12"
<<<<<<< HEAD
    taskid: 4987e005-6415-42c5-81da-996d3474ec8a
    type: regular
    task:
      id: 4987e005-6415-42c5-81da-996d3474ec8a
=======
    taskid: 2269fdad-af2d-4bba-8647-eab3ee06775d
    type: regular
    task:
      id: 2269fdad-af2d-4bba-8647-eab3ee06775d
>>>>>>> 1a1c8cd4
      version: -1
      name: Set remediation objectives grid field
      description: |-
        Automation used to more easily populate a grid field.  This is necessary when you want to assign certain values as static or if you have context paths that you will assign to different values as well.  Instead of a value you can enter `TIMESTAMP` to get the current timestamp in ISO format. For example:
        `!GridFieldSetup keys=ip,src,timestamp val1=${AWS.EC2.Instances.NetworkInterfaces.PrivateIpAddress} val2="AWS" val3="TIMESTAMP" gridfiled="gridfield"`
      scriptName: GridFieldSetup
      type: regular
      iscommand: false
      brand: ""
    nexttasks:
      '#none#':
      - "5"
    scriptarguments:
      gridfield:
        simple: asmremediationobjectives
      keys:
        simple: option,statement
      val1:
        simple: Automated remediation by blocking open ports
      val2:
        complex:
          root: alert.asmsystemids
          filters:
          - - operator: isEqualString
              left:
                value:
                  simple: alert.asmsystemids.type
                iscontext: true
              right:
                value:
                  simple: ASSET-NAME
          accessor: id
          transformers:
          - operator: concat
            args:
              prefix:
                value:
                  simple: ' will ensure that internal communication to this asset can continue.  After these rules are created, '
              suffix:
                value:
                  simple: ' will have a new network tag named remediation-tag-'
          - operator: concat
            args:
              prefix:
                value:
                  simple: PortAndProtocol
                iscontext: true
              suffix:
                value:
                  simple: PortAndProtocol
                iscontext: true
          - operator: concat
            args:
              prefix:
                value:
                  simple: '-port-'
              suffix: {}
          - operator: concat
            args:
              prefix:
                value:
                  simple: VPCNetwork
                iscontext: true
              suffix: {}
          - operator: concat
            args:
              prefix:
                value:
                  simple: ' will block all internet traffic to this service and remediation-allow-'
              suffix:
                value:
                  simple: ' which will apply these new firewall rules and restrict public internet access.'
          - operator: concat
            args:
              prefix:
                value:
                  simple: PortAndProtocol
                iscontext: true
              suffix: {}
          - operator: concat
            args:
              prefix:
                value:
                  simple: -port-
              suffix: {}
          - operator: concat
            args:
              prefix:
                value:
                  simple: VPCNetwork
                iscontext: true
              suffix: {}
          - operator: concat
            args:
              prefix:
                value:
                  simple: 'In this case, automated remediation will create two new firewall rules: rule remediation-block-'
              suffix: {}
    separatecontext: false
    continueonerrortype: ""
    view: "{\n  \"position\": {\n    \"x\": 350,\n    \"y\": 500\n  }\n}"
    note: false
    timertriggers: []
    ignoreworker: false
    skipunavailable: false
    quietmode: 0
    isoversize: false
    isautoswitchedtoquietmode: false
  "14":
    id: "14"
<<<<<<< HEAD
    taskid: f956b4f9-1ade-44fd-8c9e-81ed5d8c008d
    type: condition
    task:
      id: f956b4f9-1ade-44fd-8c9e-81ed5d8c008d
=======
    taskid: 82286133-aca4-4269-828b-c25707d897ed
    type: condition
    task:
      id: 82286133-aca4-4269-828b-c25707d897ed
>>>>>>> 1a1c8cd4
      version: -1
      name: What provider is this service?
      description: Determines which cloud provider the service is in order to direct to the correct enrichment.
      type: condition
      iscommand: false
      brand: ""
    nexttasks:
      AWS:
      - "4"
      Azure:
      - "21"
      GCP:
      - "20"
      Unclaimed S3 Bucket:
      - "17"
      On Prem:
      - "28"
    separatecontext: false
    conditions:
    - label: AWS
      condition:
      - - operator: containsGeneral
          left:
            value:
              complex:
                root: alert.asmcloud
                accessor: provider
            iscontext: true
          right:
            value:
              simple: AWS
    - label: GCP
      condition:
      - - operator: containsGeneral
          left:
            value:
              complex:
                root: alert.asmcloud
                accessor: provider
            iscontext: true
          right:
            value:
              simple: GCP
    - label: Azure
      condition:
      - - operator: containsGeneral
          left:
            value:
              complex:
                root: alert.asmcloud
                accessor: provider
            iscontext: true
          right:
            value:
              simple: Azure
    - label: On Prem
      condition:
      - - operator: containsGeneral
          left:
            value:
              complex:
                root: alert.asmcloud
                accessor: provider
            iscontext: true
          right:
            value:
              simple: On Prem
    - label: Unclaimed S3 Bucket
      condition:
      - - operator: isEqualString
          left:
            value:
              complex:
                root: alert
                accessor: asmattacksurfaceruleid
                transformers:
                - operator: StripChars
                  args:
                    chars:
                      value:
                        simple: '[\"]'
            iscontext: true
          right:
            value:
              simple: UnclaimedS3Bucket
    continueonerrortype: ""
    view: |-
      {
        "position": {
          "x": 550,
          "y": -45
        }
      }
    note: false
    timertriggers: []
    ignoreworker: false
    skipunavailable: false
    quietmode: 0
    isoversize: false
    isautoswitchedtoquietmode: false
  "17":
    id: "17"
<<<<<<< HEAD
    taskid: a1623f0d-7191-4c9d-865d-6e1e66e4d6d7
    type: regular
    task:
      id: a1623f0d-7191-4c9d-865d-6e1e66e4d6d7
=======
    taskid: e757b72c-8c18-468d-8e5a-7c4c7f2a03c8
    type: regular
    task:
      id: e757b72c-8c18-468d-8e5a-7c4c7f2a03c8
>>>>>>> 1a1c8cd4
      version: -1
      name: Set temp context
      description: Set a value in context under the key you entered.
      scriptName: Set
      type: regular
      iscommand: false
      brand: ""
    nexttasks:
      '#none#':
      - "10"
    scriptarguments:
      key:
        simple: bucketname
      value:
        complex:
          root: alert.asmsystemids
          filters:
          - - operator: isEqualString
              left:
                value:
                  simple: alert.asmsystemids.type
                iscontext: true
              right:
                value:
                  simple: S3-BucketName
          accessor: id
    separatecontext: false
    continueonerrortype: ""
    view: |-
      {
        "position": {
          "x": 1150,
          "y": 190
        }
      }
    note: false
    timertriggers: []
    ignoreworker: false
    skipunavailable: false
    quietmode: 0
    isoversize: false
    isautoswitchedtoquietmode: false
  "20":
    id: "20"
<<<<<<< HEAD
    taskid: 1d4b8b66-d8c1-4dec-8297-39565b9ebacc
    type: regular
    task:
      id: 1d4b8b66-d8c1-4dec-8297-39565b9ebacc
=======
    taskid: b333f88a-aadb-4aa0-8c23-d7a0d1d34206
    type: regular
    task:
      id: b333f88a-aadb-4aa0-8c23-d7a0d1d34206
>>>>>>> 1a1c8cd4
      version: -1
      name: Set temp context
      description: Set a value in context under the key you entered.
      scriptName: Set
      type: regular
      iscommand: false
      brand: ""
    nexttasks:
      '#none#':
      - '29'
    scriptarguments:
      key:
        simple: PortAndProtocol
      value:
        complex:
          root: alert
          accessor: remoteport
          transformers:
          - operator: Stringify
          - operator: concat
            args:
              prefix: {}
              suffix:
                value:
                  simple: '-'
          - operator: concat
            args:
              prefix: {}
              suffix:
                value:
                  simple: alert.protocol
                iscontext: true
          - operator: toLowerCase
    separatecontext: false
    continueonerrortype: ""
    view: |-
      {
        "position": {
          "x": 350,
          "y": 180
        }
      }
    note: false
    timertriggers: []
    ignoreworker: false
    skipunavailable: false
    quietmode: 0
    isoversize: false
    isautoswitchedtoquietmode: false
  "21":
    id: "21"
<<<<<<< HEAD
    taskid: 8a91626c-0182-4a69-8c1b-ab3e27be5422
    type: regular
    task:
      id: 8a91626c-0182-4a69-8c1b-ab3e27be5422
=======
    taskid: 270cac81-412f-41b5-8ee1-40fd19b2c057
    type: regular
    task:
      id: 270cac81-412f-41b5-8ee1-40fd19b2c057
>>>>>>> 1a1c8cd4
      version: -1
      name: Set temp context
      description: Set a value in context under the key you entered.
      scriptName: Set
      type: regular
      iscommand: false
      brand: ""
    nexttasks:
      '#none#':
      - "9"
    scriptarguments:
      key:
        simple: PortAndProtocol
      value:
        complex:
          root: alert
          accessor: remoteport
          transformers:
          - operator: Stringify
          - operator: concat
            args:
              prefix: {}
              suffix:
                value:
                  simple: '-'
          - operator: concat
            args:
              prefix: {}
              suffix:
                value:
                  simple: alert.protocol
                iscontext: true
          - operator: toLowerCase
    separatecontext: false
    continueonerrortype: ""
    view: |-
      {
        "position": {
          "x": -50,
          "y": 170
<<<<<<< HEAD
=======
        }
      }
    note: false
    timertriggers: []
    ignoreworker: false
    skipunavailable: false
    quietmode: 0
    isoversize: false
    isautoswitchedtoquietmode: false
  "23":
    id: "23"
    taskid: 8f67b79e-432e-4b3a-8342-8d70a3da06e4
    type: regular
    task:
      id: 8f67b79e-432e-4b3a-8342-8d70a3da06e4
      version: -1
      name: Set temp context
      description: Set a value in context under the key you entered.
      scriptName: Set
      type: regular
      iscommand: false
      brand: ""
    nexttasks:
      '#none#':
      - "26"
    scriptarguments:
      key:
        simple: IPString
      value:
        complex:
          root: alert
          accessor: remoteip
          transformers:
          - operator: Stringify
    separatecontext: false
    continueonerrortype: ""
    view: |-
      {
        "position": {
          "x": 1570,
          "y": 315
        }
      }
    note: false
    timertriggers: []
    ignoreworker: false
    skipunavailable: false
    quietmode: 0
    isoversize: false
    isautoswitchedtoquietmode: false
  "26":
    id: "26"
    taskid: eb00076c-f148-4edb-8977-f5a5aec32244
    type: regular
    task:
      id: eb00076c-f148-4edb-8977-f5a5aec32244
      version: -1
      name: Set remediation objectives grid field
      description: |-
        Automation used to more easily populate a grid field.  This is necessary when you want to assign certain values as static or if you have context paths that you will assign to different values as well.  Instead of a value you can enter `TIMESTAMP` to get the current timestamp in ISO format. For example:
        `!GridFieldSetup keys=ip,src,timestamp val1=${AWS.EC2.Instances.NetworkInterfaces.PrivateIpAddress} val2="AWS" val3="TIMESTAMP" gridfiled="gridfield"`
      scriptName: GridFieldSetup
      type: regular
      iscommand: false
      brand: ""
    nexttasks:
      '#none#':
      - "5"
    scriptarguments:
      gridfield:
        simple: asmremediationobjectives
      keys:
        simple: option,statement
      val1:
        simple: Automated remediation by blocking open ports
      val2:
        complex:
          root: alert
          accessor: id
          transformers:
          - operator: concat
            args:
              prefix:
                value:
                  simple: 'In this case, automated remediation will create a new firewall rule on the top of the ruleset called "xpanse-ar-rule - '
              suffix:
                value:
                  simple: '".  This rule will block internet traffic to the IP address of '
          - operator: concat
            args:
              prefix: {}
              suffix:
                value:
                  simple: ${IPString}
                iscontext: true
          - operator: concat
            args:
              prefix: {}
              suffix:
                value:
                  simple: ' for port '
          - operator: concat
            args:
              prefix: {}
              suffix:
                value:
                  simple: ${PortAndProtocol}
                iscontext: true
          - operator: concat
            args:
              prefix: {}
              suffix:
                value:
                  simple: .
    separatecontext: false
    continueonerrortype: ""
    view: |-
      {
        "position": {
          "x": 1570,
          "y": 475
        }
      }
    note: false
    timertriggers: []
    ignoreworker: false
    skipunavailable: false
    quietmode: 0
    isoversize: false
    isautoswitchedtoquietmode: false
  "28":
    id: "28"
    taskid: d32f297f-771c-4db2-8fd5-8d5bd37161fc
    type: regular
    task:
      id: d32f297f-771c-4db2-8fd5-8d5bd37161fc
      version: -1
      name: Set temp context
      description: Set a value in context under the key you entered.
      scriptName: Set
      type: regular
      iscommand: false
      brand: ""
    nexttasks:
      '#none#':
      - "23"
    scriptarguments:
      key:
        simple: PortAndProtocol
      value:
        complex:
          root: alert
          accessor: remoteport
          transformers:
          - operator: Stringify
          - operator: concat
            args:
              prefix: {}
              suffix:
                value:
                  simple: '-'
          - operator: concat
            args:
              prefix: {}
              suffix:
                value:
                  simple: alert.protocol
                iscontext: true
          - operator: toLowerCase
    separatecontext: false
    continueonerrortype: ""
    view: |-
      {
        "position": {
          "x": 1570,
          "y": 155
>>>>>>> 1a1c8cd4
        }
      }
    note: false
    timertriggers: []
    ignoreworker: false
    skipunavailable: false
    quietmode: 0
    isoversize: false
    isautoswitchedtoquietmode: false
<<<<<<< HEAD
  "23":
    id: "23"
    taskid: 23838c64-715e-4ee5-8cec-af2d4d52d016
    type: regular
    task:
      id: 23838c64-715e-4ee5-8cec-af2d4d52d016
      version: -1
      name: Set temp context
      description: Set a value in context under the key you entered.
      scriptName: Set
      type: regular
      iscommand: false
      brand: ""
    nexttasks:
      '#none#':
      - "26"
    scriptarguments:
      key:
        simple: IPString
      value:
        complex:
          root: alert
          accessor: remoteip
          transformers:
          - operator: Stringify
    separatecontext: false
    continueonerrortype: ""
    view: "{\n  \"position\": {\n    \"x\": 1570,\n    \"y\": 340\n  }\n}"
    note: false
    timertriggers: []
    ignoreworker: false
    skipunavailable: false
    quietmode: 0
    isoversize: false
    isautoswitchedtoquietmode: false
  "26":
    id: "26"
    taskid: 5481df1b-4758-4baa-8b94-e31167987ba9
    type: regular
    task:
      id: 5481df1b-4758-4baa-8b94-e31167987ba9
      version: -1
      name: Set remediation objectives grid field
      description: |-
        Automation used to more easily populate a grid field.  This is necessary when you want to assign certain values as static or if you have context paths that you will assign to different values as well.  Instead of a value you can enter `TIMESTAMP` to get the current timestamp in ISO format. For example:
        `!GridFieldSetup keys=ip,src,timestamp val1=${AWS.EC2.Instances.NetworkInterfaces.PrivateIpAddress} val2="AWS" val3="TIMESTAMP" gridfiled="gridfield"`
      scriptName: GridFieldSetup
      type: regular
      iscommand: false
      brand: ""
    nexttasks:
      '#none#':
      - "5"
    scriptarguments:
      gridfield:
        simple: asmremediationobjectives
      keys:
        simple: option,statement
      val1:
        simple: Automated remediation by blocking open ports
      val2:
        complex:
          root: alert
          accessor: id
          transformers:
          - operator: concat
            args:
              prefix:
                value:
                  simple: 'In this case, automated remediation will create a new firewall rule on the top of the ruleset called "xpanse-ar-rule - '
              suffix:
                value:
                  simple: '".  This rule will block internet traffic to the IP address of '
          - operator: concat
            args:
              prefix: {}
              suffix:
                value:
                  simple: ${IPString}
                iscontext: true
          - operator: concat
            args:
              prefix: {}
              suffix:
                value:
                  simple: ' for port '
          - operator: concat
            args:
              prefix: {}
              suffix:
                value:
                  simple: ${PortAndProtocol}
                iscontext: true
          - operator: concat
            args:
              prefix: {}
              suffix:
                value:
                  simple: .
    separatecontext: false
    continueonerrortype: ""
    view: "{\n  \"position\": {\n    \"x\": 1570,\n    \"y\": 500\n  }\n}"
    note: false
    timertriggers: []
    ignoreworker: false
    skipunavailable: false
    quietmode: 0
    isoversize: false
    isautoswitchedtoquietmode: false
  "28":
    id: "28"
    taskid: a5467183-28c5-4f7a-83cb-a7787443aa6a
    type: regular
    task:
      id: a5467183-28c5-4f7a-83cb-a7787443aa6a
      version: -1
      name: Set temp context
      description: Set a value in context under the key you entered.
      scriptName: Set
      type: regular
      iscommand: false
      brand: ""
    nexttasks:
      '#none#':
      - "23"
    scriptarguments:
      key:
        simple: PortAndProtocol
      value:
        complex:
          root: alert
          accessor: remoteport
          transformers:
          - operator: Stringify
          - operator: concat
            args:
              prefix: {}
              suffix:
                value:
                  simple: '-'
          - operator: concat
            args:
              prefix: {}
              suffix:
                value:
                  simple: alert.protocol
                iscontext: true
          - operator: toLowerCase
    separatecontext: false
    continueonerrortype: ""
    view: |-
      {
        "position": {
          "x": 1570,
          "y": 155
        }
=======
view: |-
  {
    "linkLabelsPosition": {},
    "paper": {
      "dimensions": {
        "height": 925,
        "width": 2000,
        "x": -50,
        "y": -180
>>>>>>> 1a1c8cd4
      }
    note: false
    timertriggers: []
    ignoreworker: false
    skipunavailable: false
    quietmode: 0
    isoversize: false
    isautoswitchedtoquietmode: false
  '29':
    id: '29'
    taskid: db0fcab3-0426-4065-83f7-1131fbd3dfbd
    type: regular
    task:
      id: db0fcab3-0426-4065-83f7-1131fbd3dfbd
      version: -1
      name: Set VPCNetwork temporary context
      description: Set a value in context under the key you entered.
      scriptName: Set
      type: regular
      iscommand: false
      brand: ''
    nexttasks:
      '#none#':
      - '12'
    scriptarguments:
      key:
        simple: VPCNetwork
      value:
        complex:
          root: alert.asmsystemids
          filters:
          - - operator: isEqualString
              left:
                value:
                  simple: alert.asmsystemids.type
                iscontext: true
              right:
                value:
                  simple: ASSET-VIRTUAL-NET
          accessor: id
          transformers:
          - operator: split
            args:
              delimiter:
                value:
                  simple: networks/
          - operator: LastArrayElement
          - operator: substring
            args:
              from:
                value:
                  simple: '0'
              to:
                value:
                  simple: '29'
    separatecontext: false
    continueonerrortype: ''
    view: "{\n  \"position\": {\n    \"x\": 350,\n    \"y\": 340\n  }\n}"
    note: false
    timertriggers: []
    ignoreworker: false
    skipunavailable: false
    quietmode: 0
    isoversize: false
    isautoswitchedtoquietmode: false
view: "{\n  \"linkLabelsPosition\": {\n    \"14_4_AWS\": 0.52\n  },\n  \"paper\": {\n    \"dimensions\": {\n      \"height\": 1075,\n      \"width\": 2000,\n      \"x\": -50,\n      \"y\": -180\n    }\n  }\n}"
inputs: []
outputs: []
fromversion: 6.8.0
tests:
- No tests (auto formatted)<|MERGE_RESOLUTION|>--- conflicted
+++ resolved
@@ -6,17 +6,10 @@
 tasks:
   "0":
     id: "0"
-<<<<<<< HEAD
-    taskid: 3fc2cb1d-6439-42df-8796-2db093aebedc
-    type: start
-    task:
-      id: 3fc2cb1d-6439-42df-8796-2db093aebedc
-=======
     taskid: b02b1b95-560a-4328-827a-67908105f2ff
     type: start
     task:
       id: b02b1b95-560a-4328-827a-67908105f2ff
->>>>>>> 1a1c8cd4
       version: -1
       name: ""
       iscommand: false
@@ -43,17 +36,10 @@
     isautoswitchedtoquietmode: false
   "4":
     id: "4"
-<<<<<<< HEAD
-    taskid: 1279e99c-9d01-4146-87bd-0fa4596e8dec
-    type: regular
-    task:
-      id: 1279e99c-9d01-4146-87bd-0fa4596e8dec
-=======
     taskid: 0101180e-58c9-4fc5-801b-5e24e0903e90
     type: regular
     task:
       id: 0101180e-58c9-4fc5-801b-5e24e0903e90
->>>>>>> 1a1c8cd4
       version: -1
       name: Set remediation objectives grid field
       description: |-
@@ -87,17 +73,10 @@
     isautoswitchedtoquietmode: false
   "5":
     id: "5"
-<<<<<<< HEAD
-    taskid: 9e4081fd-1631-492e-8f77-a247f14ccdf6
-    type: title
-    task:
-      id: 9e4081fd-1631-492e-8f77-a247f14ccdf6
-=======
     taskid: 90679395-ae09-4e26-89fa-790ae126f877
     type: title
     task:
       id: 90679395-ae09-4e26-89fa-790ae126f877
->>>>>>> 1a1c8cd4
       version: -1
       name: Complete
       type: title
@@ -106,17 +85,7 @@
       description: ''
     separatecontext: false
     continueonerrortype: ""
-<<<<<<< HEAD
     view: "{\n  \"position\": {\n    \"x\": 550,\n    \"y\": 830\n  }\n}"
-=======
-    view: |-
-      {
-        "position": {
-          "x": 550,
-          "y": 680
-        }
-      }
->>>>>>> 1a1c8cd4
     note: false
     timertriggers: []
     ignoreworker: false
@@ -126,17 +95,10 @@
     isautoswitchedtoquietmode: false
   "9":
     id: "9"
-<<<<<<< HEAD
-    taskid: bdbe7644-ae4e-47eb-8d02-fda1f1c26b3b
-    type: regular
-    task:
-      id: bdbe7644-ae4e-47eb-8d02-fda1f1c26b3b
-=======
     taskid: 1323ca4c-ad8b-477b-87b2-d0ed1d838b4d
     type: regular
     task:
       id: 1323ca4c-ad8b-477b-87b2-d0ed1d838b4d
->>>>>>> 1a1c8cd4
       version: -1
       name: Set remediation objectives grid field
       description: |-
@@ -183,17 +145,7 @@
                   simple: ' will ensure that internal communication to this asset can continue.'
     separatecontext: false
     continueonerrortype: ""
-<<<<<<< HEAD
     view: "{\n  \"position\": {\n    \"x\": -50,\n    \"y\": 500\n  }\n}"
-=======
-    view: |-
-      {
-        "position": {
-          "x": -50,
-          "y": 340
-        }
-      }
->>>>>>> 1a1c8cd4
     note: false
     timertriggers: []
     ignoreworker: false
@@ -203,17 +155,10 @@
     isautoswitchedtoquietmode: false
   "10":
     id: "10"
-<<<<<<< HEAD
-    taskid: c39a1457-9408-47f8-8765-fce067011712
-    type: regular
-    task:
-      id: c39a1457-9408-47f8-8765-fce067011712
-=======
     taskid: b0b1e051-a749-4f33-8360-14def6fe0db1
     type: regular
     task:
       id: b0b1e051-a749-4f33-8360-14def6fe0db1
->>>>>>> 1a1c8cd4
       version: -1
       name: Set remediation objectives grid field
       description: |-
@@ -270,17 +215,10 @@
     isautoswitchedtoquietmode: false
   "12":
     id: "12"
-<<<<<<< HEAD
-    taskid: 4987e005-6415-42c5-81da-996d3474ec8a
-    type: regular
-    task:
-      id: 4987e005-6415-42c5-81da-996d3474ec8a
-=======
     taskid: 2269fdad-af2d-4bba-8647-eab3ee06775d
     type: regular
     task:
       id: 2269fdad-af2d-4bba-8647-eab3ee06775d
->>>>>>> 1a1c8cd4
       version: -1
       name: Set remediation objectives grid field
       description: |-
@@ -391,17 +329,10 @@
     isautoswitchedtoquietmode: false
   "14":
     id: "14"
-<<<<<<< HEAD
-    taskid: f956b4f9-1ade-44fd-8c9e-81ed5d8c008d
-    type: condition
-    task:
-      id: f956b4f9-1ade-44fd-8c9e-81ed5d8c008d
-=======
     taskid: 82286133-aca4-4269-828b-c25707d897ed
     type: condition
     task:
       id: 82286133-aca4-4269-828b-c25707d897ed
->>>>>>> 1a1c8cd4
       version: -1
       name: What provider is this service?
       description: Determines which cloud provider the service is in order to direct to the correct enrichment.
@@ -504,17 +435,10 @@
     isautoswitchedtoquietmode: false
   "17":
     id: "17"
-<<<<<<< HEAD
-    taskid: a1623f0d-7191-4c9d-865d-6e1e66e4d6d7
-    type: regular
-    task:
-      id: a1623f0d-7191-4c9d-865d-6e1e66e4d6d7
-=======
     taskid: e757b72c-8c18-468d-8e5a-7c4c7f2a03c8
     type: regular
     task:
       id: e757b72c-8c18-468d-8e5a-7c4c7f2a03c8
->>>>>>> 1a1c8cd4
       version: -1
       name: Set temp context
       description: Set a value in context under the key you entered.
@@ -559,17 +483,10 @@
     isautoswitchedtoquietmode: false
   "20":
     id: "20"
-<<<<<<< HEAD
-    taskid: 1d4b8b66-d8c1-4dec-8297-39565b9ebacc
-    type: regular
-    task:
-      id: 1d4b8b66-d8c1-4dec-8297-39565b9ebacc
-=======
     taskid: b333f88a-aadb-4aa0-8c23-d7a0d1d34206
     type: regular
     task:
       id: b333f88a-aadb-4aa0-8c23-d7a0d1d34206
->>>>>>> 1a1c8cd4
       version: -1
       name: Set temp context
       description: Set a value in context under the key you entered.
@@ -621,17 +538,10 @@
     isautoswitchedtoquietmode: false
   "21":
     id: "21"
-<<<<<<< HEAD
-    taskid: 8a91626c-0182-4a69-8c1b-ab3e27be5422
-    type: regular
-    task:
-      id: 8a91626c-0182-4a69-8c1b-ab3e27be5422
-=======
     taskid: 270cac81-412f-41b5-8ee1-40fd19b2c057
     type: regular
     task:
       id: 270cac81-412f-41b5-8ee1-40fd19b2c057
->>>>>>> 1a1c8cd4
       version: -1
       name: Set temp context
       description: Set a value in context under the key you entered.
@@ -672,8 +582,6 @@
         "position": {
           "x": -50,
           "y": 170
-<<<<<<< HEAD
-=======
         }
       }
     note: false
@@ -685,10 +593,10 @@
     isautoswitchedtoquietmode: false
   "23":
     id: "23"
-    taskid: 8f67b79e-432e-4b3a-8342-8d70a3da06e4
-    type: regular
-    task:
-      id: 8f67b79e-432e-4b3a-8342-8d70a3da06e4
+    taskid: 23838c64-715e-4ee5-8cec-af2d4d52d016
+    type: regular
+    task:
+      id: 23838c64-715e-4ee5-8cec-af2d4d52d016
       version: -1
       name: Set temp context
       description: Set a value in context under the key you entered.
@@ -710,13 +618,7 @@
           - operator: Stringify
     separatecontext: false
     continueonerrortype: ""
-    view: |-
-      {
-        "position": {
-          "x": 1570,
-          "y": 315
-        }
-      }
+    view: "{\n  \"position\": {\n    \"x\": 1570,\n    \"y\": 340\n  }\n}"
     note: false
     timertriggers: []
     ignoreworker: false
@@ -726,10 +628,10 @@
     isautoswitchedtoquietmode: false
   "26":
     id: "26"
-    taskid: eb00076c-f148-4edb-8977-f5a5aec32244
-    type: regular
-    task:
-      id: eb00076c-f148-4edb-8977-f5a5aec32244
+    taskid: 5481df1b-4758-4baa-8b94-e31167987ba9
+    type: regular
+    task:
+      id: 5481df1b-4758-4baa-8b94-e31167987ba9
       version: -1
       name: Set remediation objectives grid field
       description: |-
@@ -790,178 +692,6 @@
                   simple: .
     separatecontext: false
     continueonerrortype: ""
-    view: |-
-      {
-        "position": {
-          "x": 1570,
-          "y": 475
-        }
-      }
-    note: false
-    timertriggers: []
-    ignoreworker: false
-    skipunavailable: false
-    quietmode: 0
-    isoversize: false
-    isautoswitchedtoquietmode: false
-  "28":
-    id: "28"
-    taskid: d32f297f-771c-4db2-8fd5-8d5bd37161fc
-    type: regular
-    task:
-      id: d32f297f-771c-4db2-8fd5-8d5bd37161fc
-      version: -1
-      name: Set temp context
-      description: Set a value in context under the key you entered.
-      scriptName: Set
-      type: regular
-      iscommand: false
-      brand: ""
-    nexttasks:
-      '#none#':
-      - "23"
-    scriptarguments:
-      key:
-        simple: PortAndProtocol
-      value:
-        complex:
-          root: alert
-          accessor: remoteport
-          transformers:
-          - operator: Stringify
-          - operator: concat
-            args:
-              prefix: {}
-              suffix:
-                value:
-                  simple: '-'
-          - operator: concat
-            args:
-              prefix: {}
-              suffix:
-                value:
-                  simple: alert.protocol
-                iscontext: true
-          - operator: toLowerCase
-    separatecontext: false
-    continueonerrortype: ""
-    view: |-
-      {
-        "position": {
-          "x": 1570,
-          "y": 155
->>>>>>> 1a1c8cd4
-        }
-      }
-    note: false
-    timertriggers: []
-    ignoreworker: false
-    skipunavailable: false
-    quietmode: 0
-    isoversize: false
-    isautoswitchedtoquietmode: false
-<<<<<<< HEAD
-  "23":
-    id: "23"
-    taskid: 23838c64-715e-4ee5-8cec-af2d4d52d016
-    type: regular
-    task:
-      id: 23838c64-715e-4ee5-8cec-af2d4d52d016
-      version: -1
-      name: Set temp context
-      description: Set a value in context under the key you entered.
-      scriptName: Set
-      type: regular
-      iscommand: false
-      brand: ""
-    nexttasks:
-      '#none#':
-      - "26"
-    scriptarguments:
-      key:
-        simple: IPString
-      value:
-        complex:
-          root: alert
-          accessor: remoteip
-          transformers:
-          - operator: Stringify
-    separatecontext: false
-    continueonerrortype: ""
-    view: "{\n  \"position\": {\n    \"x\": 1570,\n    \"y\": 340\n  }\n}"
-    note: false
-    timertriggers: []
-    ignoreworker: false
-    skipunavailable: false
-    quietmode: 0
-    isoversize: false
-    isautoswitchedtoquietmode: false
-  "26":
-    id: "26"
-    taskid: 5481df1b-4758-4baa-8b94-e31167987ba9
-    type: regular
-    task:
-      id: 5481df1b-4758-4baa-8b94-e31167987ba9
-      version: -1
-      name: Set remediation objectives grid field
-      description: |-
-        Automation used to more easily populate a grid field.  This is necessary when you want to assign certain values as static or if you have context paths that you will assign to different values as well.  Instead of a value you can enter `TIMESTAMP` to get the current timestamp in ISO format. For example:
-        `!GridFieldSetup keys=ip,src,timestamp val1=${AWS.EC2.Instances.NetworkInterfaces.PrivateIpAddress} val2="AWS" val3="TIMESTAMP" gridfiled="gridfield"`
-      scriptName: GridFieldSetup
-      type: regular
-      iscommand: false
-      brand: ""
-    nexttasks:
-      '#none#':
-      - "5"
-    scriptarguments:
-      gridfield:
-        simple: asmremediationobjectives
-      keys:
-        simple: option,statement
-      val1:
-        simple: Automated remediation by blocking open ports
-      val2:
-        complex:
-          root: alert
-          accessor: id
-          transformers:
-          - operator: concat
-            args:
-              prefix:
-                value:
-                  simple: 'In this case, automated remediation will create a new firewall rule on the top of the ruleset called "xpanse-ar-rule - '
-              suffix:
-                value:
-                  simple: '".  This rule will block internet traffic to the IP address of '
-          - operator: concat
-            args:
-              prefix: {}
-              suffix:
-                value:
-                  simple: ${IPString}
-                iscontext: true
-          - operator: concat
-            args:
-              prefix: {}
-              suffix:
-                value:
-                  simple: ' for port '
-          - operator: concat
-            args:
-              prefix: {}
-              suffix:
-                value:
-                  simple: ${PortAndProtocol}
-                iscontext: true
-          - operator: concat
-            args:
-              prefix: {}
-              suffix:
-                value:
-                  simple: .
-    separatecontext: false
-    continueonerrortype: ""
     view: "{\n  \"position\": {\n    \"x\": 1570,\n    \"y\": 500\n  }\n}"
     note: false
     timertriggers: []
@@ -1017,17 +747,6 @@
           "x": 1570,
           "y": 155
         }
-=======
-view: |-
-  {
-    "linkLabelsPosition": {},
-    "paper": {
-      "dimensions": {
-        "height": 925,
-        "width": 2000,
-        "x": -50,
-        "y": -180
->>>>>>> 1a1c8cd4
       }
     note: false
     timertriggers: []
