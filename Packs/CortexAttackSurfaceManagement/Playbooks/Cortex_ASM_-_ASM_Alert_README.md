--- conflicted
+++ resolved
@@ -6,16 +6,6 @@
 
 ### Sub-playbooks
 
-<<<<<<< HEAD
-* Cortex ASM - Jira Notification
-* Cortex ASM - Detect Service
-* Cortex ASM - Remediation Path Rules
-* Cortex ASM - Email Notification
-* Cortex ASM - ServiceNow Notification
-* Cortex ASM - Remediation
-* Cortex ASM - Enrichment
-* Cortex ASM - Remediation Guidance
-=======
 * Cortex ASM - Remediation Guidance
 * Cortex ASM - Jira Notification
 * Cortex ASM - Remediation
@@ -24,7 +14,6 @@
 * Cortex ASM - ServiceNow Notification
 * Cortex ASM - Enrichment
 * Cortex ASM - Email Notification
->>>>>>> 9d6c5180
 
 ### Integrations
 
@@ -32,21 +21,14 @@
 
 ### Scripts
 
-<<<<<<< HEAD
-=======
 * GridFieldSetup
 * DeleteContext
->>>>>>> 9d6c5180
 * GenerateASMReport
 * GridFieldSetup
 * DeleteContext
 
 ### Commands
 
-<<<<<<< HEAD
-* closeInvestigation
-=======
->>>>>>> 9d6c5180
 * setAlert
 * send-mail
 * closeInvestigation
@@ -62,20 +44,12 @@
 | NotificationTicketType | The ticket type used by ticketing systems. The default is "incident" because ticketing systems such as ServiceNow and Cherwell use it as default. | incident | Required |
 | RemediationNotificationSubject | Subject of the notification \(email or ticket\) sent to the service owner after remediation. | A new security risk was addressed on an external service owned by your team | Required |
 | RemediationNotificationHTMLBody | Body of the notification \(email or ticket\) sent to the service owner after remediation. | &lt;!DOCTYPE html&gt;<br/>&lt;html lang="en"&gt;<br/>&lt;body&gt;<br/>    &lt;p&gt;<br/>        Infosec identified a security risk on an external service potentially owned by your<br/>        team:&lt;br&gt;&lt;b&gt;${alert.name}&lt;/b&gt;<br/>    &lt;/p&gt;<br/>    &lt;p&gt;<br/>        &lt;b&gt;Alert Details:&lt;/b&gt; ${alert.details}&lt;br&gt;<br/>        &lt;b&gt;Action Taken:&lt;/b&gt; ${alert.asmremediation.[0].action}&lt;br&gt;<br/>        &lt;b&gt;Action Outcome:&lt;/b&gt; ${alert.asmremediation.[0].outcome}&lt;br&gt;<br/>    &lt;/p&gt;<br/>&lt;/body&gt;<br/>&lt;/html&gt; | Required |
-<<<<<<< HEAD
-| BypassDevCheck | Determine whether to bypass the Dev Check in automated remediation criteria: <https://docs-cortex.paloaltonetworks.com/r/Cortex-XPANSE/Cortex-Xpanse-Expander-User-Guide/Automated-Remediation-Capabilities-Matrix><br/><br/>Set to "True" if you want to bypass.  Default is "False". | False | Optional |
-| AcceptedRiskDs | Comma-separated list of instance/VM IDs that are considered an accepted risk and that should be closed. |  | Optional |
-| AcceptedRiskProjects | Comma-separated list of projects numbers that are considered an accepted risk and that should be closed.  For example, a list of GCP projects and AWS accounts. |  | Optional |
-| AcceptedRiskOther | Comma-separated list of other items that are considered an accepted risk and that should be closed. For example, a list of folders numbers in GCP and subscription IDs in Azure. |  | Optional |
-| JiraProjectKey | The Jira project key to associate with the issue. | XPANSE | Required |
-=======
 | BypassDevCheck | Determine whether to bypass the Dev Check in automated remediation criteria: https://docs-cortex.paloaltonetworks.com/r/Cortex-XPANSE/Cortex-Xpanse-Expander-User-Guide/Automated-Remediation-Capabilities-Matrix<br/><br/>Set to "True" if you want to bypass.  Default is "False". | False | Optional |
 | AcceptedRiskDs | Comma-separated list of instance/VM IDs that are considered an accepted risk and that should be closed. |  | Optional |
 | AcceptedRiskProjects | Comma-separated list of projects numbers that are considered an accepted risk and that should be closed.  For example, a list of GCP projects and AWS accounts. |  | Optional |
 | AcceptedRiskOther | Comma-separated list of other items that are considered an accepted risk and that should be closed. For example, a list of folders numbers in GCP and subscription IDs in Azure. |  | Optional |
 | JiraProjectKey | The Jira project key to associate with the issue. |  | Required |
 | AWSAssumeRoleName | If assuming roles for AWS, this is the name of the role to assume \(should be the same for all organizations\). |  | Optional |
->>>>>>> 9d6c5180
 
 ## Playbook Outputs
 
