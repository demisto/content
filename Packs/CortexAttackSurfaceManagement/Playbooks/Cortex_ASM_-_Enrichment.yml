--- conflicted
+++ resolved
@@ -694,10 +694,7 @@
 tests:
 - No tests (auto formatted)
 fromversion: 6.5.0
-<<<<<<< HEAD
 contentitemexportablefields:
   contentitemfields: {}
-=======
 marketplaces:
-  - marketplacev2
->>>>>>> 6020781a
+  - marketplacev2