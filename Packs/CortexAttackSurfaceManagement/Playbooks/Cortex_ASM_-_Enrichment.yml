--- conflicted
+++ resolved
@@ -6,17 +6,10 @@
 tasks:
   "0":
     id: "0"
-<<<<<<< HEAD
-    taskid: 5fa1225f-131b-4c9d-832f-338722ac047f
-    type: start
-    task:
-      id: 5fa1225f-131b-4c9d-832f-338722ac047f
-=======
     taskid: 8526eaea-8a46-46b0-86ed-84a0caf6b612
     type: start
     task:
       id: 8526eaea-8a46-46b0-86ed-84a0caf6b612
->>>>>>> 5cfcc708
       version: -1
       name: ""
       iscommand: false
@@ -43,17 +36,10 @@
     isautoswitchedtoquietmode: false
   "1":
     id: "1"
-<<<<<<< HEAD
-    taskid: 20ad4f89-e670-4b43-80cf-a4888a6b82b2
-    type: condition
-    task:
-      id: 20ad4f89-e670-4b43-80cf-a4888a6b82b2
-=======
     taskid: 4328fff6-ec74-40f7-88a1-176bc057690e
     type: condition
     task:
       id: 4328fff6-ec74-40f7-88a1-176bc057690e
->>>>>>> 5cfcc708
       version: -1
       name: Is there an IP address?
       description: Determines if the IP address has been supplied to proceed with cloud enrichment.
@@ -105,17 +91,10 @@
     isautoswitchedtoquietmode: false
   "3":
     id: "3"
-<<<<<<< HEAD
-    taskid: f93f45c8-aa94-4fe5-8bef-8ad97a22a46e
-    type: title
-    task:
-      id: f93f45c8-aa94-4fe5-8bef-8ad97a22a46e
-=======
     taskid: 878e7931-8cd8-4a69-8e57-98f9cc10e550
     type: title
     task:
       id: 878e7931-8cd8-4a69-8e57-98f9cc10e550
->>>>>>> 5cfcc708
       version: -1
       name: ServiceNow Enrichment
       type: title
@@ -143,17 +122,10 @@
     isautoswitchedtoquietmode: false
   "6":
     id: "6"
-<<<<<<< HEAD
-    taskid: 9ea3d130-fcb0-4c1e-8093-f5e928a35e2c
-    type: condition
-    task:
-      id: 9ea3d130-fcb0-4c1e-8093-f5e928a35e2c
-=======
     taskid: 10a136f5-f126-4f7b-86fe-4161d3cec3b0
     type: condition
     task:
       id: 10a136f5-f126-4f7b-86fe-4161d3cec3b0
->>>>>>> 5cfcc708
       version: -1
       name: Was there a result?
       description: Determines if there was a result from the previous command to continue cloud enrichment.
@@ -193,17 +165,10 @@
     isautoswitchedtoquietmode: false
   "7":
     id: "7"
-<<<<<<< HEAD
-    taskid: ea46932c-26bb-4eba-8c75-cb7edb665041
-    type: condition
-    task:
-      id: ea46932c-26bb-4eba-8c75-cb7edb665041
-=======
     taskid: 328a3b37-3359-4001-80ab-a04fad8d5a6b
     type: condition
     task:
       id: 328a3b37-3359-4001-80ab-a04fad8d5a6b
->>>>>>> 5cfcc708
       version: -1
       name: What provider is this service?
       description: Determines which cloud provider the service is in order to direct to the correct enrichment.
@@ -356,17 +321,10 @@
     isautoswitchedtoquietmode: false
   "11":
     id: "11"
-<<<<<<< HEAD
-    taskid: 4b7c065c-1645-475e-82e9-134466b3311a
-    type: condition
-    task:
-      id: 4b7c065c-1645-475e-82e9-134466b3311a
-=======
     taskid: 8895206a-11be-4a7c-8325-2bfed899709c
     type: condition
     task:
       id: 8895206a-11be-4a7c-8325-2bfed899709c
->>>>>>> 5cfcc708
       version: -1
       name: Is Cortex ASM enabled and is there a service?
       description: Determines if the "Cortex Attack Surface Management" integration instance is configured and that there is a service to continue with enrichment.
@@ -431,17 +389,10 @@
     isautoswitchedtoquietmode: false
   "35":
     id: "35"
-<<<<<<< HEAD
-    taskid: 87bcf045-5ff4-441a-8fdc-6d2fde11ea2f
-    type: title
-    task:
-      id: 87bcf045-5ff4-441a-8fdc-6d2fde11ea2f
-=======
     taskid: 5688a197-7120-4381-885d-fbb18337366f
     type: title
     task:
       id: 5688a197-7120-4381-885d-fbb18337366f
->>>>>>> 5cfcc708
       version: -1
       name: Cloud Enrichment
       type: title
@@ -469,17 +420,10 @@
     isautoswitchedtoquietmode: false
   "38":
     id: "38"
-<<<<<<< HEAD
-    taskid: 7a6bce8f-6f25-43d2-8be5-fb23ab7283f9
-    type: title
-    task:
-      id: 7a6bce8f-6f25-43d2-8be5-fb23ab7283f9
-=======
     taskid: c43feab2-3274-4b06-8d69-915571f609ec
     type: title
     task:
       id: c43feab2-3274-4b06-8d69-915571f609ec
->>>>>>> 5cfcc708
       version: -1
       name: Complete
       type: title
@@ -504,17 +448,10 @@
     isautoswitchedtoquietmode: false
   "61":
     id: "61"
-<<<<<<< HEAD
-    taskid: e56c97e9-a3dd-49a6-8ed8-b835f91dbc25
-    type: playbook
-    task:
-      id: e56c97e9-a3dd-49a6-8ed8-b835f91dbc25
-=======
     taskid: 2ea235b3-3b3a-4e8d-8ff1-3a14bb9aa227
     type: playbook
     task:
       id: 2ea235b3-3b3a-4e8d-8ff1-3a14bb9aa227
->>>>>>> 5cfcc708
       version: -1
       name: Cortex ASM - ServiceNow CMDB Enrichment
       type: playbook
@@ -552,17 +489,10 @@
     isautoswitchedtoquietmode: false
   "62":
     id: "62"
-<<<<<<< HEAD
-    taskid: e3e8a728-84c1-4d63-8aad-e60aab99b120
-    type: title
-    task:
-      id: e3e8a728-84c1-4d63-8aad-e60aab99b120
-=======
     taskid: 6aa8006d-dabb-400c-86f1-0435c987917a
     type: title
     task:
       id: 6aa8006d-dabb-400c-86f1-0435c987917a
->>>>>>> 5cfcc708
       version: -1
       name: Tenable.io Enrichment
       type: title
@@ -590,17 +520,10 @@
     isautoswitchedtoquietmode: false
   "63":
     id: "63"
-<<<<<<< HEAD
-    taskid: 84bc054b-4058-4c71-8cd2-aaa734c83402
-    type: playbook
-    task:
-      id: 84bc054b-4058-4c71-8cd2-aaa734c83402
-=======
     taskid: dff54030-d26b-43e9-8e85-db57ded76c21
     type: playbook
     task:
       id: dff54030-d26b-43e9-8e85-db57ded76c21
->>>>>>> 5cfcc708
       version: -1
       name: Cortex ASM - Tenable.io Enrichment
       description: Given the IP address this playbook enriches Tenable.io information relevant to ASM alerts.
@@ -640,17 +563,10 @@
     isautoswitchedtoquietmode: false
   "66":
     id: "66"
-<<<<<<< HEAD
-    taskid: 2b6ef937-100f-467a-889a-32bb6b83710a
-    type: regular
-    task:
-      id: 2b6ef937-100f-467a-889a-32bb6b83710a
-=======
     taskid: 98e68185-d69f-4d5b-868d-fa0f458f6cd3
     type: regular
     task:
       id: 98e68185-d69f-4d5b-868d-fa0f458f6cd3
->>>>>>> 5cfcc708
       version: -1
       name: Get external service information
       description: Get service details according to the service ID.
@@ -690,17 +606,10 @@
     isautoswitchedtoquietmode: false
   "67":
     id: "67"
-<<<<<<< HEAD
-    taskid: f2a1cdca-419c-433c-88e0-00f5ac631547
-    type: regular
-    task:
-      id: f2a1cdca-419c-433c-88e0-00f5ac631547
-=======
     taskid: d65c8acd-d773-410e-8cda-80017c9b9cce
     type: regular
     task:
       id: d65c8acd-d773-410e-8cda-80017c9b9cce
->>>>>>> 5cfcc708
       version: -1
       name: Set protocol
       description: commands.local.cmd.set.incident
@@ -734,17 +643,10 @@
     isautoswitchedtoquietmode: false
   "68":
     id: "68"
-<<<<<<< HEAD
-    taskid: 448b3a3f-64c5-4b77-8550-9ec2ff09aea4
-    type: regular
-    task:
-      id: 448b3a3f-64c5-4b77-8550-9ec2ff09aea4
-=======
     taskid: 9f2f07cc-ce7f-4352-82a6-4a79988a807a
     type: regular
     task:
       id: 9f2f07cc-ce7f-4352-82a6-4a79988a807a
->>>>>>> 5cfcc708
       version: -1
       name: Infer whether service is used for development (vs. production)
       description: Identify whether the service is a "development" server. Development servers have no external users and run no production workflows. These servers might be named "dev", but they might also be named "qa", "pre-production", "user acceptance testing", or use other non-production terms. This automation uses both public data visible to anyone (`active_classifications` as derived by Xpanse ASM) as well as checking internal data for AI-learned indicators of development systems (`asm_tags` as derived from integrations with non-public systems).
@@ -798,17 +700,10 @@
     isautoswitchedtoquietmode: false
   "69":
     id: "69"
-<<<<<<< HEAD
-    taskid: e22d0ccc-44d5-46d8-8648-190d52268c78
-    type: playbook
-    task:
-      id: e22d0ccc-44d5-46d8-8648-190d52268c78
-=======
     taskid: d4dd1aa7-7e57-4a86-85e6-4e5af8d64e84
     type: playbook
     task:
       id: d4dd1aa7-7e57-4a86-85e6-4e5af8d64e84
->>>>>>> 5cfcc708
       version: -1
       name: Cortex ASM - Azure Enrichment
       description: Given the IP address, this playbook enriches Azure information relevant to ASM alerts.
@@ -840,17 +735,10 @@
     isautoswitchedtoquietmode: false
   "70":
     id: "70"
-<<<<<<< HEAD
-    taskid: c9bba7ee-442b-437c-8316-3c599707185b
-    type: title
-    task:
-      id: c9bba7ee-442b-437c-8316-3c599707185b
-=======
     taskid: f3beff31-363c-4fab-80d1-37126609c3f5
     type: title
     task:
       id: f3beff31-363c-4fab-80d1-37126609c3f5
->>>>>>> 5cfcc708
       version: -1
       name: Splunk Enrichment
       type: title
@@ -862,7 +750,6 @@
       - "71"
     separatecontext: false
     continueonerrortype: ""
-<<<<<<< HEAD
     view: |-
       {
         "position": {
@@ -879,10 +766,10 @@
     isautoswitchedtoquietmode: false
   "71":
     id: "71"
-    taskid: a9d7fb00-b67a-4d74-8915-6e849f6366c2
+    taskid: 7e3ae1f5-dffa-4940-8c45-8be6d2e9164f
     type: playbook
     task:
-      id: a9d7fb00-b67a-4d74-8915-6e849f6366c2
+      id: 7e3ae1f5-dffa-4940-8c45-8be6d2e9164f
       version: -1
       name: Cortex ASM - Splunk Enrichment
       description: 'Given the IP address this playbook enriches information from Splunk results relevant to ASM alerts. '
@@ -922,10 +809,10 @@
     isautoswitchedtoquietmode: false
   "72":
     id: "72"
-    taskid: d3c45152-0535-44fc-8f2d-a28f06a5c471
+    taskid: 46df873f-32e1-4cef-875b-9398795db7ad
     type: playbook
     task:
-      id: d3c45152-0535-44fc-8f2d-a28f06a5c471
+      id: 46df873f-32e1-4cef-875b-9398795db7ad
       version: -1
       name: Cortex ASM - Rapid7 Enrichment
       description: Given the IP address this playbook enriches Rapid7 InsightVM (Nexpose) information relevant to ASM alerts.
@@ -965,10 +852,10 @@
     isautoswitchedtoquietmode: false
   "73":
     id: "73"
-    taskid: 411105a3-e645-42c5-8637-ecd3784e4593
+    taskid: 18451241-da00-4790-821f-5add562807c1
     type: title
     task:
-      id: 411105a3-e645-42c5-8637-ecd3784e4593
+      id: 18451241-da00-4790-821f-5add562807c1
       version: -1
       name: Rapid7 Enrichment
       type: title
@@ -996,10 +883,10 @@
     isautoswitchedtoquietmode: false
   "74":
     id: "74"
-    taskid: bf976633-c7b8-4075-8f63-830a84cab884
+    taskid: cd08a501-1039-4096-842e-08265dbc2321
     type: title
     task:
-      id: bf976633-c7b8-4075-8f63-830a84cab884
+      id: cd08a501-1039-4096-842e-08265dbc2321
       version: -1
       name: Qualys Enrichment
       type: title
@@ -1027,10 +914,10 @@
     isautoswitchedtoquietmode: false
   "75":
     id: "75"
-    taskid: e7ab981a-519f-41a0-8499-dbeb13ef70c4
+    taskid: 6d993ce6-0f2b-41a7-80c8-f2ea9c2991b2
     type: playbook
     task:
-      id: e7ab981a-519f-41a0-8499-dbeb13ef70c4
+      id: 6d993ce6-0f2b-41a7-80c8-f2ea9c2991b2
       version: -1
       name: Cortex ASM - Qualys Enrichment
       description: Given the IP address this playbook enriches information from Qualys assets.
@@ -1070,10 +957,10 @@
     isautoswitchedtoquietmode: false
   "76":
     id: "76"
-    taskid: 43377e97-39a4-4ee3-8f8b-6c39af532a33
+    taskid: a2a96b35-92f3-4ea1-8b1f-fb812a589008
     type: playbook
     task:
-      id: 43377e97-39a4-4ee3-8f8b-6c39af532a33
+      id: a2a96b35-92f3-4ea1-8b1f-fb812a589008
       version: -1
       name: Cortex ASM - GCP Enrichment
       description: Given the IP address this playbook enriches GCP information relevant to ASM alerts.
@@ -1096,10 +983,10 @@
     isautoswitchedtoquietmode: false
   "78":
     id: "78"
-    taskid: 6d0525dd-f109-4a03-8b75-a3d2db9dabe3
+    taskid: fe989589-b80d-4099-89ad-86c8d8a88961
     type: playbook
     task:
-      id: 6d0525dd-f109-4a03-8b75-a3d2db9dabe3
+      id: fe989589-b80d-4099-89ad-86c8d8a88961
       version: -1
       name: Cortex ASM - Service Ownership
       type: playbook
@@ -1128,10 +1015,10 @@
     isautoswitchedtoquietmode: false
   "79":
     id: "79"
-    taskid: bf6a1631-c357-4ae9-8c37-eec1d5fc7c3d
+    taskid: f123f51d-ba66-47c1-872c-4734cdeb82bb
     type: playbook
     task:
-      id: bf6a1631-c357-4ae9-8c37-eec1d5fc7c3d
+      id: f123f51d-ba66-47c1-872c-4734cdeb82bb
       version: -1
       name: Cortex ASM - Prisma Cloud Enrichment
       description: Given the IP address this playbook enriches information from Prisma Cloud.
@@ -1175,10 +1062,10 @@
     isautoswitchedtoquietmode: false
   "80":
     id: "80"
-    taskid: c8d382d0-12af-4e41-81dd-aef65e0cde8f
+    taskid: 3e66b821-ae52-4e72-8e22-8b23c69ac9e4
     type: condition
     task:
-      id: c8d382d0-12af-4e41-81dd-aef65e0cde8f
+      id: 3e66b821-ae52-4e72-8e22-8b23c69ac9e4
       version: -1
       name: Are there any emails in tags?
       description: Checks if there is email in the tags.
@@ -1238,10 +1125,10 @@
     isautoswitchedtoquietmode: false
   "81":
     id: "81"
-    taskid: 2e3d5561-b1e2-46f4-8cfb-f3e07a737620
+    taskid: bb69fb73-edad-4539-8c94-8107a1dba657
     type: title
     task:
-      id: 2e3d5561-b1e2-46f4-8cfb-f3e07a737620
+      id: bb69fb73-edad-4539-8c94-8107a1dba657
       version: -1
       name: Service Owner from Tags
       type: title
@@ -1269,10 +1156,10 @@
     isautoswitchedtoquietmode: false
   "82":
     id: "82"
-    taskid: 56a5283e-5956-4cb1-8130-5959e0654cf3
+    taskid: b13e98ef-0ed5-4339-8efc-353375c0629e
     type: regular
     task:
-      id: 56a5283e-5956-4cb1-8130-5959e0654cf3
+      id: b13e98ef-0ed5-4339-8efc-353375c0629e
       version: -1
       name: Get current time
       description: |
@@ -1302,10 +1189,10 @@
     isautoswitchedtoquietmode: false
   "83":
     id: "83"
-    taskid: 699057fc-8021-4305-8cf3-2084ff511aa8
+    taskid: 2db71b23-0f2e-4d34-8987-bbaacf728831
     type: regular
     task:
-      id: 699057fc-8021-4305-8cf3-2084ff511aa8
+      id: 2db71b23-0f2e-4d34-8987-bbaacf728831
       version: -1
       name: Set service owners from Tag grid field
       description: |-
@@ -1384,16 +1271,16 @@
     isautoswitchedtoquietmode: false
   "84":
     id: "84"
-    taskid: 2d12b868-962c-49b1-8631-7f2b820a7013
+    taskid: 9037d143-f787-4f73-84d6-162cc358fc91
     type: playbook
     task:
-      id: 2d12b868-962c-49b1-8631-7f2b820a7013
+      id: 9037d143-f787-4f73-84d6-162cc358fc91
       version: -1
       name: Cortex ASM - AWS Enrichment
       type: playbook
       iscommand: false
       brand: ""
-      description: ''
+      description: 'Given the IP address this playbook enriches AWS information relevant to ASM alerts.'
       playbookId: Cortex ASM - AWS Enrichment
     nexttasks:
       '#none#':
@@ -1402,6 +1289,12 @@
       RemoteIP:
         complex:
           root: inputs.RemoteIP
+      ASMRuleID:
+        complex:
+          accessor: asmattacksurfaceruleid
+          root: alert
+      AWSAssumeRoleName:
+        simple: ${inputs.AWSAssumeRoleName}
     separatecontext: true
     continueonerrortype: ""
     loop:
@@ -1419,10 +1312,10 @@
     isautoswitchedtoquietmode: false
   "85":
     id: "85"
-    taskid: 6136b7ed-f6ac-4589-8573-cb1bd021c310
+    taskid: f6c92843-dc93-40c8-8899-12de7bc283ec
     type: regular
     task:
-      id: 6136b7ed-f6ac-4589-8573-cb1bd021c310
+      id: f6c92843-dc93-40c8-8899-12de7bc283ec
       version: -1
       name: Sleep for 1 hour
       description: Sleep for X seconds
@@ -1456,10 +1349,10 @@
     isautoswitchedtoquietmode: false
   "86":
     id: "86"
-    taskid: 42250c7f-aede-45d9-8d65-f4e408360d40
+    taskid: b8a4fa66-ccd7-4a06-8977-109929963a11
     type: condition
     task:
-      id: 42250c7f-aede-45d9-8d65-f4e408360d40
+      id: b8a4fa66-ccd7-4a06-8977-109929963a11
       version: -1
       name: Was there a result?
       description: Determines if there was a result from the previous command to continue cloud enrichment.
@@ -1499,10 +1392,10 @@
     isautoswitchedtoquietmode: false
   "87":
     id: "87"
-    taskid: 17bcfe9b-d0b1-4988-83cf-aae0dbc4cd4b
+    taskid: c33b343e-b4c4-4c1f-87eb-2b36dae0dcf1
     type: regular
     task:
-      id: 17bcfe9b-d0b1-4988-83cf-aae0dbc4cd4b
+      id: c33b343e-b4c4-4c1f-87eb-2b36dae0dcf1
       version: -1
       name: Get external service information
       description: Get service details according to the service ID.
@@ -1542,10 +1435,10 @@
     isautoswitchedtoquietmode: false
   '88':
     id: '88'
-    taskid: e12eb211-9e8b-4829-8eec-2ee5667361ca
+    taskid: c068e5da-4527-478c-884e-e7432ac6689e
     type: playbook
     task:
-      id: e12eb211-9e8b-4829-8eec-2ee5667361ca
+      id: c068e5da-4527-478c-884e-e7432ac6689e
       version: -1
       name: Cortex ASM - On Prem Enrichment
       type: playbook
@@ -1585,10 +1478,10 @@
     isautoswitchedtoquietmode: false
   '89':
     id: '89'
-    taskid: 34eeacf7-2293-44bb-8ac3-557d042a5f41
+    taskid: 49c685f0-c18c-4536-886b-b9c0f7a7daad
     type: playbook
     task:
-      id: 34eeacf7-2293-44bb-8ac3-557d042a5f41
+      id: 49c685f0-c18c-4536-886b-b9c0f7a7daad
       version: -1
       name: Cortex ASM - ServiceNow ITSM Enrichment
       type: playbook
@@ -1644,816 +1537,20 @@
       exitCondition: ''
       wait: 1
       max: 0
-=======
->>>>>>> 5cfcc708
-    view: |-
-      {
-        "position": {
-          "x": 460,
-<<<<<<< HEAD
+    view: |-
+      {
+        "position": {
+          "x": 460,
           "y": 2605
-=======
-          "y": 3100
->>>>>>> 5cfcc708
-        }
-      }
-    note: false
-    timertriggers: []
-    ignoreworker: false
-    skipunavailable: false
-    quietmode: 0
-    isoversize: false
-    isautoswitchedtoquietmode: false
-<<<<<<< HEAD
-=======
-  "71":
-    id: "71"
-    taskid: 7e3ae1f5-dffa-4940-8c45-8be6d2e9164f
-    type: playbook
-    task:
-      id: 7e3ae1f5-dffa-4940-8c45-8be6d2e9164f
-      version: -1
-      name: Cortex ASM - Splunk Enrichment
-      description: 'Given the IP address this playbook enriches information from Splunk results relevant to ASM alerts. '
-      type: playbook
-      iscommand: false
-      brand: ""
-      playbookId: Cortex ASM - Splunk Enrichment
-    nexttasks:
-      '#none#':
-      - "73"
-    scriptarguments:
-      IP:
-        complex:
-          root: inputs.RemoteIP
-          transformers:
-          - operator: uniq
-    separatecontext: true
-    continueonerrortype: ""
-    loop:
-      iscommand: false
-      exitCondition: ""
-      wait: 1
-      max: 0
-    view: |-
-      {
-        "position": {
-          "x": 460,
-          "y": 3240
-        }
-      }
-    note: false
-    timertriggers: []
-    ignoreworker: false
-    skipunavailable: false
-    quietmode: 0
-    isoversize: false
-    isautoswitchedtoquietmode: false
-  "72":
-    id: "72"
-    taskid: 46df873f-32e1-4cef-875b-9398795db7ad
-    type: playbook
-    task:
-      id: 46df873f-32e1-4cef-875b-9398795db7ad
-      version: -1
-      name: Cortex ASM - Rapid7 Enrichment
-      description: Given the IP address this playbook enriches Rapid7 InsightVM (Nexpose) information relevant to ASM alerts.
-      type: playbook
-      iscommand: false
-      brand: ""
-      playbookId: Cortex ASM - Rapid7 Enrichment
-    nexttasks:
-      '#none#':
-      - "74"
-    scriptarguments:
-      IPAddress:
-        complex:
-          root: inputs.RemoteIP
-          transformers:
-          - operator: uniq
-    separatecontext: true
-    continueonerrortype: ""
-    loop:
-      iscommand: false
-      exitCondition: ""
-      wait: 1
-      max: 0
-    view: |-
-      {
-        "position": {
-          "x": 460,
-          "y": 3540
-        }
-      }
-    note: false
-    timertriggers: []
-    ignoreworker: false
-    skipunavailable: false
-    quietmode: 0
-    isoversize: false
-    isautoswitchedtoquietmode: false
-  "73":
-    id: "73"
-    taskid: 18451241-da00-4790-821f-5add562807c1
-    type: title
-    task:
-      id: 18451241-da00-4790-821f-5add562807c1
-      version: -1
-      name: Rapid7 Enrichment
-      type: title
-      iscommand: false
-      brand: ""
-      description: ''
-    nexttasks:
-      '#none#':
-      - "72"
-    separatecontext: false
-    continueonerrortype: ""
-    view: |-
-      {
-        "position": {
-          "x": 460,
-          "y": 3410
-        }
-      }
-    note: false
-    timertriggers: []
-    ignoreworker: false
-    skipunavailable: false
-    quietmode: 0
-    isoversize: false
-    isautoswitchedtoquietmode: false
-  "74":
-    id: "74"
-    taskid: cd08a501-1039-4096-842e-08265dbc2321
-    type: title
-    task:
-      id: cd08a501-1039-4096-842e-08265dbc2321
-      version: -1
-      name: Qualys Enrichment
-      type: title
-      iscommand: false
-      brand: ""
-      description: ''
-    nexttasks:
-      '#none#':
-      - "75"
-    separatecontext: false
-    continueonerrortype: ""
-    view: |-
-      {
-        "position": {
-          "x": 460,
-          "y": 3710
-        }
-      }
-    note: false
-    timertriggers: []
-    ignoreworker: false
-    skipunavailable: false
-    quietmode: 0
-    isoversize: false
-    isautoswitchedtoquietmode: false
-  "75":
-    id: "75"
-    taskid: 6d993ce6-0f2b-41a7-80c8-f2ea9c2991b2
-    type: playbook
-    task:
-      id: 6d993ce6-0f2b-41a7-80c8-f2ea9c2991b2
-      version: -1
-      name: Cortex ASM - Qualys Enrichment
-      description: Given the IP address this playbook enriches information from Qualys assets.
-      type: playbook
-      iscommand: false
-      brand: ""
-      playbookId: Cortex ASM - Qualys Enrichment
-    nexttasks:
-      '#none#':
-      - "79"
-    scriptarguments:
-      QualysIP:
-        complex:
-          root: inputs.RemoteIP
-          transformers:
-          - operator: uniq
-    separatecontext: true
-    continueonerrortype: ""
-    loop:
-      iscommand: false
-      exitCondition: ""
-      wait: 1
-      max: 100
-    view: |-
-      {
-        "position": {
-          "x": 460,
-          "y": 3840
-        }
-      }
-    note: false
-    timertriggers: []
-    ignoreworker: false
-    skipunavailable: false
-    quietmode: 0
-    isoversize: false
-    isautoswitchedtoquietmode: false
-  "76":
-    id: "76"
-    taskid: a2a96b35-92f3-4ea1-8b1f-fb812a589008
-    type: playbook
-    task:
-      id: a2a96b35-92f3-4ea1-8b1f-fb812a589008
-      version: -1
-      name: Cortex ASM - GCP Enrichment
-      description: Given the IP address this playbook enriches GCP information relevant to ASM alerts.
-      type: playbook
-      iscommand: false
-      brand: ""
-      playbookId: Cortex ASM - GCP Enrichment
-    nexttasks:
-      '#none#':
-      - "3"
-    separatecontext: true
-    continueonerrortype: ""
-    view: "{\n  \"position\": {\n    \"x\": 790,\n    \"y\": 1940\n  }\n}"
-    note: false
-    timertriggers: []
-    ignoreworker: false
-    skipunavailable: false
-    quietmode: 0
-    isoversize: false
-    isautoswitchedtoquietmode: false
-  "78":
-    id: "78"
-    taskid: fe989589-b80d-4099-89ad-86c8d8a88961
-    type: playbook
-    task:
-      id: fe989589-b80d-4099-89ad-86c8d8a88961
-      version: -1
-      name: Cortex ASM - Service Ownership
-      type: playbook
-      iscommand: false
-      brand: ""
-      description: ''
-      playbookId: Cortex ASM - Service Ownership
-    nexttasks:
-      '#none#':
-      - "38"
-    separatecontext: true
-    continueonerrortype: ""
-    view: |-
-      {
-        "position": {
-          "x": 110,
-          "y": 5220
-        }
-      }
-    note: false
-    timertriggers: []
-    ignoreworker: false
-    skipunavailable: false
-    quietmode: 0
-    isoversize: false
-    isautoswitchedtoquietmode: false
-  "79":
-    id: "79"
-    taskid: f123f51d-ba66-47c1-872c-4734cdeb82bb
-    type: playbook
-    task:
-      id: f123f51d-ba66-47c1-872c-4734cdeb82bb
-      version: -1
-      name: Cortex ASM - Prisma Cloud Enrichment
-      description: Given the IP address this playbook enriches information from Prisma Cloud.
-      type: playbook
-      iscommand: false
-      brand: ""
-      playbookId: Cortex ASM - Prisma Cloud Enrichment
-    nexttasks:
-      '#none#':
-      - "80"
-    scriptarguments:
-      cloudProvider:
-        complex:
-          root: ASM.ExternalService
-          accessor: externally_detected_providers
-      remoteIP:
-        complex:
-          root: inputs.RemoteIP
-          transformers:
-          - operator: uniq
-    separatecontext: true
-    continueonerrortype: ""
-    loop:
-      iscommand: false
-      exitCondition: ""
-      wait: 1
-      max: 100
-    view: |-
-      {
-        "position": {
-          "x": 460,
-          "y": 4045
-        }
-      }
-    note: false
-    timertriggers: []
-    ignoreworker: false
-    skipunavailable: false
-    quietmode: 0
-    isoversize: false
-    isautoswitchedtoquietmode: false
-  "80":
-    id: "80"
-    taskid: 3e66b821-ae52-4e72-8e22-8b23c69ac9e4
-    type: condition
-    task:
-      id: 3e66b821-ae52-4e72-8e22-8b23c69ac9e4
-      version: -1
-      name: Are there any emails in tags?
-      description: Checks if there is email in the tags.
-      type: condition
-      iscommand: false
-      brand: ""
-    nexttasks:
-      '#default#':
-      - "68"
-      "yes":
-      - "81"
-    separatecontext: false
-    conditions:
-    - label: "yes"
-      condition:
-      - - operator: isNotEmpty
-          left:
-            value:
-              complex:
-                root: alert.asmtags.value
-                filters:
-                - - operator: containsGeneral
-                    left:
-                      value:
-                        simple: alert.asmtags.value
-                      iscontext: true
-                    right:
-                      value:
-                        simple: '@'
-                transformers:
-                - operator: RegexExtractAll
-                  args:
-                    error_if_no_match: {}
-                    ignore_case: {}
-                    multi_line: {}
-                    period_matches_newline: {}
-                    regex:
-                      value:
-                        simple: '[\w-\.]+@[\w-]+\.+[\w-]{2,4}'
-                    unpack_matches: {}
-                - operator: uniq
-            iscontext: true
-    continueonerrortype: ""
-    view: |-
-      {
-        "position": {
-          "x": 460,
-          "y": 4270
-        }
-      }
-    note: false
-    timertriggers: []
-    ignoreworker: false
-    skipunavailable: false
-    quietmode: 0
-    isoversize: false
-    isautoswitchedtoquietmode: false
-  "81":
-    id: "81"
-    taskid: bb69fb73-edad-4539-8c94-8107a1dba657
-    type: title
-    task:
-      id: bb69fb73-edad-4539-8c94-8107a1dba657
-      version: -1
-      name: Service Owner from Tags
-      type: title
-      iscommand: false
-      brand: ""
-      description: ''
-    nexttasks:
-      '#none#':
-      - "82"
-    separatecontext: false
-    continueonerrortype: ""
-    view: |-
-      {
-        "position": {
-          "x": 460,
-          "y": 4490
-        }
-      }
-    note: false
-    timertriggers: []
-    ignoreworker: false
-    skipunavailable: false
-    quietmode: 0
-    isoversize: false
-    isautoswitchedtoquietmode: false
-  "82":
-    id: "82"
-    taskid: b13e98ef-0ed5-4339-8efc-353375c0629e
-    type: regular
-    task:
-      id: b13e98ef-0ed5-4339-8efc-353375c0629e
-      version: -1
-      name: Get current time
-      description: |
-        Retrieves the current date and time.
-      type: regular
-      iscommand: false
-      brand: ""
-      script: GetTime
-    nexttasks:
-      '#none#':
-      - "83"
-    separatecontext: false
-    continueonerrortype: ""
-    view: |-
-      {
-        "position": {
-          "x": 460,
-          "y": 4630
-        }
-      }
-    note: false
-    timertriggers: []
-    ignoreworker: false
-    skipunavailable: false
-    quietmode: 0
-    isoversize: false
-    isautoswitchedtoquietmode: false
-  "83":
-    id: "83"
-    taskid: 2db71b23-0f2e-4d34-8987-bbaacf728831
-    type: regular
-    task:
-      id: 2db71b23-0f2e-4d34-8987-bbaacf728831
-      version: -1
-      name: Set service owners from Tag grid field
-      description: |-
-        Automation used to more easily populate a grid field.  This is necessary when you want to assign certain values as static or if you have context paths that you will assign to different values as well.  Example of command:
-        `!GridFieldSetup keys=ip,src val1=${AWS.EC2.Instances.NetworkInterfaces.PrivateIpAddress} val2="AWS" gridfiled="gridfield"`
-      type: regular
-      iscommand: false
-      brand: ""
-      script: GridFieldSetup
-    nexttasks:
-      '#none#':
-      - "68"
-    scriptarguments:
-      gridfield:
-        simple: asmserviceowner
-      keys:
-        simple: name,email,source,timestamp
-      val1:
-        simple: n/a
-      val2:
-        complex:
-          root: alert.asmtags.value
-          filters:
-          - - operator: containsGeneral
-              left:
-                value:
-                  simple: alert.asmtags.value
-                iscontext: true
-              right:
-                value:
-                  simple: '@'
-          transformers:
-          - operator: RegexExtractAll
-            args:
-              error_if_no_match: {}
-              ignore_case: {}
-              multi_line: {}
-              period_matches_newline: {}
-              regex:
-                value:
-                  simple: '[\w-\.]+@[\w-]+\.+[\w-]{2,4}'
-              unpack_matches: {}
-          - operator: uniq
-      val3:
-        complex:
-          root: alert.asmtags
-          accessor: source
-          transformers:
-          - operator: concat
-            args:
-              prefix:
-                value:
-                  simple: Owner-In-Tags-From-
-              suffix: {}
-          - operator: uniq
-      val4:
-        complex:
-          root: TimeNowUnix
-          transformers:
-          - operator: TimeStampToDate
-    separatecontext: false
-    continueonerrortype: ""
-    view: |-
-      {
-        "position": {
-          "x": 460,
-          "y": 4820
-        }
-      }
-    note: false
-    timertriggers: []
-    ignoreworker: false
-    skipunavailable: false
-    quietmode: 0
-    isoversize: false
-    isautoswitchedtoquietmode: false
-  "84":
-    id: "84"
-    taskid: 9037d143-f787-4f73-84d6-162cc358fc91
-    type: playbook
-    task:
-      id: 9037d143-f787-4f73-84d6-162cc358fc91
-      version: -1
-      name: Cortex ASM - AWS Enrichment
-      type: playbook
-      iscommand: false
-      brand: ""
-      description: 'Given the IP address this playbook enriches AWS information relevant to ASM alerts.'
-      playbookId: Cortex ASM - AWS Enrichment
-    nexttasks:
-      '#none#':
-      - "3"
-    scriptarguments:
-      RemoteIP:
-        complex:
-          root: inputs.RemoteIP
-      ASMRuleID:
-        complex:
-          accessor: asmattacksurfaceruleid
-          root: alert
-      AWSAssumeRoleName:
-        simple: ${inputs.AWSAssumeRoleName}
-    separatecontext: true
-    continueonerrortype: ""
-    loop:
-      iscommand: false
-      exitCondition: ""
-      wait: 1
-      max: 0
-    view: "{\n  \"position\": {\n    \"x\": 460,\n    \"y\": 2055\n  }\n}"
-    note: false
-    timertriggers: []
-    ignoreworker: false
-    skipunavailable: false
-    quietmode: 0
-    isoversize: false
-    isautoswitchedtoquietmode: false
-  "85":
-    id: "85"
-    taskid: f6c92843-dc93-40c8-8899-12de7bc283ec
-    type: regular
-    task:
-      id: f6c92843-dc93-40c8-8899-12de7bc283ec
-      version: -1
-      name: Sleep for 1 hour
-      description: Sleep for X seconds
-      type: regular
-      iscommand: false
-      brand: ""
-      script: Sleep
-    nexttasks:
-      '#none#':
-      - "87"
-    scriptarguments:
-      execution-timeout:
-        simple: "3660"
-      seconds:
-        simple: "3600"
-    separatecontext: false
-    continueonerrortype: ""
-    view: |-
-      {
-        "position": {
-          "x": 940,
-          "y": 640
-        }
-      }
-    note: false
-    timertriggers: []
-    ignoreworker: true
-    skipunavailable: false
-    quietmode: 0
-    isoversize: false
-    isautoswitchedtoquietmode: false
-  "86":
-    id: "86"
-    taskid: b8a4fa66-ccd7-4a06-8977-109929963a11
-    type: condition
-    task:
-      id: b8a4fa66-ccd7-4a06-8977-109929963a11
-      version: -1
-      name: Was there a result?
-      description: Determines if there was a result from the previous command to continue cloud enrichment.
-      type: condition
-      iscommand: false
-      brand: ""
-    nexttasks:
-      '#default#':
-      - "1"
-      "yes":
-      - "67"
-    separatecontext: false
-    conditions:
-    - label: "yes"
-      condition:
-      - - operator: isNotEmpty
-          left:
-            value:
-              simple: ASM.ExternalService
-            iscontext: true
-          right:
-            value: {}
-    continueonerrortype: ""
-    view: |-
-      {
-        "position": {
-          "x": 940,
-          "y": 1040
-        }
-      }
-    note: false
-    timertriggers: []
-    ignoreworker: false
-    skipunavailable: false
-    quietmode: 0
-    isoversize: false
-    isautoswitchedtoquietmode: false
-  "87":
-    id: "87"
-    taskid: c33b343e-b4c4-4c1f-87eb-2b36dae0dcf1
-    type: regular
-    task:
-      id: c33b343e-b4c4-4c1f-87eb-2b36dae0dcf1
-      version: -1
-      name: Get external service information
-      description: Get service details according to the service ID.
-      script: Cortex Attack Surface Management|||asm-get-external-service
-      type: regular
-      iscommand: true
-      brand: Cortex Attack Surface Management
-    nexttasks:
-      '#none#':
-      - "86"
-    scriptarguments:
-      service_id:
-        complex:
-          root: alert
-          accessor: asmserviceid
-          transformers:
-          - operator: StripChars
-            args:
-              chars:
-                value:
-                  simple: '[\"]'
-    separatecontext: false
-    continueonerrortype: ""
-    view: |-
-      {
-        "position": {
-          "x": 940,
-          "y": 830
-        }
-      }
-    note: false
-    timertriggers: []
-    ignoreworker: false
-    skipunavailable: false
-    quietmode: 0
-    isoversize: false
-    isautoswitchedtoquietmode: false
-  '88':
-    id: '88'
-    taskid: c068e5da-4527-478c-884e-e7432ac6689e
-    type: playbook
-    task:
-      id: c068e5da-4527-478c-884e-e7432ac6689e
-      version: -1
-      name: Cortex ASM - On Prem Enrichment
-      type: playbook
-      iscommand: false
-      brand: ''
-      description: ''
-      playbookId: Cortex ASM - On Prem Enrichment
-    nexttasks:
-      '#none#':
-      - '3'
-    scriptarguments:
-      RemoteIP:
-        complex:
-          root: inputs.RemoteIP
-      RemotePort:
-        complex:
-          root: alert
-          accessor: remoteport
-      RemoteProtocol:
-        complex:
-          root: alert
-          accessor: protocol
-    separatecontext: true
-    continueonerrortype: ''
-    loop:
-      iscommand: false
-      exitCondition: ''
-      wait: 1
-      max: 0
-    view: "{\n  \"position\": {\n    \"x\": 1350,\n    \"y\": 1720\n  }\n}"
-    note: false
-    timertriggers: []
-    ignoreworker: false
-    skipunavailable: false
-    quietmode: 0
-    isoversize: false
-    isautoswitchedtoquietmode: false
-  '89':
-    id: '89'
-    taskid: 49c685f0-c18c-4536-886b-b9c0f7a7daad
-    type: playbook
-    task:
-      id: 49c685f0-c18c-4536-886b-b9c0f7a7daad
-      version: -1
-      name: Cortex ASM - ServiceNow ITSM Enrichment
-      type: playbook
-      iscommand: false
-      brand: ''
-      description: ''
-      playbookId: Cortex ASM - ServiceNow ITSM Enrichment
-    nexttasks:
-      '#none#':
-      - '62'
-    scriptarguments:
-      search_terms:
-        complex:
-          root: alert.asmsystemids
-          filters:
-          - - operator: isEqualString
-              left:
-                value:
-                  simple: alert.asmsystemids.type
-                iscontext: true
-              right:
-                value:
-                  simple: ASSET-NAME
-            - operator: isEqualString
-              left:
-                value:
-                  simple: alert.asmsystemids.type
-                iscontext: true
-              right:
-                value:
-                  simple: ASSET-ID
-          transformers:
-          - operator: getField
-            args:
-              field:
-                value:
-                  simple: id
-          - operator: uniq
-          - operator: replaceMatch
-            args:
-              regex:
-                value:
-                  simple: '[nN]/[aA]'
-              replaceWith: {}
-          - operator: RemoveEmpty
-            args:
-              empty_values: {}
-              remove_keys: {}
-    separatecontext: true
-    continueonerrortype: ''
-    loop:
-      iscommand: false
-      exitCondition: ''
-      wait: 1
-      max: 0
-    view: |-
-      {
-        "position": {
-          "x": 460,
-          "y": 2605
-        }
-      }
-    note: false
-    timertriggers: []
-    ignoreworker: false
-    skipunavailable: false
-    quietmode: 0
-    isoversize: false
-    isautoswitchedtoquietmode: false
->>>>>>> 5cfcc708
+        }
+      }
+    note: false
+    timertriggers: []
+    ignoreworker: false
+    skipunavailable: false
+    quietmode: 0
+    isoversize: false
+    isautoswitchedtoquietmode: false
 view: |-
   {
     "linkLabelsPosition": {
@@ -2482,14 +1579,11 @@
   required: false
   description: IP address of service
   playbookInputQuery:
-<<<<<<< HEAD
-=======
 - description: If assuming roles for AWS, this is the name of the role to assume (should be the same for all organizations).
   key: AWSAssumeRoleName
   playbookInputQuery:
   required: false
   value: {}
->>>>>>> 5cfcc708
 outputs:
 - contextPath: ASM.ExternalService.externally_detected_providers
   description: Providers of the external service.
