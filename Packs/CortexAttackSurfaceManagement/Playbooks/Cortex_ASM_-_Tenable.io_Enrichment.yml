--- conflicted
+++ resolved
@@ -719,11 +719,4 @@
 - No tests (auto formatted)
 fromversion: 6.5.0
 contentitemexportablefields:
-<<<<<<< HEAD
-  contentitemfields: {}
-=======
-  contentitemfields: {}
-marketplaces:
-  - marketplacev2
-  - xpanse
->>>>>>> e9f117a1
+  contentitemfields: {}