Given the IP address this playbook enriches AWS information relevant to ASM alerts.

## Dependencies

This playbook uses the following sub-playbooks, integrations, and scripts.

### Sub-playbooks

* AWS - Enrichment
* AWS - Unclaimed S3 Bucket Validation

### Integrations

This playbook does not use any integrations.

### Scripts

<<<<<<< HEAD
=======
* Set
>>>>>>> 90cf3b88
* GridFieldSetup

### Commands

<<<<<<< HEAD
This playbook does not use any commands.
=======
* setAlert
>>>>>>> 90cf3b88

## Playbook Inputs

---

| **Name** | **Description** | **Default Value** | **Required** |
| --- | --- | --- | --- |
| RemoteIP | IP address of service | alert.remoteip | Optional |
| ASMRuleID | Attack Surface Management Rule ID. | alert.asmattacksurfaceruleid | Required |
<<<<<<< HEAD
=======
| AWSAssumeRoleName | If assuming roles for AWS, this is the name of the role to assume \(should be the same for all organizations\). |  | Optional |
>>>>>>> 90cf3b88

## Playbook Outputs

---
There are no outputs for this playbook.

## Playbook Image

---

![Cortex ASM - AWS Enrichment](../doc_files/Cortex_ASM_-_AWS_Enrichment.png)<|MERGE_RESOLUTION|>--- conflicted
+++ resolved
@@ -15,19 +15,12 @@
 
 ### Scripts
 
-<<<<<<< HEAD
-=======
 * Set
->>>>>>> 90cf3b88
 * GridFieldSetup
 
 ### Commands
 
-<<<<<<< HEAD
-This playbook does not use any commands.
-=======
 * setAlert
->>>>>>> 90cf3b88
 
 ## Playbook Inputs
 
@@ -37,10 +30,7 @@
 | --- | --- | --- | --- |
 | RemoteIP | IP address of service | alert.remoteip | Optional |
 | ASMRuleID | Attack Surface Management Rule ID. | alert.asmattacksurfaceruleid | Required |
-<<<<<<< HEAD
-=======
 | AWSAssumeRoleName | If assuming roles for AWS, this is the name of the role to assume \(should be the same for all organizations\). |  | Optional |
->>>>>>> 90cf3b88
 
 ## Playbook Outputs
 
