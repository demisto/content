--- conflicted
+++ resolved
@@ -3,11 +3,7 @@
 contentitemexportablefields:
   contentitemfields: {}
 name: Cortex ASM - Remediation Path Rules
-<<<<<<< HEAD
-description: This playbook returns "RemediationAction" options based on the return from the Remediation Path Rules API, or defaults to the data collection task.
-=======
-description: This playbook returns "RemediationAction" options based on the return from the Remediation Path Rules API, or defaults to data collection task options from the "Cortex ASM - Decision" sub-playbook.
->>>>>>> aa4ee2f3
+description: This playbook returns "RemediationAction" options based return from Remediation Path Rules API, or defaults to data collection task.
 starttaskid: "0"
 tasks:
   "0":
@@ -76,7 +72,7 @@
       {
         "position": {
           "x": 470,
-          "y": 505
+          "y": 405
         }
       }
     note: false
@@ -119,7 +115,7 @@
       {
         "position": {
           "x": 470,
-          "y": 675
+          "y": 575
         }
       }
     note: false
@@ -183,7 +179,7 @@
       {
         "position": {
           "x": 470,
-          "y": 850
+          "y": 750
         }
       }
     note: false
@@ -211,7 +207,7 @@
       {
         "position": {
           "x": 480,
-          "y": 1955
+          "y": 1855
         }
       }
     note: false
@@ -401,7 +397,7 @@
       {
         "position": {
           "x": 470,
-          "y": 330
+          "y": 230
         }
       }
     note: false
@@ -561,11 +557,7 @@
       brand: ""
     nexttasks:
       '#none#':
-<<<<<<< HEAD
       - "50"
-=======
-      - "34"
->>>>>>> aa4ee2f3
     scriptarguments:
       key:
         simple: AutoRemediationRequirements
@@ -576,13 +568,8 @@
     view: |-
       {
         "position": {
-<<<<<<< HEAD
           "x": 470,
           "y": -1195
-=======
-          "x": -520,
-          "y": 0
->>>>>>> aa4ee2f3
         }
       }
     note: false
@@ -618,57 +605,8 @@
     view: |-
       {
         "position": {
-<<<<<<< HEAD
           "x": 60,
           "y": -1480
-=======
-          "x": -60,
-          "y": 0
-        }
-      }
-    note: false
-    timertriggers: []
-    ignoreworker: false
-    skipunavailable: false
-    quietmode: 0
-    isoversize: false
-    isautoswitchedtoquietmode: false
-  "21":
-    id: "21"
-    taskid: cf490238-a6ad-4810-8836-2f34a81643ba
-    type: playbook
-    task:
-      id: cf490238-a6ad-4810-8836-2f34a81643ba
-      version: -1
-      name: Cortex ASM - Decision
-      playbookName: Cortex ASM - Decision
-      type: playbook
-      iscommand: false
-      brand: ""
-      description: ''
-    nexttasks:
-      '#none#':
-      - "6"
-    scriptarguments:
-      AutoRemediationRequirements:
-        complex:
-          root: AutoRemediationRequirements
-      ServiceNowv2Enabled:
-        complex:
-          root: ServiceNowv2Enabled
-    separatecontext: true
-    continueonerrortype: ""
-    loop:
-      iscommand: false
-      exitCondition: ""
-      wait: 1
-      max: 100
-    view: |-
-      {
-        "position": {
-          "x": -410,
-          "y": 1450
->>>>>>> aa4ee2f3
         }
       }
     note: false
@@ -713,7 +651,7 @@
       {
         "position": {
           "x": 470,
-          "y": 1010
+          "y": 910
         }
       }
     note: false
@@ -840,7 +778,7 @@
       {
         "position": {
           "x": 470,
-          "y": 1220
+          "y": 1120
         }
       }
     note: false
@@ -877,7 +815,7 @@
       {
         "position": {
           "x": 40,
-          "y": 1450
+          "y": 1350
         }
       }
     note: false
@@ -914,7 +852,7 @@
       {
         "position": {
           "x": 480,
-          "y": 1450
+          "y": 1350
         }
       }
     note: false
@@ -951,7 +889,7 @@
       {
         "position": {
           "x": 890,
-          "y": 1450
+          "y": 1350
         }
       }
     note: false
@@ -987,13 +925,8 @@
     view: |-
       {
         "position": {
-<<<<<<< HEAD
           "x": 1310,
           "y": 1350
-=======
-          "x": 1320,
-          "y": 1450
->>>>>>> aa4ee2f3
         }
       }
     note: false
@@ -1026,7 +959,7 @@
       {
         "position": {
           "x": 480,
-          "y": 1630
+          "y": 1530
         }
       }
     note: false
@@ -1066,7 +999,7 @@
       {
         "position": {
           "x": 480,
-          "y": 1770
+          "y": 1670
         }
       }
     note: false
@@ -1115,11 +1048,11 @@
       id: 47665734-0535-4809-8d5a-587b0d112a53
       version: -1
       name: Set remediationoptions context (AR ports)
-      description: Set a value in context under the key you entered.
+      type: regular
+      iscommand: false
+      brand: ""
+      description: 'Set a value in context under the key you entered.'
       scriptName: Set
-      type: regular
-      iscommand: false
-      brand: ""
     nexttasks:
       '#none#':
       - "19"
@@ -1245,7 +1178,6 @@
     view: |-
       {
         "position": {
-<<<<<<< HEAD
           "x": 240,
           "y": -360
         }
@@ -1456,7 +1388,7 @@
       id: 8c115e9e-1d81-492f-8744-3c55d18e3337
       version: -1
       name: Select remediation action (dynamic)
-      description: Determines the next action (remediation or ticket) based on user input. Options are based on if the ServiceNowV2 integration is setup and/or the alert meets the requirement for automated remediation.
+      description: Determines the next action (remediation or ticket) based on user input. Options are based on if ServiceNowV2 integration is setup and/or the alert meets the requirement for automated remediation.
       type: collection
       iscommand: false
       brand: ""
@@ -1527,7 +1459,7 @@
       version: -1
       name: Set data collection grid field
       description: |-
-        Automation used to more easily populate a grid field.  This is necessary when you want to assign certain values as static or if you have context paths that you will assign to different values as well.  Instead of a value you can enter `TIMESTAMP` to get the current timestamp in ISO format.  Example of the command:
+        Automation used to more easily populate a grid field.  This is necessary when you want to assign certain values as static or if you have context paths that you will assign to different values as well.  Instead of a value you can enter `TIMESTAMP` to get the current timestamp in ISO format.  Example of command:
         `!GridFieldSetup keys=ip,src,timestamp val1=${AWS.EC2.Instances.NetworkInterfaces.PrivateIpAddress} val2="AWS" val3="TIMESTAMP" gridfiled="gridfield"`
       scriptName: GridFieldSetup
       type: regular
@@ -1726,7 +1658,7 @@
       id: dfc37e7d-1e75-4475-839c-2ff5d5aefa72
       version: -1
       name: Cortex ASM - Remediation Objectives
-      description: Playbook that populates remediation objectives field used to display the remediation actions to the end user.
+      description: Playbook that populates remediation objectives field uses to display the remediation actions to the end user
       playbookName: Cortex ASM - Remediation Objectives
       type: playbook
       iscommand: false
@@ -1751,52 +1683,6 @@
         "position": {
           "x": 470,
           "y": -1030
-=======
-          "x": -520,
-          "y": -140
->>>>>>> aa4ee2f3
-        }
-      }
-    note: false
-    timertriggers: []
-    ignoreworker: false
-    skipunavailable: false
-    quietmode: 0
-    isoversize: false
-    isautoswitchedtoquietmode: false
-  "34":
-    id: "34"
-    taskid: d8b2e7ac-30c2-48da-8760-7af04e1b19ee
-    type: playbook
-    task:
-      id: d8b2e7ac-30c2-48da-8760-7af04e1b19ee
-      version: -1
-      name: Cortex ASM - Remediation Objectives
-      playbookName: Cortex ASM - Remediation Objectives
-      type: playbook
-      iscommand: false
-      brand: ""
-      description: ''
-    nexttasks:
-      '#none#':
-      - "13"
-    scriptarguments:
-      RemotePort:
-        complex:
-          root: alert
-          accessor: remoteport
-    separatecontext: true
-    continueonerrortype: ""
-    loop:
-      iscommand: false
-      exitCondition: ""
-      wait: 1
-      max: 100
-    view: |-
-      {
-        "position": {
-          "x": -520,
-          "y": 160
         }
       }
     note: false
@@ -1813,17 +1699,10 @@
     },
     "paper": {
       "dimensions": {
-<<<<<<< HEAD
         "height": 3710,
         "width": 2470,
         "x": -370,
         "y": -1790
-=======
-        "height": 2490,
-        "width": 2220,
-        "x": -520,
-        "y": -470
->>>>>>> aa4ee2f3
       }
     }
   }
@@ -1854,4 +1733,4 @@
   type: singleSelect
 tests:
 - No tests (auto formatted)
-fromversion: 6.8.0+fromversion: 6.9.0