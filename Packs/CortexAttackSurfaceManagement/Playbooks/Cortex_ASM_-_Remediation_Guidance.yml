--- conflicted
+++ resolved
@@ -17,22 +17,14 @@
       description: ''
     nexttasks:
       '#none#':
-<<<<<<< HEAD
-      - "7"
-=======
       - "9"
->>>>>>> 90cf3b88
-    separatecontext: false
-    continueonerrortype: ""
-    view: |-
-      {
-        "position": {
-          "x": 450,
-<<<<<<< HEAD
-          "y": -130
-=======
+    separatecontext: false
+    continueonerrortype: ""
+    view: |-
+      {
+        "position": {
+          "x": 450,
           "y": -340
->>>>>>> 90cf3b88
         }
       }
     note: false
@@ -113,13 +105,8 @@
     view: |-
       {
         "position": {
-<<<<<<< HEAD
-          "x": 930,
-          "y": 520
-=======
           "x": 870,
           "y": 490
->>>>>>> 90cf3b88
         }
       }
     note: false
@@ -151,10 +138,7 @@
       value:
         complex:
           root: ASM.AttackSurfaceRule
-<<<<<<< HEAD
-=======
           accessor: remediation_guidance
->>>>>>> 90cf3b88
           transformers:
           - operator: concat
             args:
@@ -364,13 +348,8 @@
     },
     "paper": {
       "dimensions": {
-<<<<<<< HEAD
-        "height": 925,
-        "width": 860,
-=======
         "height": 1275,
         "width": 800,
->>>>>>> 90cf3b88
         "x": 450,
         "y": -340
       }
