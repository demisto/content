id: Cortex ASM - Remediation Guidance
version: -1
name: Cortex ASM - Remediation Guidance
description: This playbook pulls remediation guidance off of a list based on ASM RuleID to be used in service owner notifications (email or ticketing system).
starttaskid: "0"
tasks:
  "0":
    id: "0"
    taskid: c048592f-3edc-4540-8ca4-410163f33534
    type: start
    task:
      id: c048592f-3edc-4540-8ca4-410163f33534
      version: -1
      name: ""
      iscommand: false
      brand: ""
      description: ''
    nexttasks:
      '#none#':
<<<<<<< HEAD
      - "7"
=======
      - "9"
>>>>>>> 9d6c5180
    separatecontext: false
    continueonerrortype: ""
    view: |-
      {
        "position": {
          "x": 450,
<<<<<<< HEAD
          "y": -130
=======
          "y": -340
>>>>>>> 9d6c5180
        }
      }
    note: false
    timertriggers: []
    ignoreworker: false
    skipunavailable: false
    quietmode: 0
    isoversize: false
    isautoswitchedtoquietmode: false
  "2":
    id: "2"
    taskid: 2fc1d553-2042-4c61-8c64-98175cf4ef97
    type: condition
    task:
      id: 2fc1d553-2042-4c61-8c64-98175cf4ef97
      version: -1
      name: Was remediation information obtained?
      description: Checks if guidance information was pulled from the list.
      type: condition
      iscommand: false
      brand: ""
    nexttasks:
      '#default#':
      - "3"
      "yes":
      - "4"
    separatecontext: false
    conditions:
    - label: "yes"
      condition:
      - - operator: isNotEmpty
          left:
            value:
              complex:
                root: ASM.AttackSurfaceRule
                accessor: remediation_guidance
            iscontext: true
          right:
            value: {}
    continueonerrortype: ""
    view: |-
      {
        "position": {
          "x": 450,
          "y": 240
        }
      }
    note: false
    timertriggers: []
    ignoreworker: false
    skipunavailable: false
    quietmode: 0
    isoversize: false
    isautoswitchedtoquietmode: false
  "3":
    id: "3"
    taskid: fcdbfcbe-3e7b-42bd-841c-d39cdb54c044
    type: regular
    task:
      id: fcdbfcbe-3e7b-42bd-841c-d39cdb54c044
      version: -1
      name: Set default guidance
      description: Set default value for remediation guidance to be passed back to the parent playbook.
      type: regular
      iscommand: false
      brand: ""
      script: Set
    nexttasks:
      '#none#':
      - "8"
    scriptarguments:
      key:
        simple: RemediationGuidance
      value:
        simple: Get in touch with your Infosec team to define proper remediation access.
    separatecontext: false
    continueonerrortype: ""
    view: |-
      {
        "position": {
          "x": 870,
          "y": 490
        }
      }
    note: false
    timertriggers: []
    ignoreworker: false
    skipunavailable: false
    quietmode: 0
    isoversize: false
    isautoswitchedtoquietmode: false
  "4":
    id: "4"
    taskid: 63b76036-a5f5-4c2f-80f1-3f2cf3b696e0
    type: regular
    task:
      id: 63b76036-a5f5-4c2f-80f1-3f2cf3b696e0
      version: -1
      name: Update guidance
      description: Append information to remediation guidance to be passed back to the parent playbook.
      type: regular
      iscommand: false
      brand: ""
      script: Set
    nexttasks:
      '#none#':
      - "8"
    scriptarguments:
      key:
        simple: RemediationGuidance
      value:
        complex:
          root: ASM.AttackSurfaceRule
          accessor: remediation_guidance
          transformers:
          - operator: concat
            args:
              prefix:
                value:
                  simple: 'Remediation guidance: '
              suffix:
                value:
                  simple: |2-


                    Get in touch with your Infosec team to define proper remediation access.
    separatecontext: false
    continueonerrortype: ""
    view: |-
      {
        "position": {
          "x": 450,
          "y": 490
        }
      }
    note: false
    timertriggers: []
    ignoreworker: false
    skipunavailable: false
    quietmode: 0
    isoversize: false
    isautoswitchedtoquietmode: false
  "5":
    id: "5"
    taskid: ac8f15e8-467f-4fc0-8212-2892353a0ed7
    type: title
    task:
      id: ac8f15e8-467f-4fc0-8212-2892353a0ed7
      version: -1
      name: Complete
      type: title
      iscommand: false
      brand: ""
      description: ''
    separatecontext: false
    continueonerrortype: ""
    view: |-
      {
        "position": {
          "x": 450,
          "y": 870
        }
      }
    note: false
    timertriggers: []
    ignoreworker: false
    skipunavailable: false
    quietmode: 0
    isoversize: false
    isautoswitchedtoquietmode: false
  "7":
    id: "7"
    taskid: d1399467-2c9e-4c4a-87a7-309db103ef52
    type: regular
    task:
      id: d1399467-2c9e-4c4a-87a7-309db103ef52
      version: -1
      name: Get Remediation Guidance
      description: Get information of an attack surface rule id.
      script: Cortex Attack Surface Management|||asm-get-attack-surface-rule
      type: regular
      iscommand: true
      brand: Cortex Attack Surface Management
    nexttasks:
      '#none#':
      - "2"
    scriptarguments:
      attack_surface_rule_id:
        complex:
          root: inputs.IssueTypeID
<<<<<<< HEAD
    separatecontext: false
    continueonerrortype: ""
    view: |-
      {
        "position": {
          "x": 450,
          "y": 35
        }
      }
    note: false
    timertriggers: []
    ignoreworker: false
    skipunavailable: false
    quietmode: 0
    isoversize: false
    isautoswitchedtoquietmode: false
  "8":
    id: "8"
    taskid: d689ef6d-071c-4105-8c81-49840217f8ae
    type: regular
    task:
      id: d689ef6d-071c-4105-8c81-49840217f8ae
      version: -1
      name: Set attack surface rule fields
      description: commands.local.cmd.set.incident
      script: Builtin|||setIncident
      type: regular
      iscommand: true
      brand: Builtin
    nexttasks:
      '#none#':
      - "5"
    scriptarguments:
      asmattacksurfacerulecategory:
        simple: ${ASM.AttackSurfaceRule.category}
      asmattacksurfaceruledescription:
        simple: ${ASM.AttackSurfaceRule.description}
      asmattacksurfacerulepriority:
        simple: ${ASM.AttackSurfaceRule.priority}
      asmattacksurfaceruleremediationguidance:
        simple: ${ASM.AttackSurfaceRule.remediation_guidance}
=======
>>>>>>> 9d6c5180
    separatecontext: false
    continueonerrortype: ""
    view: |-
      {
        "position": {
          "x": 450,
<<<<<<< HEAD
          "y": 700
=======
          "y": 35
>>>>>>> 9d6c5180
        }
      }
    note: false
    timertriggers: []
    ignoreworker: false
    skipunavailable: false
    quietmode: 0
    isoversize: false
    isautoswitchedtoquietmode: false
  "8":
    id: "8"
    taskid: d689ef6d-071c-4105-8c81-49840217f8ae
    type: regular
    task:
      id: d689ef6d-071c-4105-8c81-49840217f8ae
      version: -1
      name: Set attack surface rule fields
      description: commands.local.cmd.set.incident
      script: Builtin|||setAlert
      type: regular
      iscommand: true
      brand: Builtin
    nexttasks:
      '#none#':
      - "5"
    scriptarguments:
      asmattacksurfacerulecategory:
        simple: ${ASM.AttackSurfaceRule.category}
      asmattacksurfaceruledescription:
        simple: ${ASM.AttackSurfaceRule.description}
      asmattacksurfacerulepriority:
        simple: ${ASM.AttackSurfaceRule.priority}
      asmattacksurfaceruleremediationguidance:
        simple: ${ASM.AttackSurfaceRule.remediation_guidance}
    separatecontext: false
    continueonerrortype: ""
    view: |-
      {
        "position": {
          "x": 450,
          "y": 700
        }
      }
    note: false
    timertriggers: []
    ignoreworker: false
    skipunavailable: false
    quietmode: 0
    isoversize: false
    isautoswitchedtoquietmode: false
  "9":
    conditions:
    - condition:
      - - left:
            iscontext: true
            value:
              complex:
                filters:
                - - left:
                      iscontext: true
                      value:
                        simple: modules.brand
                    operator: isEqualString
                    right:
                      value:
                        simple: Cortex Attack Surface Management
                - - left:
                      iscontext: true
                      value:
                        simple: modules.state
                    operator: isEqualString
                    right:
                      value:
                        simple: active
                root: modules
          operator: isExists
          right:
            value: {}
      - - left:
            iscontext: true
            value:
              complex:
                accessor: asmserviceid
                root: alert
          operator: isExists
      label: "yes"
    continueonerrortype: ""
    id: "9"
    ignoreworker: false
    isautoswitchedtoquietmode: false
    isoversize: false
    nexttasks:
      '#default#':
      - "3"
      "yes":
      - "7"
    note: false
    quietmode: 0
    separatecontext: false
    skipunavailable: false
    task:
      brand: ""
      description: Determines if the "Cortex Attack Surface Management" integration instance is configured.
      id: fd4026e1-3931-4ef4-88fb-057c7078953d
      iscommand: false
      name: Is Cortex ASM enabled?
      type: condition
      version: -1
    taskid: fd4026e1-3931-4ef4-88fb-057c7078953d
    timertriggers: []
    type: condition
    view: |-
      {
        "position": {
          "x": 450,
          "y": -170
        }
      }
view: |-
  {
    "linkLabelsPosition": {
      "9_7_yes": 0.47
    },
    "paper": {
      "dimensions": {
<<<<<<< HEAD
        "height": 1065,
=======
        "height": 1275,
>>>>>>> 9d6c5180
        "width": 800,
        "x": 450,
        "y": -340
      }
    }
  }
inputs:
- key: IssueTypeID
  value:
    complex:
      root: alert
      accessor: asmattacksurfaceruleid
  required: true
  description: Attack surface management issue rule ID.
  playbookInputQuery:
outputs:
- contextPath: RemediationGuidance
  description: Remediation guidance to be sent to the service owner via notification (email or ticketing system).
  type: unknown
tests:
- No tests (auto formatted)
fromversion: 6.5.0
contentitemexportablefields:
  contentitemfields: {}<|MERGE_RESOLUTION|>--- conflicted
+++ resolved
@@ -17,22 +17,14 @@
       description: ''
     nexttasks:
       '#none#':
-<<<<<<< HEAD
-      - "7"
-=======
       - "9"
->>>>>>> 9d6c5180
-    separatecontext: false
-    continueonerrortype: ""
-    view: |-
-      {
-        "position": {
-          "x": 450,
-<<<<<<< HEAD
-          "y": -130
-=======
+    separatecontext: false
+    continueonerrortype: ""
+    view: |-
+      {
+        "position": {
+          "x": 450,
           "y": -340
->>>>>>> 9d6c5180
         }
       }
     note: false
@@ -223,7 +215,6 @@
       attack_surface_rule_id:
         complex:
           root: inputs.IssueTypeID
-<<<<<<< HEAD
     separatecontext: false
     continueonerrortype: ""
     view: |-
@@ -231,53 +222,6 @@
         "position": {
           "x": 450,
           "y": 35
-        }
-      }
-    note: false
-    timertriggers: []
-    ignoreworker: false
-    skipunavailable: false
-    quietmode: 0
-    isoversize: false
-    isautoswitchedtoquietmode: false
-  "8":
-    id: "8"
-    taskid: d689ef6d-071c-4105-8c81-49840217f8ae
-    type: regular
-    task:
-      id: d689ef6d-071c-4105-8c81-49840217f8ae
-      version: -1
-      name: Set attack surface rule fields
-      description: commands.local.cmd.set.incident
-      script: Builtin|||setIncident
-      type: regular
-      iscommand: true
-      brand: Builtin
-    nexttasks:
-      '#none#':
-      - "5"
-    scriptarguments:
-      asmattacksurfacerulecategory:
-        simple: ${ASM.AttackSurfaceRule.category}
-      asmattacksurfaceruledescription:
-        simple: ${ASM.AttackSurfaceRule.description}
-      asmattacksurfacerulepriority:
-        simple: ${ASM.AttackSurfaceRule.priority}
-      asmattacksurfaceruleremediationguidance:
-        simple: ${ASM.AttackSurfaceRule.remediation_guidance}
-=======
->>>>>>> 9d6c5180
-    separatecontext: false
-    continueonerrortype: ""
-    view: |-
-      {
-        "position": {
-          "x": 450,
-<<<<<<< HEAD
-          "y": 700
-=======
-          "y": 35
->>>>>>> 9d6c5180
         }
       }
     note: false
@@ -403,11 +347,7 @@
     },
     "paper": {
       "dimensions": {
-<<<<<<< HEAD
-        "height": 1065,
-=======
         "height": 1275,
->>>>>>> 9d6c5180
         "width": 800,
         "x": 450,
         "y": -340
