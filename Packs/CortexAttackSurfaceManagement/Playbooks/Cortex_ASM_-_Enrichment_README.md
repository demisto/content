--- conflicted
+++ resolved
@@ -24,17 +24,10 @@
 
 ### Scripts
 
-<<<<<<< HEAD
-* GridFieldSetup
-* GetTime
-* InferWhetherServiceIsDev
-* Sleep
-=======
 * Sleep
 * GetTime
 * GridFieldSetup
 * InferWhetherServiceIsDev
->>>>>>> 5cfcc708
 
 ### Commands
 
