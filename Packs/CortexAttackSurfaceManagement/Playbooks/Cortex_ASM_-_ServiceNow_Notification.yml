id: Cortex ASM - ServiceNow Notification
version: -1
contentitemexportablefields:
  contentitemfields: {}
name: Cortex ASM - ServiceNow Notification
description: This playbook is used to create ServiceNow tickets directed toward service owners to notify them of their internet exposures.
starttaskid: "0"
tasks:
  "0":
    id: "0"
    taskid: 18a8542a-f6ca-474e-82bb-cd023bdf2a69
    type: start
    task:
      id: 18a8542a-f6ca-474e-82bb-cd023bdf2a69
      version: -1
      name: ""
      iscommand: false
      brand: ""
      description: ''
    nexttasks:
      '#none#':
      - "7"
    separatecontext: false
    continueonerrortype: ""
    view: |-
      {
        "position": {
          "x": 450,
          "y": 50
        }
      }
    note: false
    timertriggers: []
    ignoreworker: false
    skipunavailable: false
    quietmode: 0
    isoversize: false
    isautoswitchedtoquietmode: false
  "5":
    id: "5"
    taskid: e28fdfca-d524-4853-8dc3-285981f0050f
    type: title
    task:
      id: e28fdfca-d524-4853-8dc3-285981f0050f
      version: -1
      name: Complete
      type: title
      iscommand: false
      brand: ""
      description: ''
    separatecontext: false
    continueonerrortype: ""
    view: |-
      {
        "position": {
          "x": 450,
          "y": 580
        }
      }
    note: false
    timertriggers: []
    ignoreworker: false
    skipunavailable: false
    quietmode: 0
    isoversize: false
    isautoswitchedtoquietmode: false
  "7":
    id: "7"
    taskid: 2d40f244-f863-4313-8ba2-c526f39d0fa1
    type: regular
    task:
      id: 2d40f244-f863-4313-8ba2-c526f39d0fa1
      version: -1
      name: Create ServiceNow alert
      description: Creates new ServiceNow ticket.
      script: ServiceNow v2|||servicenow-create-ticket
      type: regular
      iscommand: true
      brand: ServiceNow v2
    nexttasks:
      '#none#':
      - "8"
    scriptarguments:
      description:
        complex:
          root: inputs.OwnerNotificationBody
          transformers:
          - operator: concat
            args:
              prefix: {}
              suffix:
                value:
                  simple: inputs.RemediationGuidance
                iscontext: true
          - operator: replace
            args:
              limit: {}
              replaceWith: {}
              toReplace:
                value:
                  simple: <br>
      extend-context:
        simple: 'ServiceNowDomain=.={"url": val.result.sys_domain.link.split(''api/now'')[0]}'
      short_description:
        complex:
          root: alert
          accessor: name
          transformers:
          - operator: concat
            args:
              prefix:
                value:
                  simple: 'Cortex ASM Alert: '
              suffix: {}
      ticket_type:
        complex:
          root: inputs.NotificationTicketType
    separatecontext: false
    continueonerrortype: ""
    view: |-
      {
        "position": {
          "x": 450,
          "y": 210
        }
      }
    note: false
    timertriggers: []
    ignoreworker: false
    skipunavailable: false
    quietmode: 0
    isoversize: false
    isautoswitchedtoquietmode: false
  "8":
    id: "8"
    taskid: 75531f68-ebd5-4f9d-855f-d739e502ef20
    type: regular
    task:
      id: 75531f68-ebd5-4f9d-855f-d739e502ef20
      version: -1
      name: Set notification grid field
      description: |-
        Automation used to more easily populate a grid field. This is necessary when you want to assign certain values as static or if you have context paths that you will assign to different values as well. For example:
        `!GridFieldSetup keys=ip,src val1=${AWS.EC2.Instances.NetworkInterfaces.PrivateIpAddress} val2="AWS" gridfiled="gridfield"`
      scriptName: GridFieldSetup
      type: regular
      iscommand: false
      brand: Builtin
    nexttasks:
      '#none#':
      - "5"
    scriptarguments:
      gridfield:
        simple: asmnotification
      keys:
        simple: type,value,url,timestamp
      val1:
        simple: ServiceNow
      val2:
        complex:
          root: ServiceNow.Ticket
          accessor: ID
      val3:
        complex:
          root: ServiceNowDomain
          accessor: url
          transformers:
          - operator: concat
            args:
              prefix: {}
              suffix:
                value:
                  simple: alert.do?sysparm_query=number=
          - operator: concat
            args:
              prefix: {}
              suffix:
                value:
                  simple: ServiceNow.Ticket.Number
                iscontext: true
      val4:
        complex:
          root: ServiceNow.Ticket
          accessor: CreatedOn
    separatecontext: false
    continueonerrortype: ""
    view: |-
      {
        "position": {
          "x": 450,
          "y": 400
        }
      }
    note: false
    timertriggers: []
    ignoreworker: false
    skipunavailable: false
    quietmode: 0
    isoversize: false
    isautoswitchedtoquietmode: false
view: |-
  {
    "linkLabelsPosition": {},
    "paper": {
      "dimensions": {
        "height": 595,
        "width": 380,
        "x": 450,
        "y": 50
      }
    }
  }
inputs:
- key: OwnerNotificationBody
  value: {}
  required: true
  description: Body of the notification (email or ticket) sent to the potential service owner.
  playbookInputQuery:
<<<<<<< HEAD
- key: NotificationTicketType
  value: {}
  required: true
  description: The ticket type used by ticketing systems. The default is "incident" because ticketing systems such as ServiceNow and Cherwell use it as default.
=======
- key: RemediationGuidance
  value: {}
  required: true
  description: Remediation Guidance of the Attack Surface Rule.
>>>>>>> f706ff90
  playbookInputQuery:
outputs: []
tests:
- No tests (auto formatted)
fromversion: 6.9.0<|MERGE_RESOLUTION|>--- conflicted
+++ resolved
@@ -216,17 +216,14 @@
   required: true
   description: Body of the notification (email or ticket) sent to the potential service owner.
   playbookInputQuery:
-<<<<<<< HEAD
 - key: NotificationTicketType
   value: {}
   required: true
   description: The ticket type used by ticketing systems. The default is "incident" because ticketing systems such as ServiceNow and Cherwell use it as default.
-=======
 - key: RemediationGuidance
   value: {}
   required: true
   description: Remediation Guidance of the Attack Surface Rule.
->>>>>>> f706ff90
   playbookInputQuery:
 outputs: []
 tests:
