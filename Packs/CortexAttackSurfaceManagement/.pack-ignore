[file:incidentfield-ASM_-_Alert_Summary.json]
ignore=IF100

[file:incidentfield-ASM_-_Playbook_Stage.json]
ignore=IF100

[file:Cortex_ASM_-_ServiceNow_Notification.yml]
ignore=PB121

[file:Cortex_ASM_-_Tenable.io_Enrichment.yml]
ignore=PB114

[file:1_6_17.md]
ignore=RN115

[known_words]
ASM
CMDB
subplaybooks
Xpanse
GCP
StripChars
multiSelect
Splunk
InsightVM
Nexpose
RemediationGuidance
closeReasons
Openssh
GcpProject
RemediationRule
BypassDevCheck
RemediationNotificationSubject
RemediationNotificationHTMLBody
workloads
elasticsearch
PostgreSQL
Mysql
Postgres
ReportHeader
RCS
SNMP
NMAP
<<<<<<< HEAD
ml
vpc
=======
vpc
Prisma
>>>>>>> 78cf24d6
<|MERGE_RESOLUTION|>--- conflicted
+++ resolved
@@ -41,10 +41,6 @@
 RCS
 SNMP
 NMAP
-<<<<<<< HEAD
 ml
 vpc
-=======
-vpc
-Prisma
->>>>>>> 78cf24d6
+Prisma