[file:incidentfield-ASM_-_Alert_Summary.json]
ignore=IF100

[file:Cortex_ASM_-_ASM_Alert.yml]
ignore=PB121

[file:Cortex_ASM_-_Tenable.io_Enrichment.yml]
ignore=PB114

[known_words]
ASM
CMDB
subplaybooks
<<<<<<< HEAD
Xpanse
gcp
=======
GCP
>>>>>>> e9f117a1
<|MERGE_RESOLUTION|>--- conflicted
+++ resolved
@@ -11,9 +11,5 @@
 ASM
 CMDB
 subplaybooks
-<<<<<<< HEAD
 Xpanse
-gcp
-=======
-GCP
->>>>>>> e9f117a1
+GCP