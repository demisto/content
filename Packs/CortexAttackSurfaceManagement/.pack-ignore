--- conflicted
+++ resolved
@@ -41,8 +41,5 @@
 RCS
 SNMP
 NMAP
-<<<<<<< HEAD
 ml
-=======
-vpc
->>>>>>> 2d7cdf32
+vpc