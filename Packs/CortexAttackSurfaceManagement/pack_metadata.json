--- conflicted
+++ resolved
@@ -31,11 +31,9 @@
             "mandatory": true,
             "display_name": "Common Scripts"
         },
-<<<<<<< HEAD
         "AWS-Enrichment-Remediation": {
             "mandatory": true,
             "display_name": "AWS Enrichment and Remediaton"
-=======
         "Rapid7_Nexpose": {
             "mandatory": true,
             "display_name": "Rapid7 Nexpose"
@@ -43,7 +41,6 @@
         "Tenable_io": {
             "mandatory": false,
             "display_name": "Tenable.io"
->>>>>>> 95670543
         },
         "CoreAlertFields": {
             "mandatory": true,
