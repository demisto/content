--- conflicted
+++ resolved
@@ -2,11 +2,7 @@
     "name": "Cortex Attack Surface Management",
     "description": "Content for working with Attack Surface Management (ASM).",
     "support": "xsoar",
-<<<<<<< HEAD
-    "currentVersion": "1.6.0",
-=======
     "currentVersion": "1.5.9",
->>>>>>> 8f62adb3
     "author": "Cortex XSOAR",
     "url": "https://www.paloaltonetworks.com/cortex",
     "email": "",
