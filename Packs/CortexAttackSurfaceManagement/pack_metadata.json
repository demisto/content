--- conflicted
+++ resolved
@@ -2,11 +2,7 @@
     "name": "Cortex Attack Surface Management",
     "description": "Content for working with Attack Surface Management (ASM).",
     "support": "xsoar",
-<<<<<<< HEAD
     "currentVersion": "1.3.1",
-=======
-    "currentVersion": "1.3.0",
->>>>>>> bae97018
     "author": "Cortex XSOAR",
     "url": "https://www.paloaltonetworks.com/cortex",
     "email": "",
