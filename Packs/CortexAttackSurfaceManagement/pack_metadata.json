--- conflicted
+++ resolved
@@ -2,15 +2,7 @@
     "name": "Cortex Attack Surface Management",
     "description": "Content for working with Attack Surface Management (ASM).",
     "support": "xsoar",
-<<<<<<< HEAD
-<<<<<<< HEAD
-    "currentVersion": "1.0.1",
-=======
     "currentVersion": "1.2.0",
->>>>>>> 7be70c3c11 (release notes)
-=======
-    "currentVersion": "1.2.0",
->>>>>>> cf7f9986
     "author": "Cortex XSOAR",
     "url": "https://www.paloaltonetworks.com/cortex",
     "email": "",
