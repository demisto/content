--- conflicted
+++ resolved
@@ -124,12 +124,9 @@
         "Venafi"
     ],
     "supportedModules": [
-<<<<<<< HEAD
-=======
         "C1",
         "C3",
         "X0",
->>>>>>> f61bfee2
         "X1",
         "X3",
         "X5",
