{
    "name": "Cortex Attack Surface Management",
    "description": "Content for working with Attack Surface Management (ASM).",
    "support": "xsoar",
<<<<<<< HEAD
    "currentVersion": "1.7.1",
=======
    "currentVersion": "1.6.41",
>>>>>>> 8ce05fb6
    "author": "Cortex XSOAR",
    "url": "https://www.paloaltonetworks.com/cortex",
    "email": "",
    "categories": [
        "Data Enrichment & Threat Intelligence"
    ],
    "tags": [],
    "useCases": [],
    "keywords": [
        "Attack Surface Management",
        "Cortex",
        "ASM",
        "Xpanse",
        "Palo Alto Networks"
    ],
    "dependencies": {
        "FiltersAndTransformers": {
            "mandatory": true,
            "display_name": "Filters And Transformers"
        },
        "qualys": {
            "mandatory": false,
            "display_name": "Qualys"
        },
        "Rapid7_Nexpose": {
            "mandatory": false,
            "display_name": "Rapid7 InsightVM"
        },
        "GCP-Enrichment-Remediation": {
            "mandatory": false,
            "display_name": "GCP Enrichment and Remediation"
        },
        "AWS-Enrichment-Remediation": {
            "mandatory": false,
            "display_name": "AWS Enrichment and Remediation"
        },
        "CommonScripts": {
            "mandatory": true,
            "display_name": "Common Scripts"
        },
        "PrismaCloud": {
            "mandatory": false,
            "display_name": "Prisma Cloud by Palo Alto Networks"
        },
        "SplunkPy": {
            "mandatory": false,
            "display_name": "Splunk"
        },
        "ServiceNow": {
            "mandatory": false,
            "display_name": "ServiceNow"
        },
        "PAN-OS": {
            "mandatory": false,
            "display_name": "PAN-OS by Palo Alto Networks"
        },
        "SplunkPyPreRelease": {
            "mandatory": false,
            "display_name": "Splunk Prerelease (Deprecated)"
        },
        "Azure-Enrichment-Remediation": {
            "mandatory": false,
            "display_name": "Azure Enrichment and Remediation"
        },
        "Jira": {
            "mandatory": false,
            "display_name": "Atlassian Jira"
        },
        "Tenable_io": {
            "mandatory": false,
            "display_name": "Tenable.io"
        },
        "GCP-IAM": {
            "mandatory": false,
            "display_name": "GCP-IAM"
        }
    },
    "marketplaces": [
        "marketplacev2",
        "xpanse"
    ],
    "itemPrefix": [
        "ASM"
    ],
    "displayedImages": [
        "qualys",
        "Rapid7_Nexpose",
        "GCP-Enrichment-Remediation",
        "AWS-Enrichment-Remediation",
        "PrismaCloud",
        "SplunkPy",
        "ServiceNow",
        "PAN-OS",
        "Azure-Enrichment-Remediation",
        "Jira",
        "Tenable_io"
    ]
}<|MERGE_RESOLUTION|>--- conflicted
+++ resolved
@@ -2,11 +2,7 @@
     "name": "Cortex Attack Surface Management",
     "description": "Content for working with Attack Surface Management (ASM).",
     "support": "xsoar",
-<<<<<<< HEAD
-    "currentVersion": "1.7.1",
-=======
-    "currentVersion": "1.6.41",
->>>>>>> 8ce05fb6
+    "currentVersion": "1.7.0",
     "author": "Cortex XSOAR",
     "url": "https://www.paloaltonetworks.com/cortex",
     "email": "",
