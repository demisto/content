{
    "name": "Cortex Attack Surface Management",
    "description": "Content for working with Attack Surface Management (ASM).",
    "support": "xsoar",
<<<<<<< HEAD
    "currentVersion": "1.7.13",
=======
    "currentVersion": "1.7.35",
>>>>>>> 90cf3b88
    "author": "Cortex XSOAR",
    "url": "https://www.paloaltonetworks.com/cortex",
    "email": "",
    "categories": [
        "Data Enrichment & Threat Intelligence"
    ],
    "tags": [
        "Palo Alto Networks Products"
    ],
    "useCases": [],
    "keywords": [
        "Attack Surface Management",
        "Cortex",
        "ASM",
        "Xpanse",
        "Palo Alto Networks"
    ],
    "dependencies": {
        "FiltersAndTransformers": {
            "mandatory": true,
            "display_name": "Filters And Transformers"
        },
<<<<<<< HEAD
        "qualys": {
            "mandatory": false,
            "display_name": "Qualys"
        },
        "Rapid7_Nexpose": {
            "mandatory": false,
            "display_name": "Rapid7 InsightVM"
        },
        "GCP-Enrichment-Remediation": {
            "mandatory": false,
=======
        "Active_Directory_Query": {
            "mandatory": false,
            "display_name": "Active Directory Query"
        },
        "qualys": {
            "mandatory": false,
            "display_name": "Qualys"
        },
        "Rapid7_Nexpose": {
            "mandatory": false,
            "display_name": "Rapid7 InsightVM"
        },
        "GCP-Enrichment-Remediation": {
            "mandatory": false,
>>>>>>> 90cf3b88
            "display_name": "GCP Enrichment and Remediation"
        },
        "AWS-Enrichment-Remediation": {
            "mandatory": false,
            "display_name": "AWS Enrichment and Remediation"
        },
        "CommonScripts": {
            "mandatory": true,
            "display_name": "Common Scripts"
        },
        "PrismaCloud": {
            "mandatory": false,
            "display_name": "Prisma Cloud by Palo Alto Networks"
        },
        "SplunkPy": {
            "mandatory": false,
            "display_name": "Splunk"
        },
        "ServiceNow": {
            "mandatory": false,
            "display_name": "ServiceNow"
        },
        "PAN-OS": {
            "mandatory": false,
            "display_name": "PAN-OS by Palo Alto Networks"
        },
        "SplunkPyPreRelease": {
            "mandatory": false,
            "display_name": "Splunk Prerelease (Deprecated)"
        },
        "Azure-Enrichment-Remediation": {
            "mandatory": false,
            "display_name": "Azure Enrichment and Remediation"
        },
        "Jira": {
            "mandatory": false,
            "display_name": "Atlassian Jira"
        },
        "Tenable_io": {
            "mandatory": false,
            "display_name": "Tenable.io"
        },
        "GCP-IAM": {
            "mandatory": false,
            "display_name": "GCP-IAM"
<<<<<<< HEAD
=======
        },
        "MicrosoftGraphUser": {
            "mandatory": false,
            "display_name": "Microsoft Graph User"
>>>>>>> 90cf3b88
        }
    },
    "marketplaces": [
        "marketplacev2",
        "xpanse"
    ],
    "itemPrefix": [
        "ASM"
    ],
    "displayedImages": [
<<<<<<< HEAD
=======
        "Active_Directory_Query",
>>>>>>> 90cf3b88
        "qualys",
        "Rapid7_Nexpose",
        "GCP-Enrichment-Remediation",
        "AWS-Enrichment-Remediation",
<<<<<<< HEAD
=======
        "MicrosoftGraphUser",
>>>>>>> 90cf3b88
        "PrismaCloud",
        "SplunkPy",
        "ServiceNow",
        "PAN-OS",
        "Azure-Enrichment-Remediation",
        "Jira",
        "Tenable_io"
    ]
}<|MERGE_RESOLUTION|>--- conflicted
+++ resolved
@@ -2,11 +2,7 @@
     "name": "Cortex Attack Surface Management",
     "description": "Content for working with Attack Surface Management (ASM).",
     "support": "xsoar",
-<<<<<<< HEAD
-    "currentVersion": "1.7.13",
-=======
     "currentVersion": "1.7.35",
->>>>>>> 90cf3b88
     "author": "Cortex XSOAR",
     "url": "https://www.paloaltonetworks.com/cortex",
     "email": "",
@@ -29,18 +25,6 @@
             "mandatory": true,
             "display_name": "Filters And Transformers"
         },
-<<<<<<< HEAD
-        "qualys": {
-            "mandatory": false,
-            "display_name": "Qualys"
-        },
-        "Rapid7_Nexpose": {
-            "mandatory": false,
-            "display_name": "Rapid7 InsightVM"
-        },
-        "GCP-Enrichment-Remediation": {
-            "mandatory": false,
-=======
         "Active_Directory_Query": {
             "mandatory": false,
             "display_name": "Active Directory Query"
@@ -55,7 +39,6 @@
         },
         "GCP-Enrichment-Remediation": {
             "mandatory": false,
->>>>>>> 90cf3b88
             "display_name": "GCP Enrichment and Remediation"
         },
         "AWS-Enrichment-Remediation": {
@@ -101,13 +84,10 @@
         "GCP-IAM": {
             "mandatory": false,
             "display_name": "GCP-IAM"
-<<<<<<< HEAD
-=======
         },
         "MicrosoftGraphUser": {
             "mandatory": false,
             "display_name": "Microsoft Graph User"
->>>>>>> 90cf3b88
         }
     },
     "marketplaces": [
@@ -118,18 +98,12 @@
         "ASM"
     ],
     "displayedImages": [
-<<<<<<< HEAD
-=======
         "Active_Directory_Query",
->>>>>>> 90cf3b88
         "qualys",
         "Rapid7_Nexpose",
         "GCP-Enrichment-Remediation",
         "AWS-Enrichment-Remediation",
-<<<<<<< HEAD
-=======
         "MicrosoftGraphUser",
->>>>>>> 90cf3b88
         "PrismaCloud",
         "SplunkPy",
         "ServiceNow",
