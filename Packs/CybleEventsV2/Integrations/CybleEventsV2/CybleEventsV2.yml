--- conflicted
+++ resolved
@@ -202,11 +202,7 @@
       type: String
   - description: Retrieves a User Profile schema, which holds all of the user fields within the application. Used for outgoing-mapping through the Get Schema option.
     name: get-mapping-fields
-<<<<<<< HEAD
-  dockerimage: demisto/python3:3.11.10.115186
-=======
   dockerimage: demisto/python3:3.11.10.116949
->>>>>>> 0b52edeb
   isfetch: true
   runonce: false
   script: '-'
