{
<<<<<<< HEAD
    "name": "Expanse",
    "description": "The Expanse App for Demisto leverages the Expander API to retrieve network exposures and create incidents in Demisto.",
    "support": "partner",
    "serverMinVersion": "4.5.0",
    "currentVersion": "1.0.1",
    "author": "Expanse",
    "url": "https://www.expanse.co/",
    "email": "help@expanseinc.com",
    "categories": [
        "Data Enrichment & Threat Intelligence"
    ],
    "tags": [],
    "created": "2020-03-09T16:04:45Z",
    "updated": "2020-03-09T16:04:45Z",
    "beta": false,
    "deprecated": false,
    "certification": "certified",
    "useCases": [],
    "keywords": [
        "Expanse"
    ],
    "price": 0,
    "dependencies": {},
    "displayedImages": []
=======
  "name": "Expanse",
  "description": "The Expanse App for Demisto leverages the Expander API to retrieve network exposures and create incidents in Demisto.",
  "support": "partner",
  "currentVersion": "1.0.0",
  "author": "Expanse",
  "url": "https://www.expanse.co/",
  "email": "help@expanseinc.com",
  "created": "2020-03-09T16:04:45Z",
  "categories": [
    "Data Enrichment & Threat Intelligence"
  ],
  "tags": [],
  "useCases": [],
  "keywords": [
    "Expanse"
  ]
>>>>>>> 2057b46f
}<|MERGE_RESOLUTION|>--- conflicted
+++ resolved
@@ -1,34 +1,8 @@
 {
-<<<<<<< HEAD
-    "name": "Expanse",
-    "description": "The Expanse App for Demisto leverages the Expander API to retrieve network exposures and create incidents in Demisto.",
-    "support": "partner",
-    "serverMinVersion": "4.5.0",
-    "currentVersion": "1.0.1",
-    "author": "Expanse",
-    "url": "https://www.expanse.co/",
-    "email": "help@expanseinc.com",
-    "categories": [
-        "Data Enrichment & Threat Intelligence"
-    ],
-    "tags": [],
-    "created": "2020-03-09T16:04:45Z",
-    "updated": "2020-03-09T16:04:45Z",
-    "beta": false,
-    "deprecated": false,
-    "certification": "certified",
-    "useCases": [],
-    "keywords": [
-        "Expanse"
-    ],
-    "price": 0,
-    "dependencies": {},
-    "displayedImages": []
-=======
   "name": "Expanse",
   "description": "The Expanse App for Demisto leverages the Expander API to retrieve network exposures and create incidents in Demisto.",
   "support": "partner",
-  "currentVersion": "1.0.0",
+  "currentVersion": "1.0.1",
   "author": "Expanse",
   "url": "https://www.expanse.co/",
   "email": "help@expanseinc.com",
@@ -38,8 +12,8 @@
   ],
   "tags": [],
   "useCases": [],
+  "certification": "certified",
   "keywords": [
     "Expanse"
   ]
->>>>>>> 2057b46f
 }