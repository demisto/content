category: Data Enrichment & Threat Intelligence
fromversion: 5.0.0
deprecated: true
commonfields:
  id: Expanse
  version: -1
configuration:
- display: API Key
  name: api_key
  required: true
  type: 4
- display: Fetch incidents
  name: isFetch
  type: 8
- display: Incident type
  name: incidentType
  type: 13
- display: Trust any certificate (not secure)
  name: insecure
  type: 8
- display: Use system proxy settings
  name: proxy
  type: 8
- display: Include Behavior data in incidents
  name: behavior
  type: 8
- defaultvalue: '10'
  display: How many events to pull from Expander per run
  name: page_limit
  type: 0
- defaultvalue: '7'
  display: How many days to pull past events on first run
  name: first_run
  type: 0
- display: Minimum severity of Expanse Exposure to create an incident for
  name: minimum_severity
  type: 15
  defaultvalue: WARNING
  options:
  - ROUTINE
  - WARNING
  - CRITICAL
description: Deprecated. Use the Expanse v2 integration instead. The Expanse App for Demisto leverages the Expander API to retrieve network exposures and risky flows to create incidents in Demisto.  This application also allows for IP, Domain, Certificate, Behavior, and Exposure enrichment, retrieving assets and exposures information drawn from Expanse’s unparalleled view of the Internet.
display: Expanse (Deprecated)
name: Expanse
script:
  commands:
  - arguments:
    - default: true
      description: The IP address to search.
      isArray: true
      name: ip
      required: true
    description: Submits an IP address to check.
    name: ip
    outputs:
    - contextPath: IP.Address
      description: The IP address.
      type: String
    - contextPath: IP.Geo.Location
      description: 'The geolocation where the IP address is located, in the format: latitude:longitude.'
      type: String
    - contextPath: IP.Geo.Country
      description: The country in which the IP address is located.
      type: String
    - contextPath: IP.Geo.Description
      description: Additional information about the location.
      type: String
    - contextPath: DBotScore.Indicator
      description: The indicator that was tested.
      type: string
    - contextPath: DBotScore.Type
      description: The indicator type.
      type: string
    - contextPath: DBotScore.Vendor
      description: The vendor used to calculate the score.
      type: string
    - contextPath: DBotScore.Score
      description: The actual score.
      type: Number
    - contextPath: Expanse.IP.Address
      description: The IP address.
      type: String
    - contextPath: Expanse.IP.Version
      description: The IP address version.
      type: String
    - contextPath: Expanse.IP.BusinessUnits
      description: Expanse Business Units this IP belongs to.
      type: String
    - contextPath: Expanse.IP.IPRange.StartAdress
      description: The first IP address in the IP network this IP address belongs to.
      type: String
    - contextPath: Expanse.IP.IPRange.EndAddress
      description: The last IP address in the IP network this IP address belongs to.
      type: String
    - contextPath: Expanse.IP.IPRange.RangeSize
      description: The number of IP addresses in the IP network this IP address belongs to.
      type: Number
    - contextPath: Expanse.IP.IPRange.ResponsiveIPCount
      description: Number of responsive IP addresses in IP network this IP address belongs to.
      type: Number
    - contextPath: Expanse.IP.IPRange.RangeIntroduced
      description: Date the IP network this IP address belongs to was introduced to Expanse.
      type: Date
    - contextPath: Expanse.IP.IPRange.AttributionReasons
      description: The reason why this IP belongs to the IP range.
      type: String
    - contextPath: Expanse.IP.Geo.Latitude
      description: 'The latitude of the IP address.'
      type: String
    - contextPath: Expanse.IP.Geo.Longitude
      description: 'The longitude of the IP address.'
      type: String
    - contextPath: Expanse.IP.Geo.City
      description: The city in which the IP address is located.
      type: String
    - contextPath: Expanse.IP.Geo.RegionCode
      description: The region code for this IP address.
      type: String
    - contextPath: Expanse.IP.Geo.CountryCode
      description: The country code for this IP address.
      type: String
    - contextPath: Expanse.IP.Annotations.Tags
      description: Customer defined Tags from Expanse related to this IP range.
      type: String
    - contextPath: Expanse.IP.Annotations.AdditionalNotes
      description: Customer defined Notes from Expanse related to this IP range.
      type: String
    - contextPath: Expanse.IP.Annotations.PointsOfContact
      description: Customer defined Points of Contact from Expanse related to this IP range.
      type: String
    - contextPath: Expanse.IP.SeverityCounts.CRITICAL
      description: The number of CRITICAL Events for this IP address.
      type: Number
    - contextPath: Expanse.IP.SeverityCounts.ROUTINE
      description: The number of ROUTINE Events for this IP address.
      type: Number
    - contextPath: Expanse.IP.SeverityCounts.WARNING
      description: The number of WARNING Events for this IP address
      type: Number
    - contextPath: Expanse.IP.Geo.Description
      description: Additional information about the location.
      type: String
    - contextPath: Expanse.IP.Geo.Country
      description: The country in which the IP address is located.
      type: String
  - arguments:
    - default: true
      description: The domain to search.
      isArray: true
      name: domain
      required: true
    description: Submits a domain to check.
    name: domain
    outputs:
    - contextPath: Domain.Name
      description: 'The domain name, for example: "google.com"'
      type: String
    - contextPath: Domain.DNS
      description: A list of IP objects resolved by DNS
      type: String
    - contextPath: Domain.CreationDate
      description: The date that the domain was created.
      type: Date
    - contextPath: Domain.DomainStatus
      description: The status of the domain.
      type: String
    - contextPath: Domain.ExpirationDate
      description: The expiration date of the domain.
      type: Date
    - contextPath: Domain.NameServers
      description: Name servers of the domain.
      type: String
    - contextPath: Domain.Organization
      description: The organization of the domain.
      type: String
    - contextPath: Domain.Admin.Country
      description: The country of the domain administrator.
      type: String
    - contextPath: Domain.Admin.Email
      description: The email address of the domain administrator.
      type: String
    - contextPath: Domain.Admin.Name
      description: The name of the domain administrator.
      type: String
    - contextPath: Domain.Admin.Phone
      description: The phone number of the domain administrator.
      type: String
    - contextPath: Domain.Registrant.Country
      description: The country of the registrant.
      type: String
    - contextPath: Domain.Registrant.Email
      description: The email address of the registrant.
      type: String
    - contextPath: Domain.Registrant.Name
      description: The name of the registrant.
      type: String
    - contextPath: Domain.Registrant.Phone
      description: The phone number of the registrant.
      type: String
    - contextPath: Domain.WHOIS.DomainStatus
      description: The status of the domain.
      type: String
    - contextPath: Domain.WHOIS.NameServers
      description: 'A list of name servers, for example: "ns1.bla.com, ns2.bla.com".'
      type: String
    - contextPath: Domain.WHOIS.CreationDate
      description: The date that the domain was created.
      type: Date
    - contextPath: Domain.WHOIS.UpdatedDate
      description: The date that the domain was last updated.
      type: Date
    - contextPath: Domain.WHOIS.ExpirationDate
      description: The date that the domain expires.
      type: Date
    - contextPath: Domain.WHOIS.Registrant.Email
      description: The email address of the registrant.
      type: String
    - contextPath: Domain.WHOIS.Registrant.Name
      description: The name of the registrant.
      type: String
    - contextPath: Domain.WHOIS.Registrant.Phone
      description: The phone of the registrant.
      type: String
    - contextPath: Domain.WHOIS.Registrar.Name
      description: 'The name of the registrar, for example: "GoDaddy".'
      type: String
    - contextPath: Domain.WHOIS.Registrar.AbuseEmail
      description: The email address of the contact for reporting abuse.
      type: String
    - contextPath: Domain.WHOIS.Registrar.AbusePhone
      description: The phone number of contact for reporting abuse.
      type: String
    - contextPath: Domain.WHOIS.Admin.Name
      description: The name of the domain administrator.
      type: String
    - contextPath: Domain.WHOIS.Admin.Email
      description: The email address of the domain administrator.
      type: String
    - contextPath: Domain.WHOIS.Admin.Phone
      description: The phone number of the domain administrator.
      type: String
    - contextPath: DBotScore.Indicator
      description: The indicator that was tested.
      type: string
    - contextPath: DBotScore.Type
      description: The indicator type.
      type: string
    - contextPath: DBotScore.Vendor
      description: The vendor used to calculate the score.
      type: string
    - contextPath: DBotScore.Score
      description: The actual score.
      type: number
    - contextPath: Expanse.Domain.Name
      description: 'The domain name, for example: "google.com".'
      type: String
    - contextPath: Expanse.Domain.DateAdded
      description: The date the domain was added to Expanse.
      type: Date
    - contextPath: Expanse.Domain.FirstObserved
      description: The date that Expanse first observed the domain.
      type: Date
    - contextPath: Expanse.Domain.LastObserved
      description: Date that Expanse last observed the domain.
      type: Date
    - contextPath: Expanse.Domain.HasLinkedCloudResources
      description: Whether this domain has linked cloud resources.
      type: Boolean
    - contextPath: Expanse.Domain.SourceDomain
      description: Top-level domain.
      type: String
    - contextPath: Expanse.Domain.Tenant
      description: Customer defined Tenant from Expanse.
      type: String
    - contextPath: Expanse.Domain.BusinessUnits
      description: Customer defined Business Units from Expanse.
      type: String
    - contextPath: Expanse.Domain.DNSSEC
      description: DNSSEC information.
      type: String
    - contextPath: Expanse.Domain.RecentIPs
      description: Any recent IP addresses that Expanse has seen for this domain.
      type: String
    - contextPath: Expanse.Domain.CloudResources
      description: Any Cloud Resources that Expanse has seen for this domain.
      type: String
    - contextPath: Expanse.Domain.LastSubdomainMetadata
      description: Any recent subdomain metadata that Expanse has seen for this domain.
      type: String
    - contextPath: Expanse.Domain.ServiceStatus
      description: Service Status that Expanse sees for this domain.
      type: String
    - contextPath: Expanse.Domain.LastSampledIP
      description: Last seen IP address for this domain
      type: String
    - contextPath: Expanse.Domain.DNS
      description: A list of IP objects resolved by DNS
      type: String
    - contextPath: Expanse.Domain.CreationDate
      description: The date that the domain was created.
      type: Date
    - contextPath: Expanse.Domain.DomainStatus
      description: The status of the domain.
      type: String
    - contextPath: Expanse.Domain.ExpirationDate
      description: The expiration date of the domain.
      type: Date
    - contextPath: Expanse.Domain.NameServers
      description: Name servers of the domain.
      type: String
    - contextPath: Expanse.Domain.Organization
      description: The organization of the domain.
      type: String
    - contextPath: Expanse.Domain.Admin.Country
      description: The country of the domain administrator.
      type: String
    - contextPath: Expanse.Domain.Admin.Email
      description: The email address of the domain administrator.
      type: String
    - contextPath: Expanse.Domain.Admin.Name
      description: The name of the domain administrator.
      type: String
    - contextPath: Expanse.Domain.Admin.Phone
      description: The phone number of the domain administrator.
      type: String
    - contextPath: Expanse.Domain.Registrant.Country
      description: The country of the registrant.
      type: String
    - contextPath: Expanse.Domain.Registrant.Email
      description: The email address of the registrant.
      type: String
    - contextPath: Expanse.Domain.Registrant.Name
      description: The name of the registrant.
      type: String
    - contextPath: Expanse.Domain.Registrant.Phone
      description: The phone number for receiving abuse reports.
      type: String
    - contextPath: Expanse.Domain.WHOIS.DomainStatus
      description: The status of the domain.
      type: String
    - contextPath: Expanse.Domain.WHOIS.NameServers
      description: 'A list of name servers, for example: "ns1.bla.com, ns2.bla.com".'
      type: String
    - contextPath: Expanse.Domain.WHOIS.CreationDate
      description: The date that the domain was created.
      type: Date
    - contextPath: Expanse.Domain.WHOIS.UpdatedDate
      description: The date that the domain was last updated.
      type: Date
    - contextPath: Expanse.Domain.WHOIS.ExpirationDate
      description: The date that the domain expires.
      type: Date
    - contextPath: Expanse.Domain.WHOIS.Registrant.Email
      description: The email address of the registrant.
      type: String
    - contextPath: Expanse.Domain.WHOIS.Registrant.Name
      description: The name of the registrant.
      type: String
    - contextPath: Expanse.Domain.WHOIS.Registrant.Phone
      description: The phone number of the registrant.
      type: String
    - contextPath: Expanse.Domain.WHOIS.Registrar.Name
      description: 'The name of the registrar, for example: "GoDaddy".'
      type: String
    - contextPath: Expanse.Domain.WHOIS.Registrar.AbuseEmail
      description: The email address of the contact for reporting abuse.
      type: String
    - contextPath: Expanse.Domain.WHOIS.Registrar.AbusePhone
      description: The phone number of contact for reporting abuse.
      type: String
    - contextPath: Expanse.Domain.WHOIS.Admin.Name
      description: The name of the domain administrator.
      type: String
    - contextPath: Expanse.Domain.WHOIS.Admin.Email
      description: The email address of the domain administrator.
      type: String
    - contextPath: Expanse.Domain.WHOIS.Admin.Phone
      description: The phone number of the domain administrator.
      type: String
  - arguments:
    - default: true
      description: The domain to search.
      isArray: true
      name: common_name
      required: true
    description: Returns information about the domain certificate.
    name: expanse-get-certificate
    outputs:
    - contextPath: Expanse.Certificate.SearchTerm
      description: The domain that was searched.
      type: String
    - contextPath: Expanse.Certificate.CommonName
      description: The common name of the certificate.
      type: String
    - contextPath: Expanse.Certificate.FirstObserved
      description: The date that the certificate was first observed.
      type: Date
    - contextPath: Expanse.Certificate.LastObserved
      description: The date that the certificate was last observed.
      type: Date
    - contextPath: Expanse.Certificate.DateAdded
      description: Certificate data added to Expanse.
      type: Date
    - contextPath: Expanse.Certificate.Provider
      description: The certificate provider.
      type: String
    - contextPath: Expanse.Certificate.NotValidBefore
      description: The not-valid-before date of the certificate.
      type: Date
    - contextPath: Expanse.Certificate.NotValidAfter
      description: The not-valid-after date of the certificate.
      type: Date
    - contextPath: Expanse.Certificate.Properties
      description: Certificate properties (expired).
      type: String
    - contextPath: Expanse.Certificate.MD5Hash
      description: The MD5 hash of the certificate.
      type: String
    - contextPath: Expanse.Certificate.PublicKeyAlgorithm
      description: Public Key Algorithm used.
      type: String
    - contextPath: Expanse.Certificate.PublicKeyBits
      description: Public Key size.
      type: String
    - contextPath: Expanse.Certificate.BusinessUnits
      description: Expanse Business units for the certificate.
      type: String
    - contextPath: Expanse.Certificate.CertificateAdvertisementStatus
      description: Whether the certificate is advertised.
      type: String
    - contextPath: Expanse.Certificate.ServiceStatus
      description: Any detected services for the certificate.
      type: String
    - contextPath: Expanse.Certificate.RecentIPs
      description: Any IP addresses returning the certificate.
      type: String
    - contextPath: Expanse.Certificate.CloudResources
      description: Any Cloud Resources returning the certificate.
      type: String
    - contextPath: Expanse.Certificate.PemSha1
      description: The SHA1 hash of the certificate PEM.
      type: String
    - contextPath: Expanse.Certificate.PemSha256
      description: The SHA256 hash of the certifiacte PEM.
      type: String
    - contextPath: Expanse.Certificate.Issuer.Name
      description: Name of the certificate issuer.
      type: String
    - contextPath: Expanse.Certificate.Issuer.Email
      description: Email address of the issuer.
      type: String
    - contextPath: Expanse.Certificate.Issuer.Country
      description: Country of the certificate issuer.
      type: String
    - contextPath: Expanse.Certificate.Issuer.Org
      description: Organization of the certificate issuer.
      type: String
    - contextPath: Expanse.Certificate.Issuer.Unit
      description: Organizational Unit of the certificate issuer.
      type: String
    - contextPath: Expanse.Certificate.Issuer.AltNames
      description: Alternative names from the certificate issuer.
      type: String
    - contextPath: Expanse.Certificate.Issuer.Raw
      description: Raw issuer details.
      type: String
    - contextPath: Expanse.Certificate.Subject.Name
      description: Name of the subject.
      type: String
    - contextPath: Expanse.Certificate.Subject.Email
      description: Email address of the subject.
      type: String
    - contextPath: Expanse.Certificate.Subject.Country
      description: Country of the subject.
      type: String
    - contextPath: Expanse.Certificate.Subject.Org
      description: Organization of the subject.
      type: String
    - contextPath: Expanse.Certificate.Subject.Unit
      description: Organizational Unit of subject
      type: String
    - contextPath: Expanse.Certificate.Subject.AltNames
      description: Alternative names from the subject.
      type: String
    - contextPath: Expanse.Certificate.Subject.Raw
      description: Raw subject details.
      type: String
  - arguments:
    - default: true
      description: The IP address to search.
      isArray: true
      name: ip
      required: true
    - description: The timestamp denoting the earliest behavior data to fetch, in ISO-8601 UTC format.
      name: start_time
    description: Returns Risky Flows for the specified IP address. The maximum number of results is 20.
    name: expanse-get-behavior
    outputs:
    - contextPath: Expanse.Behavior.SearchTerm
      description: The IP that was searched.
      type: String
    - contextPath: Expanse.Behavior.InternalAddress
      description: The internal IP address.
      type: String
    - contextPath: Expanse.Behavior.InternalCountryCode
      description: The internal IP country geolocation.
      type: String
    - contextPath: Expanse.Behavior.BusinessUnit
      description: The buisness unit of the IP address.
      type: String
    - contextPath: Expanse.Behavior.InternalDomains
      description: Known domains associated with the IP address.
      type: String
    - contextPath: Expanse.Behavior.InternalIPRanges
      description: Known Internal IP ranges containing the IP address.
      type: String
    - contextPath: Expanse.Behavior.InternalExposureTypes
      description: Known exposures for the IP address.
      type: String
    - contextPath: Expanse.Behavior.ExternalAddresses
      description: External IP addresses with known communication to the IP address.
      type: String
    - contextPath: Expanse.Behavior.FlowSummaries
      description: Summaries of most recent risky flows for the IP address.
      type: String
    - contextPath: Expanse.Behavior.Flows
      description: Array of flow objects.
      type: Unknown
    - contextPath: Expanse.Behavior.Flows.InternalAddress
      description: Internal IP address for flow
      type: String
    - contextPath: Expanse.Behavior.Flows.InternalPort
      description: Internal port for the flow.
      type: Number
    - contextPath: Expanse.Behavior.Flows.InternalCountryCode
      description: Internal country code for the flow.
      type: String
    - contextPath: Expanse.Behavior.Flows.ExternalAddress
      description: External IP address for the flow.
      type: String
    - contextPath: Expanse.Behavior.Flows.ExternalPort
      description: External port for the flow.
      type: Number
    - contextPath: Expanse.Behavior.Flows.ExternalCountryCode
      description: External country code for the flow.
      type: String
    - contextPath: Expanse.Behavior.Flows.Timestamp
      description: Timestamp of the flow.
      type: Date
    - contextPath: Expanse.Behavior.Flows.Protocol
      description: Protocol of the flow (UDP, TCP).
      type: String
    - contextPath: Expanse.Behavior.Flows.Direction
      description: Direction of the flow.
      type: String
    - contextPath: Expanse.Behavior.Flows.RiskRule
      description: Risk rule violated by the flow.
      type: String
  - arguments:
    - default: true
      description: The ip to search.
      isArray: true
      name: ip
      required: true
    description: Deprecated command by Expanse. Returns exposure information about the ip.
    name: expanse-get-exposures
    outputs:
    - contextPath: Expanse.Exposures.SearchTerm
      description: The ip that was searched.
      type: String
    - contextPath: Expanse.Exposures.TotalExposureCount
      description: The total count of exposures for the IP
      type: Number
    - contextPath: Expanse.Exposures.CriticalExposureCount
      description: The total count of CRITICAL exposures for the IP
      type: Number
    - contextPath: Expanse.Exposures.WarningExposureCount
      description: The total count of WARNING exposures for the IP
      type: Number
    - contextPath: Expanse.Exposures.RoutineExposureCount
      description: The total count of ROUTINE exposures for the IP
      type: Number
    - contextPath: Expanse.Exposures.UnknownExposureCount
      description: The total count of UNKNOWN exposures for the IP
      type: Number
    - contextPath: Expanse.Exposures.ExposureSummaries
      description: Summaries of exposures for the IP address
      type: String
    - contextPath: Expanse.Exposures.Exposures
      description: Array of Exposures for the IP address
      type: Unknown
    - contextPath: Expanse.Exposures.Exposures.ExposureType
      description: Exposure type of the Exposure
      type: String
    - contextPath: Expanse.Exposures.Exposures.BusinessUnit
      description: Business Unit of the Exposure
      type: String
    - contextPath: Expanse.Exposures.Exposures.Ip
      description: IP Address the Exposure was found on
      type: String
    - contextPath: Expanse.Exposures.Exposures.Port
      description: Port the Exposure was found on
      type: String
    - contextPath: Expanse.Exposures.Exposures.Severity
      description: Severity of the Exposure
      type: String
    - contextPath: Expanse.Exposures.Exposures.Certificate
      description: Certificate details associated with Exposure
      type: Unknown
    - contextPath: Expanse.Exposures.Exposures.FirstObservsation
      description: First Observation of the Exposure
      type: Unknown
    - contextPath: Expanse.Exposures.Exposures.LastObservsation
      description: Last Observation of the Exposure
      type: Unknown
    - contextPath: Expanse.Exposures.Exposures.Status
      description: Status details of the Exposure
      type: Unknown
    - contextPath: Expanse.Exposures.Exposures.Provider
      description: Provider details of the Exposure
      type: Unknown
  - arguments:
    - default: true
      description: The certificate common name. Fuzzy matching is done on this name, however query times can grow quite large when searching for short strings. Ex. "*.myhost.com" is a better search term than "host"
      name: common_name
      required: true
    description: Returns all domains which have been seen with the specified certificate.
    name: expanse-get-domains-for-certificate
    outputs:
    - contextPath: Expanse.IPDomains.SearchTerm
      description: The common name that was searched.
      type: String
    - contextPath: Expanse.IPDomains.TotalDomainCount
      description: The number of domains found matching the specified certificate.
      type: Number
    - contextPath: Expanse.IPDomains.FlatDomainList
      description: An array of all domain names found. This is truncated at 50.
      type: Unknown
    - contextPath: Expanse.IPDomains.DomainList
      description: An array of domain objects. This is truncated at 50.
      type: Unknown
  dockerimage: demisto/python3:3.9.5.21272
  isfetch: true
<<<<<<< HEAD
=======
  runonce: false
>>>>>>> 9ddafcfd
  script: '-'
  subtype: python3
  type: python<|MERGE_RESOLUTION|>--- conflicted
+++ resolved
@@ -642,10 +642,7 @@
       type: Unknown
   dockerimage: demisto/python3:3.9.5.21272
   isfetch: true
-<<<<<<< HEAD
-=======
   runonce: false
->>>>>>> 9ddafcfd
   script: '-'
   subtype: python3
   type: python