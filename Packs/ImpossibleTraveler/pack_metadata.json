--- conflicted
+++ resolved
@@ -1,22 +1,3 @@
-<<<<<<< HEAD
-{
-    "name": "Impossible Traveler",
-    "description": " ",
-    "support": "xsoar",
-    "currentVersion": "1.1.2",
-    "author": "Cortex XSOAR",
-    "url": "https://www.paloaltonetworks.com/cortex",
-    "email": "",
-    "created": "2020-03-09T17:08:23Z",
-    "categories": [
-        "Forensics & Malware Analysis"
-    ],
-    "tags": [],
-    "useCases": [
-        "Impossible Traveler"
-    ],
-    "keywords": []
-=======
 {
     "name": "Impossible Traveler",
     "description": " ",
@@ -29,9 +10,7 @@
     "categories": [
         "Forensics & Malware Analysis"
     ],
-    "tags": [
-        "Remote Access"
-    ],
+    "tags": [],
     "useCases": [
         "Impossible Traveler"
     ],
@@ -250,5 +229,4 @@
         "Ipstack",
         "Shodan"
     ]
->>>>>>> dac1fa98
 }