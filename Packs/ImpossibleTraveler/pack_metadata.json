<<<<<<< HEAD
{
    "name": "Impossible Traveler",
    "description": "Catch the impossible traveler. This Content Pack helps you quickly determine the legitimacy of remote access attempts and contain malicious activity.",
    "support": "xsoar",
    "currentVersion": "1.2.1",
    "author": "Cortex XSOAR",
    "url": "https://www.paloaltonetworks.com/cortex",
    "email": "",
    "created": "2020-03-09T17:08:23Z",
    "categories": [
        "Forensics & Malware Analysis"
    ],
    "tags": [
        "Remote Access"
    ],
    "useCases": [
        "Impossible Traveler"
    ],
    "keywords": [],
    "dependencies": {
        "GoogleChronicleBackstory": {
            "mandatory": false,
            "display_name": "Chronicle"
        },
        "Zscaler": {
            "mandatory": false,
            "display_name": "Zscaler"
        },
        "XFE": {
            "mandatory": false,
            "display_name": "IBM X-Force Exchange"
        },
        "Active_Directory_Query": {
            "mandatory": false,
            "display_name": "Active Directory Query"
        },
        "ThreatMiner": {
            "mandatory": false,
            "display_name": "ThreatMiner"
        },
        "Maltiverse": {
            "mandatory": false,
            "display_name": "Maltiverse"
        },
        "XForceExchange": {
            "mandatory": false,
            "display_name": "IBM X-Force Exchange"
        },
        "Symantec_Deepsight": {
            "mandatory": false,
            "display_name": "Symantec Deepsight Intelligence (Beta)"
        },
        "SlashNextPhishingIncidentResponse": {
            "mandatory": false,
            "display_name": "SlashNext Phishing Incident Response"
        },
        "PassiveTotal": {
            "mandatory": false,
            "display_name": "PassiveTotal"
        },
        "isight": {
            "mandatory": false,
            "display_name": "FireEye iSIGHT"
        },
        "APIVoid": {
            "mandatory": false,
            "display_name": "APIVoid"
        },
        "CommonPlaybooks": {
            "mandatory": true,
            "display_name": "Common Playbooks"
        },
        "PolySwarm": {
            "mandatory": false,
            "display_name": "PolySwarm"
        },
        "Expanse": {
            "mandatory": false,
            "display_name": "Expanse"
        },
        "Anomali_ThreatStream": {
            "mandatory": false,
            "display_name": "Anomali ThreatStream"
        },
        "ipinfo": {
            "mandatory": false,
            "display_name": "ipinfo"
        },
        "CommonTypes": {
            "mandatory": true,
            "display_name": "Common Types"
        },
        "AbuseDB": {
            "mandatory": false,
            "display_name": "AbuseIPDB"
        },
        "AlienVault_OTX": {
            "mandatory": false,
            "display_name": "AlienVault OTX"
        },
        "MaxMind_GeoIP2": {
            "mandatory": false,
            "display_name": "MaxMind GeoIP2"
        },
        "Flashpoint": {
            "mandatory": false,
            "display_name": "Flashpoint"
        },
        "TruSTAR": {
            "mandatory": false,
            "display_name": "TruSTAR"
        },
        "EclecticIQ": {
            "mandatory": false,
            "display_name": "EclecticIQ Platform"
        },
        "ThreatExchange": {
            "mandatory": false,
            "display_name": "ThreatExchange"
        },
        "illuminate": {
            "mandatory": false,
            "display_name": "illuminate"
        },
        "ThreatConnect": {
            "mandatory": false,
            "display_name": "ThreatConnect"
        },
        "rasterize": {
            "mandatory": false,
            "display_name": "Rasterize"
        },
        "AutoFocus": {
            "mandatory": false,
            "display_name": "AutoFocus"
        },
        "Cofense-Intelligence": {
            "mandatory": false,
            "display_name": "Cofense Intelligence"
        },
        "ThreatQ": {
            "mandatory": false,
            "display_name": "ThreatQ"
        },
        "iDefense": {
            "mandatory": false,
            "display_name": "iDefense"
        },
        "HelloWorld": {
            "mandatory": false,
            "display_name": "HelloWorld"
        },
        "AwakeSecurity": {
            "mandatory": false,
            "display_name": "Awake Security"
        },
        "MISP": {
            "mandatory": false,
            "display_name": "MISP"
        },
        "VirusTotal": {
            "mandatory": false,
            "display_name": "VirusTotal"
        },
        "Recorded_Future": {
            "mandatory": false,
            "display_name": "Recorded Future"
        },
        "TCPIPUtils": {
            "mandatory": false,
            "display_name": "TCPIPUtils"
        },
        "CommonScripts": {
            "mandatory": true,
            "display_name": "Common Scripts"
        },
        "CrowdStrikeIntel": {
            "mandatory": false,
            "display_name": "CrowdStrike Falcon Intel"
        },
        "Ipstack": {
            "mandatory": false,
            "display_name": "Ipstack"
        },
        "Shodan": {
            "mandatory": false,
            "display_name": "Shodan"
        }
    },
    "displayedImages": [
        "GoogleChronicleBackstory",
        "Zscaler",
        "XFE",
        "Active_Directory_Query",
        "ThreatMiner",
        "Maltiverse",
        "XForceExchange",
        "Symantec_Deepsight",
        "SlashNextPhishingIncidentResponse",
        "PassiveTotal",
        "isight",
        "APIVoid",
        "CommonPlaybooks",
        "PolySwarm",
        "Expanse",
        "Anomali_ThreatStream",
        "ipinfo",
        "CommonTypes",
        "AbuseDB",
        "AlienVault_OTX",
        "MaxMind_GeoIP2",
        "Flashpoint",
        "TruSTAR",
        "EclecticIQ",
        "ThreatExchange",
        "illuminate",
        "ThreatConnect",
        "rasterize",
        "AutoFocus",
        "Cofense-Intelligence",
        "ThreatQ",
        "iDefense",
        "HelloWorld",
        "AwakeSecurity",
        "MISP",
        "VirusTotal",
        "Recorded_Future",
        "TCPIPUtils",
        "CommonScripts",
        "CrowdStrikeIntel",
        "Ipstack",
        "Shodan"
    ]
=======
{
    "name": "Impossible Traveler",
    "description": " ",
    "support": "xsoar",
    "currentVersion": "1.2.0",
    "author": "Cortex XSOAR",
    "url": "https://www.paloaltonetworks.com/cortex",
    "email": "",
    "created": "2020-03-09T17:08:23Z",
    "categories": [
        "Forensics & Malware Analysis"
    ],
    "tags": [],
    "useCases": [
        "Impossible Traveler"
    ],
    "keywords": [],
    "dependencies": {
        "GoogleChronicleBackstory": {
            "mandatory": false,
            "display_name": "Chronicle"
        },
        "Zscaler": {
            "mandatory": false,
            "display_name": "Zscaler"
        },
        "XFE": {
            "mandatory": false,
            "display_name": "IBM X-Force Exchange"
        },
        "Active_Directory_Query": {
            "mandatory": false,
            "display_name": "Active Directory Query"
        },
        "ThreatMiner": {
            "mandatory": false,
            "display_name": "ThreatMiner"
        },
        "Maltiverse": {
            "mandatory": false,
            "display_name": "Maltiverse"
        },
        "XForceExchange": {
            "mandatory": false,
            "display_name": "IBM X-Force Exchange"
        },
        "Symantec_Deepsight": {
            "mandatory": false,
            "display_name": "Symantec Deepsight Intelligence (Beta)"
        },
        "SlashNextPhishingIncidentResponse": {
            "mandatory": false,
            "display_name": "SlashNext Phishing Incident Response"
        },
        "PassiveTotal": {
            "mandatory": false,
            "display_name": "PassiveTotal"
        },
        "isight": {
            "mandatory": false,
            "display_name": "FireEye iSIGHT"
        },
        "APIVoid": {
            "mandatory": false,
            "display_name": "APIVoid"
        },
        "CommonPlaybooks": {
            "mandatory": true,
            "display_name": "Common Playbooks"
        },
        "PolySwarm": {
            "mandatory": false,
            "display_name": "PolySwarm"
        },
        "Expanse": {
            "mandatory": false,
            "display_name": "Expanse"
        },
        "Anomali_ThreatStream": {
            "mandatory": false,
            "display_name": "Anomali ThreatStream"
        },
        "ipinfo": {
            "mandatory": false,
            "display_name": "ipinfo"
        },
        "CommonTypes": {
            "mandatory": true,
            "display_name": "Common Types"
        },
        "AbuseDB": {
            "mandatory": false,
            "display_name": "AbuseIPDB"
        },
        "AlienVault_OTX": {
            "mandatory": false,
            "display_name": "AlienVault OTX"
        },
        "MaxMind_GeoIP2": {
            "mandatory": false,
            "display_name": "MaxMind GeoIP2"
        },
        "Flashpoint": {
            "mandatory": false,
            "display_name": "Flashpoint"
        },
        "TruSTAR": {
            "mandatory": false,
            "display_name": "TruSTAR"
        },
        "EclecticIQ": {
            "mandatory": false,
            "display_name": "EclecticIQ Platform"
        },
        "ThreatExchange": {
            "mandatory": false,
            "display_name": "ThreatExchange"
        },
        "illuminate": {
            "mandatory": false,
            "display_name": "illuminate"
        },
        "ThreatConnect": {
            "mandatory": false,
            "display_name": "ThreatConnect"
        },
        "rasterize": {
            "mandatory": false,
            "display_name": "Rasterize"
        },
        "AutoFocus": {
            "mandatory": false,
            "display_name": "AutoFocus"
        },
        "Cofense-Intelligence": {
            "mandatory": false,
            "display_name": "Cofense Intelligence"
        },
        "ThreatQ": {
            "mandatory": false,
            "display_name": "ThreatQ"
        },
        "iDefense": {
            "mandatory": false,
            "display_name": "iDefense"
        },
        "HelloWorld": {
            "mandatory": false,
            "display_name": "HelloWorld"
        },
        "AwakeSecurity": {
            "mandatory": false,
            "display_name": "Awake Security"
        },
        "MISP": {
            "mandatory": false,
            "display_name": "MISP"
        },
        "VirusTotal": {
            "mandatory": false,
            "display_name": "VirusTotal"
        },
        "Recorded_Future": {
            "mandatory": false,
            "display_name": "Recorded Future"
        },
        "TCPIPUtils": {
            "mandatory": false,
            "display_name": "TCPIPUtils"
        },
        "CommonScripts": {
            "mandatory": true,
            "display_name": "Common Scripts"
        },
        "CrowdStrikeIntel": {
            "mandatory": false,
            "display_name": "CrowdStrike Falcon Intel"
        },
        "Ipstack": {
            "mandatory": false,
            "display_name": "Ipstack"
        },
        "Shodan": {
            "mandatory": false,
            "display_name": "Shodan"
        }
    },
    "displayedImages": [
        "GoogleChronicleBackstory",
        "Zscaler",
        "XFE",
        "Active_Directory_Query",
        "ThreatMiner",
        "Maltiverse",
        "XForceExchange",
        "Symantec_Deepsight",
        "SlashNextPhishingIncidentResponse",
        "PassiveTotal",
        "isight",
        "APIVoid",
        "CommonPlaybooks",
        "PolySwarm",
        "Expanse",
        "Anomali_ThreatStream",
        "ipinfo",
        "CommonTypes",
        "AbuseDB",
        "AlienVault_OTX",
        "MaxMind_GeoIP2",
        "Flashpoint",
        "TruSTAR",
        "EclecticIQ",
        "ThreatExchange",
        "illuminate",
        "ThreatConnect",
        "rasterize",
        "AutoFocus",
        "Cofense-Intelligence",
        "ThreatQ",
        "iDefense",
        "HelloWorld",
        "AwakeSecurity",
        "MISP",
        "VirusTotal",
        "Recorded_Future",
        "TCPIPUtils",
        "CommonScripts",
        "CrowdStrikeIntel",
        "Ipstack",
        "Shodan"
    ]
>>>>>>> 9a428b87
}<|MERGE_RESOLUTION|>--- conflicted
+++ resolved
@@ -1,4 +1,3 @@
-<<<<<<< HEAD
 {
     "name": "Impossible Traveler",
     "description": "Catch the impossible traveler. This Content Pack helps you quickly determine the legitimacy of remote access attempts and contain malicious activity.",
@@ -11,9 +10,7 @@
     "categories": [
         "Forensics & Malware Analysis"
     ],
-    "tags": [
-        "Remote Access"
-    ],
+    "tags": [],
     "useCases": [
         "Impossible Traveler"
     ],
@@ -232,237 +229,4 @@
         "Ipstack",
         "Shodan"
     ]
-=======
-{
-    "name": "Impossible Traveler",
-    "description": " ",
-    "support": "xsoar",
-    "currentVersion": "1.2.0",
-    "author": "Cortex XSOAR",
-    "url": "https://www.paloaltonetworks.com/cortex",
-    "email": "",
-    "created": "2020-03-09T17:08:23Z",
-    "categories": [
-        "Forensics & Malware Analysis"
-    ],
-    "tags": [],
-    "useCases": [
-        "Impossible Traveler"
-    ],
-    "keywords": [],
-    "dependencies": {
-        "GoogleChronicleBackstory": {
-            "mandatory": false,
-            "display_name": "Chronicle"
-        },
-        "Zscaler": {
-            "mandatory": false,
-            "display_name": "Zscaler"
-        },
-        "XFE": {
-            "mandatory": false,
-            "display_name": "IBM X-Force Exchange"
-        },
-        "Active_Directory_Query": {
-            "mandatory": false,
-            "display_name": "Active Directory Query"
-        },
-        "ThreatMiner": {
-            "mandatory": false,
-            "display_name": "ThreatMiner"
-        },
-        "Maltiverse": {
-            "mandatory": false,
-            "display_name": "Maltiverse"
-        },
-        "XForceExchange": {
-            "mandatory": false,
-            "display_name": "IBM X-Force Exchange"
-        },
-        "Symantec_Deepsight": {
-            "mandatory": false,
-            "display_name": "Symantec Deepsight Intelligence (Beta)"
-        },
-        "SlashNextPhishingIncidentResponse": {
-            "mandatory": false,
-            "display_name": "SlashNext Phishing Incident Response"
-        },
-        "PassiveTotal": {
-            "mandatory": false,
-            "display_name": "PassiveTotal"
-        },
-        "isight": {
-            "mandatory": false,
-            "display_name": "FireEye iSIGHT"
-        },
-        "APIVoid": {
-            "mandatory": false,
-            "display_name": "APIVoid"
-        },
-        "CommonPlaybooks": {
-            "mandatory": true,
-            "display_name": "Common Playbooks"
-        },
-        "PolySwarm": {
-            "mandatory": false,
-            "display_name": "PolySwarm"
-        },
-        "Expanse": {
-            "mandatory": false,
-            "display_name": "Expanse"
-        },
-        "Anomali_ThreatStream": {
-            "mandatory": false,
-            "display_name": "Anomali ThreatStream"
-        },
-        "ipinfo": {
-            "mandatory": false,
-            "display_name": "ipinfo"
-        },
-        "CommonTypes": {
-            "mandatory": true,
-            "display_name": "Common Types"
-        },
-        "AbuseDB": {
-            "mandatory": false,
-            "display_name": "AbuseIPDB"
-        },
-        "AlienVault_OTX": {
-            "mandatory": false,
-            "display_name": "AlienVault OTX"
-        },
-        "MaxMind_GeoIP2": {
-            "mandatory": false,
-            "display_name": "MaxMind GeoIP2"
-        },
-        "Flashpoint": {
-            "mandatory": false,
-            "display_name": "Flashpoint"
-        },
-        "TruSTAR": {
-            "mandatory": false,
-            "display_name": "TruSTAR"
-        },
-        "EclecticIQ": {
-            "mandatory": false,
-            "display_name": "EclecticIQ Platform"
-        },
-        "ThreatExchange": {
-            "mandatory": false,
-            "display_name": "ThreatExchange"
-        },
-        "illuminate": {
-            "mandatory": false,
-            "display_name": "illuminate"
-        },
-        "ThreatConnect": {
-            "mandatory": false,
-            "display_name": "ThreatConnect"
-        },
-        "rasterize": {
-            "mandatory": false,
-            "display_name": "Rasterize"
-        },
-        "AutoFocus": {
-            "mandatory": false,
-            "display_name": "AutoFocus"
-        },
-        "Cofense-Intelligence": {
-            "mandatory": false,
-            "display_name": "Cofense Intelligence"
-        },
-        "ThreatQ": {
-            "mandatory": false,
-            "display_name": "ThreatQ"
-        },
-        "iDefense": {
-            "mandatory": false,
-            "display_name": "iDefense"
-        },
-        "HelloWorld": {
-            "mandatory": false,
-            "display_name": "HelloWorld"
-        },
-        "AwakeSecurity": {
-            "mandatory": false,
-            "display_name": "Awake Security"
-        },
-        "MISP": {
-            "mandatory": false,
-            "display_name": "MISP"
-        },
-        "VirusTotal": {
-            "mandatory": false,
-            "display_name": "VirusTotal"
-        },
-        "Recorded_Future": {
-            "mandatory": false,
-            "display_name": "Recorded Future"
-        },
-        "TCPIPUtils": {
-            "mandatory": false,
-            "display_name": "TCPIPUtils"
-        },
-        "CommonScripts": {
-            "mandatory": true,
-            "display_name": "Common Scripts"
-        },
-        "CrowdStrikeIntel": {
-            "mandatory": false,
-            "display_name": "CrowdStrike Falcon Intel"
-        },
-        "Ipstack": {
-            "mandatory": false,
-            "display_name": "Ipstack"
-        },
-        "Shodan": {
-            "mandatory": false,
-            "display_name": "Shodan"
-        }
-    },
-    "displayedImages": [
-        "GoogleChronicleBackstory",
-        "Zscaler",
-        "XFE",
-        "Active_Directory_Query",
-        "ThreatMiner",
-        "Maltiverse",
-        "XForceExchange",
-        "Symantec_Deepsight",
-        "SlashNextPhishingIncidentResponse",
-        "PassiveTotal",
-        "isight",
-        "APIVoid",
-        "CommonPlaybooks",
-        "PolySwarm",
-        "Expanse",
-        "Anomali_ThreatStream",
-        "ipinfo",
-        "CommonTypes",
-        "AbuseDB",
-        "AlienVault_OTX",
-        "MaxMind_GeoIP2",
-        "Flashpoint",
-        "TruSTAR",
-        "EclecticIQ",
-        "ThreatExchange",
-        "illuminate",
-        "ThreatConnect",
-        "rasterize",
-        "AutoFocus",
-        "Cofense-Intelligence",
-        "ThreatQ",
-        "iDefense",
-        "HelloWorld",
-        "AwakeSecurity",
-        "MISP",
-        "VirusTotal",
-        "Recorded_Future",
-        "TCPIPUtils",
-        "CommonScripts",
-        "CrowdStrikeIntel",
-        "Ipstack",
-        "Shodan"
-    ]
->>>>>>> 9a428b87
 }