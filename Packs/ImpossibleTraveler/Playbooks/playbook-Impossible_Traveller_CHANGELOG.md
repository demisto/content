--- conflicted
+++ resolved
@@ -1,12 +1,8 @@
 ## [Unreleased]
-<<<<<<< HEAD
 Fixed an issue with sending an email to the manager of the user.
-=======
-
 
 ## [20.3.3] - 2020-03-18
 -
->>>>>>> 7a7ddeb6
 
 ## [19.11.1] - 2019-11-26
 The countries from which the user logged in are now saved in incident fields and are displayed in the layout.
