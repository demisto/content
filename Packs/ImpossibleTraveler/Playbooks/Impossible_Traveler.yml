<<<<<<< HEAD
id: Impossible Traveler
version: -1
name: Impossible Traveler
description: |-
  This playbook investigates an event whereby a user has multiple application login attempts from various locations in a short time period (impossible traveler). The playbook gathers user, timestamp and IP information
  associated with the multiple application login attempts.

  The playbook then measures the time difference between the multiple login attempts and computes the distance between the two locations to verify whether it is possible the user could traverse the distance
  in the amount of time determined. Also, it takes steps to remediate the incident by blocking the offending IPs and disabling the user account, if chosen to do so.
starttaskid: "0"
tasks:
  "0":
    id: "0"
    taskid: 89164d19-18a8-41d4-8f40-cd6cde0b0135
    type: start
    task:
      id: 89164d19-18a8-41d4-8f40-cd6cde0b0135
      version: -1
      name: ""
      iscommand: false
      brand: ""
      description: ''
    nexttasks:
      '#none#':
      - "62"
      - "61"
    separatecontext: false
    view: |-
      {
        "position": {
          "x": 920,
          "y": 50
        }
      }
    note: false
    timertriggers: []
    ignoreworker: false
    skipunavailable: false
    quietmode: 0
    continueonerrortype: ""
    isoversize: false
    isautoswitchedtoquietmode: false
  "29":
    id: "29"
    taskid: fbd79de9-bdbb-4048-878b-f14aec5a8ef8
    type: regular
    task:
      id: fbd79de9-bdbb-4048-878b-f14aec5a8ef8
      version: -1
      name: Calculate geographical distance between logins
      description: Compute the distance between two sets of coordinates in miles.
      tags:
      - geodistance
      scriptName: CalculateGeoDistance
      type: regular
      iscommand: false
      brand: ""
    nexttasks:
      '#none#':
      - "63"
    scriptarguments:
      dest_coords:
        complex:
          root: SourceIPGeo
          transformers:
          - operator: uniq
      src_coords:
        complex:
          root: PreviousSourceIPGeo
          transformers:
          - operator: uniq
    reputationcalc: 1
    separatecontext: false
    view: |-
      {
        "position": {
          "x": 1790,
          "y": 2030
        }
      }
    note: false
    timertriggers: []
    ignoreworker: false
    skipunavailable: false
    quietmode: 0
    continueonerrortype: ""
    isoversize: false
    isautoswitchedtoquietmode: false
  "30":
    id: "30"
    taskid: 7b361c68-abe6-4c83-88b4-ca2bc253e297
    type: regular
    task:
      id: 7b361c68-abe6-4c83-88b4-ca2bc253e297
      version: -1
      name: Calculate time difference between logins
      description: Calculate the time difference, in minutes.
      tags:
      - eventduration
      scriptName: CalculateTimeDifference
      type: regular
      iscommand: false
      brand: ""
    nexttasks:
      '#none#':
      - "63"
    scriptarguments:
      end_time:
        complex:
          root: incident
          accessor: signindatetime
          transformers:
          - operator: uniq
      start_time:
        complex:
          root: incident
          accessor: previoussignindatetime
          transformers:
          - operator: uniq
    reputationcalc: 1
    separatecontext: false
    view: |-
      {
        "position": {
          "x": 377.5,
          "y": 2030
        }
      }
    note: false
    timertriggers: []
    ignoreworker: false
    skipunavailable: false
    quietmode: 0
    continueonerrortype: ""
    isoversize: false
    isautoswitchedtoquietmode: false
  "32":
    id: "32"
    taskid: f2a7691c-df68-41af-8a05-825aed028836
    type: title
    task:
      id: f2a7691c-df68-41af-8a05-825aed028836
      version: -1
      name: Containment
      type: title
      iscommand: false
      brand: ""
      description: ''
    nexttasks:
      '#none#':
      - "36"
    separatecontext: false
    view: |-
      {
        "position": {
          "x": 1535,
          "y": 3255
        }
      }
    note: false
    timertriggers: []
    ignoreworker: false
    skipunavailable: false
    quietmode: 0
    continueonerrortype: ""
    isoversize: false
    isautoswitchedtoquietmode: false
  "34":
    id: "34"
    taskid: 3d27c29a-1136-4c00-89f6-ae243d901d7f
    type: regular
    task:
      id: 3d27c29a-1136-4c00-89f6-ae243d901d7f
      version: -1
      name: Disable user account
      description: Disables the account of the offending user, using Active Directory.
      script: '|||ad-disable-account'
      type: regular
      iscommand: true
      brand: ""
    nexttasks:
      '#none#':
      - "38"
    scriptarguments:
      username:
        complex:
          root: incident
          accessor: username
    reputationcalc: 1
    separatecontext: false
    view: |-
      {
        "position": {
          "x": 807.5,
          "y": 4100
        }
      }
    note: true
    timertriggers:
    - fieldname: remediationsla
      action: start
    ignoreworker: false
    skipunavailable: false
    quietmode: 0
    continueonerrortype: ""
    isoversize: false
    isautoswitchedtoquietmode: false
  "36":
    id: "36"
    taskid: a7114ae3-88f9-4ee9-8e1d-6760bec70749
    type: regular
    task:
      id: a7114ae3-88f9-4ee9-8e1d-6760bec70749
      version: -1
      name: Update incident details and set severity
      description: Updates the incident details to say that the user is an impossible traveler, and sets the incident severity to high.
      script: Builtin|||setIncident
      type: regular
      iscommand: true
      brand: Builtin
    nexttasks:
      '#none#':
      - "74"
    scriptarguments:
      coordinates:
        complex:
          root: SourceIPGeo
          transformers:
          - operator: uniq
          - operator: atIndex
            args:
              index:
                value:
                  simple: "0"
      details:
        simple: A user has logged in from multiple geographical locations in too short an amount of time. The user is an impossible traveler according to the maximum miles per hour allowed.
      phase:
        simple: Containment
      previouscoordinates:
        complex:
          root: PreviousSourceIPGeo
          transformers:
          - operator: uniq
          - operator: atIndex
            args:
              index:
                value:
                  simple: "0"
      severity:
        simple: high
      travelmaplink:
        complex:
          root: TravelMap
          transformers:
          - operator: uniq
    reputationcalc: 1
    separatecontext: false
    view: |-
      {
        "position": {
          "x": 1535,
          "y": 3400
        }
      }
    note: false
    timertriggers:
    - fieldname: detectionsla
      action: stop
    ignoreworker: false
    skipunavailable: false
    quietmode: 0
    continueonerrortype: ""
    isoversize: false
    isautoswitchedtoquietmode: false
  "38":
    id: "38"
    taskid: 39db20af-3fdb-45dc-8905-a2042bb4c515
    type: condition
    task:
      id: 39db20af-3fdb-45dc-8905-a2042bb4c515
      version: -1
      name: Should the source IPs be blocked automatically?
      description: Checks whether the source IPs that the user used to login from can be blocked automatically, according to the playbook inputs.
      type: condition
      iscommand: false
      brand: ""
    nexttasks:
      '#default#':
      - "79"
      "yes":
      - "97"
    separatecontext: false
    conditions:
    - label: "yes"
      condition:
      - - operator: isEqualString
          left:
            value:
              complex:
                root: inputs.AutomaticallyBlockIPs
            iscontext: true
          right:
            value:
              simple: "True"
          ignorecase: true
    view: |-
      {
        "position": {
          "x": 1125,
          "y": 4275
        }
      }
    note: false
    timertriggers: []
    ignoreworker: false
    skipunavailable: false
    quietmode: 0
    continueonerrortype: ""
    isoversize: false
    isautoswitchedtoquietmode: false
  "49":
    id: "49"
    taskid: 9f5e52fe-9abb-4cbe-8a6d-3f1e09424888
    type: playbook
    task:
      id: 9f5e52fe-9abb-4cbe-8a6d-3f1e09424888
      version: -1
      name: IP Enrichment - Generic v2
      playbookName: IP Enrichment - Generic v2
      type: playbook
      iscommand: false
      brand: ""
      description: ''
    nexttasks:
      '#none#':
      - "51"
    scriptarguments:
      IP:
        complex:
          root: IP
          accessor: Address
          transformers:
          - operator: uniq
      ResolveIP:
        simple: "True"
    separatecontext: true
    loop:
      iscommand: false
      exitCondition: ""
      wait: 1
      max: 0
    view: |-
      {
        "position": {
          "x": 357.5,
          "y": 865
        }
      }
    note: false
    timertriggers: []
    ignoreworker: false
    skipunavailable: false
    quietmode: 0
    continueonerrortype: ""
    isoversize: false
    isautoswitchedtoquietmode: false
  "50":
    id: "50"
    taskid: 06854db3-617e-4bb3-8772-2c2b3f3bfdd7
    type: title
    task:
      id: 06854db3-617e-4bb3-8772-2c2b3f3bfdd7
      version: -1
      name: Travel Information Enrichment
      type: title
      iscommand: false
      brand: ""
      description: ''
    nexttasks:
      '#none#':
      - "49"
      - "80"
      - "91"
      - "90"
    separatecontext: false
    view: |-
      {
        "position": {
          "x": 920,
          "y": 370
        }
      }
    note: false
    timertriggers:
    - fieldname: detectionsla
      action: start
    ignoreworker: false
    skipunavailable: false
    quietmode: 0
    continueonerrortype: ""
    isoversize: false
    isautoswitchedtoquietmode: false
  "51":
    id: "51"
    taskid: d7cd290c-80c0-476d-85e9-0b8777bd4d5a
    type: title
    task:
      id: d7cd290c-80c0-476d-85e9-0b8777bd4d5a
      version: -1
      name: Investigation
      type: title
      iscommand: false
      brand: ""
      description: ''
    nexttasks:
      '#none#':
      - "52"
    separatecontext: false
    view: |-
      {
        "position": {
          "x": 1145,
          "y": 1040
        }
      }
    note: false
    timertriggers: []
    ignoreworker: false
    skipunavailable: false
    quietmode: 0
    continueonerrortype: ""
    isoversize: false
    isautoswitchedtoquietmode: false
  "52":
    id: "52"
    taskid: 651c4db4-919c-46fb-8b2a-c1bc4640e6e5
    type: condition
    task:
      id: 651c4db4-919c-46fb-8b2a-c1bc4640e6e5
      version: -1
      name: Are there coordinates for the source IPs?
      description: Checks whether coordinates were retrieved for the IPs that the user used to login.
      type: condition
      iscommand: false
      brand: ""
    nexttasks:
      '#default#':
      - "54"
      "yes":
      - "58"
      - "59"
    separatecontext: false
    conditions:
    - label: "yes"
      condition:
      - - operator: isNotEmpty
          left:
            value:
              complex:
                root: IP
                transformers:
                - operator: WhereFieldEquals
                  args:
                    equalTo:
                      value:
                        simple: incident.sourceip
                      iscontext: true
                    field:
                      value:
                        simple: Address
                    getField:
                      value:
                        simple: Geo
                    stringify:
                      value:
                        simple: "false"
                - operator: getField
                  args:
                    field:
                      value:
                        simple: Location
            iscontext: true
      - - operator: isNotEmpty
          left:
            value:
              complex:
                root: IP
                transformers:
                - operator: WhereFieldEquals
                  args:
                    equalTo:
                      value:
                        simple: incident.previoussourceip
                      iscontext: true
                    field:
                      value:
                        simple: Address
                    getField:
                      value:
                        simple: Geo
                    stringify:
                      value:
                        simple: "false"
                - operator: getField
                  args:
                    field:
                      value:
                        simple: Location
            iscontext: true
    view: |-
      {
        "position": {
          "x": 1145,
          "y": 1185
        }
      }
    note: false
    timertriggers: []
    ignoreworker: false
    skipunavailable: false
    quietmode: 0
    continueonerrortype: ""
    isoversize: false
    isautoswitchedtoquietmode: false
  "54":
    id: "54"
    taskid: f104955a-88f7-4cb8-87c7-34572cd5daf8
    type: regular
    task:
      id: f104955a-88f7-4cb8-87c7-34572cd5daf8
      version: -1
      name: Manually investigate the incident
      description: Manually investigate the incident. Try to understand the locations from which the user connected, and the time difference between the two logins. Contain the incident, if needed.
      type: regular
      iscommand: false
      brand: ""
    nexttasks:
      '#none#':
      - "70"
    separatecontext: false
    view: |-
      {
        "position": {
          "x": 50,
          "y": 4450
        }
      }
    note: false
    timertriggers: []
    ignoreworker: false
    skipunavailable: false
    quietmode: 0
    continueonerrortype: ""
    isoversize: false
    isautoswitchedtoquietmode: false
  "58":
    id: "58"
    taskid: ebac010f-b093-4500-828f-11a42f9cbc4d
    type: regular
    task:
      id: ebac010f-b093-4500-828f-11a42f9cbc4d
      version: -1
      name: Save source IP geolocation data
      description: Saves the geolocation of the IP associated with the user's login.
      scriptName: Set
      type: regular
      iscommand: false
      brand: ""
    nexttasks:
      '#none#':
      - "73"
    scriptarguments:
      key:
        simple: SourceIPGeo
      value:
        complex:
          root: IP
          filters:
          - - operator: isExists
              left:
                value:
                  simple: Geo.Location
                iscontext: true
          transformers:
          - operator: WhereFieldEquals
            args:
              equalTo:
                value:
                  simple: incident.sourceip
                iscontext: true
              field:
                value:
                  simple: Address
              getField:
                value:
                  simple: Geo
              stringify:
                value:
                  simple: "false"
          - operator: getField
            args:
              field:
                value:
                  simple: Location
          - operator: atIndex
            args:
              index:
                value:
                  simple: "0"
    reputationcalc: 1
    separatecontext: false
    view: |-
      {
        "position": {
          "x": 910,
          "y": 1360
        }
      }
    note: false
    timertriggers: []
    ignoreworker: false
    skipunavailable: false
    quietmode: 0
    continueonerrortype: ""
    isoversize: false
    isautoswitchedtoquietmode: false
  "59":
    id: "59"
    taskid: 28eefc43-ae17-466c-8719-b0d9bc5efb2c
    type: regular
    task:
      id: 28eefc43-ae17-466c-8719-b0d9bc5efb2c
      version: -1
      name: Save previous source IP geolocation data
      description: Saves the geolocation of the IP associated with the previous user login.
      scriptName: Set
      type: regular
      iscommand: false
      brand: ""
    nexttasks:
      '#none#':
      - "73"
    scriptarguments:
      key:
        simple: PreviousSourceIPGeo
      value:
        complex:
          root: IP
          filters:
          - - operator: isExists
              left:
                value:
                  simple: Geo.Location
                iscontext: true
          transformers:
          - operator: WhereFieldEquals
            args:
              equalTo:
                value:
                  simple: incident.previoussourceip
                iscontext: true
              field:
                value:
                  simple: Address
              getField:
                value:
                  simple: Geo
              stringify:
                value:
                  simple: "false"
          - operator: getField
            args:
              field:
                value:
                  simple: Location
          - operator: atIndex
            args:
              index:
                value:
                  simple: "0"
    reputationcalc: 1
    separatecontext: false
    view: |-
      {
        "position": {
          "x": 1565,
          "y": 1360
        }
      }
    note: false
    timertriggers: []
    ignoreworker: false
    skipunavailable: false
    quietmode: 0
    continueonerrortype: ""
    isoversize: false
    isautoswitchedtoquietmode: false
  "61":
    id: "61"
    taskid: 1964cbf7-a1b1-417e-81b3-6ffca7076405
    type: regular
    task:
      id: 1964cbf7-a1b1-417e-81b3-6ffca7076405
      version: -1
      name: Get previous login IP location information
      description: Gets geolocation information about the previous IP that the user logged in from.
      script: '|||ip'
      type: regular
      iscommand: true
      brand: ""
    nexttasks:
      '#none#':
      - "50"
    scriptarguments:
      ip:
        complex:
          root: incident
          accessor: previoussourceip
          transformers:
          - operator: uniq
    reputationcalc: 1
    separatecontext: false
    view: |-
      {
        "position": {
          "x": 1135,
          "y": 195
        }
      }
    note: false
    timertriggers: []
    ignoreworker: false
    skipunavailable: false
    quietmode: 0
    continueonerrortype: ""
    isoversize: false
    isautoswitchedtoquietmode: false
  "62":
    id: "62"
    taskid: 5b5ea973-d7d3-4110-8659-5de212e778de
    type: regular
    task:
      id: 5b5ea973-d7d3-4110-8659-5de212e778de
      version: -1
      name: Get login IP location information
      description: Gets geolocation information about the IP that the user logged in from.
      script: '|||ip'
      type: regular
      iscommand: true
      brand: ""
    nexttasks:
      '#none#':
      - "50"
    scriptarguments:
      ip:
        complex:
          root: incident
          accessor: sourceip
          transformers:
          - operator: uniq
    reputationcalc: 1
    separatecontext: false
    view: |-
      {
        "position": {
          "x": 705,
          "y": 195
        }
      }
    note: false
    timertriggers: []
    ignoreworker: false
    skipunavailable: false
    quietmode: 0
    continueonerrortype: ""
    isoversize: false
    isautoswitchedtoquietmode: false
  "63":
    id: "63"
    taskid: b5f9fe73-ecaa-4f9a-8799-d51cc0591cbf
    type: condition
    task:
      id: b5f9fe73-ecaa-4f9a-8799-d51cc0591cbf
      version: -1
      name: Did the user travel more than the allowed MPH?
      description: Checks whether the user traveled faster than the allowed speed in MPH.
      type: condition
      iscommand: false
      brand: ""
    nexttasks:
      '#default#':
      - "66"
      "yes":
      - "84"
    separatecontext: false
    conditions:
    - label: "yes"
      condition:
      - - operator: greaterThan
          left:
            value:
              complex:
                root: Geo
                accessor: Distance
                transformers:
                - operator: division
                  args:
                    by:
                      value:
                        simple: Time.Difference
                      iscontext: true
                - operator: multiply
                  args:
                    by:
                      value:
                        simple: "60"
            iscontext: true
          right:
            value:
              simple: inputs.MaxMilesPerHourAllowed
            iscontext: true
    view: |-
      {
        "position": {
          "x": 1247.5,
          "y": 2205
        }
      }
    note: false
    timertriggers: []
    ignoreworker: false
    skipunavailable: false
    quietmode: 0
    continueonerrortype: ""
    isoversize: false
    isautoswitchedtoquietmode: false
  "66":
    id: "66"
    taskid: 62ef2221-0863-4e24-8a14-de995bf906cb
    type: regular
    task:
      id: 62ef2221-0863-4e24-8a14-de995bf906cb
      version: -1
      name: Update incident details and set severity
      description: Updates the incident details to say that the user is a legitimate traveler, and sets the incident severity to low.
      script: Builtin|||setIncident
      type: regular
      iscommand: true
      brand: Builtin
    nexttasks:
      '#none#':
      - "70"
    scriptarguments:
      coordinates:
        complex:
          root: SourceIPGeo
          transformers:
          - operator: uniq
          - operator: atIndex
            args:
              index:
                value:
                  simple: "0"
      details:
        simple: The user logged in from two different locations within a reasonable time period.
      phase:
        simple: No Response Needed (Legitimate Login)
      previouscoordinates:
        complex:
          root: PreviousSourceIPGeo
          transformers:
          - operator: uniq
          - operator: atIndex
            args:
              index:
                value:
                  simple: "0"
      severity:
        simple: low
      travelmaplink:
        complex:
          root: TravelMap
          transformers:
          - operator: uniq
    reputationcalc: 1
    separatecontext: false
    view: |-
      {
        "position": {
          "x": 480,
          "y": 4450
        }
      }
    note: false
    timertriggers:
    - fieldname: detectionsla
      action: stop
    ignoreworker: false
    skipunavailable: false
    quietmode: 0
    continueonerrortype: ""
    isoversize: false
    isautoswitchedtoquietmode: false
  "67":
    id: "67"
    taskid: 5aff0009-233a-4263-825c-bb3c0540d3e9
    type: condition
    task:
      id: 5aff0009-233a-4263-825c-bb3c0540d3e9
      version: -1
      name: Did the user login from IP addresses on allow list?
      description: Checks whether both user login events originated from IP addresses on allow list.
      type: condition
      iscommand: false
      brand: ""
    nexttasks:
      '#default#':
      - "32"
      "yes":
      - "69"
    separatecontext: false
    conditions:
    - label: "yes"
      condition:
      - - operator: in
          left:
            value:
              complex:
                root: incident
                accessor: sourceip
                transformers:
                - operator: uniq
            iscontext: true
          right:
            value:
              complex:
                root: inputs.WhitelistedIPs
                transformers:
                - operator: splitAndTrim
                  args:
                    delimiter:
                      value:
                        simple: ','
            iscontext: true
      - - operator: in
          left:
            value:
              complex:
                root: incident
                accessor: sourceip
                transformers:
                - operator: uniq
            iscontext: true
          right:
            value:
              complex:
                root: inputs.WhitelistedIPs
                transformers:
                - operator: splitAndTrim
                  args:
                    delimiter:
                      value:
                        simple: ','
            iscontext: true
    view: |-
      {
        "position": {
          "x": 1770,
          "y": 3080
        }
      }
    note: false
    timertriggers: []
    ignoreworker: false
    skipunavailable: false
    quietmode: 0
    continueonerrortype: ""
    isoversize: false
    isautoswitchedtoquietmode: false
  "68":
    id: "68"
    taskid: e6335721-25ca-4a6b-8173-d10b03b301a3
    type: condition
    task:
      id: e6335721-25ca-4a6b-8173-d10b03b301a3
      version: -1
      name: Are there IPs configured on allow list?
      description: Checks whether allow list IPs were configured.
      type: condition
      iscommand: false
      brand: ""
    nexttasks:
      '#default#':
      - "32"
      "yes":
      - "67"
    separatecontext: false
    conditions:
    - label: "yes"
      condition:
      - - operator: isNotEmpty
          left:
            value:
              simple: inputs.WhitelistedIPs
            iscontext: true
    view: |-
      {
        "position": {
          "x": 1627.5,
          "y": 2905
        }
      }
    note: false
    timertriggers: []
    ignoreworker: false
    skipunavailable: false
    quietmode: 0
    continueonerrortype: ""
    isoversize: false
    isautoswitchedtoquietmode: false
  "69":
    id: "69"
    taskid: a3ac527f-81e5-476b-8537-ce081304e047
    type: regular
    task:
      id: a3ac527f-81e5-476b-8537-ce081304e047
      version: -1
      name: Update incident details and set severity
      description: Updates the incident details to say that the user is a legitimate traveler because the login events originated from IP addresses on allow list, and sets the incident severity to low.
      script: Builtin|||setIncident
      type: regular
      iscommand: true
      brand: Builtin
    nexttasks:
      '#none#':
      - "70"
    scriptarguments:
      coordinates:
        complex:
          root: SourceIPGeo
          transformers:
          - operator: uniq
          - operator: atIndex
            args:
              index:
                value:
                  simple: "0"
      details:
        simple: A user has logged in from multiple geographical locations in a short amount of time. However, they logged in from IP addresses on allow list, so the login was considered legitimate.
      phase:
        simple: No Response Needed (Whitelisted Login)
      previouscoordinates:
        complex:
          root: PreviousSourceIPGeo
          transformers:
          - operator: uniq
          - operator: atIndex
            args:
              index:
                value:
                  simple: "0"
      severity:
        simple: low
      travelmaplink:
        complex:
          root: TravelMap
          transformers:
          - operator: uniq
    reputationcalc: 1
    separatecontext: false
    view: |-
      {
        "position": {
          "x": 1780,
          "y": 4450
        }
      }
    note: false
    timertriggers:
    - fieldname: detectionsla
      action: stop
    ignoreworker: false
    skipunavailable: false
    quietmode: 0
    continueonerrortype: ""
    isoversize: false
    isautoswitchedtoquietmode: false
  "70":
    id: "70"
    taskid: 51a959c2-f2f6-42ff-852c-781f4b88f3be
    type: regular
    task:
      id: 51a959c2-f2f6-42ff-852c-781f4b88f3be
      version: -1
      name: Close investigation
      description: Closes the investigation.
      script: Builtin|||closeInvestigation
      type: regular
      iscommand: true
      brand: Builtin
    reputationcalc: 1
    separatecontext: false
    view: |-
      {
        "position": {
          "x": 1022.5,
          "y": 4625
        }
      }
    note: false
    timertriggers:
    - fieldname: remediationsla
      action: stop
    ignoreworker: false
    skipunavailable: false
    quietmode: 0
    continueonerrortype: ""
    isoversize: false
    isautoswitchedtoquietmode: false
  "72":
    id: "72"
    taskid: e9ca09c0-257f-4b66-82f9-e23bff61c711
    type: regular
    task:
      id: e9ca09c0-257f-4b66-82f9-e23bff61c711
      version: -1
      name: Generate travel map link
      description: Creates a travel map link and saves it in the context.
      scriptName: Set
      type: regular
      iscommand: false
      brand: ""
    nexttasks:
      '#none#':
      - "96"
    scriptarguments:
      key:
        simple: TravelMap
      value:
        complex:
          root: inputs.DefaultMapLink
          transformers:
          - operator: replace
            args:
              limit: {}
              replaceWith:
                value:
                  simple: PreviousSourceIPGeo
                iscontext: true
              toReplace:
                value:
                  simple: SOURCE
          - operator: replace
            args:
              limit: {}
              replaceWith:
                value:
                  simple: SourceIPGeo
                iscontext: true
              toReplace:
                value:
                  simple: DESTINATION
          - operator: replace
            args:
              limit: {}
              replaceWith:
                value:
                  simple: _
              toReplace:
                value:
                  simple: ','
    reputationcalc: 1
    separatecontext: false
    view: |-
      {
        "position": {
          "x": 1247.5,
          "y": 1680
        }
      }
    note: false
    timertriggers: []
    ignoreworker: false
    skipunavailable: false
    quietmode: 0
    continueonerrortype: ""
    isoversize: false
    isautoswitchedtoquietmode: false
  "73":
    id: "73"
    taskid: 5dad711b-cb0e-44d6-8590-5c614f67f1ea
    type: title
    task:
      id: 5dad711b-cb0e-44d6-8590-5c614f67f1ea
      version: -1
      name: Process Travel Data
      type: title
      iscommand: false
      brand: ""
      description: ''
    nexttasks:
      '#none#':
      - "30"
      - "72"
      - "29"
    separatecontext: false
    view: |-
      {
        "position": {
          "x": 1350,
          "y": 1535
        }
      }
    note: false
    timertriggers: []
    ignoreworker: false
    skipunavailable: false
    quietmode: 0
    continueonerrortype: ""
    isoversize: false
    isautoswitchedtoquietmode: false
  "74":
    id: "74"
    taskid: 7c3addd4-ff4e-4a28-81e5-1638ff78ac08
    type: condition
    task:
      id: 7c3addd4-ff4e-4a28-81e5-1638ff78ac08
      version: -1
      name: Can the user be disabled automatically?
      description: Checks whether the user can be disabled automatically, as configured in the playbook inputs.
      type: condition
      iscommand: false
      brand: ""
    nexttasks:
      '#default#':
      - "75"
      "yes":
      - "95"
    separatecontext: false
    conditions:
    - label: "yes"
      condition:
      - - operator: isEqualString
          left:
            value:
              complex:
                root: inputs.AutomaticallyDisableUser
            iscontext: true
          right:
            value:
              simple: "True"
          ignorecase: true
    view: |-
      {
        "position": {
          "x": 1535,
          "y": 3575
        }
      }
    note: false
    timertriggers: []
    ignoreworker: false
    skipunavailable: false
    quietmode: 0
    continueonerrortype: ""
    isoversize: false
    isautoswitchedtoquietmode: false
  "75":
    id: "75"
    taskid: 34d2d123-14a3-4df9-86f1-7882efa15006
    type: condition
    task:
      id: 34d2d123-14a3-4df9-86f1-7882efa15006
      version: -1
      name: Get approval for disabling user
      description: You should now contain the incident of the offending user. Please get approval to automatically disable the user account in Active Directory.
      type: condition
      iscommand: false
      brand: ""
    nexttasks:
      Approved:
      - "95"
      Unapproved:
      - "76"
    separatecontext: false
    view: |-
      {
        "position": {
          "x": 1422.5,
          "y": 3750
        }
      }
    note: false
    timertriggers: []
    ignoreworker: false
    skipunavailable: false
    quietmode: 0
    continueonerrortype: ""
    isoversize: false
    isautoswitchedtoquietmode: false
  "76":
    id: "76"
    taskid: 15285aa7-279f-436a-8a41-46798ef04b6f
    type: regular
    task:
      id: 15285aa7-279f-436a-8a41-46798ef04b6f
      version: -1
      name: Manually disable user account
      description: Please take manual steps to disable the user account, or expire his or her password.
      type: regular
      iscommand: false
      brand: ""
    nexttasks:
      '#none#':
      - "38"
    separatecontext: false
    view: |-
      {
        "position": {
          "x": 1422.5,
          "y": 4100
        }
      }
    note: false
    timertriggers: []
    ignoreworker: false
    skipunavailable: false
    quietmode: 0
    continueonerrortype: ""
    isoversize: false
    isautoswitchedtoquietmode: false
  "79":
    id: "79"
    taskid: f0a8d131-1f51-4c25-8b94-9cad739b12a3
    type: regular
    task:
      id: f0a8d131-1f51-4c25-8b94-9cad739b12a3
      version: -1
      name: Manually block IPs
      description: Please take manual steps to block the offending IPs.
      type: regular
      iscommand: false
      brand: ""
    nexttasks:
      '#none#':
      - "70"
    separatecontext: false
    view: |-
      {
        "position": {
          "x": 910,
          "y": 4450
        }
      }
    note: false
    timertriggers: []
    ignoreworker: false
    skipunavailable: false
    quietmode: 0
    continueonerrortype: ""
    isoversize: false
    isautoswitchedtoquietmode: false
  "80":
    id: "80"
    taskid: 154d7a46-5386-460e-8910-1950ff1f720d
    type: condition
    task:
      id: 154d7a46-5386-460e-8910-1950ff1f720d
      version: -1
      name: Can the account be enriched?
      description: Checks whether there is a username for the offending user in context, and whether Active Directory v2 is enabled.
      type: condition
      iscommand: false
      brand: ""
    nexttasks:
      '#default#':
      - "51"
      "yes":
      - "81"
    separatecontext: false
    conditions:
    - label: "yes"
      condition:
      - - operator: isExists
          left:
            value:
              complex:
                root: modules
                filters:
                - - operator: isEqualString
                    left:
                      value:
                        simple: brand
                      iscontext: true
                    right:
                      value:
                        simple: Active Directory Query v2
                - - operator: isEqualString
                    left:
                      value:
                        simple: state
                      iscontext: true
                    right:
                      value:
                        simple: active
            iscontext: true
      - - operator: isExists
          left:
            value:
              simple: incident.username
            iscontext: true
    view: |-
      {
        "position": {
          "x": 695,
          "y": 515
        }
      }
    note: false
    timertriggers: []
    ignoreworker: false
    skipunavailable: false
    quietmode: 0
    continueonerrortype: ""
    isoversize: false
    isautoswitchedtoquietmode: false
  "81":
    id: "81"
    taskid: 37665c74-3bde-4e06-8e0a-a9af77d1cb53
    type: regular
    task:
      id: 37665c74-3bde-4e06-8e0a-a9af77d1cb53
      version: -1
      name: Enrich offending user account
      description: Gets details about the offending username from Active Directory.
      tags:
      - userinfo
      script: '|||ad-get-user'
      type: regular
      iscommand: true
      brand: ""
    nexttasks:
      '#none#':
      - "94"
    scriptarguments:
      username:
        complex:
          root: incident
          accessor: username
          transformers:
          - operator: uniq
    reputationcalc: 1
    separatecontext: false
    view: |-
      {
        "position": {
          "x": 807.5,
          "y": 690
        }
      }
    note: false
    timertriggers: []
    ignoreworker: false
    skipunavailable: false
    quietmode: 0
    continueonerrortype: ""
    isoversize: false
    isautoswitchedtoquietmode: false
  "84":
    id: "84"
    taskid: b144d5df-6b2c-41d2-81f4-8de96a5259f9
    type: condition
    task:
      id: b144d5df-6b2c-41d2-81f4-8de96a5259f9
      version: -1
      name: Can the manager be contacted for travel approval?
      description: Checks whether an email address was retrieved for the manger of the offending user.
      type: condition
      iscommand: false
      brand: ""
    nexttasks:
      '#default#':
      - "68"
      "yes":
      - "86"
    separatecontext: false
    conditions:
    - label: "yes"
      condition:
      - - operator: isNotEmpty
          left:
            value:
              complex:
                root: UserManagerEmail
            iscontext: true
      - - operator: isEqualString
          left:
            value:
              complex:
                root: inputs.ContactUserManager
            iscontext: true
          right:
            value:
              simple: "True"
          ignorecase: true
    view: |-
      {
        "position": {
          "x": 1627.5,
          "y": 2380
        }
      }
    note: false
    timertriggers: []
    ignoreworker: false
    skipunavailable: false
    quietmode: 0
    continueonerrortype: ""
    isoversize: false
    isautoswitchedtoquietmode: false
  "86":
    id: "86"
    taskid: 968c5886-7ee0-499c-8fd6-c656e6b6937f
    type: regular
    task:
      id: 968c5886-7ee0-499c-8fd6-c656e6b6937f
      version: -1
      name: Ask manager if travel was expected
      description: Ask a user a question via email and process the reply directly into the investigation.
      scriptName: EmailAskUser
      type: regular
      iscommand: false
      brand: ""
    nexttasks:
      '#none#':
      - "87"
    scriptarguments:
      email:
        complex:
          root: UserManagerEmail
          transformers:
          - operator: uniq
      message:
        simple: User ${incident.username} traveled ${Geo.Distance} miles in ${Time.Difference} minutes. Was this an expected event?
      subject:
        simple: User ${incident.username} is an impossible traveler!
      task:
        simple: TravelQuestion
    reputationcalc: 1
    separatecontext: false
    view: |-
      {
        "position": {
          "x": 2200,
          "y": 2555
        }
      }
    note: false
    timertriggers: []
    ignoreworker: false
    skipunavailable: false
    quietmode: 0
    continueonerrortype: ""
    isoversize: false
    isautoswitchedtoquietmode: false
  "87":
    id: "87"
    taskid: 994657de-7b7a-4897-874c-be24fddac9d8
    type: condition
    task:
      id: 994657de-7b7a-4897-874c-be24fddac9d8
      version: -1
      name: Get manager response
      description: Gets a response from the manager as to whether the travel done by the user was expected. The response is received from the email reply that the manager sends.
      tags:
      - TravelQuestion
      type: condition
      iscommand: false
      brand: ""
    nexttasks:
      "No":
      - "68"
      "yes":
      - "88"
    separatecontext: false
    view: |-
      {
        "position": {
          "x": 2200,
          "y": 2730
        }
      }
    note: false
    timertriggers: []
    ignoreworker: false
    skipunavailable: false
    quietmode: 0
    continueonerrortype: ""
    isoversize: false
    isautoswitchedtoquietmode: false
  "88":
    id: "88"
    taskid: b9ea26ae-e772-4b55-8223-f6fbe74a5427
    type: regular
    task:
      id: b9ea26ae-e772-4b55-8223-f6fbe74a5427
      version: -1
      name: Update incident details and set severity
      description: Updates the incident details to say that the manager of the user approved the travel, and sets the incident severity to low.
      script: Builtin|||setIncident
      type: regular
      iscommand: true
      brand: Builtin
    nexttasks:
      '#none#':
      - "70"
    scriptarguments:
      coordinates:
        complex:
          root: SourceIPGeo
          transformers:
          - operator: uniq
          - operator: atIndex
            args:
              index:
                value:
                  simple: "0"
      details:
        simple: The user logged in from two different locations within a reasonable time period.
      phase:
        simple: No Response Needed (Legitimate Login)
      previouscoordinates:
        complex:
          root: PreviousSourceIPGeo
          transformers:
          - operator: uniq
          - operator: atIndex
            args:
              index:
                value:
                  simple: "0"
      severity:
        simple: low
      travelmaplink:
        complex:
          root: TravelMap
          transformers:
          - operator: uniq
    reputationcalc: 1
    separatecontext: false
    view: |-
      {
        "position": {
          "x": 2210,
          "y": 4450
        }
      }
    note: false
    timertriggers:
    - fieldname: detectionsla
      action: stop
    ignoreworker: false
    skipunavailable: false
    quietmode: 0
    continueonerrortype: ""
    isoversize: false
    isautoswitchedtoquietmode: false
  "89":
    id: "89"
    taskid: 354bc65e-950f-4ba9-8771-4953ae438540
    type: regular
    task:
      id: 354bc65e-950f-4ba9-8771-4953ae438540
      version: -1
      name: Create travel map image
      description: Converts the contents of a URL to an image file or a PDF file.
      script: '|||rasterize'
      type: regular
      iscommand: true
      brand: ""
    nexttasks:
      '#none#':
      - "63"
    scriptarguments:
      url:
        complex:
          root: TravelMap
          transformers:
          - operator: uniq
      wait_time:
        simple: "15"
    separatecontext: false
    view: |-
      {
        "position": {
          "x": 1360,
          "y": 2030
        }
      }
    note: false
    timertriggers: []
    ignoreworker: false
    skipunavailable: false
    quietmode: 0
    continueonerrortype: ""
    isoversize: false
    isautoswitchedtoquietmode: false
  "90":
    id: "90"
    taskid: 290f01c1-5e82-4d10-890e-250d669ab805
    type: condition
    task:
      id: 290f01c1-5e82-4d10-890e-250d669ab805
      version: -1
      name: Is there a country for the source IP?
      description: Checks if there is a country associated with the source IP address.
      type: condition
      iscommand: false
      brand: ""
    nexttasks:
      '#default#':
      - "51"
      "yes":
      - "92"
    separatecontext: false
    conditions:
    - label: "yes"
      condition:
      - - operator: isExists
          left:
            value:
              complex:
                root: IP
                filters:
                - - operator: isNotEmpty
                    left:
                      value:
                        simple: IP.Geo.Country
                      iscontext: true
                transformers:
                - operator: WhereFieldEquals
                  args:
                    equalTo:
                      value:
                        simple: incident.sourceip
                      iscontext: true
                    field:
                      value:
                        simple: Address
                    getField:
                      value:
                        simple: Geo
                    stringify:
                      value:
                        simple: "false"
                - operator: getField
                  args:
                    field:
                      value:
                        simple: Country
                - operator: uniq
                - operator: atIndex
                  args:
                    index:
                      value:
                        simple: "0"
            iscontext: true
    view: |-
      {
        "position": {
          "x": 1697.5,
          "y": 690
        }
      }
    note: false
    timertriggers: []
    ignoreworker: false
    skipunavailable: false
    quietmode: 0
    continueonerrortype: ""
    isoversize: false
    isautoswitchedtoquietmode: false
  "91":
    id: "91"
    taskid: e5bac47f-93ef-4aae-89f0-3220a9b32ee2
    type: condition
    task:
      id: e5bac47f-93ef-4aae-89f0-3220a9b32ee2
      version: -1
      name: Is there a country for the previous source IP?
      description: Checks if there is a country associated with the previous source IP address.
      type: condition
      iscommand: false
      brand: ""
    nexttasks:
      '#default#':
      - "51"
      "yes":
      - "93"
    separatecontext: false
    conditions:
    - label: "yes"
      condition:
      - - operator: isExists
          left:
            value:
              complex:
                root: IP
                filters:
                - - operator: isNotEmpty
                    left:
                      value:
                        simple: IP.Geo.Country
                      iscontext: true
                transformers:
                - operator: WhereFieldEquals
                  args:
                    equalTo:
                      value:
                        simple: incident.previoussourceip
                      iscontext: true
                    field:
                      value:
                        simple: Address
                    getField:
                      value:
                        simple: Geo
                    stringify:
                      value:
                        simple: "false"
                - operator: getField
                  args:
                    field:
                      value:
                        simple: Country
                - operator: uniq
                - operator: atIndex
                  args:
                    index:
                      value:
                        simple: "0"
            iscontext: true
    view: |-
      {
        "position": {
          "x": 1247.5,
          "y": 690
        }
      }
    note: false
    timertriggers: []
    ignoreworker: false
    skipunavailable: false
    quietmode: 0
    continueonerrortype: ""
    isoversize: false
    isautoswitchedtoquietmode: false
  "92":
    id: "92"
    taskid: 879713f5-f8e3-4a31-8704-0223c0764c1b
    type: regular
    task:
      id: 879713f5-f8e3-4a31-8704-0223c0764c1b
      version: -1
      name: Update incident details with source country
      description: Updates the incident details with the country from which the user logged in.
      script: Builtin|||setIncident
      type: regular
      iscommand: true
      brand: Builtin
    nexttasks:
      '#none#':
      - "51"
    scriptarguments:
      country:
        complex:
          root: IP
          filters:
          - - operator: isNotEmpty
              left:
                value:
                  simple: IP.Geo.Country
                iscontext: true
          transformers:
          - operator: WhereFieldEquals
            args:
              equalTo:
                value:
                  simple: incident.sourceip
                iscontext: true
              field:
                value:
                  simple: Address
              getField:
                value:
                  simple: Geo
              stringify:
                value:
                  simple: "false"
          - operator: getField
            args:
              field:
                value:
                  simple: Country
          - operator: uniq
          - operator: atIndex
            args:
              index:
                value:
                  simple: "0"
    reputationcalc: 1
    separatecontext: false
    view: |-
      {
        "position": {
          "x": 1912.5,
          "y": 865
        }
      }
    note: false
    timertriggers: []
    ignoreworker: false
    skipunavailable: false
    quietmode: 0
    continueonerrortype: ""
    isoversize: false
    isautoswitchedtoquietmode: false
  "93":
    id: "93"
    taskid: 050e413d-74f0-46e7-8c07-502e88f1a5d1
    type: regular
    task:
      id: 050e413d-74f0-46e7-8c07-502e88f1a5d1
      version: -1
      name: Update incident details with previous source country
      description: Updates the incident details with the country from which the user previously logged in.
      script: Builtin|||setIncident
      type: regular
      iscommand: true
      brand: Builtin
    nexttasks:
      '#none#':
      - "51"
    scriptarguments:
      previouscountry:
        complex:
          root: IP
          filters:
          - - operator: isNotEmpty
              left:
                value:
                  simple: IP.Geo.Country
                iscontext: true
          transformers:
          - operator: WhereFieldEquals
            args:
              equalTo:
                value:
                  simple: incident.previoussourceip
                iscontext: true
              field:
                value:
                  simple: Address
              getField:
                value:
                  simple: Geo
              stringify:
                value:
                  simple: "false"
          - operator: getField
            args:
              field:
                value:
                  simple: Country
          - operator: uniq
          - operator: atIndex
            args:
              index:
                value:
                  simple: "0"
    reputationcalc: 1
    separatecontext: false
    view: |-
      {
        "position": {
          "x": 1462.5,
          "y": 865
        }
      }
    note: false
    timertriggers: []
    ignoreworker: false
    skipunavailable: false
    quietmode: 0
    continueonerrortype: ""
    isoversize: false
    isautoswitchedtoquietmode: false
  "94":
    id: "94"
    taskid: b1de0ac1-d045-40f3-8def-512ad3c9be0d
    type: playbook
    task:
      id: b1de0ac1-d045-40f3-8def-512ad3c9be0d
      version: -1
      name: Active Directory - Get User Manager Details
      description: Takes an email address or a username of a user account in Active Directory, and returns the email address of the user's manager.
      playbookName: Active Directory - Get User Manager Details
      type: playbook
      iscommand: false
      brand: ""
    nexttasks:
      '#none#':
      - "51"
    scriptarguments:
      Username:
        complex:
          root: incident
          accessor: username
    separatecontext: true
    loop:
      iscommand: false
      exitCondition: ""
      wait: 1
      max: 0
    view: |-
      {
        "position": {
          "x": 807.5,
          "y": 865
        }
      }
    note: false
    timertriggers: []
    ignoreworker: false
    skipunavailable: true
    quietmode: 0
    continueonerrortype: ""
    isoversize: false
    isautoswitchedtoquietmode: false
  "95":
    id: "95"
    taskid: ca38e4df-48b7-40a9-8cc3-8248b7ca5743
    type: condition
    task:
      id: ca38e4df-48b7-40a9-8cc3-8248b7ca5743
      version: -1
      name: Is Active Directory enabled?
      description: Checks whether the Active Directory Query v2 integration is enabled.
      type: condition
      iscommand: false
      brand: ""
    nexttasks:
      '#default#':
      - "76"
      "yes":
      - "34"
    separatecontext: false
    conditions:
    - label: "yes"
      condition:
      - - operator: isExists
          left:
            value:
              complex:
                root: modules
                filters:
                - - operator: isEqualString
                    left:
                      value:
                        simple: brand
                      iscontext: true
                    right:
                      value:
                        simple: Active Directory Query v2
                - - operator: isEqualString
                    left:
                      value:
                        simple: state
                      iscontext: true
                    right:
                      value:
                        simple: active
            iscontext: true
    view: |-
      {
        "position": {
          "x": 1105,
          "y": 3925
        }
      }
    note: false
    timertriggers: []
    ignoreworker: false
    skipunavailable: false
    quietmode: 0
    continueonerrortype: ""
    isoversize: false
    isautoswitchedtoquietmode: false
  "96":
    id: "96"
    taskid: a4857973-adc0-4a7f-884d-271532c50b08
    type: condition
    task:
      id: a4857973-adc0-4a7f-884d-271532c50b08
      version: -1
      name: Is Rasterize enabled?
      description: "Checks whether the Rasterize integration is enabled."
      type: condition
      iscommand: false
      brand: ""
    nexttasks:
      '#default#':
      - "63"
      "yes":
      - "89"
    separatecontext: false
    conditions:
    - label: "yes"
      condition:
      - - operator: isExists
          left:
            value:
              complex:
                root: modules
                filters:
                - - operator: isEqualString
                    left:
                      value:
                        simple: modules.brand
                      iscontext: true
                    right:
                      value:
                        simple: Rasterize
                - - operator: isEqualString
                    left:
                      value:
                        simple: modules.state
                      iscontext: true
                    right:
                      value:
                        simple: active
            iscontext: true
    view: |-
      {
        "position": {
          "x": 1247.5,
          "y": 1855
        }
      }
    note: false
    timertriggers: []
    ignoreworker: false
    skipunavailable: false
    quietmode: 0
    continueonerrortype: ""
    isoversize: false
    isautoswitchedtoquietmode: false
  "97":
    id: "97"
    taskid: 5354e825-9cd1-4d3d-80d8-a7f7ae2c619d
    type: playbook
    task:
      id: 5354e825-9cd1-4d3d-80d8-a7f7ae2c619d
      version: -1
      name: Block IP - Generic v3
      description: "This playbook blocks malicious IP addresses using all integrations that are enabled. The direction of the traffic that will be blocked is determined by the XSOAR user (and set by default to outgoing)\nNote the following:\n-  some of those integrations require specific parameters to run, which are based on the playbook inputs. Also, certain integrations use FW rules or appended network objects.\n- Note that the appended network objects should be specified in blocking rules inside the system later on. \n\n\nSupported integrations for this playbook [Network security products such as FW/WAF/IPs/etc.]: \n\n* Check Point Firewall\n* Palo Alto Networks PAN-OS\n* Zscaler\n* FortiGate\n* Aria Packet Intelligence\n* Cisco Firepower \n* Cisco Secure Cloud Analytics\n* Cisco ASA\n* Akamai WAF\n* F5 SilverLine\n* ThreatX\n* Signal Sciences WAF\n* Sophos Firewall\n\n"
      playbookName: Block IP - Generic v3
      type: playbook
      iscommand: false
      brand: ""
    nexttasks:
      '#none#':
      - "70"
    scriptarguments:
      AutoCommit:
        simple: "No"
      CustomBlockRule:
        simple: "True"
      IP:
        complex:
          root: incident
          accessor: sourceip
          transformers:
          - operator: concat
            args:
              prefix: {}
              suffix:
                value:
                  simple: ','
          - operator: concat
            args:
              prefix: {}
              suffix:
                value:
                  simple: incident.previoussourceip
                iscontext: true
          - operator: splitAndTrim
            args:
              delimiter:
                value:
                  simple: ','
      InputEnrichment:
        simple: "False"
      RuleDirection:
        simple: outbound
      RuleName:
        simple: XSOAR - Block IP playbook - ${incident.id}
      UserVerification:
        simple: "False"
    separatecontext: true
    continueonerrortype: ""
    loop:
      iscommand: false
      exitCondition: ""
      wait: 1
      max: 100
    view: |-
      {
        "position": {
          "x": 1340,
          "y": 4450
        }
      }
    note: false
    timertriggers: []
    ignoreworker: false
    skipunavailable: false
    quietmode: 0
    isoversize: false
    isautoswitchedtoquietmode: false
view: |-
  {
    "linkLabelsPosition": {
      "52_54_#default#": 0.43,
      "52_58_yes": 0.84,
      "52_59_yes": 0.9,
      "63_66_#default#": 0.18,
      "67_32_#default#": 0.44,
      "67_69_yes": 0.76,
      "68_32_#default#": 0.25,
      "68_67_yes": 0.42,
      "74_75_#default#": 0.33,
      "74_95_yes": 0.48,
      "75_76_Unapproved": 0.42,
      "80_51_#default#": 0.33,
      "80_81_yes": 0.56,
      "84_86_yes": 0.44,
      "87_68_No": 0.29,
      "90_51_#default#": 0.21,
      "90_92_yes": 0.46,
      "91_51_#default#": 0.1,
      "91_93_yes": 0.51,
      "95_34_yes": 0.46,
      "96_63_#default#": 0.31,
      "96_89_yes": 0.52
    },
    "paper": {
      "dimensions": {
        "height": 4670,
        "width": 2540,
        "x": 50,
        "y": 50
      }
    }
  }
inputs:
- key: MaxMilesPerHourAllowed
  value:
    simple: "600"
  required: false
  description: The maximum miles per hour that is still considered reasonable. If the geographical distance and difference in time between logins is greater than this value, the user will be considered an impossible traveler.
  playbookInputQuery:
- key: WhitelistedIPs
  value: {}
  required: false
  description: CSV of IP addresses that are allowed to be used across long distances.
  playbookInputQuery:
- key: AutomaticallyBlockIPs
  value:
    simple: "False"
  required: false
  description: Whether to automatically block the source IPs that the login originated from. Can be False or True.
  playbookInputQuery:
- key: DefaultMapLink
  value:
    simple: https://bing.com/maps/default.aspx?rtp=pos.SOURCE~pos.DESTINATION
  required: false
  description: The default link from which to create a travel map. The "SOURCE" and "DESTINATION" words are replaced with the previous coordinates and current coordinates of the traveler, respectively.
  playbookInputQuery:
- key: AutomaticallyDisableUser
  value:
    simple: "False"
  required: false
  description: Whether to automatically disable the impossible traveler account using Active Directory.
  playbookInputQuery:
- key: ContactUserManager
  value:
    simple: "False"
  required: false
  description: Whether to ask the user manager for the legitimacy of the login events, in case of an alleged impossible traveler.
  playbookInputQuery:
outputs:
- contextPath: Account.Email.Address
  description: The email address object associated with the Account
  type: string
- contextPath: DBotScore
  description: Indicator, Score, Type, Vendor
  type: unknown
- contextPath: Account.ID
  description: The unique Account DN (Distinguished Name)
  type: string
- contextPath: Account.Username
  description: The Account username
  type: string
- contextPath: Account.Email
  description: The email address associated with the Account
- contextPath: Account.Type
  description: Type of the Account entity
  type: string
- contextPath: Account.Groups
  description: The groups the Account is a part of
- contextPath: Account
  description: Account object
  type: unknown
- contextPath: Account.DisplayName
  description: The Account display name
  type: string
- contextPath: Account.Manager
  description: The Account's manager
  type: string
- contextPath: DBotScore.Indicator
  description: The indicator value
  type: string
- contextPath: DBotScore.Type
  description: The indicator's type
  type: string
- contextPath: DBotScore.Vendor
  description: The indicator's vendor
  type: string
- contextPath: DBotScore.Score
  description: The indicator's score
  type: number
- contextPath: IP
  description: The IP objects
  type: unknown
- contextPath: Endpoint
  description: The Endpoint's object
  type: unknown
- contextPath: Endpoint.Hostname
  description: The hostname to enrich
  type: string
- contextPath: Endpoint.OS
  description: Endpoint OS
  type: string
- contextPath: Endpoint.IP
  description: List of endpoint IP addresses
- contextPath: Endpoint.MAC
  description: List of endpoint MAC addresses
- contextPath: Endpoint.Domain
  description: Endpoint domain name
  type: string
fromversion: 5.0.0
tests:
- No tests (auto formatted)
contentitemexportablefields:
  contentitemfields: {}
=======
id: Impossible Traveler
version: -1
name: Impossible Traveler
description: |-
  This playbook investigates an event whereby a user has multiple application login attempts from various locations in a short time period (impossible traveler). The playbook gathers user, timestamp and IP information
  associated with the multiple application login attempts.

  The playbook then measures the time difference between the multiple login attempts and computes the distance between the two locations to verify whether it is possible the user could traverse the distance
  in the amount of time determined. Also, it takes steps to remediate the incident by blocking the offending IPs and disabling the user account, if chosen to do so.
starttaskid: "0"
tasks:
  "0":
    id: "0"
    taskid: 89164d19-18a8-41d4-8f40-cd6cde0b0135
    type: start
    task:
      id: 89164d19-18a8-41d4-8f40-cd6cde0b0135
      version: -1
      name: ""
      iscommand: false
      brand: ""
      description: ''
    nexttasks:
      '#none#':
      - "62"
      - "61"
    separatecontext: false
    view: |-
      {
        "position": {
          "x": 520,
          "y": -560
        }
      }
    note: false
    timertriggers: []
    ignoreworker: false
    skipunavailable: false
    quietmode: 0
  "29":
    id: "29"
    taskid: fbd79de9-bdbb-4048-878b-f14aec5a8ef8
    type: regular
    task:
      id: fbd79de9-bdbb-4048-878b-f14aec5a8ef8
      version: -1
      name: Calculate geographical distance between logins
      description: Compute the distance between two sets of coordinates in miles.
      tags:
      - geodistance
      scriptName: CalculateGeoDistance
      type: regular
      iscommand: false
      brand: ""
    nexttasks:
      '#none#':
      - "63"
    scriptarguments:
      dest_coords:
        complex:
          root: SourceIPGeo
          transformers:
          - operator: uniq
          - operator: replace
            args:
              limit: {}
              replaceWith:
                value:
                  simple: ','
              toReplace:
                value:
                  simple: ':'
      src_coords:
        complex:
          root: PreviousSourceIPGeo
          transformers:
          - operator: uniq
          - operator: replace
            args:
              limit: {}
              replaceWith:
                value:
                  simple: ','
              toReplace:
                value:
                  simple: ':'
    reputationcalc: 1
    separatecontext: false
    view: |-
      {
        "position": {
          "x": -870,
          "y": 1620
        }
      }
    note: false
    timertriggers: []
    ignoreworker: false
    skipunavailable: false
    quietmode: 0
  "30":
    id: "30"
    taskid: 7b361c68-abe6-4c83-88b4-ca2bc253e297
    type: regular
    task:
      id: 7b361c68-abe6-4c83-88b4-ca2bc253e297
      version: -1
      name: Calculate time difference between logins
      description: Calculate the time difference, in minutes.
      tags:
      - eventduration
      scriptName: CalculateTimeDifference
      type: regular
      iscommand: false
      brand: ""
    nexttasks:
      '#none#':
      - "63"
    scriptarguments:
      end_time:
        complex:
          root: incident
          accessor: signindatetime
          transformers:
          - operator: uniq
      start_time:
        complex:
          root: incident
          accessor: previoussignindatetime
          transformers:
          - operator: uniq
    reputationcalc: 1
    separatecontext: false
    view: |-
      {
        "position": {
          "x": 330,
          "y": 1620
        }
      }
    note: false
    timertriggers: []
    ignoreworker: false
    skipunavailable: false
    quietmode: 0
  "32":
    id: "32"
    taskid: f2a7691c-df68-41af-8a05-825aed028836
    type: title
    task:
      id: f2a7691c-df68-41af-8a05-825aed028836
      version: -1
      name: Containment
      type: title
      iscommand: false
      brand: ""
      description: ''
    nexttasks:
      '#none#':
      - "36"
    separatecontext: false
    view: |-
      {
        "position": {
          "x": 300,
          "y": 3265
        }
      }
    note: false
    timertriggers: []
    ignoreworker: false
    skipunavailable: false
    quietmode: 0
  "34":
    id: "34"
    taskid: 3d27c29a-1136-4c00-89f6-ae243d901d7f
    type: regular
    task:
      id: 3d27c29a-1136-4c00-89f6-ae243d901d7f
      version: -1
      name: Disable user account
      description: Disables the account of the offending user, using Active Directory.
      script: '|||ad-disable-account'
      type: regular
      iscommand: true
      brand: ""
    nexttasks:
      '#none#':
      - "38"
    scriptarguments:
      base-dn: {}
      username:
        complex:
          root: incident
          accessor: username
    reputationcalc: 1
    separatecontext: false
    view: |-
      {
        "position": {
          "x": 300,
          "y": 4150
        }
      }
    note: true
    timertriggers:
    - fieldname: remediationsla
      action: start
    ignoreworker: false
    skipunavailable: false
    quietmode: 0
  "36":
    id: "36"
    taskid: a7114ae3-88f9-4ee9-8e1d-6760bec70749
    type: regular
    task:
      id: a7114ae3-88f9-4ee9-8e1d-6760bec70749
      version: -1
      name: Update incident details and set severity
      description: Updates the incident details to say that the user is an impossible
        traveler, and sets the incident severity to high.
      script: Builtin|||setIncident
      type: regular
      iscommand: true
      brand: Builtin
    nexttasks:
      '#none#':
      - "74"
    scriptarguments:
      addLabels: {}
      affecteddata: {}
      affecteddatatype: {}
      affectedhosts: {}
      affectedindividualscontactinformation: {}
      affectedips: {}
      app: {}
      approximatenumberofaffecteddatasubjects: {}
      assetid: {}
      attachmentcount: {}
      attachmentextension: {}
      attachmenthash: {}
      attachmentid: {}
      attachmentitem: {}
      attachmentname: {}
      attachmentsize: {}
      attachmenttype: {}
      awsfindingid: {}
      awsfindingtype: {}
      awsinstanceid: {}
      awsinstancename: {}
      backupowner: {}
      bugtraq: {}
      campaigntargetcount: {}
      campaigntargets: {}
      city: {}
      closeNotes: {}
      closeReason: {}
      companyaddress: {}
      companycity: {}
      companycountry: {}
      companyhasinsuranceforthebreach: {}
      companyname: {}
      companypostalcode: {}
      computername: {}
      contactaddress: {}
      contactname: {}
      coordinates:
        complex:
          root: SourceIPGeo
          transformers:
          - operator: uniq
          - operator: atIndex
            args:
              index:
                value:
                  simple: "0"
      country: {}
      countrywherebusinesshasitsmainestablishment: {}
      countrywherethebreachtookplace: {}
      criticalassets: {}
      currentip: {}
      customFields: {}
      cve: {}
      cvss: {}
      dataencryptionstatus: {}
      datetimeofthebreach: {}
      daysbetweenreportcreation: {}
      deleteEmptyField: {}
      demoautomatedcondition: {}
      demomanualcondition: {}
      description: {}
      dest: {}
      destinationip: {}
      destip: {}
      destntdomain: {}
      details:
        simple: A user has logged in from multiple geographical locations in too short
          an amount of time. The user is an impossible traveler according to the maximum
          miles per hour allowed.
      detectedusers: {}
      detectorid: {}
      dpoemailaddress: {}
      duration: {}
      emailaddress: {}
      emailauthenticitycheck: {}
      emailbcc: {}
      emailbody: {}
      emailbodyformat: {}
      emailbodyhtml: {}
      emailcc: {}
      emailclassification: {}
      emailclientname: {}
      emailfrom: {}
      emailheaders: {}
      emailhtml: {}
      emailinreplyto: {}
      emailkeywords: {}
      emailmessageid: {}
      emailreceived: {}
      emailrecipient: {}
      emailreplyto: {}
      emailreturnpath: {}
      emailsenderip: {}
      emailsize: {}
      emailsource: {}
      emailsubject: {}
      emailto: {}
      emailtocount: {}
      emailurlclicked: {}
      endpointgrid: {}
      epohost: {}
      eposcanstatus: {}
      eventid: {}
      falses: {}
      fetchid: {}
      fetchtype: {}
      filehash: {}
      filename: {}
      filepath: {}
      findingid: {}
      host: {}
      hostid: {}
      hostname: {}
      htmlimage: {}
      htmlrenderedimage: {}
      id: {}
      important: {}
      importantfield: {}
      infected: {}
      internalip: {}
      involvedusers: {}
      isthedatasubjecttodpia: {}
      jasontest: {}
      labels: {}
      likelyimpact: {}
      maliciouscauseifthecauseisamaliciousattack: {}
      malwarefamily: {}
      mdtest: {}
      measurestomitigate: {}
      myfield: {}
      name: {}
      notes: {}
      occurred: {}
      owner: {}
      phase:
        simple: Containment
      phishingconfirmationstatus: {}
      phishingsubtype: {}
      possiblecauseofthebreach: {}
      postalcode: {}
      previouscoordinates:
        complex:
          root: PreviousSourceIPGeo
          transformers:
          - operator: uniq
          - operator: atIndex
            args:
              index:
                value:
                  simple: "0"
      previousip: {}
      previoussignindatetime: {}
      previoussourceip: {}
      queue: {}
      redlockpolicyname: {}
      relateddomain: {}
      replacePlaybook: {}
      reporteduser: {}
      reporteremailaddress: {}
      reportingdepartment: {}
      reportinguser: {}
      requestor: {}
      riskscore: {}
      roles: {}
      screenshot: {}
      screenshot2: {}
      sectorofaffectedparty: {}
      securitygroupid: {}
      selector: {}
      serverip: {}
      servername: {}
      severity:
        simple: high
      signature: {}
      signindatetime: {}
      single: {}
      single2: {}
      sizenumberofemployees: {}
      sizeturnover: {}
      sla: {}
      slaField: {}
      source: {}
      sourceip: {}
      src: {}
      srcip: {}
      srcntdomain: {}
      srcuser: {}
      systems: {}
      telephoneno: {}
      test: {}
      test2: {}
      testfield: {}
      timeassignedtolevel2: {}
      timefield1: {}
      timelevel1: {}
      travelmaplink:
        complex:
          root: TravelMap
          transformers:
          - operator: uniq
      type: {}
      urlsslverification: {}
      user: {}
      username: {}
      vendorid: {}
      vendorproduct: {}
      vulnerabilitycategory: {}
      whereisdatahosted: {}
      whitelistrequest: {}
      xdr: {}
      xdralertcount: {}
      xdralerts: {}
      xdrassigneduseremail: {}
      xdrassigneduserprettyname: {}
      xdrdescription: {}
      xdrdetectiontime: {}
      xdrfileartifacts: {}
      xdrhighseverityalertcount: {}
      xdrincidentid: {}
      xdrlowseverityalertcount: {}
      xdrmediumseverityalertcount: {}
      xdrnetworkartifacts: {}
      xdrnotes: {}
      xdrresolvecomment: {}
      xdrstatus: {}
      xdrurl: {}
      xdrusercount: {}
    reputationcalc: 1
    separatecontext: false
    view: |-
      {
        "position": {
          "x": 300,
          "y": 3410
        }
      }
    note: false
    timertriggers:
    - fieldname: detectionsla
      action: stop
    ignoreworker: false
    skipunavailable: false
    quietmode: 0
  "38":
    id: "38"
    taskid: 39db20af-3fdb-45dc-8905-a2042bb4c515
    type: condition
    task:
      id: 39db20af-3fdb-45dc-8905-a2042bb4c515
      version: -1
      name: Should the source IPs be blocked automatically?
      description: Checks whether the source IPs that the user used to login from
        can be blocked automatically, according to the playbook inputs.
      type: condition
      iscommand: false
      brand: ""
    nexttasks:
      '#default#':
      - "79"
      "yes":
      - "71"
    separatecontext: false
    conditions:
    - label: "yes"
      condition:
      - - operator: isEqualString
          left:
            value:
              complex:
                root: inputs.AutomaticallyBlockIPs
            iscontext: true
          right:
            value:
              simple: "True"
          ignorecase: true
    view: |-
      {
        "position": {
          "x": 300,
          "y": 4330
        }
      }
    note: false
    timertriggers: []
    ignoreworker: false
    skipunavailable: false
    quietmode: 0
  "49":
    id: "49"
    taskid: 9f5e52fe-9abb-4cbe-8a6d-3f1e09424888
    type: playbook
    task:
      id: 9f5e52fe-9abb-4cbe-8a6d-3f1e09424888
      version: -1
      name: IP Enrichment - Generic v2
      playbookName: IP Enrichment - Generic v2
      type: playbook
      iscommand: false
      brand: ""
      description: ''
    nexttasks:
      '#none#':
      - "51"
    scriptarguments:
      IP:
        complex:
          root: IP
          accessor: Address
          transformers:
          - operator: uniq
      InternalRange: {}
      ResolveIP:
        simple: "True"
    separatecontext: true
    loop:
      iscommand: false
      exitCondition: ""
      wait: 1
      max: 0
    view: |-
      {
        "position": {
          "x": 1680,
          "y": -90
        }
      }
    note: false
    timertriggers: []
    ignoreworker: false
    skipunavailable: false
    quietmode: 0
  "50":
    id: "50"
    taskid: 06854db3-617e-4bb3-8772-2c2b3f3bfdd7
    type: title
    task:
      id: 06854db3-617e-4bb3-8772-2c2b3f3bfdd7
      version: -1
      name: Travel Information Enrichment
      type: title
      iscommand: false
      brand: ""
      description: ''
    nexttasks:
      '#none#':
      - "49"
      - "80"
      - "91"
      - "90"
    separatecontext: false
    view: |-
      {
        "position": {
          "x": 510,
          "y": -230
        }
      }
    note: false
    timertriggers:
    - fieldname: detectionsla
      action: start
    ignoreworker: false
    skipunavailable: false
    quietmode: 0
  "51":
    id: "51"
    taskid: d7cd290c-80c0-476d-85e9-0b8777bd4d5a
    type: title
    task:
      id: d7cd290c-80c0-476d-85e9-0b8777bd4d5a
      version: -1
      name: Investigation
      type: title
      iscommand: false
      brand: ""
      description: ''
    nexttasks:
      '#none#':
      - "52"
    separatecontext: false
    view: |-
      {
        "position": {
          "x": 500,
          "y": 805
        }
      }
    note: false
    timertriggers: []
    ignoreworker: false
    skipunavailable: false
    quietmode: 0
  "52":
    id: "52"
    taskid: 651c4db4-919c-46fb-8b2a-c1bc4640e6e5
    type: condition
    task:
      id: 651c4db4-919c-46fb-8b2a-c1bc4640e6e5
      version: -1
      name: Are there coordinates for the source IPs?
      description: Checks whether coordinates were retrieved for the IPs that the
        user used to login.
      type: condition
      iscommand: false
      brand: ""
    nexttasks:
      '#default#':
      - "54"
      "yes":
      - "58"
      - "59"
    separatecontext: false
    conditions:
    - label: "yes"
      condition:
      - - operator: isNotEmpty
          left:
            value:
              complex:
                root: IP
                transformers:
                - operator: WhereFieldEquals
                  args:
                    equalTo:
                      value:
                        simple: incident.sourceip
                      iscontext: true
                    field:
                      value:
                        simple: Address
                    getField:
                      value:
                        simple: Geo
                    stringify:
                      value:
                        simple: false
                - operator: getField
                  args:
                    field:
                      value:
                        simple: Location
            iscontext: true
      - - operator: isNotEmpty
          left:
            value:
              complex:
                root: IP
                transformers:
                - operator: WhereFieldEquals
                  args:
                    equalTo:
                      value:
                        simple: incident.previoussourceip
                      iscontext: true
                    field:
                      value:
                        simple: Address
                    getField:
                      value:
                        simple: Geo
                    stringify:
                      value:
                        simple: false
                - operator: getField
                  args:
                    field:
                      value:
                        simple: Location
            iscontext: true
    view: |-
      {
        "position": {
          "x": 500,
          "y": 945
        }
      }
    note: false
    timertriggers: []
    ignoreworker: false
    skipunavailable: false
    quietmode: 0
  "54":
    id: "54"
    taskid: f104955a-88f7-4cb8-87c7-34572cd5daf8
    type: regular
    task:
      id: f104955a-88f7-4cb8-87c7-34572cd5daf8
      version: -1
      name: Manually investigate the incident
      description: Manually investigate the incident. Try to understand the locations
        from which the user connected, and the time difference between the two logins.
        Contain the incident, if needed.
      type: regular
      iscommand: false
      brand: ""
    nexttasks:
      '#none#':
      - "70"
    separatecontext: false
    view: |-
      {
        "position": {
          "x": 1380,
          "y": 1130
        }
      }
    note: false
    timertriggers: []
    ignoreworker: false
    skipunavailable: false
    quietmode: 0
  "58":
    id: "58"
    taskid: ebac010f-b093-4500-828f-11a42f9cbc4d
    type: regular
    task:
      id: ebac010f-b093-4500-828f-11a42f9cbc4d
      version: -1
      name: Save source IP geolocation data
      description: Saves the geolocation of the IP associated with the user's login.
      scriptName: Set
      type: regular
      iscommand: false
      brand: ""
    nexttasks:
      '#none#':
      - "73"
    scriptarguments:
      append: {}
      key:
        simple: SourceIPGeo
      value:
        complex:
          root: IP
          filters:
          - - operator: isExists
              left:
                value:
                  simple: Geo.Location
                iscontext: true
          transformers:
          - operator: WhereFieldEquals
            args:
              equalTo:
                value:
                  simple: incident.sourceip
                iscontext: true
              field:
                value:
                  simple: Address
              getField:
                value:
                  simple: Geo
              stringify:
                value:
                  simple: false
          - operator: getField
            args:
              field:
                value:
                  simple: Location
          - operator: atIndex
            args:
              index:
                value:
                  simple: "0"
    reputationcalc: 1
    separatecontext: false
    view: |-
      {
        "position": {
          "x": -40,
          "y": 1130
        }
      }
    note: false
    timertriggers: []
    ignoreworker: false
    skipunavailable: false
    quietmode: 0
  "59":
    id: "59"
    taskid: 28eefc43-ae17-466c-8719-b0d9bc5efb2c
    type: regular
    task:
      id: 28eefc43-ae17-466c-8719-b0d9bc5efb2c
      version: -1
      name: Save previous source IP geolocation data
      description: Saves the geolocation of the IP associated with the previous user
        login.
      scriptName: Set
      type: regular
      iscommand: false
      brand: ""
    nexttasks:
      '#none#':
      - "73"
    scriptarguments:
      append: {}
      key:
        simple: PreviousSourceIPGeo
      value:
        complex:
          root: IP
          filters:
          - - operator: isExists
              left:
                value:
                  simple: Geo.Location
                iscontext: true
          transformers:
          - operator: WhereFieldEquals
            args:
              equalTo:
                value:
                  simple: incident.previoussourceip
                iscontext: true
              field:
                value:
                  simple: Address
              getField:
                value:
                  simple: Geo
              stringify:
                value:
                  simple: false
          - operator: getField
            args:
              field:
                value:
                  simple: Location
          - operator: atIndex
            args:
              index:
                value:
                  simple: "0"
    reputationcalc: 1
    separatecontext: false
    view: |-
      {
        "position": {
          "x": -510,
          "y": 1130
        }
      }
    note: false
    timertriggers: []
    ignoreworker: false
    skipunavailable: false
    quietmode: 0
  "61":
    id: "61"
    taskid: 1964cbf7-a1b1-417e-81b3-6ffca7076405
    type: regular
    task:
      id: 1964cbf7-a1b1-417e-81b3-6ffca7076405
      version: -1
      name: Get previous login IP location information
      description: Gets geolocation information about the previous IP that the user
        logged in from.
      script: '|||ip'
      type: regular
      iscommand: true
      brand: ""
    nexttasks:
      '#none#':
      - "50"
    scriptarguments:
      days: {}
      fullResponse: {}
      include_inactive: {}
      ip:
        complex:
          root: incident
          accessor: previoussourceip
          transformers:
          - operator: uniq
      long: {}
      retries: {}
      sampleSize: {}
      threshold: {}
      verbose: {}
      wait: {}
    reputationcalc: 1
    separatecontext: false
    view: |-
      {
        "position": {
          "x": 740,
          "y": -400
        }
      }
    note: false
    timertriggers: []
    ignoreworker: false
    skipunavailable: false
    quietmode: 0
  "62":
    id: "62"
    taskid: 5b5ea973-d7d3-4110-8659-5de212e778de
    type: regular
    task:
      id: 5b5ea973-d7d3-4110-8659-5de212e778de
      version: -1
      name: Get login IP location information
      description: Gets geolocation information about the IP that the user logged
        in from.
      script: '|||ip'
      type: regular
      iscommand: true
      brand: ""
    nexttasks:
      '#none#':
      - "50"
    scriptarguments:
      days: {}
      fullResponse: {}
      include_inactive: {}
      ip:
        complex:
          root: incident
          accessor: sourceip
          transformers:
          - operator: uniq
      long: {}
      retries: {}
      sampleSize: {}
      threshold: {}
      verbose: {}
      wait: {}
    reputationcalc: 1
    separatecontext: false
    view: |-
      {
        "position": {
          "x": 290,
          "y": -400
        }
      }
    note: false
    timertriggers: []
    ignoreworker: false
    skipunavailable: false
    quietmode: 0
  "63":
    id: "63"
    taskid: b5f9fe73-ecaa-4f9a-8799-d51cc0591cbf
    type: condition
    task:
      id: b5f9fe73-ecaa-4f9a-8799-d51cc0591cbf
      version: -1
      name: Did the user travel more than the allowed MPH?
      description: Checks whether the user traveled faster than the allowed speed
        in MPH.
      type: condition
      iscommand: false
      brand: ""
    nexttasks:
      '#default#':
      - "66"
      "yes":
      - "84"
    separatecontext: false
    conditions:
    - label: "yes"
      condition:
      - - operator: greaterThan
          left:
            value:
              complex:
                root: Geo
                accessor: Distance
                transformers:
                - operator: division
                  args:
                    by:
                      value:
                        simple: Time.Difference
                      iscontext: true
                - operator: multiply
                  args:
                    by:
                      value:
                        simple: "60"
            iscontext: true
          right:
            value:
              simple: inputs.MaxMilesPerHourAllowed
            iscontext: true
    view: |-
      {
        "position": {
          "x": -270,
          "y": 1980
        }
      }
    note: false
    timertriggers: []
    ignoreworker: false
    skipunavailable: false
    quietmode: 0
  "66":
    id: "66"
    taskid: 62ef2221-0863-4e24-8a14-de995bf906cb
    type: regular
    task:
      id: 62ef2221-0863-4e24-8a14-de995bf906cb
      version: -1
      name: Update incident details and set severity
      description: Updates the incident details to say that the user is a legitimate
        traveler, and sets the incident severity to low.
      script: Builtin|||setIncident
      type: regular
      iscommand: true
      brand: Builtin
    nexttasks:
      '#none#':
      - "70"
    scriptarguments:
      addLabels: {}
      affecteddata: {}
      affecteddatatype: {}
      affectedhosts: {}
      affectedindividualscontactinformation: {}
      affectedips: {}
      app: {}
      approximatenumberofaffecteddatasubjects: {}
      assetid: {}
      attachmentcount: {}
      attachmentextension: {}
      attachmenthash: {}
      attachmentid: {}
      attachmentitem: {}
      attachmentname: {}
      attachmentsize: {}
      attachmenttype: {}
      awsfindingid: {}
      awsfindingtype: {}
      awsinstanceid: {}
      awsinstancename: {}
      backupowner: {}
      bugtraq: {}
      campaigntargetcount: {}
      campaigntargets: {}
      city: {}
      closeNotes: {}
      closeReason: {}
      companyaddress: {}
      companycity: {}
      companycountry: {}
      companyhasinsuranceforthebreach: {}
      companyname: {}
      companypostalcode: {}
      computername: {}
      contactaddress: {}
      contactname: {}
      coordinates:
        complex:
          root: SourceIPGeo
          transformers:
          - operator: uniq
          - operator: atIndex
            args:
              index:
                value:
                  simple: "0"
      country: {}
      countrywherebusinesshasitsmainestablishment: {}
      countrywherethebreachtookplace: {}
      criticalassets: {}
      currentip: {}
      customFields: {}
      cve: {}
      cvss: {}
      dataencryptionstatus: {}
      datetimeofthebreach: {}
      daysbetweenreportcreation: {}
      deleteEmptyField: {}
      demoautomatedcondition: {}
      demomanualcondition: {}
      description: {}
      dest: {}
      destinationip: {}
      destip: {}
      destntdomain: {}
      details:
        simple: The user logged in from two different locations within a reasonable
          time period.
      detectedusers: {}
      detectorid: {}
      dpoemailaddress: {}
      duration: {}
      emailaddress: {}
      emailauthenticitycheck: {}
      emailbcc: {}
      emailbody: {}
      emailbodyformat: {}
      emailbodyhtml: {}
      emailcc: {}
      emailclassification: {}
      emailclientname: {}
      emailfrom: {}
      emailheaders: {}
      emailhtml: {}
      emailinreplyto: {}
      emailkeywords: {}
      emailmessageid: {}
      emailreceived: {}
      emailrecipient: {}
      emailreplyto: {}
      emailreturnpath: {}
      emailsenderip: {}
      emailsize: {}
      emailsource: {}
      emailsubject: {}
      emailto: {}
      emailtocount: {}
      emailurlclicked: {}
      endpointgrid: {}
      epohost: {}
      eposcanstatus: {}
      eventid: {}
      falses: {}
      fetchid: {}
      fetchtype: {}
      filehash: {}
      filename: {}
      filepath: {}
      findingid: {}
      host: {}
      hostid: {}
      hostname: {}
      htmlimage: {}
      htmlrenderedimage: {}
      id: {}
      important: {}
      importantfield: {}
      infected: {}
      internalip: {}
      involvedusers: {}
      isthedatasubjecttodpia: {}
      jasontest: {}
      labels: {}
      likelyimpact: {}
      maliciouscauseifthecauseisamaliciousattack: {}
      malwarefamily: {}
      mdtest: {}
      measurestomitigate: {}
      myfield: {}
      name: {}
      notes: {}
      occurred: {}
      owner: {}
      phase:
        simple: No Response Needed (Legitimate Login)
      phishingconfirmationstatus: {}
      phishingsubtype: {}
      possiblecauseofthebreach: {}
      postalcode: {}
      previouscoordinates:
        complex:
          root: PreviousSourceIPGeo
          transformers:
          - operator: uniq
          - operator: atIndex
            args:
              index:
                value:
                  simple: "0"
      previousip: {}
      previoussignindatetime: {}
      previoussourceip: {}
      queue: {}
      redlockpolicyname: {}
      relateddomain: {}
      replacePlaybook: {}
      reporteduser: {}
      reporteremailaddress: {}
      reportingdepartment: {}
      reportinguser: {}
      requestor: {}
      riskscore: {}
      roles: {}
      screenshot: {}
      screenshot2: {}
      sectorofaffectedparty: {}
      securitygroupid: {}
      selector: {}
      serverip: {}
      servername: {}
      severity:
        simple: low
      signature: {}
      signindatetime: {}
      single: {}
      single2: {}
      sizenumberofemployees: {}
      sizeturnover: {}
      sla: {}
      slaField: {}
      source: {}
      sourceip: {}
      src: {}
      srcip: {}
      srcntdomain: {}
      srcuser: {}
      systems: {}
      telephoneno: {}
      test: {}
      test2: {}
      testfield: {}
      timeassignedtolevel2: {}
      timefield1: {}
      timelevel1: {}
      travelmaplink:
        complex:
          root: TravelMap
          transformers:
          - operator: uniq
      type: {}
      urlsslverification: {}
      user: {}
      username: {}
      vendorid: {}
      vendorproduct: {}
      vulnerabilitycategory: {}
      whereisdatahosted: {}
      whitelistrequest: {}
      xdr: {}
      xdralertcount: {}
      xdralerts: {}
      xdrassigneduseremail: {}
      xdrassigneduserprettyname: {}
      xdrdescription: {}
      xdrdetectiontime: {}
      xdrfileartifacts: {}
      xdrhighseverityalertcount: {}
      xdrincidentid: {}
      xdrlowseverityalertcount: {}
      xdrmediumseverityalertcount: {}
      xdrnetworkartifacts: {}
      xdrnotes: {}
      xdrresolvecomment: {}
      xdrstatus: {}
      xdrurl: {}
      xdrusercount: {}
    reputationcalc: 1
    separatecontext: false
    view: |-
      {
        "position": {
          "x": -940,
          "y": 3265
        }
      }
    note: false
    timertriggers:
    - fieldname: detectionsla
      action: stop
    ignoreworker: false
    skipunavailable: false
    quietmode: 0
  "67":
    id: "67"
    taskid: 5aff0009-233a-4263-825c-bb3c0540d3e9
    type: condition
    task:
      id: 5aff0009-233a-4263-825c-bb3c0540d3e9
      version: -1
      name: Did the user login from IP addresses on allow list?
      description: Checks whether both user login events originated from IP addresses on allow list.
      type: condition
      iscommand: false
      brand: ""
    nexttasks:
      '#default#':
      - "32"
      "yes":
      - "69"
    separatecontext: false
    conditions:
    - label: "yes"
      condition:
      - - operator: in
          left:
            value:
              complex:
                root: incident
                accessor: sourceip
                transformers:
                - operator: uniq
            iscontext: true
          right:
            value:
              complex:
                root: inputs.WhitelistedIPs
                transformers:
                - operator: splitAndTrim
                  args:
                    delimiter:
                      value:
                        simple: ','
            iscontext: true
      - - operator: in
          left:
            value:
              complex:
                root: incident
                accessor: sourceip
                transformers:
                - operator: uniq
            iscontext: true
          right:
            value:
              complex:
                root: inputs.WhitelistedIPs
                transformers:
                - operator: splitAndTrim
                  args:
                    delimiter:
                      value:
                        simple: ','
            iscontext: true
    view: |-
      {
        "position": {
          "x": 10,
          "y": 3010
        }
      }
    note: false
    timertriggers: []
    ignoreworker: false
    skipunavailable: false
    quietmode: 0
  "68":
    id: "68"
    taskid: e6335721-25ca-4a6b-8173-d10b03b301a3
    type: condition
    task:
      id: e6335721-25ca-4a6b-8173-d10b03b301a3
      version: -1
      name: Are there IPs configured on allow list?
      description: Checks whether allow list IPs were configured.
      type: condition
      iscommand: false
      brand: ""
    nexttasks:
      '#default#':
      - "32"
      "yes":
      - "67"
    separatecontext: false
    conditions:
    - label: "yes"
      condition:
      - - operator: isNotEmpty
          left:
            value:
              simple: inputs.WhitelistedIPs
            iscontext: true
    view: |-
      {
        "position": {
          "x": 300,
          "y": 2800
        }
      }
    note: false
    timertriggers: []
    ignoreworker: false
    skipunavailable: false
    quietmode: 0
  "69":
    id: "69"
    taskid: a3ac527f-81e5-476b-8537-ce081304e047
    type: regular
    task:
      id: a3ac527f-81e5-476b-8537-ce081304e047
      version: -1
      name: Update incident details and set severity
      description: Updates the incident details to say that the user is a legitimate
        traveler because the login events originated from IP addresses on allow list,
        and sets the incident severity to low.
      script: Builtin|||setIncident
      type: regular
      iscommand: true
      brand: Builtin
    nexttasks:
      '#none#':
      - "70"
    scriptarguments:
      addLabels: {}
      affecteddata: {}
      affecteddatatype: {}
      affectedhosts: {}
      affectedindividualscontactinformation: {}
      affectedips: {}
      app: {}
      approximatenumberofaffecteddatasubjects: {}
      assetid: {}
      attachmentcount: {}
      attachmentextension: {}
      attachmenthash: {}
      attachmentid: {}
      attachmentitem: {}
      attachmentname: {}
      attachmentsize: {}
      attachmenttype: {}
      awsfindingid: {}
      awsfindingtype: {}
      awsinstanceid: {}
      awsinstancename: {}
      backupowner: {}
      bugtraq: {}
      campaigntargetcount: {}
      campaigntargets: {}
      city: {}
      closeNotes: {}
      closeReason: {}
      companyaddress: {}
      companycity: {}
      companycountry: {}
      companyhasinsuranceforthebreach: {}
      companyname: {}
      companypostalcode: {}
      computername: {}
      contactaddress: {}
      contactname: {}
      coordinates:
        complex:
          root: SourceIPGeo
          transformers:
          - operator: uniq
          - operator: atIndex
            args:
              index:
                value:
                  simple: "0"
      country: {}
      countrywherebusinesshasitsmainestablishment: {}
      countrywherethebreachtookplace: {}
      criticalassets: {}
      currentip: {}
      customFields: {}
      cve: {}
      cvss: {}
      dataencryptionstatus: {}
      datetimeofthebreach: {}
      daysbetweenreportcreation: {}
      deleteEmptyField: {}
      demoautomatedcondition: {}
      demomanualcondition: {}
      description: {}
      dest: {}
      destinationip: {}
      destip: {}
      destntdomain: {}
      details:
        simple: A user has logged in from multiple geographical locations in a short
          amount of time. However, they logged in from IP addresses on allow list, so
          the login was considered legitimate.
      detectedusers: {}
      detectorid: {}
      dpoemailaddress: {}
      duration: {}
      emailaddress: {}
      emailauthenticitycheck: {}
      emailbcc: {}
      emailbody: {}
      emailbodyformat: {}
      emailbodyhtml: {}
      emailcc: {}
      emailclassification: {}
      emailclientname: {}
      emailfrom: {}
      emailheaders: {}
      emailhtml: {}
      emailinreplyto: {}
      emailkeywords: {}
      emailmessageid: {}
      emailreceived: {}
      emailrecipient: {}
      emailreplyto: {}
      emailreturnpath: {}
      emailsenderip: {}
      emailsize: {}
      emailsource: {}
      emailsubject: {}
      emailto: {}
      emailtocount: {}
      emailurlclicked: {}
      endpointgrid: {}
      epohost: {}
      eposcanstatus: {}
      eventid: {}
      falses: {}
      fetchid: {}
      fetchtype: {}
      filehash: {}
      filename: {}
      filepath: {}
      findingid: {}
      host: {}
      hostid: {}
      hostname: {}
      htmlimage: {}
      htmlrenderedimage: {}
      id: {}
      important: {}
      importantfield: {}
      infected: {}
      internalip: {}
      involvedusers: {}
      isthedatasubjecttodpia: {}
      jasontest: {}
      labels: {}
      likelyimpact: {}
      maliciouscauseifthecauseisamaliciousattack: {}
      malwarefamily: {}
      mdtest: {}
      measurestomitigate: {}
      myfield: {}
      name: {}
      notes: {}
      occurred: {}
      owner: {}
      phase:
        simple: No Response Needed (Whitelisted Login)
      phishingconfirmationstatus: {}
      phishingsubtype: {}
      possiblecauseofthebreach: {}
      postalcode: {}
      previouscoordinates:
        complex:
          root: PreviousSourceIPGeo
          transformers:
          - operator: uniq
          - operator: atIndex
            args:
              index:
                value:
                  simple: "0"
      previousip: {}
      previoussignindatetime: {}
      previoussourceip: {}
      queue: {}
      redlockpolicyname: {}
      relateddomain: {}
      replacePlaybook: {}
      reporteduser: {}
      reporteremailaddress: {}
      reportingdepartment: {}
      reportinguser: {}
      requestor: {}
      riskscore: {}
      roles: {}
      screenshot: {}
      screenshot2: {}
      sectorofaffectedparty: {}
      securitygroupid: {}
      selector: {}
      serverip: {}
      servername: {}
      severity:
        simple: low
      signature: {}
      signindatetime: {}
      single: {}
      single2: {}
      sizenumberofemployees: {}
      sizeturnover: {}
      sla: {}
      slaField: {}
      source: {}
      sourceip: {}
      src: {}
      srcip: {}
      srcntdomain: {}
      srcuser: {}
      systems: {}
      telephoneno: {}
      test: {}
      test2: {}
      testfield: {}
      timeassignedtolevel2: {}
      timefield1: {}
      timelevel1: {}
      travelmaplink:
        complex:
          root: TravelMap
          transformers:
          - operator: uniq
      type: {}
      urlsslverification: {}
      user: {}
      username: {}
      vendorid: {}
      vendorproduct: {}
      vulnerabilitycategory: {}
      whereisdatahosted: {}
      whitelistrequest: {}
      xdr: {}
      xdralertcount: {}
      xdralerts: {}
      xdrassigneduseremail: {}
      xdrassigneduserprettyname: {}
      xdrdescription: {}
      xdrdetectiontime: {}
      xdrfileartifacts: {}
      xdrhighseverityalertcount: {}
      xdrincidentid: {}
      xdrlowseverityalertcount: {}
      xdrmediumseverityalertcount: {}
      xdrnetworkartifacts: {}
      xdrnotes: {}
      xdrresolvecomment: {}
      xdrstatus: {}
      xdrurl: {}
      xdrusercount: {}
    reputationcalc: 1
    separatecontext: false
    view: |-
      {
        "position": {
          "x": -430,
          "y": 3265
        }
      }
    note: false
    timertriggers:
    - fieldname: detectionsla
      action: stop
    ignoreworker: false
    skipunavailable: false
    quietmode: 0
  "70":
    id: "70"
    taskid: 51a959c2-f2f6-42ff-852c-781f4b88f3be
    type: regular
    task:
      id: 51a959c2-f2f6-42ff-852c-781f4b88f3be
      version: -1
      name: Close investigation
      description: Closes the investigation.
      script: Builtin|||closeInvestigation
      type: regular
      iscommand: true
      brand: Builtin
    scriptarguments:
      assetid: {}
      closeNotes: {}
      closeReason: {}
      emailclassification: {}
      id: {}
      importantfield: {}
      phishingsubtype: {}
      test2: {}
      timefield1: {}
    reputationcalc: 1
    separatecontext: false
    view: |-
      {
        "position": {
          "x": 550,
          "y": 4820
        }
      }
    note: false
    timertriggers:
    - fieldname: remediationsla
      action: stop
    ignoreworker: false
    skipunavailable: false
    quietmode: 0
  "71":
    id: "71"
    taskid: 098f8f47-ab0a-44b5-8791-0d407f959f99
    type: playbook
    task:
      id: 098f8f47-ab0a-44b5-8791-0d407f959f99
      version: -1
      name: Block IP - Generic v2
      playbookName: Block IP - Generic v2
      type: playbook
      iscommand: false
      brand: ""
      description: ''
    nexttasks:
      '#none#':
      - "70"
    scriptarguments:
      IP:
        complex:
          root: incident
          accessor: sourceip
          transformers:
          - operator: concat
            args:
              prefix: {}
              suffix:
                value:
                  simple: ','
          - operator: concat
            args:
              prefix: {}
              suffix:
                value:
                  simple: incident.previoussourceip
                iscontext: true
          - operator: splitAndTrim
            args:
              delimiter:
                value:
                  simple: ','
      IPBlacklistMiner: {}
    separatecontext: true
    loop:
      iscommand: false
      exitCondition: ""
      wait: 1
      max: 0
    view: |-
      {
        "position": {
          "x": 10,
          "y": 4520
        }
      }
    note: false
    timertriggers: []
    ignoreworker: false
    skipunavailable: false
    quietmode: 0
  "72":
    id: "72"
    taskid: e9ca09c0-257f-4b66-82f9-e23bff61c711
    type: regular
    task:
      id: e9ca09c0-257f-4b66-82f9-e23bff61c711
      version: -1
      name: Generate travel map link
      description: Creates a travel map link and saves it in the context.
      scriptName: Set
      type: regular
      iscommand: false
      brand: ""
    nexttasks:
      '#none#':
      - "96"
    scriptarguments:
      append: {}
      key:
        simple: TravelMap
      value:
        complex:
          root: inputs.DefaultMapLink
          transformers:
          - operator: replace
            args:
              limit: {}
              replaceWith:
                value:
                  simple: PreviousSourceIPGeo
                iscontext: true
              toReplace:
                value:
                  simple: SOURCE
          - operator: replace
            args:
              limit: {}
              replaceWith:
                value:
                  simple: SourceIPGeo
                iscontext: true
              toReplace:
                value:
                  simple: DESTINATION
          - operator: replace
            args:
              limit: {}
              replaceWith:
                value:
                  simple: _
              toReplace:
                value:
                  simple: ','
    reputationcalc: 1
    separatecontext: false
    view: |-
      {
        "position": {
          "x": -270,
          "y": 1470
        }
      }
    note: false
    timertriggers: []
    ignoreworker: false
    skipunavailable: false
    quietmode: 0
  "73":
    id: "73"
    taskid: 5dad711b-cb0e-44d6-8590-5c614f67f1ea
    type: title
    task:
      id: 5dad711b-cb0e-44d6-8590-5c614f67f1ea
      version: -1
      name: Process Travel Data
      type: title
      iscommand: false
      brand: ""
      description: ''
    nexttasks:
      '#none#':
      - "30"
      - "72"
      - "29"
    separatecontext: false
    view: |-
      {
        "position": {
          "x": -270,
          "y": 1300
        }
      }
    note: false
    timertriggers: []
    ignoreworker: false
    skipunavailable: false
    quietmode: 0
  "74":
    id: "74"
    taskid: 7c3addd4-ff4e-4a28-81e5-1638ff78ac08
    type: condition
    task:
      id: 7c3addd4-ff4e-4a28-81e5-1638ff78ac08
      version: -1
      name: Can the user be disabled automatically?
      description: Checks whether the user can be disabled automatically, as configured
        in the playbook inputs.
      type: condition
      iscommand: false
      brand: ""
    nexttasks:
      '#default#':
      - "75"
      "yes":
      - "95"
    separatecontext: false
    conditions:
    - label: "yes"
      condition:
      - - operator: isEqualString
          left:
            value:
              complex:
                root: inputs.AutomaticallyDisableUser
            iscontext: true
          right:
            value:
              simple: "True"
          ignorecase: true
    view: |-
      {
        "position": {
          "x": 300,
          "y": 3580
        }
      }
    note: false
    timertriggers: []
    ignoreworker: false
    skipunavailable: false
    quietmode: 0
  "75":
    id: "75"
    taskid: 34d2d123-14a3-4df9-86f1-7882efa15006
    type: condition
    task:
      id: 34d2d123-14a3-4df9-86f1-7882efa15006
      version: -1
      name: Get approval for disabling user
      description: You should now contain the incident of the offending user. Please
        get approval to automatically disable the user account in Active Directory.
      type: condition
      iscommand: false
      brand: ""
    nexttasks:
      Approved:
      - "95"
      Unapproved:
      - "76"
    separatecontext: false
    view: |-
      {
        "position": {
          "x": 730,
          "y": 3760
        }
      }
    note: false
    timertriggers: []
    ignoreworker: false
    skipunavailable: false
    quietmode: 0
  "76":
    id: "76"
    taskid: 15285aa7-279f-436a-8a41-46798ef04b6f
    type: regular
    task:
      id: 15285aa7-279f-436a-8a41-46798ef04b6f
      version: -1
      name: Manually disable user account
      description: Please take manual steps to disable the user account, or expire
        his or her password.
      type: regular
      iscommand: false
      brand: ""
    nexttasks:
      '#none#':
      - "38"
    separatecontext: false
    view: |-
      {
        "position": {
          "x": 730,
          "y": 4150
        }
      }
    note: false
    timertriggers: []
    ignoreworker: false
    skipunavailable: false
    quietmode: 0
  "79":
    id: "79"
    taskid: f0a8d131-1f51-4c25-8b94-9cad739b12a3
    type: regular
    task:
      id: f0a8d131-1f51-4c25-8b94-9cad739b12a3
      version: -1
      name: Manually block IPs
      description: Please take manual steps to block the offending IPs.
      type: regular
      iscommand: false
      brand: ""
    nexttasks:
      '#none#':
      - "70"
    separatecontext: false
    view: |-
      {
        "position": {
          "x": 550,
          "y": 4520
        }
      }
    note: false
    timertriggers: []
    ignoreworker: false
    skipunavailable: false
    quietmode: 0
  "80":
    id: "80"
    taskid: 154d7a46-5386-460e-8910-1950ff1f720d
    type: condition
    task:
      id: 154d7a46-5386-460e-8910-1950ff1f720d
      version: -1
      name: Can the account be enriched?
      description: Checks whether there is a username for the offending user in context,
        and whether Active Directory v2 is enabled.
      type: condition
      iscommand: false
      brand: ""
    nexttasks:
      '#default#':
      - "51"
      "yes":
      - "81"
    separatecontext: false
    conditions:
    - label: "yes"
      condition:
      - - operator: isExists
          left:
            value:
              complex:
                root: modules
                filters:
                - - operator: isEqualString
                    left:
                      value:
                        simple: brand
                      iscontext: true
                    right:
                      value:
                        simple: Active Directory Query v2
                - - operator: isEqualString
                    left:
                      value:
                        simple: state
                      iscontext: true
                    right:
                      value:
                        simple: active
            iscontext: true
      - - operator: isExists
          left:
            value:
              simple: incident.username
            iscontext: true
    view: |-
      {
        "position": {
          "x": 70,
          "y": -90
        }
      }
    note: false
    timertriggers: []
    ignoreworker: false
    skipunavailable: false
    quietmode: 0
  "81":
    id: "81"
    taskid: 37665c74-3bde-4e06-8e0a-a9af77d1cb53
    type: regular
    task:
      id: 37665c74-3bde-4e06-8e0a-a9af77d1cb53
      version: -1
      name: Enrich offending user account
      description: Gets details about the offending username from Active Directory.
      tags:
      - userinfo
      script: '|||ad-get-user'
      type: regular
      iscommand: true
      brand: ""
    nexttasks:
      '#none#':
      - "94"
    scriptarguments:
      attributes: {}
      custom-field-data: {}
      custom-field-type: {}
      dn: {}
      email: {}
      limit: {}
      name: {}
      user-account-control-out: {}
      username:
        complex:
          root: incident
          accessor: username
          transformers:
          - operator: uniq
    reputationcalc: 1
    separatecontext: false
    view: |-
      {
        "position": {
          "x": 70,
          "y": 80
        }
      }
    note: false
    timertriggers: []
    ignoreworker: false
    skipunavailable: false
    quietmode: 0
  "84":
    id: "84"
    taskid: b144d5df-6b2c-41d2-81f4-8de96a5259f9
    type: condition
    task:
      id: b144d5df-6b2c-41d2-81f4-8de96a5259f9
      version: -1
      name: Can the manager be contacted for travel approval?
      description: Checks whether an email address was retrieved for the manger of
        the offending user.
      type: condition
      iscommand: false
      brand: ""
    nexttasks:
      '#default#':
      - "68"
      "yes":
      - "86"
    separatecontext: false
    conditions:
    - label: "yes"
      condition:
      - - operator: isNotEmpty
          left:
            value:
              complex:
                root: UserManagerEmail
            iscontext: true
      - - operator: isEqualString
          left:
            value:
              complex:
                root: inputs.ContactUserManager
            iscontext: true
          right:
            value:
              simple: "True"
          ignorecase: true
    view: |-
      {
        "position": {
          "x": 300,
          "y": 2150
        }
      }
    note: false
    timertriggers: []
    ignoreworker: false
    skipunavailable: false
    quietmode: 0
  "86":
    id: "86"
    taskid: 968c5886-7ee0-499c-8fd6-c656e6b6937f
    type: regular
    task:
      id: 968c5886-7ee0-499c-8fd6-c656e6b6937f
      version: -1
      name: Ask manager if travel was expected
      description: Ask a user a question via email and process the reply directly
        into the investigation.
      scriptName: EmailAskUser
      type: regular
      iscommand: false
      brand: ""
    nexttasks:
      '#none#':
      - "87"
    scriptarguments:
      additionalOptions: {}
      attachIds: {}
      bcc: {}
      bodyType: {}
      cc: {}
      email:
        complex:
          root: UserManagerEmail
          transformers:
          - operator: uniq
      message:
        simple: User ${incident.username} traveled ${Geo.Distance} miles in ${Time.Difference}
          minutes. Was this an expected event?
      option1: {}
      option2: {}
      persistent: {}
      playbookTaskID: {}
      replyAddress: {}
      replyEntriesTag: {}
      retries: {}
      roles: {}
      subject:
        simple: User ${incident.username} is an impossible traveler!
      task:
        simple: TravelQuestion
    reputationcalc: 1
    separatecontext: false
    view: |-
      {
        "position": {
          "x": 590,
          "y": 2340
        }
      }
    note: false
    timertriggers: []
    ignoreworker: false
    skipunavailable: false
    quietmode: 0
  "87":
    id: "87"
    taskid: 994657de-7b7a-4897-874c-be24fddac9d8
    type: condition
    task:
      id: 994657de-7b7a-4897-874c-be24fddac9d8
      version: -1
      name: Get manager response
      description: Gets a response from the manager as to whether the travel done
        by the user was expected. The response is received from the email reply that
        the manager sends.
      tags:
      - TravelQuestion
      type: condition
      iscommand: false
      brand: ""
    nexttasks:
      "No":
      - "68"
      "yes":
      - "88"
    separatecontext: false
    view: |-
      {
        "position": {
          "x": 590,
          "y": 2520
        }
      }
    note: false
    timertriggers: []
    ignoreworker: false
    skipunavailable: false
    quietmode: 0
  "88":
    id: "88"
    taskid: b9ea26ae-e772-4b55-8223-f6fbe74a5427
    type: regular
    task:
      id: b9ea26ae-e772-4b55-8223-f6fbe74a5427
      version: -1
      name: Update incident details and set severity
      description: Updates the incident details to say that the manager of the user
        approved the travel, and sets the incident severity to low.
      script: Builtin|||setIncident
      type: regular
      iscommand: true
      brand: Builtin
    nexttasks:
      '#none#':
      - "70"
    scriptarguments:
      addLabels: {}
      affecteddata: {}
      affecteddatatype: {}
      affectedhosts: {}
      affectedindividualscontactinformation: {}
      affectedips: {}
      app: {}
      approximatenumberofaffecteddatasubjects: {}
      assetid: {}
      attachmentcount: {}
      attachmentextension: {}
      attachmenthash: {}
      attachmentid: {}
      attachmentitem: {}
      attachmentname: {}
      attachmentsize: {}
      attachmenttype: {}
      awsfindingid: {}
      awsfindingtype: {}
      awsinstanceid: {}
      awsinstancename: {}
      backupowner: {}
      bugtraq: {}
      campaigntargetcount: {}
      campaigntargets: {}
      city: {}
      closeNotes: {}
      closeReason: {}
      companyaddress: {}
      companycity: {}
      companycountry: {}
      companyhasinsuranceforthebreach: {}
      companyname: {}
      companypostalcode: {}
      computername: {}
      contactaddress: {}
      contactname: {}
      coordinates:
        complex:
          root: SourceIPGeo
          transformers:
          - operator: uniq
          - operator: atIndex
            args:
              index:
                value:
                  simple: "0"
      country: {}
      countrywherebusinesshasitsmainestablishment: {}
      countrywherethebreachtookplace: {}
      criticalassets: {}
      currentip: {}
      customFields: {}
      cve: {}
      cvss: {}
      dataencryptionstatus: {}
      datetimeofthebreach: {}
      daysbetweenreportcreation: {}
      deleteEmptyField: {}
      demoautomatedcondition: {}
      demomanualcondition: {}
      description: {}
      dest: {}
      destinationip: {}
      destip: {}
      destntdomain: {}
      details:
        simple: The user logged in from two different locations within a reasonable
          time period.
      detectedusers: {}
      detectorid: {}
      dpoemailaddress: {}
      duration: {}
      emailaddress: {}
      emailauthenticitycheck: {}
      emailbcc: {}
      emailbody: {}
      emailbodyformat: {}
      emailbodyhtml: {}
      emailcc: {}
      emailclassification: {}
      emailclientname: {}
      emailfrom: {}
      emailheaders: {}
      emailhtml: {}
      emailinreplyto: {}
      emailkeywords: {}
      emailmessageid: {}
      emailreceived: {}
      emailrecipient: {}
      emailreplyto: {}
      emailreturnpath: {}
      emailsenderip: {}
      emailsize: {}
      emailsource: {}
      emailsubject: {}
      emailto: {}
      emailtocount: {}
      emailurlclicked: {}
      endpointgrid: {}
      epohost: {}
      eposcanstatus: {}
      eventid: {}
      falses: {}
      fetchid: {}
      fetchtype: {}
      filehash: {}
      filename: {}
      filepath: {}
      findingid: {}
      host: {}
      hostid: {}
      hostname: {}
      htmlimage: {}
      htmlrenderedimage: {}
      id: {}
      important: {}
      importantfield: {}
      infected: {}
      internalip: {}
      involvedusers: {}
      isthedatasubjecttodpia: {}
      jasontest: {}
      labels: {}
      likelyimpact: {}
      maliciouscauseifthecauseisamaliciousattack: {}
      malwarefamily: {}
      mdtest: {}
      measurestomitigate: {}
      myfield: {}
      name: {}
      notes: {}
      occurred: {}
      owner: {}
      phase:
        simple: No Response Needed (Legitimate Login)
      phishingconfirmationstatus: {}
      phishingsubtype: {}
      possiblecauseofthebreach: {}
      postalcode: {}
      previouscoordinates:
        complex:
          root: PreviousSourceIPGeo
          transformers:
          - operator: uniq
          - operator: atIndex
            args:
              index:
                value:
                  simple: "0"
      previousip: {}
      previoussignindatetime: {}
      previoussourceip: {}
      queue: {}
      redlockpolicyname: {}
      relateddomain: {}
      replacePlaybook: {}
      reporteduser: {}
      reporteremailaddress: {}
      reportingdepartment: {}
      reportinguser: {}
      requestor: {}
      riskscore: {}
      roles: {}
      screenshot: {}
      screenshot2: {}
      sectorofaffectedparty: {}
      securitygroupid: {}
      selector: {}
      serverip: {}
      servername: {}
      severity:
        simple: low
      signature: {}
      signindatetime: {}
      single: {}
      single2: {}
      sizenumberofemployees: {}
      sizeturnover: {}
      sla: {}
      slaField: {}
      source: {}
      sourceip: {}
      src: {}
      srcip: {}
      srcntdomain: {}
      srcuser: {}
      systems: {}
      telephoneno: {}
      test: {}
      test2: {}
      testfield: {}
      timeassignedtolevel2: {}
      timefield1: {}
      timelevel1: {}
      travelmaplink:
        complex:
          root: TravelMap
          transformers:
          - operator: uniq
      type: {}
      urlsslverification: {}
      user: {}
      username: {}
      vendorid: {}
      vendorproduct: {}
      vulnerabilitycategory: {}
      whereisdatahosted: {}
      whitelistrequest: {}
      xdr: {}
      xdralertcount: {}
      xdralerts: {}
      xdrassigneduseremail: {}
      xdrassigneduserprettyname: {}
      xdrdescription: {}
      xdrdetectiontime: {}
      xdrfileartifacts: {}
      xdrhighseverityalertcount: {}
      xdrincidentid: {}
      xdrlowseverityalertcount: {}
      xdrmediumseverityalertcount: {}
      xdrnetworkartifacts: {}
      xdrnotes: {}
      xdrresolvecomment: {}
      xdrstatus: {}
      xdrurl: {}
      xdrusercount: {}
    reputationcalc: 1
    separatecontext: false
    view: |-
      {
        "position": {
          "x": 940,
          "y": 2800
        }
      }
    note: false
    timertriggers:
    - fieldname: detectionsla
      action: stop
    ignoreworker: false
    skipunavailable: false
    quietmode: 0
  "89":
    id: "89"
    taskid: 354bc65e-950f-4ba9-8771-4953ae438540
    type: regular
    task:
      id: 354bc65e-950f-4ba9-8771-4953ae438540
      version: -1
      name: Create travel map image
      description: Converts the contents of a URL to an image file or a PDF file.
      script: '|||rasterize'
      type: regular
      iscommand: true
      brand: ""
    nexttasks:
      '#none#':
      - "63"
    scriptarguments:
      height: {}
      type: {}
      url:
        complex:
          root: TravelMap
          transformers:
          - operator: uniq
      wait_time:
        simple: "15"
      width: {}
    separatecontext: false
    view: |-
      {
        "position": {
          "x": -500,
          "y": 1800
        }
      }
    note: false
    timertriggers: []
    ignoreworker: false
    skipunavailable: false
    quietmode: 0
  "90":
    id: "90"
    taskid: 290f01c1-5e82-4d10-890e-250d669ab805
    type: condition
    task:
      id: 290f01c1-5e82-4d10-890e-250d669ab805
      version: -1
      name: Is there a country for the source IP?
      description: Checks if there is a country associated with the source IP address.
      type: condition
      iscommand: false
      brand: ""
    nexttasks:
      '#default#':
      - "51"
      "yes":
      - "92"
    separatecontext: false
    conditions:
    - label: "yes"
      condition:
      - - operator: isExists
          left:
            value:
              complex:
                root: IP
                filters:
                - - operator: isNotEmpty
                    left:
                      value:
                        simple: IP.Geo.Country
                      iscontext: true
                transformers:
                - operator: WhereFieldEquals
                  args:
                    equalTo:
                      value:
                        simple: incident.sourceip
                      iscontext: true
                    field:
                      value:
                        simple: Address
                    getField:
                      value:
                        simple: Geo
                    stringify:
                      value:
                        simple: false
                - operator: getField
                  args:
                    field:
                      value:
                        simple: Country
                - operator: uniq
                - operator: atIndex
                  args:
                    index:
                      value:
                        simple: "0"
            iscontext: true
    view: |-
      {
        "position": {
          "x": 1200,
          "y": -90
        }
      }
    note: false
    timertriggers: []
    ignoreworker: false
    skipunavailable: false
    quietmode: 0
  "91":
    id: "91"
    taskid: e5bac47f-93ef-4aae-89f0-3220a9b32ee2
    type: condition
    task:
      id: e5bac47f-93ef-4aae-89f0-3220a9b32ee2
      version: -1
      name: Is there a country for the previous source IP?
      description: Checks if there is a country associated with the previous source
        IP address.
      type: condition
      iscommand: false
      brand: ""
    nexttasks:
      '#default#':
      - "51"
      "yes":
      - "93"
    separatecontext: false
    conditions:
    - label: "yes"
      condition:
      - - operator: isExists
          left:
            value:
              complex:
                root: IP
                filters:
                - - operator: isNotEmpty
                    left:
                      value:
                        simple: IP.Geo.Country
                      iscontext: true
                transformers:
                - operator: WhereFieldEquals
                  args:
                    equalTo:
                      value:
                        simple: incident.previoussourceip
                      iscontext: true
                    field:
                      value:
                        simple: Address
                    getField:
                      value:
                        simple: Geo
                    stringify:
                      value:
                        simple: false
                - operator: getField
                  args:
                    field:
                      value:
                        simple: Country
                - operator: uniq
                - operator: atIndex
                  args:
                    index:
                      value:
                        simple: "0"
            iscontext: true
    view: |-
      {
        "position": {
          "x": 730,
          "y": -90
        }
      }
    note: false
    timertriggers: []
    ignoreworker: false
    skipunavailable: false
    quietmode: 0
  "92":
    id: "92"
    taskid: 879713f5-f8e3-4a31-8704-0223c0764c1b
    type: regular
    task:
      id: 879713f5-f8e3-4a31-8704-0223c0764c1b
      version: -1
      name: Update incident details with source country
      description: Updates the incident details with the country from which the user
        logged in.
      script: Builtin|||setIncident
      type: regular
      iscommand: true
      brand: Builtin
    nexttasks:
      '#none#':
      - "51"
    scriptarguments:
      account: {}
      accountid: {}
      addLabels: {}
      affecteddata: {}
      affecteddatatype: {}
      affectedindividualscontactinformation: {}
      agentid: {}
      app: {}
      approximatenumberofaffecteddatasubjects: {}
      assetid: {}
      attachmentcount: {}
      attachmentextension: {}
      attachmenthash: {}
      attachmentid: {}
      attachmentname: {}
      attachmentsize: {}
      attachmenttype: {}
      blockedaction: {}
      bugtraq: {}
      city: {}
      closeNotes: {}
      closeReason: {}
      commandline: {}
      companyaddress: {}
      companycity: {}
      companycountry: {}
      companyhasinsuranceforthebreach: {}
      companyname: {}
      companypostalcode: {}
      contactaddress: {}
      contactname: {}
      coordinates: {}
      country:
        complex:
          root: IP
          filters:
          - - operator: isNotEmpty
              left:
                value:
                  simple: IP.Geo.Country
                iscontext: true
          transformers:
          - operator: WhereFieldEquals
            args:
              equalTo:
                value:
                  simple: incident.sourceip
                iscontext: true
              field:
                value:
                  simple: Address
              getField:
                value:
                  simple: Geo
              stringify:
                value:
                  simple: false
          - operator: getField
            args:
              field:
                value:
                  simple: Country
          - operator: uniq
          - operator: atIndex
            args:
              index:
                value:
                  simple: "0"
      countrywherebusinesshasitsmainestablishment: {}
      countrywherethebreachtookplace: {}
      criticalassets: {}
      customFields: {}
      cve: {}
      dataencryptionstatus: {}
      datetimeofthebreach: {}
      deleteEmptyField: {}
      dest: {}
      destinationip: {}
      destntdomain: {}
      details: {}
      detectionendtime: {}
      detectionid: {}
      detectionticketed: {}
      detectionupdatetime: {}
      detectionurl: {}
      devicename: {}
      dpoemailaddress: {}
      duration: {}
      emailaddress: {}
      emailauthenticitycheck: {}
      emailbcc: {}
      emailbody: {}
      emailbodyformat: {}
      emailbodyhtml: {}
      emailcc: {}
      emailclassification: {}
      emailclientname: {}
      emailfrom: {}
      emailheaders: {}
      emailhtml: {}
      emailinreplyto: {}
      emailkeywords: {}
      emailmessageid: {}
      emailreceived: {}
      emailreplyto: {}
      emailreturnpath: {}
      emailsenderip: {}
      emailsize: {}
      emailsource: {}
      emailsubject: {}
      emailto: {}
      emailtocount: {}
      emailurlclicked: {}
      extrahopapplianceid: {}
      extrahophostname: {}
      filehash: {}
      filename: {}
      filepath: {}
      filesize: {}
      firstseen: {}
      id: {}
      infectedhosts: {}
      isolated: {}
      isthedatasubjecttodpia: {}
      labels: {}
      lastmodifiedby: {}
      lastmodifiedon: {}
      lastseen: {}
      likelyimpact: {}
      maliciousbehavior: {}
      maliciouscauseifthecauseisamaliciousattack: {}
      measurestomitigate: {}
      name: {}
      occurred: {}
      owner: {}
      parentprocessid: {}
      participants: {}
      phase: {}
      phishingsubtype: {}
      pid: {}
      policydeleted: {}
      policydescription: {}
      policydetails: {}
      policyid: {}
      policyrecommendation: {}
      policyremediable: {}
      policyseverity: {}
      policytype: {}
      possiblecauseofthebreach: {}
      postalcode: {}
      previouscoordinates: {}
      previoussignindatetime: {}
      previoussourceip: {}
      prismacloudid: {}
      prismacloudreason: {}
      prismacloudrules: {}
      prismacloudstatus: {}
      prismacloudtime: {}
      rating: {}
      rawparticipants: {}
      region: {}
      regionid: {}
      replacePlaybook: {}
      reporteremailaddress: {}
      resourceapiname: {}
      resourcecloudtype: {}
      resourceid: {}
      resourcename: {}
      resourcetype: {}
      riskrating: {}
      riskscore: {}
      roles: {}
      rrn: {}
      sectorofaffectedparty: {}
      severity: {}
      signature: {}
      signindatetime: {}
      sizenumberofemployees: {}
      sizeturnover: {}
      skuname: {}
      skutier: {}
      sla: {}
      slaField: {}
      sourceip: {}
      src: {}
      srcntdomain: {}
      srcos: {}
      srcuser: {}
      subscriptionassignedby: {}
      subscriptioncreatedby: {}
      subscriptioncreatedon: {}
      subscriptiondescription: {}
      subscriptionid: {}
      subscriptionname: {}
      subscriptiontype: {}
      subscriptionupdatedby: {}
      subscriptionupdatedon: {}
      subtype: {}
      systemdefault: {}
      systems: {}
      telephoneno: {}
      terminatedaction: {}
      trapsid: {}
      travelmaplink: {}
      triggeredsecurityprofile: {}
      type: {}
      urlsslverification: {}
      user: {}
      username: {}
      vendorid: {}
      vendorproduct: {}
      vpcid: {}
      vulnerabilitycategory: {}
      whereisdatahosted: {}
      xdralertcount: {}
      xdralerts: {}
      xdrassigneduseremail: {}
      xdrassigneduserprettyname: {}
      xdrdescription: {}
      xdrdetectiontime: {}
      xdrfileartifacts: {}
      xdrhighseverityalertcount: {}
      xdrincidentid: {}
      xdrlowseverityalertcount: {}
      xdrmediumseverityalertcount: {}
      xdrnetworkartifacts: {}
      xdrnotes: {}
      xdrresolvecomment: {}
      xdrstatus: {}
      xdrurl: {}
      xdrusercount: {}
    reputationcalc: 1
    separatecontext: false
    view: |-
      {
        "position": {
          "x": 1200,
          "y": 145
        }
      }
    note: false
    timertriggers: []
    ignoreworker: false
    skipunavailable: false
    quietmode: 0
  "93":
    id: "93"
    taskid: 050e413d-74f0-46e7-8c07-502e88f1a5d1
    type: regular
    task:
      id: 050e413d-74f0-46e7-8c07-502e88f1a5d1
      version: -1
      name: Update incident details with previous source country
      description: Updates the incident details with the country from which the user
        previously logged in.
      script: Builtin|||setIncident
      type: regular
      iscommand: true
      brand: Builtin
    nexttasks:
      '#none#':
      - "51"
    scriptarguments:
      account: {}
      accountid: {}
      addLabels: {}
      affecteddata: {}
      affecteddatatype: {}
      affectedindividualscontactinformation: {}
      agentid: {}
      app: {}
      approximatenumberofaffecteddatasubjects: {}
      assetid: {}
      attachmentcount: {}
      attachmentextension: {}
      attachmenthash: {}
      attachmentid: {}
      attachmentname: {}
      attachmentsize: {}
      attachmenttype: {}
      blockedaction: {}
      bugtraq: {}
      city: {}
      closeNotes: {}
      closeReason: {}
      commandline: {}
      companyaddress: {}
      companycity: {}
      companycountry: {}
      companyhasinsuranceforthebreach: {}
      companyname: {}
      companypostalcode: {}
      contactaddress: {}
      contactname: {}
      coordinates: {}
      country: {}
      countrywherebusinesshasitsmainestablishment: {}
      countrywherethebreachtookplace: {}
      criticalassets: {}
      customFields: {}
      cve: {}
      dataencryptionstatus: {}
      datetimeofthebreach: {}
      deleteEmptyField: {}
      dest: {}
      destinationip: {}
      destntdomain: {}
      details: {}
      detectionendtime: {}
      detectionid: {}
      detectionticketed: {}
      detectionupdatetime: {}
      detectionurl: {}
      devicename: {}
      dpoemailaddress: {}
      duration: {}
      emailaddress: {}
      emailauthenticitycheck: {}
      emailbcc: {}
      emailbody: {}
      emailbodyformat: {}
      emailbodyhtml: {}
      emailcc: {}
      emailclassification: {}
      emailclientname: {}
      emailfrom: {}
      emailheaders: {}
      emailhtml: {}
      emailinreplyto: {}
      emailkeywords: {}
      emailmessageid: {}
      emailreceived: {}
      emailreplyto: {}
      emailreturnpath: {}
      emailsenderip: {}
      emailsize: {}
      emailsource: {}
      emailsubject: {}
      emailto: {}
      emailtocount: {}
      emailurlclicked: {}
      extrahopapplianceid: {}
      extrahophostname: {}
      filehash: {}
      filename: {}
      filepath: {}
      filesize: {}
      firstseen: {}
      id: {}
      infectedhosts: {}
      isolated: {}
      isthedatasubjecttodpia: {}
      labels: {}
      lastmodifiedby: {}
      lastmodifiedon: {}
      lastseen: {}
      likelyimpact: {}
      maliciousbehavior: {}
      maliciouscauseifthecauseisamaliciousattack: {}
      measurestomitigate: {}
      name: {}
      occurred: {}
      owner: {}
      parentprocessid: {}
      participants: {}
      phase: {}
      phishingsubtype: {}
      pid: {}
      policydeleted: {}
      policydescription: {}
      policydetails: {}
      policyid: {}
      policyrecommendation: {}
      policyremediable: {}
      policyseverity: {}
      policytype: {}
      possiblecauseofthebreach: {}
      postalcode: {}
      previouscoordinates: {}
      previouscountry:
        complex:
          root: IP
          filters:
          - - operator: isNotEmpty
              left:
                value:
                  simple: IP.Geo.Country
                iscontext: true
          transformers:
          - operator: WhereFieldEquals
            args:
              equalTo:
                value:
                  simple: incident.previoussourceip
                iscontext: true
              field:
                value:
                  simple: Address
              getField:
                value:
                  simple: Geo
              stringify:
                value:
                  simple: false
          - operator: getField
            args:
              field:
                value:
                  simple: Country
          - operator: uniq
          - operator: atIndex
            args:
              index:
                value:
                  simple: "0"
      previoussignindatetime: {}
      previoussourceip: {}
      prismacloudid: {}
      prismacloudreason: {}
      prismacloudrules: {}
      prismacloudstatus: {}
      prismacloudtime: {}
      rating: {}
      rawparticipants: {}
      region: {}
      regionid: {}
      replacePlaybook: {}
      reporteremailaddress: {}
      resourceapiname: {}
      resourcecloudtype: {}
      resourceid: {}
      resourcename: {}
      resourcetype: {}
      riskrating: {}
      riskscore: {}
      roles: {}
      rrn: {}
      sectorofaffectedparty: {}
      severity: {}
      signature: {}
      signindatetime: {}
      sizenumberofemployees: {}
      sizeturnover: {}
      skuname: {}
      skutier: {}
      sla: {}
      slaField: {}
      sourceip: {}
      src: {}
      srcntdomain: {}
      srcos: {}
      srcuser: {}
      subscriptionassignedby: {}
      subscriptioncreatedby: {}
      subscriptioncreatedon: {}
      subscriptiondescription: {}
      subscriptionid: {}
      subscriptionname: {}
      subscriptiontype: {}
      subscriptionupdatedby: {}
      subscriptionupdatedon: {}
      subtype: {}
      systemdefault: {}
      systems: {}
      telephoneno: {}
      terminatedaction: {}
      trapsid: {}
      travelmaplink: {}
      triggeredsecurityprofile: {}
      type: {}
      urlsslverification: {}
      user: {}
      username: {}
      vendorid: {}
      vendorproduct: {}
      vpcid: {}
      vulnerabilitycategory: {}
      whereisdatahosted: {}
      xdralertcount: {}
      xdralerts: {}
      xdrassigneduseremail: {}
      xdrassigneduserprettyname: {}
      xdrdescription: {}
      xdrdetectiontime: {}
      xdrfileartifacts: {}
      xdrhighseverityalertcount: {}
      xdrincidentid: {}
      xdrlowseverityalertcount: {}
      xdrmediumseverityalertcount: {}
      xdrnetworkartifacts: {}
      xdrnotes: {}
      xdrresolvecomment: {}
      xdrstatus: {}
      xdrurl: {}
      xdrusercount: {}
    reputationcalc: 1
    separatecontext: false
    view: |-
      {
        "position": {
          "x": 730,
          "y": 145
        }
      }
    note: false
    timertriggers: []
    ignoreworker: false
    skipunavailable: false
    quietmode: 0
  "94":
    id: "94"
    taskid: b1de0ac1-d045-40f3-8def-512ad3c9be0d
    type: playbook
    task:
      id: b1de0ac1-d045-40f3-8def-512ad3c9be0d
      version: -1
      name: Active Directory - Get User Manager Details
      description: Takes an email address or a username of a user account in Active
        Directory, and returns the email address of the user's manager.
      playbookName: Active Directory - Get User Manager Details
      type: playbook
      iscommand: false
      brand: ""
    nexttasks:
      '#none#':
      - "51"
    scriptarguments:
      UserEmail: {}
      Username:
        complex:
          root: incident
          accessor: username
    separatecontext: true
    loop:
      iscommand: false
      exitCondition: ""
      wait: 1
      max: 0
    view: |-
      {
        "position": {
          "x": 70,
          "y": 230
        }
      }
    note: false
    timertriggers: []
    ignoreworker: false
    skipunavailable: true
    quietmode: 0
  "95":
    id: "95"
    taskid: ca38e4df-48b7-40a9-8cc3-8248b7ca5743
    type: condition
    task:
      id: ca38e4df-48b7-40a9-8cc3-8248b7ca5743
      version: -1
      name: Is Active Directory enabled?
      description: Checks whether the Active Directory Query v2 integration is enabled.
      type: condition
      iscommand: false
      brand: ""
    nexttasks:
      '#default#':
      - "76"
      "yes":
      - "34"
    separatecontext: false
    conditions:
    - label: "yes"
      condition:
      - - operator: isExists
          left:
            value:
              complex:
                root: modules
                filters:
                - - operator: isEqualString
                    left:
                      value:
                        simple: brand
                      iscontext: true
                    right:
                      value:
                        simple: Active Directory Query v2
                - - operator: isEqualString
                    left:
                      value:
                        simple: state
                      iscontext: true
                    right:
                      value:
                        simple: active
            iscontext: true
    view: |-
      {
        "position": {
          "x": 300,
          "y": 3945
        }
      }
    note: false
    timertriggers: []
    ignoreworker: false
    skipunavailable: false
    quietmode: 0
  "96":
    id: "96"
    taskid: a4857973-adc0-4a7f-884d-271532c50b08
    type: condition
    task:
      id: a4857973-adc0-4a7f-884d-271532c50b08
      version: -1
      name: Is Rasterize enabled?
      description: "Checks whether the Rasterize integration is enabled."
      type: condition
      iscommand: false
      brand: ""
    nexttasks:
      '#default#':
      - "63"
      "yes":
      - "89"
    separatecontext: false
    conditions:
    - label: "yes"
      condition:
      - - operator: isExists
          left:
            value:
              complex:
                root: modules
                filters:
                - - operator: isEqualString
                    left:
                      value:
                        simple: modules.brand
                      iscontext: true
                    right:
                      value:
                        simple: Rasterize
                - - operator: isEqualString
                    left:
                      value:
                        simple: modules.state
                      iscontext: true
                    right:
                      value:
                        simple: active
            iscontext: true
    view: |-
      {
        "position": {
          "x": -270,
          "y": 1620
        }
      }
    note: false
    timertriggers: []
    ignoreworker: false
    skipunavailable: false
    quietmode: 0
view: |-
  {
    "linkLabelsPosition": {
      "38_71_yes": 0.35,
      "52_54_#default#": 0.43,
      "52_58_yes": 0.84,
      "52_59_yes": 0.9,
      "63_66_#default#": 0.18,
      "67_32_#default#": 0.44,
      "67_69_yes": 0.76,
      "68_32_#default#": 0.25,
      "68_67_yes": 0.42,
      "74_75_#default#": 0.33,
      "74_95_yes": 0.48,
      "75_76_Unapproved": 0.42,
      "80_51_#default#": 0.33,
      "80_81_yes": 0.56,
      "84_86_yes": 0.44,
      "87_68_No": 0.29,
      "90_51_#default#": 0.21,
      "90_92_yes": 0.46,
      "91_51_#default#": 0.1,
      "91_93_yes": 0.51,
      "95_34_yes": 0.46,
      "96_63_#default#": 0.31,
      "96_89_yes": 0.52
    },
    "paper": {
      "dimensions": {
        "height": 5475,
        "width": 3000,
        "x": -940,
        "y": -560
      }
    }
  }
inputs:
- key: MaxMilesPerHourAllowed
  value:
    simple: "600"
  required: false
  description: The maximum miles per hour that is still considered reasonable. If
    the geographical distance and difference in time between logins is greater than
    this value, the user will be considered an impossible traveler.
  playbookInputQuery:
- key: WhitelistedIPs
  value: {}
  required: false
  description: CSV of IP addresses that are allowed to be used across long distances.
  playbookInputQuery:
- key: AutomaticallyBlockIPs
  value:
    simple: "False"
  required: false
  description: Whether to automatically block the source IPs that the login originated
    from. Can be False or True.
  playbookInputQuery:
- key: DefaultMapLink
  value:
    simple: https://bing.com/maps/default.aspx?rtp=pos.SOURCE~pos.DESTINATION
  required: false
  description: The default link from which to create a travel map. The "SOURCE" and
    "DESTINATION" words are replaced with the previous coordinates and current coordinates
    of the traveler, respectively.
  playbookInputQuery:
- key: AutomaticallyDisableUser
  value:
    simple: "False"
  required: false
  description: Whether to automatically disable the impossible traveler account using
    Active Directory.
  playbookInputQuery:
- key: ContactUserManager
  value:
    simple: "False"
  required: false
  description: Whether to ask the user manager for the legitimacy of the login events,
    in case of an alleged impossible traveler.
  playbookInputQuery:
outputs:
- contextPath: Account.Email.Address
  description: The email address object associated with the Account
  type: string
- contextPath: DBotScore
  description: Indicator, Score, Type, Vendor
  type: unknown
- contextPath: Account.ID
  description: The unique Account DN (Distinguished Name)
  type: string
- contextPath: Account.Username
  description: The Account username
  type: string
- contextPath: Account.Email
  description: The email address associated with the Account
- contextPath: Account.Type
  description: Type of the Account entity
  type: string
- contextPath: Account.Groups
  description: The groups the Account is a part of
- contextPath: Account
  description: Account object
  type: unknown
- contextPath: Account.DisplayName
  description: The Account display name
  type: string
- contextPath: Account.Manager
  description: The Account's manager
  type: string
- contextPath: DBotScore.Indicator
  description: The indicator value
  type: string
- contextPath: DBotScore.Type
  description: The indicator's type
  type: string
- contextPath: DBotScore.Vendor
  description: The indicator's vendor
  type: string
- contextPath: DBotScore.Score
  description: The indicator's score
  type: number
- contextPath: IP
  description: The IP objects
  type: unknown
- contextPath: Endpoint
  description: The Endpoint's object
  type: unknown
- contextPath: Endpoint.Hostname
  description: The hostname to enrich
  type: string
- contextPath: Endpoint.OS
  description: Endpoint OS
  type: string
- contextPath: Endpoint.IP
  description: List of endpoint IP addresses
- contextPath: Endpoint.MAC
  description: List of endpoint MAC addresses
- contextPath: Endpoint.Domain
  description: Endpoint domain name
  type: string
fromversion: 5.0.0
tests:
- Impossible Traveler - Test
>>>>>>> 91a67365
<|MERGE_RESOLUTION|>--- conflicted
+++ resolved
@@ -1,2371 +1,3 @@
-<<<<<<< HEAD
-id: Impossible Traveler
-version: -1
-name: Impossible Traveler
-description: |-
-  This playbook investigates an event whereby a user has multiple application login attempts from various locations in a short time period (impossible traveler). The playbook gathers user, timestamp and IP information
-  associated with the multiple application login attempts.
-
-  The playbook then measures the time difference between the multiple login attempts and computes the distance between the two locations to verify whether it is possible the user could traverse the distance
-  in the amount of time determined. Also, it takes steps to remediate the incident by blocking the offending IPs and disabling the user account, if chosen to do so.
-starttaskid: "0"
-tasks:
-  "0":
-    id: "0"
-    taskid: 89164d19-18a8-41d4-8f40-cd6cde0b0135
-    type: start
-    task:
-      id: 89164d19-18a8-41d4-8f40-cd6cde0b0135
-      version: -1
-      name: ""
-      iscommand: false
-      brand: ""
-      description: ''
-    nexttasks:
-      '#none#':
-      - "62"
-      - "61"
-    separatecontext: false
-    view: |-
-      {
-        "position": {
-          "x": 920,
-          "y": 50
-        }
-      }
-    note: false
-    timertriggers: []
-    ignoreworker: false
-    skipunavailable: false
-    quietmode: 0
-    continueonerrortype: ""
-    isoversize: false
-    isautoswitchedtoquietmode: false
-  "29":
-    id: "29"
-    taskid: fbd79de9-bdbb-4048-878b-f14aec5a8ef8
-    type: regular
-    task:
-      id: fbd79de9-bdbb-4048-878b-f14aec5a8ef8
-      version: -1
-      name: Calculate geographical distance between logins
-      description: Compute the distance between two sets of coordinates in miles.
-      tags:
-      - geodistance
-      scriptName: CalculateGeoDistance
-      type: regular
-      iscommand: false
-      brand: ""
-    nexttasks:
-      '#none#':
-      - "63"
-    scriptarguments:
-      dest_coords:
-        complex:
-          root: SourceIPGeo
-          transformers:
-          - operator: uniq
-      src_coords:
-        complex:
-          root: PreviousSourceIPGeo
-          transformers:
-          - operator: uniq
-    reputationcalc: 1
-    separatecontext: false
-    view: |-
-      {
-        "position": {
-          "x": 1790,
-          "y": 2030
-        }
-      }
-    note: false
-    timertriggers: []
-    ignoreworker: false
-    skipunavailable: false
-    quietmode: 0
-    continueonerrortype: ""
-    isoversize: false
-    isautoswitchedtoquietmode: false
-  "30":
-    id: "30"
-    taskid: 7b361c68-abe6-4c83-88b4-ca2bc253e297
-    type: regular
-    task:
-      id: 7b361c68-abe6-4c83-88b4-ca2bc253e297
-      version: -1
-      name: Calculate time difference between logins
-      description: Calculate the time difference, in minutes.
-      tags:
-      - eventduration
-      scriptName: CalculateTimeDifference
-      type: regular
-      iscommand: false
-      brand: ""
-    nexttasks:
-      '#none#':
-      - "63"
-    scriptarguments:
-      end_time:
-        complex:
-          root: incident
-          accessor: signindatetime
-          transformers:
-          - operator: uniq
-      start_time:
-        complex:
-          root: incident
-          accessor: previoussignindatetime
-          transformers:
-          - operator: uniq
-    reputationcalc: 1
-    separatecontext: false
-    view: |-
-      {
-        "position": {
-          "x": 377.5,
-          "y": 2030
-        }
-      }
-    note: false
-    timertriggers: []
-    ignoreworker: false
-    skipunavailable: false
-    quietmode: 0
-    continueonerrortype: ""
-    isoversize: false
-    isautoswitchedtoquietmode: false
-  "32":
-    id: "32"
-    taskid: f2a7691c-df68-41af-8a05-825aed028836
-    type: title
-    task:
-      id: f2a7691c-df68-41af-8a05-825aed028836
-      version: -1
-      name: Containment
-      type: title
-      iscommand: false
-      brand: ""
-      description: ''
-    nexttasks:
-      '#none#':
-      - "36"
-    separatecontext: false
-    view: |-
-      {
-        "position": {
-          "x": 1535,
-          "y": 3255
-        }
-      }
-    note: false
-    timertriggers: []
-    ignoreworker: false
-    skipunavailable: false
-    quietmode: 0
-    continueonerrortype: ""
-    isoversize: false
-    isautoswitchedtoquietmode: false
-  "34":
-    id: "34"
-    taskid: 3d27c29a-1136-4c00-89f6-ae243d901d7f
-    type: regular
-    task:
-      id: 3d27c29a-1136-4c00-89f6-ae243d901d7f
-      version: -1
-      name: Disable user account
-      description: Disables the account of the offending user, using Active Directory.
-      script: '|||ad-disable-account'
-      type: regular
-      iscommand: true
-      brand: ""
-    nexttasks:
-      '#none#':
-      - "38"
-    scriptarguments:
-      username:
-        complex:
-          root: incident
-          accessor: username
-    reputationcalc: 1
-    separatecontext: false
-    view: |-
-      {
-        "position": {
-          "x": 807.5,
-          "y": 4100
-        }
-      }
-    note: true
-    timertriggers:
-    - fieldname: remediationsla
-      action: start
-    ignoreworker: false
-    skipunavailable: false
-    quietmode: 0
-    continueonerrortype: ""
-    isoversize: false
-    isautoswitchedtoquietmode: false
-  "36":
-    id: "36"
-    taskid: a7114ae3-88f9-4ee9-8e1d-6760bec70749
-    type: regular
-    task:
-      id: a7114ae3-88f9-4ee9-8e1d-6760bec70749
-      version: -1
-      name: Update incident details and set severity
-      description: Updates the incident details to say that the user is an impossible traveler, and sets the incident severity to high.
-      script: Builtin|||setIncident
-      type: regular
-      iscommand: true
-      brand: Builtin
-    nexttasks:
-      '#none#':
-      - "74"
-    scriptarguments:
-      coordinates:
-        complex:
-          root: SourceIPGeo
-          transformers:
-          - operator: uniq
-          - operator: atIndex
-            args:
-              index:
-                value:
-                  simple: "0"
-      details:
-        simple: A user has logged in from multiple geographical locations in too short an amount of time. The user is an impossible traveler according to the maximum miles per hour allowed.
-      phase:
-        simple: Containment
-      previouscoordinates:
-        complex:
-          root: PreviousSourceIPGeo
-          transformers:
-          - operator: uniq
-          - operator: atIndex
-            args:
-              index:
-                value:
-                  simple: "0"
-      severity:
-        simple: high
-      travelmaplink:
-        complex:
-          root: TravelMap
-          transformers:
-          - operator: uniq
-    reputationcalc: 1
-    separatecontext: false
-    view: |-
-      {
-        "position": {
-          "x": 1535,
-          "y": 3400
-        }
-      }
-    note: false
-    timertriggers:
-    - fieldname: detectionsla
-      action: stop
-    ignoreworker: false
-    skipunavailable: false
-    quietmode: 0
-    continueonerrortype: ""
-    isoversize: false
-    isautoswitchedtoquietmode: false
-  "38":
-    id: "38"
-    taskid: 39db20af-3fdb-45dc-8905-a2042bb4c515
-    type: condition
-    task:
-      id: 39db20af-3fdb-45dc-8905-a2042bb4c515
-      version: -1
-      name: Should the source IPs be blocked automatically?
-      description: Checks whether the source IPs that the user used to login from can be blocked automatically, according to the playbook inputs.
-      type: condition
-      iscommand: false
-      brand: ""
-    nexttasks:
-      '#default#':
-      - "79"
-      "yes":
-      - "97"
-    separatecontext: false
-    conditions:
-    - label: "yes"
-      condition:
-      - - operator: isEqualString
-          left:
-            value:
-              complex:
-                root: inputs.AutomaticallyBlockIPs
-            iscontext: true
-          right:
-            value:
-              simple: "True"
-          ignorecase: true
-    view: |-
-      {
-        "position": {
-          "x": 1125,
-          "y": 4275
-        }
-      }
-    note: false
-    timertriggers: []
-    ignoreworker: false
-    skipunavailable: false
-    quietmode: 0
-    continueonerrortype: ""
-    isoversize: false
-    isautoswitchedtoquietmode: false
-  "49":
-    id: "49"
-    taskid: 9f5e52fe-9abb-4cbe-8a6d-3f1e09424888
-    type: playbook
-    task:
-      id: 9f5e52fe-9abb-4cbe-8a6d-3f1e09424888
-      version: -1
-      name: IP Enrichment - Generic v2
-      playbookName: IP Enrichment - Generic v2
-      type: playbook
-      iscommand: false
-      brand: ""
-      description: ''
-    nexttasks:
-      '#none#':
-      - "51"
-    scriptarguments:
-      IP:
-        complex:
-          root: IP
-          accessor: Address
-          transformers:
-          - operator: uniq
-      ResolveIP:
-        simple: "True"
-    separatecontext: true
-    loop:
-      iscommand: false
-      exitCondition: ""
-      wait: 1
-      max: 0
-    view: |-
-      {
-        "position": {
-          "x": 357.5,
-          "y": 865
-        }
-      }
-    note: false
-    timertriggers: []
-    ignoreworker: false
-    skipunavailable: false
-    quietmode: 0
-    continueonerrortype: ""
-    isoversize: false
-    isautoswitchedtoquietmode: false
-  "50":
-    id: "50"
-    taskid: 06854db3-617e-4bb3-8772-2c2b3f3bfdd7
-    type: title
-    task:
-      id: 06854db3-617e-4bb3-8772-2c2b3f3bfdd7
-      version: -1
-      name: Travel Information Enrichment
-      type: title
-      iscommand: false
-      brand: ""
-      description: ''
-    nexttasks:
-      '#none#':
-      - "49"
-      - "80"
-      - "91"
-      - "90"
-    separatecontext: false
-    view: |-
-      {
-        "position": {
-          "x": 920,
-          "y": 370
-        }
-      }
-    note: false
-    timertriggers:
-    - fieldname: detectionsla
-      action: start
-    ignoreworker: false
-    skipunavailable: false
-    quietmode: 0
-    continueonerrortype: ""
-    isoversize: false
-    isautoswitchedtoquietmode: false
-  "51":
-    id: "51"
-    taskid: d7cd290c-80c0-476d-85e9-0b8777bd4d5a
-    type: title
-    task:
-      id: d7cd290c-80c0-476d-85e9-0b8777bd4d5a
-      version: -1
-      name: Investigation
-      type: title
-      iscommand: false
-      brand: ""
-      description: ''
-    nexttasks:
-      '#none#':
-      - "52"
-    separatecontext: false
-    view: |-
-      {
-        "position": {
-          "x": 1145,
-          "y": 1040
-        }
-      }
-    note: false
-    timertriggers: []
-    ignoreworker: false
-    skipunavailable: false
-    quietmode: 0
-    continueonerrortype: ""
-    isoversize: false
-    isautoswitchedtoquietmode: false
-  "52":
-    id: "52"
-    taskid: 651c4db4-919c-46fb-8b2a-c1bc4640e6e5
-    type: condition
-    task:
-      id: 651c4db4-919c-46fb-8b2a-c1bc4640e6e5
-      version: -1
-      name: Are there coordinates for the source IPs?
-      description: Checks whether coordinates were retrieved for the IPs that the user used to login.
-      type: condition
-      iscommand: false
-      brand: ""
-    nexttasks:
-      '#default#':
-      - "54"
-      "yes":
-      - "58"
-      - "59"
-    separatecontext: false
-    conditions:
-    - label: "yes"
-      condition:
-      - - operator: isNotEmpty
-          left:
-            value:
-              complex:
-                root: IP
-                transformers:
-                - operator: WhereFieldEquals
-                  args:
-                    equalTo:
-                      value:
-                        simple: incident.sourceip
-                      iscontext: true
-                    field:
-                      value:
-                        simple: Address
-                    getField:
-                      value:
-                        simple: Geo
-                    stringify:
-                      value:
-                        simple: "false"
-                - operator: getField
-                  args:
-                    field:
-                      value:
-                        simple: Location
-            iscontext: true
-      - - operator: isNotEmpty
-          left:
-            value:
-              complex:
-                root: IP
-                transformers:
-                - operator: WhereFieldEquals
-                  args:
-                    equalTo:
-                      value:
-                        simple: incident.previoussourceip
-                      iscontext: true
-                    field:
-                      value:
-                        simple: Address
-                    getField:
-                      value:
-                        simple: Geo
-                    stringify:
-                      value:
-                        simple: "false"
-                - operator: getField
-                  args:
-                    field:
-                      value:
-                        simple: Location
-            iscontext: true
-    view: |-
-      {
-        "position": {
-          "x": 1145,
-          "y": 1185
-        }
-      }
-    note: false
-    timertriggers: []
-    ignoreworker: false
-    skipunavailable: false
-    quietmode: 0
-    continueonerrortype: ""
-    isoversize: false
-    isautoswitchedtoquietmode: false
-  "54":
-    id: "54"
-    taskid: f104955a-88f7-4cb8-87c7-34572cd5daf8
-    type: regular
-    task:
-      id: f104955a-88f7-4cb8-87c7-34572cd5daf8
-      version: -1
-      name: Manually investigate the incident
-      description: Manually investigate the incident. Try to understand the locations from which the user connected, and the time difference between the two logins. Contain the incident, if needed.
-      type: regular
-      iscommand: false
-      brand: ""
-    nexttasks:
-      '#none#':
-      - "70"
-    separatecontext: false
-    view: |-
-      {
-        "position": {
-          "x": 50,
-          "y": 4450
-        }
-      }
-    note: false
-    timertriggers: []
-    ignoreworker: false
-    skipunavailable: false
-    quietmode: 0
-    continueonerrortype: ""
-    isoversize: false
-    isautoswitchedtoquietmode: false
-  "58":
-    id: "58"
-    taskid: ebac010f-b093-4500-828f-11a42f9cbc4d
-    type: regular
-    task:
-      id: ebac010f-b093-4500-828f-11a42f9cbc4d
-      version: -1
-      name: Save source IP geolocation data
-      description: Saves the geolocation of the IP associated with the user's login.
-      scriptName: Set
-      type: regular
-      iscommand: false
-      brand: ""
-    nexttasks:
-      '#none#':
-      - "73"
-    scriptarguments:
-      key:
-        simple: SourceIPGeo
-      value:
-        complex:
-          root: IP
-          filters:
-          - - operator: isExists
-              left:
-                value:
-                  simple: Geo.Location
-                iscontext: true
-          transformers:
-          - operator: WhereFieldEquals
-            args:
-              equalTo:
-                value:
-                  simple: incident.sourceip
-                iscontext: true
-              field:
-                value:
-                  simple: Address
-              getField:
-                value:
-                  simple: Geo
-              stringify:
-                value:
-                  simple: "false"
-          - operator: getField
-            args:
-              field:
-                value:
-                  simple: Location
-          - operator: atIndex
-            args:
-              index:
-                value:
-                  simple: "0"
-    reputationcalc: 1
-    separatecontext: false
-    view: |-
-      {
-        "position": {
-          "x": 910,
-          "y": 1360
-        }
-      }
-    note: false
-    timertriggers: []
-    ignoreworker: false
-    skipunavailable: false
-    quietmode: 0
-    continueonerrortype: ""
-    isoversize: false
-    isautoswitchedtoquietmode: false
-  "59":
-    id: "59"
-    taskid: 28eefc43-ae17-466c-8719-b0d9bc5efb2c
-    type: regular
-    task:
-      id: 28eefc43-ae17-466c-8719-b0d9bc5efb2c
-      version: -1
-      name: Save previous source IP geolocation data
-      description: Saves the geolocation of the IP associated with the previous user login.
-      scriptName: Set
-      type: regular
-      iscommand: false
-      brand: ""
-    nexttasks:
-      '#none#':
-      - "73"
-    scriptarguments:
-      key:
-        simple: PreviousSourceIPGeo
-      value:
-        complex:
-          root: IP
-          filters:
-          - - operator: isExists
-              left:
-                value:
-                  simple: Geo.Location
-                iscontext: true
-          transformers:
-          - operator: WhereFieldEquals
-            args:
-              equalTo:
-                value:
-                  simple: incident.previoussourceip
-                iscontext: true
-              field:
-                value:
-                  simple: Address
-              getField:
-                value:
-                  simple: Geo
-              stringify:
-                value:
-                  simple: "false"
-          - operator: getField
-            args:
-              field:
-                value:
-                  simple: Location
-          - operator: atIndex
-            args:
-              index:
-                value:
-                  simple: "0"
-    reputationcalc: 1
-    separatecontext: false
-    view: |-
-      {
-        "position": {
-          "x": 1565,
-          "y": 1360
-        }
-      }
-    note: false
-    timertriggers: []
-    ignoreworker: false
-    skipunavailable: false
-    quietmode: 0
-    continueonerrortype: ""
-    isoversize: false
-    isautoswitchedtoquietmode: false
-  "61":
-    id: "61"
-    taskid: 1964cbf7-a1b1-417e-81b3-6ffca7076405
-    type: regular
-    task:
-      id: 1964cbf7-a1b1-417e-81b3-6ffca7076405
-      version: -1
-      name: Get previous login IP location information
-      description: Gets geolocation information about the previous IP that the user logged in from.
-      script: '|||ip'
-      type: regular
-      iscommand: true
-      brand: ""
-    nexttasks:
-      '#none#':
-      - "50"
-    scriptarguments:
-      ip:
-        complex:
-          root: incident
-          accessor: previoussourceip
-          transformers:
-          - operator: uniq
-    reputationcalc: 1
-    separatecontext: false
-    view: |-
-      {
-        "position": {
-          "x": 1135,
-          "y": 195
-        }
-      }
-    note: false
-    timertriggers: []
-    ignoreworker: false
-    skipunavailable: false
-    quietmode: 0
-    continueonerrortype: ""
-    isoversize: false
-    isautoswitchedtoquietmode: false
-  "62":
-    id: "62"
-    taskid: 5b5ea973-d7d3-4110-8659-5de212e778de
-    type: regular
-    task:
-      id: 5b5ea973-d7d3-4110-8659-5de212e778de
-      version: -1
-      name: Get login IP location information
-      description: Gets geolocation information about the IP that the user logged in from.
-      script: '|||ip'
-      type: regular
-      iscommand: true
-      brand: ""
-    nexttasks:
-      '#none#':
-      - "50"
-    scriptarguments:
-      ip:
-        complex:
-          root: incident
-          accessor: sourceip
-          transformers:
-          - operator: uniq
-    reputationcalc: 1
-    separatecontext: false
-    view: |-
-      {
-        "position": {
-          "x": 705,
-          "y": 195
-        }
-      }
-    note: false
-    timertriggers: []
-    ignoreworker: false
-    skipunavailable: false
-    quietmode: 0
-    continueonerrortype: ""
-    isoversize: false
-    isautoswitchedtoquietmode: false
-  "63":
-    id: "63"
-    taskid: b5f9fe73-ecaa-4f9a-8799-d51cc0591cbf
-    type: condition
-    task:
-      id: b5f9fe73-ecaa-4f9a-8799-d51cc0591cbf
-      version: -1
-      name: Did the user travel more than the allowed MPH?
-      description: Checks whether the user traveled faster than the allowed speed in MPH.
-      type: condition
-      iscommand: false
-      brand: ""
-    nexttasks:
-      '#default#':
-      - "66"
-      "yes":
-      - "84"
-    separatecontext: false
-    conditions:
-    - label: "yes"
-      condition:
-      - - operator: greaterThan
-          left:
-            value:
-              complex:
-                root: Geo
-                accessor: Distance
-                transformers:
-                - operator: division
-                  args:
-                    by:
-                      value:
-                        simple: Time.Difference
-                      iscontext: true
-                - operator: multiply
-                  args:
-                    by:
-                      value:
-                        simple: "60"
-            iscontext: true
-          right:
-            value:
-              simple: inputs.MaxMilesPerHourAllowed
-            iscontext: true
-    view: |-
-      {
-        "position": {
-          "x": 1247.5,
-          "y": 2205
-        }
-      }
-    note: false
-    timertriggers: []
-    ignoreworker: false
-    skipunavailable: false
-    quietmode: 0
-    continueonerrortype: ""
-    isoversize: false
-    isautoswitchedtoquietmode: false
-  "66":
-    id: "66"
-    taskid: 62ef2221-0863-4e24-8a14-de995bf906cb
-    type: regular
-    task:
-      id: 62ef2221-0863-4e24-8a14-de995bf906cb
-      version: -1
-      name: Update incident details and set severity
-      description: Updates the incident details to say that the user is a legitimate traveler, and sets the incident severity to low.
-      script: Builtin|||setIncident
-      type: regular
-      iscommand: true
-      brand: Builtin
-    nexttasks:
-      '#none#':
-      - "70"
-    scriptarguments:
-      coordinates:
-        complex:
-          root: SourceIPGeo
-          transformers:
-          - operator: uniq
-          - operator: atIndex
-            args:
-              index:
-                value:
-                  simple: "0"
-      details:
-        simple: The user logged in from two different locations within a reasonable time period.
-      phase:
-        simple: No Response Needed (Legitimate Login)
-      previouscoordinates:
-        complex:
-          root: PreviousSourceIPGeo
-          transformers:
-          - operator: uniq
-          - operator: atIndex
-            args:
-              index:
-                value:
-                  simple: "0"
-      severity:
-        simple: low
-      travelmaplink:
-        complex:
-          root: TravelMap
-          transformers:
-          - operator: uniq
-    reputationcalc: 1
-    separatecontext: false
-    view: |-
-      {
-        "position": {
-          "x": 480,
-          "y": 4450
-        }
-      }
-    note: false
-    timertriggers:
-    - fieldname: detectionsla
-      action: stop
-    ignoreworker: false
-    skipunavailable: false
-    quietmode: 0
-    continueonerrortype: ""
-    isoversize: false
-    isautoswitchedtoquietmode: false
-  "67":
-    id: "67"
-    taskid: 5aff0009-233a-4263-825c-bb3c0540d3e9
-    type: condition
-    task:
-      id: 5aff0009-233a-4263-825c-bb3c0540d3e9
-      version: -1
-      name: Did the user login from IP addresses on allow list?
-      description: Checks whether both user login events originated from IP addresses on allow list.
-      type: condition
-      iscommand: false
-      brand: ""
-    nexttasks:
-      '#default#':
-      - "32"
-      "yes":
-      - "69"
-    separatecontext: false
-    conditions:
-    - label: "yes"
-      condition:
-      - - operator: in
-          left:
-            value:
-              complex:
-                root: incident
-                accessor: sourceip
-                transformers:
-                - operator: uniq
-            iscontext: true
-          right:
-            value:
-              complex:
-                root: inputs.WhitelistedIPs
-                transformers:
-                - operator: splitAndTrim
-                  args:
-                    delimiter:
-                      value:
-                        simple: ','
-            iscontext: true
-      - - operator: in
-          left:
-            value:
-              complex:
-                root: incident
-                accessor: sourceip
-                transformers:
-                - operator: uniq
-            iscontext: true
-          right:
-            value:
-              complex:
-                root: inputs.WhitelistedIPs
-                transformers:
-                - operator: splitAndTrim
-                  args:
-                    delimiter:
-                      value:
-                        simple: ','
-            iscontext: true
-    view: |-
-      {
-        "position": {
-          "x": 1770,
-          "y": 3080
-        }
-      }
-    note: false
-    timertriggers: []
-    ignoreworker: false
-    skipunavailable: false
-    quietmode: 0
-    continueonerrortype: ""
-    isoversize: false
-    isautoswitchedtoquietmode: false
-  "68":
-    id: "68"
-    taskid: e6335721-25ca-4a6b-8173-d10b03b301a3
-    type: condition
-    task:
-      id: e6335721-25ca-4a6b-8173-d10b03b301a3
-      version: -1
-      name: Are there IPs configured on allow list?
-      description: Checks whether allow list IPs were configured.
-      type: condition
-      iscommand: false
-      brand: ""
-    nexttasks:
-      '#default#':
-      - "32"
-      "yes":
-      - "67"
-    separatecontext: false
-    conditions:
-    - label: "yes"
-      condition:
-      - - operator: isNotEmpty
-          left:
-            value:
-              simple: inputs.WhitelistedIPs
-            iscontext: true
-    view: |-
-      {
-        "position": {
-          "x": 1627.5,
-          "y": 2905
-        }
-      }
-    note: false
-    timertriggers: []
-    ignoreworker: false
-    skipunavailable: false
-    quietmode: 0
-    continueonerrortype: ""
-    isoversize: false
-    isautoswitchedtoquietmode: false
-  "69":
-    id: "69"
-    taskid: a3ac527f-81e5-476b-8537-ce081304e047
-    type: regular
-    task:
-      id: a3ac527f-81e5-476b-8537-ce081304e047
-      version: -1
-      name: Update incident details and set severity
-      description: Updates the incident details to say that the user is a legitimate traveler because the login events originated from IP addresses on allow list, and sets the incident severity to low.
-      script: Builtin|||setIncident
-      type: regular
-      iscommand: true
-      brand: Builtin
-    nexttasks:
-      '#none#':
-      - "70"
-    scriptarguments:
-      coordinates:
-        complex:
-          root: SourceIPGeo
-          transformers:
-          - operator: uniq
-          - operator: atIndex
-            args:
-              index:
-                value:
-                  simple: "0"
-      details:
-        simple: A user has logged in from multiple geographical locations in a short amount of time. However, they logged in from IP addresses on allow list, so the login was considered legitimate.
-      phase:
-        simple: No Response Needed (Whitelisted Login)
-      previouscoordinates:
-        complex:
-          root: PreviousSourceIPGeo
-          transformers:
-          - operator: uniq
-          - operator: atIndex
-            args:
-              index:
-                value:
-                  simple: "0"
-      severity:
-        simple: low
-      travelmaplink:
-        complex:
-          root: TravelMap
-          transformers:
-          - operator: uniq
-    reputationcalc: 1
-    separatecontext: false
-    view: |-
-      {
-        "position": {
-          "x": 1780,
-          "y": 4450
-        }
-      }
-    note: false
-    timertriggers:
-    - fieldname: detectionsla
-      action: stop
-    ignoreworker: false
-    skipunavailable: false
-    quietmode: 0
-    continueonerrortype: ""
-    isoversize: false
-    isautoswitchedtoquietmode: false
-  "70":
-    id: "70"
-    taskid: 51a959c2-f2f6-42ff-852c-781f4b88f3be
-    type: regular
-    task:
-      id: 51a959c2-f2f6-42ff-852c-781f4b88f3be
-      version: -1
-      name: Close investigation
-      description: Closes the investigation.
-      script: Builtin|||closeInvestigation
-      type: regular
-      iscommand: true
-      brand: Builtin
-    reputationcalc: 1
-    separatecontext: false
-    view: |-
-      {
-        "position": {
-          "x": 1022.5,
-          "y": 4625
-        }
-      }
-    note: false
-    timertriggers:
-    - fieldname: remediationsla
-      action: stop
-    ignoreworker: false
-    skipunavailable: false
-    quietmode: 0
-    continueonerrortype: ""
-    isoversize: false
-    isautoswitchedtoquietmode: false
-  "72":
-    id: "72"
-    taskid: e9ca09c0-257f-4b66-82f9-e23bff61c711
-    type: regular
-    task:
-      id: e9ca09c0-257f-4b66-82f9-e23bff61c711
-      version: -1
-      name: Generate travel map link
-      description: Creates a travel map link and saves it in the context.
-      scriptName: Set
-      type: regular
-      iscommand: false
-      brand: ""
-    nexttasks:
-      '#none#':
-      - "96"
-    scriptarguments:
-      key:
-        simple: TravelMap
-      value:
-        complex:
-          root: inputs.DefaultMapLink
-          transformers:
-          - operator: replace
-            args:
-              limit: {}
-              replaceWith:
-                value:
-                  simple: PreviousSourceIPGeo
-                iscontext: true
-              toReplace:
-                value:
-                  simple: SOURCE
-          - operator: replace
-            args:
-              limit: {}
-              replaceWith:
-                value:
-                  simple: SourceIPGeo
-                iscontext: true
-              toReplace:
-                value:
-                  simple: DESTINATION
-          - operator: replace
-            args:
-              limit: {}
-              replaceWith:
-                value:
-                  simple: _
-              toReplace:
-                value:
-                  simple: ','
-    reputationcalc: 1
-    separatecontext: false
-    view: |-
-      {
-        "position": {
-          "x": 1247.5,
-          "y": 1680
-        }
-      }
-    note: false
-    timertriggers: []
-    ignoreworker: false
-    skipunavailable: false
-    quietmode: 0
-    continueonerrortype: ""
-    isoversize: false
-    isautoswitchedtoquietmode: false
-  "73":
-    id: "73"
-    taskid: 5dad711b-cb0e-44d6-8590-5c614f67f1ea
-    type: title
-    task:
-      id: 5dad711b-cb0e-44d6-8590-5c614f67f1ea
-      version: -1
-      name: Process Travel Data
-      type: title
-      iscommand: false
-      brand: ""
-      description: ''
-    nexttasks:
-      '#none#':
-      - "30"
-      - "72"
-      - "29"
-    separatecontext: false
-    view: |-
-      {
-        "position": {
-          "x": 1350,
-          "y": 1535
-        }
-      }
-    note: false
-    timertriggers: []
-    ignoreworker: false
-    skipunavailable: false
-    quietmode: 0
-    continueonerrortype: ""
-    isoversize: false
-    isautoswitchedtoquietmode: false
-  "74":
-    id: "74"
-    taskid: 7c3addd4-ff4e-4a28-81e5-1638ff78ac08
-    type: condition
-    task:
-      id: 7c3addd4-ff4e-4a28-81e5-1638ff78ac08
-      version: -1
-      name: Can the user be disabled automatically?
-      description: Checks whether the user can be disabled automatically, as configured in the playbook inputs.
-      type: condition
-      iscommand: false
-      brand: ""
-    nexttasks:
-      '#default#':
-      - "75"
-      "yes":
-      - "95"
-    separatecontext: false
-    conditions:
-    - label: "yes"
-      condition:
-      - - operator: isEqualString
-          left:
-            value:
-              complex:
-                root: inputs.AutomaticallyDisableUser
-            iscontext: true
-          right:
-            value:
-              simple: "True"
-          ignorecase: true
-    view: |-
-      {
-        "position": {
-          "x": 1535,
-          "y": 3575
-        }
-      }
-    note: false
-    timertriggers: []
-    ignoreworker: false
-    skipunavailable: false
-    quietmode: 0
-    continueonerrortype: ""
-    isoversize: false
-    isautoswitchedtoquietmode: false
-  "75":
-    id: "75"
-    taskid: 34d2d123-14a3-4df9-86f1-7882efa15006
-    type: condition
-    task:
-      id: 34d2d123-14a3-4df9-86f1-7882efa15006
-      version: -1
-      name: Get approval for disabling user
-      description: You should now contain the incident of the offending user. Please get approval to automatically disable the user account in Active Directory.
-      type: condition
-      iscommand: false
-      brand: ""
-    nexttasks:
-      Approved:
-      - "95"
-      Unapproved:
-      - "76"
-    separatecontext: false
-    view: |-
-      {
-        "position": {
-          "x": 1422.5,
-          "y": 3750
-        }
-      }
-    note: false
-    timertriggers: []
-    ignoreworker: false
-    skipunavailable: false
-    quietmode: 0
-    continueonerrortype: ""
-    isoversize: false
-    isautoswitchedtoquietmode: false
-  "76":
-    id: "76"
-    taskid: 15285aa7-279f-436a-8a41-46798ef04b6f
-    type: regular
-    task:
-      id: 15285aa7-279f-436a-8a41-46798ef04b6f
-      version: -1
-      name: Manually disable user account
-      description: Please take manual steps to disable the user account, or expire his or her password.
-      type: regular
-      iscommand: false
-      brand: ""
-    nexttasks:
-      '#none#':
-      - "38"
-    separatecontext: false
-    view: |-
-      {
-        "position": {
-          "x": 1422.5,
-          "y": 4100
-        }
-      }
-    note: false
-    timertriggers: []
-    ignoreworker: false
-    skipunavailable: false
-    quietmode: 0
-    continueonerrortype: ""
-    isoversize: false
-    isautoswitchedtoquietmode: false
-  "79":
-    id: "79"
-    taskid: f0a8d131-1f51-4c25-8b94-9cad739b12a3
-    type: regular
-    task:
-      id: f0a8d131-1f51-4c25-8b94-9cad739b12a3
-      version: -1
-      name: Manually block IPs
-      description: Please take manual steps to block the offending IPs.
-      type: regular
-      iscommand: false
-      brand: ""
-    nexttasks:
-      '#none#':
-      - "70"
-    separatecontext: false
-    view: |-
-      {
-        "position": {
-          "x": 910,
-          "y": 4450
-        }
-      }
-    note: false
-    timertriggers: []
-    ignoreworker: false
-    skipunavailable: false
-    quietmode: 0
-    continueonerrortype: ""
-    isoversize: false
-    isautoswitchedtoquietmode: false
-  "80":
-    id: "80"
-    taskid: 154d7a46-5386-460e-8910-1950ff1f720d
-    type: condition
-    task:
-      id: 154d7a46-5386-460e-8910-1950ff1f720d
-      version: -1
-      name: Can the account be enriched?
-      description: Checks whether there is a username for the offending user in context, and whether Active Directory v2 is enabled.
-      type: condition
-      iscommand: false
-      brand: ""
-    nexttasks:
-      '#default#':
-      - "51"
-      "yes":
-      - "81"
-    separatecontext: false
-    conditions:
-    - label: "yes"
-      condition:
-      - - operator: isExists
-          left:
-            value:
-              complex:
-                root: modules
-                filters:
-                - - operator: isEqualString
-                    left:
-                      value:
-                        simple: brand
-                      iscontext: true
-                    right:
-                      value:
-                        simple: Active Directory Query v2
-                - - operator: isEqualString
-                    left:
-                      value:
-                        simple: state
-                      iscontext: true
-                    right:
-                      value:
-                        simple: active
-            iscontext: true
-      - - operator: isExists
-          left:
-            value:
-              simple: incident.username
-            iscontext: true
-    view: |-
-      {
-        "position": {
-          "x": 695,
-          "y": 515
-        }
-      }
-    note: false
-    timertriggers: []
-    ignoreworker: false
-    skipunavailable: false
-    quietmode: 0
-    continueonerrortype: ""
-    isoversize: false
-    isautoswitchedtoquietmode: false
-  "81":
-    id: "81"
-    taskid: 37665c74-3bde-4e06-8e0a-a9af77d1cb53
-    type: regular
-    task:
-      id: 37665c74-3bde-4e06-8e0a-a9af77d1cb53
-      version: -1
-      name: Enrich offending user account
-      description: Gets details about the offending username from Active Directory.
-      tags:
-      - userinfo
-      script: '|||ad-get-user'
-      type: regular
-      iscommand: true
-      brand: ""
-    nexttasks:
-      '#none#':
-      - "94"
-    scriptarguments:
-      username:
-        complex:
-          root: incident
-          accessor: username
-          transformers:
-          - operator: uniq
-    reputationcalc: 1
-    separatecontext: false
-    view: |-
-      {
-        "position": {
-          "x": 807.5,
-          "y": 690
-        }
-      }
-    note: false
-    timertriggers: []
-    ignoreworker: false
-    skipunavailable: false
-    quietmode: 0
-    continueonerrortype: ""
-    isoversize: false
-    isautoswitchedtoquietmode: false
-  "84":
-    id: "84"
-    taskid: b144d5df-6b2c-41d2-81f4-8de96a5259f9
-    type: condition
-    task:
-      id: b144d5df-6b2c-41d2-81f4-8de96a5259f9
-      version: -1
-      name: Can the manager be contacted for travel approval?
-      description: Checks whether an email address was retrieved for the manger of the offending user.
-      type: condition
-      iscommand: false
-      brand: ""
-    nexttasks:
-      '#default#':
-      - "68"
-      "yes":
-      - "86"
-    separatecontext: false
-    conditions:
-    - label: "yes"
-      condition:
-      - - operator: isNotEmpty
-          left:
-            value:
-              complex:
-                root: UserManagerEmail
-            iscontext: true
-      - - operator: isEqualString
-          left:
-            value:
-              complex:
-                root: inputs.ContactUserManager
-            iscontext: true
-          right:
-            value:
-              simple: "True"
-          ignorecase: true
-    view: |-
-      {
-        "position": {
-          "x": 1627.5,
-          "y": 2380
-        }
-      }
-    note: false
-    timertriggers: []
-    ignoreworker: false
-    skipunavailable: false
-    quietmode: 0
-    continueonerrortype: ""
-    isoversize: false
-    isautoswitchedtoquietmode: false
-  "86":
-    id: "86"
-    taskid: 968c5886-7ee0-499c-8fd6-c656e6b6937f
-    type: regular
-    task:
-      id: 968c5886-7ee0-499c-8fd6-c656e6b6937f
-      version: -1
-      name: Ask manager if travel was expected
-      description: Ask a user a question via email and process the reply directly into the investigation.
-      scriptName: EmailAskUser
-      type: regular
-      iscommand: false
-      brand: ""
-    nexttasks:
-      '#none#':
-      - "87"
-    scriptarguments:
-      email:
-        complex:
-          root: UserManagerEmail
-          transformers:
-          - operator: uniq
-      message:
-        simple: User ${incident.username} traveled ${Geo.Distance} miles in ${Time.Difference} minutes. Was this an expected event?
-      subject:
-        simple: User ${incident.username} is an impossible traveler!
-      task:
-        simple: TravelQuestion
-    reputationcalc: 1
-    separatecontext: false
-    view: |-
-      {
-        "position": {
-          "x": 2200,
-          "y": 2555
-        }
-      }
-    note: false
-    timertriggers: []
-    ignoreworker: false
-    skipunavailable: false
-    quietmode: 0
-    continueonerrortype: ""
-    isoversize: false
-    isautoswitchedtoquietmode: false
-  "87":
-    id: "87"
-    taskid: 994657de-7b7a-4897-874c-be24fddac9d8
-    type: condition
-    task:
-      id: 994657de-7b7a-4897-874c-be24fddac9d8
-      version: -1
-      name: Get manager response
-      description: Gets a response from the manager as to whether the travel done by the user was expected. The response is received from the email reply that the manager sends.
-      tags:
-      - TravelQuestion
-      type: condition
-      iscommand: false
-      brand: ""
-    nexttasks:
-      "No":
-      - "68"
-      "yes":
-      - "88"
-    separatecontext: false
-    view: |-
-      {
-        "position": {
-          "x": 2200,
-          "y": 2730
-        }
-      }
-    note: false
-    timertriggers: []
-    ignoreworker: false
-    skipunavailable: false
-    quietmode: 0
-    continueonerrortype: ""
-    isoversize: false
-    isautoswitchedtoquietmode: false
-  "88":
-    id: "88"
-    taskid: b9ea26ae-e772-4b55-8223-f6fbe74a5427
-    type: regular
-    task:
-      id: b9ea26ae-e772-4b55-8223-f6fbe74a5427
-      version: -1
-      name: Update incident details and set severity
-      description: Updates the incident details to say that the manager of the user approved the travel, and sets the incident severity to low.
-      script: Builtin|||setIncident
-      type: regular
-      iscommand: true
-      brand: Builtin
-    nexttasks:
-      '#none#':
-      - "70"
-    scriptarguments:
-      coordinates:
-        complex:
-          root: SourceIPGeo
-          transformers:
-          - operator: uniq
-          - operator: atIndex
-            args:
-              index:
-                value:
-                  simple: "0"
-      details:
-        simple: The user logged in from two different locations within a reasonable time period.
-      phase:
-        simple: No Response Needed (Legitimate Login)
-      previouscoordinates:
-        complex:
-          root: PreviousSourceIPGeo
-          transformers:
-          - operator: uniq
-          - operator: atIndex
-            args:
-              index:
-                value:
-                  simple: "0"
-      severity:
-        simple: low
-      travelmaplink:
-        complex:
-          root: TravelMap
-          transformers:
-          - operator: uniq
-    reputationcalc: 1
-    separatecontext: false
-    view: |-
-      {
-        "position": {
-          "x": 2210,
-          "y": 4450
-        }
-      }
-    note: false
-    timertriggers:
-    - fieldname: detectionsla
-      action: stop
-    ignoreworker: false
-    skipunavailable: false
-    quietmode: 0
-    continueonerrortype: ""
-    isoversize: false
-    isautoswitchedtoquietmode: false
-  "89":
-    id: "89"
-    taskid: 354bc65e-950f-4ba9-8771-4953ae438540
-    type: regular
-    task:
-      id: 354bc65e-950f-4ba9-8771-4953ae438540
-      version: -1
-      name: Create travel map image
-      description: Converts the contents of a URL to an image file or a PDF file.
-      script: '|||rasterize'
-      type: regular
-      iscommand: true
-      brand: ""
-    nexttasks:
-      '#none#':
-      - "63"
-    scriptarguments:
-      url:
-        complex:
-          root: TravelMap
-          transformers:
-          - operator: uniq
-      wait_time:
-        simple: "15"
-    separatecontext: false
-    view: |-
-      {
-        "position": {
-          "x": 1360,
-          "y": 2030
-        }
-      }
-    note: false
-    timertriggers: []
-    ignoreworker: false
-    skipunavailable: false
-    quietmode: 0
-    continueonerrortype: ""
-    isoversize: false
-    isautoswitchedtoquietmode: false
-  "90":
-    id: "90"
-    taskid: 290f01c1-5e82-4d10-890e-250d669ab805
-    type: condition
-    task:
-      id: 290f01c1-5e82-4d10-890e-250d669ab805
-      version: -1
-      name: Is there a country for the source IP?
-      description: Checks if there is a country associated with the source IP address.
-      type: condition
-      iscommand: false
-      brand: ""
-    nexttasks:
-      '#default#':
-      - "51"
-      "yes":
-      - "92"
-    separatecontext: false
-    conditions:
-    - label: "yes"
-      condition:
-      - - operator: isExists
-          left:
-            value:
-              complex:
-                root: IP
-                filters:
-                - - operator: isNotEmpty
-                    left:
-                      value:
-                        simple: IP.Geo.Country
-                      iscontext: true
-                transformers:
-                - operator: WhereFieldEquals
-                  args:
-                    equalTo:
-                      value:
-                        simple: incident.sourceip
-                      iscontext: true
-                    field:
-                      value:
-                        simple: Address
-                    getField:
-                      value:
-                        simple: Geo
-                    stringify:
-                      value:
-                        simple: "false"
-                - operator: getField
-                  args:
-                    field:
-                      value:
-                        simple: Country
-                - operator: uniq
-                - operator: atIndex
-                  args:
-                    index:
-                      value:
-                        simple: "0"
-            iscontext: true
-    view: |-
-      {
-        "position": {
-          "x": 1697.5,
-          "y": 690
-        }
-      }
-    note: false
-    timertriggers: []
-    ignoreworker: false
-    skipunavailable: false
-    quietmode: 0
-    continueonerrortype: ""
-    isoversize: false
-    isautoswitchedtoquietmode: false
-  "91":
-    id: "91"
-    taskid: e5bac47f-93ef-4aae-89f0-3220a9b32ee2
-    type: condition
-    task:
-      id: e5bac47f-93ef-4aae-89f0-3220a9b32ee2
-      version: -1
-      name: Is there a country for the previous source IP?
-      description: Checks if there is a country associated with the previous source IP address.
-      type: condition
-      iscommand: false
-      brand: ""
-    nexttasks:
-      '#default#':
-      - "51"
-      "yes":
-      - "93"
-    separatecontext: false
-    conditions:
-    - label: "yes"
-      condition:
-      - - operator: isExists
-          left:
-            value:
-              complex:
-                root: IP
-                filters:
-                - - operator: isNotEmpty
-                    left:
-                      value:
-                        simple: IP.Geo.Country
-                      iscontext: true
-                transformers:
-                - operator: WhereFieldEquals
-                  args:
-                    equalTo:
-                      value:
-                        simple: incident.previoussourceip
-                      iscontext: true
-                    field:
-                      value:
-                        simple: Address
-                    getField:
-                      value:
-                        simple: Geo
-                    stringify:
-                      value:
-                        simple: "false"
-                - operator: getField
-                  args:
-                    field:
-                      value:
-                        simple: Country
-                - operator: uniq
-                - operator: atIndex
-                  args:
-                    index:
-                      value:
-                        simple: "0"
-            iscontext: true
-    view: |-
-      {
-        "position": {
-          "x": 1247.5,
-          "y": 690
-        }
-      }
-    note: false
-    timertriggers: []
-    ignoreworker: false
-    skipunavailable: false
-    quietmode: 0
-    continueonerrortype: ""
-    isoversize: false
-    isautoswitchedtoquietmode: false
-  "92":
-    id: "92"
-    taskid: 879713f5-f8e3-4a31-8704-0223c0764c1b
-    type: regular
-    task:
-      id: 879713f5-f8e3-4a31-8704-0223c0764c1b
-      version: -1
-      name: Update incident details with source country
-      description: Updates the incident details with the country from which the user logged in.
-      script: Builtin|||setIncident
-      type: regular
-      iscommand: true
-      brand: Builtin
-    nexttasks:
-      '#none#':
-      - "51"
-    scriptarguments:
-      country:
-        complex:
-          root: IP
-          filters:
-          - - operator: isNotEmpty
-              left:
-                value:
-                  simple: IP.Geo.Country
-                iscontext: true
-          transformers:
-          - operator: WhereFieldEquals
-            args:
-              equalTo:
-                value:
-                  simple: incident.sourceip
-                iscontext: true
-              field:
-                value:
-                  simple: Address
-              getField:
-                value:
-                  simple: Geo
-              stringify:
-                value:
-                  simple: "false"
-          - operator: getField
-            args:
-              field:
-                value:
-                  simple: Country
-          - operator: uniq
-          - operator: atIndex
-            args:
-              index:
-                value:
-                  simple: "0"
-    reputationcalc: 1
-    separatecontext: false
-    view: |-
-      {
-        "position": {
-          "x": 1912.5,
-          "y": 865
-        }
-      }
-    note: false
-    timertriggers: []
-    ignoreworker: false
-    skipunavailable: false
-    quietmode: 0
-    continueonerrortype: ""
-    isoversize: false
-    isautoswitchedtoquietmode: false
-  "93":
-    id: "93"
-    taskid: 050e413d-74f0-46e7-8c07-502e88f1a5d1
-    type: regular
-    task:
-      id: 050e413d-74f0-46e7-8c07-502e88f1a5d1
-      version: -1
-      name: Update incident details with previous source country
-      description: Updates the incident details with the country from which the user previously logged in.
-      script: Builtin|||setIncident
-      type: regular
-      iscommand: true
-      brand: Builtin
-    nexttasks:
-      '#none#':
-      - "51"
-    scriptarguments:
-      previouscountry:
-        complex:
-          root: IP
-          filters:
-          - - operator: isNotEmpty
-              left:
-                value:
-                  simple: IP.Geo.Country
-                iscontext: true
-          transformers:
-          - operator: WhereFieldEquals
-            args:
-              equalTo:
-                value:
-                  simple: incident.previoussourceip
-                iscontext: true
-              field:
-                value:
-                  simple: Address
-              getField:
-                value:
-                  simple: Geo
-              stringify:
-                value:
-                  simple: "false"
-          - operator: getField
-            args:
-              field:
-                value:
-                  simple: Country
-          - operator: uniq
-          - operator: atIndex
-            args:
-              index:
-                value:
-                  simple: "0"
-    reputationcalc: 1
-    separatecontext: false
-    view: |-
-      {
-        "position": {
-          "x": 1462.5,
-          "y": 865
-        }
-      }
-    note: false
-    timertriggers: []
-    ignoreworker: false
-    skipunavailable: false
-    quietmode: 0
-    continueonerrortype: ""
-    isoversize: false
-    isautoswitchedtoquietmode: false
-  "94":
-    id: "94"
-    taskid: b1de0ac1-d045-40f3-8def-512ad3c9be0d
-    type: playbook
-    task:
-      id: b1de0ac1-d045-40f3-8def-512ad3c9be0d
-      version: -1
-      name: Active Directory - Get User Manager Details
-      description: Takes an email address or a username of a user account in Active Directory, and returns the email address of the user's manager.
-      playbookName: Active Directory - Get User Manager Details
-      type: playbook
-      iscommand: false
-      brand: ""
-    nexttasks:
-      '#none#':
-      - "51"
-    scriptarguments:
-      Username:
-        complex:
-          root: incident
-          accessor: username
-    separatecontext: true
-    loop:
-      iscommand: false
-      exitCondition: ""
-      wait: 1
-      max: 0
-    view: |-
-      {
-        "position": {
-          "x": 807.5,
-          "y": 865
-        }
-      }
-    note: false
-    timertriggers: []
-    ignoreworker: false
-    skipunavailable: true
-    quietmode: 0
-    continueonerrortype: ""
-    isoversize: false
-    isautoswitchedtoquietmode: false
-  "95":
-    id: "95"
-    taskid: ca38e4df-48b7-40a9-8cc3-8248b7ca5743
-    type: condition
-    task:
-      id: ca38e4df-48b7-40a9-8cc3-8248b7ca5743
-      version: -1
-      name: Is Active Directory enabled?
-      description: Checks whether the Active Directory Query v2 integration is enabled.
-      type: condition
-      iscommand: false
-      brand: ""
-    nexttasks:
-      '#default#':
-      - "76"
-      "yes":
-      - "34"
-    separatecontext: false
-    conditions:
-    - label: "yes"
-      condition:
-      - - operator: isExists
-          left:
-            value:
-              complex:
-                root: modules
-                filters:
-                - - operator: isEqualString
-                    left:
-                      value:
-                        simple: brand
-                      iscontext: true
-                    right:
-                      value:
-                        simple: Active Directory Query v2
-                - - operator: isEqualString
-                    left:
-                      value:
-                        simple: state
-                      iscontext: true
-                    right:
-                      value:
-                        simple: active
-            iscontext: true
-    view: |-
-      {
-        "position": {
-          "x": 1105,
-          "y": 3925
-        }
-      }
-    note: false
-    timertriggers: []
-    ignoreworker: false
-    skipunavailable: false
-    quietmode: 0
-    continueonerrortype: ""
-    isoversize: false
-    isautoswitchedtoquietmode: false
-  "96":
-    id: "96"
-    taskid: a4857973-adc0-4a7f-884d-271532c50b08
-    type: condition
-    task:
-      id: a4857973-adc0-4a7f-884d-271532c50b08
-      version: -1
-      name: Is Rasterize enabled?
-      description: "Checks whether the Rasterize integration is enabled."
-      type: condition
-      iscommand: false
-      brand: ""
-    nexttasks:
-      '#default#':
-      - "63"
-      "yes":
-      - "89"
-    separatecontext: false
-    conditions:
-    - label: "yes"
-      condition:
-      - - operator: isExists
-          left:
-            value:
-              complex:
-                root: modules
-                filters:
-                - - operator: isEqualString
-                    left:
-                      value:
-                        simple: modules.brand
-                      iscontext: true
-                    right:
-                      value:
-                        simple: Rasterize
-                - - operator: isEqualString
-                    left:
-                      value:
-                        simple: modules.state
-                      iscontext: true
-                    right:
-                      value:
-                        simple: active
-            iscontext: true
-    view: |-
-      {
-        "position": {
-          "x": 1247.5,
-          "y": 1855
-        }
-      }
-    note: false
-    timertriggers: []
-    ignoreworker: false
-    skipunavailable: false
-    quietmode: 0
-    continueonerrortype: ""
-    isoversize: false
-    isautoswitchedtoquietmode: false
-  "97":
-    id: "97"
-    taskid: 5354e825-9cd1-4d3d-80d8-a7f7ae2c619d
-    type: playbook
-    task:
-      id: 5354e825-9cd1-4d3d-80d8-a7f7ae2c619d
-      version: -1
-      name: Block IP - Generic v3
-      description: "This playbook blocks malicious IP addresses using all integrations that are enabled. The direction of the traffic that will be blocked is determined by the XSOAR user (and set by default to outgoing)\nNote the following:\n-  some of those integrations require specific parameters to run, which are based on the playbook inputs. Also, certain integrations use FW rules or appended network objects.\n- Note that the appended network objects should be specified in blocking rules inside the system later on. \n\n\nSupported integrations for this playbook [Network security products such as FW/WAF/IPs/etc.]: \n\n* Check Point Firewall\n* Palo Alto Networks PAN-OS\n* Zscaler\n* FortiGate\n* Aria Packet Intelligence\n* Cisco Firepower \n* Cisco Secure Cloud Analytics\n* Cisco ASA\n* Akamai WAF\n* F5 SilverLine\n* ThreatX\n* Signal Sciences WAF\n* Sophos Firewall\n\n"
-      playbookName: Block IP - Generic v3
-      type: playbook
-      iscommand: false
-      brand: ""
-    nexttasks:
-      '#none#':
-      - "70"
-    scriptarguments:
-      AutoCommit:
-        simple: "No"
-      CustomBlockRule:
-        simple: "True"
-      IP:
-        complex:
-          root: incident
-          accessor: sourceip
-          transformers:
-          - operator: concat
-            args:
-              prefix: {}
-              suffix:
-                value:
-                  simple: ','
-          - operator: concat
-            args:
-              prefix: {}
-              suffix:
-                value:
-                  simple: incident.previoussourceip
-                iscontext: true
-          - operator: splitAndTrim
-            args:
-              delimiter:
-                value:
-                  simple: ','
-      InputEnrichment:
-        simple: "False"
-      RuleDirection:
-        simple: outbound
-      RuleName:
-        simple: XSOAR - Block IP playbook - ${incident.id}
-      UserVerification:
-        simple: "False"
-    separatecontext: true
-    continueonerrortype: ""
-    loop:
-      iscommand: false
-      exitCondition: ""
-      wait: 1
-      max: 100
-    view: |-
-      {
-        "position": {
-          "x": 1340,
-          "y": 4450
-        }
-      }
-    note: false
-    timertriggers: []
-    ignoreworker: false
-    skipunavailable: false
-    quietmode: 0
-    isoversize: false
-    isautoswitchedtoquietmode: false
-view: |-
-  {
-    "linkLabelsPosition": {
-      "52_54_#default#": 0.43,
-      "52_58_yes": 0.84,
-      "52_59_yes": 0.9,
-      "63_66_#default#": 0.18,
-      "67_32_#default#": 0.44,
-      "67_69_yes": 0.76,
-      "68_32_#default#": 0.25,
-      "68_67_yes": 0.42,
-      "74_75_#default#": 0.33,
-      "74_95_yes": 0.48,
-      "75_76_Unapproved": 0.42,
-      "80_51_#default#": 0.33,
-      "80_81_yes": 0.56,
-      "84_86_yes": 0.44,
-      "87_68_No": 0.29,
-      "90_51_#default#": 0.21,
-      "90_92_yes": 0.46,
-      "91_51_#default#": 0.1,
-      "91_93_yes": 0.51,
-      "95_34_yes": 0.46,
-      "96_63_#default#": 0.31,
-      "96_89_yes": 0.52
-    },
-    "paper": {
-      "dimensions": {
-        "height": 4670,
-        "width": 2540,
-        "x": 50,
-        "y": 50
-      }
-    }
-  }
-inputs:
-- key: MaxMilesPerHourAllowed
-  value:
-    simple: "600"
-  required: false
-  description: The maximum miles per hour that is still considered reasonable. If the geographical distance and difference in time between logins is greater than this value, the user will be considered an impossible traveler.
-  playbookInputQuery:
-- key: WhitelistedIPs
-  value: {}
-  required: false
-  description: CSV of IP addresses that are allowed to be used across long distances.
-  playbookInputQuery:
-- key: AutomaticallyBlockIPs
-  value:
-    simple: "False"
-  required: false
-  description: Whether to automatically block the source IPs that the login originated from. Can be False or True.
-  playbookInputQuery:
-- key: DefaultMapLink
-  value:
-    simple: https://bing.com/maps/default.aspx?rtp=pos.SOURCE~pos.DESTINATION
-  required: false
-  description: The default link from which to create a travel map. The "SOURCE" and "DESTINATION" words are replaced with the previous coordinates and current coordinates of the traveler, respectively.
-  playbookInputQuery:
-- key: AutomaticallyDisableUser
-  value:
-    simple: "False"
-  required: false
-  description: Whether to automatically disable the impossible traveler account using Active Directory.
-  playbookInputQuery:
-- key: ContactUserManager
-  value:
-    simple: "False"
-  required: false
-  description: Whether to ask the user manager for the legitimacy of the login events, in case of an alleged impossible traveler.
-  playbookInputQuery:
-outputs:
-- contextPath: Account.Email.Address
-  description: The email address object associated with the Account
-  type: string
-- contextPath: DBotScore
-  description: Indicator, Score, Type, Vendor
-  type: unknown
-- contextPath: Account.ID
-  description: The unique Account DN (Distinguished Name)
-  type: string
-- contextPath: Account.Username
-  description: The Account username
-  type: string
-- contextPath: Account.Email
-  description: The email address associated with the Account
-- contextPath: Account.Type
-  description: Type of the Account entity
-  type: string
-- contextPath: Account.Groups
-  description: The groups the Account is a part of
-- contextPath: Account
-  description: Account object
-  type: unknown
-- contextPath: Account.DisplayName
-  description: The Account display name
-  type: string
-- contextPath: Account.Manager
-  description: The Account's manager
-  type: string
-- contextPath: DBotScore.Indicator
-  description: The indicator value
-  type: string
-- contextPath: DBotScore.Type
-  description: The indicator's type
-  type: string
-- contextPath: DBotScore.Vendor
-  description: The indicator's vendor
-  type: string
-- contextPath: DBotScore.Score
-  description: The indicator's score
-  type: number
-- contextPath: IP
-  description: The IP objects
-  type: unknown
-- contextPath: Endpoint
-  description: The Endpoint's object
-  type: unknown
-- contextPath: Endpoint.Hostname
-  description: The hostname to enrich
-  type: string
-- contextPath: Endpoint.OS
-  description: Endpoint OS
-  type: string
-- contextPath: Endpoint.IP
-  description: List of endpoint IP addresses
-- contextPath: Endpoint.MAC
-  description: List of endpoint MAC addresses
-- contextPath: Endpoint.Domain
-  description: Endpoint domain name
-  type: string
-fromversion: 5.0.0
-tests:
-- No tests (auto formatted)
-contentitemexportablefields:
-  contentitemfields: {}
-=======
 id: Impossible Traveler
 version: -1
 name: Impossible Traveler
@@ -5876,5 +3508,4 @@
   type: string
 fromversion: 5.0.0
 tests:
-- Impossible Traveler - Test
->>>>>>> 91a67365
+- Impossible Traveler - Test