--- conflicted
+++ resolved
@@ -22,11 +22,7 @@
 - contextPath: Geo.Coordinates
   description: List of coordinates used in the calculation.
 scripttarget: 0
-<<<<<<< HEAD
-dockerimage: demisto/py3-tools:1.0.0.49929
-=======
 dockerimage: demisto/py3-tools:1.0.0.91504
->>>>>>> 90cf3b88
 runas: DBotWeakRole
 tests:
 - Impossible Traveler - Test
