import demistomock as demisto  # noqa: F401
from CommonServerPython import *  # noqa: F401
import json
import os
import sys

import boto3

params = demisto.params()
if not params['proxy']:
    del os.environ['http_proxy']
    del os.environ['https_proxy']
    del os.environ['HTTP_PROXY']
    del os.environ['HTTPS_PROXY']


def invoke_enpoint(runtime, endpoint_name, payload):
    return runtime.invoke_endpoint(EndpointName=endpoint_name, ContentType='application/json',
                                   Body=json.dumps(payload, ensure_ascii=False).encode('utf-8', 'ignore'))


aws_access_key_id = params.get('credentials', {}).get('identifier') or params.get('AWSAccessKey')
aws_secret_access_key = params.get('credentials', {}).get('password') or params.get('AWSSecretKey')
sts_regional_endpoint = params.get('sts_regional_endpoint') or None
if sts_regional_endpoint:
    demisto.debug(f"Sets the environment variable AWS_STS_REGIONAL_ENDPOINTS={sts_regional_endpoint}")
    os.environ["AWS_STS_REGIONAL_ENDPOINTS"] = sts_regional_endpoint.lower()

runtime = boto3.Session(aws_access_key_id=aws_access_key_id,
                        aws_secret_access_key=aws_secret_access_key,
<<<<<<< HEAD
                        region_name=demisto.params()['AWSRegion']).client('runtime.sagemaker')  # type: ignore[call-overload]
endpoint_name = demisto.params()['EndpointName']
=======
                        region_name=params['AWSRegion']).client('runtime.sagemaker')  # type: ignore[call-overload]
endpoint_name = params['EndpointName']
>>>>>>> 90cf3b88


def parse_results(result):
    res = []
    for r in result:
        res.append({
            'Label': r['label'][0],
            'Probability': r['probability']
        })
    return res


if demisto.command() == 'test-module':
    response = invoke_enpoint(runtime, endpoint_name, ["test"])
    if response['ResponseMetadata']['HTTPStatusCode'] == 200:
        demisto.results('ok')
    sys.exit(0)
if demisto.command() == 'predict-phishing':
    input_text = demisto.args()['inputText']
    if type(input_text) != list:
        input_text = [input_text]
    response = invoke_enpoint(runtime, endpoint_name, input_text)
    if response['ResponseMetadata']['HTTPStatusCode'] != 200:
        raise Exception("Failed to invoke enpoint")
    result = json.loads(response['Body'].read().decode())
    predictions = parse_results(result)

    context = {
        "DBotPhishingPrediction": predictions
    }
    demisto.results({
        'ContentsFormat': formats['json'],
        'Type': entryTypes['note'],
        'Contents': predictions,
        'EntryContext': context,
        "HumanReadable": tableToMarkdown('DBot label suggestion', predictions),
        "HumanReadableFormat": formats["markdown"]
    })<|MERGE_RESOLUTION|>--- conflicted
+++ resolved
@@ -28,13 +28,8 @@
 
 runtime = boto3.Session(aws_access_key_id=aws_access_key_id,
                         aws_secret_access_key=aws_secret_access_key,
-<<<<<<< HEAD
-                        region_name=demisto.params()['AWSRegion']).client('runtime.sagemaker')  # type: ignore[call-overload]
-endpoint_name = demisto.params()['EndpointName']
-=======
                         region_name=params['AWSRegion']).client('runtime.sagemaker')  # type: ignore[call-overload]
 endpoint_name = params['EndpointName']
->>>>>>> 90cf3b88
 
 
 def parse_results(result):
