--- conflicted
+++ resolved
@@ -63,11 +63,7 @@
       description: The predication probability (range 0-1).
       type: number
     description: Classify input text (usually email content).
-<<<<<<< HEAD
-  dockerimage: demisto/boto3py3:1.0.0.75596
-=======
   dockerimage: demisto/boto3py3:1.0.0.89670
->>>>>>> 90cf3b88
 tests:
 - Test Sagemaker
 fromversion: 5.0.0