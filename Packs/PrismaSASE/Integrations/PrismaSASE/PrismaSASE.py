import demistomock as demisto
from CommonServerPython import *  # noqa # pylint: disable=unused-wildcard-import
from CommonServerUserPython import *  # noqa

import urllib3

# Disable insecure warnings
urllib3.disable_warnings()

# CONSTANTS
DATE_FORMAT = '%Y-%m-%dT%H:%M:%SZ'  # ISO8601 format with UTC, default in XSOAR
SEARCH_LIMIT = 200
DEFAULT_LIMIT = 50
PA_OUTPUT_PREFIX = "PrismaSase."
CONFIG_URI_PREFIX = "/sse/config/v1/"

SECURITYRULE_FIELDS = {
    "action": "",
    "application": [],
    "category": [],
    "description": "",
    "destination": [],
    "destination_hip": [],
    "disabled": "",
    "from": [],
    "log_setting": "",
    "name": "",
    "negate_destination": "",
    "negate_source": "",
    "profile_setting": {},
    "service": [],
    "source": [],
    "source_hip": [],
    "source_user": [],
    "tag": [],
    "to": [],
}

ADDRESS_TYPES = ("ip_netmask", "ip_range", "ip_wildcard", "fqdn")


class Client(BaseClient):
    """Client class to interact with the service API

    This Client implements API calls to the Saas Security platform, and does not contain any XSOAR logic.
    Handles the token retrieval.

    Args:
       base_url (str): Saas Security server url.
       client_id (str): client ID.
       client_secret (str): client secret.
       verify (bool): specifies whether to verify the SSL certificate or not.
       proxy (bool): specifies if to use XSOAR proxy settings.
    """

    def __init__(self, base_url: str, client_id: str,
                 client_secret: str, oauth_url: str, tsg_id: str, verify: bool, proxy: bool, headers: dict, **kwargs):

        super().__init__(base_url=base_url, verify=verify, proxy=proxy, headers=headers, **kwargs)

        self.client_id = client_id
        self.client_secret = client_secret
        self.oauth_url = oauth_url
        self.tsg_id = tsg_id

    def http_request(self,
                     method: str,
                     url_suffix: str = '',
                     params: dict = None,
                     json_data: dict = None) -> dict:

        headers = self.access_token_to_headers()
        return self._http_request(method=method,
                                  url_suffix=url_suffix,
                                  params=params,
                                  json_data=json_data,
                                  headers=headers)

    @staticmethod
    def build_security_rule(args: Dict[str, Any]) -> dict:
        """Build a dictionary of security rule parameters to be used to create or edit a rule
        Args:
            args: demisto.args()
        Returns:
            Security rule dictionary
        """
        rule = {}
        keys = args.keys()
        for key in SECURITYRULE_FIELDS:
            if key in keys:
                field_value = args.get(key)
                if field_value:
                    if key == 'profile_setting':
                        val = argToList(field_value)
                        rule[key] = {'group': val}
                    if key == 'source_user':
                        val = argToList(field_value, ';')
                        rule[key] = val
                    elif isinstance(SECURITYRULE_FIELDS.get(key), str):
                        rule[key] = field_value  # type: ignore
                    elif isinstance(SECURITYRULE_FIELDS.get(key), list):
                        val = argToList(field_value)
                        rule[key] = val  # type: ignore

        return rule

    def create_security_rule(self, rule: dict, folder: str, position: str) -> dict:
        """Command to create new Prisma SASE security rule within the given Folder, Position, and Tenant/TSG
        Args:
            rule: Security rule dictionary
            folder: Prisma SASE Folder
            position: Prisma SASE rule position
        Returns:
            Outputs.
        """
        uri = f'{CONFIG_URI_PREFIX}security-rules'

        query_params = {
            'folder': encode_string_results(folder),
            'position': encode_string_results(position)
        }
        return self.http_request(
            method="POST",
            url_suffix=uri,
            params=query_params,
            json_data=rule
        )

    def edit_security_rule(self, rule: dict, rule_id: str) -> dict:
        """Edit existing Prisma SASE security rule
        Args:
            rule: Security rule dictionary
            rule_id: identifier of rule to be edited
        Returns:
            Outputs.
        """
        uri = f'{CONFIG_URI_PREFIX}security-rules/{rule_id}'

        return self.http_request(
            method="PUT",
            url_suffix=uri,
            json_data=rule
        )

    def delete_security_rule(self, rule_id: str) -> dict:
        """Delete Prisma SASE security rule
        Args:
            rule_id: Identifier of the existing rule to be deleted
        Returns:
            Outputs.
        """
        uri = f'{CONFIG_URI_PREFIX}security-rules/{rule_id}'

        return self.http_request(
            method="DELETE",
            url_suffix=uri
        )

    def create_address_object(self, address: dict, folder: str) -> dict:
        """Create new Prisma SASE security rule within the given Folder, Position, and Tenant/TSG
        Args:
            address: address object dictionary
            folder: Prisma SASE Folder
        Returns:
            Outputs.
        """
        uri = f'{CONFIG_URI_PREFIX}addresses'
        query_params = {
            'folder': encode_string_results(folder)
        }

        return self.http_request(
            method="POST",
            url_suffix=uri,
            params=query_params,
            json_data=address
        )

    def edit_address_object(self, address: dict, address_id: str) -> dict:
        """Edit existing address object
        Args:
            address: Address object dictionary
            address_id: Identifier of existing address to be edited
        Returns:
            Outputs.
        """
        uri = f'{CONFIG_URI_PREFIX}addresses/{address_id}'

        return self.http_request(
            method="PUT",
            url_suffix=uri,
            json_data=address
        )

    def delete_address_object(self, address_id: str) -> dict:
        """Delete existing address object
        Args:
            address_id: Identifier of existing address to be deleted
        Returns:
            Outputs.
        """
        uri = f'{CONFIG_URI_PREFIX}addresses/{address_id}'

        return self.http_request(
            method="DELETE",
            url_suffix=uri
        )

    def list_address_objects(self, query_params: dict) -> dict:
        """Return list of address objects from Prisma SASE
        Args:
            query_params: query parameters for the request
        Returns:
            Outputs.
        """
        uri = f'{CONFIG_URI_PREFIX}addresses'

        return self.http_request(
            method="GET",
            url_suffix=uri,
            params=query_params
        )

    def list_security_rules(self, query_params: dict) -> dict:
        """Command to list security rules
        Args:
            query_params: query parameters for the request
        Returns:
            Outputs.
        """
        uri = f'{CONFIG_URI_PREFIX}security-rules'

        return self.http_request(
            method="GET",
            url_suffix=uri,
            params=query_params
        )

    def query_agg_monitor_api(self, uri: str, query: dict) -> dict:
        """Query the Prisma SASE aggregate monitor API
        Args:
            uri: Query URI
            query: Query body represented as json
        Returns:
            Outputs.
        """
        query_params = {
            'agg_by': 'tenant'
        }

        if query is not None:
            return self.http_request(
                method="POST",
                url_suffix=uri,
                params=query_params,
                json_data=query
            )
        else:
            return self.http_request(
                method="GET",
                url_suffix=uri,
                params=query_params
            )

    def push_candidate_config(self, folders: str, description: str) -> dict:
        """Push candidate configuration
        Args:
            folders: Target Prisma SASE Folders for the configuration commit
            description: Description for the job
        Returns:
            Outputs.
        """
        uri = f'{CONFIG_URI_PREFIX}config-versions/candidate:push'
        body = {"folders": folders}
        if description:
            body['description'] = description

        return self.http_request(
            method="POST",
            url_suffix=uri,
            json_data=body
        )

    def get_config_job_by_id(self, job_id: str) -> dict:
        """List config jobs filtered by ID
        Args:
            job_id: ID of the config job
        Returns:
            Outputs.
        """
        uri = f'{CONFIG_URI_PREFIX}jobs/{job_id}'

        return self.http_request(
            method="GET",
            url_suffix=uri,
        )

    def list_config_jobs(self, query_params: dict) -> dict:
        """List config jobs
        Args:
            query_params: Address object dictionary
        Returns:
            Outputs.
        """
        uri = f'{CONFIG_URI_PREFIX}jobs'

        return self.http_request(
            method="GET",
            url_suffix=uri,
            params=query_params,
        )

    def get_address_by_id(self, query_params: dict, address_id: str) -> dict:
        """Get an existing address object
        Args:
            query_params: Address object dictionary
            address_id: Identifier of existing address to be edited
        Returns:
            Outputs.
        """
        uri = f'{CONFIG_URI_PREFIX}addresses/{address_id}'

        return self.http_request(
            method="GET",
            url_suffix=uri,
            params=query_params
        )

<<<<<<< HEAD
    def get_security_rule_by_id(self, query_params, tsg_id, rule_id):
=======
    def get_security_rule_by_id(self, query_params: dict, rule_id: str) -> dict:
>>>>>>> 7e056ca4
        """Get existing security rule
        Args:
            query_params: Address object dictionary
            rule_id: Identifier of existing address to be edited
        Returns:
            Outputs.
        """
        uri = f'{CONFIG_URI_PREFIX}security-rules/{rule_id}'

        return self.http_request(
            method="GET",
            url_suffix=uri,
            params=query_params
        )

<<<<<<< HEAD
    def get_tag_by_id(self, query_params, tag_id):
        """Get existing tag
        Args:
            query_params: Address object dictionary
            tag_id: Identifier of existing tag to be edited
        Returns:
            Outputs.
        """
        uri = f'{CONFIG_URI_PREFIX}tags/{tag_id}'
        headers = self.access_token_to_headers(self.default_tsg_id)

        return self._http_request(
            method="GET",
            url_suffix=uri,
            params=query_params,
            headers=headers
        )

    def list_tags(self, query_params):
        """Get existing tag
        Args:
            query_params: Address object dictionary
        Returns:
            Outputs.
        """
        uri = f'{CONFIG_URI_PREFIX}tags'
        headers = self.access_token_to_headers(self.default_tsg_id)

        return self._http_request(
            method="GET",
            url_suffix=uri,
            params=query_params,
            headers=headers
        )

    def get_access_token(self, tsg_id: str):
=======
    def get_access_token(self) -> str:
>>>>>>> 7e056ca4
        """Get access token to use for API call.

        The SASE API is multi-tenant capable and the tenant structure is hierarchical.
        The TSG (tenant services group) is an identifier for a particular tenant.
        A single API service account can have access to the root tenant and any number of sub-tenants underneath.
        The scope / target of the API call is determined via the requested authorization token.

        If there is an existing access token, and it has not expired, set it as the access token for this request
        Else request a new access token for the provided TSG and store it in the integration context and add the TSG ID
        as a prefix.

        Returns:
            The access token
        """

        integration_context = get_integration_context()
        tsg_access_token = f'{self.tsg_id}.access_token'
        tsg_expiry_time = f'{self.tsg_id}.expiry_time'
        previous_token = integration_context.get(tsg_access_token)
        previous_token_expiry_time = integration_context.get(tsg_expiry_time)

        if previous_token and previous_token_expiry_time > date_to_timestamp(datetime.now()):
            return previous_token
        else:
            tsg = f'tsg_id:{self.tsg_id}'
            data = {
                'grant_type': 'client_credentials',
                'scope': tsg
            }
            try:
                headers = {
                    'Content-Type': 'application/x-www-form-urlencoded',
                }

                res = self._http_request(method='POST',
                                         full_url=self.oauth_url,
                                         auth=(self.client_id, self.client_secret),
                                         resp_type='response',
                                         headers=headers,
                                         data=data)
                try:
                    res = res.json()
                except ValueError as exception:
                    raise DemistoException(f'Failed to parse json object from response: {res.text}.\n'
                                           f'Error: {exception}')

                if access_token := res.get('access_token'):
                    expiry_time = date_to_timestamp(datetime.now(), date_format=DATE_FORMAT)
                    expiry_time += res.get('expires_in', 0) - 10
                    new_token = {
                        tsg_access_token: access_token,
                        tsg_expiry_time: expiry_time
                    }
                    # store received token and expiration time in the integration context
                    set_integration_context(new_token)
                    return access_token

                else:
                    raise DemistoException('Error occurred while creating an access token. Access token field has not'
                                           ' found in the response data. Please check the instance configuration.\n')

            except Exception as e:
                raise DemistoException(f'Error occurred while creating an access token. Please check the instance'
                                       f' configuration.\n\n{e}')

    def access_token_to_headers(self) -> dict:
        access_token = self.get_access_token()

        headers = self._headers
        headers['Authorization'] = f"Bearer {access_token}"
        return headers


"""HELPER FUNCTIONS"""


def modify_address(outputs: List[dict]) -> List[dict]:
    for output in outputs:
        for address_type in ADDRESS_TYPES:
            if address_type in output:
                output['type'] = address_type
                output['address_value'] = output[address_type]
                output.pop(address_type)
    return outputs


def update_new_rule(new_rule: dict, original_rule: dict, overwrite: bool) -> dict:

    if overwrite:
        # simply update the relevant keys with the new data
        original_rule.update(new_rule)
        return original_rule

    for key, value in new_rule.items():
        if isinstance(SECURITYRULE_FIELDS.get(key), list):
            # the 'any' value should be overwritten in all cases
            if 'any' in value or 'any' in original_rule.get(key, []):
                original_rule[key] = argToList(new_rule.get(key))
            else:
                original_rule.get(key, []).extend(argToList(new_rule.get(key, [])))
    return original_rule


"""COMMANDS"""


def test_module(client: Client) -> CommandResults:
    """Test command to determine if integration is working correctly.
    Args:
        client: Client object with request

    Returns:
        Outputs.

    Returning 'ok' indicates that the integration works like it is supposed to.
    Connection to the service is successful.
    """
    uri = f'{CONFIG_URI_PREFIX}config-versions?limit=1'

    client.http_request(method='GET', url_suffix=uri)
    return CommandResults(
        raw_response="ok"
    )


def create_security_rule_command(client: Client, args: Dict[str, Any]) -> CommandResults:
    """Command to create new Prisma Sase security rule within the given Folder, Position, and Tenant/TSG
    Args:
        client: Client object with request
        args: demisto.args()

    Returns:
        Outputs.
    """

    rule = client.build_security_rule(args)

    raw_response = client.create_security_rule(rule, args.get('folder'), args.get('position'))  # type: ignore
    outputs = raw_response

    return CommandResults(
        outputs_prefix=f'{PA_OUTPUT_PREFIX}SecurityRule',
        outputs_key_field='id',
        outputs=outputs,
        readable_output=tableToMarkdown('Security Rule Created', outputs, headerTransform=string_to_table_header),
        raw_response=raw_response
    )


def create_address_object_command(client: Client, args: Dict[str, Any]) -> CommandResults:
    """Command to create new Prisma Sase address object
    Args:
        client: Client object with request
        args: demisto.args()

    Returns:
        Outputs.
    """

    address_object = {
        args.get('type'): args.get('address_value'),
        'name': args.get('name')}

    if args.get('description'):
        address_object["description"] = args.get('description')

    if args.get('tag'):
        address_object['tag'] = args.get('tag')

    raw_response = client.create_address_object(address_object, args.get('folder'))  # type: ignore

    return CommandResults(
        outputs_prefix=f'{PA_OUTPUT_PREFIX}Address',
        outputs_key_field='id',
        outputs=raw_response,
        readable_output=tableToMarkdown('Address Object Created', raw_response, headerTransform=string_to_table_header),
        raw_response=raw_response
    )


def edit_address_object_command(client: Client, args: Dict[str, Any]) -> CommandResults:
    """Command to create new Prisma Sase address object
    Args:
        client: Client object with request
        args: demisto.args()

    Returns:
        Outputs.
    """

    query_params = {
        'folder': encode_string_results(args.get('folder'))
    }
    # first get the original address, so user won't need to send all data
    original_address = client.get_address_by_id(query_params, args.get('id'))
    for address_type in ADDRESS_TYPES:
        if address_type in original_address:
            original_address.pop(address_type)
    original_address = {
        args.get('type'): args.get('address_value')
    }
    if description := args.get('description'):
        original_address['description'] = description

    if tag := args.get('tag'):
        original_address['tag'] = tag

    raw_response = client.edit_address_object(original_address, args.get('id'))  # type: ignore
    outputs = raw_response

    return CommandResults(
        outputs_prefix=f'{PA_OUTPUT_PREFIX}Address',
        outputs_key_field='id',
        outputs=outputs,
        readable_output=tableToMarkdown('Address Object Edited', outputs, headerTransform=string_to_table_header),
        raw_response=raw_response
    )


def delete_address_object_command(client: Client, args: Dict[str, Any]) -> CommandResults:
    """Command to delete Prisma Sase address object
    Args:
        client: Client object with request
        args: demisto.args()

    Returns:
        Outputs.
    """

    raw_response = client.delete_address_object(args.get('id'))  # type: ignore

    return CommandResults(
        readable_output=f'Address object with id {raw_response.get("id", "")} '
                        f'and name {raw_response.get("name", "")} was deleted successfully',
        raw_response=raw_response
    )


def list_address_objects_command(client: Client, args: Dict[str, Any]) -> CommandResults:
    """Command to get address objects for a given Prisma Sase Folder / Position
    Args:
        client: Client object with request
        args: demisto.args()

    Returns:
        Outputs.
    """

    query_params = {
        'folder': encode_string_results(args.get('folder'))
    }
    if object_id := args.get('object_id'):
        raw_response = client.get_address_by_id(query_params, object_id)
        outputs = [raw_response]
    else:
        page = arg_to_number(args.get('page')) or 1
        page_size = arg_to_number(args.get('page_size'))
        if page and page_size:
            query_params['offset'] = (page - 1) * page_size
            query_params['limit'] = page_size
        elif limit := arg_to_number(args.get('limit', DEFAULT_LIMIT)):
            query_params['limit'] = limit

        raw_response = client.list_address_objects(query_params)  # type: ignore

        outputs = raw_response.get('data')

    outputs = modify_address(outputs)

    return CommandResults(
        outputs_prefix=f'{PA_OUTPUT_PREFIX}Address',
        outputs_key_field='id',
        outputs=outputs,
        readable_output=tableToMarkdown('Address Objects', outputs,
                                        headers=['id', 'name', 'description', 'type', 'address_value', 'tag'],
                                        headerTransform=string_to_table_header),
        raw_response=raw_response
    )


def delete_security_rule_command(client: Client, args: Dict[str, Any]) -> CommandResults:
    """Command to delete the specified security rule within the targeted Prisma Sase tenant / TSG
    Args:
        client: Client object with request
        args: demisto.args()

    Returns:
        Outputs.
    """

    rule_id = args.get('rule_id')

    raw_response = client.delete_security_rule(rule_id)  # type: ignore

    return CommandResults(
        readable_output=f'Security Rule object with id {raw_response.get("id", "")} '
                        f'and name {raw_response.get("name", "")} was deleted successfully',
        raw_response=raw_response
    )


def query_agg_monitor_api_command(client: Client, args: Dict[str, Any]) -> CommandResults:
    """Command to query the SASE aggregate monitor API
    Args:
        client: Client object with request
        args: demisto.args()
            uri: Aggregate Monitor URI to query (for example: mt/monitor/v1/agg/threats)
            tsg_id: Tenant services group ID
            query_data: JSON structure query data

    Returns:
        Query Results
    """

    if query_data := args.get('query_data'):
        try:
            query = json.loads(query_data)  # type: ignore
        except ValueError as exception:
            raise DemistoException('Failed to parse query data.  Please check syntax.',
                                   exception)
    else:
        query = None

    raw_response = client.query_agg_monitor_api(args.get('uri'), query)  # type: ignore

    return CommandResults(
        readable_output=tableToMarkdown('Aggregate Monitor API Query Response', raw_response,
                                        headerTransform=string_to_table_header),
        raw_response=raw_response,
        outputs=raw_response,
        outputs_prefix='PrismaSase.AggregateQueryResponse'
    )


def edit_security_rule_command(client: Client, args: Dict[str, Any]) -> CommandResults:
    """Command to Update / Edit an existing Prisma Sase security rule
    Args:
        client: Client object with request
        args: demisto.args()

    Returns:
        Outputs.
    """
    rule = client.build_security_rule(args)
    rule_id = args.get('id')
    overwrite = argToBoolean(args.get('overwrite'))
    query_params = {
        'folder': encode_string_results(args.get('folder'))
    }
    original_rule = client.get_security_rule_by_id(query_params, rule_id)
    updated_rule = update_new_rule(rule, original_rule, overwrite=overwrite)
    raw_response = client.edit_security_rule(updated_rule, rule_id)  # type: ignore
    outputs = raw_response

    return CommandResults(
        outputs_prefix=f'{PA_OUTPUT_PREFIX}SecurityRule',
        outputs_key_field='id',
        outputs=outputs,
        readable_output=tableToMarkdown('Security Rule Updated', outputs, headerTransform=string_to_table_header),
        raw_response=raw_response
    )


def push_candidate_config_command(client: Client, args: Dict[str, Any]) -> CommandResults:
    """Command to Trigger a configuration push for the identified Folder/Devices
    Args:
        client: Client object with request
        args: demisto.args()

    Returns:
        Outputs.
    """
    folders = argToList(args.get('folders'))  # type: ignore

    raw_response = client.push_candidate_config(folders, args.get('description'))  # type: ignore

    outputs = raw_response

    return CommandResults(
        outputs_prefix=f'{PA_OUTPUT_PREFIX}CandidateConfig',
        outputs_key_field='id',
        outputs=outputs,
        readable_output=tableToMarkdown('Configuration Push Requested', outputs,
                                        headerTransform=string_to_table_header),
        raw_response=raw_response
    )


def list_security_rules_command(client: Client, args: Dict[str, Any]) -> CommandResults:
    """Command to Get all security rules for a given Prisma Sase Folder / Position
    Args:
        client: Client object with request
        args: demisto.args()

    Returns:
        Outputs.
    """

    query_params = {
        'folder': encode_string_results(args.get('folder')),
        'position': encode_string_results(args.get('position'))
    }

    if object_id := args.get('rule_id') or '':
        raw_response = client.get_address_by_id(query_params, object_id)
        outputs = raw_response
    else:
        page = arg_to_number(args.get('page')) or 1
        page_size = arg_to_number(args.get('page_size'))
        if page and page_size:
            query_params['offset'] = (page - 1) * page_size
            query_params['limit'] = page_size
        elif limit := arg_to_number(args.get('limit', DEFAULT_LIMIT)):
            query_params['limit'] = limit

        raw_response = client.list_security_rules(query_params)  # type: ignore
        outputs = raw_response.get('data') or {}

    return CommandResults(
        outputs_prefix=f'{PA_OUTPUT_PREFIX}SecurityRule',
        outputs_key_field='id',
        outputs=outputs,
        readable_output=tableToMarkdown('Security Rules', outputs,
                                        headers=[
                                            'id', 'name', 'description', 'action', 'destination', 'folder', 'disabled'
                                        ],
                                        headerTransform=string_to_table_header,
                                        removeNull=True),
        raw_response=raw_response
    )


def list_config_jobs_command(client: Client, args: Dict[str, Any]) -> CommandResults:
    """Command to list config jobs from Prisma Sase
    Args:
        client: Client object with request
        args: demisto.args()

    Returns:
        Outputs.
    """
    # TODO - add pagination

    query_params = {}
    if job_id := args.get('job_id'):
        raw_response = client.get_config_job_by_id(job_id)
    else:
        if limit := arg_to_number(args.get('limit', SEARCH_LIMIT)):
            query_params['limit'] = limit

        if offset := arg_to_number(args.get('offset', 0)):
            query_params['offset'] = offset

        raw_response = client.list_config_jobs(query_params)  # type: ignore

    outputs = raw_response.get('data')

    return CommandResults(
        outputs_prefix=f'{PA_OUTPUT_PREFIX}ConfigJob',
        outputs_key_field='id',
        outputs=outputs,
        readable_output=tableToMarkdown('Config Job',
                                        outputs,
                                        headers=['id', 'type_str', 'status_str', 'result_str', 'start_ts', 'end_ts'],
                                        headerTransform=string_to_table_header),
        raw_response=raw_response
    )


def list_tags_command(client: Client, args: Dict[str, Any]) -> CommandResults:
    """Command to list config jobs from Prisma Sase
        Args:
            client: Client object with request
            args: demisto.args()

        Returns:
            Outputs.
        """
    # TODO - add pagination

    query_params = {
        'folder': encode_string_results(args.get('folder'))
    }
    if tag_id := args.get('tag_id'):
        raw_response = client.get_tag_by_id(query_params, tag_id)
        outputs = raw_response
    else:
        if limit := arg_to_number(args.get('limit', SEARCH_LIMIT)):
            query_params['limit'] = limit

        if offset := arg_to_number(args.get('offset', 0)):
            query_params['offset'] = offset

        raw_response = client.list_tags(query_params)  # type: ignore
        outputs = raw_response.get('data')

    return CommandResults(
        outputs_prefix=f'{PA_OUTPUT_PREFIX}Tag',
        outputs_key_field='id',
        outputs=outputs,
        readable_output=tableToMarkdown('Tags',
                                        outputs,
                                        headers=['id', 'name', 'folder', 'color', 'comments'],
                                        headerTransform=string_to_table_header),
        raw_response=raw_response
    )


def create_tag_command(client: Client, args: Dict[str, Any]) -> CommandResults:
    """Command to create new Prisma Sase tag
    Args:
        client: Client object with request
        args: demisto.args()

    Returns:
        Outputs.
    """

    tag = {
        'name': args.get('name')}

    if color := args.get('color'):
        tag['color'] = color

    if comments := args.get('comments'):
        tag['comments'] = comments

    raw_response = client.create_tag(tag, args.get('folder'), tsg_id)  # type: ignore

    return CommandResults(
        outputs_prefix=f'{PA_OUTPUT_PREFIX}Tag',
        outputs_key_field='id',
        outputs=raw_response,
        readable_output=tableToMarkdown('Address Object Created', raw_response, headerTransform=string_to_table_header),
        raw_response=raw_response
    )


def main():
    """
        PARSE AND VALIDATE INTEGRATION PARAMS
    """
    # get the service API url
    params = demisto.params()
    base_url = params.get('url').strip('/')
    client_id = params.get('credentials', {}).get('identifier')
    client_secret = params.get('credentials', {}).get('password')
    oauth_url = params.get('oauth_url')
    tsg_id = params.get('tsg_id')

    verify_certificate = not argToBoolean(params.get('insecure', False))
    proxy = argToBoolean(params.get('proxy', False))
    handle_proxy()

    command = demisto.command()
    demisto.debug(f'Command being called is {command}')

    commands = {
        'test-module': test_module,
        'prisma-sase-security-rule-create': create_security_rule_command,
        'prisma-sase-security-rule-list': list_security_rules_command,
        'prisma-sase-security-rule-delete': delete_security_rule_command,
        'prisma-sase-security-rule-update': edit_security_rule_command,

        'prisma-sase-candidate-config-push': push_candidate_config_command,
        'prisma-sase-config-job-list': list_config_jobs_command,
        'prisma-sase-query-agg-monitor-api': query_agg_monitor_api_command,

        'prisma-sase-address-object-create': create_address_object_command,
        'prisma-sase-address-object-update': edit_address_object_command,
        'prisma-sase-address-object-delete': delete_address_object_command,
        'prisma-sase-address-object-list': list_address_objects_command,

        'prisma-sase-tag-list': list_tags_command,
        'prisma-sase-tag-create': create_tag_command,

    }
    client = Client(
        base_url=base_url,
        client_id=client_id,
        client_secret=client_secret,
        oauth_url=oauth_url,
        tsg_id=tsg_id,
        verify=verify_certificate,
        headers={
            'Accept': 'application/json',
            'Content-Type': 'application/json'
        },
        proxy=proxy,
        ok_codes=(200, 201, 204))

    try:
        if command in commands:
            return_results(commands[command](client, demisto.args()))  # type: ignore
        else:
            raise NotImplementedError(f'Command "{command}" is not implemented.')

    # Log exceptions
    except Exception as e:
        return_error(f'Failed to execute {command} command. Error: {str(e)}')


if __name__ in ('__main__', '__builtin__', 'builtins'):
    main()<|MERGE_RESOLUTION|>--- conflicted
+++ resolved
@@ -13,6 +13,7 @@
 DEFAULT_LIMIT = 50
 PA_OUTPUT_PREFIX = "PrismaSase."
 CONFIG_URI_PREFIX = "/sse/config/v1/"
+
 
 SECURITYRULE_FIELDS = {
     "action": "",
@@ -326,11 +327,7 @@
             params=query_params
         )
 
-<<<<<<< HEAD
-    def get_security_rule_by_id(self, query_params, tsg_id, rule_id):
-=======
     def get_security_rule_by_id(self, query_params: dict, rule_id: str) -> dict:
->>>>>>> 7e056ca4
         """Get existing security rule
         Args:
             query_params: Address object dictionary
@@ -346,46 +343,7 @@
             params=query_params
         )
 
-<<<<<<< HEAD
-    def get_tag_by_id(self, query_params, tag_id):
-        """Get existing tag
-        Args:
-            query_params: Address object dictionary
-            tag_id: Identifier of existing tag to be edited
-        Returns:
-            Outputs.
-        """
-        uri = f'{CONFIG_URI_PREFIX}tags/{tag_id}'
-        headers = self.access_token_to_headers(self.default_tsg_id)
-
-        return self._http_request(
-            method="GET",
-            url_suffix=uri,
-            params=query_params,
-            headers=headers
-        )
-
-    def list_tags(self, query_params):
-        """Get existing tag
-        Args:
-            query_params: Address object dictionary
-        Returns:
-            Outputs.
-        """
-        uri = f'{CONFIG_URI_PREFIX}tags'
-        headers = self.access_token_to_headers(self.default_tsg_id)
-
-        return self._http_request(
-            method="GET",
-            url_suffix=uri,
-            params=query_params,
-            headers=headers
-        )
-
-    def get_access_token(self, tsg_id: str):
-=======
     def get_access_token(self) -> str:
->>>>>>> 7e056ca4
         """Get access token to use for API call.
 
         The SASE API is multi-tenant capable and the tenant structure is hierarchical.
@@ -512,7 +470,7 @@
 
 
 def create_security_rule_command(client: Client, args: Dict[str, Any]) -> CommandResults:
-    """Command to create new Prisma Sase security rule within the given Folder, Position, and Tenant/TSG
+    """Command to create new Prisma Access security rule within the given Folder, Position, and Tenant/TSG
     Args:
         client: Client object with request
         args: demisto.args()
@@ -536,7 +494,7 @@
 
 
 def create_address_object_command(client: Client, args: Dict[str, Any]) -> CommandResults:
-    """Command to create new Prisma Sase address object
+    """Command to create new Prisma Access address object
     Args:
         client: Client object with request
         args: demisto.args()
@@ -567,7 +525,7 @@
 
 
 def edit_address_object_command(client: Client, args: Dict[str, Any]) -> CommandResults:
-    """Command to create new Prisma Sase address object
+    """Command to create new Prisma Access address object
     Args:
         client: Client object with request
         args: demisto.args()
@@ -606,7 +564,7 @@
 
 
 def delete_address_object_command(client: Client, args: Dict[str, Any]) -> CommandResults:
-    """Command to delete Prisma Sase address object
+    """Command to delete Prisma Access address object
     Args:
         client: Client object with request
         args: demisto.args()
@@ -625,7 +583,7 @@
 
 
 def list_address_objects_command(client: Client, args: Dict[str, Any]) -> CommandResults:
-    """Command to get address objects for a given Prisma Sase Folder / Position
+    """Command to get address objects for a given Prisma Access Folder / Position
     Args:
         client: Client object with request
         args: demisto.args()
@@ -667,7 +625,7 @@
 
 
 def delete_security_rule_command(client: Client, args: Dict[str, Any]) -> CommandResults:
-    """Command to delete the specified security rule within the targeted Prisma Sase tenant / TSG
+    """Command to delete the specified security rule within the targeted Prisma Access tenant / TSG
     Args:
         client: Client object with request
         args: demisto.args()
@@ -721,7 +679,7 @@
 
 
 def edit_security_rule_command(client: Client, args: Dict[str, Any]) -> CommandResults:
-    """Command to Update / Edit an existing Prisma Sase security rule
+    """Command to Update / Edit an existing Prisma Access security rule
     Args:
         client: Client object with request
         args: demisto.args()
@@ -775,7 +733,7 @@
 
 
 def list_security_rules_command(client: Client, args: Dict[str, Any]) -> CommandResults:
-    """Command to Get all security rules for a given Prisma Sase Folder / Position
+    """Command to Get all security rules for a given Prisma Access Folder / Position
     Args:
         client: Client object with request
         args: demisto.args()
@@ -819,7 +777,7 @@
 
 
 def list_config_jobs_command(client: Client, args: Dict[str, Any]) -> CommandResults:
-    """Command to list config jobs from Prisma Sase
+    """Command to list config jobs from Prisma Access
     Args:
         client: Client object with request
         args: demisto.args()
@@ -855,75 +813,6 @@
     )
 
 
-def list_tags_command(client: Client, args: Dict[str, Any]) -> CommandResults:
-    """Command to list config jobs from Prisma Sase
-        Args:
-            client: Client object with request
-            args: demisto.args()
-
-        Returns:
-            Outputs.
-        """
-    # TODO - add pagination
-
-    query_params = {
-        'folder': encode_string_results(args.get('folder'))
-    }
-    if tag_id := args.get('tag_id'):
-        raw_response = client.get_tag_by_id(query_params, tag_id)
-        outputs = raw_response
-    else:
-        if limit := arg_to_number(args.get('limit', SEARCH_LIMIT)):
-            query_params['limit'] = limit
-
-        if offset := arg_to_number(args.get('offset', 0)):
-            query_params['offset'] = offset
-
-        raw_response = client.list_tags(query_params)  # type: ignore
-        outputs = raw_response.get('data')
-
-    return CommandResults(
-        outputs_prefix=f'{PA_OUTPUT_PREFIX}Tag',
-        outputs_key_field='id',
-        outputs=outputs,
-        readable_output=tableToMarkdown('Tags',
-                                        outputs,
-                                        headers=['id', 'name', 'folder', 'color', 'comments'],
-                                        headerTransform=string_to_table_header),
-        raw_response=raw_response
-    )
-
-
-def create_tag_command(client: Client, args: Dict[str, Any]) -> CommandResults:
-    """Command to create new Prisma Sase tag
-    Args:
-        client: Client object with request
-        args: demisto.args()
-
-    Returns:
-        Outputs.
-    """
-
-    tag = {
-        'name': args.get('name')}
-
-    if color := args.get('color'):
-        tag['color'] = color
-
-    if comments := args.get('comments'):
-        tag['comments'] = comments
-
-    raw_response = client.create_tag(tag, args.get('folder'), tsg_id)  # type: ignore
-
-    return CommandResults(
-        outputs_prefix=f'{PA_OUTPUT_PREFIX}Tag',
-        outputs_key_field='id',
-        outputs=raw_response,
-        readable_output=tableToMarkdown('Address Object Created', raw_response, headerTransform=string_to_table_header),
-        raw_response=raw_response
-    )
-
-
 def main():
     """
         PARSE AND VALIDATE INTEGRATION PARAMS
@@ -957,11 +846,7 @@
         'prisma-sase-address-object-create': create_address_object_command,
         'prisma-sase-address-object-update': edit_address_object_command,
         'prisma-sase-address-object-delete': delete_address_object_command,
-        'prisma-sase-address-object-list': list_address_objects_command,
-
-        'prisma-sase-tag-list': list_tags_command,
-        'prisma-sase-tag-create': create_tag_command,
-
+        'prisma-sase-address-object-list': list_address_objects_command
     }
     client = Client(
         base_url=base_url,
