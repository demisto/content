category: Case Management
commonfields:
  id: ServiceDeskPlus
  version: -1
configuration:
- display: 'Data Center Location: Select the domain location that is applicable to your application'
  name: server_url
  options:
  - United States
  - Europe
  - India
  - China
  - Australia
  - On-Premise
  required: true
  type: 15
- display: Technician Key
  name: technician_key
  type: 4
  hidden: true
  required: false
- displaypassword: Technician Key
  name: credentials_technician_key
  hiddenusername: true
  type: 9
  required: false
- defaultvalue: https://example.com
  display: On-Premise Server URL
  name: server_url_on_premise
  type: 0
  required: false
- display: Client ID
  name: client_id
  type: 4
  hidden: true
  required: false
- display: Client Secret
  name: client_secret
  type: 4
  hidden: true
  required: false
- display: Client ID
  name: credentials_client
  type: 9
  displaypassword: Client Secret
  section: Connect
  required: false
- display: Refresh Token
  name: refresh_token
  type: 4
  hidden: true
  required: false
- displaypassword: Refresh Token
  name: credentials_refresh_token
  hiddenusername: true
  type: 9
  required: false
- display: Trust any certificate (not secure)
  name: insecure
  type: 8
  required: false
- display: Use system proxy settings
  name: proxy
  type: 8
  required: false
- display: Fetch incidents
  name: isFetch
  type: 8
  required: false
- display: Incident type
  name: incidentType
  type: 13
  required: false
- defaultvalue: Open
  display: Incidents status. Supports multi-select.
  name: fetch_status
  options:
  - Open
  - Closed
  - On Hold
  - Resolved
  - Canceled
  type: 16
  required: false
- additionalinfo: 'Input format: <number> <time unit>, e.g., 1 hour, 30 minutes'
  defaultvalue: 7 days
  display: First fetch time
  name: fetch_time
  type: 0
  required: false
- defaultvalue: '50'
  display: Fetch limit - maximum number of incidents per fetch
  name: fetch_limit
  type: 0
  required: false
- display: Fetch query -  see (?). Overrides the status filter, if given.
  name: fetch_filter
  type: 12
  required: false
description: Use this integration to manage on-premises and cloud Service Desk Plus requests. The integration allows you to create, update, and delete requests, assign groups and technicians to requests, and link/unlink requests and modify their resolution.
display: Service Desk Plus
name: ServiceDeskPlus
script:
  commands:
  - arguments:
    - description: The unique request id of the request that should be shown.
      name: request_id
    - description: |-
        Use this to get a list of tasks starting from this index.
        e.g: 6.
      name: start_index
    - description: |-
        Use this to mention the number of requests that needs to be returned.
        e.g: 15. By default, will return only the first 10 requests.
      name: page_size
    - description: The column name and value to be searched for in the format of a JSON object. For example, {“subject”:“Change like this”,“priority.name”:“High”}.
      name: search_fields
    - description: The name of the filter to use. For example, {“name”:“My_Open”}.
      name: filter_by
    description: View the details of requests. If no arguments are passed, details of all requests are returned.
    name: service-desk-plus-requests-list
    outputs:
    - contextPath: ServiceDeskPlus.Request.Requester
      description: Who made the request.
      type: Unknown
    - contextPath: ServiceDeskPlus.Request.CreatedTime
      description: The time the request was created.
      type: Date
    - contextPath: ServiceDeskPlus.Request.Template
      description: The template that was used to create the request.
      type: Unknown
    - contextPath: ServiceDeskPlus.Request.DisplayId
      description: The display ID of the request.
      type: String
    - contextPath: ServiceDeskPlus.Request.Id
      description: The unique ID of the request.
      type: String
    - contextPath: ServiceDeskPlus.Request.Subject
      description: The subject of the request.
      type: String
    - contextPath: ServiceDeskPlus.Request.Technician
      description: The technician that was assigned to the request.
      type: String
    - contextPath: ServiceDeskPlus.Request.Status
      description: The status of the request.
      type: String
    - contextPath: ServiceDeskPlus.Request.DueByTime
      description: The due date of the request.
      type: Date
    - contextPath: ServiceDeskPlus.Request.Group
      description: The group to which the request belongs.
      type: String
    - contextPath: ServiceDeskPlus.Request.IsServiceRequest
      description: Indicates whether the request is a service request.
      type: Boolean
    - contextPath: ServiceDeskPlus.Request.CancellationRequested
      description: Indicates whether a cancellation was requested.
      type: Boolean
    - contextPath: ServiceDeskPlus.Request.HasNotes
      description: Indicates whether the command has notes.
      type: Boolean
  - arguments:
    - description: The ID of the request to delete.
      name: request_id
      required: true
    description: Deletes the request with the specified ID. To delete multiple IDs, pass a comma-separated list (string) of the IDs of the requests.
    name: service-desk-plus-request-delete
  - arguments:
    - description: Subject of the request.
      name: subject
      required: true
    - description: Description of the request.
      name: description
    - auto: PREDEFINED
      description: Request type. Choose one of the listed options or provide a dictionary representing a request_type object. Can be "Incident", "Request For Information", or "Service Request".
      name: request_type
      predefined:
      - Incident
      - Request For Information
      - Service Request
    - auto: PREDEFINED
      description: Impact of the request. Choose one of the listed options or provide a dictionary representing an impact object. Can be "Affects Business", "Affects Department", "Affects Group", or "Affects User".
      name: impact
      predefined:
      - Affects Business
      - Affects Department
      - Affects Group
      - Affects User
    - auto: PREDEFINED
      defaultValue: Open
      description: Indicates the current status of this request. Choose one of the listed options or provide a dictionary representing a status object. Can be "Open", "Closed", "On Hold", "Resolved", or "Canceled".
      name: status
      predefined:
      - Open
      - Closed
      - On Hold
      - Resolved
      - Canceled
    - auto: PREDEFINED
      description: The mode in which to create the request. Choose one of the listed options or provide a dictionary representing a mode object. Can be "E-mail", "Phone Call", or "Web Form".
      name: mode
      predefined:
      - E-Mail
      - Phone Call
      - Web Form
    - auto: PREDEFINED
      description: Level of the request. Choose one of the listed options or provide a dictionary representing a level object. Can be "Tier 1", "Tier 2", "Tier 3", or "Tier 4".
      name: level
      predefined:
      - Tier 1
      - Tier 2
      - Tier 3
      - Tier 4
    - auto: PREDEFINED
      description: Urgency of the request. Choose one of the listed options or provide a dictionary representing an urgency object. Can be "High", "Low", "Normal", or "Urgent".
      name: urgency
      predefined:
      - High
      - Low
      - Normal
      - Urgent
    - auto: PREDEFINED
      description: Priority of the request. Choose one of the listed options or provide a dictionary representing a priority object. Can be "High", "Low", "Normal", or "Meduium".
      name: priority
      predefined:
      - High
      - Low
      - Normal
      - Medium
    - description: Service category to which this request belongs. String representing the category's name.
      name: service_category
    - description: Indicates who made the request. Enter the name of the requester as a string or a dictionary representing a requester object.
      name: requester
    - description: Array of asset objects associated to the request.
      name: assets
    - description: Denotes the site to which the request belongs. Enter a site name or provide a dictionary representing a site object.
      name: site
    - description: Group to which the request belongs. Enter the name of the group or a dictionary representing a group object.
      name: group
    - description: Technician assigned to the request. Enter the name of the technician or a dictoinary representing a technician object.
      name: technician
    - description: Category to which the request belongs. Enter the name of the category or a dictionary representing a category object.
      name: category
    - description: Subcategory to which the request belongs. Enter the name of the subcategory or a dictionary representing a subcategory object.
      name: subcategory
    - description: Item of the request. Enter the item's name or a dictionary representing an item object.
      name: item
    - description: Array of email IDs to notify about the happenings of the request.
      name: email_ids_to_notify
    - description: Boolean value indicating if the request has been marked as First Call Resolution.
      name: is_fcr
    - description: Holds the resource data mapped to the request.
      name: resources
    - description: 'Holds UDF fields'' values (string) associated with the request in the format: "key1:value1,key2:value2" or a dictionary in the form "{''key1'':''val1'',''key2'':''val2''}".'
      name: udf_fields
    description: Creates new requests.
    name: service-desk-plus-request-create
    outputs:
    - contextPath: ServiceDeskPlus.Request.Requester
      description: Who made the request.
      type: Unknown
    - contextPath: ServiceDeskPlus.Request.CreatedTime
      description: The time the request was created.
      type: Date
    - contextPath: ServiceDeskPlus.Request.Template
      description: The template that was used to create the request.
      type: Unknown
    - contextPath: ServiceDeskPlus.Request.DisplayId
      description: The display ID of the request.
      type: String
    - contextPath: ServiceDeskPlus.Request.Id
      description: The unique ID of the request.
      type: String
    - contextPath: ServiceDeskPlus.Request.Subject
      description: The subject of the request.
      type: String
    - contextPath: ServiceDeskPlus.Request.Technician
      description: The technician that was assigned to the request.
      type: String
    - contextPath: ServiceDeskPlus.Request.Status
      description: The status of the request.
      type: String
    - contextPath: ServiceDeskPlus.Request.DueByTime
      description: The due date of the request.
      type: Date
    - contextPath: ServiceDeskPlus.Request.Group
      description: The group to which the request belongs.
      type: String
    - contextPath: ServiceDeskPlus.Request.IsServiceRequest
      description: Indicates whether the request is a service request.
      type: Boolean
    - contextPath: ServiceDeskPlus.Request.CancellationRequested
      description: Indicates whether a cancellation was requested.
      type: Boolean
    - contextPath: ServiceDeskPlus.Request.HasNotes
      description: Indicates whether the command has notes.
      type: Boolean
  - arguments:
    - description: The ID of the request.
      name: request_id
      required: true
    - description: Subject of the request.
      name: subject
    - description: Description of the request.
      name: description
    - auto: PREDEFINED
      description: Request type. Choose one of the listed options or provide a dictionary representing a request_type object. Can be "Incident", "Request For Information", or "Service Request".
      name: request_type
      predefined:
      - Incident
      - Request For Information
      - Service Request
    - auto: PREDEFINED
      description: Impact of the request. Choose one of the listed options or provide a dictionary representing an impact object. Can be "Affects Business", "Affects Department", "Affects Group", or "Affects User".
      name: impact
      predefined:
      - Affects Business
      - Affects Department
      - Affects Group
      - Affects User
    - auto: PREDEFINED
      defaultValue: Open
      description: Indicates the current status of this request. Choose one of the listed options or provide a dictionary representing a status object. Can be "Open", "Closed", "On Hold", "Resolved", or "Canceled".
      name: status
      predefined:
      - Open
      - Closed
      - On Hold
      - Resolved
      - Canceled
    - auto: PREDEFINED
      description: The mode in which to create the request. Choose one of the listed options or provide a dictionary representing a mode object. Can be "E-mail", "Phone Call", or "Web Form".
      name: mode
      predefined:
      - E-Mail
      - Phone Call
      - Web Form
    - auto: PREDEFINED
      description: Level of the request. Choose one of the listed options or provide a dictionary representing a level object. Can be "Tier 1", "Tier 2", "Tier 3", or "Tier 4".
      name: level
      predefined:
      - Tier 1
      - Tier 2
      - Tier 3
      - Tier 4
    - auto: PREDEFINED
      description: Urgency of the request. Choose one of the listed options or provide a dictionary representing an urgency object. Can be "High", "Low", "Normal", or "Urgent".
      name: urgency
      predefined:
      - High
      - Low
      - Normal
      - Urgent
    - auto: PREDEFINED
      description: Priority of the request. Choose one of the listed options or provide a dictionary representing a priority object. Can be "High", "Low", "Normal", or "Meduium".
      name: priority
      predefined:
      - High
      - Low
      - Normal
      - Medium
    - description: Service category to which this request belongs. String representing the category's name.
      name: service_category
    - description: Indicates who made the request. Enter the name of the requester as a string or a dictionary representing a requester object.
      name: requester
    - description: Array of asset objects associated to the request.
      name: assets
    - description: Denotes the site to which the request belongs. Enter a site name or provide a dictionary representing a site object.
      name: site
    - description: Group to which the request belongs. Enter the name of the group or a dictionary representing a group object.
      name: group
    - description: Technician assigned to the request. Enter the name of the technician or a dictionary representing a technician object.
      name: technician
    - description: Category to which the request belongs. Enter the name of the category or a dictionary representing a category object.
      name: category
    - description: Subcategory to which this request belongs. Enter the name of the subcategory or a dictionary representing a subcategory object.
      name: subcategory
    - description: Item of the request. Enter the item's name or a dictionary representing an item object.
      name: item
    - description: Array of email IDs to notify about the happenings of the request.
      name: email_ids_to_notify
    - description: Boolean value indicating if the request has been marked as First Call Resolution.
      name: is_fcr
    - description: Holds the resource data mapped to the request.
      name: resources
    - description: 'Holds UDF fields'' values (string) associated with the request in the format: "key1:value1,key2:value2" or a dictionary in the form "{''key1'':''val1'',''key2'':''val2''}".'
      name: udf_fields
    - description: The reason for updating the request.
      name: update_reason
    description: Updates the specified request.
    name: service-desk-plus-request-update
    outputs:
    - contextPath: ServiceDeskPlus.Request.Requester
      description: Who made the request.
      type: Unknown
    - contextPath: ServiceDeskPlus.Request.CreatedTime
      description: The time the request was created.
      type: Date
    - contextPath: ServiceDeskPlus.Request.Template
      description: The template that was used to create the request.
      type: Unknown
    - contextPath: ServiceDeskPlus.Request.DisplayId
      description: The display ID of the request.
      type: String
    - contextPath: ServiceDeskPlus.Request.Id
      description: The unique ID of the request.
      type: String
    - contextPath: ServiceDeskPlus.Request.Subject
      description: The subject of the request.
      type: String
    - contextPath: ServiceDeskPlus.Request.Technician
      description: The technician that was assigned to the request.
      type: String
    - contextPath: ServiceDeskPlus.Request.Status
      description: The status of the request.
      type: String
    - contextPath: ServiceDeskPlus.Request.DueByTime
      description: The due date of the request.
      type: Date
    - contextPath: ServiceDeskPlus.Request.Group
      description: The group to which the request belongs.
      type: String
    - contextPath: ServiceDeskPlus.Request.IsServiceRequest
      description: Indicates whether the request is a service request.
      type: Boolean
    - contextPath: ServiceDeskPlus.Request.CancellationRequested
      description: Indicates whether a cancellation was requested.
      type: Boolean
    - contextPath: ServiceDeskPlus.Request.HasNotes
      description: Indicates whether the command has notes.
      type: Boolean
  - arguments:
    - description: The ID of the request to assign.
      name: request_id
      required: true
    - description: The name of the technician to assign to the request.
      name: technician
    - description: The name of the group to assign to the request.
      name: group
    description: Assigns the specified request to a technician and/or group.
    name: service-desk-plus-request-assign
  - arguments:
    - description: The ID of the request that should be picked up.
      name: request_id
      required: true
    description: Allows a technician to pickup the specified with the given request ID on the technician's name.
    name: service-desk-plus-request-pickup
  - arguments:
    - description: The request for which to get a list of linked requests.
      name: request_id
      required: true
    description: Gets a list with all the linked requests under the specified request.
    name: service-desk-plus-linked-request-list
    outputs:
    - contextPath: ServiceDeskPlus.Request.LinkRequests.Comments
      description: The comment that was added to the linked request.
      type: Unknown
    - contextPath: ServiceDeskPlus.Request.LinkRequests.LinkedRequest
      description: The linked request information.
      type: Unknown
  - arguments:
    - description: The ID of the request to which to add the resolution.
      name: request_id
      required: true
    - description: The content of the resolution to add to the request.
      name: resolution_content
    - auto: PREDEFINED
      description: A boolean value indicating whether the same resolution should be added to all requests linked to the request. Can be "true" or "false".
      name: add_to_linked_requests
      predefined:
      - 'true'
      - 'false'
    description: Adds a resolution to the specified request.
    name: service-desk-plus-request-resolution-add
  - arguments:
    - description: The ID of the request for which to get the resolution.
      name: request_id
      required: true
    description: Gets the resolution of the specified request.
    name: service-desk-plus-request-resolutions-list
    outputs:
    - contextPath: ServiceDeskPlus.Request.Resolution.Content
      description: The content of the resolution of the request.
      type: Unknown
    - contextPath: ServiceDeskPlus.Request.Resolution.SubmittedBy
      description: The details of who submitted the resolution.
      type: Unknown
    - contextPath: ServiceDeskPlus.Request.Resolution.SubmittedOn
      description: The date the resolution was submitted.
      type: Unknown
    - contextPath: ServiceDeskPlus.Request.Resolution.ResolutionAttachments
      description: The attachments that were added to the resolution.
      type: Unknown
  - arguments:
    - description: The code received when creating the application.
      name: code
      required: true
      secret: true
    description: This function generates the refresh token that should be used in the instance configurations.
    name: service-desk-plus-generate-refresh-token
  - arguments:
    - description: The ID of the request for which the links should be modified.
      name: request_id
      required: true
    - auto: PREDEFINED
      description: Specifies whether to link or unlink this request with the specified requests. Can be "Link" or "Unlink".
      name: action
      predefined:
      - Link
      - Unlink
      required: true
    - description: A comma-separated list of request IDs to link or unlink from the given request. Multiple IDs can be passed, separated by a comma.
      name: linked_requests_id
      required: true
    - description: The comment to add when linking requests (optional).
      name: comment
    description: Links or unlinks multiple commands.
    name: service-desk-plus-link-request-modify
  - arguments:
    - description: The comments to add when closing the request.
      name: closure_comments
    - auto: PREDEFINED
      description: The closure code to add to the request. Can be "Cancelled", "Failed", "Postponed", "Rejected", "Success" or "Unable to Reproduce".
      name: closure_code
      predefined:
      - Cancelled
      - Failed
      - Postponed
      - Rejected
      - Success
      - Unable to Reproduce
    - description: The requester comments to add to the request.
      name: requester_ack_comments
    - auto: PREDEFINED
      description: A boolean value indicating whether the requester needs to acknowledge the resolution. Can be "true" or "false".
      name: requester_ack_resolution
      predefined:
      - 'true'
      - 'false'
    - description: The ID of the request to close.
      name: request_id
      required: true
    description: Closes the specified request.
    name: service-desk-plus-request-close
<<<<<<< HEAD
  dockerimage: demisto/python3:3.10.13.80593
=======
  dockerimage: demisto/python3:3.10.13.84405
>>>>>>> 9d6c5180
  isfetch: true
  runonce: false
  script: '-'
  subtype: python3
  type: python
tests:
- Service Desk Plus Test
fromversion: 5.0.0<|MERGE_RESOLUTION|>--- conflicted
+++ resolved
@@ -542,11 +542,7 @@
       required: true
     description: Closes the specified request.
     name: service-desk-plus-request-close
-<<<<<<< HEAD
-  dockerimage: demisto/python3:3.10.13.80593
-=======
   dockerimage: demisto/python3:3.10.13.84405
->>>>>>> 9d6c5180
   isfetch: true
   runonce: false
   script: '-'
