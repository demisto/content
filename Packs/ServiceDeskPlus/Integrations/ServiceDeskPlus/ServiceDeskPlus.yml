category: Case Management
commonfields:
  id: ServiceDeskPlus
  version: -1
configuration:
- display: 'Data Center Location: Select the domain location that is applicable to
    your application'
  name: server_url
  options:
  - United States
  - Europe
  - India
  - China
  - Australia
  - On-Premise
  required: true
  type: 15
- display: Technician Key
  name: technician_key
  required: false
  type: 4
  hidden: true
- displaypassword: Technician Key
  name:  credentials_technician_key
  required: false
  hiddenusername: true
  type: 9
- defaultvalue: https://example.com
  display: On-Premise Server URL
  name: server_url_on_premise
  required: false
  type: 0
- display: Client ID
  name: client_id
  required: false
  type: 4
  hidden: true
- display: Client Secret
  name: client_secret
  required: false
  type: 4
  hidden: true
- display: Client ID
  name: credentials_client
  required: false
  type: 9
  displaypassword: Client Secret
  section: Connect
- display: Refresh Token
  name: refresh_token
  required: false
  type: 4
  hidden: true
- displaypassword: Refresh Token
  name:  credentials_refresh_token
  required: false
  hiddenusername: true
  type: 9
- display: Trust any certificate (not secure)
  name: insecure
  required: false
  type: 8
- display: Use system proxy settings
  name: proxy
  required: false
  type: 8
- display: Fetch incidents
  name: isFetch
  required: false
  type: 8
- display: Incident type
  name: incidentType
  required: false
  type: 13
- defaultvalue: Open
  display: Incidents status. Supports multi-select.
  name: fetch_status
  options:
  - Open
  - Closed
  - On Hold
  - Resolved
  - Canceled
  required: false
  type: 16
- additionalinfo: 'Input format: <number> <time unit>, e.g., 1 hour, 30 minutes'
  defaultvalue: 7 days
  display: First fetch time
  name: fetch_time
  required: false
  type: 0
- defaultvalue: '50'
  display: Fetch limit - maximum number of incidents per fetch
  name: fetch_limit
  required: false
  type: 0
- display: Fetch query -  see (?). Overrides the status filter, if given.
  name: fetch_filter
  required: false
  type: 12
description: Use this integration to manage on-premises and cloud Service Desk Plus
  requests. The integration allows you to create, update, and delete requests, assign
  groups and technicians to requests, and link/unlink requests and modify their resolution.
display: Service Desk Plus
name: ServiceDeskPlus
script:
  commands:
  - arguments:
    - default: false
      description: The unique request id of the request that should be shown.
      isArray: false
      name: request_id
      required: false
      secret: false
    - default: false
      description: |-
        Use this to get a list of tasks starting from this index.
        e.g: 6
      isArray: false
      name: start_index
      required: false
      secret: false
    - default: false
      description: |-
        Use this to mention the number of requests that needs to be returned.
        e.g: 15. By default, will return only the first 10 requests.
      isArray: false
      name: page_size
      required: false
      secret: false
    - default: false
      description: The column name and value to be searched for in the format of a
        JSON object. For example, {“subject”:“Change like this”,“priority.name”:“High”}.
      isArray: false
      name: search_fields
      required: false
      secret: false
    - default: false
      description: The name of the filter to use. For example, {“name”:“My_Open”}.
      isArray: false
      name: filter_by
      required: false
      secret: false
    deprecated: false
    description: View the details of requests. If no arguments are passed, details
      of all requests are returned.
    execution: false
    name: service-desk-plus-requests-list
    outputs:
    - contextPath: ServiceDeskPlus.Request.Requester
      description: Who made the request.
      type: Unknown
    - contextPath: ServiceDeskPlus.Request.CreatedTime
      description: The time the request was created.
      type: Date
    - contextPath: ServiceDeskPlus.Request.Template
      description: The template that was used to create the request.
      type: Unknown
    - contextPath: ServiceDeskPlus.Request.DisplayId
      description: The display ID of the request.
      type: String
    - contextPath: ServiceDeskPlus.Request.Id
      description: The unique ID of the request.
      type: String
    - contextPath: ServiceDeskPlus.Request.Subject
      description: The subject of the request.
      type: String
    - contextPath: ServiceDeskPlus.Request.Technician
      description: The technician that was assigned to the request.
      type: String
    - contextPath: ServiceDeskPlus.Request.Status
      description: The status of the request.
      type: String
    - contextPath: ServiceDeskPlus.Request.DueByTime
      description: The due date of the request.
      type: Date
    - contextPath: ServiceDeskPlus.Request.Group
      description: The group to which the request belongs.
      type: String
    - contextPath: ServiceDeskPlus.Request.IsServiceRequest
      description: Indicates whether the request is a service request.
      type: Boolean
    - contextPath: ServiceDeskPlus.Request.CancellationRequested
      description: Indicates whether a cancellation was requested.
      type: Boolean
    - contextPath: ServiceDeskPlus.Request.HasNotes
      description: Indicates whether the command has notes.
      type: Boolean
  - arguments:
    - default: false
      description: The ID of the request to delete.
      isArray: false
      name: request_id
      required: true
      secret: false
    deprecated: false
    description: Deletes the request with the specified ID. To delete multiple IDs,
      pass a comma-separated list (string) of the IDs of the requests.
    execution: false
    name: service-desk-plus-request-delete
  - arguments:
    - default: false
      description: Subject of the request.
      isArray: false
      name: subject
      required: true
      secret: false
    - default: false
      description: Description of the request.
      isArray: false
      name: description
      required: false
      secret: false
    - auto: PREDEFINED
      default: false
      description: Request type. Choose one of the listed options or provide a dictionary
        representing a request_type object. Can be "Incident", "Request For Information",
        or "Service Request".
      isArray: false
      name: request_type
      predefined:
      - Incident
      - Request For Information
      - Service Request
      required: false
      secret: false
    - auto: PREDEFINED
      default: false
      description: Impact of the request. Choose one of the listed options or provide
        a dictionary representing an impact object. Can be "Affects Business", "Affects
        Department", "Affects Group", or "Affects User".
      isArray: false
      name: impact
      predefined:
      - Affects Business
      - Affects Department
      - Affects Group
      - Affects User
      required: false
      secret: false
    - auto: PREDEFINED
      default: false
      defaultValue: Open
      description: Indicates the current status of this request. Choose one of the
        listed options or provide a dictionary representing a status object. Can be
        "Open", "Closed", "On Hold", "Resolved", or "Canceled".
      isArray: false
      name: status
      predefined:
      - Open
      - Closed
      - On Hold
      - Resolved
      - Canceled
      required: false
      secret: false
    - auto: PREDEFINED
      default: false
      description: The mode in which to create the request. Choose one of the listed
        options or provide a dictionary representing a mode object. Can be "E-mail",
        "Phone Call", or "Web Form".
      isArray: false
      name: mode
      predefined:
      - E-Mail
      - Phone Call
      - Web Form
      required: false
      secret: false
    - auto: PREDEFINED
      default: false
      description: Level of the request. Choose one of the listed options or provide
        a dictionary representing a level object. Can be "Tier 1", "Tier 2", "Tier
        3", or "Tier 4".
      isArray: false
      name: level
      predefined:
      - Tier 1
      - Tier 2
      - Tier 3
      - Tier 4
      required: false
      secret: false
    - auto: PREDEFINED
      default: false
      description: Urgency of the request. Choose one of the listed options or provide
        a dictionary representing an urgency object. Can be "High", "Low", "Normal",
        or "Urgent".
      isArray: false
      name: urgency
      predefined:
      - High
      - Low
      - Normal
      - Urgent
      required: false
      secret: false
    - auto: PREDEFINED
      default: false
      description: Priority of the request. Choose one of the listed options or provide
        a dictionary representing a priority object. Can be "High", "Low", "Normal",
        or "Meduium".
      isArray: false
      name: priority
      predefined:
      - High
      - Low
      - Normal
      - Medium
      required: false
      secret: false
    - default: false
      description: Service category to which this request belongs. String representing
        the category's name.
      isArray: false
      name: service_category
      required: false
      secret: false
    - default: false
      description: Indicates who made the request. Enter the name of the requester
        as a string or a dictionary representing a requester object.
      isArray: false
      name: requester
      required: false
      secret: false
    - default: false
      description: Array of asset objects associated to the request.
      isArray: false
      name: assets
      required: false
      secret: false
    - default: false
      description: Denotes the site to which the request belongs. Enter a site name
        or provide a dictionary representing a site object.
      isArray: false
      name: site
      required: false
      secret: false
    - default: false
      description: Group to which the request belongs. Enter the name of the group
        or a dictionary representing a group object.
      isArray: false
      name: group
      required: false
      secret: false
    - default: false
      description: Technician assigned to the request. Enter the name of the technician
        or a dictoinary representing a technician object.
      isArray: false
      name: technician
      required: false
      secret: false
    - default: false
      description: Category to which the request belongs. Enter the name of the category
        or a dictionary representing a category object.
      isArray: false
      name: category
      required: false
      secret: false
    - default: false
      description: Subcategory to which the request belongs. Enter the name of the
        subcategory or a dictionary representing a subcategory object.
      isArray: false
      name: subcategory
      required: false
      secret: false
    - default: false
      description: Item of the request. Enter the item's name or a dictionary representing
        an item object.
      isArray: false
      name: item
      required: false
      secret: false
    - default: false
      description: Array of email IDs to notify about the happenings of the request.
      isArray: false
      name: email_ids_to_notify
      required: false
      secret: false
    - default: false
      description: Boolean value indicating if the request has been marked as First
        Call Resolution.
      isArray: false
      name: is_fcr
      required: false
      secret: false
    - default: false
      description: Holds the resource data mapped to the request.
      isArray: false
      name: resources
      required: false
      secret: false
    - default: false
      description: 'Holds UDF fields'' values (string) associated with the request
        in the format: "key1:value1,key2:value2" or a dictionary in the form "{''key1'':''val1'',''key2'':''val2''}".'
      isArray: false
      name: udf_fields
      required: false
      secret: false
    deprecated: false
    description: Creates new requests.
    execution: false
    name: service-desk-plus-request-create
    outputs:
    - contextPath: ServiceDeskPlus.Request.Requester
      description: Who made the request.
      type: Unknown
    - contextPath: ServiceDeskPlus.Request.CreatedTime
      description: The time the request was created.
      type: Date
    - contextPath: ServiceDeskPlus.Request.Template
      description: The template that was used to create the request.
      type: Unknown
    - contextPath: ServiceDeskPlus.Request.DisplayId
      description: The display ID of the request.
      type: String
    - contextPath: ServiceDeskPlus.Request.Id
      description: The unique ID of the request.
      type: String
    - contextPath: ServiceDeskPlus.Request.Subject
      description: The subject of the request.
      type: String
    - contextPath: ServiceDeskPlus.Request.Technician
      description: The technician that was assigned to the request.
      type: String
    - contextPath: ServiceDeskPlus.Request.Status
      description: The status of the request.
      type: String
    - contextPath: ServiceDeskPlus.Request.DueByTime
      description: The due date of the request.
      type: Date
    - contextPath: ServiceDeskPlus.Request.Group
      description: The group to which the request belongs.
      type: String
    - contextPath: ServiceDeskPlus.Request.IsServiceRequest
      description: Indicates whether the request is a service request.
      type: Boolean
    - contextPath: ServiceDeskPlus.Request.CancellationRequested
      description: Indicates whether a cancellation was requested.
      type: Boolean
    - contextPath: ServiceDeskPlus.Request.HasNotes
      description: Indicates whether the command has notes.
      type: Boolean
  - arguments:
    - default: false
      description: The ID of the request.
      isArray: false
      name: request_id
      required: true
      secret: false
    - default: false
      description: Subject of the request.
      isArray: false
      name: subject
      required: false
      secret: false
    - default: false
      description: Description of the request.
      isArray: false
      name: description
      required: false
      secret: false
    - auto: PREDEFINED
      default: false
      description: Request type. Choose one of the listed options or provide a dictionary
        representing a request_type object. Can be "Incident", "Request For Information",
        or "Service Request".
      isArray: false
      name: request_type
      predefined:
      - Incident
      - Request For Information
      - Service Request
      required: false
      secret: false
    - auto: PREDEFINED
      default: false
      description: Impact of the request. Choose one of the listed options or provide
        a dictionary representing an impact object. Can be "Affects Business", "Affects
        Department", "Affects Group", or "Affects User".
      isArray: false
      name: impact
      predefined:
      - Affects Business
      - Affects Department
      - Affects Group
      - Affects User
      required: false
      secret: false
    - auto: PREDEFINED
      default: false
      defaultValue: Open
      description: Indicates the current status of this request. Choose one of the
        listed options or provide a dictionary representing a status object. Can be
        "Open", "Closed", "On Hold", "Resolved", or "Canceled".
      isArray: false
      name: status
      predefined:
      - Open
      - Closed
      - On Hold
      - Resolved
      - Canceled
      required: false
      secret: false
    - auto: PREDEFINED
      default: false
      description: The mode in which to create the request. Choose one of the listed
        options or provide a dictionary representing a mode object. Can be "E-mail",
        "Phone Call", or "Web Form".
      isArray: false
      name: mode
      predefined:
      - E-Mail
      - Phone Call
      - Web Form
      required: false
      secret: false
    - auto: PREDEFINED
      default: false
      description: Level of the request. Choose one of the listed options or provide
        a dictionary representing a level object. Can be "Tier 1", "Tier 2", "Tier
        3", or "Tier 4".
      isArray: false
      name: level
      predefined:
      - Tier 1
      - Tier 2
      - Tier 3
      - Tier 4
      required: false
      secret: false
    - auto: PREDEFINED
      default: false
      description: Urgency of the request. Choose one of the listed options or provide
        a dictionary representing an urgency object. Can be "High", "Low", "Normal",
        or "Urgent".
      isArray: false
      name: urgency
      predefined:
      - High
      - Low
      - Normal
      - Urgent
      required: false
      secret: false
    - auto: PREDEFINED
      default: false
      description: Priority of the request. Choose one of the listed options or provide
        a dictionary representing a priority object. Can be "High", "Low", "Normal",
        or "Meduium".
      isArray: false
      name: priority
      predefined:
      - High
      - Low
      - Normal
      - Medium
      required: false
      secret: false
    - default: false
      description: Service category to which this request belongs. String representing
        the category's name.
      isArray: false
      name: service_category
      required: false
      secret: false
    - default: false
      description: Indicates who made the request. Enter the name of the requester
        as a string or a dictionary representing a requester object.
      isArray: false
      name: requester
      required: false
      secret: false
    - default: false
      description: Array of asset objects associated to the request.
      isArray: false
      name: assets
      required: false
      secret: false
    - default: false
      description: Denotes the site to which the request belongs. Enter a site name
        or provide a dictionary representing a site object.
      isArray: false
      name: site
      required: false
      secret: false
    - default: false
      description: Group to which the request belongs. Enter the name of the group
        or a dictionary representing a group object.
      isArray: false
      name: group
      required: false
      secret: false
    - default: false
      description: Technician assigned to the request. Enter the name of the technician
        or a dictionary representing a technician object.
      isArray: false
      name: technician
      required: false
      secret: false
    - default: false
      description: Category to which the request belongs. Enter the name of the category
        or a dictionary representing a category object.
      isArray: false
      name: category
      required: false
      secret: false
    - default: false
      description: Subcategory to which this request belongs. Enter the name of the
        subcategory or a dictionary representing a subcategory object.
      isArray: false
      name: subcategory
      required: false
      secret: false
    - default: false
      description: Item of the request. Enter the item's name or a dictionary representing
        an item object.
      isArray: false
      name: item
      required: false
      secret: false
    - default: false
      description: Array of email IDs to notify about the happenings of the request.
      isArray: false
      name: email_ids_to_notify
      required: false
      secret: false
    - default: false
      description: Boolean value indicating if the request has been marked as First
        Call Resolution.
      isArray: false
      name: is_fcr
      required: false
      secret: false
    - default: false
      description: Holds the resource data mapped to the request.
      isArray: false
      name: resources
      required: false
      secret: false
    - default: false
      description: 'Holds UDF fields'' values (string) associated with the request
        in the format: "key1:value1,key2:value2" or a dictionary in the form "{''key1'':''val1'',''key2'':''val2''}".'
      isArray: false
      name: udf_fields
      required: false
      secret: false
    - default: false
      description: The reason for updating the request.
      isArray: false
      name: update_reason
      required: false
      secret: false
    deprecated: false
    description: Updates the specified request.
    execution: false
    name: service-desk-plus-request-update
    outputs:
    - contextPath: ServiceDeskPlus.Request.Requester
      description: Who made the request.
      type: Unknown
    - contextPath: ServiceDeskPlus.Request.CreatedTime
      description: The time the request was created.
      type: Date
    - contextPath: ServiceDeskPlus.Request.Template
      description: The template that was used to create the request.
      type: Unknown
    - contextPath: ServiceDeskPlus.Request.DisplayId
      description: The display ID of the request.
      type: String
    - contextPath: ServiceDeskPlus.Request.Id
      description: The unique ID of the request.
      type: String
    - contextPath: ServiceDeskPlus.Request.Subject
      description: The subject of the request.
      type: String
    - contextPath: ServiceDeskPlus.Request.Technician
      description: The technician that was assigned to the request.
      type: String
    - contextPath: ServiceDeskPlus.Request.Status
      description: The status of the request.
      type: String
    - contextPath: ServiceDeskPlus.Request.DueByTime
      description: The due date of the request.
      type: Date
    - contextPath: ServiceDeskPlus.Request.Group
      description: The group to which the request belongs.
      type: String
    - contextPath: ServiceDeskPlus.Request.IsServiceRequest
      description: Indicates whether the request is a service request.
      type: Boolean
    - contextPath: ServiceDeskPlus.Request.CancellationRequested
      description: Indicates whether a cancellation was requested.
      type: Boolean
    - contextPath: ServiceDeskPlus.Request.HasNotes
      description: Indicates whether the command has notes.
      type: Boolean
  - arguments:
    - default: false
      description: The ID of the request to assign.
      isArray: false
      name: request_id
      required: true
      secret: false
    - default: false
      description: The name of the technician to assign to the request.
      isArray: false
      name: technician
      required: false
      secret: false
    - default: false
      description: The name of the group to assign to the request.
      isArray: false
      name: group
      required: false
      secret: false
    deprecated: false
    description: Assigns the specified request to a technician and/or group.
    execution: false
    name: service-desk-plus-request-assign
  - arguments:
    - default: false
      description: The ID of the request that should be picked up.
      isArray: false
      name: request_id
      required: true
      secret: false
    deprecated: false
    description: Allows a technician to pickup the specified with the given request
      ID on the technician's name.
    execution: false
    name: service-desk-plus-request-pickup
  - arguments:
    - default: false
      description: The request for which to get a list of linked requests.
      isArray: false
      name: request_id
      required: true
      secret: false
    deprecated: false
    description: Gets a list with all the linked requests under the specified request.
    execution: false
    name: service-desk-plus-linked-request-list
    outputs:
    - contextPath: ServiceDeskPlus.Request.LinkRequests.Comments
      description: The comment that was added to the linked request.
      type: Unknown
    - contextPath: ServiceDeskPlus.Request.LinkRequests.LinkedRequest
      description: The linked request information.
      type: Unknown
  - arguments:
    - default: false
      description: The ID of the request to which to add the resolution.
      isArray: false
      name: request_id
      required: true
      secret: false
    - default: false
      description: The content of the resolution to add to the request.
      isArray: false
      name: resolution_content
      required: false
      secret: false
    - auto: PREDEFINED
      default: false
      description: A boolean value indicating whether the same resolution should be
        added to all requests linked to the request. Can be "true" or "false".
      isArray: false
      name: add_to_linked_requests
      predefined:
      - 'true'
      - 'false'
      required: false
      secret: false
    deprecated: false
    description: Adds a resolution to the specified request.
    execution: false
    name: service-desk-plus-request-resolution-add
  - arguments:
    - default: false
      description: The ID of the request for which to get the resolution.
      isArray: false
      name: request_id
      required: true
      secret: false
    deprecated: false
    description: Gets the resolution of the specified request.
    execution: false
    name: service-desk-plus-request-resolutions-list
    outputs:
    - contextPath: ServiceDeskPlus.Request.Resolution.Content
      description: The content of the resolution of the request.
      type: Unknown
    - contextPath: ServiceDeskPlus.Request.Resolution.SubmittedBy
      description: The details of who submitted the resolution.
      type: Unknown
    - contextPath: ServiceDeskPlus.Request.Resolution.SubmittedOn
      description: The date the resolution was submitted.
      type: Unknown
    - contextPath: ServiceDeskPlus.Request.Resolution.ResolutionAttachments
      description: The attachments that were added to the resolution.
      type: Unknown
  - arguments:
    - default: false
      description: The code received when creating the application.
      isArray: false
      name: code
      required: true
      secret: true
    deprecated: false
    description: This function generates the refresh token that should be used in
      the instance configurations.
    execution: false
    name: service-desk-plus-generate-refresh-token
  - arguments:
    - default: false
      description: The ID of the request for which the links should be modified.
      isArray: false
      name: request_id
      required: true
      secret: false
    - auto: PREDEFINED
      default: false
      description: Specifies whether to link or unlink this request with the specified
        requests. Can be "Link" or "Unlink".
      isArray: false
      name: action
      predefined:
      - Link
      - Unlink
      required: true
      secret: false
    - default: false
      description: A comma-separated list of request IDs to link or unlink from the
        given request. Multiple IDs can be passed, separated by a comma
      isArray: false
      name: linked_requests_id
      required: true
      secret: false
    - default: false
      description: The comment to add when linking requests (optional).
      isArray: false
      name: comment
      required: false
      secret: false
    deprecated: false
    description: Links or unlinks multiple commands.
    execution: false
    name: service-desk-plus-link-request-modify
  - arguments:
    - default: false
      description: The comments to add when closing the request.
      isArray: false
      name: closure_comments
      required: false
      secret: false
    - auto: PREDEFINED
      default: false
      description: The closure code to add to the request. Can be "Cancelled", "Failed",
        "Postponed", "Rejected", "Success" or "Unable to Reproduce".
      isArray: false
      name: closure_code
      predefined:
      - Cancelled
      - Failed
      - Postponed
      - Rejected
      - Success
      - Unable to Reproduce
      required: false
      secret: false
    - default: false
      description: The requester comments to add to the request.
      isArray: false
      name: requester_ack_comments
      required: false
      secret: false
    - auto: PREDEFINED
      default: false
      description: A boolean value indicating whether the requester needs to acknowledge
        the resolution. Can be "true" or "false".
      isArray: false
      name: requester_ack_resolution
      predefined:
      - 'true'
      - 'false'
      required: false
      secret: false
    - default: false
      description: The ID of the request to close.
      isArray: false
      name: request_id
      required: true
      secret: false
    deprecated: false
    description: Closes the specified request.
    execution: false
    name: service-desk-plus-request-close
<<<<<<< HEAD
  dockerimage: demisto/python3:3.10.12.62631
=======
  dockerimage: demisto/python3:3.10.12.63474
>>>>>>> fcc9d3e5
  feed: false
  isfetch: true
  longRunning: false
  longRunningPort: false
  runonce: false
  script: '-'
  subtype: python3
  type: python
tests:
- Service Desk Plus Test
fromversion: 5.0.0<|MERGE_RESOLUTION|>--- conflicted
+++ resolved
@@ -897,11 +897,7 @@
     description: Closes the specified request.
     execution: false
     name: service-desk-plus-request-close
-<<<<<<< HEAD
-  dockerimage: demisto/python3:3.10.12.62631
-=======
   dockerimage: demisto/python3:3.10.12.63474
->>>>>>> fcc9d3e5
   feed: false
   isfetch: true
   longRunning: false
