{
    "name": "Manage Engine Service Desk Plus",
    "description": "IT service management.",
    "support": "xsoar",
<<<<<<< HEAD
    "currentVersion": "2.1.0",
=======
    "currentVersion": "2.0.37",
>>>>>>> cdfc6ab1
    "author": "Cortex XSOAR",
    "url": "https://www.paloaltonetworks.com/cortex",
    "email": "",
    "created": "2020-06-28T17:06:14Z",
    "categories": [
        "Case Management"
    ],
    "tags": [],
    "useCases": [],
    "keywords": [],
    "marketplaces": [
        "xsoar",
        "marketplacev2",
        "platform"
    ],
    "supportedModules": [
        "X1",
        "X3",
        "X5",
        "ENT_PLUS",
        "agentix",
        "xsiam"
    ]
}<|MERGE_RESOLUTION|>--- conflicted
+++ resolved
@@ -2,11 +2,7 @@
     "name": "Manage Engine Service Desk Plus",
     "description": "IT service management.",
     "support": "xsoar",
-<<<<<<< HEAD
     "currentVersion": "2.1.0",
-=======
-    "currentVersion": "2.0.37",
->>>>>>> cdfc6ab1
     "author": "Cortex XSOAR",
     "url": "https://www.paloaltonetworks.com/cortex",
     "email": "",
