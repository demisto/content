--- conflicted
+++ resolved
@@ -2,11 +2,7 @@
     "name": "Manage Engine Service Desk Plus",
     "description": "IT service management.",
     "support": "xsoar",
-<<<<<<< HEAD
-    "currentVersion": "2.0.23",
-=======
     "currentVersion": "2.0.26",
->>>>>>> 6f77591c
     "author": "Cortex XSOAR",
     "url": "https://www.paloaltonetworks.com/cortex",
     "email": "",
