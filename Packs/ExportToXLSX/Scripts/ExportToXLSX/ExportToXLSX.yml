args:
- default: false
  description: The output file name (for example "Report.xlsx").
  isArray: false
  name: file_name
  required: true
  secret: false
- default: false
  description: The data to export. accepts a context key of a dictionary or a list
    of dictionaries for a single sheet file (${data}), comma separated keys for a
    multi-sheet file (${data1},${data2}).
  isArray: true
  name: data
  required: true
  secret: false
- default: false
  description: The sheet name, comma separated sheet names if multiple sheets are
    required (sheet1,sheet2).
  isArray: false
  name: sheet_name
  required: true
  secret: false
- default: false
  description: 'Comma separated list of headers to hold the sheet headers in order.
    if multiple sheets are being used, a ";" should separate each sheet headers list.
    For example: "header1,header2;header3,header4.'
  isArray: false
  name: headers
  required: false
  secret: false
- auto: PREDEFINED
  default: false
  defaultValue: 'true'
  description: Bold table headers
  isArray: false
  name: bold
  predefined:
  - 'true'
  - 'false'
  required: false
  secret: false
- auto: PREDEFINED
  default: false
  defaultValue: 'true'
  description: Add border to table cells
  isArray: false
  name: border
  predefined:
  - 'true'
  - 'false'
  required: false
  secret: false
comment: Export context data to xlsx file.
commonfields:
  id: ExportToXLSX
  version: -1
<<<<<<< HEAD
=======
dockerimage: demisto/xslxwriter:1.0.0.11942
>>>>>>> 1b70694f
enabled: true
name: ExportToXLSX
script: '-'
subtype: python3
system: false
timeout: '0'
type: python
dockerimage: demisto/xslxwriter:1.0.0.11942
runas: DBotWeakRole
runonce: false
tests:
- No tests (auto formatted)
fromversion: 5.0.0<|MERGE_RESOLUTION|>--- conflicted
+++ resolved
@@ -54,10 +54,7 @@
 commonfields:
   id: ExportToXLSX
   version: -1
-<<<<<<< HEAD
-=======
 dockerimage: demisto/xslxwriter:1.0.0.11942
->>>>>>> 1b70694f
 enabled: true
 name: ExportToXLSX
 script: '-'
@@ -65,7 +62,6 @@
 system: false
 timeout: '0'
 type: python
-dockerimage: demisto/xslxwriter:1.0.0.11942
 runas: DBotWeakRole
 runonce: false
 tests:
