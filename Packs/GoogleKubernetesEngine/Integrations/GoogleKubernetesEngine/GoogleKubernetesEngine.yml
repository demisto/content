--- conflicted
+++ resolved
@@ -942,10 +942,7 @@
     description: Cancel operation by operation name.
     name: gcloud-operations-cancel
   dockerimage: demisto/google-k8s-engine:1.0.0.9467
-<<<<<<< HEAD
-=======
   runonce: false
->>>>>>> 9ddafcfd
   script: '-'
   subtype: python3
   type: python
