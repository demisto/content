category: IT Services
commonfields:
  id: GoogleKubernetesEngine
  version: -1
configuration:
- additionalinfo: The content of the generated `credentials.json` file. (Read the docs for further information)
  display: JSON credentials
  name: credentials_json
  type: 4
  hidden: true
- name: credentials
  type: 9
  displaypassword: JSON credentials
  hiddenusername: true
- additionalinfo: Can be overwriten in commands execution.
  display: Default project
  name: default_project
  required: true
  type: 0
- additionalinfo: Can be overwriten in commands execution.
  display: Default zone
  name: default_zone
  required: true
  type: 0
description: |-
  The Google Kubernetes Engine integration is used for building and managing container based
  applications in Google Cloud Platform (GCP), powered by the open source Kubernetes technology.
display: Google Kubernetes Engine
name: GoogleKubernetesEngine
script:
  commands:
  - arguments:
    - description: The Google Developers Console project ID or project number.
      name: project
    - defaultValue: '-'
      description: The name of the Google Compute Engine zone in which the cluster resides, leave empty for all zones.
      name: zone
    description: Lists all clusters owned by a project in either the specified zone or all zones.
    name: gcloud-clusters-list
    outputs:
    - contextPath: GKE.Cluster.Name
      description: Cluster name.
      type: String
    - contextPath: GKE.Cluster.MasterAuth.ClusterCaCertificate
      description: Base64-encoded public certificate that is the root of trust for the cluster.
      type: String
    - contextPath: GKE.Cluster.LoggingService
      description: The logging service the cluster should use to write metrics.
      type: String
    - contextPath: GKE.Cluster.MonitoringService
      description: The monitoring service the cluster should use to write metrics.
      type: String
    - contextPath: GKE.Cluster.Network
      description: The name of the Google Compute Engine network to which the cluster is connected. If left unspecified, the default network will be used.
      type: String
    - contextPath: GKE.Cluster.ClusterIpv4Cidr
      description: The IP address range of the container pods in this cluster, in CIDR notation (e.g. 10.0.0.24).
      type: String
    - contextPath: GKE.Cluster.AddonsConfig.HttpLoadBalancing.Disabled
      description: Configuration for the http load balancing addon.
      type: Boolean
    - contextPath: GKE.Cluster.AddonsConfig.HorizontalPodAutoscaling.Disabled
      description: Configuration for the horizontal pod autoscaling addon.
      type: Boolean
    - contextPath: GKE.Cluster.AddonsConfig.KubernetesDashboard.Disabled
      description: Configuration for the kubernetes dashboard addon.
      type: Boolean
    - contextPath: GKE.Cluster.AddonsConfig.NetworkPolicyConfig.Disabled
      description: Configuration for the network policy config addon.
      type: Boolean
    - contextPath: GKE.Cluster.LegacyAbac.Enabled
      description: Configuration for the Legacy ABAC.
      type: Boolean
    - contextPath: GKE.Cluster.SubNetwork
      description: The name of the Google Compute Engine subnetwork to which the cluster is connected.
      type: String
    - contextPath: GKE.Cluster.NodePool.Name
      description: Node pool name.
      type: String
    - contextPath: GKE.Cluster.NodePool.Config.MachineType
      description: Node pool machine type.
      type: String
    - contextPath: GKE.Cluster.NodePool.Config.DiskSizeGb
      description: Size of the disk attached to each node, specified in GB.
      type: Number
    - contextPath: GKE.Cluster.NodePool.Config.OauthScopes
      description: The set of Google API scopes to be made available on all of the node VMs under the “default” service account.
      type: String
    - contextPath: GKE.Cluster.NodePool.Config.Metadata.disable-legacy-endpoints
      description: legacy abac Status.
      type: String
    - contextPath: GKE.Cluster.NodePool.Config.ImageType
      description: The desired image type for the node pool.
      type: String
    - contextPath: GKE.Cluster.NodePool.Config.ServiceAccount
      description: The Google Cloud Platform Service Account to be used by the node VMs. If no Service Account is specified, the “default” service account is used.
      type: String
    - contextPath: GKE.Cluster.NodePool.Config.DiskType
      description: Type of the disk attached to each node (e.g. ‘pd-standard’ or ‘pd-ssd’) If unspecified, the default disk type is ‘pd- standard’.
      type: String
    - contextPath: GKE.Cluster.NodePool.Config.ShieldedInstanceConfig.EnableIntegrityMonitoring
      description: Defines whether the instance has integrity monitoring enabled.
      type: Number
    - contextPath: GKE.Cluster.NodePool.InitialNodeCount
      description: The initial node count for the pool.
      type: Number
    - contextPath: GKE.Cluster.NodePool.Autoscaling.Enabled
      description: Status of autoscaling.
      type: Number
    - contextPath: GKE.Cluster.NodePool.Autoscaling.MinNodeCount
      description: Minimum number of nodes in the NodePool. Must be >= 1 and <= max_node_count.
      type: Number
    - contextPath: GKE.Cluster.NodePool.Autoscaling.MaxNodeCount
      description: Maximum number of nodes in the NodePool. Must be >= min_node_count. There has to enough quota to scale up the cluster.
      type: Number
    - contextPath: GKE.Cluster.NodePool.Management.AutoRepair
      description: A flag that specifies whether the node auto-repair is enabled for the node pool.
      type: Number
    - contextPath: GKE.Cluster.NodePool.MaxPodsConstraint.MaxPodsPerNode
      description: The constraint on the maximum number of pods that can be run simultaneously on a node in the node pool.
      type: String
    - contextPath: GKE.Cluster.NodePool.PodIpv4CidrSize
      description: The pod CIDR block size per node in this node pool.
      type: Number
    - contextPath: GKE.Cluster.NodePool.SelfLink
      description: Server-defined URL for the resource.
      type: String
    - contextPath: GKE.Cluster.NodePool.Version
      description: The version of the Kubernetes of this node.
      type: String
    - contextPath: GKE.Cluster.NodePool.InstanceGroupUrls
      description: The resource URLs of the managed instance groups associated with this node pool.
      type: String
    - contextPath: GKE.Cluster.NodePool.Status
      description: The status of the nodes in this pool instance.
      type: String
    - contextPath: GKE.Cluster.Locations
      description: The desired list of Google Compute Engine zones in which the cluster’s nodes should be located.
      type: String
    - contextPath: GKE.Cluster.LabelFingerprint
      description: The fingerprint of the set of labels for this cluster.
      type: String
    - contextPath: GKE.Cluster.IpAllocationPolicy.UseIpAliases
      description: Whether alias IPs will be used for pod IPs in the cluster.
      type: Number
    - contextPath: GKE.Cluster.IpAllocationPolicy.ClusterIpv4Cidr
      description: The IP address range of the container pods in this cluster, in CIDR notation (e.g. 10.0.0.0/24).
      type: String
    - contextPath: GKE.Cluster.IpAllocationPolicy.ServicesIpv4Cidr
      description: The IP address range of the Kubernetes services in this cluster, in CIDR notation (e.g. 10.0.0.0/24).
      type: String
    - contextPath: GKE.Cluster.IpAllocationPolicy.ClusterSecondaryRangeName
      description: The name of the secondary range to be used for the cluster CIDR block. The secondary range will be used for pod IP addresses.
      type: String
    - contextPath: GKE.Cluster.IpAllocationPolicy.ServicesSecondaryRangeName
      description: The name of the secondary range to be used as for the services CIDR block. The secondary range will be used for service ClusterIPs.
      type: String
    - contextPath: GKE.Cluster.IpAllocationPolicy.ClusterIpv4CidrBlock
      description: The IP address range for the cluster pod IPs.
      type: String
    - contextPath: GKE.Cluster.IpAllocationPolicy.ServicesIpv4CidrBlock
      description: The IP address range of the services IPs in this cluster.
      type: String
    - contextPath: GKE.Cluster.MasterAuthorizedNetworksConfig.CIDR
      description: CIDR which allowed to access master when enabled.
      type: String
    - contextPath: GKE.Cluster.MasterAuthorizedNetworksConfig.Enabled
      description: CIDR which allowed to access master when enabled.
      type: String
    - contextPath: GKE.Cluster.MaintenancePolicy.ResourceVersion
      description: A hash identifying the version of this policy.
      type: String
    - contextPath: GKE.Cluster.NetworkConfig.Network
      description: The relative name of the Google Compute Engine.
      type: String
    - contextPath: GKE.Cluster.NetworkConfig.Subnetwork
      description: The relative name of the Google Compute Engine subnetwork to which the cluster is connected.
      type: String
    - contextPath: GKE.Cluster.DefaultMaxPodsConstraint.MaxPodsPerNode
      description: Constraint enforced on the max num of pods per node.
      type: String
    - contextPath: GKE.Cluster.DatabaseEncryption.State
      description: Configuration of etcd encryption.
      type: String
    - contextPath: GKE.Cluster.SelfLink
      description: erver-defined URL for the resource.
      type: String
    - contextPath: GKE.Cluster.Endpoint
      description: The IP address of this cluster’s master endpoint.
      type: String
    - contextPath: GKE.Cluster.InitialClusterVersion
      description: The initial Kubernetes version for this cluster.
      type: String
    - contextPath: GKE.Cluster.CurrentMasterVersion
      description: The current software version of the master endpoint.
      type: String
    - contextPath: GKE.Cluster.CreateTime
      description: The time the cluster was created, in RFC3339 text format.
      type: Date
    - contextPath: GKE.Cluster.Status
      description: The current status of this cluster.
      type: String
    - contextPath: GKE.Cluster.ServicesIpv4Cidr
      description: The IP address range of the Kubernetes services in this cluster, in CIDR notation (e.g. 10.0.0.0/24).'
      type: String
    - contextPath: GKE.Cluster.Location
      description: The name of the Google Compute Engine zone or region in which the cluster resides.
      type: String
  - arguments:
    - description: The Google Developers Console project ID or project number.
      name: project
    - description: The name of the cluster to retrieve. The name of the cluster to retrieve.
      name: cluster
      required: true
    - description: The name of the Google Compute Engine zone in which the cluster resides.
      name: zone
    description: Gets the details of a specific cluster.
    name: gcloud-clusters-describe
    outputs:
    - contextPath: GKE.Cluster.Name
      description: Cluster name.
      type: String
    - contextPath: GKE.Cluster.MasterAuth.ClusterCaCertificate
      description: Base64-encoded public certificate that is the root of trust for the cluster.
      type: String
    - contextPath: GKE.Cluster.LoggingService
      description: The logging service the cluster should use to write metrics.
      type: String
    - contextPath: GKE.Cluster.MonitoringService
      description: The monitoring service the cluster should use to write metrics.
      type: String
    - contextPath: GKE.Cluster.Network
      description: The name of the Google Compute Engine network to which the cluster is connected. If left unspecified, the default network will be used.
      type: String
    - contextPath: GKE.Cluster.ClusterIpv4Cidr
      description: The IP address range of the container pods in this cluster, in CIDR notation (e.g. 10.0.0.0/24).
      type: String
    - contextPath: GKE.Cluster.AddonsConfig.HttpLoadBalancing.Disabled
      description: Configuration for the http load balancing addon.
      type: Boolean
    - contextPath: GKE.Cluster.AddonsConfig.HorizontalPodAutoscaling.Disabled
      description: Configuration for the horizontal pod autoscaling addon.
      type: Boolean
    - contextPath: GKE.Cluster.AddonsConfig.KubernetesDashboard.Disabled
      description: Configuration for the kubernetes dashboard addon.
      type: Boolean
    - contextPath: GKE.Cluster.AddonsConfig.NetworkPolicyConfig.Disabled
      description: Configuration for the network policy config addon.
      type: Boolean
    - contextPath: GKE.Cluster.LegacyAbac.Enabled
      description: Configuration for the Legacy ABAC.
      type: Boolean
    - contextPath: GKE.Cluster.SubNetwork
      description: The name of the Google Compute Engine subnetwork to which the cluster is connected.
      type: String
    - contextPath: GKE.Cluster.NodePool.Name
      description: Node pool name.
      type: String
    - contextPath: GKE.Cluster.NodePool.Config.MachineType
      description: Node pool machine type.
      type: String
    - contextPath: GKE.Cluster.NodePool.Config.DiskSizeGb
      description: Size of the disk attached to each node, specified in GB.
      type: Number
    - contextPath: GKE.Cluster.NodePool.Config.OauthScopes
      description: The set of Google API scopes to be made available on all of the node VMs under the “default” service account.
      type: String
    - contextPath: GKE.Cluster.NodePool.Config.Metadata.disable-legacy-endpoints
      description: legacy abac Status.
      type: String
    - contextPath: GKE.Cluster.NodePool.Config.ImageType
      description: The desired image type for the node pool.
      type: String
    - contextPath: GKE.Cluster.NodePool.Config.ServiceAccount
      description: The Google Cloud Platform Service Account to be used by the node VMs. If no Service Account is specified, the “default” service account is used.
      type: String
    - contextPath: GKE.Cluster.NodePool.Config.DiskType
      description: Type of the disk attached to each node (e.g. ‘pd-standard’ or ‘pd-ssd’) If unspecified, the default disk type is ‘pd- standard’.
      type: String
    - contextPath: GKE.Cluster.NodePool.Config.ShieldedInstanceConfig.EnableIntegrityMonitoring
      description: Defines whether the instance has integrity monitoring enabled.
      type: Number
    - contextPath: GKE.Cluster.NodePool.InitialNodeCount
      description: The initial node count for the pool.
      type: Number
    - contextPath: GKE.Cluster.NodePool.Autoscaling.Enabled
      description: Status of autoscaling.
      type: Number
    - contextPath: GKE.Cluster.NodePool.Autoscaling.MinNodeCount
      description: Minimum number of nodes in the NodePool. Must be >= 1 and <= max_node_count.
      type: Number
    - contextPath: GKE.Cluster.NodePool.Autoscaling.MaxNodeCount
      description: Maximum number of nodes in the NodePool. Must be >= min_node_count. There has to enough quota to scale up the cluster.
      type: Number
    - contextPath: GKE.Cluster.NodePool.Management.AutoRepair
      description: A flag that specifies whether the node auto-repair is enabled for the node pool.
      type: Number
    - contextPath: GKE.Cluster.NodePool.MaxPodsConstraint.MaxPodsPerNode
      description: The constraint on the maximum number of pods that can be run simultaneously on a node in the node pool.
      type: String
    - contextPath: GKE.Cluster.NodePool.PodIpv4CidrSize
      description: The pod CIDR block size per node in this node pool.
      type: Number
    - contextPath: GKE.Cluster.NodePool.SelfLink
      description: Server-defined URL for the resource.
      type: String
    - contextPath: GKE.Cluster.NodePool.Version
      description: The version of the Kubernetes of this node.
      type: String
    - contextPath: GKE.Cluster.NodePool.InstanceGroupUrls
      description: The resource URLs of the managed instance groups associated with this node pool.
      type: String
    - contextPath: GKE.Cluster.NodePool.Status
      description: The status of the nodes in this pool instance.
      type: String
    - contextPath: GKE.Cluster.Locations
      description: The desired list of Google Compute Engine zones in which the cluster’s nodes should be located.
      type: String
    - contextPath: GKE.Cluster.LabelFingerprint
      description: The fingerprint of the set of labels for this cluster.
      type: String
    - contextPath: GKE.Cluster.IpAllocationPolicy.UseIpAliases
      description: Whether alias IPs will be used for pod IPs in the cluster.
      type: Number
    - contextPath: GKE.Cluster.IpAllocationPolicy.ClusterIpv4Cidr
      description: The IP address range of the container pods in this cluster, in CIDR notation (e.g. 10.0.0.0/24).
      type: String
    - contextPath: GKE.Cluster.IpAllocationPolicy.ServicesIpv4Cidr
      description: The IP address range of the Kubernetes services in this cluster, in CIDR notation (e.g. 10.0.0.0/24).
      type: String
    - contextPath: GKE.Cluster.IpAllocationPolicy.ClusterSecondaryRangeName
      description: The name of the secondary range to be used for the cluster CIDR block. The secondary range will be used for pod IP addresses.
      type: String
    - contextPath: GKE.Cluster.IpAllocationPolicy.ServicesSecondaryRangeName
      description: The name of the secondary range to be used as for the services CIDR block. The secondary range will be used for service ClusterIPs.
      type: String
    - contextPath: GKE.Cluster.IpAllocationPolicy.ClusterIpv4CidrBlock
      description: The IP address range for the cluster pod IPs.
      type: String
    - contextPath: GKE.Cluster.IpAllocationPolicy.ServicesIpv4CidrBlock
      description: The IP address range of the services IPs in this cluster.
      type: String
    - contextPath: GKE.Cluster.MasterAuthorizedNetworksConfig.CIDR
      description: CIDR which allowed to access master when enabled.
      type: String
    - contextPath: GKE.Cluster.MasterAuthorizedNetworksConfig.Enabled
      description: CIDR which allowed to access master when enabled.
      type: String
    - contextPath: GKE.Cluster.MaintenancePolicy.ResourceVersion
      description: A hash identifying the version of this policy.
      type: String
    - contextPath: GKE.Cluster.NetworkConfig.Network
      description: The relative name of the Google Compute Engine.
      type: String
    - contextPath: GKE.Cluster.NetworkConfig.Subnetwork
      description: The relative name of the Google Compute Engine subnetwork to which the cluster is connected.
      type: String
    - contextPath: GKE.Cluster.DefaultMaxPodsConstraint.MaxPodsPerNode
      description: Constraint enforced on the max num of pods per node.
      type: String
    - contextPath: GKE.Cluster.DatabaseEncryption.State
      description: Configuration of etcd encryption.
      type: String
    - contextPath: GKE.Cluster.SelfLink
      description: erver-defined URL for the resource.
      type: String
    - contextPath: GKE.Cluster.Endpoint
      description: The IP address of this cluster’s master endpoint.
      type: String
    - contextPath: GKE.Cluster.InitialClusterVersion
      description: The initial Kubernetes version for this cluster.
      type: String
    - contextPath: GKE.Cluster.CurrentMasterVersion
      description: The current software version of the master endpoint.
      type: String
    - contextPath: GKE.Cluster.CreateTime
      description: The time the cluster was created, in RFC3339 text format.
      type: Date
    - contextPath: GKE.Cluster.Status
      description: The current status of this cluster.
      type: String
    - contextPath: GKE.Cluster.ServicesIpv4Cidr
      description: The IP address range of the Kubernetes services in this cluster, in CIDR notation (e.g. 10.0.0.0/24).'
      type: String
    - contextPath: GKE.Cluster.Location
      description: The name of the Google Compute Engine zone or region in which the cluster resides.
      type: String
  - arguments:
    - description: The Google Developers Console project ID or project number.
      name: project
    - description: The name of the cluster to retrieve.
      name: cluster
      required: true
    - description: The name of the Google Compute Engine zone in which the cluster resides.
      name: zone
    - auto: PREDEFINED
      description: Sets master enabled or disabled.
      name: basic_auth
      predefined:
      - enable
      - disable
      required: true
    description: Enable basic (username/password) auth for the cluster. Enable will create user admin with generated password.
    name: gcloud-clusters-set-muster-auth
    outputs:
    - contextPath: GKE.Operation.Name
      description: The server-assigned ID for the operation
      type: String
    - contextPath: GKE.Operation.Zone
      description: The name of the Google Compute Engine zone in which the operation is taking place. This field is deprecated, use location instead.
      type: String
    - contextPath: GKE.Operation.OperationType
      description: Operaion type. (update, etc.)
      type: String
    - contextPath: GKE.Operation.Status
      description: Operation status (Running, Finished).
      type: String
    - contextPath: GKE.Operation.SelfLink
      description: Server-defined URL for the resource.
      type: Unknown
    - contextPath: GKE.Operation.TargetLink
      description: Server-defined URL for the target of the operation.
      type: String
    - contextPath: GKE.Operation.StartTime
      description: The time the operation started, in RFC3339 text format.
      type: Date
  - arguments:
    - description: The Google Developers Console project ID or project number.
      name: project
    - description: The name of the cluster to retrieve. The name of the cluster to retrieve.
      name: cluster
      required: true
    - description: The name of the Google Compute Engine zone in which the cluster resides.
      name: zone
    - auto: PREDEFINED
      description: Configuration for the HTTP (L7) load balancing controller addon, which makes it easy to set up HTTP load balancers for services in a cluster.
      name: http_load_balancing
      predefined:
      - enable
      - disable
    - auto: PREDEFINED
      description: 'Configuration for the Kubernetes Dashboard. '
      name: kubernetes_dashboard
      predefined:
      - enable
      - disable
    - auto: PREDEFINED
      description: |-
        Configuration for NetworkPolicy.
        This only tracks whether the addon is enabled or not on the Master, it does not track whether network policy is enabled for the nodes.
      name: network_policy
      predefined:
      - enable
      - disable
    description: Sets the addons for a specific cluster.
    name: gcloud-clusters-set-addons
    outputs:
    - contextPath: GKE.Operation.Name
      description: The server-assigned ID for the operation
      type: String
    - contextPath: GKE.Operation.Zone
      description: The name of the Google Compute Engine zone in which the operation is taking place. This field is deprecated, use location instead.
      type: String
    - contextPath: GKE.Operation.OperationType
      description: Operaion type. (update, etc.)
      type: String
    - contextPath: GKE.Operation.Status
      description: Operation status (Running, Finished).
      type: String
    - contextPath: GKE.Operation.SelfLink
      description: Server-defined URL for the resource.
      type: Unknown
    - contextPath: GKE.Operation.TargetLink
      description: Server-defined URL for the target of the operation.
      type: String
    - contextPath: GKE.Operation.StartTime
      description: The time the operation started, in RFC3339 text format.
      type: Date
  - arguments:
    - description: The Google Developers Console project ID or project number.
      name: project
    - description: The name of the cluster to retrieve. The name of the cluster to retrieve.
      name: cluster
      required: true
    - description: The name of the Google Compute Engine zone in which the cluster resides.
      name: zone
    - auto: PREDEFINED
      description: Whether the ABAC authorizer is enabled for this cluster. When enabled, identities in the system, including service accounts, nodes, and controllers, will have statically granted permissions beyond those provided by the RBAC configuration or IAM.
      name: enable
      predefined:
      - 'true'
      - 'false'
      required: true
    description: Configuration for the legacy Attribute Based Access Control authorization mode.
    name: gcloud-clusters-set-legacy-auth
    outputs:
    - contextPath: GKE.Operation.Name
      description: The server-assigned ID for the operation
      type: String
    - contextPath: GKE.Operation.Zone
      description: The name of the Google Compute Engine zone in which the operation is taking place. This field is deprecated, use location instead.
      type: String
    - contextPath: GKE.Operation.OperationType
      description: Operaion type. (update, etc.)
      type: String
    - contextPath: GKE.Operation.Status
      description: Operation status (Running, Finished).
      type: String
    - contextPath: GKE.Operation.SelfLink
      description: Server-defined URL for the resource.
      type: Unknown
    - contextPath: GKE.Operation.TargetLink
      description: Server-defined URL for the target of the operation.
      type: String
    - contextPath: GKE.Operation.StartTime
      description: The time the operation started, in RFC3339 text format.
      type: Date
  - arguments:
    - description: The Google Developers Console project ID or project number.
      name: project
    - description: The name of the cluster to retrieve. The name of the cluster to retrieve.
      name: cluster
      required: true
    - description: The name of the Google Compute Engine zone in which the cluster resides.
      name: zone
    - auto: PREDEFINED
      description: Whether or not master authorized networks is enabled.
      name: enable
      predefined:
      - 'true'
      - 'false'
      required: true
    - description: Cidrs define up to 50 external networks that could access Kubernetes master through HTTPS. Comma-seprated e.g. "192.168.0.0/24,10.0.0.0/32"
      isArray: true
      name: cidrs
    description: |-
      Configuration options for the master authorized networks feature.
      Enabled master authorized networks will disallow all external traffic to access Kubernetes master through HTTPS except traffic from the given CIDR blocks, Google Compute Engine Public IPs and Google Prod IPs.
    name: gcloud-clusters-set-master-authorized-network
    outputs:
    - contextPath: GKE.Operation.Name
      description: The server-assigned ID for the operation
      type: String
    - contextPath: GKE.Operation.Zone
      description: The name of the Google Compute Engine zone in which the operation is taking place. This field is deprecated, use location instead.
      type: String
    - contextPath: GKE.Operation.OperationType
      description: Operaion type. (update, etc.)
      type: String
    - contextPath: GKE.Operation.Status
      description: Operation status (Running, Finished).
      type: String
    - contextPath: GKE.Operation.SelfLink
      description: Server-defined URL for the resource.
      type: Unknown
    - contextPath: GKE.Operation.TargetLink
      description: Server-defined URL for the target of the operation.
      type: String
    - contextPath: GKE.Operation.StartTime
      description: The time the operation started, in RFC3339 text format.
      type: Date
  - arguments:
    - description: The Google Developers Console project ID or project number.
      name: project
    - description: The name of the cluster to retrieve. The name of the cluster to retrieve.
      name: cluster
      required: true
    - description: The name of the Google Compute Engine zone in which the cluster resides.
      name: zone
      required: true
    - auto: PREDEFINED
      description: Whether or not k8s stackdriver is enabled.
      name: enable
      predefined:
      - 'true'
      - 'false'
      required: true
    description: Enable or Disable k8s stackdriver. Important - To use this functinality the user should enable manually logging to "monitoring.googleapis.com/kubernetes" manulally via the GCP console.
    name: gcloud-clusters-set-k8s-stackdriver
    outputs:
    - contextPath: GKE.Operation.Name
      description: The server-assigned ID for the operation
      type: String
    - contextPath: GKE.Operation.Zone
      description: The name of the Google Compute Engine zone in which the operation is taking place. This field is deprecated, use location instead.
      type: String
    - contextPath: GKE.Operation.OperationType
      description: Operaion type. (update, etc.)
      type: String
    - contextPath: GKE.Operation.Status
      description: Operation status (Running, Finished).
      type: String
    - contextPath: GKE.Operation.SelfLink
      description: Server-defined URL for the resource.
      type: Unknown
    - contextPath: GKE.Operation.TargetLink
      description: Server-defined URL for the target of the operation.
      type: String
    - contextPath: GKE.Operation.StartTime
      description: The time the operation started, in RFC3339 text format.
      type: Date
  - arguments:
    - description: The Google Developers Console project ID or project number.
      name: project
    - description: The name of the cluster to retrieve. The name of the cluster to retrieve.
      name: cluster
      required: true
    - description: The name of the Google Compute Engine zone in which the cluster resides.
      name: zone
    - auto: PREDEFINED
      description: Whether or not master binary auth is enabled.
      name: enable
      predefined:
      - 'true'
      - 'false'
      required: true
    description: Enable or Disable binary auth.
    name: gcloud-clusters-set-binary-auth
    outputs:
    - contextPath: GKE.Operation.Name
      description: The server-assigned ID for the operation
      type: String
    - contextPath: GKE.Operation.Zone
      description: The name of the Google Compute Engine zone in which the operation is taking place. This field is deprecated, use location instead.
      type: String
    - contextPath: GKE.Operation.OperationType
      description: Operaion type. (update, etc.)
      type: String
    - contextPath: GKE.Operation.Status
      description: Operation status (Running, Finished).
      type: String
    - contextPath: GKE.Operation.SelfLink
      description: Server-defined URL for the resource.
      type: Unknown
    - contextPath: GKE.Operation.TargetLink
      description: Server-defined URL for the target of the operation.
      type: String
    - contextPath: GKE.Operation.StartTime
      description: The time the operation started, in RFC3339 text format.
      type: Date
  - arguments:
    - description: The Google Developers Console project ID or project number.
      name: project
    - description: The name of the cluster to retrieve. The name of the cluster to retrieve.
      name: cluster
      required: true
    - description: The name of the Google Compute Engine zone in which the cluster resides.
      name: zone
    - auto: PREDEFINED
      description: Whether or not intra node visibility is enabled.
      name: enable
      predefined:
      - 'true'
      - 'false'
      required: true
    description: Enable or Disable for intra node visibility in cluster.
    name: gcloud-clusters-set-intra-node-visibility
    outputs:
    - contextPath: GKE.Operation.Name
      description: The server-assigned ID for the operation
      type: String
    - contextPath: GKE.Operation.Zone
      description: The name of the Google Compute Engine zone in which the operation is taking place. This field is deprecated, use location instead.
      type: String
    - contextPath: GKE.Operation.OperationType
      description: Operaion type. (update, etc.)
      type: String
    - contextPath: GKE.Operation.Status
      description: Operation status (Running, Finished).
      type: String
    - contextPath: GKE.Operation.SelfLink
      description: Server-defined URL for the resource.
      type: Unknown
    - contextPath: GKE.Operation.TargetLink
      description: Server-defined URL for the target of the operation.
      type: String
    - contextPath: GKE.Operation.StartTime
      description: The time the operation started, in RFC3339 text format.
      type: Date
  - arguments:
    - description: The Google Developers Console project ID or project number.
      name: project
    - description: The name of the cluster to retrieve. The name of the cluster to retrieve.
      name: cluster
      required: true
    - description: The name of the Google Compute Engine zone in which the cluster resides.
      name: zone
    description: Lists the node pools for a cluster.
    name: gcloud-node-pool-list
    outputs:
    - contextPath: GKE.NodePool.Name
      description: Node pool name.
      type: String
    - contextPath: GKE.NodePool.Config.MachineType
      description: Node pool machine type.
      type: String
    - contextPath: GKE.NodePool.Config.DiskSizeGb
      description: Size of the disk attached to each node, specified in GB.
      type: Number
    - contextPath: GKE.NodePool.Config.OauthScopes
      description: The set of Google API scopes to be made available on all of the node VMs under the “default” service account.
      type: String
    - contextPath: GKE.NodePool.Config.Metadata.disable-legacy-endpoints
      description: legacy abac Status.
      type: String
    - contextPath: GKE.NodePool.Config.ImageType
      description: The desired image type for the node pool.
      type: String
    - contextPath: GKE.NodePool.Config.ServiceAccount
      description: The Google Cloud Platform Service Account to be used by the node VMs. If no Service Account is specified, the “default” service account is used.
      type: String
    - contextPath: GKE.NodePool.Config.DiskType
      description: Type of the disk attached to each node (e.g. ‘pd-standard’ or ‘pd-ssd’) If unspecified, the default disk type is ‘pd- standard’.
      type: String
    - contextPath: GKE.NodePool.Config.ShieldedInstanceConfig.EnableIntegrityMonitoring
      description: Defines whether the instance has integrity monitoring enabled.
      type: Number
    - contextPath: GKE.NodePool.InitialNodeCount
      description: The initial node count for the pool.
      type: Number
    - contextPath: GKE.NodePool.Autoscaling.Enabled
      description: Status of autoscaling.
      type: Number
    - contextPath: GKE.NodePool.Autoscaling.MinNodeCount
      description: Minimum number of nodes in the NodePool. Must be >= 1 and <= max_node_count.
      type: Number
    - contextPath: GKE.NodePool.Autoscaling.MaxNodeCount
      description: Maximum number of nodes in the NodePool. Must be >= min_node_count. There has to enough quota to scale up the cluster.
      type: Number
    - contextPath: GKE.NodePool.Management.AutoRepair
      description: A flag that specifies whether the node auto-repair is enabled for the node pool.
      type: Number
    - contextPath: GKE.NodePool.MaxPodsConstraint.MaxPodsPerNode
      description: The constraint on the maximum number of pods that can be run simultaneously on a node in the node pool.
      type: String
    - contextPath: GKE.NodePool.PodIpv4CidrSize
      description: The pod CIDR block size per node in this node pool.
      type: Number
    - contextPath: GKE.NodePool.SelfLink
      description: Server-defined URL for the resource.
      type: String
    - contextPath: GKE.NodePool.Version
      description: The version of the Kubernetes of this node.
      type: String
    - contextPath: GKE.NodePool.InstanceGroupUrls
      description: The resource URLs of the managed instance groups associated with this node pool.
      type: String
    - contextPath: GKE.NodePool.Status
      description: The status of the nodes in this pool instance.
      type: String
  - arguments:
    - description: The Google Developers Console project ID or project number.
      name: project
    - description: The name of the cluster to retrieve. The name of the cluster to retrieve.
      name: cluster
      required: true
    - description: The name of the Google Compute Engine zone in which the cluster resides.
      name: zone
    - description: The name of the Google Compute Engine node pool.
      name: node_pool
      required: true
    description: Retrieves the requested node pool.
    name: gcloud-node-pool-describe
    outputs:
    - contextPath: GKE.NodePool.Name
      description: Node pool name.
      type: String
    - contextPath: GKE.NodePool.Config.MachineType
      description: Node pool machine type.
      type: String
    - contextPath: GKE.NodePool.Config.DiskSizeGb
      description: Size of the disk attached to each node, specified in GB.
      type: Number
    - contextPath: GKE.NodePool.Config.OauthScopes
      description: The set of Google API scopes to be made available on all of the node VMs under the “default” service account.
      type: String
    - contextPath: GKE.NodePool.Config.Metadata.disable-legacy-endpoints
      description: legacy abac Status.
      type: String
    - contextPath: GKE.NodePool.Config.ImageType
      description: The desired image type for the node pool.
      type: String
    - contextPath: GKE.NodePool.Config.ServiceAccount
      description: The Google Cloud Platform Service Account to be used by the node VMs. If no Service Account is specified, the “default” service account is used.
      type: String
    - contextPath: GKE.NodePool.Config.DiskType
      description: Type of the disk attached to each node (e.g. ‘pd-standard’ or ‘pd-ssd’) If unspecified, the default disk type is ‘pd- standard’.
      type: String
    - contextPath: GKE.NodePool.Config.ShieldedInstanceConfig.EnableIntegrityMonitoring
      description: Defines whether the instance has integrity monitoring enabled.
      type: Number
    - contextPath: GKE.NodePool.InitialNodeCount
      description: The initial node count for the pool.
      type: Number
    - contextPath: GKE.NodePool.Autoscaling.Enabled
      description: Status of autoscaling.
      type: Number
    - contextPath: GKE.NodePool.Autoscaling.MinNodeCount
      description: Minimum number of nodes in the NodePool. Must be >= 1 and <= max_node_count.
      type: Number
    - contextPath: GKE.NodePool.Autoscaling.MaxNodeCount
      description: Maximum number of nodes in the NodePool. Must be >= min_node_count. There has to enough quota to scale up the cluster.
      type: Number
    - contextPath: GKE.NodePool.Management.AutoRepair
      description: A flag that specifies whether the node auto-repair is enabled for the node pool.
      type: Number
    - contextPath: GKE.NodePool.MaxPodsConstraint.MaxPodsPerNode
      description: The constraint on the maximum number of pods that can be run simultaneously on a node in the node pool.
      type: String
    - contextPath: GKE.NodePool.PodIpv4CidrSize
      description: The pod CIDR block size per node in this node pool.
      type: Number
    - contextPath: GKE.NodePool.SelfLink
      description: Server-defined URL for the resource.
      type: String
    - contextPath: GKE.NodePool.Version
      description: The version of the Kubernetes of this node.
      type: String
    - contextPath: GKE.NodePool.InstanceGroupUrls
      description: The resource URLs of the managed instance groups associated with this node pool.
      type: String
    - contextPath: GKE.NodePool.Status
      description: The status of the nodes in this pool instance.
      type: String
  - arguments:
    - description: The Google Developers Console project ID or project number.
      name: project
    - description: The name of the cluster to retrieve. The name of the cluster to retrieve.
      name: cluster
      required: true
    - description: The name of the Google Compute Engine zone in which the cluster resides.
      name: zone
    - description: The name of the Google Compute Engine node pool.
      name: node_pool
      required: true
    - auto: PREDEFINED
      description: A flag that specifies whether the node auto-repair is enabled for the node pool. If enabled, the nodes in this node pool will be monitored and, if they fail health checks too many times, an automatic repair action will be triggered.
      name: auto_repair
      predefined:
      - enable
      - disable
      required: true
    - auto: PREDEFINED
      description: A flag that specifies whether node auto-upgrade is enabled for the node pool. If enabled, node auto-upgrade helps keep the nodes in your node pool up to date with the latest release version of Kubernetes.
      name: auto_upgrade
      predefined:
      - enable
      - disable
      required: true
    description: Sets the NodeManagement options for a node pool.
    name: gcloud-node-pool-set-management
    outputs:
    - contextPath: GKE.Operation.Name
      description: The server-assigned ID for the operation
      type: String
    - contextPath: GKE.Operation.Zone
      description: The name of the Google Compute Engine zone in which the operation is taking place. This field is deprecated, use location instead.
      type: String
    - contextPath: GKE.Operation.OperationType
      description: Operaion type. (update, etc.)
      type: String
    - contextPath: GKE.Operation.Status
      description: Operation status (Running, Finished).
      type: String
    - contextPath: GKE.Operation.SelfLink
      description: Server-defined URL for the resource.
      type: Unknown
    - contextPath: GKE.Operation.TargetLink
      description: Server-defined URL for the target of the operation.
      type: String
    - contextPath: GKE.Operation.StartTime
      description: The time the operation started, in RFC3339 text format.
      type: Date
  - arguments:
    - description: The Google Developers Console project ID or project number.
      name: project
    - description: The name of the Google Compute Engine zone in which the cluster resides.
      name: zone
    description: List operations in project-zone.
    name: gcloud-operations-list
    outputs:
    - contextPath: GKE.Operation.Name
      description: The server-assigned ID for the operation
      type: String
    - contextPath: GKE.Operation.Zone
      description: The name of the Google Compute Engine zone in which the operation is taking place. This field is deprecated, use location instead.
      type: String
    - contextPath: GKE.Operation.OperationType
      description: Operaion type. (update, etc.)
      type: String
    - contextPath: GKE.Operation.Status
      description: Operation status (Running, Finished).
      type: String
    - contextPath: GKE.Operation.SelfLink
      description: Server-defined URL for the resource.
      type: Unknown
    - contextPath: GKE.Operation.TargetLink
      description: Server-defined URL for the target of the operation.
      type: String
    - contextPath: GKE.Operation.StartTime
      description: The time the operation started, in RFC3339 text format.
      type: Date
  - arguments:
    - description: The Google Developers Console project ID or project number.
      name: project
    - description: The name of the Google Compute Engine zone in which the cluster resides.
      name: zone
    - description: The name of the Google Compute Engine operation name.
      name: operation
      required: true
    description: Retrieve operation information by name.
    name: gcloud-operations-describe
    outputs:
    - contextPath: GKE.Operation.Name
      description: The server-assigned ID for the operation
      type: String
    - contextPath: GKE.Operation.Zone
      description: The name of the Google Compute Engine zone in which the operation is taking place. This field is deprecated, use location instead.
      type: String
    - contextPath: GKE.Operation.OperationType
      description: Operaion type. (update, etc.)
      type: String
    - contextPath: GKE.Operation.Status
      description: Operation status (Running, Finished).
      type: String
    - contextPath: GKE.Operation.SelfLink
      description: Server-defined URL for the resource.
      type: Unknown
    - contextPath: GKE.Operation.TargetLink
      description: Server-defined URL for the target of the operation.
      type: String
    - contextPath: GKE.Operation.StartTime
      description: The time the operation started, in RFC3339 text format.
      type: Date
  - arguments:
    - description: The Google Developers Console project ID or project number.
      name: project
    - description: The name of the cluster to retrieve. The name of the cluster to retrieve.
      name: cluster
      required: true
    - description: The name of the Google Compute Engine zone in which the cluster resides.
      name: zone
    - description: The name of the Google Compute Engine operation name.
      name: operation
      required: true
    description: Cancel operation by operation name.
    name: gcloud-operations-cancel
<<<<<<< HEAD
  dockerimage: devdemisto/google-k8s-engine:1.0.0.64506
  feed: false
  isfetch: false
  longRunning: false
  longRunningPort: false
=======
  dockerimage: demisto/google-k8s-engine:1.0.0.9467
>>>>>>> e50f5222
  runonce: false
  script: '-'
  subtype: python3
  type: python
tests:
- GoogleKubernetesEngine_Test
fromversion: 5.0.0
autoUpdateDockerImage: false<|MERGE_RESOLUTION|>--- conflicted
+++ resolved
@@ -945,15 +945,7 @@
       required: true
     description: Cancel operation by operation name.
     name: gcloud-operations-cancel
-<<<<<<< HEAD
-  dockerimage: devdemisto/google-k8s-engine:1.0.0.64506
-  feed: false
-  isfetch: false
-  longRunning: false
-  longRunningPort: false
-=======
   dockerimage: demisto/google-k8s-engine:1.0.0.9467
->>>>>>> e50f5222
   runonce: false
   script: '-'
   subtype: python3
