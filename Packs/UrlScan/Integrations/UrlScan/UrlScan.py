--- conflicted
+++ resolved
@@ -317,12 +317,9 @@
             dbot_score['Score'] = 0
             dbot_score['Type'] = 'url'
             human_readable['Malicious'] = 'Benign'
-<<<<<<< HEAD
+        dbot_score['Reliability'] = client.reliability
     if 'urlscan' in scan_verdicts and 'tags' in scan_verdicts['urlscan']:
         url_cont['Tags'] = scan_verdicts['urlscan']['tags']
-=======
-        dbot_score['Reliability'] = client.reliability
->>>>>>> ceafc73c
     processors_data = scan_meta['processors']
     if 'download' in processors_data and len(scan_meta['processors']['download']['data']) > 0:
         meta_data = processors_data['download']['data'][0]
