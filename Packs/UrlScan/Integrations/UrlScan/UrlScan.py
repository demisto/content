--- conflicted
+++ resolved
@@ -689,12 +689,8 @@
 def main():
     params = demisto.params()
 
-<<<<<<< HEAD
-    api_key = params.get('apikey')
+    api_key = params.get('apikey') or (params.get('creds_apikey') or {}).get('password', '')
     scan_visibility = params.get('scan_visibility')
-=======
-    api_key = params.get('apikey') or (params.get('creds_apikey') or {}).get('password', '')
->>>>>>> bdfdd5c5
     threshold = int(params.get('url_threshold', '1'))
     use_ssl = not params.get('insecure', False)
     reliability = params.get('integrationReliability')
