--- conflicted
+++ resolved
@@ -164,21 +164,13 @@
 
 def get_result_page(client):
     uuid = demisto.args().get('uuid')
-<<<<<<< HEAD
-    uri = client.base_api_url + 'result/{}'.format(uuid)
-=======
     uri = client.base_api_url + f'result/{uuid}'
->>>>>>> 90cf3b88
     return uri
 
 
 def polling(client, uuid):
     TIMEOUT = int(demisto.args().get('timeout', 60))
-<<<<<<< HEAD
-    uri = client.base_api_url + 'result/{}'.format(uuid)
-=======
     uri = client.base_api_url + f'result/{uuid}'
->>>>>>> 90cf3b88
 
     headers = {'API-Key': client.api_key}
     if client.user_agent:
@@ -342,11 +334,7 @@
 
     feed_related_indicators = []
 
-<<<<<<< HEAD
-    cont['ResultPage'] = client.base_url + 'result/{}'.format(uuid)
-=======
     cont['ResultPage'] = client.base_url + f'result/{uuid}'
->>>>>>> 90cf3b88
 
     LIMIT = int(demisto.args().get('limit', 20))
     if 'certificates' in scan_lists:
@@ -853,11 +841,7 @@
     instance_name = demisto.callingContext.get('context', {}).get('IntegrationInstance')
     client = Client(
         api_key=api_key,
-<<<<<<< HEAD
-        user_agent='xsoar-{}/urlscan-{}'.format(demisto_version, instance_name),
-=======
         user_agent=f'xsoar-{demisto_version}/urlscan-{instance_name}',
->>>>>>> 90cf3b88
         scan_visibility=scan_visibility,
         threshold=threshold,
         use_ssl=use_ssl,
