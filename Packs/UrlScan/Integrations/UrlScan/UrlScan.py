--- conflicted
+++ resolved
@@ -1,25 +1,14 @@
-<<<<<<< HEAD
-=======
-# import demistomock as demisto  # noqa: F401
+import demistomock as demisto  # noqa: F401
 from CommonServerPython import *  # noqa: F401
->>>>>>> b5a97d99
 
 '''IMPORTS'''
-
-
 import collections
 import json as JSON
 import time
 
-import demistomock as demisto  # noqa: F401
 import requests
-from CommonServerPython import *  # noqa: F401
 from requests.utils import quote  # type: ignore
 from urllib.parse import urlparse
-<<<<<<< HEAD
-
-=======
->>>>>>> b5a97d99
 
 """ POLLING FUNCTIONS"""
 try:
@@ -31,7 +20,8 @@
 requests.packages.urllib3.disable_warnings()
 
 '''GLOBAL VARS'''
-BLACKLISTED_URL_ERROR_MESSAGE = 'The submitted domain is on our blacklist, we will not scan it.'
+BLACKLISTED_URL_ERROR_MESSAGE = 'The submitted domain is on our blacklist. ' \
+                                'For your own safety we did not perform this scan...'
 BRAND = 'urlscan.io'
 
 """ RELATIONSHIP TYPE"""
@@ -78,19 +68,12 @@
     return indicator_type
 
 
-<<<<<<< HEAD
-def schedule_polling(items_to_schedule):
-=======
 def schedule_polling(items_to_schedule, next_polling_interval):
->>>>>>> b5a97d99
     """
     Schedules a polling command for the items in the list.
     Args:
         items_to_schedule: List of items to schedule.
-<<<<<<< HEAD
-=======
         next_polling_interval: The time in seconds for the scheduled command to re-run
->>>>>>> b5a97d99
     """
     # Prepare scheduled url entries
     args = demisto.args()
@@ -100,10 +83,6 @@
             polling_args[arg] = args[arg]
     polling_args['url'] = items_to_schedule
     polling_args['polling'] = True
-<<<<<<< HEAD
-    next_polling_interval = int(demisto.params().get('interval'))
-=======
->>>>>>> b5a97d99
     scheduled_items = ScheduledCommand(
         command=demisto.command(),
         args=polling_args,
@@ -113,11 +92,7 @@
     return CommandResults(scheduled_command=scheduled_items)
 
 
-<<<<<<< HEAD
-def http_request(client, method, url_suffix, json=None, wait=0, retries=0):
-=======
 def http_request(client, method, url_suffix, json=None, retries=0):
->>>>>>> b5a97d99
     headers = {'API-Key': client.api_key,
                'Accept': 'application/json'}
     if client.user_agent:
@@ -146,11 +121,7 @@
     if r.status_code != 200:
         if r.status_code == 429:
             if ScheduledCommand.supports_polling():
-<<<<<<< HEAD
-                return {}, ErrorTypes.QUOTA_ERROR
-=======
                 return {}, ErrorTypes.QUOTA_ERROR, rate_limit_reset_after
->>>>>>> b5a97d99
             if retries <= 0:
                 # Error in API call to URLScan.io [429] - Too Many Requests
                 return_error(f'You have exceeded your {limit_action} limit for this {limit_window}. The rate limit will'
@@ -167,21 +138,13 @@
             requested_url = JSON.loads(json)['url']
             blacklisted_message = 'The URL {} is blacklisted, no results will be returned for it.'.format(requested_url)
             demisto.results(blacklisted_message)
-<<<<<<< HEAD
-            return response_json, ErrorTypes.GENERAL_ERROR
-=======
             return response_json, ErrorTypes.GENERAL_ERROR, None
->>>>>>> b5a97d99
 
         response_json['is_error'] = True
         response_json['error_string'] = 'Error in API call to URLScan.io [%d] - %s: %s' % (r.status_code, r.reason,
                                                                                            error_description)
         return response_json, ErrorTypes.GENERAL_ERROR
-<<<<<<< HEAD
-    return r.json(), None
-=======
     return r.json(), None, None
->>>>>>> b5a97d99
 
 
 # Allows nested keys to be accessible
@@ -189,27 +152,17 @@
     return collections.defaultdict(makehash)
 
 
-<<<<<<< HEAD
-def schedule_and_report(command_results, items_to_schedule, execution_metrics):
-=======
 def schedule_and_report(command_results, items_to_schedule, execution_metrics, rate_limit_reset_after):
->>>>>>> b5a97d99
     """
     Before the command is done running, or going to raise an error, we need to dump all the currently collected data
     Args:
         command_results: List of CommandResults objects
         items_to_schedule: List of urls to schedule
         execution_metrics: ExecutionMetrics object
-<<<<<<< HEAD
-    """
-    if ScheduledCommand.supports_polling() and len(items_to_schedule) > 0:
-        command_results.append(schedule_polling(items_to_schedule))
-=======
         rate_limit_reset_after: The time in seconds for the scheduled command to re-run
     """
     if ScheduledCommand.supports_polling() and len(items_to_schedule) > 0:
         command_results.append(schedule_polling(items_to_schedule, rate_limit_reset_after))
->>>>>>> b5a97d99
     if execution_metrics.metrics is not None and execution_metrics.is_supported():
         command_results.append(execution_metrics.metrics)
 
@@ -305,13 +258,8 @@
 
     sub_json = json.dumps(submission_dict)
     retries = int(demisto.args().get('retries', 0))
-<<<<<<< HEAD
-    r, metric = http_request(client, 'POST', 'scan/', sub_json, wait, retries)
-    return r, metric
-=======
     r, metric, rate_limit_reset_after = http_request(client, 'POST', 'scan/', sub_json, retries)
     return r, metric, rate_limit_reset_after
->>>>>>> b5a97d99
 
 
 def create_relationship(scan_type, field, entity_a, entity_a_type, entity_b, entity_b_type, reliability):
@@ -358,11 +306,7 @@
     # Scan Lists sometimes returns empty
     num_of_attempts = 0
     relationships = []
-<<<<<<< HEAD
-    response, metric_results = urlscan_submit_request(client, uuid)
-=======
     response, metric_results, _ = urlscan_submit_request(client, uuid)
->>>>>>> b5a97d99
     scan_lists = response.get('lists')
     while scan_lists is None:
         try:
@@ -605,49 +549,30 @@
     execution_metrics = ExecutionMetrics()
     command_results: list = []
     items_to_schedule: list = []
-<<<<<<< HEAD
-=======
     rate_limit_reset_after: int = 60
->>>>>>> b5a97d99
 
     urls = argToList(demisto.args().get('url'))
     for url in urls:
         demisto.args()['url'] = url
-<<<<<<< HEAD
-        response, metrics = urlscan_submit_url(client, url)
-=======
         response, metrics, rate_limit_reset_after = urlscan_submit_url(client, url)
->>>>>>> b5a97d99
         if response.get('url_is_blacklisted') or response.get('is_error'):
             execution_metrics.general_error += 1
             if response.get('is_error'):
                 schedule_and_report(command_results=command_results, items_to_schedule=items_to_schedule,
-<<<<<<< HEAD
-                                    execution_metrics=execution_metrics)
-=======
                                     execution_metrics=execution_metrics, rate_limit_reset_after=rate_limit_reset_after)
->>>>>>> b5a97d99
                 return_results(results=command_results)
                 return_error(response.get('error_string'))
             continue
         if metrics == ErrorTypes.QUOTA_ERROR:
             if not is_scheduled_command_retry():
                 execution_metrics.quota_error += 1
-<<<<<<< HEAD
-                continue
-=======
->>>>>>> b5a97d99
             items_to_schedule.append(url)
             continue
         uuid = response.get('uuid')
         get_urlscan_submit_results_polling(client, uuid)
         execution_metrics.success += 1
     schedule_and_report(command_results=command_results, items_to_schedule=items_to_schedule,
-<<<<<<< HEAD
-                        execution_metrics=execution_metrics)
-=======
                         execution_metrics=execution_metrics, rate_limit_reset_after=rate_limit_reset_after)
->>>>>>> b5a97d99
     return command_results
 
 
@@ -881,11 +806,7 @@
             urlscan_search_command(client)
         if demisto.command() == 'urlscan-submit-url-command':
             url = demisto.args().get('url')
-<<<<<<< HEAD
-            result, _ = urlscan_submit_url(client, url)
-=======
             result, _, _ = urlscan_submit_url(client, url)
->>>>>>> b5a97d99
             demisto.results(result.get('uuid'))
         if demisto.command() == 'urlscan-get-http-transaction-list':
             format_http_transaction_list(client)
