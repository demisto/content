--- conflicted
+++ resolved
@@ -80,20 +80,12 @@
   - arguments:
     - default: true
       description: A parameter for which to search (as a string), for example an IP address, file name, SHA256 hash, URL, domain, and so on.
-<<<<<<< HEAD
-      isArray: false
-=======
->>>>>>> 23c43181
       name: searchParameter
       required: true
     - auto: PREDEFINED
       description: The search type. When advanced, allows to query multiple search parameters.
       predefined:
       - advanced
-<<<<<<< HEAD
-      isArray: false
-=======
->>>>>>> 23c43181
       name: searchType
     - defaultValue: '20'
       description: The maximum number of results to return. Default is 20.
@@ -137,16 +129,8 @@
       isArray: true
       name: url
       required: true
-<<<<<<< HEAD
-      secret: false
-    - default: false
-      defaultValue: '60'
-      description: The amount of time (in seconds) to wait for the scan ID result before timeout. Default is 60.
-      isArray: false
-=======
     - defaultValue: '60'
       description: The amount of time (in seconds) to wait for the scan ID result before timeout. Default is 60.
->>>>>>> 23c43181
       name: timeout
     - auto: PREDEFINED
       description: The submission visibility. If specified, overrides the 'public' parameter.
@@ -154,30 +138,13 @@
       - public
       - private
       - unlisted
-<<<<<<< HEAD
-      isArray: false
-=======
->>>>>>> 23c43181
       name: scan_visibility
     - description: The submission type. Can be "public" or "private".
       name: public
-<<<<<<< HEAD
-      required: false
-      secret: false
-    - default: false
-      defaultValue: '20'
-      description: The maximum number of Limits the returned list of Certificates, IP's and ASN's
-      isArray: false
-=======
     - defaultValue: '20'
       description: The maximum number of Limits the returned list of Certificates, IP's and ASN's
->>>>>>> 23c43181
       name: limit
     - auto: PREDEFINED
-<<<<<<< HEAD
-      default: false
-=======
->>>>>>> 23c43181
       description: Determines whether a scan should continue if one of the URLs is on block list.
       isArray: true
       name: continue_on_blacklisted_urls
@@ -273,46 +240,22 @@
       - public
       - private
       - unlisted
-<<<<<<< HEAD
-      isArray: false
-      name: scan_visibility
-      required: false
-      secret: false
-    - default: false
-      defaultValue: '60'
-      description: The amount of time (in seconds) to wait for the scan ID result before timeout. Default is 60.
-      isArray: false
-=======
       name: scan_visibility
     - defaultValue: '60'
       description: The amount of time (in seconds) to wait for the scan ID result before timeout. Default is 60.
->>>>>>> 23c43181
       name: timeout
     - description: The submission type. Can be "public" or "private".
       name: public
     - defaultValue: '20'
       description: The maximum number of results to return.
       name: limit
-<<<<<<< HEAD
-      required: false
-      secret: false
-    - default: false
-      defaultValue: '5'
-      description: The amount of time (in seconds) to wait between tries if the API rate limit is exceeded.
-      isArray: false
-=======
     - defaultValue: '5'
       description: The amount of time (in seconds) to wait between tries if the API rate limit is exceeded.
->>>>>>> 23c43181
       name: wait
     - defaultValue: '0'
       description: Number of retries for the API rate limit. Default is 0.
       name: retries
     - auto: PREDEFINED
-<<<<<<< HEAD
-      default: false
-=======
->>>>>>> 23c43181
       description: Determines whether a scan should continue if one of the URLs is on block list.
       isArray: true
       name: continue_on_blacklisted_urls
@@ -444,26 +387,14 @@
     - description: The UUID of the URL for which to search the transaction list.
       name: uuid
       required: true
-<<<<<<< HEAD
-      secret: false
-    - default: false
-      defaultValue: '20'
-      description: The maximum number of results to return to the War Room. Maximum is 100. Default is 20.
-      isArray: false
-=======
     - defaultValue: '20'
       description: The maximum number of results to return to the War Room. Maximum is 100. Default is 20.
->>>>>>> 23c43181
       name: limit
     - description: The URL for which to search the transaction list.
       name: url
       required: true
     deprecated: true
     description: Returns the HTTP transaction list for the specified URL. Do not use this command in conjunction with the urlscan-get-http-transactions script.
-<<<<<<< HEAD
-    execution: false
-=======
->>>>>>> 23c43181
     name: urlscan-get-http-transaction-list
     outputs:
     - contextPath: URLScan.URL
@@ -487,10 +418,6 @@
       required: true
     deprecated: true
     description: Polls the urlscan service regarding the results of the specified URI.
-<<<<<<< HEAD
-    execution: false
-=======
->>>>>>> 23c43181
     name: urlscan-poll-uri
   - arguments:
     - description: The UUID of the URL for which to search.
@@ -500,7 +427,6 @@
     description: Returns the results page for the specified UUID.
     name: urlscan-get-result-page
   runonce: false
-<<<<<<< HEAD
   script: '-'
   subtype: python3
   type: python
@@ -508,13 +434,4 @@
 defaultEnabled: false
 fromversion: 5.0.0
 tests:
-- urlscan_malicious_Test
-=======
-  script: ''
-  subtype: python2
-  type: python
-  dockerimage: demisto/python:2.7.18.27799
-fromversion: 5.0.0
-tests:
-- No tests (auto formatted)
->>>>>>> 23c43181
+- urlscan_malicious_Test