--- conflicted
+++ resolved
@@ -461,11 +461,7 @@
   script: ''
   subtype: python3
   type: python
-<<<<<<< HEAD
-  dockerimage: demisto/python3:3.10.13.78623
-=======
   dockerimage: demisto/python3:3.10.14.92207
->>>>>>> 90cf3b88
 fromversion: 5.0.0
 tests:
 - urlscan_malicious_Test