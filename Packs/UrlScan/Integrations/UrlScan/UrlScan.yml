category: Data Enrichment & Threat Intelligence
commonfields:
  id: urlscan.io
  version: -1
configuration:
- displaypassword: API Key (only required for scanning URLs)
  name: creds_apikey
  required: false
<<<<<<< HEAD
  type: 4
- additionalinfo: Determines the visbility level of the scan. This will override the 'public submissions' setting.
  display: Scan Visbibility
  name: scan_visibility
  options:
  - public
  - private
  - unlisted
  required: false
  type: 15
=======
  type: 9
  hiddenusername: true
>>>>>>> bdfdd5c5
- additionalinfo: Reliability of the source providing the intelligence data.
  defaultvalue: C - Fairly reliable
  display: Source Reliability
  name: integrationReliability
  options:
  - A+ - 3rd party enrichment
  - A - Completely reliable
  - B - Usually reliable
  - C - Fairly reliable
  - D - Not usually reliable
  - E - Unreliable
  - F - Reliability cannot be judged
  required: true
  type: 15
- display: Trust any certificate (not secure)
  name: insecure
  required: false
  type: 8
- display: Use system proxy settings
  name: proxy
  required: false
  type: 8
- defaultvalue: '1'
  display: URL Threshold. Minimum number of positive results from urlscan.io to consider
    the URL malicious.
  name: url_threshold
  required: false
  type: 0
- defaultvalue: 'true'
  display: Enable public submissions by default.
  name: is_public
  required: false
  type: 8
- defaultvalue: 'true'
  additionalinfo: Create relationships between indicators as part of Enrichment.
  display: Create relationships
  name: create_relationships
  required: false
  type: 8
- display: User Agent
  name: useragent
  type: 0
  required: false
  additionalinfo: User Agent to perform requests
- display: API Key (only required for scanning URLs)
  name: apikey
  required: false
  type: 4
  hidden: true
description: Use urlscan.io integration to perform scans on suspected URLs and see their reputation.
display: urlscan.io
name: urlscan.io
script:
  commands:
  - arguments:
    - default: true
      description: A parameter for which to search (as a string), for example an IP
        address, file name, SHA256 hash, URL, domain, and so on.
      isArray: false
      name: searchParameter
      required: true
      secret: false
    - default: false
      defaultValue: '20'
      description: The maximum number of results to return. Default is 20.
      isArray: false
      name: limit
      required: false
      secret: false
    deprecated: false
    description: Search for an indicator that is related to former urlscan.io scans.
    execution: false
    name: urlscan-search
    outputs:
    - contextPath: URLScan.URL
      description: The URL.
      type: string
    - contextPath: URLScan.Domain
      description: The domain of the scanned URL.
      type: string
    - contextPath: URLScan.ASN
      description: The ASN of the scanned URL.
      type: string
    - contextPath: URLScan.IP
      description: The IP address of the scanned URL.
      type: string
    - contextPath: URLScan.ScanID
      description: The scan ID of the scanned URL.
      type: string
    - contextPath: URLScan.ScanDate
      description: The date that the URL was last scanned.
      type: string
    - contextPath: URLScan.Hash
      description: The SHA256 hash of the scanned file.
      type: string
    - contextPath: URLScan.FileName
      description: The file name of the scanned file.
      type: string
    - contextPath: URLScan.FileSize
      description: The size of the scanned file.
      type: number
    - contextPath: URLScan.FileType
      description: File type of the file scanned
      type: string
  - arguments:
    - default: false
      description: The URL to scan.
      isArray: true
      name: url
      required: true
      secret: false
    - default: false
      defaultValue: '60'
      description: The amount of time (in seconds) to wait for the scan ID result
        before timeout. Default is 60.
      isArray: false
      name: timeout
      required: false
      secret: false
    - auto: PREDEFINED
      defaultValue: 'public'
      description: The submission visibility. If specified, overrides the 'public' parameter.
      predefined:
        - public
        - private
        - unlisted
      isArray: false
      name: scan_visibility
      required: false
      secret: false
    - default: false
      description: The submission type. Can be "public" or "private".
      isArray: false
      name: public
      required: false
      secret: false
    - default: false
      defaultValue: '20'
      description: The maximum number of Limits the returned list of Certificates,
        IP's and ASN's
      isArray: false
      name: limit
      required: false
      secret: false
    - auto: PREDEFINED
      default: false
      description: Determines whether a scan should continue if one of the URLs is on 
        block list.
      isArray: true
      name: continue_on_blacklisted_urls
      predefined:
      - 'true'
      - 'false'
      defaultValue: 'false'
      required: false
      secret: false
    - default: false
      isArray: false
      name: useragent
      description: User agent to perform request
      required: false
      secret: false
    deprecated: true
    description: Deprecated. Use the url command instead.
    execution: false
    name: urlscan-submit
    outputs:
    - contextPath: URL.Data
      description: The URL submitted for scanning.
      type: string
    - contextPath: URL.Malicious.Vendor
      description: For malicious URLs, the vendor that made the decision.
      type: string
    - contextPath: URL.Malicious.Description
      description: For malicious URLs, the reason that the vendor made the decision.
      type: string
    - contextPath: URLScan.RelatedIPs
      description: IP addresses related to the the scanned URL.
      type: string
    - contextPath: URLScan.RelatedASNs
      description: ASNs related to the scanned URL.
      type: string
    - contextPath: URLScan.Countries
      description: Countries associated with the scanned URL.
      type: string
    - contextPath: URLScan.RelatedHash
      description: File hashes related to the scanned URL.
      type: string
    - contextPath: URLScan.Subdomains
      description: Subdomains related to the scanned URL.
      type: string
    - contextPath: URLScan.ASN
      description: ASN of the scanned URL.
      type: string
    - contextPath: URLScan.Data
      description: URL of the file.
      type: string
    - contextPath: URLScan.Malicious.Vendor
      description: The vendor reporting the malicious indicator for the file
      type: string
    - contextPath: URLScan.Malicious.Description
      description: A description of the malicious indicator.
      type: string
    - contextPath: URLScan.File.Hash
      description: SHA256 of file found
      type: string
    - contextPath: URLScan.File.FileName
      description: File name of file found
      type: string
    - contextPath: URLScan.File.FileType
      description: File type of the file found
      type: string
    - contextPath: URLScan.File.Hostname
      description: URL where the file was found
      type: string
    - contextPath: URLScan.Certificates
      description: Certificates found for the URL scanned
      type: string
    - contextPath: DBotScore.Score
      description: Score retrieved for Dbot
      type: number
    - contextPath: DBotScore.Type
      description: Type of indicator tested for
      type: string
    - contextPath: DBotScore.Vendor
      description: Vendor who provided DBot Score
      type: string
    - contextPath: DBotScore.Indicator
      description: Indicator URLScan tested for
      type: string
    - contextPath: URLScan.RedirectedURLs
      description: Redirected URLs from the URL scanned
      type: string
    - contextPath: URLScan.EffectiveURL
      description: Effective URL of the original URL
      type: string
  - arguments:
    - default: true
      description: Url to scan
      isArray: true
      name: url
      required: true
      secret: false
    - auto: PREDEFINED
      defaultValue: 'public'
      description: The submission visibility. If specified, overrides the 'public' parameter.
      predefined:
        - public
        - private
        - unlisted
      isArray: false
      name: scan_visibility
      required: false
      secret: false
    - default: false
      defaultValue: '60'
      description: The amount of time (in seconds) to wait for the scan ID result
        before timeout. Default is 60.
      isArray: false
      name: timeout
      required: false
      secret: false
    - default: false
      description: The submission type. Can be "public" or "private".
      isArray: false
      name: public
      required: false
      secret: false
    - default: false
      defaultValue: '20'
      description: The maximum number of results to return.
      isArray: false
      name: limit
      required: false
      secret: false
    - default: false
      defaultValue: '5'
      description: The amount of time (in seconds) to wait between tries if the API
        rate limit is exceeded.
      isArray: false
      name: wait
      required: false
      secret: false
    - default: false
      defaultValue: '0'
      description: Number of retries for the API rate limit. Default is 0.
      isArray: false
      name: retries
      required: false
      secret: false
    - auto: PREDEFINED
      default: false
      description: Determines whether a scan should continue if one of the URLs is
        on block list.
      isArray: true
      name: continue_on_blacklisted_urls
      predefined:
      - 'true'
      - 'false'
      defaultValue: 'false'
      required: false
      secret: false
    - default: false
      isArray: false
      name: useragent
      description: User agent to perform request
      required: false
      secret: false
    deprecated: false
    description: Submits a URL to scan.
    execution: false
    name: url
    outputs:
    - contextPath: URL.Data
      description: The URL submitted for scanning.
      type: string
    - contextPath: URL.Malicious.Vendor
      description: For malicious URLs, the vendor that made the decision.
      type: string
    - contextPath: URL.Malicious.Description
      description: For malicious URLs, the reason that the vendor made the decision.
      type: string
    - contextPath: URL.Relationships.EntityA
      description: The source of the relationship.
      type: string
    - contextPath: URL.Relationships.EntityB
      description: The destination of the relationship.
      type: string
    - contextPath: URL.Relationships.Relationship
      description: The name of the relationship.
      type: string
    - contextPath: URL.Relationships.EntityAType
      description: The type of the source of the relationship.
      type: string
    - contextPath: URL.Relationships.EntityBType
      description: The type of the destination of the relationship.
      type: string
    - contextPath: URLScan.RelatedIPs
      description: The IP addresses related to the scanned URL.
      type: string
    - contextPath: URLScan.RelatedASNs
      description: The ASNs related to the scanned URL.
      type: string
    - contextPath: URLScan.Countries
      description: The countries associated with the scanned URL.
      type: string
    - contextPath: URLScan.RelatedHash
      description: File hashes related to the scanned URL.
      type: string
    - contextPath: URLScan.Subdomains
      description: Subdomains associated with the scanned URL.
      type: string
    - contextPath: URLScan.ASN
      description: The ASN of the scanned URL.
      type: string
    - contextPath: URLScan.Data
      description: The URL of the file.
      type: string
    - contextPath: URLScan.Malicious.Vendor
      description: The vendor that reported the malicious indicator for the file.
      type: string
    - contextPath: URLScan.Malicious.Description
      description: A description of the malicious indicator.
      type: string
    - contextPath: URLScan.File.Hash
      description: The SHA256 hash of file.
      type: string
    - contextPath: URLScan.File.FileName
      description: The name of the file.
      type: string
    - contextPath: URLScan.File.FileType
      description: The file type.
      type: string
    - contextPath: URLScan.File.Hostname
      description: The URL of the file.
      type: string
    - contextPath: File.SHA256
      description: The SHA256 hash of the file.
      type: string
    - contextPath: File.Name
      description: The name of the file.
      type: string
    - contextPath: File.Type
      description: The file type.
      type: string
    - contextPath: File.Hostname
      description: The URL of the file.
      type: string
    - contextPath: URLScan.Certificates
      description: The certificates found for the scanned URL.
      type: string
    - contextPath: DBotScore.Score
      description: The actual score.
      type: string
    - contextPath: DBotScore.Type
      description: The indicator type.
      type: string
    - contextPath: DBotScore.Vendor
      description: The vendor used to calculate the score.
      type: string
    - contextPath: DBotScore.Indicator
      description: The indicator that was tested.
      type: string
    - contextPath: URLScan.RedirectedURLs
      description: Redirected URLs from the scanned URL.
      type: string
    - contextPath: URLScan.EffectiveURL
      description: Effective URL of the original URL.
      type: string
    - contextPath: URL.ASN
      description: The URL ASN.
      type: String
    - contextPath: URL.FeedRelatedIndicators.value
      description: Indicators that are associated with the URL.
      type: String
    - contextPath: URL.FeedRelatedIndicators.type
      description: the type of the indicators that are associated with the URL.
      type: String
    - contextPath: URL.Geo.Country
      description: The URL country.
      type: String
    - contextPath: URL.ASOwner
      description: The URL AS owner.
      type: String
    - contextPath: URL.Tags
      description: Tags that are associated with the URL.
      type: String
  - arguments:
    - default: false
      description: The UUID of the URL for which to search the transaction list.
      isArray: false
      name: uuid
      required: true
      secret: false
    - default: false
      defaultValue: '20'
      description: The maximum number of results to return to the War Room. Maximum
        is 100. Default is 20.
      isArray: false
      name: limit
      required: false
      secret: false
    - default: false
      description: The URL for which to search the transaction list.
      isArray: false
      name: url
      required: true
      secret: false
    deprecated: true
    description: Returns the HTTP transaction list for the specified URL. Do not use
      this command in conjunction with the urlscan-get-http-transactions script.
    execution: false
    name: urlscan-get-http-transaction-list
    outputs:
    - contextPath: URLScan.URL
      description: The URL address that was scanned.
      type: string
    - contextPath: URLScan.httpTransaction
      description: A link to the HTTP transaction made during the search for the specified
        URL.
      type: string
  - arguments:
    - default: false
      description: The URL sought after.
      isArray: false
      name: url
      required: true
      secret: false
    deprecated: true
    description: Submits a URL to retrieve its UUID.
    execution: false
    name: urlscan-submit-url-command
  - arguments:
    - default: false
      description: The URI for which to get the results.
      isArray: false
      name: uri
      required: true
      secret: false
    deprecated: true
    description: Polls the urlscan service regarding the results of the specified
      URI.
    execution: false
    name: urlscan-poll-uri
  - arguments:
    - default: false
      description: The UUID of the URL for which to search.
      isArray: false
      name: uuid
      required: true
      secret: false
    deprecated: true
    description: Returns the results page for the specified UUID.
    execution: false
    name: urlscan-get-result-page
  feed: false
  isfetch: false
  longRunning: false
  longRunningPort: false
  runonce: false
  script: '-'
  subtype: python2
  type: python
  dockerimage: demisto/python:2.7.18.24398
defaultEnabled: false
fromversion: 5.0.0<|MERGE_RESOLUTION|>--- conflicted
+++ resolved
@@ -6,8 +6,8 @@
 - displaypassword: API Key (only required for scanning URLs)
   name: creds_apikey
   required: false
-<<<<<<< HEAD
-  type: 4
+  type: 9
+  hiddenusername: true
 - additionalinfo: Determines the visbility level of the scan. This will override the 'public submissions' setting.
   display: Scan Visbibility
   name: scan_visibility
@@ -17,10 +17,6 @@
   - unlisted
   required: false
   type: 15
-=======
-  type: 9
-  hiddenusername: true
->>>>>>> bdfdd5c5
 - additionalinfo: Reliability of the source providing the intelligence data.
   defaultvalue: C - Fairly reliable
   display: Source Reliability
