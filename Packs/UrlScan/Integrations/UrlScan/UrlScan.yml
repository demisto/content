--- conflicted
+++ resolved
@@ -461,11 +461,7 @@
   script: ''
   subtype: python3
   type: python
-<<<<<<< HEAD
-  dockerimage: demisto/python3:3.10.9.40422
-=======
   dockerimage: demisto/python3:3.10.9.42476
->>>>>>> c27321b7
 fromversion: 5.0.0
 tests:
 - urlscan_malicious_Test