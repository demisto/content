category: Data Enrichment & Threat Intelligence
commonfields:
  id: urlscan.io
  version: -1
configuration:
- display: API Key (only required for scanning URLs)
  name: apikey
  required: false
  type: 4
- additionalinfo: Reliability of the source providing the intelligence data.
  defaultvalue: C - Fairly reliable
  display: Source Reliability
  name: integrationReliability
  options:
  - A+ - 3rd party enrichment
  - A - Completely reliable
  - B - Usually reliable
  - C - Fairly reliable
  - D - Not usually reliable
  - E - Unreliable
  - F - Reliability cannot be judged
  required: true
  type: 15
- display: Trust any certificate (not secure)
  name: insecure
  required: false
  type: 8
- display: Use system proxy settings
  name: proxy
  required: false
  type: 8
- defaultvalue: '1'
  display: URL Threshold. Minimum number of positive results from urlscan.io to consider
    the URL malicious.
  name: url_threshold
  required: false
  type: 0
- defaultvalue: 'true'
  display: Enable public submissions by default.
  name: is_public
  required: false
  type: 8
<<<<<<< HEAD
description: Use urlscan.io integration to perform scans on suspected URLs and see their reputation.
=======
- defaultvalue: 'true'
  additionalinfo: Create relationships between indicators as part of Enrichment.
  display: Create relationships
  name: create_relationships
  required: false
  type: 8
description: Urlscan.io reputation
>>>>>>> 4984c174
display: urlscan.io
name: urlscan.io
script:
  commands:
  - arguments:
    - default: true
      description: A parameter for which to search (as a string), for example an IP
        address, file name, SHA256 hash, URL, domain, and so on.
      isArray: false
      name: searchParameter
      required: true
      secret: false
    - default: false
      defaultValue: '20'
      description: The maximum number of results to return. Default is 20.
      isArray: false
      name: limit
      required: false
      secret: false
    deprecated: false
    description: Search for an indicator that is related to former urlscan.io scans.
    execution: false
    name: urlscan-search
    outputs:
    - contextPath: URLScan.URL
      description: The URL.
      type: string
    - contextPath: URLScan.Domain
      description: The domain of the scanned URL.
      type: string
    - contextPath: URLScan.ASN
      description: The ASN of the scanned URL.
      type: string
    - contextPath: URLScan.IP
      description: The IP address of the scanned URL.
      type: string
    - contextPath: URLScan.ScanID
      description: The scan ID of the scanned URL.
      type: string
    - contextPath: URLScan.ScanDate
      description: The date that the URL was last scanned.
      type: string
    - contextPath: URLScan.Hash
      description: The SHA256 hash of the scanned file.
      type: string
    - contextPath: URLScan.FileName
      description: The file name of the scanned file.
      type: string
    - contextPath: URLScan.FileSize
      description: The size of the scanned file.
      type: number
    - contextPath: URLScan.FileType
      description: File type of the file scanned
      type: string
  - arguments:
    - default: false
      description: The URL to scan.
      isArray: true
      name: url
      required: true
      secret: false
    - default: false
      defaultValue: '60'
      description: The amount of time (in seconds) to wait for the scan ID result
        before timeout. Default is 60.
      isArray: false
      name: timeout
      required: false
      secret: false
    - default: false
      description: The submission type. Can be "public" or "private".
      isArray: false
      name: public
      required: false
      secret: false
    - default: false
      defaultValue: '20'
      description: The maximum number of Limits the returned list of Certificates,
        IP's and ASN's
      isArray: false
      name: limit
      required: false
      secret: false
    - auto: PREDEFINED
      default: false
      description: Determines whether a scan should continue if one of the URLs is
        blacklisted.
      isArray: true
      name: continue_on_blacklisted_urls
      predefined:
      - 'true'
      - 'false'
      defaultValue: 'false'
      required: false
      secret: false
    deprecated: true
    description: Deprecated. Use the url command instead.
    execution: false
    name: urlscan-submit
    outputs:
    - contextPath: URL.Data
      description: The URL submitted for scanning.
      type: string
    - contextPath: URL.Malicious.Vendor
      description: For malicious URLs, the vendor that made the decision.
      type: string
    - contextPath: URL.Malicious.Description
      description: For malicious URLs, the reason that the vendor made the decision.
      type: string
    - contextPath: URLScan.RelatedIPs
      description: IP addresses related to the the scanned URL.
      type: string
    - contextPath: URLScan.RelatedASNs
      description: ASNs related to the scanned URL.
      type: string
    - contextPath: URLScan.Countries
      description: Countries associated with the scanned URL.
      type: string
    - contextPath: URLScan.RelatedHash
      description: File hashes related to the scanned URL.
      type: string
    - contextPath: URLScan.Subdomains
      description: Subdomains related to the scanned URL.
      type: string
    - contextPath: URLScan.ASN
      description: ASN of the scanned URL.
      type: string
    - contextPath: URLScan.Data
      description: URL of the file.
      type: string
    - contextPath: URLScan.Malicious.Vendor
      description: The vendor reporting the malicious indicator for the file
      type: string
    - contextPath: URLScan.Malicious.Description
      description: A description of the malicious indicator.
      type: string
    - contextPath: URLScan.File.Hash
      description: SHA256 of file found
      type: string
    - contextPath: URLScan.File.FileName
      description: File name of file found
      type: string
    - contextPath: URLScan.File.FileType
      description: File type of the file found
      type: string
    - contextPath: URLScan.File.Hostname
      description: URL where the file was found
      type: string
    - contextPath: URLScan.Certificates
      description: Certificates found for the URL scanned
      type: string
    - contextPath: DBotScore.Score
      description: Score retrieved for Dbot
      type: number
    - contextPath: DBotScore.Type
      description: Type of indicator tested for
      type: string
    - contextPath: DBotScore.Vendor
      description: Vendor who provided DBot Score
      type: string
    - contextPath: DBotScore.Indicator
      description: Indicator URLScan tested for
      type: string
    - contextPath: URLScan.RedirectedURLs
      description: Redirected URLs from the URL scanned
      type: string
    - contextPath: URLScan.EffectiveURL
      description: Effective URL of the original URL
      type: string
  - arguments:
    - default: true
      description: Url to scan
      isArray: true
      name: url
      required: true
      secret: false
    - default: false
      defaultValue: '60'
      description: The amount of time (in seconds) to wait for the scan ID result
        before timeout. Default is 60.
      isArray: false
      name: timeout
      required: false
      secret: false
    - default: false
      description: The submission type. Can be "public" or "private".
      isArray: false
      name: public
      required: false
      secret: false
    - default: false
      defaultValue: '20'
      description: The maximum number of results to return.
      isArray: false
      name: limit
      required: false
      secret: false
    - default: false
      defaultValue: '5'
      description: The amount of time (in seconds) to wait between tries if the API
        rate limit is exceeded.
      isArray: false
      name: wait
      required: false
      secret: false
    - default: false
      defaultValue: '0'
      description: Number of retries for the API rate limit. Default is 0.
      isArray: false
      name: retries
      required: false
      secret: false
    - auto: PREDEFINED
      default: false
      description: Determines whether a scan should continue if one of the URLs is
        blacklisted.
      isArray: true
      name: continue_on_blacklisted_urls
      predefined:
      - 'true'
      - 'false'
      defaultValue: 'false'
      required: false
      secret: false
    deprecated: false
    description: Submits a URL to scan.
    execution: false
    name: url
    outputs:
    - contextPath: URL.Data
      description: The URL submitted for scanning.
      type: string
    - contextPath: URL.Malicious.Vendor
      description: For malicious URLs, the vendor that made the decision.
      type: string
    - contextPath: URL.Malicious.Description
      description: For malicious URLs, the reason that the vendor made the decision.
      type: string
    - contextPath: URL.Relationships.EntityA
      description: The source of the relationship.
      type: string
    - contextPath: URL.Relationships.EntityB
      description: The destination of the relationship.
      type: string
    - contextPath: URL.Relationships.Relationship
      description: The name of the relationship.
      type: string
    - contextPath: URL.Relationships.EntityAType
      description: The type of the source of the relationship.
      type: string
    - contextPath: URL.Relationships.EntityBType
      description: The type of the destination of the relationship.
      type: string
    - contextPath: URLScan.RelatedIPs
      description: The IP addresses related to the scanned URL.
      type: string
    - contextPath: URLScan.RelatedASNs
      description: The ASNs related to the scanned URL.
      type: string
    - contextPath: URLScan.Countries
      description: The countries associated with the scanned URL.
      type: string
    - contextPath: URLScan.RelatedHash
      description: File hashes related to the scanned URL.
      type: string
    - contextPath: URLScan.Subdomains
      description: Subdomains associated with the scanned URL.
      type: string
    - contextPath: URLScan.ASN
      description: The ASN of the scanned URL.
      type: string
    - contextPath: URLScan.Data
      description: The URL of the file.
      type: string
    - contextPath: URLScan.Malicious.Vendor
      description: The vendor that reported the malicious indicator for the file.
      type: string
    - contextPath: URLScan.Malicious.Description
      description: A description of the malicious indicator.
      type: string
    - contextPath: URLScan.File.Hash
      description: The SHA256 hash of file.
      type: string
    - contextPath: URLScan.File.FileName
      description: The name of the file.
      type: string
    - contextPath: URLScan.File.FileType
      description: The file type.
      type: string
    - contextPath: URLScan.File.Hostname
      description: The URL of the file.
      type: string
    - contextPath: File.SHA256
      description: The SHA256 hash of the file.
      type: string
    - contextPath: File.Name
      description: The name of the file.
      type: string
    - contextPath: File.Type
      description: The file type.
      type: string
    - contextPath: File.Hostname
      description: The URL of the file.
      type: string
    - contextPath: URLScan.Certificates
      description: The certificates found for the scanned URL.
      type: string
    - contextPath: DBotScore.Score
      description: The actual score.
      type: string
    - contextPath: DBotScore.Type
      description: The indicator type.
      type: string
    - contextPath: DBotScore.Vendor
      description: The vendor used to calculate the score.
      type: string
    - contextPath: DBotScore.Indicator
      description: The indicator that was tested.
      type: string
    - contextPath: URLScan.RedirectedURLs
      description: Redirected URLs from the scanned URL.
      type: string
    - contextPath: URLScan.EffectiveURL
      description: Effective URL of the original URL.
      type: string
    - contextPath: URL.ASN
      description: The URL ASN.
      type: String
    - contextPath: URL.FeedRelatedIndicators.value
      description: Indicators that are associated with the URL.
      type: String
    - contextPath: URL.FeedRelatedIndicators.type
      description: the type of the indicators that are associated with the URL.
      type: String
    - contextPath: URL.Geo.Country
      description: The URL country.
      type: String
    - contextPath: URL.ASOwner
      description: The URL AS owner.
      type: String
    - contextPath: URL.Tags
      description: Tags that are associated with the URL.
      type: String
  - arguments:
    - default: false
      description: The UUID of the URL for which to search the transaction list.
      isArray: false
      name: uuid
      required: true
      secret: false
    - default: false
      defaultValue: '20'
      description: The maximum number of results to return to the War Room. Maximum
        is 100. Default is 20.
      isArray: false
      name: limit
      required: false
      secret: false
    - default: false
      description: The URL for which to search the transaction list.
      isArray: false
      name: url
      required: true
      secret: false
    deprecated: true
    description: Returns the HTTP transaction list for the specified URL. Do not use
      this command in conjunction with the urlscan-get-http-transactions script.
    execution: false
    name: urlscan-get-http-transaction-list
    outputs:
    - contextPath: URLScan.URL
      description: The URL address that was scanned.
      type: string
    - contextPath: URLScan.httpTransaction
      description: A link to the HTTP transaction made during the search for the specified
        URL.
      type: string
  - arguments:
    - default: false
      description: The URL sought after.
      isArray: false
      name: url
      required: true
      secret: false
    deprecated: true
    description: Submits a URL to retrieve its UUID.
    execution: false
    name: urlscan-submit-url-command
  - arguments:
    - default: false
      description: The URI for which to get the results.
      isArray: false
      name: uri
      required: true
      secret: false
    deprecated: true
    description: Polls the urlscan service regarding the results of the specified
      URI.
    execution: false
    name: urlscan-poll-uri
  - arguments:
    - default: false
      description: The UUID of the URL for which to search.
      isArray: false
      name: uuid
      required: true
      secret: false
    deprecated: true
    description: Returns the results page for the specified UUID.
    execution: false
    name: urlscan-get-result-page
  feed: false
  isfetch: false
  longRunning: false
  longRunningPort: false
  runonce: false
  script: '-'
  subtype: python2
  type: python
defaultEnabled: false
fromversion: 5.0.0<|MERGE_RESOLUTION|>--- conflicted
+++ resolved
@@ -40,17 +40,13 @@
   name: is_public
   required: false
   type: 8
-<<<<<<< HEAD
-description: Use urlscan.io integration to perform scans on suspected URLs and see their reputation.
-=======
 - defaultvalue: 'true'
   additionalinfo: Create relationships between indicators as part of Enrichment.
   display: Create relationships
   name: create_relationships
   required: false
   type: 8
-description: Urlscan.io reputation
->>>>>>> 4984c174
+description: Use urlscan.io integration to perform scans on suspected URLs and see their reputation.
 display: urlscan.io
 name: urlscan.io
 script:
