--- conflicted
+++ resolved
@@ -2,11 +2,7 @@
     "name": "Urlscan.io",
     "description": "Urlscan.io reputation",
     "support": "xsoar",
-<<<<<<< HEAD
-    "currentVersion": "1.1.2",
-=======
     "currentVersion": "1.1.3",
->>>>>>> 538ff66e
     "author": "Cortex XSOAR",
     "url": "https://www.paloaltonetworks.com/cortex",
     "email": "",
