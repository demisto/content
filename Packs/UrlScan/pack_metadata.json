{
    "name": "URLScan.io",
    "description": "urlscan.io Web Threat Intelligence",
    "support": "partner",
<<<<<<< HEAD
    "currentVersion": "1.2.4",
=======
    "currentVersion": "1.2.6",
>>>>>>> c27321b7
    "author": "urlscan GmbH",
    "url": "https://urlscan.io",
    "email": "support@urlscan.io",
    "created": "2020-10-15T16:00:00Z",
    "categories": [
        "Data Enrichment & Threat Intelligence"
    ],
    "tags": [],
    "useCases": [],
    "keywords": [
        "phishing",
        "web",
        "brand impersonation"
    ],
    "dependencies": {},
    "marketplaces": [
        "xsoar",
        "marketplacev2"
    ]
}<|MERGE_RESOLUTION|>--- conflicted
+++ resolved
@@ -2,11 +2,7 @@
     "name": "URLScan.io",
     "description": "urlscan.io Web Threat Intelligence",
     "support": "partner",
-<<<<<<< HEAD
-    "currentVersion": "1.2.4",
-=======
     "currentVersion": "1.2.6",
->>>>>>> c27321b7
     "author": "urlscan GmbH",
     "url": "https://urlscan.io",
     "email": "support@urlscan.io",
