--- conflicted
+++ resolved
@@ -655,12 +655,8 @@
     - contextPath: Nozomi.IpByMac.mac
       description: Mac found the ips.
       type: String
-<<<<<<< HEAD
     description: Find a node ip from a mac address.
-  dockerimage: demisto/python3:3.10.14.92207
-=======
   dockerimage: demisto/python3:3.11.10.116949
->>>>>>> 823588a9
   isfetch: true
   runonce: false
   subtype: python3