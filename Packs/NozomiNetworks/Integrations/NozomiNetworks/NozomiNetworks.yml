commonfields:
  id: Nozomi Networks
  version: -1
vcShouldKeepItemLegacyProdMachine: false
name: Nozomi Networks
display: Nozomi Networks
category: Network Security
image: data:image/png;base64,UklGRj4VAABXRUJQVlA4WAoAAAAQAAAABgEATQAAQUxQSMkMAAAB8Edt2zMn2f8dc8+QCQkErFG6eRIbHXvvhY4YGw899uBDsfG+eRWsSEnsisG6lsT2FHvF3qXFrpRHeqjSAikz973/MTPXdd3Du1ae9fwVEROg/77Maa82+f8B8CrPU6+X8lp8OZX+eerF/PwWnlcJKbyc36LzpvkZmN+6BZdT6ZOJ+fktNq+S1Ay8lN9Cy6n0LZif3zK7hfQGvJzfIpvrgPl5/yGgOtbC8s5yFVTnZUW/8vLyY+wOKC8vL7WL9J349Ee1Py9+99Eru9mcVO74YotI34lPf1T78+J3Hhrbza5jeXn5qJiL6F/Ly8u7ZCotLy/v5M6b9qYrmNcqG6YCyw6x6gV8a+MNfDdJ5vqaE8zuw/FXRt7Ad5Nkrq85weYsIBjp4tIAOD/TN8A5zrxp/ttmJQ0mwby8LOGlVuF1f9XHfG915+zq/qqP+d4HDrLj34faHbyMrPGm+ViodIcB1ORlCTMjYY3fTtq9q5Zt8lNg5anhVRuM307avauWbfJT4LdT7Xg6YhN5gqzxpvlYqXSvCdWxLPFHhFTWDLD5kQGHRpXb/ZoFPsDm0zL1vtz61mbg14MzXdkMsPnhAYd4yu0x4TMfYPOpdsmLbQYnssab5uNApTtMguq87KCuTyhDdgPNj3ZWRm/wYoD1vTPYt34L2Hm6Mg7dDTQ/0kkZo4MXA6zvbcWqrmadVpI1U3zsDuwglTYYwLVZwo8Hh3D4JmD7JTIuqAH4LNdRZDbgX6mMh28GtpfKuOAFgM/iVjxj9gTZ4k1uwkGvhYdJ4xtMbsqGVUmgJuYs8gKwZ5gs82sAbnQ0MgE8EskQeQHYM1SW+a8CXGXmA82lJuc3gZ/Iisk+TljYQRrdkF2PVwOUOzsjAdwq67aLgI2FTnpvAT4vUMYzEsCtsj50BfBTa6MlnwBrO2dquxR49ZdsGNuEIxYWSeMbjK6PhfXYAV8B209z9TLwda6d+vvABBcdfgBW/EWZXwG+yrXTxT5whdE3x+0Cno2ki1QBW478KRuKlzrj+yKpdIfJsnl5Yanb78Cao9yUNABXyKH3AbDAQfx1YPcZynx4A3C5HHoLgDfM9D9AsjTd0AQE1yoLuknFvzhjYQfp4gaD5cxrFZbO2Qt8kuekDNhU4ELXA7sPspsKcIsMrwQ2FbhQObDzQLPWnwHLD0rZ/1fgtVh43pTNg6Tipc5YeJg0rsGEeXlhaUISeDzq4mHgNTnt5QNnWvXfDdTETR4GXpXT3gFwhpl6bAae8STvCWB1N4U3xWf7BVLxcmcs7CCNbjBhXiysyDwguMbFm8B9buJrgTE2R9YBC9vL9C3gPje564AxFpoIBJdIw3xgjELzpjQB2wdJfZY7Y1GRNL7BhMpYSDpgCbDtWAffApPd6GtgskXBJ8CmvjL+FpjkRt8Ck2xy3wF+P+SAX4DXYuFN8UndfoF05DJnLCqURjeYBFWxkHTsdmDxfnbfA9c5WgDcauZVA00Xyfx74FpHHwK32qioDnh2FrD1CIU2ron02wdJvf9wxseF0rhGA4L7wtKIJuCluNUiYLKjz4FJZtcHwJ2yXARMcvQlMMlKVwWQbAJ/vMJ7g8zbz5CO2+CMLwulG5IGLA9NswCmWn0A3OcmugIYbXTsTmBBrs0HwH1uYiuBUXaxd0j7UiSr2HCGdNxjzvi4UJEbbsimNu8Cu/vbPAW85qYkAZxmctBi4I8S2T4NvOqmJAGcZqeeW1PWFSskr8SC7YOlAncsKpIKzLrFwlHhUmBTX4u/AVv2d1IGbGtvkP82sPUkWU8Etuzv5EpgUzsHGpmEpiEKa0qlDdvPkEJgUaFkNvn+WDg6fhewsMDsWB8Y7eR14DUZ3gsEV8n+2AAY5eQNoEYuIs/D4wrr6qb7rVh/Rih8XGgTVMXC0Q0B8Ehvo9hXwFe5Dk5sBMoMLm0EHok6iH0FfBl3cEYTBEOcqNvqlYeGNb4RB2w7IxS+LLQgmB4JJ/oU4D9opDEAN9vlvAf80T5T3z+BD1vL5ViAm+wKFgHftXKjM85USFc14oQNZ4bCx4UWJKbHQlG7z4CkWe43QP1gm1glEJQp4/4LgbWHy2nuN0D9IJvYPCC4TI6M3YxvxBHbzgyFLw+xIJgeCUVHbSStgc5rBv4catZqDsAb0QyRx4HEcDk+vxnYNtSsVSXAG9F94+pGnLHhm1D4uM6CxPRoKBpQb6WKAGisOsTg+HcBlhcr4zVJCKZFXOn/AqCxqtDghHcBlhdr35iYsHo5yGRosuQLg8yZ/DmxcDQxsPLuCQDqHistaZOzX98r/9kI8Et3ZRywF1g2bpT1hRm8ewOAuscuLmmTs1/f695sBPjlaO0jmpiwObwqCOO9DrXu5ngKKfqylbw7k6T1t23YRfqlxcp44Cocf5VB3l1J0vrbNuwi/bfF2mc0OWFRFKsMwlBJrSN/To7CUocfrBQZ+kMaw/oHD1bmHoSmyLAf0xjWz2infUgTExaKVYeiLrVu5ngKT723WEkFk38zqX/+GJlmg1Qw+TeT+uf7yTLrNDlhobzqIAyV1LqYmyPLkysqKi600/kVFeNspLyB975eu2rdss+fvq5I5gdVuB5jJOUPuvf12lXrln1efXWRrLtWVFSMdXN1RUVFUaaxFRUV3dLo9ioLxapDUedauyfj2se9mPZtL6b/J6PdzQ7IUV5NCIVSyc82JXG1IE36V8eVNy9w9vBIqaTWomVpxFNxxaqdPbXncqlLbcvluoQJ1TnKqw5csWekVFKb6aGWhm4LTKj0FKt2xp4hUufadPPiLY7obQkTvypHeTXO2DZEKvk5ZW5cbnuXlXVOc2JZWQejXmWZjzfpV2Z4pMF+ZWWXRFLOKB8RSTmlrKzE4qCR9z44fXhbm8hlZaljzm5jcUBZWf8Ub3hZ2dlmJdfPuOuqI80UuS0wgCpP+S87o36odPRKeCEux1Pho/yUB+Bso5vJPMtkGobXGOQup/nIlM9pOlxS5AuSfYyi164j9dehFtFVpP/3ZWZ9YYGkyLSADf1MIhN2AjQ83clI0dsTJn5ljvJrnLFtiHT0zzVtFQKz9jE9BBMkdW+CCZK6N/GtZxJ9MCB9098c0XCRi5uSrD5BpsMSkAyAR80UuS0wgEpP+S85o36I1CmuUJoHO3qif9ojTXqOGDHin/D0iBEjik0uhNck/S/whqSpMF2m1wYkHj7liIHvQMPpNuuGDx8+7lP4zrO7upk/T5XxS3BXUc8pf2wstlB0dmDiT/OUP98Z285TmCn8UeJmktzeCdfJMn8V2w9W9FtgZyd5X+KfYHLQOpgiSbkvwgeexW+SVLiV5o5WYxrZMVjmn9NcLKnTabKO3tbFAL8qR3nznTE7rLWw8CAnM45K7ZQFehhG6gSfrXCD+ib5MmryV/gslqJuO0n2cNFmPU2H2pTuYfO5snwZvp/cp5VcRiImUOUp/2VXNfGwJn8BT0ZcpP9nNvSHZ3Ub3JxggW6BKTK9E25X+vfhIosVnTt37vUkfO1ZrN8Bs2Q7JAH4v9zdwYFk5lflKH++m5q2CuuqnptIXr9P5a9kbcHnrGrzKY1HvE99kdFsmJLhFbjcgmQyGcCegbJI3Xq8TeSSpaSuOd3JWYEBVHnKP9hFTVzhaWzAnu8cfDQ7dUw2aA5UNPOEJsKsPbwt46kwN110CZxtk/b3YbLa8xH8eoiFFD93xkIfvnYSnR2Y+NM8yUFNW2WD9xCpVpPk1s1JSXbBMHXdzW6YYHY+bDosTX+fjftbbJ0x41t4JGLVMGb/r6EmZhYplBQ9Yw3NThSdExjgT/Mc1MSVFWr90T7mLQLWF0hvAg1/MYsvggUHSzr6d5ghi9+kko0kh1t9JB1RR3C12cj1pREp8jkJN4rNDgzwp3tWr7ZVlujINS6+eSrt+GzQXcBjksqBN2V5+g7447E7n9sKiw5woLKAFV1sFki6IsGW40y6byX5yT1T/+6zxJGiswMD/NNsatoqa3T6DgcZn8mKY338MyR13Q0jbTRwLek/KpILrwbez3MQuQOWdTXIr2wgbf0QV4rNCQw4z2J+XFl4Q13dyBRNqKs7xej6uswP2NxSVzfGgbcwsTQmSf9IbNjPSp3mrIHkkmvjslhU94Ukdf6hru5akx51da9IUqtX6urmRjJJxz25JmDP26fJfWxW4GpQW2VjNB6PponE455RNJ45ZhOLx6MOtF+H/ZVa0OFAucw7+piiqKxz4jkpahWPtzKJxOOtUhSNx+Myzy3ufrBCjc4OHLW8o7OC/wwoNtfBvBaZWj8R2PyrXctMsbkWb7ZTS7313MDkX+3Uco/NCjK92lYt+djcDG+1U8u+9dwg5V/t1NKPzT1Pvd5sp5Z/6wNU0E7/XQ8AVlA4IE4IAACQKwCdASoHAU4APm0ylEekP6IhJhQL0/ANiWxt1mDQA9GbibiAGUq7SeM/0r/lcFu/ED9APFm4jn8Jf0r/wFrx5cF+5fhnaoRgfefxm2GTr38v/EL3la9/VPw/yas7eW34x+bf8b+xfmt9Cv6r/lfYn+ff9d7gH6U/8j+2dYD+megD9rP2g92X/H/pn7h/QA/mf+E/9ftJ/8X2DfQE/mf+o9Vj/Z/t1/5vkW/rv/C/bv2qv//7AHoAfv/2D/Wv+3fgt+o32y9Sspqy8pCUElXbgZO60NMxrZ719tH2as6wt03E9WWzPQB7qLyYuTlRFAaxzfdU2+vpzjWU/0ZT2u5yAHnfCRuRkRF8ciQQLsWysDtubqYFhbm9NlcC6oGniIl2I7SQY1XQDW1Le9OMU7UYwK+UNrhVtNnJoRRP49cT/Ycgw9Wd+Mp3dQnUNE94vxKf8eYRocSMJM3zcNbAUOxaVhGh7gAA/uQmxdPN7JCiO4YUatcMKNQ1LSHSxOWnrGJDy+W2QS5fjhbrt/wuSAq/WnFjoCohjziXNdjTxf76ZjfVtQmEQctHBWlzIAJXGh1xZxgTQnQUIqmCC8l1LN6BgaM09MslBpP0YYsrmetRCe7HBNIlZERZiVVWhQXcNwb4B2HqmuVDQkJ3meGh9D/qA10Wqwsk/zQXM0PUrbFUALSubW33wBK00IwDlUj5OZ5Ngy/Wprjdbp2ylSvrI81NUD2fLEZ9Aalv9Tnv1xMiiW3/nEewoEcFUWn9Fsthpaq5GAhcYfeNuX2y6zNWA42MfpjH2clohQ9D9IqNv4vNgdZkhFHnkKsE5Rm64mn4rC1EuYd/VA8H1xbHxmGvG3L7Y/C//PvzlCXJ1n9k94Itqa10wI5fLl2rSSDixKbMhPZij10/7PBb+BGc9y+R3+ASWgA9//6/cRoxZzRBiQkqMQH7IxAO1E6cygta7kpmY+CWZhseMoqyeeBL+Nw9SxGKRMtp2yTfQPoAR4rVCm+2PWNEISBxhN0zzDwp0pFP4c5B8qnhsY3DResOXRU9pmFbV/P4b2UWNPNQ1kuwl7wGfQ0Nya+xlTmReJTiu2cfnujb4kILPgtpdEzVKiZrywAk1zKWMk7aaUW7Mq+Du71Cxjdur489tACx5AbG+mbUCQLjNv6rfES5zk5+FqfQkcsszBR6PDaVj+W0QXPiFrcjtbx13W/DYS3ADw4WZNS0TTLBzo5PYHKWE1wV6ak5kjZ8aJKhosCkTQJnFTI0jdiKPIgdiOuJ8mB1PVyTqIb6Ykl96mOJYVXZ7XHiADYFHdFY9cvOzClZPM9vEkKFbKk1fXE5EWSq6s0yIV0iC1/krXTsQBTRy4VWhAV/0W8KOzHKnYL9BpGG+cRKt1rOwIbE+MuKrYkI3r8H1PrHAnn9Am5tlnlvEDwR203wS8iRV9Okpr8LXh1kDzQAEJwXb6Zl/9XYEYKCdnl/wr+w28myr4AXrBu4XbzD8meTq1+iXNcAib6M8uCmgcY8/z1JMdRoR4OYSUJvHreOZQoAS4jrMGPh5MZ76P7J7CjunAVEt/GLGKAedcDPf6CSy9bgqtbfrlzrJvjVJbDDctBmJ/dYOkaGhJBhtd6mzzrSLOXYtpicuIX4rnALQniAgUcmwBXpAleyvqB+8g5OEiaC3JbVvdHzyECCZ7MhfIE/Pza2TosR77ekMtPJxiQkqMRh2eYfqrW4h6gRUvR//Zy1KVTZj+Fv+GS1WRGBJbgOhfQ4IQcWLeAHc+WYIDPEgx6l0dIglfFyG7czrLgv9xF40dloRy5bLTae4ZZJlcyh0KTNzs2U2A+D3cQsYg2gVY3EuJA1ISjR3JzL1DeJ4A+f6OngI+twh4qN/qdVMmwdwziMcPb32dEyTtvdej3nQpsjg205va087oxX/lhAq/01vcenhE1a28w4oQt67CzwlvJY/nfBbfuuaLQzJ4Wn0q4WfZSyxbxN+PDU1rl09z3vWKUdv84Tdmn1ewghwEnSeWblUzJS8oN2SDAjSK1CXX3sT6XX92J63RLyGuTkkvpIOLdb7/d01mUwB37OYEJ7o+sLlTtSmDCNyjh6Vj/yR+qNVAqxurQA36dMFCX4b5aiCjTD+czOt0LkdRhm8YJG6tdkAVs61vUORH6bO2FMpdrqxFXg3956MPIm9tplD4Ox5Iwh6b/3UdrJgleCrUnWC3Kx0Jvgy6KL5TkYfDHPtau8L5RD64uZ9s0ZoQuNakk0qXAnWrdByPV7E6a8mRBzmXHvElE/T/Gzp21Swba22/WxpsaRYvAqK+ffw6UcStZIMZGOcFpzBk9awjfE9fSgBD1q6UiH1Pe523Rj+4fHhkZ97AadxEaUSlVNU/6mF1y+DHpyg5dgeibNo0MtP6YGtXf68PeFjZhVrODgYKBMgW2qGuXT4++O/2NzbFHPrIl36lior4p/MlYqf+sdAfTzeyBOTAGy5y6/3Z/ufn0cZx87RBlw1ZnZyVsVoOpMcXiYMKApTpI+1GLK8oHe7SfLIE6aPjnQW5vaueHPG5FOeMNe2uuI4tcwm15+jg/R/MwiLKThYsWXFYicBoE4Km6Nf1GyCdUKi2bMqZSn1Nh8oPZ3iwkwM5JtRs45jQjF4UZPgNrm2kVTYkc8ko/g7JStuFKDghf8hKRG8S+22gZD6LQOyiN7vIzV6T/5yTKtql3aSt5t+FoaANNNccY9w5we9JdLhbTaItMxRCsBn/Y0FKpTjBjlA7x/ml+estRVAAfOdOr0HSUYyO18i8z29cP7mZUZnxxUkPJS1zrVjAavIAJ6O//+pSAItgACSdv0dctXjl7eAi4dbgbdnWsSpNH/11oAAA==
description: |-
  The Nozomi Networks Guardian platform is a hardware or virtual appliance that is used to monitor OT/IoT/IT networks. It combines asset discovery, network visualization, vulnerability assessment, risk monitoring and threat detection in a single solution.
    This integration is used to gather alerts and assets information from Nozomi.
configuration:
- display: Endpoint url
  name: endpoint
  defaultvalue: https://nozomi_instance.com
  type: 0
  required: true
  additionalinfo: Your Nozomi Networks appliance endpoint URL appliance
- display: Username
  name: credentials
  type: 9
  required: true
  additionalinfo: A user having APIs access privileges credentials.
- display: Trust any certificate (not secure)
  name: insecure
  type: 8
  required: false
- display: Use system proxy settings
  name: proxy
  type: 8
  required: false
- display: Fetch incidents
  name: isFetch
  type: 8
  required: false
- display: Incident type
  name: incidentType
  type: 13
  required: false
- display: Get incidents from last
  name: fetchTime
  defaultvalue: 7 days
  type: 0
  required: false
  additionalinfo: 'Set the time frame to get incidents by. Default is 7 days. Other
    examples: 30 seconds, 1 minute, 4 hours, 2 days...'
- display: Get incidents from risk level
  name: riskFrom
  defaultvalue: "1"
  type: 15
  required: false
  options:
  - "1"
  - "2"
  - "3"
  - "4"
  - "5"
  - "6"
  - "7"
  - "8"
  - "9"
  - "10"
  additionalinfo: Will only fetch incident with a risk higher or equal to the selected
    value.
- display: Fetch also Nozomi incidents
  name: fecthAlsoIncidents
  type: 8
  required: false
  additionalinfo: In the Nozomi platform, alerts are single events and incidents are
    an aggregation of alerts. By default only alerts will be fetched by CORTEX XSOAR,
    however, if selected, incidents will also be fetched.
- display: Incidents Fetch Interval
  name: incidentFetchInterval
  defaultvalue: "1"
  type: 19
  required: false
- display: Incidents per run
  name: incidentPerRun
  defaultvalue: "20"
  type: 0
  required: false
  additionalinfo: Specifies the maximum number of incidents to retrieve during each
    fetch operation. This value determines the size of the result set fetched from
    the source system. Default is 20.
script:
  script: |-
    from datetime import timezone



    ''' IMPORTS '''

    import urllib3
    import json
    import requests

    urllib3.disable_warnings()


    class Client:
        def __init__(self, base_url=None, headers=None, verify=None, proxies=None, auth=None):
            self.base_url = base_url or demisto.params().get('endpoint')
            self.headers = headers or {'accept': "application/json"}
            self.verify = verify if verify is not None else not demisto.params().get('insecure', True)
            self.proxies = proxies if proxies is not None else demisto.params().get('proxy', False)
            self.auth = auth or (
                demisto.params().get("credentials", {}).get('identifier', ''),
                demisto.params().get("credentials", {}).get('password', '')
            )

        def _make_request(self, method, path, **kwargs):
            url = self.base_url + path
            demisto.info("Nozomi url " + url)
            response = requests.request(
                method=method,
                url=url,
                headers=self.headers,
                verify=self.verify,
                proxies=self.proxies,
                auth=self.auth,
                **kwargs
            )

            demisto.info("Nozomi status_code " + str(response.status_code))

            if response.status_code not in (200, 201, 202, 204):
                demisto.info(f"Nozomi Unexpected status code: {response.status_code}. Returning empty JSON.")
                return {"result": {}, "error": f"Unexpected status code: {response.status_code}"}

            demisto.info("Nozomi response.json(): " + str(response.json()))
            return response.json()

        def http_get_request(self, path):
            return self._make_request('GET', path)

        def http_post_request(self, path, data):
            return self._make_request('POST', path, json=data)


    ''' GLOBAL_VARIABLES '''
    INTEGRATION_NAME = 'Nozomi Networks'
    QUERY_PATH = '/api/open/query/do?query='
    QUERY_ALERTS_PATH = '/api/open/query/do?query=alerts'
    QUERY_ASSETS_PATH = '/api/open/query/do?query=assets | sort id'
    JOB_STATUS_MAX_RETRY = 5
    DEFAULT_HEAD_ALERTS = 20
    DEFAULT_HEAD_ASSETS = 50
    DEFAULT_HEAD_QUERY = 500
    MAX_ASSETS_FINDABLE_BY_A_COMMAND = 100
    DEFAULT_ASSETS_FINDABLE_BY_A_COMMAND = 50


    '''HELPER FUNCTIONS'''


    def get_client():
        return Client()


    def parse_incident(i):
        return {
            'name': f"{i['name']}_{i['id']}",
            'occurred': datetime.fromtimestamp(i['record_created_at'] / 1000, timezone.utc).isoformat(),
            'severity': parse_severity(i),
            'rawJSON': json.dumps(clean_null_terms(i))
        }


    def clean_null_terms(d):
        clean = {}
        for key, value in d.items():
            if isinstance(value, dict):
                nested = clean_null_terms(value)
                if len(nested.keys()) > 0:
                    clean[key] = nested
            elif value is not None:
                clean[key] = value
        return clean


    def parse_severity(item):
        result = int(float(item['risk']) / 2)
        if result < 1:
            return 1
        return result - 1 if result > 4 else result


    def ids_from_incidents(incidents_array):
        return [incident['id'] for incident in incidents_array]


    def better_than_time_filter(st):
        t = ''
        if st:
            t = f' | where record_created_at > {st}'
        return t


    def equal_than_time_filter(st):
        t = ''
        if st:
            t = f' | where record_created_at == {st}'
        return t


    def better_than_id_filter(id):
        res = ''
        if id:
            res = f' | where id > {id}'
        return res


    def start_time(last_run, fetch_time_from='7 days'):
        fetch_time_default, _ = parse_date_range(fetch_time_from, date_format='%Y-%m-%dT%H:%M:%SZ', to_timestamp=True)
        if has_last_run(last_run):
            time_from_last_run = f'{last_run.get("last_fetch", fetch_time_default)}'
            result = f'{fetch_time_default}' if time_from_last_run == '0' else f'{time_from_last_run}'
        else:
            result = f'{fetch_time_default}'
        return result


    def has_last_run(lr):
        return lr is not None and 'last_fetch' in lr


    def incidents_better_than_time(st, head, risk, also_n2os_incidents, client):
        return client.http_get_request(
            f'{QUERY_ALERTS_PATH} | sort record_created_at asc | sort id asc{better_than_time_filter(st)}'
            f'{risk_filter(risk)}{also_n2os_incidents_filter(also_n2os_incidents)} | head {head}'
        )['result']


    def incidents_equal_than_time(st, risk, also_n2os_incidents, client):
        return client.http_get_request(
            f'{QUERY_ALERTS_PATH} | sort record_created_at asc | sort id asc{equal_than_time_filter(st)}'
            f'{risk_filter(risk)}{also_n2os_incidents_filter(also_n2os_incidents)}'
        )['result']


    def also_n2os_incidents_filter(also_n2os_incidents):
        if also_n2os_incidents:
            return ''
        else:
            return ' | where is_incident == false'


    def risk_filter(risk):
        return f' | where risk >= {int(risk)}' if risk else ''


    def incidents_better_than_id(incidents_to_filter, the_id):
        return [incident for incident in incidents_to_filter if incident['id'] > the_id]


    def incidents_equal_time_better_id(st, last_id, risk, also_n2os_incidents, client):
        if last_id:
            return incidents_better_than_id(
                incidents_equal_than_time(st, risk, also_n2os_incidents, client),
                last_id)
        else:
            return []


    def incidents(st, last_id, last_run, risk, also_n2os_incidents, client, head=DEFAULT_HEAD_ALERTS):
        def get_incident_name(i):
            return i['name']

        ibtt = incidents_better_than_time(st, head, risk, also_n2os_incidents, client)

        lft = last_fetched_time(ibtt, last_run)
        lfid = last_fetched_id(ibtt, last_run)

        incidents_merged = incidents_equal_time_better_id(st, last_id, risk, also_n2os_incidents, client) + ibtt

        parsed_incidents = [parse_incident(i) for i in incidents_merged]
        parsed_incidents.sort(key=get_incident_name)

        return \
            parsed_incidents, \
            lft, \
            lfid


    def last_fetched_time(inc, last_run):
        return inc[-1]['record_created_at'] if len(inc) > 0 else last_run.get("last_fetch", 0)


    def last_fetched_id(inc, last_run):
        return inc[-1]['id'] if len(inc) > 0 else last_run.get("last_id", None)


    def last_asset_id(response):
        return response[-1]['id'] if len(response) > 0 else ''


    def ack_unack_alerts(ids, status, client):
        data = []
        for id in ids:
            data.append({'id': id, 'ack': status})
        response = client.http_post_request('/api/open/alerts/ack', {'data': data})

        return response.get("result", {}).get("id", None)


    def ack_alerts(ids, client):
        return ack_unack_alerts(ids, True, client)


    def nozomi_alerts_ids_from_demisto_incidents(demisto_incidents):
        return ids_from_incidents([json.loads(incident['rawJSON']) for incident in demisto_incidents])


    def close_alerts(args, close_action, client):
        readable_close_action = "closed_as_security" if close_action == "delete_rules" else "closed_as_change"
        extracted_ids = argToList(args.get('ids'))
        human_readable = f'Command changes the status of the following alerts: {extracted_ids} ' \
            f'passed as "{readable_close_action}" in Nozomi Networks platform.'

        client.http_post_request(
            '/api/open/alerts/close',
            {"ids": extracted_ids, "close_action": close_action})

        return {
            'readable_output': human_readable,
            'outputs_prefix': None,
            'outputs_key_field': None,
            'outputs': None
        }


    def has_last_id(lr):
        return lr is not None and 'last_id' in lr


    def get_last_id(last_run):
        result = None
        if has_last_id(last_run):
            result = f'{last_run.get("last_id", 0)}'
        return result


    def filter_from_args(args):
        if args and args.get('filter', '') != '':
            filter = args.get('filter', '')
            if '| where' in filter:
                return filter
            else:
                return f" | where {filter}"
        else:
            return ''


    def assets_limit_from_args(args):
        if args:
            limit = int(args.get('limit', DEFAULT_ASSETS_FINDABLE_BY_A_COMMAND))
            if limit > MAX_ASSETS_FINDABLE_BY_A_COMMAND:
                return MAX_ASSETS_FINDABLE_BY_A_COMMAND
            else:
                return limit
        else:
            return DEFAULT_ASSETS_FINDABLE_BY_A_COMMAND


    def nodes_confirmed_filter(only_nodes_confirmed):
        if only_nodes_confirmed and only_nodes_confirmed == 'True':
            return ' | where mac_address:info.likelihood_level == confirmed'
        else:
            return ''


    def humanize_api_error(error):
        if '401' in error:
            return 'Authentication error, check your username and password'
        else:
            return error


    ''' MAIN_FUNCTION '''


    def fetch_incidents(
            client,
            st=None,
            last_run=None,
            last_id=None,
            risk=None,
            fetch_also_n2os_incidents=None,
            test_mode=False
    ):
        st = st or start_time(demisto.getLastRun(), demisto.params().get('fetchTime', '7 days').strip())
        last_run = last_run or demisto.getLastRun()
        last_id = last_id or get_last_id(demisto.getLastRun())
        risk = risk or demisto.params().get('riskFrom', None)
        fetch_also_n2os_incidents = fetch_also_n2os_incidents or demisto.params().get('fecthAlsoIncidents', False)

        demisto_incidents, last_fetch, last_id_returned = \
            incidents(st, last_id, last_run, risk, fetch_also_n2os_incidents, client)

        if not test_mode:
            demisto.setLastRun({'last_fetch': last_fetch, 'last_id': last_id_returned})
            ack_alerts(nozomi_alerts_ids_from_demisto_incidents(demisto_incidents), client)
            demisto.incidents(demisto_incidents)

        return demisto_incidents, last_fetch


    def is_alive(client):
        error = None
        try:
            client.http_get_request(f'{QUERY_ALERTS_PATH} | count')
        except Exception as e:
            error = e.args[0]

        return humanize_api_error(error) if error else 'ok'


    def close_incidents_as_change(args, client):
        return close_alerts(args, 'learn_rules', client)


    def close_incidents_as_security(args, client):
        return close_alerts(args, 'delete_rules', client)


    def query(args, client):
        title = f'{INTEGRATION_NAME} - Results for Query'
        response = client.http_get_request(
            f'{QUERY_PATH}{args.get("query", "")} | head {DEFAULT_HEAD_QUERY}')

        if 'error' in response and response['error']:
            return {
                'outputs_key_field': None,
                'outputs': None,
                'outputs_prefix': None,
                'readable_output': response['error']
            }

        result = response['result']
        human_readable = tableToMarkdown(t=result, name=title, removeNull=True)

        return {
            'outputs': result,
            'outputs_prefix': 'Nozomi.Query.Result',
            'outputs_key_field': '',
            'readable_output': human_readable
        }


    def find_assets(args, client, head=DEFAULT_HEAD_ASSETS):
        title = f'{INTEGRATION_NAME} - Results for Find Assets'
        limit = assets_limit_from_args(args)
        result = []  # type: List[dict]
        last_id = None
        are_there_assets_to_request = True

        if head > limit:
            head = limit

        while limit > len(result) and are_there_assets_to_request:
            raw_response = client.http_get_request(
                f'{QUERY_ASSETS_PATH}{filter_from_args(args)}{better_than_id_filter(last_id)} | head {head}')
            last_id = last_asset_id(raw_response['result'])
            are_there_assets_to_request = head == len(raw_response['result'])
            result = result + raw_response['result']

        if not result:
            return {
                'outputs': [],
                'outputs_prefix': 'Nozomi.Asset',
                'outputs_key_field': 'id',
                'readable_output': f'{INTEGRATION_NAME} - No assets found'
            }

        human_readable = tableToMarkdown(
            t=result,
            name=title,
            removeNull=True,
            headers=['id', 'name', 'ip', 'mac_address', 'level firmware_version', 'os vendor', 'type']
        )
        return {
            'outputs': result,
            'outputs_prefix': 'Nozomi.Asset',
            'outputs_key_field': 'id',
            'readable_output': human_readable
        }


    def find_ip_by_mac(args, client):
        mac = args.get("mac", "")
        only_nodes_confirmed = args.get("only_nodes_confirmed", True)
        result_error = False
        result = {}  # type: Dict

        response = client.http_get_request(
            f'{QUERY_PATH}nodes | select ip mac_address | where mac_address == {mac}{nodes_confirmed_filter(only_nodes_confirmed)}')

        if len(response["result"]) == 0:
            human_readable = f'{INTEGRATION_NAME} - No IP results were found for mac address: {mac}'
            result_error = True
            prefix = None
        else:
            ips = [node['ip'] for node in response["result"]]
            human_readable = f'{INTEGRATION_NAME} - Results for the Ip from Mac Search is {ips}'
            result = {
                'ips': ips,
                'mac': mac
            }
            prefix = 'Nozomi.IpByMac'

        return {
            'outputs': None if result_error else result,
            'outputs_prefix': prefix,
            'outputs_key_field': None,
            'readable_output': human_readable
        }


    ''' EXECUTION '''


    def main():
        try:
            client = get_client()
            if demisto.command() == 'fetch-incidents':
                fetch_incidents(client)
            elif demisto.command() == 'test-module':
                if demisto.params().get('isFetch'):
                    fetch_incidents(client, test_mode=True)
                    demisto.results('ok')
                else:
                    demisto.results(is_alive(client))
            elif demisto.command() == 'nozomi-close-incidents-as-change':
                return_results(CommandResults(**close_incidents_as_change(demisto.args(), client)))
            elif demisto.command() == 'nozomi-close-incidents-as-security':
                return_results(CommandResults(**close_incidents_as_security(demisto.args(), client)))
            elif demisto.command() == 'nozomi-find-assets':
                return_results(CommandResults(**find_assets(demisto.args(), client)))
            elif demisto.command() == 'nozomi-query':
                return_results(CommandResults(**query(demisto.args(), client)))
            elif demisto.command() == 'nozomi-find-ip-by-mac':
                return_results(CommandResults(**find_ip_by_mac(demisto.args(), client)))
        except Exception as e:
            error_message = f"Nozomi Error of type {type(e).__name__} occurred: {str(e)}"
            demisto.error(error_message)
            return_error(error_message)


    if __name__ in ('__main__', '__builtin__', 'builtins'):
        main()
  type: python
  commands:
  - name: nozomi-find-assets
    arguments:
    - name: filter
      description: You can add a filter to get exactly the assets you want, to know
        how to filter assets using the Nozomi query language take a look at the n2os
        user documentation. For example 'where ip match 10.0.1.10', 'where vendor
        ==  Selta Telematica S.p.a'.
    - name: limit
      description: Maximun number of assets get from Nozomi, can't be bigger than
        100.
      defaultValue: "50"
    outputs:
    - contextPath: Nozomi.Asset.id
      description: uniq id of an asset.
      type: String
    - contextPath: Nozomi.Asset.level
      description: network layer.
      type: Number
    - contextPath: Nozomi.Asset.capture_device
      description: source from which the asset was captured.
      type: String
    - contextPath: Nozomi.Asset.ip
      description: array of asset ip.
      type: Unknown
    - contextPath: Nozomi.Asset.mac_address
      description: array of asset mac address.
      type: Unknown
    - contextPath: Nozomi.asset.mac_vendor
      description: array of mac vendor.
      type: Unknown
    - contextPath: os
      description: operating system.
      type: String
    - contextPath: vendor
      description: asset vendor.
      type: String
    - contextPath: Nozomi.Asset.firmware_version
      description: firmaware version.
      type: String
    - contextPath: serial_number
      description: serial number.
      type: String
    - contextPath: product_name
      description: product name.
      type: String
    - contextPath: type
      description: asset type as 'OT_device'.
      type: String
    - contextPath: protocols
      description: array of asset protocols.
      type: Unknown
    description: This command permits you to get some assets from Nozomi, you can
      use the query filter to to refine your search. With the limits you can decide
      the max number of assets you can retrieve from Nozomi, the limit can't be bigger
      than 100.
  - name: nozomi-close-incidents-as-security
    arguments:
    - name: ids
      description: List of IDs to close as security.
      isArray: true
    description: Close incidents as security.
  - name: nozomi-close-incidents-as-change
    arguments:
    - name: ids
      description: List of IDs to close as change.
      isArray: true
    description: Close incidents as change.
  - name: nozomi-query
    arguments:
    - name: query
      required: true
      description: A valid query, to learn how to create a Nozomi query you can take
        a look into the Nozomi Networks user documentation.
      defaultValue: alerts | count
    outputs:
    - contextPath: Nozomi.Query.Result
      description: An array of items.
      type: Unknown
    description: |-
      Can execute a nozomi query to get all the information you want.
      A query can be something like that: "alerts | select id name status ack | where status == open"
      Take a look to n2os manual to know how to do a query.
  - name: nozomi-find-ip-by-mac
    arguments:
    - name: mac
      required: true
      description: a mac address.
      defaultValue: ''''''
    - name: only_nodes_confirmed
      required: true
      default: true
      auto: PREDEFINED
      predefined:
      - "True"
      - "False"
      description: This argument permit you to return only the nodes IPs from a mac
        address of nodes having the status to "confirmed". Default value is True.
      defaultValue: "True"
    outputs:
    - contextPath: Nozomi.IpByMac.ips
      description: Array of ips found for the mac address passed, empty if not found.
      type: Unknown
    - contextPath: Nozomi.IpByMac.mac
      description: Mac found the ips.
      type: String
<<<<<<< HEAD
    description: Find a node ip from a mac address.
=======
>>>>>>> b910b632
  dockerimage: demisto/python3:3.11.10.116949
  isfetch: true
  runonce: false
  subtype: python3<|MERGE_RESOLUTION|>--- conflicted
+++ resolved
@@ -655,10 +655,8 @@
     - contextPath: Nozomi.IpByMac.mac
       description: Mac found the ips.
       type: String
-<<<<<<< HEAD
     description: Find a node ip from a mac address.
-=======
->>>>>>> b910b632
+
   dockerimage: demisto/python3:3.11.10.116949
   isfetch: true
   runonce: false
