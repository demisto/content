--- conflicted
+++ resolved
@@ -1,14 +1,7 @@
 import pytest
 from NozomiNetworks import *
-<<<<<<< HEAD
 import demistomock as demisto
 from unittest.mock import MagicMock
-
-=======
-import demistomock as demisto  # Assuming you're using demistomock
-
-# Mock the `callingContext` before invoking your client or code that needs it
->>>>>>> b910b632
 demisto.callingContext = {
     'context': {
         'IntegrationBrand': 'NozomiNetworks'
@@ -157,11 +150,7 @@
         __get_client(
             [{'json': __load_test_data('./test_data/incidents_better_than_time.json'),
               'path': '/api/open/query/do?query=alerts | sort record_created_at asc | sort id asc '
-<<<<<<< HEAD
-                      '| where record_created_at > 1392048082000 | where risk >= 4 | head 20'}],
-=======
               '| where record_created_at > 1392048082000 | where risk >= 4 | head 20'}],
->>>>>>> b910b632
             requests_mock))
 
     assert lid is not None
