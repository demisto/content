--- conflicted
+++ resolved
@@ -11,12 +11,8 @@
         "Data Enrichment & Threat Intelligence"
     ],
     "tags": [
-<<<<<<< HEAD
         "Plug & Enrich",
         "Free Enricher"
-=======
-        "Plug & Enrich"
->>>>>>> 1f50b0d2
     ],
     "useCases": [],
     "keywords": [],
