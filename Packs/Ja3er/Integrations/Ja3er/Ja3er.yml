--- conflicted
+++ resolved
@@ -28,12 +28,8 @@
     - contextPath: JA3.User-Agent
       description: 'User-Agent'
       type: String
-<<<<<<< HEAD
-  dockerimage: demisto/python3:3.9.8.24399
-=======
   dockerimage: demisto/python3:3.10.12.63474
   runonce: false
->>>>>>> 087e76c5
   script: ''
   subtype: python3
   type: python
