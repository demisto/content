--- conflicted
+++ resolved
@@ -2,11 +2,7 @@
     "name": "Lumu",
     "description": "SecOps operation, reflect and manage the Lumu Incidents either from XSOAR Cortex or viceversa using the mirroring integration flow",
     "support": "partner",
-<<<<<<< HEAD
-    "currentVersion": "1.0.4",
-=======
     "currentVersion": "1.0.5",
->>>>>>> a56da0f6
     "author": "Lumu",
     "url": "https://lumu.io",
     "email": "support@lumu.io",
