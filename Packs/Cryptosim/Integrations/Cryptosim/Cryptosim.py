--- conflicted
+++ resolved
@@ -181,24 +181,14 @@
     return client
 
 ''' MAIN FUNCTION '''
-<<<<<<< HEAD
-
 
 def main() -> None:
     """main function, parses params and runs command functions
-=======
->>>>>>> c44a8a46
 
     :return:
     :rtype:
     """
     params = demisto.params()
-
-def main() -> None:
-    """main function, parses params and runs command functions
-    :return:
-    :rtype:
-    """
     params = demisto.params()
 
     demisto.debug(f'Command being called is {demisto.command()}')
