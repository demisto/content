{
    "name": "Cryptosim",
    "description": "CRYPTOSIM meets the SIEM needs of corporations by its unique correlation engine works, capable of hierarchical correlation.",
    "support": "partner",
<<<<<<< HEAD
    "currentVersion": "1.0.5",
=======
    "currentVersion": "1.0.6",
>>>>>>> 90cf3b88
    "itemPrefix": [
        "CRYPTOSIM"
    ],
    "author": "CRYPTTECH",
    "url": "https://crypttech.com",
    "email": "support@crypttech.com",
    "categories": [
        "Analytics & SIEM"
    ],
    "tags": [],
    "useCases": [],
    "keywords": [
        "Alerts",
        "Security",
        "Security Analytics",
        "TIM",
        "Threat Intelligence"
    ],
    "marketplaces": [
        "xsoar",
        "marketplacev2"
    ],
    "githubUser": [
        "haldunerbay",
        "crypttech"
    ]
}<|MERGE_RESOLUTION|>--- conflicted
+++ resolved
@@ -2,11 +2,7 @@
     "name": "Cryptosim",
     "description": "CRYPTOSIM meets the SIEM needs of corporations by its unique correlation engine works, capable of hierarchical correlation.",
     "support": "partner",
-<<<<<<< HEAD
-    "currentVersion": "1.0.5",
-=======
     "currentVersion": "1.0.6",
->>>>>>> 90cf3b88
     "itemPrefix": [
         "CRYPTOSIM"
     ],
