--- conflicted
+++ resolved
@@ -2912,10 +2912,7 @@
       description: Whether the policy is deleted.
       type: Bool
   dockerimage: demisto/python3:3.10.5.31928
-<<<<<<< HEAD
-=======
   runonce: false
->>>>>>> 9ddafcfd
   script: '-'
   subtype: python3
   type: python
