--- conflicted
+++ resolved
@@ -36,12 +36,8 @@
       required: true
     description: Send Text Message as a prompt to ChatGPT
     name: chatgpt-send-prompt
-<<<<<<< HEAD
-  dockerimage: demisto/python3:3.10.11.61265
-=======
   dockerimage: demisto/python3:3.10.12.63474
   runonce: false
->>>>>>> ad185257
   script: ''
   subtype: python3
   type: python
