--- conflicted
+++ resolved
@@ -27,12 +27,8 @@
   script: ''
   type: python
   subtype: python3
-<<<<<<< HEAD
-  dockerimage: demisto/python3:3.10.11.58677
-=======
   dockerimage: demisto/python3:3.10.12.63474
   isfetch: false
->>>>>>> 53426bc3
   commands:
   - name: arkime-connection-list
     description: Gets a list of nodes and links and returns them to the client.
