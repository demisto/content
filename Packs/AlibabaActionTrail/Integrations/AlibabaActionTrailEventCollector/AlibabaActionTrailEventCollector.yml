commonfields:
  id: Alibaba Action Trail Event Collector
  version: -1
sectionOrder:
- Connect
- Collect
name: Alibaba Action Trail Event Collector
display: Alibaba Action Trail Event Collector
category: Analytics & SIEM
description: Alibaba logs event collector integration for XSIAM.
configuration:
- display: Endpoint
  name: endpoint
  type: 0
  required: true
  section: Connect
- display: "Access key ID"
  displaypassword: Access key
  name: access_key
  type: 9
  required: true
  section: Connect
- display: Project name
  name: project_name
  type: 0
  required: true
  section: Connect
- display: Logstore name
  name: logstore_name
  type: 0
  required: true
  section: Connect
- display: Query
  name: query
  type: 0
  required: true
  defaultvalue: "*| select * from actiontrail_pa_trail"
  section: Collect
- display: Number of incidents to fetch per fetch.
  name: limit
  type: 0
  defaultvalue: 1000
  section: Collect
  required: false
- display: First fetch time interval
  name: from
  type: 0
  defaultvalue: 3 days
  section: Collect
  required: false
- display: Use system proxy settings
  name: proxy
  type: 8
  section: Connect
  advanced: true
  required: false
- display: Trust any certificate (not secure)
  name: verify
  type: 8
  section: Connect
  advanced: true
  required: false
script:
  script: ""
  type: python
  commands:
  - description: Manual command to fetch events and display them.
    name: alibaba-get-events
    arguments:
    - name: from
      description: The date after which to search for logs in ISO format. For example, 2020-12-24T00:00:00.
    - name: limit
      required: true
      description: Number of events to fetch
      defaultValue: "1"
    - auto: PREDEFINED
      defaultValue: "False"
      description: Set this argument to True in order to create events, otherwise the command will only display them.
      name: should_push_events
      predefined:
      - "True"
      - "False"
      required: true
<<<<<<< HEAD
  dockerimage: demisto/fastapi:1.0.0.36992
=======
  dockerimage: demisto/fastapi:1.0.0.86524
>>>>>>> 90cf3b88
  isfetchevents: true
  subtype: python3
marketplaces:
- marketplacev2
fromversion: 6.8.0
tests:
- No tests<|MERGE_RESOLUTION|>--- conflicted
+++ resolved
@@ -81,11 +81,7 @@
       - "True"
       - "False"
       required: true
-<<<<<<< HEAD
-  dockerimage: demisto/fastapi:1.0.0.36992
-=======
   dockerimage: demisto/fastapi:1.0.0.86524
->>>>>>> 90cf3b88
   isfetchevents: true
   subtype: python3
 marketplaces:
