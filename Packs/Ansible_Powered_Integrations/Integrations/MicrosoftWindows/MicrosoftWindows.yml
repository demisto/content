category: IT Services
commonfields:
  id: MicrosoftWindows
  version: -1
configuration:
- additionalinfo: The credentials to associate with the instance.
  display: Username
  name: creds
  required: true
  type: 9
- additionalinfo: The default port to use if one is not specified in the commands
    `host` argument. If 5985 is specified the HTTP transport method will be used.
    Otherwise HTTPS will be used for all other ports
  defaultvalue: "5985"
  display: Default WinRM Port
  name: port
  required: true
  type: 0
- additionalinfo: If multiple hosts are specified in a command, how many hosts should
    be interacted with concurrently.
  defaultvalue: "4"
  display: Concurrecy Factor
  name: concurrency
  required: true
  type: 0
description: Agentless Windows host management over WinRM. Deprecated. Use Ansible Microsoft Windows (from the Ansible Microsoft Windows pack) instead.
display: Ansible Microsoft Windows (Deprecated)
name: MicrosoftWindows
script:
  commands:
  - arguments:
    - description: hostname or IP of target. Optionally the port can be specified
        using :PORT. If multiple targets are specified using an array, the integration
        will use the configured concurrency factor for high performance.
      isArray: true
      name: host
      required: true
    - description: |-
        A toggle that controls if the fact modules are executed in parallel or serially and in order. This can guarantee the merge order of module facts at the expense of performance.
        By default it will be true if more than one fact module is used.
      name: parallel
    description: Gathers facts about remote hosts
    name: win-gather-facts
  - arguments:
    - description: hostname or IP of target. Optionally the port can be specified
        using :PORT. If multiple targets are specified using an array, the integration
        will use the configured concurrency factor for high performance.
      isArray: true
      name: host
      required: true
    - description: The path to the file or directory.
      name: path
      required: true
    - description: User or Group to add specified rights to act on src file/folder
        or registry key.
      name: user
      required: true
    - auto: PREDEFINED
      default: false
      defaultValue: present
      description: Specify whether to add `present` or remove `absent` the specified
        access rule.
      name: state
      predefined:
      - absent
      - present
    - auto: PREDEFINED
      description: Specify whether to allow or deny the rights specified.
      name: type
      predefined:
      - allow
      - deny
      required: true
    - description: |-
        The rights/permissions that are to be allowed/denied for the specified user or group for the item at `path`.
        If `path` is a file or directory, rights can be any right under MSDN FileSystemRights `https://msdn.microsoft.com/en-us/library/system.security.accesscontrol.filesystemrights.aspx`.
        If `path` is a registry key, rights can be any right under MSDN RegistryRights `https://msdn.microsoft.com/en-us/library/system.security.accesscontrol.registryrights.aspx`.
      name: rights
      required: true
    - auto: PREDEFINED
      description: |-
        Inherit flags on the ACL rules.
        Can be specified as a comma separated list, e.g. `ContainerInherit`, `ObjectInherit`.
        For more information on the choices see MSDN InheritanceFlags enumeration at `https://msdn.microsoft.com/en-us/library/system.security.accesscontrol.inheritanceflags.aspx`.
        Defaults to `ContainerInherit, ObjectInherit` for Directories.
      name: inherit
      predefined:
      - ContainerInherit
      - ObjectInherit
    - auto: PREDEFINED
      default: false
      defaultValue: None
      description: |-
        Propagation flag on the ACL rules.
        For more information on the choices see MSDN PropagationFlags enumeration at `https://msdn.microsoft.com/en-us/library/system.security.accesscontrol.propagationflags.aspx`.
      name: propagation
      predefined:
      - InheritOnly
      - None
      - NoPropagateInherit
    description: Set file/directory/registry permissions for a system user or group
    name: win-acl
  - arguments:
    - description: hostname or IP of target. Optionally the port can be specified
        using :PORT. If multiple targets are specified using an array, the integration
        will use the configured concurrency factor for high performance.
      isArray: true
      name: host
      required: true
    - description: Path to be used for changing inheritance
      name: path
      required: true
    - auto: PREDEFINED
      default: false
      defaultValue: absent
      description: Specify whether to enable `present` or disable `absent` ACL inheritance.
      name: state
      predefined:
      - absent
      - present
    - default: false
      defaultValue: "False"
      description: |-
        For P(state) = `absent`, indicates if the inherited ACE's should be copied from the parent directory. This is necessary (in combination with removal) for a simple ACL instead of using multiple ACE deny entries.
        For P(state) = `present`, indicates if the inherited ACE's should be deduplicated compared to the parent directory. This removes complexity of the ACL structure.
      name: reorganize
    description: Change ACL inheritance
    name: win-acl-inheritance
  - arguments:
    - description: hostname or IP of target. Optionally the port can be specified
        using :PORT. If multiple targets are specified using an array, the integration
        will use the configured concurrency factor for high performance.
      isArray: true
      name: host
      required: true
    - description: |-
        Single string value for the category you would like to adjust the policy on.
        Cannot be used with `subcategory`. You must define one or the other.
        Changing this setting causes all subcategories to be adjusted to the defined `audit_type`.
      name: category
    - description: |-
        Single string value for the subcategory you would like to adjust the policy on.
        Cannot be used with `category`. You must define one or the other.
      name: subcategory
    - auto: PREDEFINED
      description: |-
        The type of event you would like to audit for.
        Accepts a list. See examples.
      isArray: true
      name: audit_type
      predefined:
      - failure
      - none
      - success
      required: true
    description: Used to make changes to the system wide Audit Policy
    name: win-audit-policy-system
  - arguments:
    - description: hostname or IP of target. Optionally the port can be specified
        using :PORT. If multiple targets are specified using an array, the integration
        will use the configured concurrency factor for high performance.
      isArray: true
      name: host
      required: true
    - description: |-
        Path to the file, folder, or registry key.
        Registry paths should be in Powershell format, beginning with an abbreviation for the root such as, `HKLM:\Software`.
      name: path
      required: true
    - description: The user or group to adjust rules for.
      name: user
      required: true
    - description: |-
        Comma separated list of the rights desired. Only required for adding a rule.
        If `path` is a file or directory, rights can be any right under MSDN FileSystemRights `https://msdn.microsoft.com/en-us/library/system.security.accesscontrol.filesystemrights.aspx`.
        If `path` is a registry key, rights can be any right under MSDN RegistryRights `https://msdn.microsoft.com/en-us/library/system.security.accesscontrol.registryrights.aspx`.
      isArray: true
      name: rights
      required: true
    - auto: PREDEFINED
      default: false
      defaultValue: ContainerInherit,ObjectInherit
      description: |-
        Defines what objects inside of a folder or registry key will inherit the settings.
        If you are setting a rule on a file, this value has to be changed to `none`.
        For more information on the choices see MSDN PropagationFlags enumeration at `https://msdn.microsoft.com/en-us/library/system.security.accesscontrol.inheritanceflags.aspx`.
      isArray: true
      name: inheritance_flags
      predefined:
      - ContainerInherit
      - ObjectInherit
    - auto: PREDEFINED
      default: false
      defaultValue: None
      description: |-
        Propagation flag on the audit rules.
        This value is ignored when the path type is a file.
        For more information on the choices see MSDN PropagationFlags enumeration at `https://msdn.microsoft.com/en-us/library/system.security.accesscontrol.propagationflags.aspx`.
      name: propagation_flags
      predefined:
      - None
      - InherityOnly
      - NoPropagateInherit
    - auto: PREDEFINED
      description: |-
        Defines whether to log on failure, success, or both.
        To log both define as comma separated list "Success, Failure".
      isArray: true
      name: audit_flags
      predefined:
      - Failure
      - Success
      required: true
    - auto: PREDEFINED
      default: false
      defaultValue: present
      description: |-
        Whether the rule should be `present` or `absent`.
        For absent, only `path`, `user`, and `state` are required.
        Specifying `absent` will remove all rules matching the defined `user`.
      name: state
      predefined:
      - absent
      - present
    description: Adds an audit rule to files, folders, or registry keys
    name: win-audit-rule
  - arguments:
    - description: hostname or IP of target. Optionally the port can be specified
        using :PORT. If multiple targets are specified using an array, the integration
        will use the configured concurrency factor for high performance.
      isArray: true
      name: host
      required: true
    - auto: PREDEFINED
      default: false
      defaultValue: present
      description: |-
        If `present`, will ensure that the certificate at `path` is imported into the certificate store specified.
        If `absent`, will ensure that the certificate specified by `thumbprint` or the thumbprint of the cert at `path` is removed from the store specified.
        If `exported`, will ensure the file at `path` is a certificate specified by `thumbprint`.
        When exporting a certificate, if `path` is a directory then the module will fail, otherwise the file will be replaced if needed.
      name: state
      predefined:
      - absent
      - exported
      - present
    - description: |-
        The path to a certificate file.
        This is required when `state` is `present` or `exported`.
        When `state` is `absent` and `thumbprint` is not specified, the thumbprint is derived from the certificate at this path.
      name: path
    - description: |-
        The thumbprint as a hex string to either export or remove.
        See the examples for how to specify the thumbprint.
      name: thumbprint
    - auto: PREDEFINED
      default: false
      defaultValue: My
      description: |-
        The store name to use when importing a certificate or searching for a certificate.
        `AddressBook`: The X.509 certificate store for other users
        `AuthRoot`: The X.509 certificate store for third-party certificate authorities (CAs)
        `CertificateAuthority`: The X.509 certificate store for intermediate certificate authorities (CAs)
        `Disallowed`: The X.509 certificate store for revoked certificates
        `My`: The X.509 certificate store for personal certificates
        `Root`: The X.509 certificate store for trusted root certificate authorities (CAs)
        `TrustedPeople`: The X.509 certificate store for directly trusted people and resources
        `TrustedPublisher`: The X.509 certificate store for directly trusted publishers
      name: store_name
      predefined:
      - AddressBook
      - AuthRoot
      - CertificateAuthority
      - Disallowed
      - My
      - Root
      - TrustedPeople
      - TrustedPublisher
    - auto: PREDEFINED
      default: false
      defaultValue: LocalMachine
      description: The store location to use when importing a certificate or searching
        for a certificate.
      name: store_location
      predefined:
      - CurrentUser
      - LocalMachine
    - description: |-
        The password of the pkcs12 certificate key.
        This is used when reading a pkcs12 certificate file or the password to set when `state=exported` and `file_type=pkcs12`.
        If the pkcs12 file has no password set or no password should be set on the exported file, do not set this option.
      name: password
    - default: false
      defaultValue: "True"
      description: |-
        Whether to allow the private key to be exported.
        If `no`, then this module and other process will only be able to export the certificate and the private key cannot be exported.
        Used when `state=present` only.
      name: key_exportable
    - auto: PREDEFINED
      default: false
      defaultValue: default
      description: |-
        Specifies where Windows will store the private key when it is imported.
        When set to `default`, the default option as set by Windows is used, typically `user`.
        When set to `machine`, the key is stored in a path accessible by various users.
        When set to `user`, the key is stored in a path only accessible by the current user.
        Used when `state=present` only and cannot be changed once imported.
        See `https://msdn.microsoft.com/en-us/library/system.security.cryptography.x509certificates.x509keystorageflags.aspx` for more details.
      name: key_storage
      predefined:
      - default
      - machine
      - user
    - auto: PREDEFINED
      default: false
      defaultValue: der
      description: |-
        The file type to export the certificate as when `state=exported`.
        `der` is a binary ASN.1 encoded file.
        `pem` is a base64 encoded file of a der file in the OpenSSL form.
        `pkcs12` (also known as pfx) is a binary container that contains both the certificate and private key unlike the other options.
        When `pkcs12` is set and the private key is not exportable or accessible by the current user, it will throw an exception.
      name: file_type
      predefined:
      - der
      - pem
      - pkcs12
    description: Manages the certificate store
    name: win-certificate-store
  - arguments:
    - description: hostname or IP of target. Optionally the port can be specified
        using :PORT. If multiple targets are specified using an array, the integration
        will use the configured concurrency factor for high performance.
      isArray: true
      name: host
      required: true
    - default: false
      defaultValue: "False"
      description: |-
        Allow empty checksums to be used for downloaded resource from non-secure locations.
        Use `win_chocolatey_feature` with the name `allowEmptyChecksums` to control this option globally.
      name: allow_empty_checksums
    - default: false
      defaultValue: "False"
      description: |-
        Allow the installation of multiple packages when `version` is specified.
        Having multiple packages at different versions can cause issues if the package doesn't support this. Use at your own risk.
      name: allow_multiple
    - default: false
      defaultValue: "False"
      description: |-
        Allow the installation of pre-release packages.
        If `state` is `latest`, the latest pre-release package will be installed.
      name: allow_prerelease
    - auto: PREDEFINED
      default: false
      defaultValue: default
      description: |-
        Force Chocolatey to install the package of a specific process architecture.
        When setting `x86`, will ensure Chocolatey installs the x86 package even when on an x64 bit OS.
      name: architecture
      predefined:
      - default
      - x86
    - default: false
      defaultValue: "False"
      description: |-
        Forces the install of a package, even if it already is installed.
        Using `force` will cause Ansible to always report that a change was made.
      name: force
    - description: |-
        Arguments to pass to the native installer.
        These are arguments that are passed directly to the installer the Chocolatey package runs, this is generally an advanced option.
      name: install_args
    - default: false
      defaultValue: "False"
      description: |-
        Ignore the checksums provided by the package.
        Use `win_chocolatey_feature` with the name `checksumFiles` to control this option globally.
      name: ignore_checksums
    - default: false
      defaultValue: "False"
      description: Ignore dependencies, only install/upgrade the package itself.
      name: ignore_dependencies
    - description: |-
        Name of the package(s) to be installed.
        Set to `all` to run the action on all the installed packages.
      isArray: true
      name: name
      required: true
    - description: |-
        Parameters to pass to the package.
        These are parameters specific to the Chocolatey package and are generally documented by the package itself.
        Before Ansible 2.7, this option was just `params`.
      name: package_params
    - description: |-
        Whether to pin the Chocolatey package or not.
        If omitted then no checks on package pins are done.
        Will pin/unpin the specific version if `version` is set.
        Will pin the latest version of a package if `yes`, `version` is not set and and no pin already exists.
        Will unpin all versions of a package if `no` and `version` is not set.
        This is ignored when `state=absent`.
      name: pinned
    - description: |-
        Proxy URL used to install chocolatey and the package.
        Use `win-chocolatey-config` with the name `proxy` to control this option globally.
      name: proxy_url
    - description: |-
        Proxy username used to install Chocolatey and the package.
        Before Ansible 2.7, users with double quote characters `"` would need to be escaped with `\` beforehand. This is no longer necessary.
        Use `win-chocolatey-config` with the name `proxyUser` to control this option globally.
      name: proxy_username
    - description: |-
        Proxy password used to install Chocolatey and the package.
        This value is exposed as a command argument and any privileged account can see this value when the module is running Chocolatey, define the password on the global config level with `win-chocolatey-config` with name `proxyPassword` to avoid this.
      name: proxy_password
    - default: false
      defaultValue: "False"
      description: Do not run `chocolateyInstall.ps1` or `chocolateyUninstall.ps1`
        scripts when installing a package.
      name: skip_scripts
    - description: |-
        Specify the source to retrieve the package from.
        Use `win_chocolatey_source` to manage global sources.
        This value can either be the URL to a Chocolatey feed, a path to a folder containing `.nupkg` packages or the name of a source defined by `win_chocolatey_source`.
        This value is also used when Chocolatey is not installed as the location of the install.ps1 script and only supports URLs for this case.
      name: source
    - description: |-
        A username to use with `source` when accessing a feed that requires authentication.
        It is recommended you define the credentials on a source with `win_chocolatey_source` instead of passing it per task.
      name: source_username
    - description: |-
        The password for `source_username`.
        This value is exposed as a command argument and any privileged account can see this value when the module is running Chocolatey, define the credentials with a source with `win_chocolatey_source` to avoid this.
      name: source_password
    - auto: PREDEFINED
      default: false
      defaultValue: present
      description: |-
        State of the package on the system.
        When `absent`, will ensure the package is not installed.
        When `present`, will ensure the package is installed.
        When `downgrade`, will allow Chocolatey to downgrade a package if `version` is older than the installed version.
        When `latest`, will ensure the package is installed to the latest available version.
        When `reinstalled`, will uninstall and reinstall the package.
      name: state
      predefined:
      - absent
      - downgrade
      - latest
      - present
      - reinstalled
    - default: false
      defaultValue: "2700"
      description: The time to allow chocolatey to finish before timing out.
      name: timeout
    - default: false
      defaultValue: "True"
      description: |-
        Used when downloading the Chocolatey install script if Chocolatey is not already installed, this does not affect the Chocolatey package install process.
        When `no`, no SSL certificates will be validated.
        This should only be used on personally controlled sites using self-signed certificate.
      name: validate_certs
    - description: |-
        Specific version of the package to be installed.
        When `state` is set to `absent`, will uninstall the specific version otherwise all versions of that package will be removed.
        If a different version of package is installed, `state` must be `latest` or `force` set to `yes` to install the desired version.
        Provide as a string (e.g. `'6.1'`), otherwise it is considered to be a floating-point number and depending on the locale could become `6,1`, which will cause a failure.
        If `name` is set to `chocolatey` and Chocolatey is not installed on the host, this will be the version of Chocolatey that is installed. You can also set the `chocolateyVersion` environment var.
      name: version
    description: Manage packages using chocolatey
    name: win-chocolatey
  - arguments:
    - description: hostname or IP of target. Optionally the port can be specified
        using :PORT. If multiple targets are specified using an array, the integration
        will use the configured concurrency factor for high performance.
      isArray: true
      name: host
      required: true
    - description: |-
        The name of the config setting to manage.
        See `https://chocolatey.org/docs/chocolatey-configuration` for a list of valid configuration settings that can be changed.
        Any config values that contain encrypted values like a password are not idempotent as the plaintext value cannot be read.
      name: name
      required: true
    - auto: PREDEFINED
      default: false
      defaultValue: present
      description: |-
        When `absent`, it will ensure the setting is unset or blank.
        When `present`, it will ensure the setting is set to the value of `value`.
      name: state
      predefined:
      - absent
      - present
    - description: |-
        Used when `state=present` that contains the value to set for the config setting.
        Cannot be null or an empty string, use `state=absent` to unset a config value instead.
      name: value
    description: Manages Chocolatey config settings
    name: win-chocolatey-config
  - arguments:
    - description: hostname or IP of target. Optionally the port can be specified
        using :PORT. If multiple targets are specified using an array, the integration
        will use the configured concurrency factor for high performance.
      isArray: true
      name: host
      required: true
    description: Create a facts collection for Chocolatey
    name: win-chocolatey-facts
    outputs:
    - contextPath: MicrosoftWindows.ansible_facts.ansible_chocolatey
      description: Detailed information about the Chocolatey installation
  - arguments:
    - description: hostname or IP of target. Optionally the port can be specified
        using :PORT. If multiple targets are specified using an array, the integration
        will use the configured concurrency factor for high performance.
      isArray: true
      name: host
      required: true
    - description: |-
        The name of the feature to manage.
        Run `choco.exe feature list` to get a list of features that can be managed.
      name: name
      required: true
    - auto: PREDEFINED
      default: false
      defaultValue: enabled
      description: |-
        When `disabled` then the feature will be disabled.
        When `enabled` then the feature will be enabled.
      name: state
      predefined:
      - disabled
      - enabled
    description: Manages Chocolatey features
    name: win-chocolatey-feature
  - arguments:
    - description: hostname or IP of target. Optionally the port can be specified
        using :PORT. If multiple targets are specified using an array, the integration
        will use the configured concurrency factor for high performance.
      isArray: true
      name: host
      required: true
    - description: |-
        Makes the source visible to Administrators only.
        Requires Chocolatey >= 0.10.8.
        When creating a new source, this defaults to `no`.
      name: admin_only
    - description: |-
        Allow the source to be used with self-service
        Requires Chocolatey >= 0.10.4.
        When creating a new source, this defaults to `no`.
      name: allow_self_service
    - description: |-
        Bypass the proxy when using this source.
        Requires Chocolatey >= 0.10.4.
        When creating a new source, this defaults to `no`.
      name: bypass_proxy
    - description: |-
        The path to a .pfx file to use for X509 authenticated feeds.
        Requires Chocolatey >= 0.9.10.
      name: certificate
    - description: |-
        The password for `certificate` if required.
        Requires Chocolatey >= 0.9.10.
      name: certificate_password
    - description: The name of the source to configure.
      name: name
      required: true
    - description: |-
        The priority order of this source compared to other sources, lower is better.
        All priorities above `0` will be evaluated first, then zero-based values will be evaluated in config file order.
        Requires Chocolatey >= 0.9.9.9.
        When creating a new source, this defaults to `0`.
      name: priority
    - description: |-
        The file/folder/url of the source.
        Required when `state` is `present` or `disabled` and the source does not already exist.
      name: source
    - description: The username used to access `source`.
      name: source_username
    - description: |-
        The password for `source_username`.
        Required if `source_username` is set.
      name: source_password
    - auto: PREDEFINED
      default: false
      defaultValue: present
      description: |-
        When `absent`, will remove the source.
        When `disabled`, will ensure the source exists but is disabled.
        When `present`, will ensure the source exists and is enabled.
      name: state
      predefined:
      - absent
      - disabled
      - present
    - auto: PREDEFINED
      default: false
      defaultValue: always
      description: |-
        When `always`, the module will always set the password and report a change if `certificate_password` or `source_password` is set.
        When `on_create`, the module will only set the password if the source is being created.
      name: update_password
      predefined:
      - always
      - on_create
    description: Manages Chocolatey sources
    name: win-chocolatey-source
  - arguments:
    - description: hostname or IP of target. Optionally the port can be specified
        using :PORT. If multiple targets are specified using an array, the integration
        will use the configured concurrency factor for high performance.
      isArray: true
      name: host
      required: true
    - description: |-
        When used instead of `src`, sets the contents of a file directly to the specified value.
        This is for simple values, for anything complex or with formatting please switch to the `template` module.
      name: content
    - default: false
      defaultValue: "True"
      description: This option controls the autodecryption of source files using vault.
      name: decrypt
    - description: |-
        Remote absolute path where the file should be copied to.
        If `src` is a directory, this must be a directory too.
        Use \ for path separators or \\ when in "double quotes".
        If `dest` ends with \ then source or the contents of source will be copied to the directory without renaming.
        If `dest` is a nonexistent path, it will only be created if `dest` ends with "/" or "\", or `src` is a directory.
        If `src` and `dest` are files and if the parent directory of `dest` doesn't exist, then the task will fail.
      name: dest
      required: true
    - default: false
      defaultValue: "False"
      description: |-
        Determine whether a backup should be created.
        When set to `yes`, create a backup file including the timestamp information so you can get the original file back if you somehow clobbered it incorrectly.
        No backup is taken when `remote_src=False` and multiple files are being copied.
      name: backup
    - default: false
      defaultValue: "True"
      description: |-
        If set to `yes`, the file will only be transferred if the content is different than destination.
        If set to `no`, the file will only be transferred if the destination does not exist.
        If set to `no`, no checksuming of the content is performed which can help improve performance on larger files.
      name: force
    - default: false
      defaultValue: "True"
      description: This flag indicates that filesystem links in the source tree, if
        they exist, should be followed.
      name: local_follow
    - default: false
      defaultValue: "False"
      description: |-
        If `no`, it will search for src at originating/master machine.
        If `yes`, it will go to the remote/target machine for the src.
      name: remote_src
    - description: |-
        Local path to a file to copy to the remote server; can be absolute or relative.
        If path is a directory, it is copied (including the source folder name) recursively to `dest`.
        If path is a directory and ends with "/", only the inside contents of that directory are copied to the destination. Otherwise, if it does not end with "/", the directory itself with all contents is copied.
        If path is a file and dest ends with "\", the file is copied to the folder with the same filename.
        Required unless using `content`.
      name: src
    description: Copies files to remote locations on windows hosts
    name: win-copy
  - arguments:
    - description: hostname or IP of target. Optionally the port can be specified
        using :PORT. If multiple targets are specified using an array, the integration
        will use the configured concurrency factor for high performance.
      isArray: true
      name: host
      required: true
    - description: |-
        Adds an alias for the credential.
        Typically this is the NetBIOS name of a host if `name` is set to the DNS name.
      name: alias
    - description: |-
        A list of dicts that set application specific attributes for a credential.
        When set, existing attributes will be compared to the list as a whole, any differences means all attributes will be replaced.
      name: attributes
    - description: A user defined comment for the credential.
      name: comment
    - description: |-
        The target that identifies the server or servers that the credential is to be used for.
        If the value can be a NetBIOS name, DNS server name, DNS host name suffix with a wildcard character (`*`), a NetBIOS of DNS domain name that contains a wildcard character sequence, or an asterisk.
        See `TargetName` in `https://docs.microsoft.com/en-us/windows/desktop/api/wincred/ns-wincred-_credentiala` for more details on what this value can be.
        This is used with `type` to produce a unique credential.
      name: name
      required: true
    - auto: PREDEFINED
      default: false
      defaultValue: local
      description: |-
        Defines the persistence of the credential.
        If `local`, the credential will persist for all logons of the same user on the same host.
        `enterprise` is the same as `local` but the credential is visible to the same domain user when running on other hosts and not just localhost.
      name: persistence
      predefined:
      - enterprise
      - local
    - description: |-
        The secret for the credential.
        When omitted, then no secret is used for the credential if a new credentials is created.
        When `type` is a password type, this is the password for `username`.
        When `type` is a certificate type, this is the pin for the certificate.
      name: secret
    - auto: PREDEFINED
      default: false
      defaultValue: text
      description: |-
        Controls the input type for `secret`.
        If `text`, `secret` is a text string that is UTF-16LE encoded to bytes.
        If `base64`, `secret` is a base64 string that is base64 decoded to bytes.
      name: secret_format
      predefined:
      - base64
      - text
    - auto: PREDEFINED
      default: false
      defaultValue: present
      description: |-
        When `absent`, the credential specified by `name` and `type` is removed.
        When `present`, the credential specified by `name` and `type` is removed.
      name: state
      predefined:
      - absent
      - present
    - auto: PREDEFINED
      description: |-
        The type of credential to store.
        This is used with `name` to produce a unique credential.
        When the type is a `domain` type, the credential is used by Microsoft authentication packages like Negotiate.
        When the type is a `generic` type, the credential is not used by any particular authentication package.
        It is recommended to use a `domain` type as only authentication providers can access the secret.
      name: type
      predefined:
      - domain_certificate
      - domain_password
      - generic_certificate
      - generic_password
      required: true
    - auto: PREDEFINED
      default: false
      defaultValue: always
      description: |-
        When `always`, the secret will always be updated if they differ.
        When `on_create`, the secret will only be checked/updated when it is first created.
        If the secret cannot be retrieved and this is set to `always`, the module will always result in a change.
      name: update_secret
      predefined:
      - always
      - on_create
    - description: |-
        When `type` is a password type, then this is the username to store for the credential.
        When `type` is a credential type, then this is the thumbprint as a hex string of the certificate to use.
        When `type=domain_password`, this should be in the form of a Netlogon (DOMAIN\Username) or a UPN (username@DOMAIN).
        If using a certificate thumbprint, the certificate must exist in the `CurrentUser\My` certificate store for the executing user.
      name: username
    description: Manages Windows Credentials in the Credential Manager
    name: win-credential
  - arguments:
    - description: hostname or IP of target. Optionally the port can be specified
        using :PORT. If multiple targets are specified using an array, the integration
        will use the configured concurrency factor for high performance.
      isArray: true
      name: host
      required: true
    - description: |-
        A list of drive letters or mount point paths of the volumes to be defragmented.
        If this parameter is omitted, all volumes (not excluded) will be fragmented.
      isArray: true
      name: include_volumes
    - description: A list of drive letters or mount point paths to exclude from defragmentation.
      isArray: true
      name: exclude_volumes
    - default: false
      defaultValue: "False"
      description: Perform free space consolidation on the specified volumes.
      name: freespace_consolidation
    - auto: PREDEFINED
      default: false
      defaultValue: low
      description: Run the operation at low or normal priority.
      name: priority
      predefined:
      - low
      - normal
    - default: false
      defaultValue: "False"
      description: Run the operation on each volume in parallel in the background.
      name: parallel
    description: Consolidate fragmented files on local volumes
    name: win-defrag
  - arguments:
    - description: hostname or IP of target. Optionally the port can be specified
        using :PORT. If multiple targets are specified using an array, the integration
        will use the configured concurrency factor for high performance.
      isArray: true
      name: host
      required: true
    description: Show the attached disks and disk information of the target host
    name: win-disk-facts
    outputs:
    - contextPath: MicrosoftWindows.ansible_facts.ansible_disks
      description: Detailed information about one particular disk.
  - arguments:
    - description: hostname or IP of target. Optionally the port can be specified
        using :PORT. If multiple targets are specified using an array, the integration
        will use the configured concurrency factor for high performance.
      isArray: true
      name: host
      required: true
    - description: Path to an ISO, VHD, or VHDX image on the target Windows host (the
        file cannot reside on a network share)
      name: image_path
      required: true
    - auto: PREDEFINED
      default: false
      defaultValue: present
      description: Whether the image should be present as a drive-letter mount or
        not.
      name: state
      predefined:
      - absent
      - present
    description: Manage ISO/VHD/VHDX mounts on Windows hosts
    name: win-disk-image
  - arguments:
    - description: hostname or IP of target. Optionally the port can be specified
        using :PORT. If multiple targets are specified using an array, the integration
        will use the configured concurrency factor for high performance.
      isArray: true
      name: host
      required: true
    - description: |-
        Adapter name or list of adapter names for which to manage DNS settings ('*' is supported as a wildcard value).
        The adapter name used is the connection caption in the Network Control Panel or via `Get-NetAdapter`, eg `Local Area Connection`.
      name: adapter_names
      required: true
    - description: Single or ordered list of DNS server IPv4 addresses to configure
        for lookup. An empty list will configure the adapter to use the DHCP-assigned
        values on connections where DHCP is enabled, or disable DNS lookup on statically-configured
        connections.
      name: ipv4_addresses
      required: true
    description: Configures DNS lookup on Windows hosts
    name: win-dns-client
  - arguments:
    - description: hostname or IP of target. Optionally the port can be specified
        using :PORT. If multiple targets are specified using an array, the integration
        will use the configured concurrency factor for high performance.
      isArray: true
      name: host
      required: true
    - description: The name of the record.
      name: name
      required: true
    - auto: PREDEFINED
      default: false
      defaultValue: present
      description: Whether the record should exist or not.
      name: state
      predefined:
      - absent
      - present
    - default: false
      defaultValue: "3600"
      description: |-
        The "time to live" of the record, in seconds.
        Ignored when `state=absent`.
        Valid range is 1 - 31557600.
        Note that an Active Directory forest can specify a minimum TTL, and will dynamically "round up" other values to that minimum.
      name: ttl
    - auto: PREDEFINED
      description: The type of DNS record to manage.
      name: type
      predefined:
      - A
      - AAAA
      - CNAME
      - PTR
      required: true
    - description: |-
        The value(s) to specify. Required when `state=present`.
        When c(type=PTR) only the partial part of the IP should be given.
      isArray: true
      name: value
    - description: |-
        The name of the zone to manage (eg `example.com`).
        The zone must already exist.
      name: zone
      required: true
    - description: |-
        Specifies a DNS server.
        You can specify an IP address or any value that resolves to an IP address, such as a fully qualified domain name (FQDN), host name, or NETBIOS name.
      name: computer_name
    description: Manage Windows Server DNS records
    name: win-dns-record
  - arguments:
    - description: hostname or IP of target. Optionally the port can be specified
        using :PORT. If multiple targets are specified using an array, the integration
        will use the configured concurrency factor for high performance.
      isArray: true
      name: host
      required: true
    - description: The DNS name of the domain which should exist and be reachable
        or reside on the target Windows host.
      name: dns_domain_name
      required: true
    - description: |-
        The NetBIOS name for the root domain in the new forest.
        For NetBIOS names to be valid for use with this parameter they must be single label names of 15 characters or less, if not it will fail.
        If this parameter is not set, then the default is automatically computed from the value of the `domain_name` parameter.
      name: domain_netbios_name
    - description: Safe mode password for the domain controller.
      name: safe_mode_password
      required: true
    - description: |-
        The path to a directory on a fixed disk of the Windows host where the domain database will be created.
        If not set then the default path is `%SYSTEMROOT%\NTDS`.
      name: database_path
    - description: |-
        The path to a directory on a fixed disk of the Windows host where the Sysvol file will be created.
        If not set then the default path is `%SYSTEMROOT%\SYSVOL`.
      name: sysvol_path
    - description: |-
        Whether to create a DNS delegation that references the new DNS server that you install along with the domain controller.
        Valid for Active Directory-integrated DNS only.
        The default is computed automatically based on the environment.
      name: create_dns_delegation
    - auto: PREDEFINED
      description: |-
        Specifies the domain functional level of the first domain in the creation of a new forest.
        The domain functional level cannot be lower than the forest functional level, but it can be higher.
        The default is automatically computed and set.
      name: domain_mode
      predefined:
      - Win2003
      - Win2008
      - Win2008R2
      - Win2012
      - Win2012R2
      - WinThreshold
    - auto: PREDEFINED
      description: |-
        Specifies the forest functional level for the new forest.
        The default forest functional level in Windows Server is typically the same as the version you are running.
      name: forest_mode
      predefined:
      - Win2003
      - Win2008
      - Win2008R2
      - Win2012
      - Win2012R2
      - WinThreshold
    description: Ensures the existence of a Windows domain
    name: win-domain
  - arguments:
    - description: hostname or IP of target. Optionally the port can be specified
        using :PORT. If multiple targets are specified using an array, the integration
        will use the configured concurrency factor for high performance.
      isArray: true
      name: host
      required: true
    - description: |-
        Specifies the name of the object.
        This parameter sets the Name property of the Active Directory object.
        The LDAP display name (ldapDisplayName) of this property is name.
      name: name
      required: true
    - description: |-
        Specifies the Security Account Manager (SAM) account name of the computer.
        It maximum is 256 characters, 15 is advised for older operating systems compatibility.
        The LDAP display name (ldapDisplayName) for this property is sAMAccountName.
        If ommitted the value is the same as `name`.
        Note that all computer SAMAccountNames need to end with a $.
      name: sam_account_name
    - default: false
      defaultValue: "True"
      description: |-
        Specifies if an account is enabled.
        An enabled account requires a password.
        This parameter sets the Enabled property for an account object.
        This parameter also sets the ADS_UF_ACCOUNTDISABLE flag of the Active Directory User Account Control (UAC) attribute.
      name: enabled
    - description: Specifies the X.500 path of the Organizational Unit (OU) or container
        where the new object is created. Required when `state=present`.
      name: ou
    - default: false
      description: |-
        Specifies a description of the object.
        This parameter sets the value of the Description property for the object.
        The LDAP display name (ldapDisplayName) for this property is description.
      name: description
    - description: |-
        Specifies the fully qualified domain name (FQDN) of the computer.
        This parameter sets the DNSHostName property for a computer object.
        The LDAP display name for this property is dNSHostName.
        Required when `state=present`.
      name: dns_hostname
    - description: |-
        The username to use when interacting with AD.
        If this is not set then the user Ansible used to log in with will be used instead when using CredSSP or Kerberos with credential delegation.
      name: domain_username
    - description: The password for `username`.
      name: domain_password
    - description: |-
        Specifies the Active Directory Domain Services instance to connect to.
        Can be in the form of an FQDN or NetBIOS name.
        If not specified then the value is based on the domain of the computer running PowerShell.
      name: domain_server
    - auto: PREDEFINED
      default: false
      defaultValue: present
      description: Specified whether the computer should be `present` or `absent`
        in Active Directory.
      name: state
      predefined:
      - absent
      - present
    description: Manage computers in Active Directory
    name: win-domain-computer
  - arguments:
    - description: hostname or IP of target. Optionally the port can be specified
        using :PORT. If multiple targets are specified using an array, the integration
        will use the configured concurrency factor for high performance.
      isArray: true
      name: host
      required: true
    - description: When `state` is `domain_controller`, the DNS name of the domain
        for which the targeted Windows host should be a DC.
      name: dns_domain_name
    - description: Username of a domain admin for the target domain (necessary to
        promote or demote a domain controller).
      name: domain_admin_user
      required: true
    - description: Password for the specified `domain_admin_user`.
      name: domain_admin_password
      required: true
    - description: Safe mode password for the domain controller (required when `state`
        is `domain_controller`).
      name: safe_mode_password
    - description: Password to be assigned to the local `Administrator` user (required
        when `state` is `member_server`).
      name: local_admin_password
    - default: false
      defaultValue: "False"
      description: Whether to install the domain controller as a read only replica
        for an existing domain.
      name: read_only
    - description: |-
        Specifies the name of an existing site where you can place the new domain controller.
        This option is required when `read_only` is `yes`.
      name: site_name
    - auto: PREDEFINED
      description: Whether the target host should be a domain controller or a member
        server.
      name: state
      predefined:
      - domain_controller
      - member_server
    - description: |-
        The path to a directory on a fixed disk of the Windows host where the domain database will be created..
        If not set then the default path is `%SYSTEMROOT%\NTDS`.
      name: database_path
    - description: |-
        The path to a directory on a fixed disk of the Windows host where the Sysvol folder will be created.
        If not set then the default path is `%SYSTEMROOT%\SYSVOL`.
      name: sysvol_path
    description: Manage domain controller/member server state for a Windows host
    name: win-domain-controller
  - arguments:
    - description: hostname or IP of target. Optionally the port can be specified
        using :PORT. If multiple targets are specified using an array, the integration
        will use the configured concurrency factor for high performance.
      isArray: true
      name: host
      required: true
    - description: |-
        A dict of custom LDAP attributes to set on the group.
        This can be used to set custom attributes that are not exposed as module parameters, e.g. `mail`.
        See the examples on how to format this parameter.
      isArray: true
      name: attributes
    - auto: PREDEFINED
      description: |-
        The category of the group, this is the value to assign to the LDAP `groupType` attribute.
        If a new group is created then `security` will be used by default.
      name: category
      predefined:
      - distribution
      - security
    - description: The value to be assigned to the LDAP `description` attribute.
      name: description
    - description: The value to assign to the LDAP `displayName` attribute.
      name: display_name
    - description: |-
        The username to use when interacting with AD.
        If this is not set then the user Ansible used to log in with will be used instead.
      name: domain_username
    - description: The password for `username`.
      name: domain_password
    - description: |-
        Specifies the Active Directory Domain Services instance to connect to.
        Can be in the form of an FQDN or NetBIOS name.
        If not specified then the value is based on the domain of the computer running PowerShell.
      name: domain_server
    - default: false
      defaultValue: "False"
      description: |-
        Will ignore the `ProtectedFromAccidentalDeletion` flag when deleting or moving a group.
        The module will fail if one of these actions need to occur and this value is set to `no`.
      name: ignore_protection
    - description: |-
        The value to be assigned to the LDAP `managedBy` attribute.
        This value can be in the forms `Distinguished Name`, `objectGUID`, `objectSid` or `sAMAccountName`, see examples for more details.
      name: managed_by
    - description: |-
        The name of the group to create, modify or remove.
        This value can be in the forms `Distinguished Name`, `objectGUID`, `objectSid` or `sAMAccountName`, see examples for more details.
      name: name
      required: true
    - description: |-
        The full LDAP path to create or move the group to.
        This should be the path to the parent object to create or move the group to.
        See examples for details of how this path is formed.
      name: organizational_unit
    - description: |-
        Will set the `ProtectedFromAccidentalDeletion` flag based on this value.
        This flag stops a user from deleting or moving a group to a different path.
      name: protect
    - auto: PREDEFINED
      description: |-
        The scope of the group.
        If `state=present` and the group doesn't exist then this must be set.
      name: scope
      predefined:
      - domainlocal
      - global
      - universal
    - auto: PREDEFINED
      default: false
      defaultValue: present
      description: |-
        If `state=present` this module will ensure the group is created and is configured accordingly.
        If `state=absent` this module will delete the group if it exists
      name: state
      predefined:
      - absent
      - present
    description: Creates, modifies or removes domain groups
    name: win-domain-group
  - arguments:
    - description: hostname or IP of target. Optionally the port can be specified
        using :PORT. If multiple targets are specified using an array, the integration
        will use the configured concurrency factor for high performance.
      isArray: true
      name: host
      required: true
    - description: Name of the domain group to manage membership on.
      name: name
      required: true
    - description: |-
        A list of members to ensure are present/absent from the group.
        The given names must be a SamAccountName of a user, group, service account, or computer.
        For computers, you must add "$" after the name; for example, to add "Mycomputer" to a group, use "Mycomputer$" as the member.
      isArray: true
      name: members
      required: true
    - auto: PREDEFINED
      default: false
      defaultValue: present
      description: |-
        Desired state of the members in the group.
        When `state` is `pure`, only the members specified will exist, and all other existing members not specified are removed.
      name: state
      predefined:
      - absent
      - present
      - pure
    - description: |-
        The username to use when interacting with AD.
        If this is not set then the user Ansible used to log in with will be used instead when using CredSSP or Kerberos with credential delegation.
      name: domain_username
    - description: The password for `username`.
      name: domain_password
    - description: |-
        Specifies the Active Directory Domain Services instance to connect to.
        Can be in the form of an FQDN or NetBIOS name.
        If not specified then the value is based on the domain of the computer running PowerShell.
      name: domain_server
    description: Manage Windows domain group membership
    name: win-domain-group-membership
  - arguments:
    - description: hostname or IP of target. Optionally the port can be specified
        using :PORT. If multiple targets are specified using an array, the integration
        will use the configured concurrency factor for high performance.
      isArray: true
      name: host
      required: true
    - description: When `state` is `domain`, the DNS name of the domain to which the
        targeted Windows host should be joined.
      name: dns_domain_name
    - description: Username of a domain admin for the target domain (required to join
        or leave the domain).
      name: domain_admin_user
      required: true
    - description: Password for the specified `domain_admin_user`.
      name: domain_admin_password
    - description: The desired hostname for the Windows host.
      name: hostname
    - description: |-
        The desired OU path for adding the computer object.
        This is only used when adding the target host to a domain, if it is already a member then it is ignored.
      name: domain_ou_path
    - auto: PREDEFINED
      description: Whether the target host should be a member of a domain or workgroup.
      name: state
      predefined:
      - domain
      - workgroup
    - description: When `state` is `workgroup`, the name of the workgroup that the
        Windows host should be in.
      name: workgroup_name
    description: Manage domain/workgroup membership for a Windows host
    name: win-domain-membership
  - arguments:
    - description: hostname or IP of target. Optionally the port can be specified
        using :PORT. If multiple targets are specified using an array, the integration
        will use the configured concurrency factor for high performance.
      isArray: true
      name: host
      required: true
    - description: Name of the user to create, remove or modify.
      name: name
      required: true
    - auto: PREDEFINED
      default: false
      defaultValue: present
      description: |-
        When `present`, creates or updates the user account.
        When `absent`, removes the user account if it exists.
        When `query`, retrieves the user account details without making any changes.
      name: state
      predefined:
      - absent
      - present
      - query
    - default: false
      defaultValue: "True"
      description: |-
        `yes` will enable the user account.
        `no` will disable the account.
      name: enabled
    - auto: PREDEFINED
      description: |-
        `no` will unlock the user account if locked.
        Note that there is not a way to lock an account as an administrator.
        Accounts are locked due to user actions; as an admin, you may only unlock a locked account.
        If you wish to administratively disable an account, set `enabled` to `no`.
      name: account_locked
      predefined:
      - "False"
    - description: Description of the user
      name: description
    - description: |-
        Adds or removes the user from this list of groups, depending on the value of `groups_action`.
        To remove all but the Principal Group, set `groups=<principal group name>` and `groups_action=replace`.
        Note that users cannot be removed from their principal group (for example, "Domain Users").
      isArray: true
      name: groups
    - auto: PREDEFINED
      default: false
      defaultValue: replace
      description: |-
        If `add`, the user is added to each group in `groups` where not already a member.
        If `remove`, the user is removed from each group in `groups`.
        If `replace`, the user is added as a member of each group in `groups` and removed from any other groups.
      name: groups_action
      predefined:
      - add
      - remove
      - replace
    - description: |-
        Optionally set the user's password to this (plain text) value.
        To enable an account - `enabled` - a password must already be configured on the account, or you must provide a password here.
      name: password
    - auto: PREDEFINED
      default: false
      defaultValue: always
      description: |-
        `always` will always update passwords.
        `on_create` will only set the password for newly created users.
        `when_changed` will only set the password when changed (added in ansible 2.9).
      name: update_password
      predefined:
      - always
      - on_create
      - when_changed
    - description: |-
        `yes` will require the user to change their password at next login.
        `no` will clear the expired password flag.
        This is mutually exclusive with `password_never_expires`.
      name: password_expired
    - description: |-
        `yes` will set the password to never expire.
        `no` will allow the password to expire.
        This is mutually exclusive with `password_expired`.
      name: password_never_expires
    - description: |-
        `yes` will prevent the user from changing their password.
        `no` will allow the user to change their password.
      name: user_cannot_change_password
    - description: Configures the user's first name (given name).
      name: firstname
    - description: Configures the user's last name (surname).
      name: surname
    - description: Configures the user's company name.
      name: company
    - description: |-
        Configures the User Principal Name (UPN) for the account.
        This is not required, but is best practice to configure for modern versions of Active Directory.
        The format is `<username>@<domain>`.
      name: upn
    - description: |-
        Configures the user's email address.
        This is a record in AD and does not do anything to configure any email servers or systems.
      name: email
    - description: Configures the user's street address.
      name: street
    - description: Configures the user's city.
      name: city
    - description: Configures the user's state or province.
      name: state_province
    - description: Configures the user's postal code / zip code.
      name: postal_code
    - description: |-
        Configures the user's country code.
        Note that this is a two-character ISO 3166 code.
      name: country
    - description: |-
        Container or OU for the new user; if you do not specify this, the user will be placed in the default container for users in the domain.
        Setting the path is only available when a new user is created; if you specify a path on an existing user, the user's path will not be updated - you must delete (e.g., `state=absent`) the user and then re-add the user with the appropriate path.
      name: path
    - description: |-
        A dict of custom LDAP attributes to set on the user.
        This can be used to set custom attributes that are not exposed as module parameters, e.g. `telephoneNumber`.
        See the examples on how to format this parameter.
      name: attributes
    - description: |-
        The username to use when interacting with AD.
        If this is not set then the user Ansible used to log in with will be used instead when using CredSSP or Kerberos with credential delegation.
      name: domain_username
    - description: The password for `username`.
      name: domain_password
    - description: |-
        Specifies the Active Directory Domain Services instance to connect to.
        Can be in the form of an FQDN or NetBIOS name.
        If not specified then the value is based on the domain of the computer running PowerShell.
      name: domain_server
    description: Manages Windows Active Directory user accounts
    name: win-domain-user
  - arguments:
    - description: hostname or IP of target. Optionally the port can be specified
        using :PORT. If multiple targets are specified using an array, the integration
        will use the configured concurrency factor for high performance.
      isArray: true
      name: host
      required: true
    description: Runs ngen to recompile DLLs after .NET  updates
    name: win-dotnet-ngen
  - arguments:
    - description: hostname or IP of target. Optionally the port can be specified
        using :PORT. If multiple targets are specified using an array, the integration
        will use the configured concurrency factor for high performance.
      isArray: true
      name: host
      required: true
    - description: |-
        The name of the DSC Resource to use.
        Must be accessible to PowerShell using any of the default paths.
      name: resource_name
      required: true
    - default: false
      defaultValue: latest
      description: |-
        Can be used to configure the exact version of the DSC resource to be invoked.
        Useful if the target node has multiple versions installed of the module containing the DSC resource.
        If not specified, the module will follow standard PowerShell convention and use the highest version available.
      name: module_version
    - description: |-
        The `win-dsc` module takes in multiple free form options based on the DSC resource being invoked by `resource_name`.
        There is no option actually named `free_form` so see the examples.
        This module will try and convert the option to the correct type required by the DSC resource and throw a warning if it fails.
        If the type of the DSC resource option is a `CimInstance` or `CimInstance[]`, this means the value should be a dictionary or list of dictionaries based on the values required by that option.
        If the type of the DSC resource option is a `PSCredential` then there needs to be 2 options set in the Ansible task definition suffixed with `_username` and `_password`.
        If the type of the DSC resource option is an array, then a list should be provided but a comma separated string also work. Use a list where possible as no escaping is required and it works with more complex types list `CimInstance[]`.
        If the type of the DSC resource option is a `DateTime`, you should use a string in the form of an ISO 8901 string to ensure the exact date is used.
        Since Ansible 2.8, Ansible will now validate the input fields against the DSC resource definition automatically. Older versions will silently ignore invalid fields.
      name: free_form
      required: true
    description: Invokes a PowerShell DSC configuration
    name: win-dsc
  - arguments:
    - description: hostname or IP of target. Optionally the port can be specified
        using :PORT. If multiple targets are specified using an array, the integration
        will use the configured concurrency factor for high performance.
      isArray: true
      name: host
      required: true
    - auto: PREDEFINED
      default: false
      defaultValue: present
      description: |-
        Set to `present` to ensure environment variable is set.
        Set to `absent` to ensure it is removed.
      name: state
      predefined:
      - absent
      - present
    - description: The name of the environment variable.
      name: name
      required: true
    - description: |-
        The value to store in the environment variable.
        Must be set when `state=present` and cannot be an empty string.
        Can be omitted for `state=absent`.
      name: value
    - auto: PREDEFINED
      description: |-
        The level at which to set the environment variable.
        Use `machine` to set for all users.
        Use `user` to set for the current user that ansible is connected as.
        Use `process` to set for the current process.  Probably not that useful.
      name: level
      predefined:
      - machine
      - process
      - user
      required: true
    description: Modify environment variables on windows hosts
    name: win-environment
  - arguments:
    - description: hostname or IP of target. Optionally the port can be specified
        using :PORT. If multiple targets are specified using an array, the integration
        will use the configured concurrency factor for high performance.
      isArray: true
      name: host
      required: true
    - description: Name of the event log to manage.
      name: name
      required: true
    - auto: PREDEFINED
      default: false
      defaultValue: present
      description: |-
        Desired state of the log and/or sources.
        When `sources` is populated, state is checked for sources.
        When `sources` is not populated, state is checked for the specified log itself.
        If `state` is `clear`, event log entries are cleared for the target log.
      name: state
      predefined:
      - absent
      - clear
      - present
    - description: |-
        A list of one or more sources to ensure are present/absent in the log.
        When `category_file`, `message_file` and/or `parameter_file` are specified, these values are applied across all sources.
      isArray: true
      name: sources
    - description: For one or more sources specified, the path to a custom category
        resource file.
      name: category_file
    - description: For one or more sources specified, the path to a custom event message
        resource file.
      name: message_file
    - description: For one or more sources specified, the path to a custom parameter
        resource file.
      name: parameter_file
    - description: |-
        The maximum size of the event log.
        Value must be between 64KB and 4GB, and divisible by 64KB.
        Size can be specified in KB, MB or GB (e.g. 128KB, 16MB, 2.5GB).
      name: maximum_size
    - auto: PREDEFINED
      description: |-
        The action for the log to take once it reaches its maximum size.
        For `DoNotOverwrite`, all existing entries are kept and new entries are not retained.
        For `OverwriteAsNeeded`, each new entry overwrites the oldest entry.
        For `OverwriteOlder`, new log entries overwrite those older than the `retention_days` value.
      name: overflow_action
      predefined:
      - DoNotOverwrite
      - OverwriteAsNeeded
      - OverwriteOlder
    - description: |-
        The minimum number of days event entries must remain in the log.
        This option is only used when `overflow_action` is `OverwriteOlder`.
      name: retention_days
    description: Manage Windows event logs
    name: win-eventlog
  - arguments:
    - description: hostname or IP of target. Optionally the port can be specified
        using :PORT. If multiple targets are specified using an array, the integration
        will use the configured concurrency factor for high performance.
      isArray: true
      name: host
      required: true
    - description: Name of the event log to write an entry to.
      name: log
      required: true
    - description: Name of the log source to indicate where the entry is from.
      name: source
      required: true
    - description: |-
        The numeric event identifier for the entry.
        Value must be between 0 and 65535.
      name: event_id
      required: true
    - description: The message for the given log entry.
      name: message
      required: true
    - auto: PREDEFINED
      description: Indicates the entry being written to the log is of a specific type.
      name: entry_type
      predefined:
      - Error
      - FailureAudit
      - Information
      - SuccessAudit
      - Warning
    - description: A numeric task category associated with the category message file
        for the log source.
      name: category
    - description: |-
        Binary data associated with the log entry.
        Value must be a comma-separated array of 8-bit unsigned integers (0 to 255).
      name: raw_data
    description: Write entries to Windows event logs
    name: win-eventlog-entry
  - arguments:
    - description: hostname or IP of target. Optionally the port can be specified
        using :PORT. If multiple targets are specified using an array, the integration
        will use the configured concurrency factor for high performance.
      isArray: true
      name: host
      required: true
    - description: |-
        Names of roles or features to install as a single feature or a comma-separated list of features.
        To list all available features use the PowerShell command `Get-WindowsFeature`.
      isArray: true
      name: name
      required: true
    - auto: PREDEFINED
      default: false
      defaultValue: present
      description: State of the features or roles on the system.
      name: state
      predefined:
      - absent
      - present
    - default: false
      defaultValue: "False"
      description: Adds all subfeatures of the specified feature.
      name: include_sub_features
    - default: false
      defaultValue: "False"
      description: |-
        Adds the corresponding management tools to the specified feature.
        Not supported in Windows 2008 R2 and will be ignored.
      name: include_management_tools
    - description: |-
        Specify a source to install the feature from.
        Not supported in Windows 2008 R2 and will be ignored.
        Can either be `{driveletter}:\sources\sxs` or `\\{IP}\share\sources\sxs`.
      name: source
    description: Installs and uninstalls Windows Features on Windows Server
    name: win-feature
    outputs:
    - contextPath: MicrosoftWindows.feature_result.display_name
      description: Feature display name.
      type: string
    - contextPath: MicrosoftWindows.feature_result.id
      description: A list of KB article IDs that apply to the update.
      type: number
    - contextPath: MicrosoftWindows.feature_result.message
      description: Any messages returned from the feature subsystem that occurred
        during installation or removal of this feature.
    - contextPath: MicrosoftWindows.feature_result.reboot_required
      description: True when the target server requires a reboot as a result of installing
        or removing this feature.
      type: boolean
    - contextPath: MicrosoftWindows.feature_result.restart_needed
      description: DEPRECATED in Ansible 2.4 (refer to C(reboot_required) instead).
        True when the target server requires a reboot as a result of installing or
        removing this feature.
      type: boolean
    - contextPath: MicrosoftWindows.feature_result.skip_reason
      description: The reason a feature installation or removal was skipped.
      type: string
    - contextPath: MicrosoftWindows.feature_result.success
      description: If the feature installation or removal was successful.
      type: boolean
  - arguments:
    - description: hostname or IP of target. Optionally the port can be specified
        using :PORT. If multiple targets are specified using an array, the integration
        will use the configured concurrency factor for high performance.
      isArray: true
      name: host
      required: true
    - description: Path to the file being managed.
      name: path
      required: true
    - auto: PREDEFINED
      description: |-
        If `directory`, all immediate subdirectories will be created if they do not exist.
        If `file`, the file will NOT be created if it does not exist, see the `copy` or `template` module if you want that behavior.  If `absent`, directories will be recursively deleted, and files will be removed.
        If `touch`, an empty file will be created if the `path` does not exist, while an existing file or directory will receive updated file access and modification times (similar to the way `touch` works from the command line).
      name: state
      predefined:
      - absent
      - directory
      - file
      - touch
    description: Creates, touches or removes files or directories
    name: win-file
  - arguments:
    - description: hostname or IP of target. Optionally the port can be specified
        using :PORT. If multiple targets are specified using an array, the integration
        will use the configured concurrency factor for high performance.
      isArray: true
      name: host
      required: true
    - description: |-
        File to get version.
        Always provide absolute path.
      name: path
      required: true
    description: Get DLL or EXE file build version
    name: win-file-version
  - arguments:
    - description: hostname or IP of target. Optionally the port can be specified
        using :PORT. If multiple targets are specified using an array, the integration
        will use the configured concurrency factor for high performance.
      isArray: true
      name: host
      required: true
    - description: |-
        Select files or folders whose age is equal to or greater than the specified time.
        Use a negative age to find files equal to or less than the specified time.
        You can choose seconds, minutes, hours, days or weeks by specifying the first letter of an of those words (e.g., "2s", "10d", 1w").
      name: age
    - auto: PREDEFINED
      default: false
      defaultValue: mtime
      description: |-
        Choose the file property against which we compare `age`.
        The default attribute we compare with is the last modification time.
      name: age_stamp
      predefined:
      - atime
      - ctime
      - mtime
    - auto: PREDEFINED
      default: false
      defaultValue: sha1
      description: |-
        Algorithm to determine the checksum of a file.
        Will throw an error if the host is unable to use specified algorithm.
      name: checksum_algorithm
      predefined:
      - md5
      - sha1
      - sha256
      - sha384
      - sha512
    - auto: PREDEFINED
      default: false
      defaultValue: file
      description: Type of file to search for.
      name: file_type
      predefined:
      - directory
      - file
    - default: false
      defaultValue: "False"
      description: |-
        Set this to `yes` to follow symlinks in the path.
        This needs to be used in conjunction with `recurse`.
      name: follow
    - default: false
      defaultValue: "True"
      description: Whether to return a checksum of the file in the return info (default
        sha1), use `checksum_algorithm` to change from the default.
      name: get_checksum
    - default: false
      defaultValue: "False"
      description: Set this to include hidden files or folders.
      name: hidden
    - description: |-
        List of paths of directories to search for files or folders in.
        This can be supplied as a single path or a list of paths.
      isArray: true
      name: paths
      required: true
    - description: |-
        One or more (powershell or regex) patterns to compare filenames with.
        The type of pattern matching is controlled by `use_regex` option.
        The patterns restrict the list of files or folders to be returned based on the filenames.
        For a file to be matched it only has to match with one pattern in a list provided.
      isArray: true
      name: patterns
    - default: false
      defaultValue: "False"
      description: Will recursively descend into the directory looking for files or
        folders.
      name: recurse
    - description: |-
        Select files or folders whose size is equal to or greater than the specified size.
        Use a negative value to find files equal to or less than the specified size.
        You can specify the size with a suffix of the byte type i.e. kilo = k, mega = m...
        Size is not evaluated for symbolic links.
      name: size
    - default: false
      defaultValue: "False"
      description: Will set patterns to run as a regex check if set to `yes`.
      name: use_regex
    description: Return a list of files based on specific criteria
    name: win-find
    outputs:
    - contextPath: MicrosoftWindows.files.attributes
      description: attributes of the file at path in raw form.
      type: string
    - contextPath: MicrosoftWindows.files.checksum
      description: The checksum of a file based on checksum_algorithm specified.
      type: string
    - contextPath: MicrosoftWindows.files.creationtime
      description: The create time of the file represented in seconds since epoch.
    - contextPath: MicrosoftWindows.files.extension
      description: The extension of the file at path.
      type: string
    - contextPath: MicrosoftWindows.files.filename
      description: The name of the file.
      type: string
    - contextPath: MicrosoftWindows.files.isarchive
      description: If the path is ready for archiving or not.
      type: boolean
    - contextPath: MicrosoftWindows.files.isdir
      description: If the path is a directory or not.
      type: boolean
    - contextPath: MicrosoftWindows.files.ishidden
      description: If the path is hidden or not.
      type: boolean
    - contextPath: MicrosoftWindows.files.islnk
      description: If the path is a symbolic link or junction or not.
      type: boolean
    - contextPath: MicrosoftWindows.files.isreadonly
      description: If the path is read only or not.
      type: boolean
    - contextPath: MicrosoftWindows.files.isshared
      description: If the path is shared or not.
      type: boolean
    - contextPath: MicrosoftWindows.files.lastaccesstime
      description: The last access time of the file represented in seconds since epoch.
    - contextPath: MicrosoftWindows.files.lastwritetime
      description: The last modification time of the file represented in seconds since
        epoch.
    - contextPath: MicrosoftWindows.files.lnk_source
      description: The target of the symbolic link, will return null if not a link
        or the link is broken.
      type: string
    - contextPath: MicrosoftWindows.files.owner
      description: The owner of the file.
      type: string
    - contextPath: MicrosoftWindows.files.path
      description: The full absolute path to the file.
      type: string
    - contextPath: MicrosoftWindows.files.sharename
      description: The name of share if folder is shared.
      type: string
    - contextPath: MicrosoftWindows.files.size
      description: The size in bytes of a file or folder.
      type: number
  - arguments:
    - description: hostname or IP of target. Optionally the port can be specified
        using :PORT. If multiple targets are specified using an array, the integration
        will use the configured concurrency factor for high performance.
      isArray: true
      name: host
      required: true
    - auto: PREDEFINED
      default: false
      defaultValue: '[''Domain'', ''Private'', ''Public'']'
      description: Specify one or more profiles to change.
      isArray: true
      name: profiles
      predefined:
      - Domain
      - Private
      - Public
    - auto: PREDEFINED
      description: Set state of firewall for given profile.
      name: state
      predefined:
      - disabled
      - enabled
    description: Enable or disable the Windows Firewall
    name: win-firewall
  - arguments:
    - description: hostname or IP of target. Optionally the port can be specified
        using :PORT. If multiple targets are specified using an array, the integration
        will use the configured concurrency factor for high performance.
      isArray: true
      name: host
      required: true
    - description: |-
        Whether this firewall rule is enabled or disabled.
        Defaults to `true` when creating a new rule.
      name: enabled
    - auto: PREDEFINED
      default: false
      defaultValue: present
      description: Should this rule be added or removed.
      name: state
      predefined:
      - absent
      - present
    - description: The rule's display name.
      name: name
      required: true
    - description: The group name for the rule.
      name: group
    - auto: PREDEFINED
      description: |-
        Whether this rule is for inbound or outbound traffic.
        Defaults to `in` when creating a new rule.
      name: direction
      predefined:
      - in
      - out
    - auto: PREDEFINED
      description: |-
        What to do with the items this rule is for.
        Defaults to `allow` when creating a new rule.
      name: action
      predefined:
      - allow
      - block
    - description: Description for the firewall rule.
      name: description
    - description: |-
        The local ip address this rule applies to.
        Set to `any` to apply to all local ip addresses.
        Defaults to `any` when creating a new rule.
      name: localip
    - description: |-
        The remote ip address/range this rule applies to.
        Set to `any` to apply to all remote ip addresses.
        Defaults to `any` when creating a new rule.
      name: remoteip
    - description: |-
        The local port this rule applies to.
        Set to `any` to apply to all local ports.
        Defaults to `any` when creating a new rule.
        Must have `protocol` set
      name: localport
    - description: |-
        The remote port this rule applies to.
        Set to `any` to apply to all remote ports.
        Defaults to `any` when creating a new rule.
        Must have `protocol` set
      name: remoteport
    - description: |-
        The program this rule applies to.
        Set to `any` to apply to all programs.
        Defaults to `any` when creating a new rule.
      name: program
    - description: |-
        The service this rule applies to.
        Set to `any` to apply to all services.
        Defaults to `any` when creating a new rule.
      name: service
    - description: |-
        The protocol this rule applies to.
        Set to `any` to apply to all services.
        Defaults to `any` when creating a new rule.
      name: protocol
    - description: |-
        The profile this rule applies to.
        Defaults to `domain,private,public` when creating a new rule.
      isArray: true
      name: profiles
    description: Windows firewall automation
    name: win-firewall-rule
  - arguments:
    - description: hostname or IP of target. Optionally the port can be specified
        using :PORT. If multiple targets are specified using an array, the integration
        will use the configured concurrency factor for high performance.
      isArray: true
      name: host
      required: true
    - description: Used to specify the drive letter of the volume to be formatted.
      name: drive_letter
    - description: Used to specify the path to the volume to be formatted.
      name: path
    - description: Used to specify the label of the volume to be formatted.
      name: label
    - description: Used to specify the new file system label of the formatted volume.
      name: new_label
    - auto: PREDEFINED
      description: Used to specify the file system to be used when formatting the
        target volume.
      name: file_system
      predefined:
      - ntfs
      - refs
      - exfat
      - fat32
      - fat
    - description: |-
        Specifies the cluster size to use when formatting the volume.
        If no cluster size is specified when you format a partition, defaults are selected based on the size of the partition.
      name: allocation_unit_size
    - description: Specifies that large File Record System (FRS) should be used.
      name: large_frs
    - description: |-
        Enable compression on the resulting NTFS volume.
        NTFS compression is not supported where `allocation_unit_size` is more than 4096.
      name: compress
    - description: Enable integrity streams on the resulting ReFS volume.
      name: integrity_streams
    - description: |-
        A full format writes to every sector of the disk, takes much longer to perform than the default (quick) format, and is not recommended on storage that is thinly provisioned.
        Specify `true` for full format.
      name: full
    - description: Specify if formatting should be forced for volumes that are not
        created from new partitions or if the source and target file system are different.
      name: force
    description: Formats an existing volume or a new volume on an existing partition
      on Windows
    name: win-format
  - arguments:
    - description: hostname or IP of target. Optionally the port can be specified
        using :PORT. If multiple targets are specified using an array, the integration
        will use the configured concurrency factor for high performance.
      isArray: true
      name: host
      required: true
    - description: The full URL of a file to download.
      name: url
      required: true
    - description: |-
        The location to save the file at the URL.
        Be sure to include a filename and extension as appropriate.
      name: dest
      required: true
    - default: false
      defaultValue: "True"
      description: |-
        If `yes`, will download the file every time and replace the file if the contents change. If `no`, will only download the file if it does not exist or the remote file has been modified more recently than the local file.
        This works by sending an http HEAD request to retrieve last modified time of the requested resource, so for this to work, the remote web server must support HEAD requests.
      name: force
    - description: |-
        If a `checksum` is passed to this parameter, the digest of the destination file will be calculated after it is downloaded to ensure its integrity and verify that the transfer completed successfully.
        This option cannot be set with `checksum_url`.
      name: checksum
    - auto: PREDEFINED
      default: false
      defaultValue: sha1
      description: Specifies the hashing algorithm used when calculating the checksum
        of the remote and destination file.
      name: checksum_algorithm
      predefined:
      - md5
      - sha1
      - sha256
      - sha384
      - sha512
    - description: |-
        Specifies a URL that contains the checksum values for the resource at `url`.
        Like `checksum`, this is used to verify the integrity of the remote transfer.
        This option cannot be set with `checksum`.
      name: checksum_url
    - description: |-
        An explicit proxy to use for the request.
        By default, the request will use the IE defined proxy unless `use_proxy` is set to `no`.
      name: proxy_url
    - description: The username to use for proxy authentication.
      name: proxy_username
    - description: The password for `proxy_username`.
      name: proxy_password
    - description: |-
        Extra headers to set on the request.
        This should be a dictionary where the key is the header name and the value is the value for that header.
      isArray: true
      name: headers
    - default: false
      defaultValue: "True"
      description: If `no`, it will not use the proxy defined in IE for the current
        user.
      name: use_proxy
    - auto: PREDEFINED
      default: false
      defaultValue: safe
      description: |-
        Whether or the module should follow redirects.
        `all` will follow all redirect.
        `none` will not follow any redirect.
        `safe` will follow only "safe" redirects, where "safe" means that the client is only doing a `GET` or `HEAD` on the URI to which it is being redirected.
      name: follow_redirects
      predefined:
      - all
      - none
      - safe
    - default: false
      defaultValue: "50"
      description: |-
        Specify how many times the module will redirect a connection to an alternative URI before the connection fails.
        If set to `0` or `follow_redirects` is set to `none`, or `safe` when not doing a `GET` or `HEAD` it prevents all redirection.
      name: maximum_redirection
    - description: |-
        The path to the client certificate (.pfx) that is used for X509 authentication. This path can either be the path to the `pfx` on the filesystem or the PowerShell certificate path `Cert:\CurrentUser\My\<thumbprint>`.
        The WinRM connection must be authenticated with `CredSSP` or `become` is used on the task if the certificate file is not password protected.
        Other authentication types can set `client_cert_password` when the cert is password protected.
      name: client_cert
    - description: The password for `client_cert` if the cert is password protected.
      name: client_cert_password
    - description: This option is not for use with `win_get_url` and should be ignored.
      name: method
    - default: false
      defaultValue: ansible-httpget
      description: |-
        Header to identify as, generally appears in web server logs.
        This is set to the `User-Agent` header on a HTTP request.
      name: http_agent
    - default: false
      defaultValue: "30"
      description: |-
        Specifies how long the request can be pending before it times out (in seconds).
        Set to `0` to specify an infinite timeout.
      name: timeout
    - default: false
      defaultValue: "True"
      description: |-
        If `no`, SSL certificates will not be validated.
        This should only be used on personally controlled sites using self-signed certificates.
      name: validate_certs
    - default: false
      defaultValue: "False"
      description: |-
        By default the authentication header is only sent when a webservice responses to an initial request with a 401 status. Since some basic auth services do not properly send a 401, logins will fail.
        This option forces the sending of the Basic authentication header upon the original request.
      name: force_basic_auth
    - description: The username to use for authentication.
      name: url_username
    - description: The password for `url_username`.
      name: url_password
    - default: false
      defaultValue: "False"
      description: |-
        Uses the current user's credentials when authenticating with a server protected with `NTLM`, `Kerberos`, or `Negotiate` authentication.
        Sites that use `Basic` auth will still require explicit credentials through the `url_username` and `url_password` options.
        The module will only have access to the user's credentials if using `become` with a password, you are connecting with SSH using a password, or connecting with WinRM using `CredSSP` or `Kerberos with delegation`.
        If not using `become` or a different auth method to the ones stated above, there will be no default credentials available and no authentication will occur.
      name: use_default_credential
    - default: false
      defaultValue: "False"
      description: |-
        Uses the current user's credentials when authenticating with a proxy host protected with `NTLM`, `Kerberos`, or `Negotiate` authentication.
        Proxies that use `Basic` auth will still require explicit credentials through the `proxy_username` and `proxy_password` options.
        The module will only have access to the user's credentials if using `become` with a password, you are connecting with SSH using a password, or connecting with WinRM using `CredSSP` or `Kerberos with delegation`.
        If not using `become` or a different auth method to the ones stated above, there will be no default credentials available and no proxy authentication will occur.
      name: proxy_use_default_credential
    description: Downloads file from HTTP, HTTPS, or FTP to node
    name: win-get-url
  - arguments:
    - description: hostname or IP of target. Optionally the port can be specified
        using :PORT. If multiple targets are specified using an array, the integration
        will use the configured concurrency factor for high performance.
      isArray: true
      name: host
      required: true
    - description: Name of the group.
      name: name
      required: true
    - description: Description of the group.
      name: description
    - auto: PREDEFINED
      default: false
      defaultValue: present
      description: Create or remove the group.
      name: state
      predefined:
      - absent
      - present
    description: Add and remove local groups
    name: win-group
  - arguments:
    - description: hostname or IP of target. Optionally the port can be specified
        using :PORT. If multiple targets are specified using an array, the integration
        will use the configured concurrency factor for high performance.
      isArray: true
      name: host
      required: true
    - description: Name of the local group to manage membership on.
      name: name
      required: true
    - description: |-
        A list of members to ensure are present/absent from the group.
        Accepts local users as .\username, and SERVERNAME\username.
        Accepts domain users and groups as DOMAIN\username and username@DOMAIN.
        Accepts service users as NT AUTHORITY\username.
        Accepts all local, domain and service user types as username, favoring domain lookups when in a domain.
      isArray: true
      name: members
      required: true
    - auto: PREDEFINED
      default: false
      defaultValue: present
      description: |-
        Desired state of the members in the group.
        `pure` was added in Ansible 2.8.
        When `state` is `pure`, only the members specified will exist, and all other existing members not specified are removed.
      name: state
      predefined:
      - absent
      - present
      - pure
    description: Manage Windows local group membership
    name: win-group-membership
  - arguments:
    - description: hostname or IP of target. Optionally the port can be specified
        using :PORT. If multiple targets are specified using an array, the integration
        will use the configured concurrency factor for high performance.
      isArray: true
      name: host
      required: true
    - description: The hostname to set for the computer.
      name: name
      required: true
    description: Manages local Windows computer name
    name: win-hostname
  - arguments:
    - description: hostname or IP of target. Optionally the port can be specified
        using :PORT. If multiple targets are specified using an array, the integration
        will use the configured concurrency factor for high performance.
      isArray: true
      name: host
      required: true
    - auto: PREDEFINED
      default: false
      defaultValue: present
      description: |-
        Whether the entry should be present or absent.
        If only `canonical_name` is provided when `state=absent`, then all hosts entries with the canonical name of `canonical_name` will be removed.
        If only `ip_address` is provided when `state=absent`, then all hosts entries with the ip address of `ip_address` will be removed.
        If `ip_address` and `canonical_name` are both omitted when `state=absent`, then all hosts entries will be removed.
      name: state
      predefined:
      - absent
      - present
    - description: |-
        A canonical name for the host entry.
        required for `state=present`.
      name: canonical_name
    - description: |-
        The ip address for the host entry.
        Can be either IPv4 (A record) or IPv6 (AAAA record).
        Required for `state=present`.
      name: ip_address
    - description: |-
        A list of additional names (cname records) for the host entry.
        Only applicable when `state=present`.
      isArray: true
      name: aliases
    - auto: PREDEFINED
      default: false
      defaultValue: set
      description: |-
        Controls the behavior of `aliases`.
        Only applicable when `state=present`.
        If `add`, each alias in `aliases` will be added to the host entry.
        If `set`, each alias in `aliases` will be added to the host entry, and other aliases will be removed from the entry.
      name: action
      predefined:
      - add
      - remove
      - set
    description: Manages hosts file entries on Windows.
    name: win-hosts
  - arguments:
    - description: hostname or IP of target. Optionally the port can be specified
        using :PORT. If multiple targets are specified using an array, the integration
        will use the configured concurrency factor for high performance.
      isArray: true
      name: host
      required: true
    - description: |-
        The name of the hotfix as shown in DISM, see examples for details.
        This or `hotfix_kb` MUST be set when `state=absent`.
        If `state=present` then the hotfix at `source` will be validated against this value, if it does not match an error will occur.
        You can get the identifier by running 'Get-WindowsPackage -Online -PackagePath path-to-cab-in-msu' after expanding the msu file.
      name: hotfix_identifier
    - description: |-
        The name of the KB the hotfix relates to, see examples for details.
        This or `hotfix_identifier` MUST be set when `state=absent`.
        If `state=present` then the hotfix at `source` will be validated against this value, if it does not match an error will occur.
        Because DISM uses the identifier as a key and doesn't refer to a KB in all cases it is recommended to use `hotfix_identifier` instead.
      name: hotfix_kb
    - auto: PREDEFINED
      default: false
      defaultValue: present
      description: |-
        Whether to install or uninstall the hotfix.
        When `present`, `source` MUST be set.
        When `absent`, `hotfix_identifier` or `hotfix_kb` MUST be set.
      name: state
      predefined:
      - absent
      - present
    - description: |-
        The path to the downloaded hotfix .msu file.
        This MUST be set if `state=present` and MUST be a .msu hotfix file.
      name: source
    description: Install and uninstalls Windows hotfixes
    name: win-hotfix
  - arguments:
    - description: hostname or IP of target. Optionally the port can be specified
        using :PORT. If multiple targets are specified using an array, the integration
        will use the configured concurrency factor for high performance.
      isArray: true
      name: host
      required: true
    - description: |-
        A list of hosts that will bypass the set proxy when being accessed.
        Use `<local>` to match hostnames that are not fully qualified domain names. This is useful when needing to connect to intranet sites using just the hostname.
        Omit, set to null or an empty string/list to remove the bypass list.
        If this is set then `proxy` must also be set.
      isArray: true
      name: bypass
    - description: |-
        A string or dict that specifies the proxy to be set.
        If setting a string, should be in the form `hostname`, `hostname:port`, or `protocol=hostname:port`.
        If the port is undefined, the default port for the protocol in use is used.
        If setting a dict, the keys should be the protocol and the values should be the hostname and/or port for that protocol.
        Valid protocols are `http`, `https`, `ftp`, and `socks`.
        Omit, set to null or an empty string to remove the proxy settings.
      name: proxy
    - auto: PREDEFINED
      description: |-
        Instead of manually specifying the `proxy` and/or `bypass`, set this to import the proxy from a set source like Internet Explorer.
        Using `ie` will import the Internet Explorer proxy settings for the current active network connection of the current user.
        Only IE's proxy URL and bypass list will be imported into WinHTTP.
        This is like running `netsh winhttp import proxy source=ie`.
        The value is imported when the module runs and will not automatically be updated if the IE configuration changes in the future. The module will have to be run again to sync the latest changes.
      name: source
      predefined:
      - ie
    description: Manages proxy settings for WinHTTP
    name: win-http-proxy
  - arguments:
    - description: hostname or IP of target. Optionally the port can be specified
        using :PORT. If multiple targets are specified using an array, the integration
        will use the configured concurrency factor for high performance.
      isArray: true
      name: host
      required: true
    - description: The name of the virtual directory to create or remove.
      name: name
      required: true
    - auto: PREDEFINED
      default: false
      defaultValue: present
      description: |-
        Whether to add or remove the specified virtual directory.
        Removing will remove the virtual directory and all under it (Recursively).
      name: state
      predefined:
      - absent
      - present
    - description: The site name under which the virtual directory is created or exists.
      name: site
      required: true
    - description: The application under which the virtual directory is created or
        exists.
      name: application
    - description: |-
        The physical path to the folder in which the new virtual directory is created.
        The specified folder must already exist.
      name: physical_path
    description: Configures a virtual directory in IIS
    name: win-iis-virtualdirectory
  - arguments:
    - description: hostname or IP of target. Optionally the port can be specified
        using :PORT. If multiple targets are specified using an array, the integration
        will use the configured concurrency factor for high performance.
      isArray: true
      name: host
      required: true
    - description: Name of the web application.
      name: name
      required: true
    - description: Name of the site on which the application is created.
      name: site
      required: true
    - auto: PREDEFINED
      default: false
      defaultValue: present
      description: State of the web application.
      name: state
      predefined:
      - absent
      - present
    - description: |-
        The physical path on the remote host to use for the new application.
        The specified folder must already exist.
      name: physical_path
    - description: The application pool in which the new site executes.
      name: application_pool
    description: Configures IIS web applications
    name: win-iis-webapplication
  - arguments:
    - description: hostname or IP of target. Optionally the port can be specified
        using :PORT. If multiple targets are specified using an array, the integration
        will use the configured concurrency factor for high performance.
      isArray: true
      name: host
      required: true
    - description: |-
        This field is a free form dictionary value for the application pool attributes.
        These attributes are based on the naming standard at `https://www.iis.net/configreference/system.applicationhost/applicationpools/add#005`, see the examples section for more details on how to set this.
        You can also set the attributes of child elements like cpu and processModel, see the examples to see how it is done.
        While you can use the numeric values for enums it is recommended to use the enum name itself, e.g. use SpecificUser instead of 3 for processModel.identityType.
        managedPipelineMode may be either "Integrated" or "Classic".
        startMode may be either "OnDemand" or "AlwaysRunning".
        Use `state` module parameter to modify the state of the app pool.
        When trying to set 'processModel.password' and you receive a 'Value does fall within the expected range' error, you have a corrupted keystore. Please follow `http://structuredsight.com/2014/10/26/im-out-of-range-youre-out-of-range/` to help fix your host.
      name: attributes
    - description: Name of the application pool.
      name: name
      required: true
    - auto: PREDEFINED
      default: false
      defaultValue: present
      description: |-
        The state of the application pool.
        If `absent` will ensure the app pool is removed.
        If `present` will ensure the app pool is configured and exists.
        If `restarted` will ensure the app pool exists and will restart, this is never idempotent.
        If `started` will ensure the app pool exists and is started.
        If `stopped` will ensure the app pool exists and is stopped.
      name: state
      predefined:
      - absent
      - present
      - restarted
      - started
      - stopped
    description: Configure IIS Web Application Pools
    name: win-iis-webapppool
    outputs:
    - contextPath: MicrosoftWindows.info.attributes
      description: Key value pairs showing the current Application Pool attributes.
    - contextPath: MicrosoftWindows.info.cpu
      description: Key value pairs showing the current Application Pool cpu attributes.
    - contextPath: MicrosoftWindows.info.failure
      description: Key value pairs showing the current Application Pool failure attributes.
    - contextPath: MicrosoftWindows.info.name
      description: Name of Application Pool that was processed by this module invocation.
      type: string
    - contextPath: MicrosoftWindows.info.processModel
      description: Key value pairs showing the current Application Pool processModel
        attributes.
    - contextPath: MicrosoftWindows.info.recycling
      description: Key value pairs showing the current Application Pool recycling
        attributes.
    - contextPath: MicrosoftWindows.info.state
      description: Current runtime state of the pool as the module completed.
      type: string
  - arguments:
    - description: hostname or IP of target. Optionally the port can be specified
        using :PORT. If multiple targets are specified using an array, the integration
        will use the configured concurrency factor for high performance.
      isArray: true
      name: host
      required: true
    - description: Names of web site.
      name: name
      required: true
    - auto: PREDEFINED
      default: false
      defaultValue: present
      description: State of the binding.
      name: state
      predefined:
      - absent
      - present
    - default: false
      defaultValue: "80"
      description: The port to bind to / use for the new site.
      name: port
    - default: false
      defaultValue: '*'
      description: The IP address to bind to / use for the new site.
      name: ip
    - description: |-
        The host header to bind to / use for the new site.
        If you are creating/removing a catch-all binding, omit this parameter rather than defining it as '*'.
      name: host_header
    - default: false
      defaultValue: http
      description: The protocol to be used for the Web binding (usually HTTP, HTTPS,
        or FTP).
      name: protocol
    - description: Certificate hash (thumbprint) for the SSL binding. The certificate
        hash is the unique identifier for the certificate.
      name: certificate_hash
    - default: false
      defaultValue: my
      description: Name of the certificate store where the certificate for the binding
        is located.
      name: certificate_store_name
    - description: |-
        This parameter is only valid on Server 2012 and newer.
        Primarily used for enabling and disabling server name indication (SNI).
        Set to c(0) to disable SNI.
        Set to c(1) to enable SNI.
      name: ssl_flags
    description: Configures a IIS Web site binding
    name: win-iis-webbinding
  - arguments:
    - description: hostname or IP of target. Optionally the port can be specified
        using :PORT. If multiple targets are specified using an array, the integration
        will use the configured concurrency factor for high performance.
      isArray: true
      name: host
      required: true
    - description: Names of web site.
      name: name
      required: true
    - description: |-
        Explicitly set the IIS numeric ID for a site.
        Note that this value cannot be changed after the website has been created.
      name: site_id
    - auto: PREDEFINED
      description: State of the web site
      name: state
      predefined:
      - absent
      - started
      - stopped
      - restarted
    - description: |-
        The physical path on the remote host to use for the new site.
        The specified folder must already exist.
      name: physical_path
    - description: The application pool in which the new site executes.
      name: application_pool
    - description: The port to bind to / use for the new site.
      name: port
    - description: The IP address to bind to / use for the new site.
      name: ip
    - description: The host header to bind to / use for the new site.
      name: hostname
    - description: Enables HTTPS binding on the site..
      name: ssl
    - description: Custom site Parameters from string where properties are separated
        by a pipe and property name/values by colon Ex. "foo:1|bar:2"
      name: parameters
    description: Configures a IIS Web site
    name: win-iis-website
  - arguments:
    - description: hostname or IP of target. Optionally the port can be specified
        using :PORT. If multiple targets are specified using an array, the integration
        will use the configured concurrency factor for high performance.
      isArray: true
      name: host
      required: true
    - default: false
      defaultValue: "True"
      description: |-
        Whether to configure WinINet to automatically detect proxy settings through Web Proxy Auto-Detection `WPAD`.
        This corresponds to the checkbox `Automatically detect settings` in the connection settings window.
      name: auto_detect
    - description: |-
        The URL of a proxy configuration script.
        Proxy configuration scripts are typically JavaScript files with the `.pac` extension that implement the `FindProxyForURL(url, host` function.
        Omit, set to null or an empty string to remove the auto config URL.
        This corresponds to the checkbox `Use automatic configuration script` in the connection settings window.
      name: auto_config_url
    - description: |-
        A list of hosts that will bypass the set proxy when being accessed.
        Use `<local>` to match hostnames that are not fully qualified domain names. This is useful when needing to connect to intranet sites using just the hostname. If defined, this should be the last entry in the bypass list.
        Use `<-loopback>` to stop automatically bypassing the proxy when connecting through any loopback address like `127.0.0.1`, `localhost`, or the local hostname.
        Omit, set to null or an empty string/list to remove the bypass list.
        If this is set then `proxy` must also be set.
      isArray: true
      name: bypass
    - description: |-
        The name of the IE connection to set the proxy settings for.
        These are the connections under the `Dial-up and Virtual Private Network` header in the IE settings.
        When omitted, the default LAN connection is used.
      name: connection
    - description: |-
        A string or dict that specifies the proxy to be set.
        If setting a string, should be in the form `hostname`, `hostname:port`, or `protocol=hostname:port`.
        If the port is undefined, the default port for the protocol in use is used.
        If setting a dict, the keys should be the protocol and the values should be the hostname and/or port for that protocol.
        Valid protocols are `http`, `https`, `ftp`, and `socks`.
        Omit, set to null or an empty string to remove the proxy settings.
      name: proxy
    description: Manages proxy settings for WinINet and Internet Explorer
    name: win-inet-proxy
  - arguments:
    - description: hostname or IP of target. Optionally the port can be specified
        using :PORT. If multiple targets are specified using an array, the integration
        will use the configured concurrency factor for high performance.
      isArray: true
      name: host
      required: true
    - description: |-
        The path of the file to modify.
        Note that the Windows path delimiter `\` must be escaped as `\\` when the line is double quoted.
        Before Ansible 2.3 this option was only usable as `dest`, `destfile` and `name`.
      name: path
      required: true
    - default: false
      defaultValue: "False"
      description: |-
        Determine whether a backup should be created.
        When set to `yes`, create a backup file including the timestamp information so you can get the original file back if you somehow clobbered it incorrectly.
      name: backup
    - description: The regular expression to look for in every line of the file. For
        `state=present`, the pattern to replace if found; only the last line found
        will be replaced. For `state=absent`, the pattern of the line to remove. Uses
        .NET compatible regular expressions; see `https://msdn.microsoft.com/en-us/library/hs600312%28v=vs.110%29.aspx`.
      name: regex
    - auto: PREDEFINED
      default: false
      defaultValue: present
      description: Whether the line should be there or not.
      name: state
      predefined:
      - absent
      - present
    - description: |-
        Required for `state=present`. The line to insert/replace into the file. If `backrefs` is set, may contain backreferences that will get expanded with the `regexp` capture groups if the regexp matches.
        Be aware that the line is processed first on the controller and thus is dependent on yaml quoting rules. Any double quoted line will have control characters, such as '\r\n', expanded. To print such characters literally, use single or no quotes.
      name: line
    - default: false
      defaultValue: "False"
      description: |-
        Used with `state=present`. If set, line can contain backreferences (both positional and named) that will get populated if the `regexp` matches. This flag changes the operation of the module slightly; `insertbefore` and `insertafter` will be ignored, and if the `regexp` doesn't match anywhere in the file, the file will be left unchanged.
        If the `regexp` does match, the last matching line will be replaced by the expanded line parameter.
      name: backrefs
    - auto: PREDEFINED
      default: false
      defaultValue: EOF
      description: |-
        Used with `state=present`. If specified, the line will be inserted after the last match of specified regular expression. A special value is available; `EOF` for inserting the line at the end of the file.
        If specified regular expression has no matches, EOF will be used instead. May not be used with `backrefs`.
      name: insertafter
      predefined:
      - EOF
      - '*regex*'
    - auto: PREDEFINED
      description: |-
        Used with `state=present`. If specified, the line will be inserted before the last match of specified regular expression. A value is available; `BOF` for inserting the line at the beginning of the file.
        If specified regular expression has no matches, the line will be inserted at the end of the file. May not be used with `backrefs`.
      name: insertbefore
      predefined:
      - BOF
      - '*regex*'
    - default: false
      defaultValue: "False"
      description: Used with `state=present`. If specified, the file will be created
        if it does not already exist. By default it will fail if the file is missing.
      name: create
    - description: |-
        Validation to run before copying into place. Use %s in the command to indicate the current file to validate.
        The command is passed securely so shell features like expansion and pipes won't work.
      name: validate
    - default: false
      defaultValue: auto
      description: |-
        Specifies the encoding of the source text file to operate on (and thus what the output encoding will be). The default of `auto` will cause the module to auto-detect the encoding of the source file and ensure that the modified file is written with the same encoding.
        An explicit encoding can be passed as a string that is a valid value to pass to the .NET framework System.Text.Encoding.GetEncoding() method - see `https://msdn.microsoft.com/en-us/library/system.text.encoding%28v=vs.110%29.aspx`.
        This is mostly useful with `create=yes` if you want to create a new file with a specific encoding. If `create=yes` is specified without a specific encoding, the default encoding (UTF-8, no BOM) will be used.
      name: encoding
    - auto: PREDEFINED
      default: false
      defaultValue: windows
      description: Specifies the line separator style to use for the modified file.
        This defaults to the windows line separator (`\r\n`). Note that the indicated
        line separator will be used for file output regardless of the original line
        separator that appears in the input file.
      name: newline
      predefined:
      - unix
      - windows
    description: Ensure a particular line is in a file, or replace an existing line
      using a back-referenced regular expression
    name: win-lineinfile
  - arguments:
    - description: hostname or IP of target. Optionally the port can be specified
        using :PORT. If multiple targets are specified using an array, the integration
        will use the configured concurrency factor for high performance.
      isArray: true
      name: host
      required: true
    - description: |-
        The letter of the network path to map to.
        This letter must not already be in use with Windows.
      name: letter
      required: true
    - description: |-
        The password for `username` that is used when testing the initial connection.
        This is never saved with a mapped drive, use the `win_credential` module to persist a username and password for a host.
      name: password
    - description: |-
        The UNC path to map the drive to.
        If pointing to a WebDAV location this must still be in a UNC path in the format `\\hostname\path` and not a URL, see examples for more details.
        To specify a `https` WebDAV path, add `@SSL` after the hostname. To specify a custom WebDAV port add `@<port num>` after the `@SSL` or hostname portion of the UNC path, e.g. `\\server@SSL@1234` or `\\server@1234`.
        This is required if `state=present`.
        If `state=absent` and `path` is not set, the module will delete the mapped drive regardless of the target.
        If `state=absent` and the `path` is set, the module will throw an error if path does not match the target of the mapped drive.
      name: path
    - auto: PREDEFINED
      default: false
      defaultValue: present
      description: |-
        If `present` will ensure the mapped drive exists.
        If `absent` will ensure the mapped drive does not exist.
      name: state
      predefined:
      - absent
      - present
    - description: |-
        The username that is used when testing the initial connection.
        This is never saved with a mapped drive, the the `win_credential` module to persist a username and password for a host.
        This is required if the mapped drive requires authentication with custom credentials and become, or CredSSP cannot be used.
        If become or CredSSP is used, any credentials saved with `win_credential` will automatically be used instead.
      name: username
    description: Map network drives for users
    name: win-mapped-drive
  - arguments:
    - description: hostname or IP of target. Optionally the port can be specified
        using :PORT. If multiple targets are specified using an array, the integration
        will use the configured concurrency factor for high performance.
      isArray: true
      name: host
      required: true
    - default: false
      defaultValue: '*'
      description: Who to send the message to. Can be a username, sessionname or sessionid.
      name: to
    - default: false
      defaultValue: "10"
      description: How long to wait for receiver to acknowledge message, in seconds.
      name: display_seconds
    - default: false
      defaultValue: "no"
      description: Whether to wait for users to respond.  Module will only wait for
        the number of seconds specified in display_seconds or 10 seconds if not specified.
        However, if `wait` is `yes`, the message is sent to each logged on user in
        turn, waiting for the user to either press 'ok' or for the timeout to elapse
        before moving on to the next user.
      name: wait
    - default: false
      defaultValue: Hello world!
      description: |-
        The text of the message to be displayed.
        The message must be less than 256 characters.
      name: msg
    description: Sends a message to logged in users on Windows hosts
    name: win-msg
  - arguments:
    - description: hostname or IP of target. Optionally the port can be specified
        using :PORT. If multiple targets are specified using an array, the integration
        will use the configured concurrency factor for high performance.
      isArray: true
      name: host
      required: true
    - auto: PREDEFINED
      description: Whether NetBIOS should be enabled, disabled, or default (use setting
        from DHCP server or if static IP address is assigned enable NetBIOS).
      name: state
      predefined:
      - enabled
      - disabled
      - default
      required: true
    - description: |-
        List of adapter names for which to manage NetBIOS settings. If this option is omitted then configuration is applied to all adapters on the system.
        The adapter name used is the connection caption in the Network Control Panel or via `Get-NetAdapter`, eg `Ethernet 2`.
      isArray: true
      name: adapter_names
    description: Manage NetBIOS over TCP/IP settings on Windows.
    name: win-netbios
  - arguments:
    - description: hostname or IP of target. Optionally the port can be specified
        using :PORT. If multiple targets are specified using an array, the integration
        will use the configured concurrency factor for high performance.
      isArray: true
      name: host
      required: true
    - description: Name of the service to operate on.
      name: name
      required: true
    - auto: PREDEFINED
      default: false
      defaultValue: present
      description: |-
        State of the service on the system.
        Values `started`, `stopped`, and `restarted` are deprecated since v2.8, please use the `win_service` module instead to start, stop or restart the service.
      name: state
      predefined:
      - absent
      - present
      - started
      - stopped
      - restarted
    - description: |-
        The application binary to run as a service
        Required when `state` is `present`, `started`, `stopped`, or `restarted`.
      name: application
    - default: false
      defaultValue: nssm.exe
      description: The location of the NSSM utility (in case it is not located in
        your PATH).
      name: executable
    - description: The description to set for the service.
      name: description
    - description: The display name to set for the service.
      name: display_name
    - description: The working directory to run the service executable from (defaults
        to the directory containing the application binary)
      name: working_directory
    - description: Path to receive output.
      name: stdout_file
    - description: Path to receive error output.
      name: stderr_file
    - description: |-
        A string representing a dictionary of parameters to be passed to the application when it starts.
        DEPRECATED since v2.8, please use `arguments` instead.
        This is mutually exclusive with `arguments`.
      name: app_parameters
    - description: |-
        Parameters to be passed to the application when it starts.
        This can be either a simple string or a list.
        This parameter was renamed from `app_parameters_free_form` in 2.8.
        This is mutually exclusive with `app_parameters`.
      name: arguments
    - description: |-
        Service dependencies that has to be started to trigger startup, separated by comma.
        DEPRECATED since v2.8, please use the `win_service` module instead.
      isArray: true
      name: dependencies
    - description: |-
        User to be used for service startup.
        DEPRECATED since v2.8, please use the `win_service` module instead.
      name: user
    - description: |-
        Password to be used for service startup.
        DEPRECATED since v2.8, please use the `win_service` module instead.
      name: password
    - auto: PREDEFINED
      default: false
      defaultValue: auto
      description: |-
        If `auto` is selected, the service will start at bootup.
        `delayed` causes a delayed but automatic start after boot (added in version 2.5).
        `manual` means that the service will start only when another service needs it.
        `disabled` means that the service will stay off, regardless if it is needed or not.
        DEPRECATED since v2.8, please use the `win_service` module instead.
      name: start_mode
      predefined:
      - auto
      - delayed
      - disabled
      - manual
    description: Install a service using NSSM
    name: win-nssm
  - arguments:
    - description: hostname or IP of target. Optionally the port can be specified
        using :PORT. If multiple targets are specified using an array, the integration
        will use the configured concurrency factor for high performance.
      isArray: true
      name: host
      required: true
    - description: |-
        The name(s) of the feature to install.
        This relates to `FeatureName` in the Powershell cmdlet.
        To list all available features use the PowerShell command `Get-WindowsOptionalFeature`.
      isArray: true
      name: name
      required: true
    - auto: PREDEFINED
      default: false
      defaultValue: present
      description: Whether to ensure the feature is absent or present on the system.
      name: state
      predefined:
      - absent
      - present
    - default: false
      defaultValue: "False"
      description: Whether to enable the parent feature and the parent's dependencies.
      name: include_parent
    - description: |-
        Specify a source to install the feature from.
        Can either be `{driveletter}:\sources\sxs` or `\\{IP}\share\sources\sxs`.
      name: source
    description: Manage optional Windows features
    name: win-optional-feature
  - arguments:
    - description: hostname or IP of target. Optionally the port can be specified
        using :PORT. If multiple targets are specified using an array, the integration
        will use the configured concurrency factor for high performance.
      isArray: true
      name: host
      required: true
    - description: Path to be used for changing owner.
      name: path
      required: true
    - description: Name to be used for changing owner.
      name: user
      required: true
    - default: false
      defaultValue: "False"
      description: Indicates if the owner should be changed recursively.
      name: recurse
    description: Set owner
    name: win-owner
  - arguments:
    - description: hostname or IP of target. Optionally the port can be specified
        using :PORT. If multiple targets are specified using an array, the integration
        will use the configured concurrency factor for high performance.
      isArray: true
      name: host
      required: true
    - description: |-
        Any arguments the installer needs to either install or uninstall the package.
        If the package is an MSI do not supply the `/qn`, `/log` or `/norestart` arguments.
        As of Ansible 2.5, this parameter can be a list of arguments and the module will escape the arguments as necessary, it is recommended to use a string when dealing with MSI packages due to the unique escaping issues with msiexec.
      name: arguments
    - description: Set the specified path as the current working directory before
        installing or uninstalling a package.
      name: chdir
    - description: |-
        Will check the existence of the path specified and use the result to determine whether the package is already installed.
        You can use this in conjunction with `product_id` and other `creates_*`.
      name: creates_path
    - description: |-
        Will check the existing of the service specified and use the result to determine whether the package is already installed.
        You can use this in conjunction with `product_id` and other `creates_*`.
      name: creates_service
    - description: |-
        Will check the file version property of the file at `creates_path` and use the result to determine whether the package is already installed.
        `creates_path` MUST be set and is a file.
        You can use this in conjunction with `product_id` and other `creates_*`.
      name: creates_version
    - default: false
      defaultValue: '[0, 3010]'
      description: |-
        One or more return codes from the package installation that indicates success.
        Before Ansible 2.4 this was just 0 but since Ansible 2.4 this is both `0` and `3010`.
        A return code of `3010` usually means that a reboot is required, the `reboot_required` return value is set if the return code is `3010`.
      isArray: true
      name: expected_return_code
    - description: The password for `user_name`, must be set when `user_name` is.
      name: password
    - description: |-
        Location of the package to be installed or uninstalled.
        This package can either be on the local file system, network share or a url.
        If the path is on a network share and the current WinRM transport doesn't support credential delegation, then `user_name` and `user_password` must be set to access the file.
        There are cases where this file will be copied locally to the server so it can access it, see the notes for more info.
        If `state=present` then this value MUST be set.
        If `state=absent` then this value does not need to be set if `product_id` is.
      name: path
    - description: |-
        The product id of the installed packaged.
        This is used for checking whether the product is already installed and getting the uninstall information if `state=absent`.
        You can find product ids for installed programs in the Windows registry editor either at `HKLM:Software\Microsoft\Windows\CurrentVersion\Uninstall` or for 32 bit programs at `HKLM:Software\Wow6432Node\Microsoft\Windows\CurrentVersion\Uninstall`.
        This SHOULD be set when the package is not an MSI, or the path is a url or a network share and credential delegation is not being used. The `creates_*` options can be used instead but is not recommended.
      name: product_id
    - auto: PREDEFINED
      default: false
      defaultValue: present
      description: |-
        Whether to install or uninstall the package.
        The module uses `product_id` and whether it exists at the registry path to see whether it needs to install or uninstall the package.
      name: state
      predefined:
      - absent
      - present
    - description: |-
        Username of an account with access to the package if it is located on a file share.
        This is only needed if the WinRM transport is over an auth method that does not support credential delegation like Basic or NTLM.
      name: username
    - default: false
      defaultValue: "True"
      description: |-
        If `no`, SSL certificates will not be validated. This should only be used on personally controlled sites using self-signed certificates.
        Before Ansible 2.4 this defaulted to `no`.
      name: validate_certs
    - description: |-
        Specifies the path to a log file that is persisted after an MSI package is installed or uninstalled.
        When omitted, a temporary log file is used for MSI packages.
        This is only valid for MSI files, use `arguments` for other package types.
      name: log_path
    description: Installs/uninstalls an installable package
    name: win-package
  - arguments:
    - description: hostname or IP of target. Optionally the port can be specified
        using :PORT. If multiple targets are specified using an array, the integration
        will use the configured concurrency factor for high performance.
      isArray: true
      name: host
      required: true
    - description: The drive of the pagefile.
      name: drive
    - description: The initial size of the pagefile in megabytes.
      name: initial_size
    - description: The maximum size of the pagefile in megabytes.
      name: maximum_size
    - default: false
      defaultValue: "True"
      description: Override the current pagefile on the drive.
      name: override
    - default: false
      defaultValue: "False"
      description: Configures current pagefile to be managed by the system.
      name: system_managed
    - description: Configures AutomaticManagedPagefile for the entire system.
      name: automatic
    - default: false
      defaultValue: "False"
      description: Remove all pagefiles in the system, not including automatic managed.
      name: remove_all
    - default: false
      defaultValue: "True"
      description: Use Test-Path on the drive to make sure the drive is accessible
        before creating the pagefile.
      name: test_path
    - auto: PREDEFINED
      default: false
      defaultValue: query
      description: State of the pagefile.
      name: state
      predefined:
      - absent
      - present
      - query
    description: Query or change pagefile configuration
    name: win-pagefile
  - arguments:
    - description: hostname or IP of target. Optionally the port can be specified
        using :PORT. If multiple targets are specified using an array, the integration
        will use the configured concurrency factor for high performance.
      isArray: true
      name: host
      required: true
    - auto: PREDEFINED
      default: false
      defaultValue: present
      description: Used to specify the state of the partition. Use `absent` to specify
        if a partition should be removed and `present` to specify if the partition
        should be created or updated.
      name: state
      predefined:
      - absent
      - present
    - description: |-
        Used for accessing partitions if `disk_number` and `partition_number` are not provided.
        Use `auto` for automatically assigning a drive letter, or a letter A-Z for manually assigning a drive letter to a new partition. If not specified, no drive letter is assigned when creating a new partition.
      name: drive_letter
    - description: |-
        Disk number is mandatory for creating new partitions.
        A combination of `disk_number` and `partition_number` can be used to specify the partition instead of `drive_letter` if required.
      name: disk_number
    - description: Used in conjunction with `disk_number` to uniquely identify a partition.
      name: partition_number
    - description: |-
        Specify size of the partition in B, KB, KiB, MB, MiB, GB, GiB, TB or TiB. Use -1 to specify maximum supported size.
        Partition size is mandatory for creating a new partition but not for updating or deleting a partition.
        The decimal SI prefixes kilo, mega, giga, tera, etc., are powers of 10^3 = 1000. The binary prefixes kibi, mebi, gibi, tebi, etc. respectively refer to the corresponding power of 2^10 = 1024. Thus, a gigabyte (GB) is 1000000000 (1000^3) bytes while 1 gibibyte (GiB) is 1073741824 (1024^3) bytes.
      name: partition_size
    - description: Make the partition read only, restricting changes from being made
        to the partition.
      name: read_only
    - description: Specifies if the partition is active and can be used to start the
        system. This property is only valid when the disk's partition style is MBR.
      name: active
    - description: Hides the target partition, making it undetectable by the mount
        manager.
      name: hidden
    - description: |-
        Sets the partition offline.
        Adding a mount point (such as a drive letter) will cause the partition to go online again.
      name: offline
    - auto: PREDEFINED
      description: |-
        Specify the partition's MBR type if the disk's partition style is MBR.
        This only applies to new partitions.
        This does not relate to the partitions file system formatting.
      name: mbr_type
      predefined:
      - fat12
      - fat16
      - extended
      - huge
      - ifs
      - fat32
    - auto: PREDEFINED
      description: |-
        Specify the partition's GPT type if the disk's partition style is GPT.
        This only applies to new partitions.
        This does not relate to the partitions file system formatting.
      name: gpt_type
      predefined:
      - system_partition
      - microsoft_reserved
      - basic_data
      - microsoft_recovery
    description: Creates, changes and removes partitions on Windows Server
    name: win-partition
  - arguments:
    - description: hostname or IP of target. Optionally the port can be specified
        using :PORT. If multiple targets are specified using an array, the integration
        will use the configured concurrency factor for high performance.
      isArray: true
      name: host
      required: true
    - default: false
      defaultValue: PATH
      description: Target path environment variable name.
      name: name
    - description: |-
        A single path element, or a list of path elements (ie, directories) to add or remove.
        When multiple elements are included in the list (and `state` is `present`), the elements are guaranteed to appear in the same relative order in the resultant path value.
        Variable expansions (eg, `%VARNAME%`) are allowed, and are stored unexpanded in the target path element.
        Any existing path elements not mentioned in `elements` are always preserved in their current order.
        New path elements are appended to the path, and existing path elements may be moved closer to the end to satisfy the requested ordering.
        Paths are compared in a case-insensitive fashion, and trailing backslashes are ignored for comparison purposes. However, note that trailing backslashes in YAML require quotes.
      isArray: true
      name: elements
      required: true
    - auto: PREDEFINED
      description: Whether the path elements specified in `elements` should be present
        or absent.
      name: state
      predefined:
      - absent
      - present
    - auto: PREDEFINED
      default: false
      defaultValue: machine
      description: The level at which the environment variable specified by `name`
        should be managed (either for the current user or global machine scope).
      name: scope
      predefined:
      - machine
      - user
    description: Manage Windows path environment variables
    name: win-path
  - arguments:
    - description: hostname or IP of target. Optionally the port can be specified
        using :PORT. If multiple targets are specified using an array, the integration
        will use the configured concurrency factor for high performance.
      isArray: true
      name: host
      required: true
    - description: |-
        Path to a pester test file or a folder where tests can be found.
        If the path is a folder, the module will consider all ps1 files as Pester tests.
      name: path
      required: true
    - description: |-
        Runs only tests in Describe blocks with specified Tags values.
        Accepts multiple comma separated tags.
      isArray: true
      name: tags
    - description: Allows to specify parameters to the test script.
      isArray: true
      name: test_parameters
    - description: Minimum version of the pester module that has to be available on
        the remote host.
      name: version
    description: Run Pester tests on Windows hosts
    name: win-pester
  - arguments:
    - description: hostname or IP of target. Optionally the port can be specified
        using :PORT. If multiple targets are specified using an array, the integration
        will use the configured concurrency factor for high performance.
      isArray: true
      name: host
      required: true
    - default: false
      defaultValue: pong
      description: |-
        Alternate data to return instead of 'pong'.
        If this parameter is set to `crash`, the module will cause an exception.
      name: data
    description: A windows version of the classic ping module
    name: win-ping
  - arguments:
    - description: hostname or IP of target. Optionally the port can be specified
        using :PORT. If multiple targets are specified using an array, the integration
        will use the configured concurrency factor for high performance.
      isArray: true
      name: host
      required: true
    - description: |-
        String value that indicates the desired power plan.
        The power plan must already be present on the system.
        Commonly there will be options for `balanced` and `high performance`.
      name: name
      required: true
    description: Changes the power plan of a Windows system
    name: win-power-plan
  - arguments:
    - description: hostname or IP of target. Optionally the port can be specified
        using :PORT. If multiple targets are specified using an array, the integration
        will use the configured concurrency factor for high performance.
      isArray: true
      name: host
      required: true
    description: Provides Windows product and license information
    name: win-product-facts
    outputs:
    - contextPath: MicrosoftWindows.ansible_facts.ansible_os_license_channel
      description: The Windows license channel.
      type: string
    - contextPath: MicrosoftWindows.ansible_facts.ansible_os_license_edition
      description: The Windows license edition.
      type: string
    - contextPath: MicrosoftWindows.ansible_facts.ansible_os_license_status
      description: The Windows license status.
      type: string
    - contextPath: MicrosoftWindows.ansible_facts.ansible_os_product_id
      description: The Windows product ID.
      type: string
    - contextPath: MicrosoftWindows.ansible_facts.ansible_os_product_key
      description: The Windows product key.
      type: string
  - arguments:
    - description: hostname or IP of target. Optionally the port can be specified
        using :PORT. If multiple targets are specified using an array, the integration
        will use the configured concurrency factor for high performance.
      isArray: true
      name: host
      required: true
    - description: The command line to run through PsExec (limited to 260 characters).
      name: command
      required: true
    - default: false
      defaultValue: psexec.exe
      description: The location of the PsExec utility (in case it is not located in
        your PATH).
      name: executable
    - description: |-
        Specify additional options to add onto the PsExec invocation.
        This module was undocumented in older releases and will be removed in Ansible 2.10.
      isArray: true
      name: extra_opts
    - description: |-
        The hostnames to run the command.
        If not provided, the command is run locally.
      isArray: true
      name: hostnames
    - description: |-
        The (remote) user to run the command as.
        If not provided, the current user is used.
      name: username
    - description: |-
        The password for the (remote) user to run the command as.
        This is mandatory in order authenticate yourself.
      name: password
    - description: Run the command from this (remote) directory.
      name: chdir
    - default: false
      defaultValue: "False"
      description: |-
        Do not display the startup banner and copyright message.
        This only works for specific versions of the PsExec binary.
      name: nobanner
    - default: false
      defaultValue: "False"
      description: Run the command without loading the account's profile.
      name: noprofile
    - default: false
      defaultValue: "False"
      description: Run the command with elevated privileges.
      name: elevated
    - default: false
      defaultValue: "False"
      description: Run the program so that it interacts with the desktop on the remote
        system.
      name: interactive
    - description: |-
        Specifies the session ID to use.
        This parameter works in conjunction with `interactive`.
        It has no effect when `interactive` is set to `no`.
      name: session
    - default: false
      defaultValue: "False"
      description: Run the command as limited user (strips the Administrators group
        and allows only privileges assigned to the Users group).
      name: limited
    - default: false
      defaultValue: "False"
      description: Run the remote command in the System account.
      name: system
    - auto: PREDEFINED
      description: Used to run the command at a different priority.
      name: priority
      predefined:
      - abovenormal
      - background
      - belownormal
      - high
      - low
      - realtime
    - description: The connection timeout in seconds
      name: timeout
    - default: false
      defaultValue: "True"
      description: |-
        Wait for the application to terminate.
        Only use for non-interactive applications.
      name: wait
    description: Runs commands (remotely) as another (privileged) user
    name: win-psexec
  - arguments:
    - description: hostname or IP of target. Optionally the port can be specified
        using :PORT. If multiple targets are specified using an array, the integration
        will use the configured concurrency factor for high performance.
      isArray: true
      name: host
      required: true
    - description: Name of the Windows PowerShell module that has to be installed.
      name: name
      required: true
    - auto: PREDEFINED
      default: false
      defaultValue: present
      description: |-
        If `present` a new module is installed.
        If `absent` a module is removed.
        If `latest` a module is updated to the newest version. This option was added in version 2.8.
      name: state
      predefined:
      - absent
      - latest
      - present
    - description: The exact version of the PowerShell module that has to be installed.
      name: required_version
    - description: The minimum version of the PowerShell module that has to be installed.
      name: minimum_version
    - description: The maximum version of the PowerShell module that has to be installed.
      name: maximum_version
    - default: false
      defaultValue: "False"
      description: If `yes` allows install modules that contains commands those have
        the same names as commands that already exists.
      name: allow_clobber
    - default: false
      defaultValue: "False"
      description: If `yes`, allows you to install a different version of a module
        that already exists on your computer in the case when a different one is not
        digitally signed by a trusted publisher and the newest existing module is
        digitally signed by a trusted publisher.
      name: skip_publisher_check
    - default: false
      defaultValue: "False"
      description: |-
        If `yes` installs modules marked as prereleases.
        It doesn't work with the parameters `minimum_version` and/or `maximum_version`.
        It doesn't work with the `state` set to absent.
      name: allow_prerelease
    - description: Name of the custom repository to use.
      name: repository
    - description: |-
        URL of the custom repository to register.
        This option is deprecated and will be removed in Ansible 2.12. Use the `win_psrepository` module instead.
      name: url
    description: Adds or removes a Windows PowerShell module
    name: win-psmodule
  - arguments:
    - description: hostname or IP of target. Optionally the port can be specified
        using :PORT. If multiple targets are specified using an array, the integration
        will use the configured concurrency factor for high performance.
      isArray: true
      name: host
      required: true
    - description: Name of the repository to work with.
      name: name
      required: true
    - description: |-
        Specifies the URI for discovering and installing modules from this repository.
        A URI can be a NuGet server feed (most common situation), HTTP, HTTPS, FTP or file location.
      name: source
    - auto: PREDEFINED
      default: false
      defaultValue: present
      description: |-
        If `present` a new repository is added or updated.
        If `absent` a repository is removed.
      name: state
      predefined:
      - absent
      - present
    - auto: PREDEFINED
      description: |-
        Sets the `InstallationPolicy` of a repository.
        Will default to `trusted` when creating a new repository.
      name: installation_policy
      predefined:
      - trusted
      - untrusted
    description: Adds, removes or updates a Windows PowerShell repository.
    name: win-psrepository
  - arguments:
    - description: hostname or IP of target. Optionally the port can be specified
        using :PORT. If multiple targets are specified using an array, the integration
        will use the configured concurrency factor for high performance.
      isArray: true
      name: host
      required: true
    - description: Comma-separated list of plugin names.
      name: names
      required: true
    - default: false
      defaultValue: "False"
      description: |-
        Only enable missing plugins.
        Does not disable plugins that are not in the names list.
      name: new_only
    - auto: PREDEFINED
      default: false
      defaultValue: enabled
      description: Specify if plugins are to be enabled or disabled.
      name: state
      predefined:
      - disabled
      - enabled
    - description: Specify a custom install prefix to a Rabbit.
      name: prefix
    description: Manage RabbitMQ plugins
    name: win-rabbitmq-plugin
  - arguments:
    - description: hostname or IP of target. Optionally the port can be specified
        using :PORT. If multiple targets are specified using an array, the integration
        will use the configured concurrency factor for high performance.
      isArray: true
      name: host
      required: true
    - description: Name of the connection authorization policy.
      name: name
      required: true
    - auto: PREDEFINED
      default: false
      defaultValue: present
      description: |-
        The state of connection authorization policy.
        If `absent` will ensure the policy is removed.
        If `present` will ensure the policy is configured and exists.
        If `enabled` will ensure the policy is configured, exists and enabled.
        If `disabled` will ensure the policy is configured, exists, but disabled.
      name: state
      predefined:
      - absent
      - enabled
      - disabled
      - present
    - auto: PREDEFINED
      description: |-
        Specifies how the RD Gateway server authenticates users.
        When a new CAP is created, the default value is `password`.
      name: auth_method
      predefined:
      - both
      - none
      - password
      - smartcard
    - description: |-
        Evaluation order of the policy.
        The CAP in which `order` is set to a value of '1' is evaluated first.
        By default, a newly created CAP will take the first position.
        If the given value exceed the total number of existing policies, the policy will take the last position but the evaluation order will be capped to this number.
      name: order
    - description: |-
        The maximum time, in minutes, that a session can be idle.
        A value of zero disables session timeout.
      name: session_timeout
    - auto: PREDEFINED
      default: false
      defaultValue: disconnect
      description: |-
        The action the server takes when a session times out.
        `disconnect`: disconnect the session.
        `reauth`: silently reauthenticate and reauthorize the session.
      name: session_timeout_action
      predefined:
      - disconnect
      - reauth
    - description: |-
        Specifies the time interval, in minutes, after which an idle session is disconnected.
        A value of zero disables idle timeout.
      name: idle_timeout
    - description: Specifies whether connections are allowed only to Remote Desktop
        Session Host servers that enforce Remote Desktop Gateway redirection policy.
      name: allow_only_sdrts_servers
    - description: |-
        A list of user groups that is allowed to connect to the Remote Gateway server.
        Required when a new CAP is created.
      isArray: true
      name: user_groups
    - description: A list of computer groups that is allowed to connect to the Remote
        Gateway server.
      isArray: true
      name: computer_groups
    - description: Allow clipboard redirection.
      name: redirect_clipboard
    - description: Allow disk drive redirection.
      name: redirect_drives
    - description: Allow printers redirection.
      name: redirect_printers
    - description: Allow serial port redirection.
      name: redirect_serial
    - description: Allow Plug and Play devices redirection.
      name: redirect_pnp
    description: Manage Connection Authorization Policies (CAP) on a Remote Desktop
      Gateway server
    name: win-rds-cap
  - arguments:
    - description: hostname or IP of target. Optionally the port can be specified
        using :PORT. If multiple targets are specified using an array, the integration
        will use the configured concurrency factor for high performance.
      isArray: true
      name: host
      required: true
    - description: Name of the resource authorization policy.
      name: name
      required: true
    - auto: PREDEFINED
      default: false
      defaultValue: present
      description: |-
        The state of resource authorization policy.
        If `absent` will ensure the policy is removed.
        If `present` will ensure the policy is configured and exists.
        If `enabled` will ensure the policy is configured, exists and enabled.
        If `disabled` will ensure the policy is configured, exists, but disabled.
      name: state
      predefined:
      - absent
      - disabled
      - enabled
      - present
    - description: Optional description of the resource authorization policy.
      name: description
    - description: |-
        List of user groups that are associated with this resource authorization policy (RAP). A user must belong to one of these groups to access the RD Gateway server.
        Required when a new RAP is created.
      isArray: true
      name: user_groups
    - description: |-
        List of port numbers through which connections are allowed for this policy.
        To allow connections through any port, specify 'any'.
      isArray: true
      name: allowed_ports
    - auto: PREDEFINED
      description: |-
        The computer group type:
        `rdg_group`: RD Gateway-managed group
        `ad_network_resource_group`: Active Directory Domain Services network resource group
        `allow_any`: Allow users to connect to any network resource.
      name: computer_group_type
      predefined:
      - rdg_group
      - ad_network_resource_group
      - allow_any
    - description: |-
        The computer group name that is associated with this resource authorization policy (RAP).
        This is required when `computer_group_type` is `rdg_group` or `ad_network_resource_group`.
      name: computer_group
    description: Manage Resource Authorization Policies (RAP) on a Remote Desktop
      Gateway server
    name: win-rds-rap
  - arguments:
    - description: hostname or IP of target. Optionally the port can be specified
        using :PORT. If multiple targets are specified using an array, the integration
        will use the configured concurrency factor for high performance.
      isArray: true
      name: host
      required: true
    - description: Certificate hash (thumbprint) for the Remote Desktop Gateway server.
        The certificate hash is the unique identifier for the certificate.
      name: certificate_hash
    - description: |-
        The maximum number of connections allowed.
        If set to `0`, no new connections are allowed.
        If set to `-1`, the number of connections is unlimited.
      name: max_connections
    - auto: PREDEFINED
      description: |-
        Specifies whether to use SSL Bridging.
        `none`: no SSL bridging.
        `https_http`: HTTPS-HTTP bridging.
        `https_https`: HTTPS-HTTPS bridging.
      name: ssl_bridging
      predefined:
      - https_http
      - https_https
      - none
    - description: If enabled, only clients that support logon messages and administrator
        messages can connect.
      name: enable_only_messaging_capable_clients
    description: Manage main settings of a Remote Desktop Gateway server
    name: win-rds-settings
  - arguments:
    - description: hostname or IP of target. Optionally the port can be specified
        using :PORT. If multiple targets are specified using an array, the integration
        will use the configured concurrency factor for high performance.
      isArray: true
      name: host
      required: true
    - default: false
      defaultValue: "2"
      description: Seconds to wait before reboot. Passed as a parameter to the reboot
        command.
      name: pre_reboot_delay
    - default: false
      defaultValue: "0"
      description: |-
        Seconds to wait after the reboot command was successful before attempting to validate the system rebooted successfully.
        This is useful if you want wait for something to settle despite your connection already working.
      name: post_reboot_delay
    - default: false
      defaultValue: "600"
      description: |-
        Maximum seconds to wait for shutdown to occur.
        Increase this timeout for very slow hardware, large update applications, etc.
        This option has been removed since Ansible 2.5 as the win-reboot behavior has changed.
      name: shutdown_timeout
    - default: false
      defaultValue: "600"
      description: |-
        Maximum seconds to wait for machine to re-appear on the network and respond to a test command.
        This timeout is evaluated separately for both reboot verification and test command success so maximum clock time is actually twice this value.
      name: reboot_timeout
    - default: false
      defaultValue: "5"
      description: Maximum seconds to wait for a single successful TCP connection
        to the WinRM endpoint before trying again.
      name: connect_timeout
    - default: false
      defaultValue: whoami
      description: Command to expect success for to determine the machine is ready
        for management.
      name: test_command
    - default: false
      defaultValue: Reboot initiated by Ansible
      description: Message to display to users.
      name: msg
    description: Reboot a windows machine
    name: win-reboot
  - arguments:
    - description: hostname or IP of target. Optionally the port can be specified
        using :PORT. If multiple targets are specified using an array, the integration
        will use the configured concurrency factor for high performance.
      isArray: true
      name: host
      required: true
    - description: The full registry key path including the hive to search for.
      name: path
      required: true
    - description: |-
        The registry property name to get information for, the return json will not include the sub_keys and properties entries for the `key` specified.
        Set to an empty string to target the registry key's `(Default`) property value.
      name: name
    description: Get information about Windows registry keys
    name: win-reg-stat
  - arguments:
    - description: hostname or IP of target. Optionally the port can be specified
        using :PORT. If multiple targets are specified using an array, the integration
        will use the configured concurrency factor for high performance.
      isArray: true
      name: host
      required: true
    - description: |-
        Name of the registry path.
        Should be in one of the following registry hives: HKCC, HKCR, HKCU, HKLM, HKU.
      name: path
      required: true
    - description: |-
        Name of the registry entry in the above `path` parameters.
        If not provided, or empty then the '(Default)' property for the key will be used.
      name: name
    - description: |-
        Value of the registry entry `name` in `path`.
        If not specified then the value for the property will be null for the corresponding `type`.
        Binary and None data should be expressed in a yaml byte array or as comma separated hex values.
        An easy way to generate this is to run `regedit.exe` and use the `export` option to save the registry values to a file.
        In the exported file, binary value will look like `hex:be,ef,be,ef`, the `hex:` prefix is optional.
        DWORD and QWORD values should either be represented as a decimal number or a hex value.
        Multistring values should be passed in as a list.
        See the examples for more details on how to format this data.
      name: data
    - auto: PREDEFINED
      default: false
      defaultValue: string
      description: The registry value data type.
      name: type
      predefined:
      - binary
      - dword
      - expandstring
      - multistring
      - string
      - qword
    - auto: PREDEFINED
      default: false
      defaultValue: present
      description: The state of the registry entry.
      name: state
      predefined:
      - absent
      - present
    - default: false
      defaultValue: "True"
      description: |-
        When `state` is 'absent' then this will delete the entire key.
        If `no` then it will only clear out the '(Default)' property for that key.
      name: delete_key
    - description: |-
        A path to a hive key like C:\Users\Default\NTUSER.DAT to load in the registry.
        This hive is loaded under the HKLM:\ANSIBLE key which can then be used in `name` like any other path.
        This can be used to load the default user profile registry hive or any other hive saved as a file.
        Using this function requires the user to have the `SeRestorePrivilege` and `SeBackupPrivilege` privileges enabled.
      name: hive
    description: Add, change, or remove registry keys and values
    name: win-regedit
  - arguments:
    - description: hostname or IP of target. Optionally the port can be specified
        using :PORT. If multiple targets are specified using an array, the integration
        will use the configured concurrency factor for high performance.
      isArray: true
      name: host
      required: true
    - description: |-
        The location to set for the current user, see `https://msdn.microsoft.com/en-us/library/dd374073.aspx` for a list of GeoIDs you can use and what location it relates to.
        This needs to be set if `format` or `unicode_language` is not set.
      name: location
    - description: |-
        The language format to set for the current user, see `https://msdn.microsoft.com/en-us/library/system.globalization.cultureinfo.aspx` for a list of culture names to use.
        This needs to be set if `location` or `unicode_language` is not set.
      name: format
    - description: |-
        The unicode language format to set for all users, see `https://msdn.microsoft.com/en-us/library/system.globalization.cultureinfo.aspx` for a list of culture names to use.
        This needs to be set if `location` or `format` is not set. After setting this value a reboot is required for it to take effect.
      name: unicode_language
    - default: false
      defaultValue: "False"
      description: This will copy the current format and location values to new user
        profiles and the welcome screen. This will only run if `location`, `format`
        or `unicode_language` has resulted in a change. If this process runs then
        it will always result in a change.
      name: copy_settings
    description: Set the region and format settings
    name: win-region
  - arguments:
    - description: hostname or IP of target. Optionally the port can be specified
        using :PORT. If multiple targets are specified using an array, the integration
        will use the configured concurrency factor for high performance.
      isArray: true
      name: host
      required: true
    - description: The full path including file name to the registry file on the remote
        machine to be merged
      name: path
      required: true
    - description: The parent key to use when comparing the contents of the registry
        to the contents of the file.  Needs to be in HKLM or HKCU part of registry.
        Use a PS-Drive style path for example HKLM:\SOFTWARE not HKEY_LOCAL_MACHINE\SOFTWARE
        If not supplied, or the registry key is not found, no comparison will be made,
        and the module will report changed.
      name: compare_key
    description: Merges the contents of a registry file into the Windows registry
    name: win-regmerge
  - arguments:
    - description: hostname or IP of target. Optionally the port can be specified
        using :PORT. If multiple targets are specified using an array, the integration
        will use the configured concurrency factor for high performance.
      isArray: true
      name: host
      required: true
    - description: Source file/directory to sync.
      name: src
      required: true
    - description: Destination file/directory to sync (Will receive contents of src).
      name: dest
      required: true
    - default: false
      defaultValue: "False"
      description: |-
        Includes all subdirectories (Toggles the `/e` flag to RoboCopy).
        If `flags` is set, this will be ignored.
      name: recurse
    - default: false
      defaultValue: "False"
      description: |-
        Deletes any files/directories found in the destination that do not exist in the source.
        Toggles the `/purge` flag to RoboCopy.
        If `flags` is set, this will be ignored.
      name: purge
    - description: |-
        Directly supply Robocopy flags.
        If set, `purge` and `recurse` will be ignored.
      name: flags
    description: Synchronizes the contents of two directories using Robocopy
    name: win-robocopy
  - arguments:
    - description: hostname or IP of target. Optionally the port can be specified
        using :PORT. If multiple targets are specified using an array, the integration
        will use the configured concurrency factor for high performance.
      isArray: true
      name: host
      required: true
    - description: Destination IP address in CIDR format (ip address/prefix length).
      name: destination
      required: true
    - description: |-
        The gateway used by the static route.
        If `gateway` is not provided it will be set to `0.0.0.0`.
      name: gateway
    - default: false
      defaultValue: "1"
      description: Metric used by the static route.
      name: metric
    - auto: PREDEFINED
      default: false
      defaultValue: present
      description: |-
        If `absent`, it removes a network static route.
        If `present`, it adds a network static route.
      name: state
      predefined:
      - absent
      - present
    description: Add or remove a static route
    name: win-route
  - arguments:
    - description: hostname or IP of target. Optionally the port can be specified
        using :PORT. If multiple targets are specified using an array, the integration
        will use the configured concurrency factor for high performance.
      isArray: true
      name: host
      required: true
    - description: |-
        The text to be spoken.
        Use either `msg` or `msg_file`.
        Optional so that you can use this module just to play sounds.
      name: msg
    - description: |-
        Full path to a windows format text file containing the text to be spoken.
        Use either `msg` or `msg_file`.
        Optional so that you can use this module just to play sounds.
      name: msg_file
    - description: |-
        Which voice to use. See notes for how to discover installed voices.
        If the requested voice is not available the default voice will be used. Example voice names from Windows 10 are `Microsoft Zira Desktop` and `Microsoft Hazel Desktop`.
      name: voice
    - default: false
      defaultValue: "0"
      description: |-
        How fast or slow to speak the text.
        Must be an integer value in the range -10 to 10.
        -10 is slowest, 10 is fastest.
      name: speech_speed
    - description: |-
        Full path to a `.wav` file containing a sound to play before the text is spoken.
        Useful on conference calls to alert other speakers that ansible has something to say.
      name: start_sound_path
    - description: |-
        Full path to a `.wav` file containing a sound to play after the text has been spoken.
        Useful on conference calls to alert other speakers that ansible has finished speaking.
      name: end_sound_path
    description: Text to speech module for Windows to speak messages and optionally
      play sounds
    name: win-say
  - arguments:
    - description: hostname or IP of target. Optionally the port can be specified
        using :PORT. If multiple targets are specified using an array, the integration
        will use the configured concurrency factor for high performance.
      isArray: true
      name: host
      required: true
    - description: The name of the scheduled task without the path.
      name: name
      required: true
    - default: false
      defaultValue: \
      description: |-
        Task folder in which this task will be stored.
        Will create the folder when `state=present` and the folder does not already exist.
        Will remove the folder when `state=absent` and there are no tasks left in the folder.
      name: path
    - auto: PREDEFINED
      default: false
      defaultValue: present
      description: |-
        When `state=present` will ensure the task exists.
        When `state=absent` will ensure the task does not exist.
      name: state
      predefined:
      - absent
      - present
    - description: |-
        A list of action to configure for the task.
        See suboptions for details on how to construct each list entry.
        When creating a task there MUST be at least one action but when deleting a task this can be a null or an empty list.
        The ordering of this list is important, the module will ensure the order is kept when modifying the task.
        This module only supports the `ExecAction` type but can still delete the older legacy types.
      isArray: true
      name: actions
    - description: |-
        A list of triggers to configure for the task.
        See suboptions for details on how to construct each list entry.
        The ordering of this list is important, the module will ensure the order is kept when modifying the task.
        There are multiple types of triggers, see `https://msdn.microsoft.com/en-us/library/windows/desktop/aa383868.aspx` for a list of trigger types and their options.
        The suboption options listed below are not required for all trigger types, read the description for more details.
      isArray: true
      name: triggers
    - description: The name of the user/group that is displayed in the Task Scheduler
        UI.
      name: display_name
    - description: |-
        The group that will run the task.
        `group` and `username` are exclusive to each other and cannot be set at the same time.
        `logon_type` can either be not set or equal `group`.
      name: group
    - auto: PREDEFINED
      description: |-
        The logon method that the task will run with.
        `password` means the password will be stored and the task has access to network resources.
        `s4u` means the existing token will be used to run the task and no password will be stored with the task. Means no network or encrypted files access.
        `interactive_token` means the user must already be logged on interactively and will run in an existing interactive session.
        `group` means that the task will run as a group.
        `service_account` means that a service account like System, Local Service or Network Service will run the task.
      name: logon_type
      predefined:
      - none
      - password
      - s4u
      - interactive_token
      - group
      - service_account
      - token_or_password
    - auto: PREDEFINED
      description: |-
        The level of user rights used to run the task.
        If not specified the task will be created with limited rights.
      name: run_level
      predefined:
      - limited
      - highest
    - description: |-
        The user to run the scheduled task as.
        Will default to the current user under an interactive token if not specified during creation.
      name: username
    - description: |-
        The password for the user account to run the scheduled task as.
        This is required when running a task without the user being logged in, excluding the builtin service accounts and Group Managed Service Accounts (gMSA).
        If set, will always result in a change unless `update_password` is set to `no` and no other changes are required for the service.
      name: password
    - default: false
      defaultValue: "True"
      description: |-
        Whether to update the password even when not other changes have occurred.
        When `yes` will always result in a change when executing the module.
      name: update_password
    - description: The author of the task.
      name: author
    - description: The date when the task was registered.
      name: date
    - description: The description of the task.
      name: description
    - description: The source of the task.
      name: source
    - description: The version number of the task.
      name: version
    - description: Whether the task can be started by using either the Run command
        or the Context menu.
      name: allow_demand_start
    - description: Whether the task can be terminated by using TerminateProcess.
      name: allow_hard_terminate
    - auto: PREDEFINED
      description: |-
        The integer value with indicates which version of Task Scheduler a task is compatible with.
        `0` means the task is compatible with the AT command.
        `1` means the task is compatible with Task Scheduler 1.0.
        `2` means the task is compatible with Task Scheduler 2.0.
      name: compatibility
      predefined:
      - "0"
      - "1"
      - "2"
    - description: |-
        The amount of time that the Task Scheduler will wait before deleting the task after it expires.
        A task expires after the end_boundary has been exceeded for all triggers associated with the task.
        This is in the ISO 8601 Duration format `P[n]Y[n]M[n]DT[n]H[n]M[n]S`.
      name: delete_expired_task_after
    - description: Whether the task will not be started if the computer is running
        on battery power.
      name: disallow_start_if_on_batteries
    - description: Whether the task is enabled, the task can only run when `yes`.
      name: enabled
    - description: |-
        The amount of time allowed to complete the task.
        When not set, the time limit is infinite.
        This is in the ISO 8601 Duration format `P[n]Y[n]M[n]DT[n]H[n]M[n]S`.
      name: execution_time_limit
    - description: Whether the task will be hidden in the UI.
      name: hidden
    - auto: PREDEFINED
      description: |-
        An integer that indicates the behaviour when starting a task that is already running.
        `0` will start a new instance in parallel with existing instances of that task.
        `1` will wait until other instances of that task to finish running before starting itself.
        `2` will not start a new instance if another is running.
        `3` will stop other instances of the task and start the new one.
      name: multiple_instances
      predefined:
      - "0"
      - "1"
      - "2"
      - "3"
    - description: |-
        The priority level (0-10) of the task.
        When creating a new task the default is `7`.
        See `https://msdn.microsoft.com/en-us/library/windows/desktop/aa383512.aspx` for details on the priority levels.
      name: priority
    - description: The number of times that the Task Scheduler will attempt to restart
        the task.
      name: restart_count
    - description: |-
        How long the Task Scheduler will attempt to restart the task.
        If this is set then `restart_count` must also be set.
        The maximum allowed time is 31 days.
        The minimum allowed time is 1 minute.
        This is in the ISO 8601 Duration format `P[n]Y[n]M[n]DT[n]H[n]M[n]S`.
      name: restart_interval
    - description: Whether the task will run the task only if the computer is in an
        idle state.
      name: run_only_if_idle
    - description: Whether the task will run only when a network is available.
      name: run_only_if_network_available
    - description: Whether the task can start at any time after its scheduled time
        has passed.
      name: start_when_available
    - description: Whether the task will be stopped if the computer begins to run
        on battery power.
      name: stop_if_going_on_batteries
    - description: Whether the task will wake the computer when it is time to run
        the task.
      name: wake_to_run
    description: Manage scheduled tasks
    name: win-scheduled-task
  - arguments:
    - description: hostname or IP of target. Optionally the port can be specified
        using :PORT. If multiple targets are specified using an array, the integration
        will use the configured concurrency factor for high performance.
      isArray: true
      name: host
      required: true
    - default: false
      defaultValue: \
      description: The folder path where the task lives.
      name: path
    - description: |-
        The name of the scheduled task to get information for.
        If `name` is set and exists, will return information on the task itself.
      name: name
    description: Get information about Windows Scheduled Tasks
    name: win-scheduled-task-stat
    outputs:
    - contextPath: MicrosoftWindows.principal.display_name
      description: The name of the user/group that is displayed in the Task Scheduler
        UI.
      type: string
    - contextPath: MicrosoftWindows.principal.group_id
      description: The group that will run the task.
      type: string
    - contextPath: MicrosoftWindows.principal.id
      description: The ID for the principal.
      type: string
    - contextPath: MicrosoftWindows.principal.logon_type
      description: The logon method that the task will run with.
      type: string
    - contextPath: MicrosoftWindows.principal.run_level
      description: The level of user rights used to run the task.
      type: string
    - contextPath: MicrosoftWindows.principal.user_id
      description: The user that will run the task.
      type: string
    - contextPath: MicrosoftWindows.registration_info.author
      description: The author os the task.
      type: string
    - contextPath: MicrosoftWindows.registration_info.date
      description: The date when the task was register.
      type: string
    - contextPath: MicrosoftWindows.registration_info.description
      description: The description of the task.
      type: string
    - contextPath: MicrosoftWindows.registration_info.documentation
      description: The documentation of the task.
      type: string
    - contextPath: MicrosoftWindows.registration_info.security_descriptor
      description: The security descriptor of the task.
      type: string
    - contextPath: MicrosoftWindows.registration_info.source
      description: The source of the task.
      type: string
    - contextPath: MicrosoftWindows.registration_info.uri
      description: The URI/path of the task.
      type: string
    - contextPath: MicrosoftWindows.registration_info.version
      description: The version of the task.
      type: string
    - contextPath: MicrosoftWindows.settings.allow_demand_start
      description: Whether the task can be started by using either the Run command
        of the Context menu.
      type: boolean
    - contextPath: MicrosoftWindows.settings.allow_hard_terminate
      description: Whether the task can terminated by using TerminateProcess.
      type: boolean
    - contextPath: MicrosoftWindows.settings.compatibility
      description: The compatibility level of the task
      type: number
    - contextPath: MicrosoftWindows.settings.delete_expired_task_after
      description: The amount of time the Task Scheduler will wait before deleting
        the task after it expires.
      type: string
    - contextPath: MicrosoftWindows.settings.disallow_start_if_on_batteries
      description: Whether the task will not be started if the computer is running
        on battery power.
      type: boolean
    - contextPath: MicrosoftWindows.settings.disallow_start_on_remote_app_session
      description: Whether the task will not be started when in a remote app session.
      type: boolean
    - contextPath: MicrosoftWindows.settings.enabled
      description: Whether the task is enabled.
      type: boolean
    - contextPath: MicrosoftWindows.settings.execution_time_limit
      description: The amount of time allowed to complete the task.
      type: string
    - contextPath: MicrosoftWindows.settings.hidden
      description: Whether the task is hidden in the UI.
      type: boolean
    - contextPath: MicrosoftWindows.settings.idle_settings
      description: The idle settings of the task.
    - contextPath: MicrosoftWindows.settings.maintenance_settings
      description: The maintenance settings of the task.
      type: string
    - contextPath: MicrosoftWindows.settings.mulitple_instances
      description: Indicates the behaviour when starting a task that is already running.
      type: number
    - contextPath: MicrosoftWindows.settings.network_settings
      description: The network settings of the task.
    - contextPath: MicrosoftWindows.settings.priority
      description: The priority level of the task.
      type: number
    - contextPath: MicrosoftWindows.settings.restart_count
      description: The number of times that the task will attempt to restart on failures.
      type: number
    - contextPath: MicrosoftWindows.settings.restart_interval
      description: How long the Task Scheduler will attempt to restart the task.
      type: string
    - contextPath: MicrosoftWindows.settings.run_only_id_idle
      description: Whether the task will run if the computer is in an idle state.
      type: boolean
    - contextPath: MicrosoftWindows.settings.run_only_if_network_available
      description: Whether the task will run only when a network is available.
      type: boolean
    - contextPath: MicrosoftWindows.settings.start_when_available
      description: Whether the task can start at any time after its scheduled time
        has passed.
      type: boolean
    - contextPath: MicrosoftWindows.settings.stop_if_going_on_batteries
      description: Whether the task will be stopped if the computer begins to run
        on battery power.
      type: boolean
    - contextPath: MicrosoftWindows.settings.use_unified_scheduling_engine
      description: Whether the task will use the unified scheduling engine.
      type: boolean
    - contextPath: MicrosoftWindows.settings.volatile
      description: Whether the task is volatile.
      type: boolean
    - contextPath: MicrosoftWindows.settings.wake_to_run
      description: Whether the task will wake the computer when it is time to run
        the task.
      type: boolean
    - contextPath: MicrosoftWindows.state.last_run_time
      description: The time the registered task was last run.
      type: string
    - contextPath: MicrosoftWindows.state.last_task_result
      description: The results that were returned the last time the task was run.
      type: number
    - contextPath: MicrosoftWindows.state.next_run_time
      description: The time when the task is next scheduled to run.
      type: string
    - contextPath: MicrosoftWindows.state.number_of_missed_runs
      description: The number of times a task has missed a scheduled run.
      type: number
    - contextPath: MicrosoftWindows.state.status
      description: The status of the task, whether it is running, stopped, etc.
      type: string
  - arguments:
    - description: hostname or IP of target. Optionally the port can be specified
        using :PORT. If multiple targets are specified using an array, the integration
        will use the configured concurrency factor for high performance.
      isArray: true
      name: host
      required: true
    - description: |-
        The ini section the key exists in.
        If the section does not exist then the module will return an error.
        Example sections to use are 'Account Policies', 'Local Policies', 'Event Log', 'Restricted Groups', 'System Services', 'Registry' and 'File System'
        If wanting to edit the `Privilege Rights` section, use the `win_user_right` module instead.
      name: section
      required: true
    - description: |-
        The ini key of the section or policy name to modify.
        The module will return an error if this key is invalid.
      name: key
      required: true
    - description: |-
        The value for the ini key or policy name.
        If the key takes in a boolean value then 0 = False and 1 = True.
      name: value
      required: true
    description: Change local security policy settings
    name: win-security-policy
  - arguments:
    - description: hostname or IP of target. Optionally the port can be specified
        using :PORT. If multiple targets are specified using an array, the integration
        will use the configured concurrency factor for high performance.
      isArray: true
      name: host
      required: true
    - description: |-
        A list of service dependencies to set for this particular service.
        This should be a list of service names and not the display name of the service.
        This works by `dependency_action` to either add/remove or set the services in this list.
      isArray: true
      name: dependencies
    - auto: PREDEFINED
      default: false
      defaultValue: set
      description: |-
        Used in conjunction with `dependency` to either add the dependencies to the existing service dependencies.
        Remove the dependencies to the existing dependencies.
        Set the dependencies to only the values in the list replacing the existing dependencies.
      name: dependency_action
      predefined:
      - add
      - remove
      - set
    - default: false
      defaultValue: "False"
      description: |-
        Whether to allow the service user to interact with the desktop.
        This should only be set to `yes` when using the `LocalSystem` username.
      name: desktop_interact
    - description: The description to set for the service.
      name: description
    - description: The display name to set for the service.
      name: display_name
    - default: false
      defaultValue: "False"
      description: |-
        If `yes`, stopping or restarting a service with dependent services will force the dependent services to stop or restart also.
        If `no`, stopping or restarting a service with dependent services may fail.
      name: force_dependent_services
    - description: |-
        Name of the service.
        If only the name parameter is specified, the module will report on whether the service exists or not without making any changes.
      name: name
      required: true
    - description: The path to the executable to set for the service.
      name: path
    - description: |-
        The password to set the service to start as.
        This and the `username` argument must be supplied together.
        If specifying `LocalSystem`, `NetworkService` or `LocalService` this field must be an empty string and not null.
      name: password
    - auto: PREDEFINED
      description: |-
        Set the startup type for the service.
        A newly created service will default to `auto`.
        `delayed` added in Ansible 2.3
      name: start_mode
      predefined:
      - auto
      - delayed
      - disabled
      - manual
    - auto: PREDEFINED
      description: |-
        The desired state of the service.
        `started`/`stopped`/`absent`/`paused` are idempotent actions that will not run commands unless necessary.
        `restarted` will always bounce the service.
        `absent` was added in Ansible 2.3
        `paused` was added in Ansible 2.4
        Only services that support the paused state can be paused, you can check the return value `can_pause_and_continue`.
        You can only pause a service that is already started.
        A newly created service will default to `stopped`.
      name: state
      predefined:
      - absent
      - paused
      - started
      - stopped
      - restarted
    - description: |-
        The username to set the service to start as.
        This and the `password` argument must be supplied together when using a local or domain account.
        Set to `LocalSystem` to use the SYSTEM account.
        A newly created service will default to `LocalSystem`.
        If using a custom user account, it must have the `SeServiceLogonRight` granted to be able to start up. You can use the `win_user_right` module to grant this user right for you.
      name: username
    description: Manage and query Windows services
    name: win-service
  - arguments:
    - description: hostname or IP of target. Optionally the port can be specified
        using :PORT. If multiple targets are specified using an array, the integration
        will use the configured concurrency factor for high performance.
      isArray: true
      name: host
      required: true
    - description: Share name.
      name: name
      required: true
    - description: Share directory.
      name: path
      required: true
    - auto: PREDEFINED
      default: false
      defaultValue: present
      description: Specify whether to add `present` or remove `absent` the specified
        share.
      name: state
      predefined:
      - absent
      - present
    - description: Share description.
      name: description
    - default: false
      defaultValue: "False"
      description: Specify whether to allow or deny file listing, in case user has
        no permission on share. Also known as Access-Based Enumeration.
      name: list
    - description: Specify user list that should get read access on share, separated
        by comma.
      name: read
    - description: Specify user list that should get read and write access on share,
        separated by comma.
      name: change
    - description: Specify user list that should get full access on share, separated
        by comma.
      name: full
    - description: Specify user list that should get no access, regardless of implied
        access on share, separated by comma.
      name: deny
    - auto: PREDEFINED
      default: false
      defaultValue: Manual
      description: Set the CachingMode for this share.
      name: caching_mode
      predefined:
      - BranchCache
      - Documents
      - Manual
      - None
      - Programs
      - Unknown
    - default: false
      defaultValue: "False"
      description: Sets whether to encrypt the traffic to the share or not.
      name: encrypt
    description: Manage Windows shares
    name: win-share
  - arguments:
    - description: hostname or IP of target. Optionally the port can be specified
        using :PORT. If multiple targets are specified using an array, the integration
        will use the configured concurrency factor for high performance.
      isArray: true
      name: host
      required: true
    - description: |-
        Executable or URL the shortcut points to.
        The executable needs to be in your PATH, or has to be an absolute path to the executable.
      name: src
    - description: |-
        Description for the shortcut.
        This is usually shown when hoovering the icon.
      name: description
    - description: |-
        Destination file for the shortcuting file.
        File name should have a `.lnk` or `.url` extension.
      name: dest
      required: true
    - description: |-
        Additional arguments for the executable defined in `src`.
        Was originally just `args` but renamed in Ansible 2.8.
      name: arguments
    - description: Working directory for executable defined in `src`.
      name: directory
    - description: |-
        Icon used for the shortcut.
        File name should have a `.ico` extension.
        The file name is followed by a comma and the number in the library file (.dll) or use 0 for an image file.
      name: icon
    - description: |-
        Key combination for the shortcut.
        This is a combination of one or more modifiers and a key.
        Possible modifiers are Alt, Ctrl, Shift, Ext.
        Possible keys are [A-Z] and [0-9].
      name: hotkey
    - auto: PREDEFINED
      description: Influences how the application is displayed when it is launched.
      name: windowstyle
      predefined:
      - maximized
      - minimized
      - normal
    - auto: PREDEFINED
      default: false
      defaultValue: present
      description: |-
        When `absent`, removes the shortcut if it exists.
        When `present`, creates or updates the shortcut.
      name: state
      predefined:
      - absent
      - present
    - default: false
      defaultValue: "False"
      description: When `src` is an executable, this can control whether the shortcut
        will be opened as an administrator or not.
      name: run_as_admin
    description: Manage shortcuts on Windows
    name: win-shortcut
  - arguments:
    - description: hostname or IP of target. Optionally the port can be specified
        using :PORT. If multiple targets are specified using an array, the integration
        will use the configured concurrency factor for high performance.
      isArray: true
      name: host
      required: true
    - description: The list of permitted SNMP managers.
      isArray: true
      name: permitted_managers
    - description: The list of read-only SNMP community strings.
      isArray: true
      name: community_strings
    - auto: PREDEFINED
      default: false
      defaultValue: set
      description: |-
        `add` will add new SNMP community strings and/or SNMP managers
        `set` will replace SNMP community strings and/or SNMP managers. An empty list for either `community_strings` or `permitted_managers` will result in the respective lists being removed entirely.
        `remove` will remove SNMP community strings and/or SNMP managers
      name: action
      predefined:
      - add
      - set
      - remove
    description: Configures the Windows SNMP service
    name: win-snmp
  - arguments:
    - description: hostname or IP of target. Optionally the port can be specified
        using :PORT. If multiple targets are specified using an array, the integration
        will use the configured concurrency factor for high performance.
      isArray: true
      name: host
      required: true
    - description: The full path of the file/object to get the facts of; both forward
        and back slashes are accepted.
      name: path
      required: true
    - default: false
      defaultValue: "False"
      description: |-
        Whether to return the checksum sum of the file. Between Ansible 1.9 and Ansible 2.2 this is no longer an MD5, but a SHA1 instead. As of Ansible 2.3 this is back to an MD5. Will return None if host is unable to use specified algorithm.
        The default of this option changed from `yes` to `no` in Ansible 2.5 and will be removed altogether in Ansible 2.9.
        Use `get_checksum=yes` with `checksum_algorithm=md5` to return an md5 hash under the `checksum` return value.
      name: get_md5
    - default: false
      defaultValue: "True"
      description: Whether to return a checksum of the file (default sha1)
      name: get_checksum
    - auto: PREDEFINED
      default: false
      defaultValue: sha1
      description: |-
        Algorithm to determine checksum of file.
        Will throw an error if the host is unable to use specified algorithm.
      name: checksum_algorithm
      predefined:
      - md5
      - sha1
      - sha256
      - sha384
      - sha512
    - default: false
      defaultValue: "False"
      description: |-
        Whether to follow symlinks or junction points.
        In the case of `path` pointing to another link, then that will be followed until no more links are found.
      name: follow
    description: Get information about Windows files
    name: win-stat
    outputs:
    - contextPath: MicrosoftWindows.stat.attributes
      description: Attributes of the file at path in raw form.
      type: string
    - contextPath: MicrosoftWindows.stat.checksum
      description: The checksum of a file based on checksum_algorithm specified.
      type: string
    - contextPath: MicrosoftWindows.stat.creationtime
      description: The create time of the file represented in seconds since epoch.
    - contextPath: MicrosoftWindows.stat.exists
      description: If the path exists or not.
      type: boolean
    - contextPath: MicrosoftWindows.stat.extension
      description: The extension of the file at path.
      type: string
    - contextPath: MicrosoftWindows.stat.filename
      description: The name of the file (without path).
      type: string
    - contextPath: MicrosoftWindows.stat.hlnk_targets
      description: List of other files pointing to the same file (hard links), excludes
        the current file.
    - contextPath: MicrosoftWindows.stat.isarchive
      description: If the path is ready for archiving or not.
      type: boolean
    - contextPath: MicrosoftWindows.stat.isdir
      description: If the path is a directory or not.
      type: boolean
    - contextPath: MicrosoftWindows.stat.ishidden
      description: If the path is hidden or not.
      type: boolean
    - contextPath: MicrosoftWindows.stat.isjunction
      description: If the path is a junction point or not.
      type: boolean
    - contextPath: MicrosoftWindows.stat.islnk
      description: If the path is a symbolic link or not.
      type: boolean
    - contextPath: MicrosoftWindows.stat.isreadonly
      description: If the path is read only or not.
      type: boolean
    - contextPath: MicrosoftWindows.stat.isreg
      description: If the path is a regular file.
      type: boolean
    - contextPath: MicrosoftWindows.stat.isshared
      description: If the path is shared or not.
      type: boolean
    - contextPath: MicrosoftWindows.stat.lastaccesstime
      description: The last access time of the file represented in seconds since epoch.
    - contextPath: MicrosoftWindows.stat.lastwritetime
      description: The last modification time of the file represented in seconds since
        epoch.
    - contextPath: MicrosoftWindows.stat.lnk_source
      description: Target of the symlink normalized for the remote filesystem.
      type: string
    - contextPath: MicrosoftWindows.stat.lnk_target
      description: Target of the symlink. Note that relative paths remain relative.
      type: string
    - contextPath: MicrosoftWindows.stat.md5
      description: The MD5 checksum of a file (Between Ansible 1.9 and Ansible 2.2
        this was returned as a SHA1 hash), will be removed in Ansible 2.9.
      type: string
    - contextPath: MicrosoftWindows.stat.nlink
      description: Number of links to the file (hard links).
      type: number
    - contextPath: MicrosoftWindows.stat.owner
      description: The owner of the file.
      type: string
    - contextPath: MicrosoftWindows.stat.path
      description: The full absolute path to the file.
      type: string
    - contextPath: MicrosoftWindows.stat.sharename
      description: The name of share if folder is shared.
      type: string
    - contextPath: MicrosoftWindows.stat.size
      description: The size in bytes of a file or folder.
      type: number
  - arguments:
    - description: hostname or IP of target. Optionally the port can be specified
        using :PORT. If multiple targets are specified using an array, the integration
        will use the configured concurrency factor for high performance.
      isArray: true
      name: host
      required: true
    - auto: PREDEFINED
      default: false
      defaultValue: file
      description: Whether to create file or directory.
      name: state
      predefined:
      - directory
      - file
    - default: false
      defaultValue: '%TEMP%'
      description: |-
        Location where temporary file or directory should be created.
        If path is not specified default system temporary directory (%TEMP%) will be used.
      name: path
    - default: false
      defaultValue: ansible.
      description: Prefix of file/directory name created by module.
      name: prefix
    - default: false
      description: Suffix of file/directory name created by module.
      name: suffix
    description: Creates temporary files and directories
    name: win-tempfile
  - arguments:
    - description: hostname or IP of target. Optionally the port can be specified
        using :PORT. If multiple targets are specified using an array, the integration
        will use the configured concurrency factor for high performance.
      isArray: true
      name: host
      required: true
    - default: false
      defaultValue: "False"
      description: |-
        Determine whether a backup should be created.
        When set to `yes`, create a backup file including the timestamp information so you can get the original file back if you somehow clobbered it incorrectly.
      name: backup
    - auto: PREDEFINED
      default: false
      defaultValue: \r\n
      description: Specify the newline sequence to use for templating files.
      name: newline_sequence
      predefined:
      - \n
      - \r
      - \r\n
    - default: false
      defaultValue: "True"
      description: |-
        Determine when the file is being transferred if the destination already exists.
        When set to `yes`, replace the remote file when contents are different than the source.
        When set to `no`, the file will only be transferred if the destination does not exist.
      name: force
    - description: |-
        Path of a Jinja2 formatted template on the Ansible controller.
        This can be a relative or an absolute path.
        The file must be encoded with `utf-8` but `output_encoding` can be used to control the encoding of the output template.
      name: src
      required: true
    - description: Location to render the template to on the remote machine.
      name: dest
      required: true
    - default: false
      defaultValue: '{%'
      description: The string marking the beginning of a block.
      name: block_start_string
    - default: false
      defaultValue: '%}'
      description: The string marking the end of a block.
      name: block_end_string
    - default: false
      defaultValue: '{{'
      description: The string marking the beginning of a print statement.
      name: variable_start_string
    - default: false
      defaultValue: '}}'
      description: The string marking the end of a print statement.
      name: variable_end_string
    - default: false
      defaultValue: "True"
      description: |-
        Determine when newlines should be removed from blocks.
        When set to `yes` the first newline after a block is removed (block, not variable tag!).
      name: trim_blocks
    - default: false
      defaultValue: "False"
      description: |-
        Determine when leading spaces and tabs should be stripped.
        When set to `yes` leading spaces and tabs are stripped from the start of a line to a block.
        This functionality requires Jinja 2.7 or newer.
      name: lstrip_blocks
    - default: false
      defaultValue: utf-8
      description: |-
        Overrides the encoding used to write the template file defined by `dest`.
        It defaults to `utf-8`, but any encoding supported by python can be used.
        The source template file must always be encoded using `utf-8`, for homogeneity.
      name: output_encoding
    description: Template a file out to a remote server
    name: win-template
  - arguments:
    - description: hostname or IP of target. Optionally the port can be specified
        using :PORT. If multiple targets are specified using an array, the integration
        will use the configured concurrency factor for high performance.
      isArray: true
      name: host
      required: true
    - description: |-
        Timezone to set to.
        Example: Central Standard Time
      name: timezone
      required: true
    description: Sets Windows machine timezone
    name: win-timezone
  - arguments:
    - description: hostname or IP of target. Optionally the port can be specified
        using :PORT. If multiple targets are specified using an array, the integration
        will use the configured concurrency factor for high performance.
      isArray: true
      name: host
      required: true
    - default: false
      defaultValue: "45"
      description: How long in seconds before the notification expires.
      name: expire
    - default: false
      defaultValue: Powershell
      description: Which notification group to add the notification to.
      name: group
    - default: false
      defaultValue: Hello, World!
      description: |-
        The message to appear inside the notification.
        May include \n to format the message to appear within the Action Center.
      name: msg
    - default: false
      defaultValue: "True"
      description: If `no`, the notification will not pop up and will only appear
        in the Action Center.
      name: popup
    - default: false
      defaultValue: Ansible
      description: The tag to add to the notification.
      name: tag
    - default: false
      defaultValue: Notification HH:mm
      description: The notification title, which appears in the pop up..
      name: title
    description: Sends Toast windows notification to logged in users on Windows 10
      or later hosts
    name: win-toast
  - arguments:
    - description: hostname or IP of target. Optionally the port can be specified
        using :PORT. If multiple targets are specified using an array, the integration
        will use the configured concurrency factor for high performance.
      isArray: true
      name: host
      required: true
    - description: File to be unzipped (provide absolute path).
      name: src
      required: true
    - description: Destination of zip file (provide absolute path of directory). If
        it does not exist, the directory will be created.
      name: dest
      required: true
    - default: false
      defaultValue: "False"
      description: Remove the zip file, after unzipping.
      name: delete_archive
    - default: false
      defaultValue: "False"
      description: |-
        Recursively expand zipped files within the src file.
        Setting to a value of `yes` requires the PSCX module to be installed.
      name: recurse
    - description: If this file or directory exists the specified src will not be
        extracted.
      name: creates
    description: Unzips compressed files and archives on the Windows node
    name: win-unzip
  - arguments:
    - description: hostname or IP of target. Optionally the port can be specified
        using :PORT. If multiple targets are specified using an array, the integration
        will use the configured concurrency factor for high performance.
      isArray: true
      name: host
      required: true
    - description: |-
        A list of update titles or KB numbers that can be used to specify which updates are to be excluded from installation.
        If an available update does match one of the entries, then it is skipped and not installed.
        Each entry can either be the KB article or Update title as a regex according to the PowerShell regex rules.
      isArray: true
      name: blacklist
    - default: false
      defaultValue: '[''CriticalUpdates'', ''SecurityUpdates'', ''UpdateRollups'']'
      description: |-
        A scalar or list of categories to install updates from. To get the list of categories, run the module with `state=searched`. The category must be the full category string, but is case insensitive.
        Some possible categories are Application, Connectors, Critical Updates, Definition Updates, Developer Kits, Feature Packs, Guidance, Security Updates, Service Packs, Tools, Update Rollups and Updates.
      isArray: true
      name: category_names
    - default: false
      defaultValue: "False"
      description: |-
        Ansible will automatically reboot the remote host if it is required and continue to install updates after the reboot.
        This can be used instead of using a `win-reboot` task after this one and ensures all updates for that category is installed in one go.
        Async does not work when `reboot=yes`.
      name: reboot
    - default: false
      defaultValue: "1200"
      description: |-
        The time in seconds to wait until the host is back online from a reboot.
        This is only used if `reboot=yes` and a reboot is required.
      name: reboot_timeout
    - auto: PREDEFINED
      default: false
      defaultValue: default
      description: |-
        Defines the Windows Update source catalog.
        `default` Use the default search source. For many systems default is set to the Microsoft Windows Update catalog. Systems participating in Windows Server Update Services (WSUS), Systems Center Configuration Manager (SCCM), or similar corporate update server environments may default to those managed update sources instead of the Windows Update catalog.
        `managed_server` Use a managed server catalog. For environments utilizing Windows Server Update Services (WSUS), Systems Center Configuration Manager (SCCM), or similar corporate update servers, this option selects the defined corporate update source.
        `windows_update` Use the Microsoft Windows Update catalog.
      name: server_selection
      predefined:
      - default
      - managed_server
      - windows_update
    - auto: PREDEFINED
      default: false
      defaultValue: installed
      description: |-
        Controls whether found updates are downloaded or installed or listed
        This module also supports Ansible check mode, which has the same effect as setting state=searched
      name: state
      predefined:
      - installed
      - searched
      - downloaded
    - description: If set, `win-updates` will append update progress to the specified
        file. The directory must already exist.
      name: log_path
    - description: |-
        A list of update titles or KB numbers that can be used to specify which updates are to be searched or installed.
        If an available update does not match one of the entries, then it is skipped and not installed.
        Each entry can either be the KB article or Update title as a regex according to the PowerShell regex rules.
        The whitelist is only validated on updates that were found based on `category_names`. It will not force the module to install an update if it was not in the category specified.
      isArray: true
      name: whitelist
    - default: false
      defaultValue: "False"
      description: |-
        Will not auto elevate the remote process with `become` and use a scheduled task instead.
        Set this to `yes` when using this module with async on Server 2008, 2008 R2, or Windows 7, or on Server 2008 that is not authenticated with basic or credssp.
        Can also be set to `yes` on newer hosts where become does not work due to further privilege restrictions from the OS defaults.
      name: use_scheduled_task
    description: Download and install Windows updates
    name: win-updates
    outputs:
    - contextPath: MicrosoftWindows.updates.title
      description: Display name.
      type: string
    - contextPath: MicrosoftWindows.updates.kb
      description: A list of KB article IDs that apply to the update.
    - contextPath: MicrosoftWindows.updates.id
      description: Internal Windows Update GUID.
      type: string
    - contextPath: MicrosoftWindows.updates.installed
      description: Was the update successfully installed.
      type: boolean
    - contextPath: MicrosoftWindows.updates.categories
      description: A list of category strings for this update.
    - contextPath: MicrosoftWindows.updates.failure_hresult_code
      description: The HRESULT code from a failed update.
      type: boolean
    - contextPath: MicrosoftWindows.filtered_updates.filtered_reason
      description: The reason why this update was filtered.
      type: string
  - arguments:
    - description: hostname or IP of target. Optionally the port can be specified
        using :PORT. If multiple targets are specified using an array, the integration
        will use the configured concurrency factor for high performance.
      isArray: true
      name: host
      required: true
    - description: Supports FTP, HTTP or HTTPS URLs in the form of (ftp|http|https)://host.domain:port/path.
      name: url
      required: true
    - default: false
      defaultValue: GET
      description: The HTTP Method of the request or response.
      name: method
    - description: Sets the "Content-Type" header.
      name: content_type
    - description: The body of the HTTP request/response to the web service.
      name: body
    - description: Output the response body to a file.
      name: dest
    - description: A filename, when it already exists, this step will be skipped.
      name: creates
    - description: A filename, when it does not exist, this step will be skipped.
      name: removes
    - default: false
      defaultValue: "False"
      description: Whether or not to return the body of the response as a "content"
        key in the dictionary result. If the reported Content-type is "application/json",
        then the JSON is additionally loaded into a key called `json` in the dictionary
        results.
      name: return_content
    - default: false
      defaultValue: '[200]'
      description: |-
        A valid, numeric, HTTP status code that signifies success of the request.
        Can also be comma separated list of status codes.
      isArray: true
      name: status_code
    - description: |-
        The username to use for authentication.
        Was originally called `user` but was changed to `url_username` in Ansible 2.9.
      name: url_username
    - description: |-
        The password for `url_username`.
        Was originally called `password` but was changed to `url_password` in Ansible 2.9.
      name: url_password
    - auto: PREDEFINED
      default: false
      defaultValue: safe
      description: |-
        Whether or the module should follow redirects.
        `all` will follow all redirect.
        `none` will not follow any redirect.
        `safe` will follow only "safe" redirects, where "safe" means that the client is only doing a `GET` or `HEAD` on the URI to which it is being redirected.
      name: follow_redirects
      predefined:
      - all
      - none
      - safe
    - default: false
      defaultValue: "50"
      description: |-
        Specify how many times the module will redirect a connection to an alternative URI before the connection fails.
        If set to `0` or `follow_redirects` is set to `none`, or `safe` when not doing a `GET` or `HEAD` it prevents all redirection.
      name: maximum_redirection
    - description: |-
        The path to the client certificate (.pfx) that is used for X509 authentication. This path can either be the path to the `pfx` on the filesystem or the PowerShell certificate path `Cert:\CurrentUser\My\<thumbprint>`.
        The WinRM connection must be authenticated with `CredSSP` or `become` is used on the task if the certificate file is not password protected.
        Other authentication types can set `client_cert_password` when the cert is password protected.
      name: client_cert
    - description: The password for `client_cert` if the cert is password protected.
      name: client_cert_password
    - default: false
      defaultValue: "True"
      description: If `no`, it will not use the proxy defined in IE for the current
        user.
      name: use_proxy
    - description: |-
        An explicit proxy to use for the request.
        By default, the request will use the IE defined proxy unless `use_proxy` is set to `no`.
      name: proxy_url
    - description: The username to use for proxy authentication.
      name: proxy_username
    - description: The password for `proxy_username`.
      name: proxy_password
    - description: |-
        Extra headers to set on the request.
        This should be a dictionary where the key is the header name and the value is the value for that header.
      isArray: true
      name: headers
    - default: false
      defaultValue: ansible-httpget
      description: |-
        Header to identify as, generally appears in web server logs.
        This is set to the `User-Agent` header on a HTTP request.
      name: http_agent
    - default: false
      defaultValue: "30"
      description: |-
        Specifies how long the request can be pending before it times out (in seconds).
        Set to `0` to specify an infinite timeout.
      name: timeout
    - default: false
      defaultValue: "True"
      description: |-
        If `no`, SSL certificates will not be validated.
        This should only be used on personally controlled sites using self-signed certificates.
      name: validate_certs
    - default: false
      defaultValue: "False"
      description: |-
        By default the authentication header is only sent when a webservice responses to an initial request with a 401 status. Since some basic auth services do not properly send a 401, logins will fail.
        This option forces the sending of the Basic authentication header upon the original request.
      name: force_basic_auth
    - default: false
      defaultValue: "False"
      description: |-
        Uses the current user's credentials when authenticating with a server protected with `NTLM`, `Kerberos`, or `Negotiate` authentication.
        Sites that use `Basic` auth will still require explicit credentials through the `url_username` and `url_password` options.
        The module will only have access to the user's credentials if using `become` with a password, you are connecting with SSH using a password, or connecting with WinRM using `CredSSP` or `Kerberos with delegation`.
        If not using `become` or a different auth method to the ones stated above, there will be no default credentials available and no authentication will occur.
      name: use_default_credential
    - default: false
      defaultValue: "False"
      description: |-
        Uses the current user's credentials when authenticating with a proxy host protected with `NTLM`, `Kerberos`, or `Negotiate` authentication.
        Proxies that use `Basic` auth will still require explicit credentials through the `proxy_username` and `proxy_password` options.
        The module will only have access to the user's credentials if using `become` with a password, you are connecting with SSH using a password, or connecting with WinRM using `CredSSP` or `Kerberos with delegation`.
        If not using `become` or a different auth method to the ones stated above, there will be no default credentials available and no proxy authentication will occur.
      name: proxy_use_default_credential
    description: Interacts with webservices
    name: win-uri
  - arguments:
    - description: hostname or IP of target. Optionally the port can be specified
        using :PORT. If multiple targets are specified using an array, the integration
        will use the configured concurrency factor for high performance.
      isArray: true
      name: host
      required: true
    - description: Name of the user to create, remove or modify.
      name: name
      required: true
    - description: Full name of the user.
      name: fullname
    - description: Description of the user.
      name: description
    - description: Optionally set the user's password to this (plain text) value.
      name: password
    - auto: PREDEFINED
      default: false
      defaultValue: always
      description: '`always` will update passwords if they differ.  `on_create` will
        only set the password for newly created users.'
      name: update_password
      predefined:
      - always
      - on_create
    - description: |-
        `yes` will require the user to change their password at next login.
        `no` will clear the expired password flag.
      name: password_expired
    - description: |-
        `yes` will set the password to never expire.
        `no` will allow the password to expire.
      name: password_never_expires
    - description: |-
        `yes` will prevent the user from changing their password.
        `no` will allow the user to change their password.
      name: user_cannot_change_password
    - description: |-
        `yes` will disable the user account.
        `no` will clear the disabled flag.
      name: account_disabled
    - auto: PREDEFINED
      description: '`no` will unlock the user account if locked.'
      name: account_locked
      predefined:
      - "no"
    - description: |-
        Adds or removes the user from this comma-separated list of groups, depending on the value of `groups_action`.
        When `groups_action` is `replace` and `groups` is set to the empty string ('groups='), the user is removed from all groups.
      name: groups
    - auto: PREDEFINED
      default: false
      defaultValue: replace
      description: |-
        If `add`, the user is added to each group in `groups` where not already a member.
        If `replace`, the user is added as a member of each group in `groups` and removed from any other groups.
        If `remove`, the user is removed from each group in `groups`.
      name: groups_action
      predefined:
      - add
      - replace
      - remove
    - auto: PREDEFINED
      default: false
      defaultValue: present
      description: |-
        When `absent`, removes the user account if it exists.
        When `present`, creates or updates the user account.
        When `query` (new in 1.9), retrieves the user account details without making any changes.
      name: state
      predefined:
      - absent
      - present
      - query
    description: Manages local Windows user accounts
    name: win-user
  - arguments:
    - description: hostname or IP of target. Optionally the port can be specified
        using :PORT. If multiple targets are specified using an array, the integration
        will use the configured concurrency factor for high performance.
      isArray: true
      name: host
      required: true
    - description: |-
        Specifies the base name for the profile path.
        When `state` is `present` this is used to create the profile for `username` at a specific path within the profile directory.
        This cannot be used to specify a path outside of the profile directory but rather it specifies a folder(s) within this directory.
        If a profile for another user already exists at the same path, then a 3 digit incremental number is appended by Windows automatically.
        When `state` is `absent` and `username` is not set, then the module will remove all profiles that point to the profile path derived by this value.
        This is useful if the account no longer exists but the profile still remains.
      name: name
    - default: false
      defaultValue: "False"
      description: |-
        When `state` is `absent` and the value for `name` matches multiple profiles the module will fail.
        Set this value to `yes` to force the module to delete all the profiles found.
      name: remove_multiple
    - auto: PREDEFINED
      default: false
      defaultValue: present
      description: |-
        Will ensure the profile exists when set to `present`.
        When creating a profile the `username` option must be set to a valid account.
        Will remove the profile(s) when set to `absent`.
        When removing a profile either `username` must be set to a valid account, or `name` is set to the profile's base name.
      name: state
      predefined:
      - absent
      - present
    - description: |-
        The account name of security identifier (SID) for the profile.
        This must be set when `state` is `present` and must be a valid account or the SID of a valid account.
        When `state` is `absent` then this must still be a valid account number but the SID can be a deleted user's SID.
      name: username
    description: Manages the Windows user profiles.
    name: win-user-profile
  - arguments:
    - description: hostname or IP of target. Optionally the port can be specified
        using :PORT. If multiple targets are specified using an array, the integration
        will use the configured concurrency factor for high performance.
      isArray: true
      name: host
      required: true
    - description: |-
        The name of the User Right as shown by the `Constant Name` value from `https://technet.microsoft.com/en-us/library/dd349804.aspx`.
        The module will return an error if the right is invalid.
      name: name
      required: true
    - description: |-
        A list of users or groups to add/remove on the User Right.
        These can be in the form DOMAIN\user-group, user-group@DOMAIN.COM for domain users/groups.
        For local users/groups it can be in the form user-group, .\user-group, SERVERNAME\user-group where SERVERNAME is the name of the remote server.
        You can also add special local accounts like SYSTEM and others.
        Can be set to an empty list with `action=set` to remove all accounts from the right.
      isArray: true
      name: users
      required: true
    - auto: PREDEFINED
      default: false
      defaultValue: set
      description: |-
        `add` will add the users/groups to the existing right.
        `remove` will remove the users/groups from the existing right.
        `set` will replace the users/groups of the existing right.
      name: action
      predefined:
      - add
      - remove
      - set
    description: Manage Windows User Rights
    name: win-user-right
  - arguments:
    - description: hostname or IP of target. Optionally the port can be specified
        using :PORT. If multiple targets are specified using an array, the integration
        will use the configured concurrency factor for high performance.
      isArray: true
      name: host
      required: true
    - default: false
      defaultValue: "5"
      description: The maximum number of seconds to wait for a connection to happen
        before closing and retrying.
      name: connect_timeout
    - description: The number of seconds to wait before starting to poll.
      name: delay
    - description: The list of hosts or IPs to ignore when looking for active TCP
        connections when `state=drained`.
      isArray: true
      name: exclude_hosts
    - description: |-
        The path to a file on the filesystem to check.
        If `state` is present or started then it will wait until the file exists.
        If `state` is absent then it will wait until the file does not exist.
      name: path
    - description: The port number to poll on `host`.
      name: port
    - description: |-
        Can be used to match a string in a file.
        If `state` is present or started then it will wait until the regex matches.
        If `state` is absent then it will wait until the regex does not match.
        Defaults to a multiline regex.
      name: regex
    - default: false
      defaultValue: "1"
      description: Number of seconds to sleep between checks.
      name: sleep
    - auto: PREDEFINED
      default: false
      defaultValue: started
      description: |-
        When checking a port, `started` will ensure the port is open, `stopped` will check that is it closed and `drained` will check for active connections.
        When checking for a file or a search string `present` or `started` will ensure that the file or string is present, `absent` will check that the file or search string is absent or removed.
      name: state
      predefined:
      - absent
      - drained
      - present
      - started
      - stopped
    - default: false
      defaultValue: "300"
      description: The maximum number of seconds to wait for.
      name: timeout
    description: Waits for a condition before continuing
    name: win-wait-for
  - arguments:
    - description: hostname or IP of target. Optionally the port can be specified
        using :PORT. If multiple targets are specified using an array, the integration
        will use the configured concurrency factor for high performance.
      isArray: true
      name: host
      required: true
    - description: The name of the process(es) for which to wait.  The name of the
        process(es) should not include the file extension suffix.
      isArray: true
      name: process_name_exact
    - description: RegEx pattern matching desired process(es).
      name: process_name_pattern
    - default: false
      defaultValue: "1"
      description: |-
        Number of seconds to sleep between checks.
        Only applies when waiting for a process to start.  Waiting for a process to start does not have a native non-polling mechanism. Waiting for a stop uses native PowerShell and does not require polling.
      name: sleep
    - default: false
      defaultValue: "1"
      description: |-
        Minimum number of process matching the supplied pattern to satisfy `present` condition.
        Only applies to `present`.
      name: process_min_count
    - description: The PID of the process.
      name: pid
    - description: |-
        The owner of the process.
        Requires PowerShell version 4.0 or newer.
      name: owner
    - default: false
      defaultValue: "0"
      description: Seconds to wait before checking processes.
      name: pre_wait_delay
    - default: false
      defaultValue: "0"
      description: Seconds to wait after checking for processes.
      name: post_wait_delay
    - auto: PREDEFINED
      default: false
      defaultValue: present
      description: |-
        When checking for a running process `present` will block execution until the process exists, or until the timeout has been reached. `absent` will block execution until the process no longer exists, or until the timeout has been reached.
        When waiting for `present`, the module will return changed only if the process was not present on the initial check but became present on subsequent checks.
        If, while waiting for `absent`, new processes matching the supplied pattern are started, these new processes will not be included in the action.
      name: state
      predefined:
      - absent
      - present
    - default: false
      defaultValue: "300"
      description: The maximum number of seconds to wait for a for a process to start
        or stop before erroring out.
      name: timeout
    description: Waits for a process to exist or not exist before continuing.
    name: win-wait-for-process
    outputs:
    - contextPath: MicrosoftWindows.matched_processes.name
      description: The name of the matched process.
      type: string
    - contextPath: MicrosoftWindows.matched_processes.owner
      description: The owner of the matched process.
      type: string
    - contextPath: MicrosoftWindows.matched_processes.pid
      description: The PID of the matched process.
      type: number
  - arguments:
    - description: hostname or IP of target. Optionally the port can be specified
        using :PORT. If multiple targets are specified using an array, the integration
        will use the configured concurrency factor for high performance.
      isArray: true
      name: host
      required: true
    - description: MAC address to send Wake-on-LAN broadcast packet for.
      name: mac
      required: true
    - default: false
      defaultValue: 255.255.255.255
      description: Network broadcast address to use for broadcasting magic Wake-on-LAN
        packet.
      name: broadcast
    - default: false
      defaultValue: "7"
      description: UDP port to use for magic Wake-on-LAN packet.
      name: port
    description: Send a magic Wake-on-LAN (WoL) broadcast packet
    name: win-wakeonlan
  - arguments:
    - description: hostname or IP of target. Optionally the port can be specified
        using :PORT. If multiple targets are specified using an array, the integration
        will use the configured concurrency factor for high performance.
      isArray: true
      name: host
      required: true
    - description: Name of the package to be installed.
      name: name
      required: true
    description: Installs packages using Web Platform Installer command-line
    name: win-webpicmd
  - arguments:
    - description: hostname or IP of target. Optionally the port can be specified
        using :PORT. If multiple targets are specified using an array, the integration
        will use the configured concurrency factor for high performance.
      isArray: true
      name: host
      required: true
    description: Get information about the current user and process
    name: win-whoami
    outputs:
    - contextPath: MicrosoftWindows.label.domain_name
      description: The domain name of the label SID.
      type: string
    - contextPath: MicrosoftWindows.label.sid
      description: The SID in string form.
      type: string
    - contextPath: MicrosoftWindows.label.account_name
      description: The account name of the label SID.
      type: string
    - contextPath: MicrosoftWindows.label.type
      description: The type of SID.
      type: string
    - contextPath: MicrosoftWindows.account.domain_name
      description: The domain name of the account SID.
      type: string
    - contextPath: MicrosoftWindows.account.sid
      description: The SID in string form.
      type: string
    - contextPath: MicrosoftWindows.account.account_name
      description: The account name of the account SID.
      type: string
    - contextPath: MicrosoftWindows.account.type
      description: The type of SID.
      type: string
  - arguments:
    - description: hostname or IP of target. Optionally the port can be specified
        using :PORT. If multiple targets are specified using an array, the integration
        will use the configured concurrency factor for high performance.
      isArray: true
      name: host
      required: true
    - description: |-
        The attribute name if the type is 'attribute'.
        Required if `type=attribute`.
      name: attribute
    - default: false
      defaultValue: "False"
      description: When set to `yes`, return the number of nodes matched by `xpath`.
      name: count
    - default: false
      defaultValue: "False"
      description: |-
        Determine whether a backup should be created.
        When set to `yes`, create a backup file including the timestamp information so you can get the original file back if you somehow clobbered it incorrectly.
      name: backup
    - description: The string representation of the XML fragment expected at xpath.  Since
        ansible 2.9 not required when `state=absent`, or when `count=yes`.
      name: fragment
    - description: Path to the file to operate on.
      name: path
      required: true
    - auto: PREDEFINED
      default: false
      defaultValue: present
      description: Set or remove the nodes (or attributes) matched by `xpath`.
      name: state
      predefined:
      - present
      - absent
    - auto: PREDEFINED
      default: false
      defaultValue: element
      description: The type of XML node you are working with.
      name: type
      predefined:
      - attribute
      - element
      - text
      required: true
    - description: Xpath to select the node or nodes to operate on.
      name: xpath
      required: true
    description: Manages XML file content on Windows hosts
    name: win-xml
<<<<<<< HEAD
  dockerimage: demisto/ansible-runner:1.0.0.21184
=======
  dockerimage: demisto/ansible-runner:1.0.0.21453
>>>>>>> 90c2d661
  runonce: false
  script: ''
  subtype: python3
  type: python
fromversion: 6.0.0
tests:
- No tests (auto formatted)
deprecated: true<|MERGE_RESOLUTION|>--- conflicted
+++ resolved
@@ -5306,11 +5306,7 @@
       required: true
     description: Manages XML file content on Windows hosts
     name: win-xml
-<<<<<<< HEAD
-  dockerimage: demisto/ansible-runner:1.0.0.21184
-=======
   dockerimage: demisto/ansible-runner:1.0.0.21453
->>>>>>> 90c2d661
   runonce: false
   script: ''
   subtype: python3
