{
    "name": "Enterprise DLP by Palo Alto Networks",
    "description": "Palo Alto Networks Enterprise DLP Integration",
    "created": "2020-11-04T18:13:35Z",
    "support": "xsoar",
    "author": "Palo Alto Networks Enterprise DLP",
    "url": "https://www.paloaltonetworks.com/enterprise-data-loss-prevention",
<<<<<<< HEAD
    "currentVersion": "2.0.6",
=======
    "currentVersion": "2.0.7",
>>>>>>> 194a8164
    "categories": [
        "Network Security"
    ],
    "tags": [
        "Palo Alto Networks Products"
    ],
    "useCases": [],
    "keywords": [],
    "marketplaces": [
        "xsoar",
        "marketplacev2"
    ],
    "itemPrefix": [
        "PAN",
        "DLP"
    ]
}<|MERGE_RESOLUTION|>--- conflicted
+++ resolved
@@ -5,11 +5,7 @@
     "support": "xsoar",
     "author": "Palo Alto Networks Enterprise DLP",
     "url": "https://www.paloaltonetworks.com/enterprise-data-loss-prevention",
-<<<<<<< HEAD
-    "currentVersion": "2.0.6",
-=======
     "currentVersion": "2.0.7",
->>>>>>> 194a8164
     "categories": [
         "Network Security"
     ],
