commonfields:
  id: DlpAskFeedback
  version: -1
name: DlpAskFeedback
script: ''
type: python
tags: []
enabled: true
comment: Sends a message via Slack or MS Teams to the user whose activity violated DLP policies and triggered the incident.
args:
- name: messenger
  description: The messenger to use for sending notification,
  auto: PREDEFINED
  predefined:
  - Slack
  - Microsoft Teams
  defaultValue: Slack
- name: file_name
  required: true
  description: The name of the file that triggered the incident.
- name: data_profile_name
  required: true
  description: The name of the DLP data profile that detected the violation.
- name: app_name
<<<<<<< HEAD
  description: The application that performed the upload.
=======
  description: The application that performed the activity.
  required: false
>>>>>>> 5c0e0868
- name: task
  description: A manual task that this task can close.
- name: user_display_name
  required: true
  description: The user name displayed in the Slack message.
- name: user_id
  description: The user ID to identify the recipient in Slack.

  required: true
- name: snippets
  description: The snippets of the violation.
- name: include_violation_detail
  required: true
  auto: PREDEFINED
  predefined:
  - 'True'
  - 'False'
  description: Whether to include violation details in the message.
  defaultValue: 'True'
- name: question_type
  required: true
  auto: PREDEFINED
  predefined:
  - ABOUT_FILE
  - ABOUT_EXEMPTION
  description: Whether to ask the user about the file content or about exemption.
  defaultValue: ABOUT_FILE
scripttarget: 0
subtype: python3
dependson:
  must:
  - SlackV3|||send-notification
  should:
  - SlackV3|||send-notification
<<<<<<< HEAD
dockerimage: demisto/python3:3.10.4.30607
=======
runonce: false
dockerimage: demisto/python3:3.10.12.63474
>>>>>>> 5c0e0868
runas: DBotWeakRole
fromversion: 5.5.0
tests:
- No tests (auto formatted)<|MERGE_RESOLUTION|>--- conflicted
+++ resolved
@@ -22,12 +22,8 @@
   required: true
   description: The name of the DLP data profile that detected the violation.
 - name: app_name
-<<<<<<< HEAD
-  description: The application that performed the upload.
-=======
   description: The application that performed the activity.
   required: false
->>>>>>> 5c0e0868
 - name: task
   description: A manual task that this task can close.
 - name: user_display_name
@@ -62,12 +58,8 @@
   - SlackV3|||send-notification
   should:
   - SlackV3|||send-notification
-<<<<<<< HEAD
-dockerimage: demisto/python3:3.10.4.30607
-=======
 runonce: false
 dockerimage: demisto/python3:3.10.12.63474
->>>>>>> 5c0e0868
 runas: DBotWeakRole
 fromversion: 5.5.0
 tests:
