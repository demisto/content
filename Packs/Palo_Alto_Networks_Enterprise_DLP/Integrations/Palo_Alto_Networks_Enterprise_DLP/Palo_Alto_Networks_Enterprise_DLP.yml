category: Network Security
commonfields:
  id: Palo Alto Networks Enterprise DLP
  version: -1
configuration:
- additionalinfo: Access token generated in the Enterprise DLP UI
  display: Access Token
  name: credentials
  required: true
  type: 9
  displaypassword: Refresh Token
- display: Trust any certificate (not secure)
  name: insecure
  required: false
  type: 8
- display: Use system proxy settings
  name: proxy
  required: false
  type: 8
- display: Long running instance
  name: longRunning
  required: false
  type: 8
- display: DLP Regions
  name: dlp_regions
  type: 16
  required: false
  options:
  - US
  - EU
  - AP
  - UK
  defaultvalue: US,EU,AP,UK
- display: Data profiles to allow exemption
  name: dlp_exemptible_list
  type: 0
  required: false
  additionalinfo: A comma-separated list of data profile names to request an exemption. Use "*" to allow everything.
- display: Bot Message
  name: dlp_slack_message
  type: 12
  required: false
  additionalinfo: The message to send to the user to ask for feedback.
  defaultvalue: Hi $user🔔, \n\n*We need your feedback:* \n\nYour upload of *$file_name* on *$app_name* was blocked due to company policy. This file contains sensitive information which violates *$data_profile_name* policy. \n\n $snippets\n\n
- display: Fetch incidents
  name: isFetch
  type: 8
  required: false
description: Palo Alto Networks Enterprise DLP discovers and protects company data across every data channel and repository. Integrated Enterprise DLP enables data protection and compliance everywhere without complexity.
display: Palo Alto Networks Enterprise DLP
name: Palo Alto Networks Enterprise DLP
script:
  commands:
  - name: pan-dlp-get-report
    arguments:
    - name: report_id
      required: true
      description: DLP report ID.
    - name: fetch_snippets
      auto: PREDEFINED
      predefined:
      - 'true'
      - 'false'
      description: If True, includes snippets with the reports.
      defaultValue: 'false'
    outputs:
    - contextPath: DLP.Report.DataProfile
      description: The data profile name.
    - contextPath: DLP.Report.DataPatternMatches.DataPatternName
      description: The DLP data pattern name.
    - contextPath: DLP.Report.DataPatternMatches.Detections
      description: The DLP detection snippets.
    - contextPath: DLP.Report.DataPatternMatches.HighConfidenceFrequency
      description: The number of high confidence occurrences.
    - contextPath: DLP.Report.DataPatternMatches.MediumConfidenceFrequency
      description: The number of medium confidence occurrences.
    - contextPath: DLP.Report.DataPatternMatches.LowConfidenceFrequency
      description: The number of low confidence occurrences.
    description: Fetches DLP reports associated with a report ID.
  - name: pan-dlp-update-incident
    arguments:
    - name: incident_id
      required: true
      description: The ID of the incident to update.
    - name: feedback
      required: true
      auto: PREDEFINED
      predefined:
      - PENDING_RESPONSE
      - CONFIRMED_SENSITIVE
      - CONFIRMED_FALSE_POSITIVE
      - EXCEPTION_REQUESTED
      - EXCEPTION_GRANTED
      - EXCEPTION_NOT_REQUESTED
      - OPERATIONAL_ERROR
      - SEND_NOTIFICATION_FAILURE
      description: The user feedback
    - name: user_id
      required: true
      description: The ID of the user the feedback is collected from.
    - name: region
      description: The region where the incident originated.
    - name: report_id
      description: The DLP report ID, needed only for granting exemptions.
    - name: dlp_channel
      description: The DLP channel, needed only for granting exemptions.
    - name: error_details
      required: false
      description: Error details if status is SEND_NOTIFICATION_FAILURE
    outputs:
    - contextPath: DLP.IncidentUpdate.success
      description: Whether the update was successful.
      type: boolean
    - contextPath: DLP.IncidentUpdate.exemption_duration
      description: The exemption duration, only available for "EXCEPTION_GRANTED".
      type: number
    description: Updates a DLP incident with user feedback.
  - name: pan-dlp-exemption-eligible
    arguments:
    - name: data_profile
      required: true
      description: The name of the data profile.
    outputs:
    - contextPath: DLP.exemption.eligible
      description: Whether the data profile is eligible for exemption.
      type: boolean
    description: Determines whether exemption can be granted on incidents from a certain data profile.
  - name: pan-dlp-slack-message
    arguments:
    - name: user
      required: true
      description: The name of the user that receives this message.
    - name: file_name
      required: true
      description: The name of the file that triggered the incident.
    - name: data_profile_name
      required: true
      description: The data profile name associated with the incident.
    - name: snippets
      required: false
      description: The snippets of the violation.
    - name: app_name
      required: true
      description: The name of the application that performed the upload.
    outputs:
    - contextPath: DLP.slack_message
      description: The Slack bot message.
      type: string
    description: Gets the Slack bot message to send to the user for gathering feedback.
  - name: pan-dlp-reset-last-run
    arguments: []
<<<<<<< HEAD
    description: Resets the fetch incidents last run value, which resets the fetch
      to its initial fetch state.
=======
    description: Resets the fetch incidents last run value, which resets the fetch to its initial fetch state.
>>>>>>> 765f0785
  dockerimage: demisto/python3:3.10.4.30607
  isFetchSamples: true
  longRunning: true
  runonce: false
  script: '-'
  subtype: python3
  type: python
  isfetch: false
fromversion: 5.0.0
tests:
- Palo_Alto_Networks_Enterprise_DLP - Test<|MERGE_RESOLUTION|>--- conflicted
+++ resolved
@@ -149,12 +149,7 @@
     description: Gets the Slack bot message to send to the user for gathering feedback.
   - name: pan-dlp-reset-last-run
     arguments: []
-<<<<<<< HEAD
-    description: Resets the fetch incidents last run value, which resets the fetch
-      to its initial fetch state.
-=======
     description: Resets the fetch incidents last run value, which resets the fetch to its initial fetch state.
->>>>>>> 765f0785
   dockerimage: demisto/python3:3.10.4.30607
   isFetchSamples: true
   longRunning: true
