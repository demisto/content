--- conflicted
+++ resolved
@@ -29,10 +29,6 @@
   - EU
   - AP
   - UK
-<<<<<<< HEAD
-  defaultvalue: US,EU,AP,UK
-=======
->>>>>>> 9d6c5180
   required: false
 - display: Data profiles to allow exemption
   name: dlp_exemptible_list
@@ -152,11 +148,7 @@
   - name: pan-dlp-reset-last-run
     arguments: []
     description: Resets the fetch incidents last run value, which resets the fetch to its initial fetch state.
-<<<<<<< HEAD
-  dockerimage: demisto/python3:3.10.13.75921
-=======
   dockerimage: demisto/python3:3.10.13.84405
->>>>>>> 9d6c5180
   isFetchSamples: true
   longRunning: true
   script: '-'
