--- conflicted
+++ resolved
@@ -1,10 +1,3 @@
-<<<<<<< HEAD
-
-### Scripts
-- __D2Remove__
---
-=======
 #### Scripts
 - __StaticAnalyze__
--
->>>>>>> 9c765ae4
+-