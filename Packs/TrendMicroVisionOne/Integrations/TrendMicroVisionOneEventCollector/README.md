Palo Alto Networks Trend Micro Vision One Event Collector integration for Cortex XSIAM collects the Workbench, Observed Attack Techniques, Search Detections and Audit logs.
Trend Micro Vision One is a purpose-built threat defense platform that provides added value and new benefits beyond XDR solutions, allowing you to see more and respond faster. Providing deep and broad extended detection and response (XDR) capabilities that collect and automatically correlate data across multiple security layers—email, endpoints, servers, cloud workloads, and networks—Trend Micro Vision One prevents the majority of attacks with automated protection.

This is the default integration for this content pack when configured by the Data Onboarder in Cortex XSIAM.

## Configure Trend Micro Vision One Event Collector on Cortex XSIAM

1. Navigate to **Settings** > **Configurations** > **Data Collection** > **Automation & Feed Integrations**.
2. Search for Trend Micro Vision One Event Collector.
3. Click **Add instance** to create and configure a new integration instance.

| **Parameter**                                                                    | **Description**                                                                                                                                                                                                   | **Required** |
|----------------------------------------------------------------------------------|-------------------------------------------------------------------------------------------------------------------------------------------------------------------------------------------------------------------|--------------|
| Your server URL                                                                  | The api endpoint to the trend micro vision one instance, see domains list: https://automation.trendmicro.com/xdr/Guides/First-Steps-Toward-Using-the-APIs                                                         | True         |
| Trend Micro Vision One API Key                                                   | The Trend Micro Vision One API Key. Refer to the help section or to the information below on how to retrieve the API key.                                                                                         | False        |
| The maximum number of events per fetch                                           | The maximum number of events to fetch every time fetch is executed for a single log-type \(Workbench, Observed Attack Techniques, Search Detections and Audit logs\).                                             | False        |
| Observed attack techniques and Search detections logs date-time range (hours)    | Defines the date-range (hours) in each api call that retrieves observed attack techniques and search detections logs. Used mainly to prevent timeouts by looping over large amount of logs.  Default is 24 hours. | False        |
| First fetch timestamp (&lt;number&gt; &lt;time unit&gt;, e.g., 12 hours, 7 days) | The first fetch time, since when to start fetching events                                                                                                                                                         | False        |
| Fetch events                                                                     |                                                                                                                                                                                                                   | False        |
| Trust any certificate (not secure)                                               |                                                                                                                                                                                                                   | False        |
| Use system proxy settings                                                        |                                                                                                                                                                                                                   | False        |

4. Click **Test** to validate the URLs, token, and connection.

***
This integration fetches the following logs/alerts from Trend Micro Vision One and requires the following permissions:

| **Log Type**                    | **Action Role Permission Required** | **Api Documentation**                                                                                |
|---------------------------------|-------------------------------------|------------------------------------------------------------------------------------------------------|
| Workbench Logs                  | Workbench                           | https://automation.trendmicro.com/xdr/api-v3#tag/Workbench                                           |
| Observed Attack Techniques Logs | Observed Attack Techniques          | https://automation.trendmicro.com/xdr/api-v3#tag/Observed-Attack-Techniques                          |
| Search Detection Logs           | Search                              | https://automation.trendmicro.com/xdr/api-v3#tag/Search/paths/~1v3.0~1search~1detections/get |
| Audit Logs                      | Audit Logs                          | https://automation.trendmicro.com/xdr/api-v3#tag/Audit-Logs                                          |

***
You can then create a user account and generate an API key to be used for the Cortex XSIAM integration by following these steps in Trend Micro Vision One.

1. Navigate to **Administration** > **User Accounts**.
2. Click **Add Account**.
3. Fill in the **Add Account** details assigning the role you created in the previous step and choosing **APIs only** as the access level.
4. Complete the account creation process by following the steps in the email you receive.
5. This will generate an **Authentication token** that can then be used to configure the Cortex XSIAM integration.

***
**Built-in Roles:**
Trend Vision One has built-in roles with fixed permissions that Master Administrators can assign to accounts.

The following table provides a brief description of each role.

| **Role**                          | **Description**                                                                                               |
|-----------------------------------|---------------------------------------------------------------------------------------------------------------
| Master Administrator              | Can access all apps and Trend Vision One features.                                                            |
| Operator (formerly Administrator) | Can configure system settings and connect products.                                                           |
| Auditor                           | Has "View" access to specific Trend Vision One apps and features.                                             |
| Senior Analyst                    | Can investigate XDR alerts, take response actions, approve managed XDR requests, and manage detection models. |
| Analyst                           | Can investigate XDR alerts and take response actions.                                                         |

### API Limitations

* You cannot retrieve audit logs that are older than 180 days. Therefore, if setting a first fetch that is more than 180 days, for audit logs it will be a maximum of 180 days.
* For API rate limits, refer [here](https://automation.trendmicro.com/xdr/Guides/API-Request-Limits)
* Observed Attack Techniques Logs and Search Detection Logs are fetched from the newest to the oldest as its the logs are returned in descending order from the api.
* For Observed Attack Techniques Logs and Search Detection Logs it is possible that the limit will be exceeded due to api limitations.

## Commands

You can execute these commands from the Cortex XSIAM CLI, as part of an automation, or in a playbook.
After you successfully execute a command, a DBot message appears in the War Room with the command details.

### trend-micro-vision-one-get-events

***
Returns a list of logs.

#### Base Command

`trend-micro-vision-one-get-events`

#### Input

| **Argument Name**  | **Description**                                                                                                                                                    | **Required** |
|--------------------|--------------------------------------------------------------------------------------------------------------------------------------------------------------------|-------------|
<<<<<<< HEAD
| limit              | The maximum number of logs to retrieve. Default is 50.                                                                                                             | Optional    |
| from_time          | From which time to retrieve the log(s) (&lt;number&gt; &lt;time unit&gt;, for example 12 hours, 1 day, 3 months). Default is 3 days.                               | Optional    |
| to_time            | To which time to retrieve the log(s) in ISO8601 format. Defaults to the current time if not provided.                                                              | Optional    |
| should_push_events | Whether to push the fetched events to Cortex XSIAM or not. Possible values are: false, true. Default is false.                                                     | Optional    |
| log_type           | Comma-separated list of log-types to retrieve, options are audit, observed_attack_techniques, search_detections and workbench. Default is to retrieve all of them. | Optional    |
=======
| limit              | The maximum number of logs to retrieve. Default is 50.                                                                                                             | Optional    | 
| from_time          | From which time to retrieve the log(s) in ISO8601 format. For example yyyy-MM-ddThh:mm:ssZ in UTC.                                                                 | Required    | 
| to_time            | To which time to retrieve the log(s) in ISO8601 format. Defaults to the current time if not provided. For example yyyy-MM-ddThh:mm:ssZ in UTC.                                                             | Optional    | 
| should_push_events | Whether to push the fetched events to Cortex XSIAM or not. Possible values are: false, true. Default is false.                                                     | Optional    | 
| log_type           | Comma-separated list of log-types to retrieve, options are audit, observed_attack_techniques, search_detections and workbench. Default is to retrieve all of them. | Optional    | 
>>>>>>> 5b1fe9a6

#### Context Output

| **Path** | **Type** | **Description** |
| --- | --- | --- |
| TrendMicroVisionOne.Events | Unknown | Trend Micro Vision One events. |<|MERGE_RESOLUTION|>--- conflicted
+++ resolved
@@ -80,19 +80,11 @@
 
 | **Argument Name**  | **Description**                                                                                                                                                    | **Required** |
 |--------------------|--------------------------------------------------------------------------------------------------------------------------------------------------------------------|-------------|
-<<<<<<< HEAD
 | limit              | The maximum number of logs to retrieve. Default is 50.                                                                                                             | Optional    |
-| from_time          | From which time to retrieve the log(s) (&lt;number&gt; &lt;time unit&gt;, for example 12 hours, 1 day, 3 months). Default is 3 days.                               | Optional    |
-| to_time            | To which time to retrieve the log(s) in ISO8601 format. Defaults to the current time if not provided.                                                              | Optional    |
+| from_time          | From which time to retrieve the log(s) in ISO8601 format. For example yyyy-MM-ddThh:mm:ssZ in UTC.                                                                 | Required    |
+| to_time            | To which time to retrieve the log(s) in ISO8601 format. Defaults to the current time if not provided. For example yyyy-MM-ddThh:mm:ssZ in UTC.                                                             | Optional    |
 | should_push_events | Whether to push the fetched events to Cortex XSIAM or not. Possible values are: false, true. Default is false.                                                     | Optional    |
 | log_type           | Comma-separated list of log-types to retrieve, options are audit, observed_attack_techniques, search_detections and workbench. Default is to retrieve all of them. | Optional    |
-=======
-| limit              | The maximum number of logs to retrieve. Default is 50.                                                                                                             | Optional    | 
-| from_time          | From which time to retrieve the log(s) in ISO8601 format. For example yyyy-MM-ddThh:mm:ssZ in UTC.                                                                 | Required    | 
-| to_time            | To which time to retrieve the log(s) in ISO8601 format. Defaults to the current time if not provided. For example yyyy-MM-ddThh:mm:ssZ in UTC.                                                             | Optional    | 
-| should_push_events | Whether to push the fetched events to Cortex XSIAM or not. Possible values are: false, true. Default is false.                                                     | Optional    | 
-| log_type           | Comma-separated list of log-types to retrieve, options are audit, observed_attack_techniques, search_detections and workbench. Default is to retrieve all of them. | Optional    | 
->>>>>>> 5b1fe9a6
 
 #### Context Output
 
