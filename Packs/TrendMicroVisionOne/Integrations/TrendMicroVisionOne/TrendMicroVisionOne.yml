--- conflicted
+++ resolved
@@ -724,11 +724,7 @@
       type: string
     description: Updates the status of a workbench alert.
     name: trendmicro-visionone-update-status
-<<<<<<< HEAD
-  dockerimage: demisto/python3:3.11.11.1940698
-=======
   dockerimage: demisto/python3:3.11.10.116949
->>>>>>> 4d51cbef
   isFetchSamples: true
   isfetch: true
   script: ''
