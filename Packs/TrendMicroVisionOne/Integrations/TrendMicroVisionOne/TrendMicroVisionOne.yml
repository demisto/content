category: Data Enrichment & Threat Intelligence
commonfields:
  id: Trend Micro Vision One
  version: -1
configuration:
- additionalinfo: The base url for the Trend Micro Vision One API
  defaultvalue: https://api.xdr.trendmicro.com
  display: API URL (e.g. https://api.xdr.trendmicro.com)
  name: url
  required: true
  type: 0
- additionalinfo: The API token to access data
  displaypassword: API Key
  name: apikey
  required: true
  type: 9
  hiddenusername: true
- display: Fetch incidents
  name: isFetch
  type: 8
  required: false
- defaultvalue: '5'
  display: Incidents Fetch Interval
  name: incidentFetchInterval
  type: 19
  required: false
- display: Incident type
  name: incidentType
  defaultvalue: Trend Micro Vision One XDR Incident
  type: 13
  required: false
- defaultvalue: '30'
  display: Sync On First Run (days)
  name: first_fetch
  type: 0
  required: false
- defaultvalue: '50'
  display: Max Incidents
  name: max_fetch
  type: 0
  required: false
- display: Use system proxy settings
  name: proxy
  defaultvalue: 'false'
  type: 8
  required: false
- display: Trust any certificate (not secure)
  name: insecure
  defaultvalue: 'false'
  type: 8
  required: false
- additionalinfo: Reliability of the source providing the intelligence data.
  defaultvalue: B - Usually reliable
  display: Source Reliability
  name: integrationReliability
  options:
  - A+ - 3rd party enrichment
  - A - Completely reliable
  - B - Usually reliable
  - C - Fairly reliable
  - D - Not usually reliable
  - E - Unreliable
  - F - Reliability cannot be judged
  type: 15
  required: false
description: Trend Micro Vision One is a purpose-built threat defense platform that provides added value and new benefits beyond XDR solutions, allowing you to see more and respond faster. Providing deep and broad extended detection and response (XDR) capabilities that collect and automatically correlate data across multiple security layers—email, endpoints, servers, cloud workloads, and networks—Trend Micro Vision One prevents the majority of attacks with automated protection.
display: Trend Micro Vision One
defaultmapperin: Trend Micro Vision One XDR - Incoming Mapper
name: Trend Micro Vision One
script:
  commands:
  - arguments:
    - description: 'The type of object you would like to add to the block list: "file_sha1", "ip", "domain", "url" or "mailbox"'
      name: value_type
      required: true
      auto: PREDEFINED
      predefined:
      - file_sha1
      - domain
      - ip
      - url
      - mailbox
    - description: The object you would like to add that matches the value-type
      name: target_value
      required: true
    - description: Target product
      name: product_id
    - description: Optional description for reference
      name: description
    description: Adds a file SHA-1, IP address, domain, or URL object to the User-Defined Suspicious Objects List, which blocks the objects on subsequent detections
    name: trendmicro-visionone-add-to-block-list
    outputs:
    - contextPath: VisionOne.BlockList.actionId
      description: Action ID of task adding file SHA-1, IP address, domain, or URL to the User-Defined Suspicious Objects List
      type: string
    - contextPath: VisionOne.BlockList.taskStatus
      description: Task status of adding file SHA-1, IP address, domain, or URL object to the User-Defined Suspicious Objects List
      type: string
  - arguments:
    - description: 'The type of object you would like to remove from the block list: "file_sha1", "ip", "domain", "url" or "mailbox"'
      name: value_type
      auto: PREDEFINED
      predefined:
      - file_sha1
      - domain
      - ip
      - url
      - mailbox
      required: true
    - description: The object you would like to add that matches the value-type
      name: target_value
      required: true
    - description: Target product
      name: product_id
    - description: Optional description for reference
      name: description
    description: Removes a file SHA-1, IP address, domain, or URL from the User-Defined Suspicious Objects List
    name: trendmicro-visionone-remove-from-block-list
    outputs:
    - contextPath: VisionOne.BlockList.actionId
      description: Action ID of task removing file SHA-1, IP address, domain, or URL object from the User-Defined Suspicious Objects List
      type: string
    - contextPath: VisionOne.BlockList.taskStatus
      description: Task Status of removing file SHA-1, IP address, domain, or URL object that was added to the User-Defined Suspicious Objects List from block list
      type: string
  - arguments:
    - description: Email Message ID from Trend Micro Vision One message activity data
      name: message_id
      required: true
    - description: Email mailbox where the message will be quarantined from
      name: mailbox
      required: true
    - description: Email message's original delivery time
      name: message_delivery_time
      required: true
    - default: true
      defaultValue: sca
      description: Target product
      name: product_id
    - description: Optional description for reference
      name: description
    description: Moves a message from a mailbox to the quarantine folder
    name: trendmicro-visionone-quarantine-email-message
    outputs:
    - contextPath: VisionOne.Email.actionId
      description: The Action Id of moving a message from a mailbox to the quarantine folder
      type: string
    - contextPath: VisionOne.Email.taskStatus
      description: The status of moving a message from a mailbox to the quarantine folder
      type: string
  - arguments:
    - description: Email Message ID from Trend Micro Vision One message activity data
      name: message_id
      required: true
    - description: Email mailbox where the message will be quarantined from
      name: mailbox
      required: true
    - description: Email message's delivery time
      name: message_delivery_time
      required: true
    - default: true
      defaultValue: sca
      description: Target product
      name: product_id
    - description: Optional description for reference
      name: description
    description: Deletes a message from a mailbox
    name: trendmicro-visionone-delete-email-message
    outputs:
    - contextPath: VisionOne.Email.actionId
      description: The action id of deleting a message from a mailbox
      type: string
    - contextPath: VisionOne.Email.taskStatus
      description: The task status of deleting a message from a mailbox
      type: string
  - arguments:
    - description: '"hostname", "macaddr" or "ip" of the endpoint to isolate'
      name: endpoint
      required: true
    - default: true
      defaultValue: sao
      description: 'Target product: "sao", "sds", or "xes"'
      name: product_id
      auto: PREDEFINED
      predefined:
      - sao
      - sds
      - xes
      required: true
    - description: Description
      name: description
    description: Disconnects an endpoint from the network (but allows communication with the managing Trend Micro product)
    name: trendmicro-visionone-isolate-endpoint
    outputs:
    - contextPath: VisionOne.Endpoint_Connection.actionId
      description: The action ID of isolate endpoint task
      type: string
    - contextPath: VisionOne.Endpoint_Connection.taskStatus
      description: 'The task status of isolate endpoint '
      type: string
  - arguments:
    - description: '"hostname", "macaddr" or "ip" of the endpoint to restore'
      name: endpoint
      required: true
    - default: true
      defaultValue: sao
      description: 'Target product: "sao", "sds", or "xes"'
      name: product_id
      auto: PREDEFINED
      predefined:
      - sao
      - sds
      - xes
      required: true
    - description: Description
      name: description
    description: Restores network connectivity to an endpoint that applied the "isolate endpoint" action
    name: trendmicro-visionone-restore-endpoint-connection
    outputs:
    - contextPath: VisionOne.Endpoint_Connection.actionId
      description: The action ID of the restore endpoint connection
      type: string
    - contextPath: VisionOne.Endpoint_Connection.taskStatus
      description: The task status of restore endpoint connection
      type: string
  - arguments:
    - description: 'Object type: "domain", "ip", "sha1", or "url".'
      name: type
      auto: PREDEFINED
      predefined:
      - domain
      - ip
      - sha1
      - url
      required: true
    - description: The object value. Full and partial matches supported. Domain partial match, (with a wildcard as the subdomain, example, .example.com) IP partial match, (IP range example, 192.168.35.1-192.168.35.254, cidr example, 192.168.35.1/24) URL Partial match, (Supports wildcards 'http://.'', 'https://.'' at beginning, or ''' at the end. Multiple wild cards also supported, such as , https://.example.com/path1/) SHA1 Only full match"
      name: value
      required: true
    - description: Exception description.
      name: description
    description: Adds domains, file SHA-1 values, IP addresses, or URLs to the Exception List and prevents these objects from being added to the Suspicious Object List
    name: trendmicro-visionone-add-objects-to-exception-list
    outputs:
    - contextPath: VisionOne.Exception_List.message
      description: status message success after task completion
      type: string
    - contextPath: VisionOne.Exception_List.status_code
      description: status code of response
      type: string
    - contextPath: VisionOne.Exception_List.total_items
      description: count of item present in exception list
      type: string
  - arguments:
    - description: 'Object type: "domain", "ip", "sha1", or "url".'
      name: type
      auto: PREDEFINED
      predefined:
      - domain
      - ip
      - sha1
      - url
      required: true
    - description: The object value.
      name: value
      required: true
    description: Deletes domains, file SHA-1 values, IP addresses, or URLs from the Exception List.
    name: trendmicro-visionone-delete-objects-from-exception-list
    outputs:
    - contextPath: VisionOne.Exception_List.message
      description: status message success after task completion
      type: string
    - contextPath: VisionOne.Exception_List.status_code
      description: status code of response
      type: number
    - contextPath: VisionOne.Exception_List.total_items
      description: count of item present in exception list
      type: string
  - arguments:
    - description: 'Object type: "domain", "ip", "sha1", or "url".'
      name: type
      auto: PREDEFINED
      predefined:
      - domain
      - ip
      - sha1
      - url
      required: true
    - description: The object value.
      name: value
      required: true
    - description: Description
      name: description
    - description: The action to take if object is found. If you don't use this parameter, the scan action specified in default_settings.riskLevel.type will be used instead. "block" or "log".
      name: scan_action
      auto: PREDEFINED
      predefined:
      - block
      - log
    - description: The Suspicious Object risk level. If you don't use this parameter, high will be used instead. "high", "medium" or "low".
      name: risk_level
      auto: PREDEFINED
      predefined:
      - high
      - medium
      - low
    - description: The number of days to keep the object in the Suspicious Object List. If you don't use this parameter, the default_settings.expiredDay scan action will be used instead.
      name: expiry_days
    description: Adds domains, file SHA-1 values, IP addresses, or URLs to the Suspicious Object List.
    name: trendmicro-visionone-add-objects-to-suspicious-list
    outputs:
    - contextPath: VisionOne.Suspicious_List.message
      description: Status message of adding item to suspicious object list
      type: string
    - contextPath: VisionOne.Suspicious_List.status_code
      description: Response code of adding item to suspicious object list
      type: number
    - contextPath: VisionOne.Suspicious_List.total_items
      description: Number of items present in suspicious object list
      type: number
  - arguments:
    - description: 'Object type: "domain", "ip", "sha1", or "url".'
      name: type
      auto: PREDEFINED
      predefined:
      - domain
      - ip
      - sha1
      - url
      required: true
    - description: The object value.
      name: value
      required: true
    description: Deletes domains, file SHA-1 values, IP addresses, or URLs from the Suspicious Object List
    name: trendmicro-visionone-delete-objects-from-suspicious-list
    outputs:
    - contextPath: VisionOne.Suspicious_List.message
      description: Status message of removing item from suspicious object list
      type: string
    - contextPath: VisionOne.Suspicious_List.status_code
      description: Response code of removing item from suspicious object list
      type: number
    - contextPath: VisionOne.Suspicious_List.total_items
      description: Number of items present in suspicious object list
      type: number
  - arguments:
    - description: '"hostname", "macaddr" or "ip" of the endpoint to query'
      name: endpoint
      required: true
    description: Retrieves information about a specific endpoint
    name: trendmicro-visionone-get-endpoint-info
    outputs:
    - contextPath: VisionOne.Endpoint_Info.message
      description: Message information from the request
      type: string
    - contextPath: VisionOne.Endpoint_Info.errorCode
      description: Error code
      type: integer
    - contextPath: VisionOne.Endpoint_Info.status
      description: Status of the request
      type: string
    - contextPath: VisionOne.Endpoint_Info.logonAccount
      description: Account currently logged on to the endpoint
      type: string
    - contextPath: VisionOne.Endpoint_Info.hostname
      description: Hostname
      type: string
    - contextPath: VisionOne.Endpoint_Info.macAddr
      description: MAC address
      type: string
    - contextPath: VisionOne.Endpoint_Info.ip
      description: IP address
      type: string
    - contextPath: VisionOne.Endpoint_Info.osName
      description: Operating System name
      type: string
    - contextPath: VisionOne.Endpoint_Info.osVersion
      description: Operating System nersion
      type: string
    - contextPath: VisionOne.Endpoint_Info.osDescription
      description: Description of the Operating System
      type: string
    - contextPath: VisionOne.Endpoint_Info.productCode
      description: Product code of the Trend Micro product running on the endpoint
      type: string
  - arguments:
    - description: '"hostname", "macaddr" or "ip" of the endpoint to terminate process on'
      name: endpoint
      required: true
    - description: SHA1 hash of the process to terminate
      name: file_sha1
      required: true
    - default: true
      defaultValue: sao
      description: Target product
      auto: PREDEFINED
      predefined:
      - sao
      name: product_id
    - description: Description
      name: description
    - description: Optional file name list for log
      name: filename
    description: Terminates a process that is running on an endpoint
    name: trendmicro-visionone-terminate-process
    outputs:
    - contextPath: VisionOne.Terminate_Process.actionId
      description: Action Id of the current running task
      type: string
    - contextPath: VisionOne.Terminate_Process.taskStatus
      description: Status of current running task
      type: string
  - arguments:
    - description: task_id from the trendmicro-visionone-submit-file-to-sandbox command output
      name: task_id
      required: true
    description: Retrieves the status of a sandbox analysis submission
    name: trendmicro-visionone-get-file-analysis-status
    outputs:
    - contextPath: VisionOne.File_Analysis_Status.message
      description: Status of the sandbox analysis
      type: string
    - contextPath: VisionOne.File_Analysis_Status.code
      description: Response code
      type: string
    - contextPath: VisionOne.File_Analysis_Status.task_id
      description: task_id of the task queried
      type: string
    - contextPath: VisionOne.File_Analysis_Status.taskStatus
      description: Sandbox analysis status
      type: string
    - contextPath: VisionOne.File_Analysis_Status.digest
      description: The hash values of file analyzed
      type: string
    - contextPath: VisionOne.File_Analysis_Status.analysis_completion_time
      description: Sample analysis completed time.
      type: string
    - contextPath: VisionOne.File_Analysis_Status.risk_level
      description: Risk Level of the analyzed file.
      type: string
    - contextPath: VisionOne.File_Analysis_Status.descritption
      description: Scan result description for NotAnalyzed.
      type: string
    - contextPath: VisionOne.File_Analysis_Status.detection_name_list
      description: Detection name of this sample, if applicable.
      type: unknown
    - contextPath: VisionOne.File_Analysis_Status.threat_type_list
      description: Threat type of this sample.
    - contextPath: VisionOne.File_Analysis_Status.file_type
      description: File type of this sample.
      type: string
    - contextPath: VisionOne.File_Analysis_Status.report_id
      description: ID used to get the report and suspicious object. Empty means no report.
      type: string
    - contextPath: VisionOne.File_Analysis_Status.DBotScore.Score
      description: The DBot score.
      type: number
    - contextPath: VisionOne.File_Analysis_Status.DBotScore.Vendor
      description: The Vendor name.
      type: string
    - contextPath: VisionOne.File_Analysis_Status.DBotScore.Reliability
      description: The Reliability level.
      type: string
  - arguments:
    - description: report_id of the sandbox submission retrieved from the trendmicro-visionone-get-file-analysis-status command
      name: report_id
      required: true
    - description: 'Type of report to retrieve: "vaReport", "investigationPackage", or "suspiciousObject"'
      name: type
      auto: PREDEFINED
      predefined:
      - vaReport
      - investigationPackage
      - suspiciousObject
      required: true
    description: Retrieves the analysis report, investigation package, or Suspicious Object List of a submitted file
    name: trendmicro-visionone-get-file-analysis-report
    outputs:
    - contextPath: VisionOne.File_Analysis_Report.message
      description: Status message of file report
      type: string
    - contextPath: VisionOne.File_Analysis_Report.code
      description: status code of file report
      type: string
    - contextPath: VisionOne.File_Analysis_Report.type
      description: Suspicious object type
      type: string
    - contextPath: VisionOne.File_Analysis_Report.value
      description: Suspicious object value
      type: string
    - contextPath: VisionOne.File_Analysis_Report.risk_level
      description: Risk Level of suspicious object
      type: string
    - contextPath: VisionOne.File_Analysis_Report.analysis_completion_time
      description: Analyze time of suspicious object
      type: string
    - contextPath: VisionOne.File_Analysis_Report.expired_time
      description: Expire time of suspicious object
      type: string
    - contextPath: VisionOne.File_Analysis_Report.root_file_sha1
      description: Sample sha1 generate this suspicious object
      type: string
  - arguments:
    - description: '"hostname", "macaddr" or "ip" of the endpoint to collect file from'
      name: endpoint
      required: true
    - description: 'Product: "sao", "sds" or "xes"'
      name: product_id
      auto: PREDEFINED
      predefined:
      - sao
      - xes
      - sds
      required: true
    - description: Path to the file to collect.
      name: file_path
      required: true
    - description: Type of OS. "windows", "mac" or "linux"
      name: os
      required: true
    - description: Description of the file.
      name: description
    description: Compresses a file on an endpoint in a password-protected archive and then sends the archive to the XDR service platform
    name: trendmicro-visionone-collect-forensic-file
    outputs:
    - contextPath: VisionOne.Collect_Forensic_File.actionId
      description: Action ID of the particular file.
      type: string
    - contextPath: VisionOne.Collect_Forensic_File.taskStatus
      description: Task status of collected file
      type: string
  - arguments:
    - description: actionId output from the collect command used to collect the file.
      name: actionId
      required: true
    description: Retrieves a URL and other information required to download a collected file via the trendmicro-visionone-collect-forensic-file command
    name: trendmicro-visionone-download-information-for-collected-forensic-file
    outputs:
    - contextPath: VisionOne.Download_Information_For_Collected_Forensic_File.url
      description: URL of the collected file
      type: string
    - contextPath: VisionOne.Download_Information_For_Collected_Forensic_File.expires
      description: URL expiration date
      type: string
    - contextPath: VisionOne.Download_Information_For_Collected_Forensic_File.password
      description: Archive password for the protected forensic file
      type: string
    - contextPath: VisionOne.Download_Information_For_Collected_Forensic_File.filename
      description: Name of the collected file
      type: string
  - arguments:
    - description: URL pointing to the location of the file to be submitted.
      name: file_url
      required: true
    - description: Name of the file to be analyzed
      name: filename
      required: true
    - description: The Base64 encoded password for decrypting the submitted document. sample.
      name: document_password
    - description: The Base64 encoded password for decrypting the submitted archive.
      name: archive_password
    description: Submits a file to the sandbox for analysis (Note. For more information about the supported file types, see the Trend Micro Vision One Online Help. Submissions require credits. Does not require credits in regions where Sandbox Analysis has not been officially released.)
    name: trendmicro-visionone-submit-file-to-sandbox
    outputs:
    - contextPath: VisionOne.Submit_File_to_Sandbox.message
      description: Status message of the file submitted to sandbox.
      type: string
    - contextPath: VisionOne.Submit_File_to_Sandbox.code
      description: status code of the file submitted to sandbox
      type: string
    - contextPath: VisionOne.Submit_File_to_Sandbox.task_id
      description: Task ID of the submitted file
      type: string
    - contextPath: VisionOne.Submit_File_to_Sandbox.digest
      description: The hash value of the file
  - arguments:
    - name: entry_id
      description: Entry ID of the file to be submitted.
      required: true
    - name: document_password
      description: The Base64 encoded password for decrypting the submitted document. sample.
    - description: The Base64 encoded password for decrypting the submitted archive.
      name: archive_password
    outputs:
    - contextPath: VisionOne.Submit_File_Entry_to_Sandbox.message
      description: Status message of the file submitted to sandbox.
      type: string
    - contextPath: VisionOne.Submit_File_Entry_to_Sandbox.code
      description: status code of the file submitted to sandbox
      type: string
    - contextPath: VisionOne.Submit_File_Entry_to_Sandbox.task_id
      description: Task ID of the submitted file
      type: string
    - contextPath: VisionOne.Submit_File_Entry_to_Sandbox.digest
      description: The hash value of the file
      type: string
    - contextPath: VisionOne.Submit_File_Entry_to_Sandbox.filename
      description: The name of the file submitted
      type: string
    - contextPath: VisionOne.Submit_File_Entry_to_Sandbox.file_path
      description: The path to the file associated to incident
      type: string
    - contextPath: VisionOne.Submit_File_Entry_to_Sandbox.entryId
      description: The Entry ID for the file
      type: string
    name: trendmicro-visionone-submit-file-entry-to-sandbox
    description: Submits the file corresponding to EntryID to the sandbox for analysis (Note. For more information about the supported file types, see the Trend Micro Vision One Online Help. Submissions require credits. Does not require credits in regions where Sandbox Analysis has not been officially released.)
  - arguments:
    - description: polling the task for 30 seconds interval.
      name: polling
      default: true
      defaultValue: 'true'
    - description: task_id from the trendmicro-visionone-submit-file-to-sandbox or trendmicro-visionone-submit-file-entry-to-sandbox command output
      name: task_id
      required: true
    outputs:
    - contextPath: VisionOne.Sandbox_Submission_Polling.message
      description: Status of the sandbox analysis
      type: string
    - contextPath: VisionOne.Sandbox_Submission_Polling.code
      description: Response code
      type: string
    - contextPath: VisionOne.Sandbox_Submission_Polling.task_id
      description: task_id of the task queried
      type: string
    - contextPath: VisionOne.Sandbox_Submission_Polling.taskStatus
      description: Sandbox analysis status
      type: string
    - contextPath: VisionOne.Sandbox_Submission_Polling.digest
      description: The hash values of file analyzed
      type: string
    - contextPath: VisionOne.Sandbox_Submission_Polling.analysis_completion_time
      description: Sample analysis completed time.
      type: string
    - contextPath: VisionOne.Sandbox_Submission_Polling.risk_level
      description: Risk Level of the analyzed file.
      type: string
    - contextPath: VisionOne.Sandbox_Submission_Polling.description
      description: Scan result description for NotAnalyzed.
      type: string
    - contextPath: VisionOne.Sandbox_Submission_Polling.detection_name_list
      description: Detection name of this sample, if applicable.
      type: unknown
    - contextPath: VisionOne.Sandbox_Submission_Polling.threat_type_list
      description: Threat type of this sample.
      type: unknown
    - contextPath: VisionOne.Sandbox_Submission_Polling.file_type
      description: File type of this sample.
      type: string
    - contextPath: VisionOne.Sandbox_Submission_Polling.report_id
      description: ID used to get the report and suspicious object. Empty means no report.
      type: string
    - contextPath: VisionOne.Sandbox_Submission_Polling.DBotScore.Score
      description: The DBot score.
      type: number
    - contextPath: VisionOne.Sandbox_Submission_Polling.DBotScore.Vendor
      description: The Vendor name.
      type: string
    - contextPath: VisionOne.Sandbox_Submission_Polling.DBotScore.Reliability
      description: The Reliability level.
      type: string
    description: Runs a polling command to retrieve the status of a sandbox analysis submission
    name: trendmicro-visionone-run-sandbox-submission-polling
    polling: true
  - arguments:
    - description: polling the task for 30 seconds interval.
      name: polling
      default: true
      defaultValue: 'true'
    - description: Action id of the task you would like to check.
      name: actionId
      required: true
    outputs:
    - contextPath: VisionOne.Task_Status.actionId
      description: Action ID of the task queried.
    - contextPath: VisionOne.Task_Status.taskStatus
      description: Status of the task.
    description: Command gives the status of the running task based on the action id.
    name: trendmicro-visionone-check-task-status
    polling: true
  - arguments:
    - description: ID of the workbench you would like to attach the note to.
      name: workbench_id
      required: true
    - description: Contents of the note to be attached
      name: content
      required: true
    outputs:
    - contextPath: VisionOne.Add_Note.Workbench_Id
      description: The ID of the workbench that the note was added to.
      type: string
    - contextPath: VisionOne.Add_Note.Note_Id
      description: The ID of the note that was added.
      type: string
    - contextPath: VisionOne.Add_Note.Response_Code
      description: The response code from the command
      type: string
    - contextPath: VisionOne.Add_Note.Response_Msg
      description: The response message from the command
      type: string
    description: Attaches a note to a workbench alert
    name: trendmicro-visionone-add-note
  - arguments:
    - description: ID of the workbench you would like to update the status for.
      name: workbench_id
      required: true
    - description: Status to assign to the workbench alert
      name: status
      required: true
      auto: PREDEFINED
      predefined:
      - new
      - in_progress
      - resolved_true_positive
      - resolved_false_positive
    outputs:
    - contextPath: VisionOne.Update_Status.Workbench_Id
      description: The ID of the workbench that had the status updated.
      type: string
    - contextPath: VisionOne.Update_Status.Response_Code
      description: The response code from the command
      type: string
    - contextPath: VisionOne.Update_Status.Response_Msg
      description: The response message from the command
      type: string
    description: Updates the status of a workbench alert
    name: trendmicro-visionone-update-status
<<<<<<< HEAD
  dockerimage: demisto/python3:3.10.12.63474
=======
  dockerimage: demisto/python3:3.10.14.90585
>>>>>>> 90cf3b88
  isFetchSamples: true
  isfetch: true
  script: ''
  subtype: python3
  type: python
fromversion: 6.2.0
tests:
- No tests (auto formatted)<|MERGE_RESOLUTION|>--- conflicted
+++ resolved
@@ -724,11 +724,7 @@
       type: string
     description: Updates the status of a workbench alert
     name: trendmicro-visionone-update-status
-<<<<<<< HEAD
-  dockerimage: demisto/python3:3.10.12.63474
-=======
   dockerimage: demisto/python3:3.10.14.90585
->>>>>>> 90cf3b88
   isFetchSamples: true
   isfetch: true
   script: ''
