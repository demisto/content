--- conflicted
+++ resolved
@@ -2,11 +2,7 @@
     "name": "Trend Micro Vision One",
     "description": "Trend Micro Vision One is a purpose-built threat defense platform that provides added value and new benefits beyond XDR solutions, allowing you to see more and respond faster. Providing deep and broad extended detection and response(XDR) capabilities that collect and automatically correlate data across multiple security layers—email, endpoints, servers, cloud workloads, and networks—Trend Micro Vision One prevents the majority of attacks with automated protection.",
     "support": "partner",
-<<<<<<< HEAD
-    "currentVersion": "4.1.6",
-=======
     "currentVersion": "4.2.0",
->>>>>>> cf55dbdb
     "serverMinVersion": "6.2.0",
     "author": "Trend Micro",
     "url": "https://success.trendmicro.com",
