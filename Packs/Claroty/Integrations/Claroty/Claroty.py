import demistomock as demisto
from CommonServerPython import *

""" IMPORTS """
from typing import List
import json
import requests
import dateparser

# Disable insecure warnings
requests.packages.urllib3.disable_warnings()

''' CONSTANTS '''
DATE_FORMAT = '%Y-%m-%dT%H:%M:%SZ'
DEFAULT_HEADERS = {'content-type': 'application/json'}
CTD_TO_DEMISTO_SEVERITY = {
    None: None,
    "Low": 1,
    "Medium": 2,
    "High": 3,
    "Critical": 4
}
ALERT_CTD_FIELD_TO_DEMISTO_FIELD = {
    'resource_id': "ResourceID",
    'type': "AlertTypeID",
    'type__': "AlertType",
    'severity__': "Severity",
    'network_id': "NetworkID",
    'resolved': "Resolved",
    'description': "Description",
    'actionable_assets': "RelatedAssets",
    'alert_indicators': "Indicator",
    'timestamp': "Timestamp"
}
ASSET_CTD_FIELD_TO_DEMISTO_FIELD = {
    'id': "AssetID",
    'name': "Name",
    'insight_names': "InsightName",
    'vendor': "Vendor",
    "criticality__": "Criticality",
    'asset_type__': "AssetType",
    "last_seen": "LastSeen",
    "ipv4": "IP",
    "mac": "MAC",
    'virtual_zone_name': "VirtualZone",
    "class_type": "ClassType",
    'site_name': "SiteName",
    "project_parsed": "WasParsed",
    "risk_level": "RiskLevel",
    "firmware": "FirmwareVersion",
    "resource_id": "ResourceID",
    "site_id": "SiteID",
    "insights": "Insights"
}
RESOLVE_STRING_TO_TYPE = {
    "resolve": 1,
    "archive": 2
}
DEFAULT_ALERT_FIELD_LIST = ["resource_id", "type", "severity", "network_id", "resolved", "description",
                            "alert_indicators", "actionable_assets"]
DEFAULT_ASSET_FIELD_LIST = ["id", "name", "insight_names", "vendor", "criticality", "asset_type", "last_seen", "ipv4",
                            "mac", "virtual_zone_name", "class_type", "site_name", "site_id", "project_parsed",
                            "risk_level", "firmware", "resource_id"]
FULL_MATCH_BASE_URL = "ranger/insight_details/Windows%20CVEs?&format=asset_page&sort=-Score%20(CVSS)" \
                      "&per_page=1000&page=1&id__exact="
WINDOWS_CVE_BASE_URL = "ranger/insight_details/Full%20Match%20CVEs?&format=asset_page&sort=-Score%20(CVSS)" \
                       "&per_page=1000&page=1&id__exact="
DEFAULT_RESOLVE_ALERT_COMMENT = "Resolved by Demisto"


class Client(BaseClient):
    def __init__(self, **kwargs):
        self._credentials = kwargs.pop("credentials", (None, None))
        not_mock = kwargs.pop("not_mock", True)
        super().__init__(**kwargs)
        self._headers = DEFAULT_HEADERS
        if not_mock:
            self._generate_token()
        else:
            self._headers['Authorization'] = "ok"

        self._list_to_filters: dict = {'alerts': [], 'assets': []}

    def _request_with_token(self, url_suffix, method="GET"):
        try:
            return self._http_request(method, url_suffix=url_suffix)
        except DemistoException as e:
            # handling 401 like this since demisto is not returning the status code
            if "401" not in str(e):
                raise

            demisto.setIntegrationContext({'jwt_token': None})
            self._generate_token()
            # assuming it was just the token that expired, retrying to send the request with the new token
            return self._http_request(method, url_suffix=url_suffix)

    def _generate_token(self):
        if not demisto.getIntegrationContext()['jwt_token']:
            res = self._http_request(
                'POST',
                url_suffix="auth/authenticate",
                data=json.dumps({"username": self._credentials[0], "password": self._credentials[1]}),
            )

            if res['password_expired']:
                raise DemistoException("Password expired, please update credentials")

            demisto.setIntegrationContext({'jwt_token': res['jwt']})
            self._headers['Authorization'] = demisto.getIntegrationContext()['jwt_token']

    def list_incidents(self, fields: list, fetch_from: datetime, **extra_filters) -> dict:
        extra_filters_list = [add_filter("timestamp", fetch_from, "gte")]
        for extra_filter in extra_filters:
            if extra_filter == "severity":
                extra_filters_list.append(add_filter(extra_filter, extra_filters[extra_filter], "gte"))
            else:
                extra_filters_list.append(add_filter(extra_filter, extra_filters[extra_filter]))
        return self.get_alerts(fields=fields, sort={}, filters=extra_filters_list)

    def get_assets(self, fields: list, sort: dict, filters: list):
        url_suffix = self._add_extra_params_to_url('ranger/assets', fields, sort, filters)
        # TODO: check whether we want to add this or not (not urgent)
        # return self._http_request('GET', url_suffix=url_suffix + '&ghost__exact=false&special_hint__exact=0,;$9')
        return self._http_request('GET', url_suffix=url_suffix)

    def get_alerts(self, fields: list, sort: dict, filters: list, limit: int = 10):
        url_suffix = self._add_extra_params_to_url('ranger/alerts', fields, sort, filters, limit)
        return self._http_request('GET', url_suffix=url_suffix)

    def get_alert(self, rid: str):
        return self._http_request('GET', url_suffix=f'ranger/alerts/{rid}')

    def get_ranger_table_filters(self, table: str):
        if not self._list_to_filters[table]:
            self._list_to_filters[table] = self._http_request('GET', url_suffix=f'ranger/{table}/filters')['filters']
        return self._list_to_filters[table]

    def resolve_alert(self, selected_alerts: list, filters: dict, resolve_type: int, resolve_comment: str):
        return self._http_request(
            'POST',
            url_suffix='ranger/ranger_api/resolve_alerts',
            data=json.dumps({
                "selection_params": {
                    "select_all": False,
                    "selected": selected_alerts,
                    "excluded": [],
                    "filters": filters
                },
                "resolved_as": resolve_type,
                "comment": resolve_comment
            })
        )

    @staticmethod
    def _add_extra_params_to_url(url_suffix: str, fields: list, sort: dict, filters: list, limit: int = 10):
        url_suffix += "?fields=" + ',;$'.join(fields)
        url_suffix += f"&per_page={limit}"

        if sort:
            url_suffix += f"&sort={sort['order']}{sort['field']}"

        for query_filter in filters:
            url_suffix += f"&{query_filter['field']}__{query_filter['operator']}={query_filter['value']}"
        return url_suffix

    def enrich_asset_results(self, assets):
        for asset in assets['objects']:
            full_match_cves = self._http_request('GET', url_suffix=f"{FULL_MATCH_BASE_URL}{asset['resource_id']}")
            windows_cves = self._http_request('GET', url_suffix=f"{WINDOWS_CVE_BASE_URL}{asset['resource_id']}")
            assets_cves = [*full_match_cves["rows"], *windows_cves["rows"]]
            asset["insights"] = [{"CVE-ID": cve["cells"][0], "Score": cve["cells"][1], "Description": cve["cells"][2]}
                                 for cve in assets_cves]
        return assets


def test_module(client):
    """
    Returning 'ok' indicates that the integration works like it is supposed to. Connection to the service is successful.

    Args:
        client: HelloWorld client

    Returns:
        'ok' if test passed, anything else will fail the test.
    """

    result = client.say_hello('DBot')
    if 'Hello DBot' == result:
        return 'ok'
    else:
        return 'Test failed because ......'


def get_assets_command(client, args):
    # TODO: Aesthetics - create def init_get_values(filters) to populate fields, sort, filters
    fields = get_fields("asset")
    sort = get_sort(demisto.args().get("sort_by", "id"))
    filters = []

    criticality_str = demisto.args().get("criticality", None)
    criticality_int = CTD_TO_DEMISTO_SEVERITY[criticality_str]
    if criticality_int:
        filters.append(add_filter("criticality", criticality_int - 1))

    insight_name = demisto.args().get("insight_name")
    if insight_name:
        filters.extend([add_filter("insight_name", insight_name), add_filter("insight_status", 0)])

    result = client.get_assets(fields, sort, filters)

    should_enrich_assets = str_to_bool(demisto.args().get("should_enrich_assets", "False"))
    if should_enrich_assets:
        result = client.enrich_asset_results(result)
        fields.append("insights")

    parsed_results = _parse_assets_result(result, fields)

    outputs = {
        'Claroty.Asset(val.AssetID == obj.AssetID)': parsed_results
    }
    readable_output = tableToMarkdown('Claroty Asset List', parsed_results)
    return (
        readable_output,
        outputs,
        result
    )


def resolve_alert_command(client, args):
    selected_alerts_arg = demisto.args().get("selected_alerts", [])
    selected_alert_list = selected_alerts_arg.split(",") \
        if isinstance(selected_alerts_arg, str) else selected_alerts_arg

    resolve_type = RESOLVE_STRING_TO_TYPE[demisto.args().get("resolve_as", "resolve")]

    resolve_comment = demisto.args().get("resolve_comment", DEFAULT_RESOLVE_ALERT_COMMENT)

    result = client.resolve_alert(selected_alert_list, demisto.args().get("filters", {}), resolve_type, resolve_comment)

    outputs = {
        "Claroty.Resolve_out": result
    }
    readable_output = f"## Resolve alert status - {result['success']}"

    return (
        readable_output,
        outputs,
        result
    )


def get_single_alert_command(client, args):
    fields = get_fields("alert")
    alert_rid = demisto.args().get("get_single_alert", None)
    result = client.get_alert(alert_rid)
    parsed_results = _parse_single_alert(result, fields)

    outputs = {
        'Claroty.Alert(val.ResourceID == obj.ResourceID)': parsed_results
    }
    readable_output = tableToMarkdown('Claroty Alert List', parsed_results)
    return (
        readable_output,
        outputs,
        result
    )


def query_alerts_command(client, args):
    fields = get_fields("alert")
<<<<<<< HEAD
    sort_order = get_sort_order(demisto.args().get("sort_order", "asc"))
    sort = get_sort(demisto.args().get("sort_by", "timestamp"), sort_order)
=======
    sort = get_sort(demisto.args().get("sort_by", "timestamp"))
    limit = get_sort(demisto.args().get("limit", 10))
>>>>>>> db8d575e
    filters = []

    alert_type = demisto.args().get("type", "").lower()
    if alert_type:
        alert_filters = client.get_ranger_table_filters('alerts')
        # TODO: fix around the way i return values
        filters_url_suffix = transform_filters_labels_to_values(alert_filters, "type", alert_type)
        if filters_url_suffix:
            for filter_type in filters_url_suffix:
                filters.append(add_filter(filter_type[0], filter_type[1]))

<<<<<<< HEAD
    alert_time = demisto.args().get("date_from", None)
    if alert_time:
        filters.append(add_filter("timestamp", alert_time, "gte"))

    result = client.get_alerts(fields, sort, filters)
    parsed_results = _parse_alerts_result(result, fields)
=======
    else:
        alert_type = demisto.args().get("type", "").lower()
        if alert_type:
            alert_filters = client.get_ranger_table_filters('alerts')
            # TODO: fix around the way i return values
            filters_url_suffix = transform_filters_labels_to_values(alert_filters, "type", alert_type)
            if filters_url_suffix:
                for filter_type in filters_url_suffix:
                    filters.append(add_filter(filter_type[0], filter_type[1]))

        alert_time = demisto.args().get("date_from", None)
        if alert_time:
            filters.append(add_filter("timestamp", alert_time, "gte"))

        result = client.get_alerts(fields, sort, filters, limit)
        parsed_results = _parse_alerts_result(result, fields)
>>>>>>> db8d575e

    outputs = {
        'Claroty.Alert(val.ResourceID == obj.ResourceID)': parsed_results
    }
    readable_output = tableToMarkdown('Claroty Alert List', parsed_results)
    return (
        readable_output,
        outputs,
        result
    )


def _parse_alerts_result(alert_result: dict, fields: list) -> List[dict]:
    if 'objects' not in alert_result:
        return []
    obj = alert_result.get('objects', [])
    alerts = []

    for obj_fields in obj:
        alert = _parse_single_alert(obj_fields, fields)
        alerts.append(alert)
    return alerts


def _parse_single_alert(alert_obj, fields: list):
    parsed_alert_result = {}
    for field in fields:
        if field == "type":
            parsed_alert_result[ALERT_CTD_FIELD_TO_DEMISTO_FIELD[field]] = alert_obj.get(field)
            alert_type_value = alert_obj.get("type__", [])
            parsed_alert_result[ALERT_CTD_FIELD_TO_DEMISTO_FIELD["type__"]] = alert_type_value[1:] \
                if alert_type_value else None

        elif field == "alert_indicators":
            indicator_str_result = ""
            for indicator in alert_obj.get(field, []):
                indicator_str_result += f"Alert ID - {indicator['alert_id']}\r\n"
                indicator_str_result += f"Description - {indicator['indicator_info']['description']}\r\n"
                indicator_str_result += f"Points - {indicator['indicator_info']['points']}\r\n\n"
            parsed_alert_result[ALERT_CTD_FIELD_TO_DEMISTO_FIELD[field]] = indicator_str_result

        elif field == "severity":
            alert_severity_value = alert_obj.get("severity__")
            parsed_alert_result[ALERT_CTD_FIELD_TO_DEMISTO_FIELD["severity__"]] = alert_severity_value[1:]\
                if alert_severity_value else None

        elif field == "actionable_assets":
            related_assets_str_result = ""
            assets = alert_obj.get(field, [])

            for asset in assets:
                parsed_asset = _parse_single_asset(asset["asset"], DEFAULT_ASSET_FIELD_LIST)
                for asset_keys in parsed_asset.keys():
                    if parsed_asset[asset_keys]:
                        related_assets_str_result += f"{asset_keys} - {parsed_asset[asset_keys]}\r\n"
                related_assets_str_result += "\n"

            parsed_alert_result[ALERT_CTD_FIELD_TO_DEMISTO_FIELD[field]] = related_assets_str_result

        else:
            parsed_alert_result[ALERT_CTD_FIELD_TO_DEMISTO_FIELD[field]] = alert_obj.get(field)

    return parsed_alert_result


def _parse_alert_indicators(indicators: list):
    # TODO: Check if can delete (probably yes)
    parsed_indicators = []
    for indicator_param in indicators:
        indicator_info = indicator_param.get('indicator_info', None)
        if not indicator_info:
            continue
        indicator_description = indicator_info.get('description', None)
        indicator_points = indicator_info.get('points', None)
        parsed_indicators.append({
            "Description": indicator_description,
            "Points": indicator_points
        })
    return parsed_indicators


def _parse_assets_result(assets_result: dict, fields: list) -> List[dict]:
    if 'objects' not in assets_result:
        return []
    obj = assets_result.get('objects', [])
    assets = []

    for obj_fields in obj:
        asset = _parse_single_asset(obj_fields, fields)
        assets.append(asset)
    return assets


def _parse_single_asset(asset_obj: dict, fields: list) -> dict:
    parsed_asset_result = {}
    for field in fields:
        if field == "asset_type":
            asset_type_value = asset_obj.get("asset_type__")
            parsed_asset_result[ASSET_CTD_FIELD_TO_DEMISTO_FIELD["asset_type__"]] = asset_type_value[1:] \
                if asset_type_value else None

        elif field == "criticality":
            asset_criticality_value = asset_obj.get("criticality__")
            parsed_asset_result[ASSET_CTD_FIELD_TO_DEMISTO_FIELD["criticality__"]] = asset_criticality_value[1:]\
                if asset_criticality_value else None

        elif field == "insights":
            insight_str_result = ""
            for insight in asset_obj.get(field, []):
                insight_str_result += f"CVE ID - {insight['CVE-ID']}\r\n"
                insight_str_result += f"Description - {insight['Description']}\r\n"
                insight_str_result += f"Score - {insight['Score']}\r\n\n"
            parsed_asset_result[ASSET_CTD_FIELD_TO_DEMISTO_FIELD[field]] = insight_str_result
        else:
            parsed_asset_result[ASSET_CTD_FIELD_TO_DEMISTO_FIELD[field]] = asset_obj.get(field)

    return parsed_asset_result


def str_to_bool(str_representing_bool: str):
    return str_representing_bool and str_representing_bool.lower() == 'true'


def get_sort(field_to_sort_by: str, order_by_desc: bool = False):
    order_by_direction = "-" if order_by_desc else ""
    return {"field": field_to_sort_by, "order": order_by_direction}


def get_sort_order(sort_order: str) -> bool:
    return True if sort_order == "asc" else False


def get_fields(obj_name: str) -> list:
    fields = demisto.args().get("fields", "").split(",")

    if obj_name == "alert":
        fields.append("resource_id")
        if "all" in fields:
            fields.pop(fields.index("all"))
            fields.extend(DEFAULT_ALERT_FIELD_LIST)

    elif obj_name == "asset":
        fields.extend(["id", "resource_id", "site_id"])
        if "all" in fields:
            fields.pop(fields.index("all"))
            fields.extend(DEFAULT_ASSET_FIELD_LIST)

    fields = set(fields)
    return list(fields)


def add_filter(filter_name: str, filter_value, filter_operation: str = "exact"):
    return {
        "field": filter_name,
        "value": filter_value,
        "operator": filter_operation,
    }


def transform_filters_labels_to_values(table_filters, filter_name: str, filter_val: str):
    chosen_filters = []
    try:
        for table_filter in table_filters:
            if table_filter['name'].lower() == filter_name:
                table_filter_value = next(table_filter_value['value'] for table_filter_value in table_filter['values']
                                          if filter_val == table_filter_value['label'].lower())
                if table_filter_value:
                    chosen_filters.append((table_filter['name'], table_filter_value))
    except Exception:
        # TODO: Make a real exception....
        pass
    return chosen_filters


def fetch_incidents(client, last_run, first_fetch_time):
    """
    This function will execute each interval (default is 1 minute).

    Args:
        client (Client): Claroty CTD Client
        last_run (dateparser.time): The greatest incident created_time we fetched from last fetch
        first_fetch_time (dateparser.time): If last_run is None then fetch all incidents since first_fetch_time

    Returns:
        next_run: This will be last_run in the next fetch-incidents
        incidents: Incidents that will be created in Demisto
    """
    last_fetch = last_run.get('last_fetch')

    if last_fetch is None:
        last_fetch = dateparser.parse(first_fetch_time).replace(tzinfo=None)
    else:
        last_fetch = dateparser.parse(last_fetch).replace(tzinfo=None)

    latest_created_time = last_fetch
    incidents = []
    field_list = DEFAULT_ALERT_FIELD_LIST + ["timestamp", "severity"]
    extra_filters = {}

    severity = demisto.params().get("severity", None)
    if severity:
        severity_filter = ""
        for severity_key in CTD_TO_DEMISTO_SEVERITY:
            if CTD_TO_DEMISTO_SEVERITY[severity_key] >= CTD_TO_DEMISTO_SEVERITY[severity]:
                severity_filter += f"{severity_key},;$"
        extra_filters["severity"] = severity_filter

    site_id = demisto.params().get("site_id", None)
    if site_id:
        extra_filters["site_id"] = site_id

    alert_type = demisto.params().get("alert_type", None)
    if alert_type:
        alert_filters = client.get_ranger_table_filters('alerts')
        # TODO: fix around the way i return values
        filters_url_suffix = transform_filters_labels_to_values(alert_filters, "type", alert_type.lower())
        if filters_url_suffix:
            for filter_type in filters_url_suffix:
                extra_filters["type"] = filter_type[1]

    response = client.list_incidents(field_list, latest_created_time.strftime(DATE_FORMAT), **extra_filters)
    items = _parse_alerts_result(response, field_list)

    for item in items:
        # Make datetime object unaware of timezone for comparison
        incident_created_time = dateparser.parse(item['Timestamp']).replace(tzinfo=None)
        incident = {
            'name': item['Description'],
            'occurred': incident_created_time.strftime(DATE_FORMAT),
            'severity': CTD_TO_DEMISTO_SEVERITY[item['Severity']],
            'rawJSON': json.dumps(item)
        }

        incidents.append(incident)

        if incident_created_time > latest_created_time:
            latest_created_time = incident_created_time

    next_run = {'last_fetch': latest_created_time.strftime(DATE_FORMAT)}
    return next_run, incidents


def main():
    username = demisto.params().get('credentials').get('identifier')
    password = demisto.params().get('credentials').get('password')

    base_url = demisto.params().get('url')

    verify_certificate = not demisto.params().get('insecure', True)

    first_fetch_time = demisto.params().get('fetch_time', '7 days').strip()

    proxy = demisto.params().get('proxy', False)

    LOG(f'Command being called is {demisto.command()}')
    try:
        client = Client(
            base_url=base_url,
            verify=verify_certificate,
            credentials=(username, password),
            proxy=proxy,
        )

        if demisto.command() == 'test-module':
            # This is the call made when pressing the integration Test button.
            result = test_module(client)
            demisto.results(result)

        elif demisto.command() == 'claroty-get-assets':
            return_outputs(*get_assets_command(client, demisto.args()))

        elif demisto.command() == 'claroty-query-alerts':
            return_outputs(*query_alerts_command(client, demisto.args()))

        elif demisto.command() == 'claroty-get-single-alert':
            return_outputs(*get_single_alert_command(client, demisto.args()))

        elif demisto.command() == 'claroty-resolve-alert':
            return_outputs(*resolve_alert_command(client, demisto.args()))

        elif demisto.command() == 'fetch-incidents':
            next_run, incidents = fetch_incidents(
                client=client,
                last_run=demisto.getLastRun(),
                first_fetch_time=first_fetch_time)

            demisto.setLastRun(next_run)
            demisto.incidents(incidents)

    except Exception as e:
        return_error(f'Failed to execute {demisto.command()} command. Error: {str(e)}')


if __name__ in ('__main__', '__builtin__', 'builtins'):
    main()<|MERGE_RESOLUTION|>--- conflicted
+++ resolved
@@ -268,13 +268,9 @@
 
 def query_alerts_command(client, args):
     fields = get_fields("alert")
-<<<<<<< HEAD
     sort_order = get_sort_order(demisto.args().get("sort_order", "asc"))
     sort = get_sort(demisto.args().get("sort_by", "timestamp"), sort_order)
-=======
-    sort = get_sort(demisto.args().get("sort_by", "timestamp"))
     limit = get_sort(demisto.args().get("limit", 10))
->>>>>>> db8d575e
     filters = []
 
     alert_type = demisto.args().get("type", "").lower()
@@ -286,31 +282,12 @@
             for filter_type in filters_url_suffix:
                 filters.append(add_filter(filter_type[0], filter_type[1]))
 
-<<<<<<< HEAD
     alert_time = demisto.args().get("date_from", None)
     if alert_time:
         filters.append(add_filter("timestamp", alert_time, "gte"))
 
-    result = client.get_alerts(fields, sort, filters)
+    result = client.get_alerts(fields, sort, filters, limit)
     parsed_results = _parse_alerts_result(result, fields)
-=======
-    else:
-        alert_type = demisto.args().get("type", "").lower()
-        if alert_type:
-            alert_filters = client.get_ranger_table_filters('alerts')
-            # TODO: fix around the way i return values
-            filters_url_suffix = transform_filters_labels_to_values(alert_filters, "type", alert_type)
-            if filters_url_suffix:
-                for filter_type in filters_url_suffix:
-                    filters.append(add_filter(filter_type[0], filter_type[1]))
-
-        alert_time = demisto.args().get("date_from", None)
-        if alert_time:
-            filters.append(add_filter("timestamp", alert_time, "gte"))
-
-        result = client.get_alerts(fields, sort, filters, limit)
-        parsed_results = _parse_alerts_result(result, fields)
->>>>>>> db8d575e
 
     outputs = {
         'Claroty.Alert(val.ResourceID == obj.ResourceID)': parsed_results
