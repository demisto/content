--- conflicted
+++ resolved
@@ -208,14 +208,7 @@
     if insight_name:
         filters.extend([add_filter("insight_name", insight_name), add_filter("insight_status", 0)])
 
-<<<<<<< HEAD
-    result = client.get_assets(fields, sort, filters)
-=======
-        # for filter_type in filters_url_suffix:
-        #     filters.append(add_filter(filter_type[0], filter_type[1]))
-
     result = client.get_assets(relevant_fields, sort, filters)
->>>>>>> 0204f729
 
     should_enrich_assets = str_to_bool(demisto.args().get("should_enrich_assets", "False"))
     if should_enrich_assets:
@@ -236,13 +229,6 @@
 
 
 def resolve_alert_command(client, args):
-<<<<<<< HEAD
-=======
-    # TODO: move select all to be part of the selected alerts arg
-    select_param = strtobool(demisto.args().get("select_all")) \
-        if demisto.args().get("select_all") in ["True", "False"] else True
-
->>>>>>> 0204f729
     selected_alerts_arg = demisto.args().get("selected_alerts", [])
     selected_alert_list = selected_alerts_arg.split(",") \
         if isinstance(selected_alerts_arg, str) else selected_alerts_arg
@@ -283,8 +269,7 @@
 
 
 def query_alerts_command(client, args):
-<<<<<<< HEAD
-    fields = get_fields("alert")
+    relevant_fields = get_fields("alert", demisto.args().get("fields", "").split(","))
     sort_order = get_sort_order(demisto.args().get("sort_order", "asc"))
     sort = get_sort(demisto.args().get("sort_by", "timestamp"), sort_order)
     limit = get_sort(demisto.args().get("alert_limit", 10))
@@ -298,18 +283,6 @@
         if filters_url_suffix:
             for filter_type in filters_url_suffix:
                 filters.append(add_filter(filter_type[0], filter_type[1]))
-=======
-    relevant_fields = get_fields("alert", demisto.args().get("fields", "").split(","))
-    sort = get_sort(demisto.args().get("sort_by", "timestamp"))
-    limit = get_sort(demisto.args().get("limit", 10))
-    filters = []
-
-    alert_rid = demisto.args().get("get_single_alert", None)
-    # Get single alert uses different URL
-    if alert_rid:
-        result = client.get_alert(alert_rid)
-        parsed_results = _parse_single_alert(result, relevant_fields)
->>>>>>> 0204f729
 
     alert_time = demisto.args().get("date_from", None)
     if alert_time:
@@ -441,17 +414,11 @@
     return {"field": field_to_sort_by, "order": order_by_direction}
 
 
-<<<<<<< HEAD
 def get_sort_order(sort_order: str) -> bool:
     return True if sort_order == "asc" else False
 
 
-def get_fields(obj_name: str) -> list:
-    fields = demisto.args().get("fields", "").split(",")
-
-=======
 def get_fields(obj_name: str, fields: List[str]) -> list:
->>>>>>> 0204f729
     if obj_name == "alert":
         fields.append("resource_id")
         if "all" in fields:
