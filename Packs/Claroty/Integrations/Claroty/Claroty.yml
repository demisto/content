--- conflicted
+++ resolved
@@ -95,11 +95,7 @@
       - Low
       - Medium
       - High
-<<<<<<< HEAD
-    - description: Get assets with that include the given insight name
-=======
     - description: Get assets with that include the given insight name.
->>>>>>> 90cf3b88
       name: insight_name
       predefined:
       - ''
@@ -113,11 +109,7 @@
     - defaultValue: '10'
       description: Maximal value of assets to query at once.
       name: asset_limit
-<<<<<<< HEAD
-    - description: Get all assets seen last from the given date. Format - YYYY-MM-DDThh:mm:ssZ. Example - 2020-02-02T01:02:03Z
-=======
     - description: Get all assets seen last from the given date. Format - YYYY-MM-DDThh:mm:ssZ. Example - 2020-02-02T01:02:03Z.
->>>>>>> 90cf3b88
       name: assets_last_seen
     description: Gets all assets from CTD. You can apply one or more filters.
     name: claroty-get-assets
@@ -226,11 +218,7 @@
       defaultValue: timestamp
       description: |-
         The field by which to sort the results. The default value is "timestamp".
-<<<<<<< HEAD
-        Default sort order is ascending
-=======
         Default sort order is ascending.
->>>>>>> 90cf3b88
       name: sort_by
       predefined:
       - resource_id
@@ -245,19 +233,11 @@
       - timestamp
     - description: Returns alerts that match this alert type.
       name: type
-<<<<<<< HEAD
-    - description: The start date from which to get alerts. Format - YYYY-MM-DDThh:mm:ssZ. Example - 2020-02-02T01:02:03Z
-      name: date_from
-    - auto: PREDEFINED
-      defaultValue: asc
-      description: The sorting order of the alerts - descending or ascending
-=======
     - description: The start date from which to get alerts. Format - YYYY-MM-DDThh:mm:ssZ. Example - 2020-02-02T01:02:03Z.
       name: date_from
     - auto: PREDEFINED
       defaultValue: asc
       description: The sorting order of the alerts - descending or ascending.
->>>>>>> 90cf3b88
       name: sort_order
       predefined:
       - asc
@@ -359,11 +339,7 @@
       description: The alert category.
       type: String
   - arguments:
-<<<<<<< HEAD
-    - description: The ResourceId of the Alerts to resolve (in <alert_id>-<site_id> format)
-=======
     - description: The ResourceId of the Alerts to resolve (in <alert_id>-<site_id> format).
->>>>>>> 90cf3b88
       name: selected_alerts
       required: true
     - auto: PREDEFINED
@@ -398,11 +374,7 @@
       - description
       - alert_indicators
       - actionable_assets
-<<<<<<< HEAD
-    - description: Resource ID of the desired alert. Expected value - <alert_id>-<site_id>
-=======
     - description: Resource ID of the desired alert. Expected value - <alert_id>-<site_id>.
->>>>>>> 90cf3b88
       name: alert_rid
       required: true
     description: Get a single alert from CTD.
@@ -435,11 +407,7 @@
     - contextPath: Claroty.Alert.Severity
       description: The alert severity.
       type: String
-<<<<<<< HEAD
-  dockerimage: demisto/python3:3.10.12.63474
-=======
   dockerimage: demisto/python3:3.10.13.86272
->>>>>>> 90cf3b88
   isfetch: true
   runonce: false
   script: '-'
