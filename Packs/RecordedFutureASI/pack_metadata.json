--- conflicted
+++ resolved
@@ -3,11 +3,7 @@
     "prevName": "Recorded Future ASI",
     "description": "Helps you take risk prioritization to the next level by helping you identify the biggest weaknesses within your attack surface.",
     "support": "partner",
-<<<<<<< HEAD
-    "currentVersion": "2.0.10",
-=======
     "currentVersion": "2.0.12",
->>>>>>> 9d6c5180
     "author": "Recorded Future",
     "url": "",
     "email": "support@recordedfuture.com",
