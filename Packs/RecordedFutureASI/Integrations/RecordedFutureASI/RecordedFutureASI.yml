commonfields:
  id: RecordedFutureASI
  version: -1
name: RecordedFutureASI
display: Recorded Future Attack Surface Intelligence
category: Data Enrichment & Threat Intelligence
description: Attack Surface Intelligence Risk Rules help security teams take risk and vulnerability prioritization to the next level by helping organizations identify the biggest weaknesses within their attack surface in mere seconds.
configuration:
- display: Fetch incidents
  name: isFetch
  type: 8
  required: false
- display: API Key
  name: apikey
  type: 4
  required: false
  hidden: true
- display: API Key
  name: credentials
  type: 9
  required: false
  displaypassword: API Key
  hiddenusername: true
- display: Project ID
  name: project_id
  type: 4
  required: true
  additionalinfo: The Project ID to fetch issues from
- display: Incident type
  name: incidentType
  type: 13
  defaultvalue: Recorded Future ASI Alert
  required: false
- defaultvalue: 'Informational'
  display: Minimum severity of alerts to fetch
  name: min_severity
  type: 15
  required: false
  options:
  - Informational
  - Moderate
  - Critical
- display: How to group new issues
  name: issue_grouping
  defaultvalue: "By Issue"
  type: 15
  required: false
  options:
  - By Host
  - By Issue
- defaultvalue: 'false'
  display: Expand grouped By Host rules into separate Incidents (applicable if grouping By Host)
  name: expand_issues
  type: 8
  required: false
- additionalinfo: Maximum number of incidents per fetch
  defaultvalue: '200'
  display: Fetch limit
  name: max_fetch
  required: false
  type: 0
- defaultvalue: 24 hours
  display: First fetch time (<number> <time unit>, e.g., 12 hours, 7 days, 3 months, 1 year)
  name: first_fetch
  required: false
  type: 0
script:
  script: '-'
  type: python
  commands:
  - name: asi-project-issues-fetch
    arguments:
    - name: issues_start
      description: timestamp to get incidents after.
    - name: group_by_host
      description: true/false whether to group incidents by changed host.
    - name: expand_issues
      description: true/false to make an incident per host & per new issue.
    description: Gets the issues for a project from a particular snapshot (defaults to recent).
<<<<<<< HEAD
  dockerimage: demisto/python3:3.10.13.80014
=======
  dockerimage: demisto/python3:3.10.13.84405
>>>>>>> 5cfcc708
  isfetch: true
  subtype: python3
fromversion: 6.5.0
tests:
- No tests (auto formatted)
defaultmapperin: Recorded Future ASI - Incoming Mapper<|MERGE_RESOLUTION|>--- conflicted
+++ resolved
@@ -77,11 +77,7 @@
     - name: expand_issues
       description: true/false to make an incident per host & per new issue.
     description: Gets the issues for a project from a particular snapshot (defaults to recent).
-<<<<<<< HEAD
-  dockerimage: demisto/python3:3.10.13.80014
-=======
   dockerimage: demisto/python3:3.10.13.84405
->>>>>>> 5cfcc708
   isfetch: true
   subtype: python3
 fromversion: 6.5.0
