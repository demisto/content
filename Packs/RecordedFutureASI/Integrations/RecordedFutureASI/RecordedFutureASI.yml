commonfields:
  id: RecordedFutureASI
  version: -1
name: RecordedFutureASI
display: Recorded Future Attack Surface Intelligence
category: Data Enrichment & Threat Intelligence
description: Attack Surface Intelligence Risk Rules help security teams take risk and vulnerability prioritization to the next level by helping organizations identify the biggest weaknesses within their attack surface in mere seconds.
configuration:
- display: Fetch incidents
  name: isFetch
  type: 8
  required: false
- display: API Key
  name: apikey
  type: 4
  required: false
  hidden: true
- display: API Key
  name: credentials
  type: 9
  required: false
  displaypassword: API Key
  hiddenusername: true
- display: Project ID
  name: project_id
  type: 4
  required: true
  additionalinfo: The Project ID to fetch issues from
- display: Incident type
  name: incidentType
  type: 13
  defaultvalue: Recorded Future ASI Alert
  required: false
<<<<<<< HEAD
- display: Minimum severity of alerts to fetch
  name: min_severity
  defaultvalue: 'Informational'
  type: 15
=======
- defaultvalue: 'Informational'
  display: Minimum severity of alerts to fetch
  name: min_severity
  type: 15
  required: false
>>>>>>> 6f77591c
  options:
  - Informational
  - Moderate
  - Critical
<<<<<<< HEAD
  required: false
- defaultvalue: 'By Issue'
  display: How to group new issues
  name: issue_grouping
  type: 15
  options:
  - By Host
  - By Issue
  required: false
=======
- display: How to group new issues
  name: issue_grouping
  defaultvalue: "By Issue"
  type: 15
  required: false
  options:
  - By Host
  - By Issue
>>>>>>> 6f77591c
- defaultvalue: 'false'
  display: Expand grouped By Host rules into separate Incidents (applicable if grouping By Host)
  name: expand_issues
  type: 8
  required: false
<<<<<<< HEAD
- display: Fetch limit
  additionalinfo: Maximum number of incidents per fetch
  name: max_fetch
  defaultvalue: "200"
=======
- additionalinfo: Maximum number of incidents per fetch
  defaultvalue: '200'
  display: Fetch limit
  name: max_fetch
  required: false
>>>>>>> 6f77591c
  type: 0
  required: false
- defaultvalue: 24 hours
  display: First fetch time (<number> <time unit>, e.g., 12 hours, 7 days, 3 months, 1 year)
  name: first_fetch
  type: 0
  required: false
script:
  script: '-'
  type: python
  commands:
  - name: asi-project-issues-fetch
    arguments:
    - name: issues_start
<<<<<<< HEAD
      description: timestamp to get incidents after
    - name: group_by_host
      description: true/false whether to group incidents by changed host
    - name: expand_issues
      description: true/false to make an incident per host & per new issue
    description: Gets the issues for a project from a particular snapshot (defaults to recent)
  dockerimage: demisto/python3:3.10.13.72123
=======
      description: timestamp to get incidents after.
    - name: group_by_host
      description: true/false whether to group incidents by changed host.
    - name: expand_issues
      description: true/false to make an incident per host & per new issue.
    description: Gets the issues for a project from a particular snapshot (defaults to recent).
  dockerimage: demisto/python3:3.10.13.83255
>>>>>>> 6f77591c
  isfetch: true
  subtype: python3
fromversion: 6.5.0
tests:
- No tests (auto formatted)
defaultmapperin: Recorded Future ASI - Incoming Mapper<|MERGE_RESOLUTION|>--- conflicted
+++ resolved
@@ -31,33 +31,15 @@
   type: 13
   defaultvalue: Recorded Future ASI Alert
   required: false
-<<<<<<< HEAD
-- display: Minimum severity of alerts to fetch
-  name: min_severity
-  defaultvalue: 'Informational'
-  type: 15
-=======
 - defaultvalue: 'Informational'
   display: Minimum severity of alerts to fetch
   name: min_severity
   type: 15
   required: false
->>>>>>> 6f77591c
   options:
   - Informational
   - Moderate
   - Critical
-<<<<<<< HEAD
-  required: false
-- defaultvalue: 'By Issue'
-  display: How to group new issues
-  name: issue_grouping
-  type: 15
-  options:
-  - By Host
-  - By Issue
-  required: false
-=======
 - display: How to group new issues
   name: issue_grouping
   defaultvalue: "By Issue"
@@ -66,31 +48,22 @@
   options:
   - By Host
   - By Issue
->>>>>>> 6f77591c
 - defaultvalue: 'false'
   display: Expand grouped By Host rules into separate Incidents (applicable if grouping By Host)
   name: expand_issues
   type: 8
   required: false
-<<<<<<< HEAD
-- display: Fetch limit
-  additionalinfo: Maximum number of incidents per fetch
-  name: max_fetch
-  defaultvalue: "200"
-=======
 - additionalinfo: Maximum number of incidents per fetch
   defaultvalue: '200'
   display: Fetch limit
   name: max_fetch
   required: false
->>>>>>> 6f77591c
   type: 0
-  required: false
 - defaultvalue: 24 hours
   display: First fetch time (<number> <time unit>, e.g., 12 hours, 7 days, 3 months, 1 year)
   name: first_fetch
+  required: false
   type: 0
-  required: false
 script:
   script: '-'
   type: python
@@ -98,15 +71,6 @@
   - name: asi-project-issues-fetch
     arguments:
     - name: issues_start
-<<<<<<< HEAD
-      description: timestamp to get incidents after
-    - name: group_by_host
-      description: true/false whether to group incidents by changed host
-    - name: expand_issues
-      description: true/false to make an incident per host & per new issue
-    description: Gets the issues for a project from a particular snapshot (defaults to recent)
-  dockerimage: demisto/python3:3.10.13.72123
-=======
       description: timestamp to get incidents after.
     - name: group_by_host
       description: true/false whether to group incidents by changed host.
@@ -114,7 +78,6 @@
       description: true/false to make an incident per host & per new issue.
     description: Gets the issues for a project from a particular snapshot (defaults to recent).
   dockerimage: demisto/python3:3.10.13.83255
->>>>>>> 6f77591c
   isfetch: true
   subtype: python3
 fromversion: 6.5.0
