import demistomock as demisto
from CommonServerUserPython import *  # noqa
from CommonServerPython import *

import time
import urllib3
import traceback
from abc import ABC
from datetime import datetime
from collections import defaultdict
from typing import Any, Dict, Tuple, List, Union

# Disable insecure warnings
urllib3.disable_warnings()

''' CONSTANTS '''

DATE_FORMAT = '%Y-%m-%d %H:%M:%S'
DEFAULT_HOST_LIMIT = 200
DEFAULT_MIN_SEVERITY = 'Moderate'
CRITICALITY_TITLES = {
    'informational': 'Informational',
    'moderate': 'Moderate',
    'high': 'Critical'
}
SEVERITY_MAPPINGS = {
    'informational': IncidentSeverity.LOW,
    'moderate': IncidentSeverity.MEDIUM,
    'high': IncidentSeverity.CRITICAL
}
MIN_SEVERITY_MAPPING = {
    'Informational': 'high,moderate,informational',
    'Moderate': 'high,moderate',
    'Critical': 'high'
}

''' CLIENT CLASS '''


class Client(BaseClient):
    def __init__(self, *args,
                 project_id: str = None,
                 min_severity: str = DEFAULT_MIN_SEVERITY,
                 host_incident_limit: int = DEFAULT_HOST_LIMIT,
                 **kwargs):
        """
        Client subclass to handle API calls to the ASI API

        :param project_id: the project_id to scope the API calls to
        :param min_severity: the minimum rule severity to check for changes
        :param host_incident_limit: the max number of host incidents to return
        """
        super().__init__(*args, **kwargs)
        self.project_id = project_id
        self.min_severity = min_severity
        self.host_incident_limit = host_incident_limit

    def get_project_issues(self, snapshot: str) -> Dict:
        """
        Gets all the issues triggered for a particular snapshot

        NOTE :: This endpoint does not support filtering and will need to do it in function

        :param snapshot: date string formatted in DATE_FORMAT
        :return: Dict with a data key that is an array of issues
        """
        return self._http_request(
            method='GET',
            url_suffix=f'/rules/{self.project_id}/{snapshot}/issues'
        )

    def get_recent_issues(self, last_run: Union[str, int]) -> Dict:
        """
        Lookup the added issues after a certain date

        :param last_run: can be a timestamp or a snapshot in DATE_FORMAT
        :return: Dict with a data key that is an array of diffs between snapshots
        """
        return self._http_request(
            method='GET',
            url_suffix=f'/rules/history/{self.project_id}/activity?'
                       f'rule_action=added&'
                       f'start={last_run}&'
                       f'classification={MIN_SEVERITY_MAPPING[self.min_severity]}'
        )

    def get_recent_issues_by_host(self, last_run: Union[str, int]) -> Dict:
        """
        Lookup the hosts that have added issues after a certain date by host

        :param last_run: can be a timestamp or a snapshot in DATE_FORMAT
        :return: Dict with a data key that is an array of diffs between snapshots
        """
        return self._http_request(
            method='GET',
            url_suffix=f'/rules/history/{self.project_id}/activity/by_host/compare?'
                       f'rule_action=added&'
                       f'last_checked={last_run}&'
                       f'classification={MIN_SEVERITY_MAPPING[self.min_severity]}&'
                       f'limit={self.host_incident_limit}'
        )


''' HELPER FUNCTIONS '''


class IncidentBuilder:
    def __init__(self, min_severity: str, snapshot: Optional[str], last_checked: int = 0):
        """
        Class to standardize each API response and build the rawJSON for the Incident type

        :param min_severity: option selected by the user when setting up the Pack
        :param snapshot: snapshot that the risks came from
        :param last_checked: the timestamp since incidents were last checked for
        """
        self.min_severity = min_severity
        self.snapshot = snapshot
        self.last_checked = last_checked
        self.incident_created_time = 0 if not snapshot else datetime.strptime(snapshot, DATE_FORMAT).timestamp()
        self.incident_created_time_ms = self.incident_created_time * 1000

    def parse_rule(self, rule: Dict) -> Optional[Dict]:
        """
        Takes a rule from the ASI API and formats it into a better format for XSOAR

        :return: optionally a transformed Dict (None if rule gets filtered out)
        """
        raise NotImplementedError()

    def parse_rules(self, rules: List[Dict]) -> List[Dict]:
        """
        Given an array of rules, parse out relevant info and filter out ones to skip

        :param rules: list of rules from ASI API
        :return: list of transformed Dict to get built as Incidents
        """
        transformed = []

        # NOTE :: to prevent duplicates, we are only adding incidents with creation_time > last fetched incident
        if self.incident_created_time <= self.last_checked:
            return []

        for rule in rules:
            parsed_rule = self.parse_rule(rule)

            if parsed_rule is None:
                continue

            # NOTE :: Some endpoints don't support filtering and will need to do it in function
            if parsed_rule['classification'] not in MIN_SEVERITY_MAPPING[self.min_severity]:
                continue

            transformed.append(parsed_rule)
        return transformed

    def build_incident(self, parsed_rule: Dict) -> Dict:
        """
        Takes a standardized rule and builds an incident from it

        :param parsed_rule: standardized rule from ASI API
        :return: XSOAR Incident format
        """
        raise NotImplementedError()

    def build_incidents(self, parsed_rules: List[Dict]) -> List[Dict]:
        """
        Takes in parsed_rules and formats them as XSOAR Incident

        :param parsed_rules: parsed rules
        :return: list of Incident
        """
        return [self.build_incident(issue) for issue in parsed_rules]

    @staticmethod
    def _format_references(refs: List[str]) -> str:
        """
        Formats references as bulleted Long Text

        :param refs: list of reference links
        :return: bulleted list
        """
        return '\n\n'.join([f'◦ {r}' for r in refs])

    @staticmethod
    def _use_severity_titles(rules: List[Dict]) -> List[Dict]:
        """
        Swap out classifications to use CRITICALITY_TITLES instead

        :param rules: list of parsed rules
        :return: mutated rules
        """
        for r in rules:
            r['classification'] = CRITICALITY_TITLES[r['classification']]
        return rules


class ByHostIncidentBuilder(IncidentBuilder, ABC):
    def __init__(self, host: str, risk_score: int, previous_score: int, previous_snapshot: Optional[str],
                 min_severity: str, snapshot: Optional[str], last_checked: int = 0):
        """
        Incident type where issues are grouped by hosts

        :param host: the host that changed (ip or domain)
        :param risk_score: the current score of the host
        :param previous_score: the previous score
        :param previous_snapshot: the last scanned snapshot
        :param min_severity: the min_severity configured by the user
        :param snapshot: the current snapshot
        :param last_checked: the last time the api was polled for changes
        """
        super().__init__(min_severity, snapshot, last_checked=last_checked)
        self.host = host
        self.risk_score = risk_score
        self.previous_snapshot = previous_snapshot
        self.previous_score = previous_score or 0

    def parse_rule(self, rule: Dict) -> Optional[Dict]:
        return {
            'name': rule['name'],
            'details': rule['description'],
            'classification': rule['classification'],
            'references': self._format_references(rule.get('rule_metadata', {}).get('references', [])),
            'metadata': rule.get('rule_metadata', {}).get('target', rule.get('rule_metadata', {}).get('additional'))
        }


class ByIssueIncident(IncidentBuilder):
    def parse_rule(self, rule: Dict) -> Optional[Dict]:
        hosts = self._build_examples(rule['example_entities'].get('domains', [])) + \
            self._build_examples(rule['example_entities'].get('ips', []))
        return {
            'name': rule['name'],
            'details': rule['description'],
            'classification': rule['classification'],
            'entity_counts': rule.get('rule_metadata', {}).get('entity_counts', {}),
            'references': self._format_references(rule.get('rule_metadata', {}).get('references', [])),
            'hosts': hosts
        }

    def build_incident(self, parsed_rule: Dict) -> Dict:
        count_copy = '\n\nThis rule triggered for '
        entity_counts = parsed_rule.pop('entity_counts')
        examples = parsed_rule.pop('hosts', [])
        domain_count = entity_counts.get('domains')
        ip_count = entity_counts.get('ips')
        if domain_count and ip_count:
            count_copy += f'{domain_count} domains and {ip_count} IPs.'
        elif domain_count:
            count_copy += f'{domain_count} domains.'
        else:
            count_copy += f'{ip_count} IPs.'

        return {
            'severity': SEVERITY_MAPPINGS[parsed_rule['classification']],
            'name': parsed_rule['name'],
            'rawJSON': json.dumps({
                'triggered_rule': parsed_rule['name'],
                'rules': self._use_severity_titles([parsed_rule]),
                'affected_hosts': examples,
                '_incident_type': 'by_issue'
            }),
            'details': parsed_rule['details'] + count_copy,
            'occurred': timestamp_to_datestring(self.incident_created_time_ms)
        }

    @staticmethod
    def _build_examples(examples: List[Dict]) -> List[Dict]:
        """
        Parses out useful info from list of examples

        :param examples: list of entity
        :return: list of parsed fields
        """
        return [{'id': e['example'], 'metadata': e.get('target') or e.get('additional')} for e in examples]


class ByHostIncident(ByHostIncidentBuilder):
    def build_incident(self, parsed_rule: Dict) -> Dict:
        raise NotImplementedError('Cannot use this method for this type of issue. Use build_grouped_incident instead')

    def build_grouped_incident(self, parsed_rules: List[Dict]) -> Dict:
        """
        ByHost incidents group all rules into a single incident

        :param parsed_rules: list of parsed rules
        :return: single incident
        """
        by_classification = self._group_by_classification(parsed_rules)
        title, severity = self._incident_title_and_severity(by_classification)
        details = self._incident_description(by_classification, len(parsed_rules))

        return {
            'name': title,
            'host': self.host,
            'details': details,
            'occurred': timestamp_to_datestring(self.incident_created_time_ms),
            'rawJSON': json.dumps({
                '_incident_type': 'by_host',
                'affected_hosts': [{'id': self.host, 'metadata': ''}],
                'rules': self._use_severity_titles(list(sorted(parsed_rules,
                                                               key=lambda r: SEVERITY_MAPPINGS[r['classification']],
                                                               reverse=True)))
            }),
            'severity': severity
        }

    def build_incidents(self, parsed_rules: List[Dict]) -> List[Dict]:
        """
        Takes in parsed_rules and formats them as XSOAR Incident

        :param parsed_rules: parsed rules
        :return: list of Incident
        """
        return [self.build_grouped_incident(parsed_rules)]

    @staticmethod
    def _group_by_classification(rules: List[Dict]) -> Dict[str, List[Dict]]:
        """
        Groups rules by their classification

        :param rules: list of parsed rules
        :return: dict by classification
        """
        by_classification = defaultdict(list)
        for rule in rules:
            by_classification[rule['classification']].append(rule)
        return by_classification

    def _incident_title_and_severity(self, by_classification: Dict[str, List[Dict]]) -> Tuple[str, int]:
        """
        Generates a title for the incident

        :param by_classification: rules grouped by classification
        :return: title, severity
        """
        if by_classification['high']:
            severity = SEVERITY_MAPPINGS['high']
        elif by_classification['moderate']:
            severity = SEVERITY_MAPPINGS['moderate']
        else:
            severity = SEVERITY_MAPPINGS['informational']
        title = f'Attack Surface Risk Increase: {self.host} ' \
                f'({self.previous_score} --> {self.risk_score})'
        return title, severity

    def _incident_description(self, by_classification: Dict[str, List[Dict]], added_rule_count: int) -> str:
        """
        Builds description for the incident

        :param by_classification: rules grouped by classification
        :param added_rule_count: how many rules were added?
        :return: description
        """
        summary = f'Summary for host "{self.host}":\n----------------------------\n'
        risk_score_diff = self.risk_score - self.previous_score
        change_symbol = '+' if risk_score_diff > 0 else '-'
        change_statement = f'{change_symbol}{abs(risk_score_diff)} from last Risk Score at {self.previous_snapshot}'
        summary += f'    {self.risk_score} Risk Score ' + (
            '(first score)' if not self.previous_score else f'({change_statement})') + '\n'
        summary += f'    {added_rule_count} New Risks ('
        rule_counts = []
        for criticality, rules in by_classification.items():
            if rules:
                rule_counts.append(f'{len(rules)} {CRITICALITY_TITLES[criticality]}')
        summary += ', '.join(rule_counts)
        summary += ')'
        return summary


class ByHostByIssueIncident(ByHostIncidentBuilder):
    def build_incident(self, parsed_rule: Dict) -> Dict:
        return {
            'severity': SEVERITY_MAPPINGS[parsed_rule['classification']],
            'name': f'{parsed_rule["name"]} [{self.host}]',
            'rawJSON': json.dumps({
                'host': self.host,
                'triggered_rule': parsed_rule['name'],
                'rules': self._use_severity_titles([parsed_rule]),
                'affected_hosts': [{'id': self.host, 'metadata': parsed_rule['metadata']}],
                '_incident_type': 'by_host_by_issue'
            }),
            'details': parsed_rule['details'],
            'occurred': timestamp_to_datestring(self.incident_created_time_ms)
        }


''' COMMAND FUNCTIONS '''


def test_module(client: Client) -> str:
    """
    Tests that the client can authenticate and pulls issues correctly

    :param client: Client
    :return: 'ok' if everything works otherwise raise an Exception
    """
    try:
        client.get_project_issues('recent')
    except DemistoException as e:
        if 'Forbidden' in str(e):
            return 'Authorization Error: make sure API Key is correctly set'
        else:
            raise e
    return 'ok'


def _fetch_project_incidents(client: Client) -> Tuple[List[Dict], int]:
    """
    Fetches the most recent set of issues for a project to initialize incidents

    :param client: Client
    :return: list of incidents, total possible incidents
    """
    issues_resp = client.get_project_issues(snapshot='recent')
    recent_snapshot = issues_resp.get('meta', {}).get('snapshot')
    incident_builder = ByIssueIncident(client.min_severity, recent_snapshot)

    parsed_rules = incident_builder.parse_rules(issues_resp.get('data', []))
    if not parsed_rules:
        return [], 0

    return incident_builder.build_incidents(parsed_rules), len(parsed_rules)


def _fetch_recent_incidents_by_host(client: Client, start_timestamp: int,
                                    expand_incidents: bool) -> Tuple[List[Dict], int]:
    """
    Fetch recent incidents after a certain timestamp grouped by hosts that changed

    :param client: Client
    :param start_timestamp: the timestamp to find new issues afterwards (usually the last_fetch)
    :param expand_incidents: whether to use ByHostIncident or ByHostByIssueIncident
    :return: list of incidents, total possible incidents
    """
    issues_resp = client.get_recent_issues_by_host(last_run=start_timestamp)

    # Initialize an empty list of incidents to return
    # Each incident is a dict with a string as a key
    incidents: List[Dict[str, Any]] = []

    for diff in issues_resp.get('data', []):
        diff_snapshot = diff.get('snapshot')
        build_cls = ByHostByIssueIncident if expand_incidents else ByHostIncident
        incident_builder = build_cls(
            diff['id'], diff['risk_score'], diff['previous_risk_score'], diff['previous_snapshot'],
            client.min_severity, diff_snapshot, last_checked=start_timestamp)
        parsed_rules = incident_builder.parse_rules(diff.get('added_rules', []))
        if not parsed_rules:
            continue
        incidents.extend(incident_builder.build_incidents(parsed_rules))

    return incidents, issues_resp.get('meta', {}).get('counts', {}).get('hosts', {}).get('total', 0)


def _fetch_recent_incidents(client: Client, start_timestamp: int) -> Tuple[List[Dict], int]:
    """
    Fetch recent incidents after a certain timestamp

    :param client: Client
    :param start_timestamp: the timestamp to find new issues afterwards (usually the last_fetch)
    :return: list of incidents, total number of incidents
    """
    issues_resp = client.get_recent_issues(last_run=start_timestamp)

    # Initialize an empty list of incidents to return
    # Each incident is a dict with a string as a key
    incidents: List[Dict[str, Any]] = []

    for diff in issues_resp.get('data', []):
        diff_snapshot = diff.get('snapshot')
        incident_builder = ByIssueIncident(client.min_severity, diff_snapshot, last_checked=start_timestamp)
        parsed_rules = incident_builder.parse_rules(diff.get('added_rules', []))
        if not parsed_rules:
            continue
        incidents.extend(incident_builder.build_incidents(parsed_rules))

    return incidents, len(incidents)


def fetch_incidents(client: Client, last_run: Dict[str, int], is_by_host: bool,
                    expand_issues: bool) -> Tuple[Dict[str, int], List[dict]]:
    """
    This function retrieves new alerts every interval (default is 24 hours).

    :param client: Client
    :param last_run: dict with one key (last_fetch) that was when the integration last pulled incidents
    :param is_by_host: are incidents being grouped by host?
    :param expand_issues: whether to expand host groupings by each issue as well
    :return: the new last_run and a list of incidents
    """

    # Get the last fetch time, if exists
    # last_run is a dict with a single key, called last_fetch
    last_fetch = last_run.get('last_fetch', None)

    if not is_by_host:
        if last_fetch is None:
            incidents, total = _fetch_project_incidents(client)
        else:
            incidents, total = _fetch_recent_incidents(client, last_fetch)
    else:
        incidents, total = _fetch_recent_incidents_by_host(client, last_fetch or 0, expand_issues)

    incident_limit = client.host_incident_limit
    # NOTE :: Some APIs limit the number of results return, and we're also expanding issues on client side
    #         so need to check both total possible results and total processed results
    max_count = max(len(incidents), total)
    if max_count > incident_limit:
        # NOTE :: Make sure the highest severity incidents aren't trimmed
        incidents = list(sorted(incidents, key=lambda i: i['severity'], reverse=True))
        if len(incidents) >= incident_limit:
            # NOTE :: Need to add an incident warning of the limit being hit so trimming incidents to limit (minus 1)
            trim = max(incident_limit - 1, 0)
            incidents = incidents[:trim]
        incidents.append({
            'name': f'❗Attack Surface Intelligence: {max_count}+ Changes',
            'details': f'This Incident was created because Recorded Future Attack Surface Intelligence found '
                       f'additional incidents beyond the configured XSOAR limit of {incident_limit} or beyond the'
                       f' maximum allowed by the Risk Rules API.\n'
                       f'Please review additional changes within the ASI Portal.',
            'occurred': timestamp_to_datestring(int(time.time()) * 1000),
            'severity': IncidentSeverity.LOW
        })

    # Save the next_run as a dict with the last_fetch key to be stored
    next_run = {'last_fetch': int(time.time())}
    return next_run, incidents


''' MAIN FUNCTION '''


def main() -> None:
    params = demisto.params()
<<<<<<< HEAD
    api_key = params.get('apikey')
    project_id = params.get('project_id')
=======
    api_key = params.get("credentials", {}).get("password") or params.get("apikey")
    if not api_key:
        return_error('Please provide a valid API token')
    project_id = params.get("project_id")
>>>>>>> 6f77591c
    is_by_host = params.get('issue_grouping') == 'By Host'
    expand_issues = params.get('expand_issues', False)
    incident_limit = int(params.get('max_fetch', DEFAULT_HOST_LIMIT))
    min_severity = params.get('min_severity', DEFAULT_MIN_SEVERITY)

    # get the service API url
    base_url = 'https://api.securitytrails.com/v1/asi'
    command = demisto.command()
    demisto.debug(f'Command being called is {command}')
    try:
        headers = {
            'APIKEY': api_key
        }
        client = Client(
            base_url=base_url,
            project_id=project_id,
            min_severity=min_severity,
            host_incident_limit=incident_limit,
            verify=True,
            headers=headers)

        command_args = demisto.args()
        if command == 'test-module':
            return_results(test_module(client))
        elif command == 'asi-project-issues-fetch':
            next_run, incidents = fetch_incidents(
                client=client,
                last_run={'last_fetch': int(command_args.get('issues_start', 0))},
                is_by_host=command_args.get('group_by_host', 'false') == 'true',
                expand_issues=command_args.get('expand_issues', 'false') == 'true'
            )
            demisto.incidents(incidents)
        elif command == 'fetch-incidents':
            next_run, incidents = fetch_incidents(
                client=client,
                last_run=demisto.getLastRun(),
                is_by_host=is_by_host,
                expand_issues=expand_issues
            )
            demisto.setLastRun(next_run)
            demisto.incidents(incidents)

    # Log exceptions and return errors
    except Exception as e:
        demisto.error(traceback.format_exc())  # print the traceback
        return_error(f'Failed to execute {command} command.\nError:\n{str(e)}')


''' ENTRY POINT '''

if __name__ in ('__main__', '__builtin__', 'builtins'):
    main()<|MERGE_RESOLUTION|>--- conflicted
+++ resolved
@@ -532,15 +532,10 @@
 
 def main() -> None:
     params = demisto.params()
-<<<<<<< HEAD
-    api_key = params.get('apikey')
-    project_id = params.get('project_id')
-=======
     api_key = params.get("credentials", {}).get("password") or params.get("apikey")
     if not api_key:
         return_error('Please provide a valid API token')
     project_id = params.get("project_id")
->>>>>>> 6f77591c
     is_by_host = params.get('issue_grouping') == 'By Host'
     expand_issues = params.get('expand_issues', False)
     incident_limit = int(params.get('max_fetch', DEFAULT_HOST_LIMIT))
