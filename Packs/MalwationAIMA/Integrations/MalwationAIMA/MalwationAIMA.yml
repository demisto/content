category: Forensics & Malware Analysis
commonfields:
  id: MalwationAIMA
  version: -1
configuration:
- defaultvalue: https://aima.malwation.com
  display: Server URL (e.g. https://aima.malwation.com)
  name: url
  required: true
  type: 0
- display: AIMA API Key
  name: apikey
  required: true
  type: 4
- defaultvalue: 'false'
  display: Trust any certificate (not secure)
  name: insecure
  type: 8
- defaultvalue: 'false'
  display: Use system proxy settings
  name: proxy
  type: 8
- additionalinfo: It is additional for MALWATION Content Analysis Platform.
  display: CAP API Key
  name: cap_apikey
  type: 4
description: Malwation AIMA malware analysis sandboxing.
display: Malwation AIMA
name: MalwationAIMA
script:
  commands:
  - arguments:
    - auto: PREDEFINED
      defaultValue: win7x64
      description: Choose what environment you want to run your submission.
      name: environment
      predefined:
      - win7x64
      - win10x64
      required: true
    - auto: PREDEFINED
      defaultValue: 'false'
      description: Privacy of the submission.
      name: isPublic
      predefined:
      - 'true'
      - 'false'
      required: true
    - description: Entry ID of the file to submit.
      name: entry_id
      predefined:
      - ''
      required: true
    - auto: PREDEFINED
      defaultValue: '1'
      description: Duration of the submission analysis.
      name: timeout
      predefined:
      - '1'
      - '2'
      - '5'
      - '8'
    - auto: PREDEFINED
      defaultValue: 'false'
      description: Enable human simulation.
      name: mouse_simulation
      predefined:
      - 'true'
      - 'false'
    - auto: PREDEFINED
      defaultValue: 'false'
      description: Malware Config Extractor
      name: config_extractor
      predefined:
      - 'true'
      - 'false'
    - auto: PREDEFINED
      defaultValue: 'false'
      description: Https inspection to read encrypted traffic.
      name: https_inspection
      predefined:
      - 'true'
      - 'false'
    - auto: PREDEFINED
      defaultValue: 'false'
      description: If you want to access MemProcFS Module enable this metafield.
      name: full_memory_dump
      predefined:
      - 'true'
      - 'false'
    - auto: PREDEFINED
      defaultValue: 'false'
      description: Enable Internet Connection
      name: enable_net
      predefined:
      - 'true'
      - 'false'
    - auto: PREDEFINED
      defaultValue: desktop
      description: The working path of the submission.
      name: work_path
      predefined:
      - desktop
      - appdata
      - windows
      - temp
    - description: Password of the zip file. Do not use if archive has no password.
      name: zip_pass
    - description: 'Name of the sample in the zip file. '
      name: file_from_zip
    description: Submits a sample to AIMA for analysis.
    name: aima-upload-sample
    outputs:
    - contextPath: AIMA.Analysis.UUID
      description: UUID of sample.
      type: String
    - contextPath: AIMA.Analysis.URL
      description: URL of analysis of sample.
      type: String
  - arguments:
    - description: UUID of the submission.
      name: uuid
      required: true
    description: Retrive the analysis result from AIMA Sandbox.
    name: aima-get-result
    outputs:
    - contextPath: AIMA.Result.STATUS
      description: The status of the submission scanning process.
      type: String
    - contextPath: AIMA.Result.LEVEL
      description: Threat Level of the scanned file. (malicious, suspicious or informative)
      type: String
    - contextPath: AIMA.Result.URL
      description: The result page url of the submission.
      type: String
    - contextPath: AIMA.Result.MD5
      description: The md5 hash of the submission.
      type: String
    - contextPath: AIMA.Result.INFO
      description: Contains the file name, scan process status and public status.
      type: String
    - contextPath: AIMA.Result.SHA1
      description: The sha1 hash of the submission.
      type: String
    - contextPath: AIMA.Result.SHA256
      description: The sha256 hash of the submission.
      type: String
    - contextPath: AIMA.Result.ID
      description: The ID of the submission
      type: String
  - arguments:
    - description: The entry id of the file.
      name: entry_id
      required: true
    description: Submits sample to Malwation CAP for static analysis.
    name: aima-cap-static-upload-sample
    outputs:
    - contextPath: CAP.Static.UUID
      description: The uuid value of the submission.
      type: String
  - arguments:
    - description: The Entry id of the file.
      name: entry_id
      required: true
    description: Submits sample to Malwation CAP for mav analysis.
    name: aima-cap-mav-upload-sample
    outputs:
    - contextPath: CAP.Mav.UUID
      description: The uuid value of the submission.
      type: String
  - arguments:
    - description: The uuid of the file.
      name: uuid
      required: true
    description: Retrive static analysis result from Malwation CAP.
    name: aima-cap-static-get-submission
    outputs:
    - contextPath: CAP.Static.SCORE
      description: Thread level of the scanned file. (malicious, suspicious or informative)
      type: String
    - contextPath: CAP.Static.WEIGHT
      description: The weight score of detection.
      type: Number
    - contextPath: CAP.Static.STATUS
      description: The status of the submission scanning process.
      type: String
    - contextPath: CAP.Static.YARA
      description: The matched yara rules with sample.
      type: String
    - contextPath: CAP.Static.ENTROPY
      description: The entropy value of sample.
      type: Number
  - arguments:
    - description: The uuid value of submission
      name: uuid
      required: true
    description: Retrive mav analysis result from Malwation CAP.
    name: aima-cap-mav-get-submission
    outputs:
    - contextPath: CAP.Mav.COUNT
      description: The count of the detection by engines.
      type: Number
    - contextPath: CAP.Mav.SCORE
      description: Threat Level of the scanned file (malicious, suspicious or informative)
      type: String
    - contextPath: CAP.Mav.DETECTIONS
      description: The results of detections by engines.
      type: Number
    - contextPath: CAP.Mav.STATUS
      description: The status of the submission scanning process.
      type: String
  dockerimage: demisto/python3:3.10.12.62631
<<<<<<< HEAD
=======
  runonce: false
>>>>>>> 9ddafcfd
  script: '-'
  subtype: python3
  type: python
tests:
- No tests (auto formatted)
fromversion: 6.0.0<|MERGE_RESOLUTION|>--- conflicted
+++ resolved
@@ -210,10 +210,7 @@
       description: The status of the submission scanning process.
       type: String
   dockerimage: demisto/python3:3.10.12.62631
-<<<<<<< HEAD
-=======
   runonce: false
->>>>>>> 9ddafcfd
   script: '-'
   subtype: python3
   type: python
