{
    "name": "MalwationAIMA",
    "description": "Malware analysis sandbox",
    "support": "partner",
<<<<<<< HEAD
    "currentVersion": "1.0.6",
=======
    "currentVersion": "1.0.7",
>>>>>>> a56da0f6
    "author": "MALWATION",
    "url": "https://malwation.com",
    "email": "info@malwation.com",
    "categories": [
        "Forensics & Malware Analysis"
    ],
    "tags": [],
    "useCases": [],
    "keywords": [],
    "marketplaces": [
        "xsoar",
        "marketplacev2"
    ],
    "githubUser": []
}<|MERGE_RESOLUTION|>--- conflicted
+++ resolved
@@ -2,11 +2,7 @@
     "name": "MalwationAIMA",
     "description": "Malware analysis sandbox",
     "support": "partner",
-<<<<<<< HEAD
-    "currentVersion": "1.0.6",
-=======
     "currentVersion": "1.0.7",
->>>>>>> a56da0f6
     "author": "MALWATION",
     "url": "https://malwation.com",
     "email": "info@malwation.com",
