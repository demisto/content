{
    "name": "HackerOne",
    "description": "HackerOne is a vulnerability coordination and bug bounty platform that connects businesses with penetration testers and cyber-security researchers.",
    "support": "partner",
<<<<<<< HEAD
    "currentVersion": "1.0.12",
=======
    "currentVersion": "1.0.14",
>>>>>>> 90cf3b88
    "author": "HackerOne",
    "url": "https://docs.hackerone.com/",
    "email": "support@hackerone.com",
    "created": "2021-08-24T06:32:22Z",
    "categories": [
        "Vulnerability Management"
    ],
    "tags": [],
    "useCases": [],
    "keywords": [
        "reports",
        "vulnerability"
    ],
    "githubUser": [
        "martijnrusschen"
    ],
    "marketplaces": [
        "xsoar",
        "marketplacev2"
    ]
}<|MERGE_RESOLUTION|>--- conflicted
+++ resolved
@@ -2,11 +2,7 @@
     "name": "HackerOne",
     "description": "HackerOne is a vulnerability coordination and bug bounty platform that connects businesses with penetration testers and cyber-security researchers.",
     "support": "partner",
-<<<<<<< HEAD
-    "currentVersion": "1.0.12",
-=======
     "currentVersion": "1.0.14",
->>>>>>> 90cf3b88
     "author": "HackerOne",
     "url": "https://docs.hackerone.com/",
     "email": "support@hackerone.com",
