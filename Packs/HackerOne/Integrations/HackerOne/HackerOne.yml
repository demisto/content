--- conflicted
+++ resolved
@@ -130,11 +130,7 @@
 
         Format accepted: {"filter[attribute1][]": "value1, value2", "filter[attribute2]" : "value3"}
 
-<<<<<<< HEAD
-        Example: {"filter[closed_at__gt]":"2020-10-26T10:48:16.834Z","filter[state][]":"new, triaged"}
-=======
         Example: {"filter[closed_at__gt]":"2020-10-26T10:48:16.834Z","filter[state][]":"new, triaged"}.
->>>>>>> 90cf3b88
       name: advanced_filter
     - description: The keyword filter to retrieve the reports by title and keywords.
       name: filter_by_keyword
@@ -563,11 +559,7 @@
     - contextPath: HackerOne.Program.attributes.updated_at
       description: The date and time the object was updated. Formatted according to ISO 8601.
       type: Date
-<<<<<<< HEAD
-  dockerimage: demisto/python3:3.10.12.66339
-=======
   dockerimage: demisto/python3:3.10.13.84405
->>>>>>> 90cf3b88
   isfetch: true
   runonce: false
   script: '-'
