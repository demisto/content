--- conflicted
+++ resolved
@@ -176,11 +176,7 @@
     - contextPath: Looker.Look.LastUpdated
       description: The time that the look was last updated.
       type: Date
-<<<<<<< HEAD
-  dockerimage: demisto/python3:3.10.12.63474
-=======
   dockerimage: demisto/python3:3.10.13.86272
->>>>>>> 90cf3b88
   runonce: false
   script: '-'
   type: python
