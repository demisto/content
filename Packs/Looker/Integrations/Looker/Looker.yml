category: Analytics & SIEM
commonfields:
  id: Looker
  version: -1
configuration:
- display: API URL and port (e.g., https://example.looker.com:19999)
  name: url
  required: true
  type: 0
- display: API3 Client ID
  name: client_id
  required: true
  type: 0
- display: API3 Client Secret
  name: client_secret
  required: false
  type: 4
  hidden: true
- display: API3 Client ID
  name: credentials_api3_client
  required: false
  type: 9
  displaypassword: API3 Client Secret
  section: Connect
- display: Trust any certificate (not secure)
  name: unsecure
  type: 8
- display: Use system proxy settings
  name: proxy
  type: 8
description: Use the Looker integration to query an explore, save queries as looks, run looks, and fetch look results as incidents.
display: Looker
name: Looker
script:
  commands:
  - arguments:
    - default: true
      description: ID of the look. Can be found in the look's URL, or by running the 'looker-search-looks' command.
      name: id
    - description: Fields to return.
      isArray: true
      name: fields
    - description: Name of the look.
      name: name
    - defaultValue: '50'
      description: Maximum number of looks to return (0 for looker-determined limit).
      name: limit
    - auto: PREDEFINED
      defaultValue: json
      description: Format of the result.
      name: result_format
      predefined:
      - json
      - csv
      required: true
    description: Runs a saved look and returns the results in the specified format.
    name: looker-run-look
    outputs:
    - contextPath: LookerResults.LookID
      description: Look ID.
      type: Number
    - contextPath: LookerResults.Results
      description: Look results.
      type: Unknown
  - arguments:
    - default: true
      description: Match look name.
      name: name
    - description: Filter results by a particular space.
      name: space_id
    - description: Filter by dashboards created by a particular user.
      name: user_id
    - defaultValue: '50'
      description: Maximum number of looks to return (0 for looker-determined limit).
      name: limit
      predefined:
      - ''
    description: Retrieves saved looks that match the search criteria.
    name: looker-search-looks
    outputs:
    - contextPath: Looker.Look.ID
      description: Look ID.
      type: Number
    - contextPath: Looker.Look.Name
      description: Look name.
      type: String
    - contextPath: Looker.Look.SpaceID
      description: ID of the space that contains the look.
      type: Number
    - contextPath: Looker.Look.SpaceName
      description: Name of the space that contains the look.
      type: String
    - contextPath: Looker.Look.LastUpdated
      description: The time that the look was last updated.
      type: Date
  - arguments:
    - description: Name of the model. Can be found in the explore's URL.
      name: model
      required: true
    - description: Name of the view or explore. Can be found in the explore's URL.
      name: view
      required: true
    - description: 'List of fields to display. (Field name format: "object_name.field_name")'
      isArray: true
      name: fields
    - description: 'Filters for the query, passed as a semicolon-separated list with the format: "field name=filter value;..." (Field name format: "object_name.field_name").'
      isArray: true
      name: filters
    - description: 'List of pivots. (Field name format: "object_name.field_name")'
      isArray: true
      name: pivots
    - description: 'Sorting for the query results. (Field name format: "object_name.field_name").'
      isArray: true
      name: sorts
    - defaultValue: '50'
      description: Maximum number of looks to return (0 for looker-determined limit).
      name: limit
    - auto: PREDEFINED
      defaultValue: json
      description: Format of the results.
      name: result_format
      predefined:
      - json
      - csv
      required: true
    description: Runs a query by defining it in the command arguments, rather than a saved query in looker.
    name: looker-run-inline-query
    outputs:
    - contextPath: LookerResults.InlineQuery
      description: Inline query results.
      type: Unknown
  - arguments:
    - description: Name of the model. Can be found in the explore's URL.
      name: model
      required: true
    - description: Name of the view or explore. Can be found in the explore's URL.
      name: view
      required: true
    - description: 'List of fields to display. (Field name format: "object_name.field_name").'
      isArray: true
      name: fields
    - description: 'Filters for the query, passed as a semicolon-separated list with the format: "field name=filter value;..." (Field name format: "object_name.field_name").'
      isArray: true
      name: filters
    - description: 'List of pivots. (Field name format: "object_name.field_name").'
      isArray: true
      name: pivots
    - description: 'Sorting for the query results. (Field name format: "object_name.field_name").'
      isArray: true
      name: sorts
    - description: Title of the look.
      name: look_title
      required: true
    - description: Description of the look.
      name: look_description
    - description: ID of the space that will contain the look
      name: look_space_id
      required: true
    description: Creates a look from a query.
    name: looker-create-look
    outputs:
    - contextPath: Looker.Look.ID
      description: Look ID.
      type: Number
    - contextPath: Looker.Look.Name
      description: Look name.
      type: String
    - contextPath: Looker.Look.SpaceID
      description: ID of the space that contains the look.
      type: Number
    - contextPath: Looker.Look.SpaceName
      description: Name of the space that contains the look.
      type: String
    - contextPath: Looker.Look.LastUpdated
      description: The time that the look was last updated.
      type: Date
<<<<<<< HEAD
  dockerimage: demisto/python3:3.9.8.24399
=======
  dockerimage: demisto/python3:3.10.12.63474
  isfetch: false
  runonce: false
>>>>>>> b3358074
  script: '-'
  type: python
  subtype: python3
tests:
- Test-Looker
fromversion: 5.0.0<|MERGE_RESOLUTION|>--- conflicted
+++ resolved
@@ -174,13 +174,9 @@
     - contextPath: Looker.Look.LastUpdated
       description: The time that the look was last updated.
       type: Date
-<<<<<<< HEAD
-  dockerimage: demisto/python3:3.9.8.24399
-=======
   dockerimage: demisto/python3:3.10.12.63474
   isfetch: false
   runonce: false
->>>>>>> b3358074
   script: '-'
   type: python
   subtype: python3
