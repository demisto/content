--- conflicted
+++ resolved
@@ -452,11 +452,7 @@
     - contextPath: Netmiko.Output
       description: The results of the command.
       type: string
-<<<<<<< HEAD
-  dockerimage: demisto/netmiko:1.0.0.78781
-=======
   dockerimage: demisto/netmiko:1.0.0.83817
->>>>>>> 5cfcc708
   script: ""
   subtype: python3
   type: python
