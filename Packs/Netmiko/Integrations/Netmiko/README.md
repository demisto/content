--- conflicted
+++ resolved
@@ -13,19 +13,11 @@
   - **Platform**: the platform identifier taken from the above SSH or Telnet platform name lists (e.g., linux_ssh, paloalto_panos, etc.)
 **NOTE**: Platform names are taken from the supported
 [SSH](https://github.com/ktbyers/netmiko/blob/develop/PLATFORMS.md#supported-ssh-device_type-values) or [Telnet](https://github.com/ktbyers/netmiko/blob/develop/PLATFORMS.md#supported-telnet-device_type-values) device type lists on GitHub.
-<<<<<<< HEAD
-  - **Hostname**: The IP address, hostname, or FQDN for the device to connect to via SSH.
-  - **Port**: The port to connect to via SSH
-  - **Credentials**: The username/password, or XSOAR credential object, to be used for the connection
-  - **Override the default timeout value**: Override the timeout value (in seconds) for a given integration instance. This is useful for devices that are slow in responding with requested output over SSH.
-4. Click **Test** to validate the new instance. This performs a simple connection to the system hosting the SSH server.
-=======
 	 - **Hostname**: The IP address, hostname, or FQDN for the device to connect to via SSH.
 	 - **Port**: The port to connect to via SSH
 	 - **Credentials**: The username/password, or XSOAR credential object, to be used for the connection
 	 - **Override the default timeout value**: Override the timeout value (in seconds) for a given integration instance. This is useful for devices that are slow in responding with requested output over SSH.
  4. Click **Test** to validate the new instance. This performs a simple connection to the system hosting the SSH server.
->>>>>>> 4e1de81f
 
 ## Commands
 
