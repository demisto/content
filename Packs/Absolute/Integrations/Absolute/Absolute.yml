--- conflicted
+++ resolved
@@ -30,8 +30,6 @@
   type: 8
   required: false
   section: Connect
-<<<<<<< HEAD
-=======
 - defaultvalue: '1'
   display: Events Fetch Interval
   name: eventFetchInterval
@@ -56,7 +54,6 @@
   section: Collect
   hidden:
   - xsoar
->>>>>>> 12a63729
 description: "Absolute is an adaptive endpoint security solution that delivers device security, data security, and asset management of endpoints."
 display: Absolute
 name: Absolute
@@ -812,14 +809,8 @@
   type: python
   subtype: python3
   dockerimage: demisto/auth-utils:1.0.0.1968974
-<<<<<<< HEAD
-=======
   isfetchevents: true
   isfetchevents:xsoar: false
->>>>>>> 12a63729
 fromversion: 6.0.0
 tests:
-- Absolute_TestPlaybook
-sectionOrder:
-- Connect
-- Collect+- Absolute_TestPlaybook