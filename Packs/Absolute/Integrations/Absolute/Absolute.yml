--- conflicted
+++ resolved
@@ -704,10 +704,7 @@
     - contextPath: Absolute.LocationReport.LastUpdate
       description: The date and time (in Unix epoch) when the device last changed its location.
       type: Number
-<<<<<<< HEAD
-=======
   runonce: false
->>>>>>> 9ddafcfd
   script: '-'
   type: python
   subtype: python3
