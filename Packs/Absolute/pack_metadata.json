--- conflicted
+++ resolved
@@ -1,24 +1,4 @@
 {
-<<<<<<< HEAD
-  "name": "Absolute",
-  "description": "Absolute is an adaptive endpoint security solution that delivers device security, data security and asset management of endpoints",
-  "support": "xsoar",
-  "currentVersion": "1.0.2",
-  "author": "Cortex XSOAR",
-  "url": "https://www.paloaltonetworks.com/cortex",
-  "email": "",
-  "categories": [
-    "Endpoint"
-  ],
-  "tags": [],
-  "useCases": [],
-  "keywords": [],
-  "hidden": false,
-  "marketplaces": [
-    "xsoar",
-    "marketplacev2"
-  ]
-=======
     "name": "Absolute",
     "description": "Absolute is an adaptive endpoint security solution that delivers device security, data security and asset management of endpoints",
     "support": "xsoar",
@@ -36,5 +16,4 @@
         "xsoar",
         "marketplacev2"
     ]
->>>>>>> 58e93be6
 }