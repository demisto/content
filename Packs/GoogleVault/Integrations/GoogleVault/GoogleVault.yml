--- conflicted
+++ resolved
@@ -533,10 +533,7 @@
       description: The address the message was sent to
       type: string
   dockerimage: demisto/googleapi-python3:1.0.0.50620
-<<<<<<< HEAD
-=======
   runonce: false
->>>>>>> 9ddafcfd
   script: '-'
   subtype: python3
   type: python
