--- conflicted
+++ resolved
@@ -540,11 +540,7 @@
     - contextPath: GoogleVault.Matter.Export.Results.To
       description: The address the message was sent to
       type: string
-<<<<<<< HEAD
-  dockerimage: demisto/googleapi-python3:1.0.0.64742
-=======
   dockerimage: demisto/googleapi-python3:1.0.0.86653
->>>>>>> 90cf3b88
   runonce: false
   script: '-'
   subtype: python3
