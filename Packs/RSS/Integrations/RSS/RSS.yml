deprecated: true
category: Messaging and Conferencing
commonfields:
  id: RSS
  version: -1
configuration:
- display: Feed URL
  name: URL
  required: true
  type: 0
- display: Fetch incidents
  name: isFetch
  type: 8
- display: Incident type
  name: incidentType
  type: 13
description: Deprecated. Use RSS Feed instead.
display: RSS (Deprecated)
name: RSS
script:
  dockerimage: demisto/feed-parser:1.0.0.14495
  isfetch: true
<<<<<<< HEAD
=======
  runonce: false
>>>>>>> 9ddafcfd
  script: '-'
  subtype: python3
  type: python
tests:
- No tests
fromversion: 6.0.0<|MERGE_RESOLUTION|>--- conflicted
+++ resolved
@@ -20,10 +20,7 @@
 script:
   dockerimage: demisto/feed-parser:1.0.0.14495
   isfetch: true
-<<<<<<< HEAD
-=======
   runonce: false
->>>>>>> 9ddafcfd
   script: '-'
   subtype: python3
   type: python
