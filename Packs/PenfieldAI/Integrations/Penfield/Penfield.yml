--- conflicted
+++ resolved
@@ -50,10 +50,7 @@
     - name: severity
       required: true
       description: 'The severity of the incident to assign. Can be taken from incident Context Data.'
-<<<<<<< HEAD
-=======
   runonce: false
->>>>>>> 9ddafcfd
   script: '-'
   type: python
   subtype: python3
