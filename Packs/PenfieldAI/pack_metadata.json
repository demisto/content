{
    "name": "PenfieldAI",
    "description": "Penfield.AI Incident Assignment for XSOAR",
    "support": "partner",
<<<<<<< HEAD
    "currentVersion": "1.0.5",
=======
    "currentVersion": "1.0.6",
>>>>>>> 9d6c5180
    "author": "Penfield.AI",
    "url": "https://penfield.ai/",
    "email": "dev@penfield.ai",
    "categories": [
        "Case Management"
    ],
    "tags": [],
    "created": "2021-09-28T21:56:05Z",
    "useCases": [],
    "keywords": [
        "assign",
        "ai"
    ],
    "devEmail": [
        "dev@penfield.ai"
    ],
    "marketplaces": [
        "xsoar",
        "marketplacev2"
    ]
}<|MERGE_RESOLUTION|>--- conflicted
+++ resolved
@@ -2,11 +2,7 @@
     "name": "PenfieldAI",
     "description": "Penfield.AI Incident Assignment for XSOAR",
     "support": "partner",
-<<<<<<< HEAD
-    "currentVersion": "1.0.5",
-=======
     "currentVersion": "1.0.6",
->>>>>>> 9d6c5180
     "author": "Penfield.AI",
     "url": "https://penfield.ai/",
     "email": "dev@penfield.ai",
