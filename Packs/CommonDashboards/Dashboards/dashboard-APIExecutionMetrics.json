--- conflicted
+++ resolved
@@ -871,164 +871,13 @@
             "reflectDimensions": true
         },
         {
-<<<<<<< HEAD
-			"id": "e3006ae0-23cc-11ee-bc30-99ab8f4422d3",
-			"forceRange": false,
-			"x": 8,
-			"y": 6,
-			"i": "e3006ae0-23cc-11ee-bc30-99ab8f4422d3",
-			"w": 4,
-			"h": 2,
-			"widget": {
-				"id": "c63390c0-0c5e-4906-8b44-a748e6a639ee",
-				"version": 1,
-				"cacheVersn": 0,
-				"modified": "2023-07-16T14:10:20.740319+03:00",
-				"packID": "JoeSecurity",
-				"packName": "Joe Security",
-				"itemVersion": "1.1.9",
-				"fromServerVersion": "6.5.0",
-				"toServerVersion": "",
-				"propagationLabels": [],
-				"packPropagationLabels": [
-					"all"
-				],
-				"definitionId": "",
-				"vcShouldIgnore": false,
-				"vcShouldKeepItemLegacyProdMachine": false,
-				"commitMessage": "",
-				"shouldCommit": false,
-				"Cache": null,
-				"name": "API Call Results for Joe Security",
-				"prevName": "API Call Results for Joe Security",
-				"dataType": "metrics",
-				"widgetType": "line",
-				"query": "type:integration and instance:\"JoeSecurityV2_instance_1\"",
-				"isPredefined": false,
-				"dateRange": {
-					"fromDate": "0001-01-01T00:00:00Z",
-					"toDate": "0001-01-01T00:00:00Z",
-					"period": {
-						"by": "",
-						"byTo": "",
-						"byFrom": "days",
-						"toValue": null,
-						"fromValue": 0,
-						"field": ""
-					},
-					"fromDateLicense": "0001-01-01T00:00:00Z"
-				},
-				"params": {
-					"customGroupBy": [
-						null,
-						{
-							"Auth Error": {
-								"conditions": [
-									[
-										{
-											"field": "apiResponseType",
-											"operator": "isEqualCaseString",
-											"right": "AuthError",
-											"type": "string"
-										}
-									]
-								],
-								"name": "Auth Error"
-							},
-							"Connection Error": {
-								"conditions": [
-									[
-										{
-											"field": "apiResponseType",
-											"operator": "isEqualCaseString",
-											"right": "ConnectionError",
-											"type": "string"
-										}
-									]
-								],
-								"name": "Connection Error"
-							},
-							"General Error": {
-								"conditions": [
-									[
-										{
-											"field": "apiResponseType",
-											"operator": "isEqualCaseString",
-											"right": "GeneralError",
-											"type": "string"
-										}
-									]
-								],
-								"name": "General Error"
-							},
-							"Quota Error": {
-								"conditions": [
-									[
-										{
-											"field": "apiResponseType",
-											"operator": "isEqualCaseString",
-											"right": "QuotaError",
-											"type": "string"
-										}
-									]
-								],
-								"name": "Quota Error"
-							},
-							"Success": {
-								"conditions": [
-									[
-										{
-											"field": "apiResponseType",
-											"operator": "isEqualCaseString",
-											"right": "Successful",
-											"type": "string"
-										}
-									]
-								],
-								"name": "Success"
-							}
-						}
-					],
-					"groupBy": [
-						"modified(d)",
-						"apiResponseType"
-					],
-					"keys": [
-						"sum|totalAPICalls"
-					],
-					"referenceLine": {
-						"type": "max"
-					},
-					"showOthers": false,
-					"timeFrame": "days",
-					"valuesFormat": "abbreviated",
-					"xAxisLabel": "Time",
-					"yAxisLabel": "Request Counts"
-				},
-				"category": ""
-			},
-			"reflectDimensions": true
-		},
-        {
-            "forceRange": false,
-            "h": 3,
-            "i": "0a993750-ef32-11ed-a72f-dd3156f45ab2",
-            "id": "0a993750-ef32-11ed-a72f-dd3156f45ab2",
-            "reflectDimensions": true,
-=======
             "id": "e3006ae0-23cc-11ee-bc30-99ab8f4422d3",
             "forceRange": false,
             "x": 8,
             "y": 9,
             "i": "e3006ae0-23cc-11ee-bc30-99ab8f4422d3",
->>>>>>> 90cf3b88
             "w": 4,
             "widget": {
-<<<<<<< HEAD
-                "Cache": null,
-                "cacheVersn": 0,
-                "category": "",
-=======
                 "id": "c63390c0-0c5e-4906-8b44-a748e6a639ee",
                 "version": 1,
                 "cacheVersn": 0,
@@ -1045,7 +894,11 @@
                 "definitionId": "",
                 "vcShouldIgnore": false,
                 "vcShouldKeepItemLegacyProdMachine": false,
->>>>>>> 90cf3b88
+                "commitMessage": "",
+                "shouldCommit": false,
+                "Cache": null,
+                "cacheVersn": 0,
+                "category": "",
                 "commitMessage": "",
                 "dataType": "metrics",
                 "dateRange": {
@@ -1144,10 +997,6 @@
                 "version": 3,
                 "widgetType": "line"
             },
-<<<<<<< HEAD
-            "x": 0,
-            "y": 8
-=======
             "reflectDimensions": true
         },
         {
@@ -1477,7 +1326,6 @@
                 "category": ""
             },
             "reflectDimensions": true
->>>>>>> 90cf3b88
         }
     ],
     "fromVersion": "6.8.0",
