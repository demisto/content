--- conflicted
+++ resolved
@@ -1360,12 +1360,9 @@
     - contextPath: DBotScore.Score
       description: The actual score.
       type: Number
-<<<<<<< HEAD
-=======
     - contextPath: DBotScore.Reliability
       description: Reliability of the source providing the intelligence data.
       type: String
->>>>>>> 5c0e0868
     - contextPath: File.MD5
       description: MD5 hash of the file submitted for analysis.
       type: String
@@ -1376,12 +1373,8 @@
       description: SHA256 hash of the file submitted for analysis.
       type: String
     polling: true
-<<<<<<< HEAD
-  dockerimage: demisto/python3:3.10.11.58677
-=======
   dockerimage: demisto/python3:3.10.12.63474
   feed: false
->>>>>>> 5c0e0868
   isfetch: true
   script: '-'
   subtype: python3
