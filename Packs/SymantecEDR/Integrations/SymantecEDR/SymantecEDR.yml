--- conflicted
+++ resolved
@@ -565,11 +565,7 @@
       name: query
     - description: 'The type ID. Refer to the event summary type IDs link: https://origin-techdocs.broadcom.com/us/en/symantec-security-software/endpoint-security-and-management/endpoint-detection-and-response/4-7/search-fields-and-descriptions-v126755396-d38e59231/event-summary-type-ids-v121987556-d38e58861.html.'
       name: type_id
-<<<<<<< HEAD
     description: Get audit events.
-=======
-    description: Get Audit Events.
->>>>>>> fc4bc1f2
     name: symantec-edr-audit-event-list
     outputs:
     - contextPath: SymantecEDR.AuditEvent.user_agent_ip
@@ -579,11 +575,7 @@
       description: 'The GUID assigned for this incident.'
       type: String
     - contextPath: SymantecEDR.AuditEvent.entity_result.type
-<<<<<<< HEAD
       description: 'The type of the managed entity. Depending on this entity type, data would contain the corresponding entity content. Refer to this link  https://techdocs.broadcom.com/content/dam/broadcom/techdocs/symantec-security-software/endpoint-security-and-management/endpoint-detection-and-response/generated-pdfs/EDR_API_Legacy.pdf section 3.74 Entity for all the possible values for managed entity types.'
-=======
-      description: 'The type of the managed entity.Depending on this entity type, data would contain the corresponding entity content. Refer to this link  https://techdocs.broadcom.com/content/dam/broadcom/techdocs/symantec-security-software/endpoint-security-and-management/endpoint-detection-and-response/generated-pdfs/EDR_API_Legacy.pdf section 3.74 Entity for all the Possible values for managed entity types.'
->>>>>>> fc4bc1f2
       type: String
     - contextPath: SymantecEDR.AuditEvent.entity_result.uid
       description: Unique identifier associated with the managed entity.
@@ -922,11 +914,7 @@
       description: The username or ID that originated or caused the event.
       type: String
     - contextPath: SymantecEDR.IncidentEvent.user_domain
-<<<<<<< HEAD
       description: Event user associated with domain.
-=======
-      description: Event User associated with Domain.
->>>>>>> fc4bc1f2
       type: String
     - contextPath: SymantecEDR.IncidentEvent.user_sid
       description: Unique ID of the user that originated the event or the user on whose behalf the event occurred.
@@ -1007,17 +995,10 @@
       description: 'The process integrity level (Windows only). Possible values are:  0 = Unknown, 1 = Untrusted,  2 = Low,  3 = Medium,  4 = Medium Plus,  5 = High, 6 = System,  7 = Protected.'
       type: Number
     - contextPath: SymantecEDR.IncidentEvent.process.user.name
-<<<<<<< HEAD
       description: Process user name.
       type: String
     - contextPath: SymantecEDR.IncidentEvent.process.user.sid
       description: Process unique SID.
-=======
-      description: Process User Name.
-      type: String
-    - contextPath: SymantecEDR.IncidentEvent.process.user.sid
-      description: Process Unique SID.
->>>>>>> fc4bc1f2
       type: String
     - contextPath: SymantecEDR.IncidentEvent.process.file.normalized_path
       description: The CSIDL normalized path name;Windows Only.
@@ -1026,11 +1007,7 @@
       description: The name of the file.
       type: String
     - contextPath: SymantecEDR.IncidentEvent.process.file.md5
-<<<<<<< HEAD
       description: The MD5 checksum of the file.
-=======
-      description: The MD5 Checksum of the file.
->>>>>>> fc4bc1f2
       type: String
     - contextPath: SymantecEDR.IncidentEvent.process.file.modified
       description: The process identifier as reported by the operating system.
@@ -1057,17 +1034,10 @@
       description: The possible values of supported category_id. 0 = All Events, 1 = Suspicious N-Gram, 2 = Process Launch , 3 = Process Termination , 100 = Suspicious Protocol-Port Usage By System Processes, 102 = Suspicious PowerShell commands.
       type: Number
     - contextPath: SymantecEDR.IncidentEvent.enriched_data.rule_description
-<<<<<<< HEAD
       description: Enriched rule description.
       type: String
     - contextPath: SymantecEDR.IncidentEvent.event_uuid
       description: The unique event UUID.
-=======
-      description: Enriched Rule Description.
-      type: String
-    - contextPath: SymantecEDR.IncidentEvent.event_uuid
-      description: The Unique event UUID.
->>>>>>> fc4bc1f2
       type: String
     - contextPath: SymantecEDR.IncidentEvent.attacks.technique_uid
       description: The MITRE technique ID for the attack. Possible values are listed in https://attack.mitre.org/techniques/enterprise.
@@ -1085,11 +1055,7 @@
       description: 'Indicates the reason of event being related to an incident. Possible values are: 1 - Event triggered the incident , 2 - Event is part of process lineage tracking, 3 - Event is likely related to the incident.'
       type: Number
     - contextPath: SymantecEDR.IncidentEvent.ref_uid
-<<<<<<< HEAD
       description: The event reference UID.
-=======
-      description: The Event Reference UID.
->>>>>>> fc4bc1f2
       type: String
     - contextPath: SymantecEDR.IncidentEvent.correlation_uid
       description: Event Correlation UID.
@@ -1284,11 +1250,7 @@
       description: 'The comment for this allow list policy. If not specified, then defaults to empty string. Example: No monitoring required for control traffic from this IP.'
       type: String
     - contextPath: SymantecEDR.AllowListPolicy.id
-<<<<<<< HEAD
       description: 'The unique ID of this allow list policy. This ID can be used in a patch or delete request. Note: This is ignored if present in a create request.'
-=======
-      description: 'The unique ID of this allow list policy. This ID can be used in patch or delete request. Note: This is ignored if present in create request.'
->>>>>>> fc4bc1f2
       type: String
     - contextPath: SymantecEDR.AllowListPolicy.target_type
       description: 'The type of this whitelist policy. enum (ip, domain, url, sha256, incident_trigger_sig_id). Example: ip.'
@@ -1377,11 +1339,7 @@
     - description: Device ID of the target computer/endpoint,.
       name: device_id
       required: true
-<<<<<<< HEAD
     - description: The SHA256 value of the target file.
-=======
-    - description: The SHA256 value of the target file,.
->>>>>>> fc4bc1f2
       name: sha2
       required: true
     description: Deletes a file, i.e., deletes all instances of the file, based on the file hash that you have specified from the endpoint using the device ID.
