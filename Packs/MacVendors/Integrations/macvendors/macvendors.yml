--- conflicted
+++ resolved
@@ -51,10 +51,7 @@
     - contextPath: MACVendors.vendor
       description: Vendor Name
       type: string
-<<<<<<< HEAD
-=======
   runonce: false
->>>>>>> 9ddafcfd
   script: "-"
   type: python
   subtype: python3
