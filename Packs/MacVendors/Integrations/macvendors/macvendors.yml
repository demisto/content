--- conflicted
+++ resolved
@@ -55,12 +55,8 @@
   script: "-"
   type: python
   subtype: python3
-<<<<<<< HEAD
-  dockerimage: demisto/python3:3.10.1.25933
-=======
   dockerimage: demisto/python3:3.10.12.63474
   feed: false
->>>>>>> 1df13864
 fromversion: "6.0.0"
 tests:
 - No tests (auto formatted)