category: Email
sectionOrder:
- Connect
- Collect
commonfields:
  id: Ironscales Event Collector
  version: -1
configuration:
- defaultvalue: https://appapi.ironscales.com
  display: Server URL (e.g., https://appapi.ironscales.com)
  name: url
  required: true
  type: 0
  section: Connect
- displaypassword: API Key
  name: apikey
  required: true
  hiddenusername: true
  type: 9
  section: Connect
- display: Company ID
  name: company_id
  required: true
  type: 0
  section: Connect
- display: Scopes (e.g., "company.all")
  name: scopes
  required: true
  type: 0
  section: Connect
- defaultvalue: '1000'
  display: Maximum number of events per fetch
  name: max_fetch
  type: 0
  section: Collect
  required: false
- defaultvalue: 3 days
  display: First fetch
  name: first_fetch
  type: 0
  section: Collect
  required: false
- display: Collect all incidents 	
  name: collect_all_incidents
  type: 8
  section: Collect
  required: false
  additionalinfo: Show all the incidents instead of only the open ones
- display: Trust any certificate (not secure)
  name: insecure
  type: 8
  section: Connect
  advanced: true
  required: false
- display: Use system proxy settings
  name: proxy
  type: 8
  section: Connect
  advanced: true
  required: false
description: Use this integration to fetch email security incidents from Ironscales as XSIAM events.
display: Ironscales Event Collector
name: Ironscales Event Collector
script:
  commands:
  - arguments:
    - description: The number of events to return.
      name: limit
      defaultValue: 10
    - defaultValue: 3 days
      description: The start time by which to filter events. Date format will be the same as in the first_fetch parameter.
      name: since_time
    - auto: PREDEFINED
      defaultValue: 'false'
      description: Set this argument to True in order to create events, otherwise the command will only display them.
      name: should_push_events
      predefined:
      - 'true'
      - 'false'
      required: true
    description: Gets events from Ironscales.
    name: ironscales-get-events
  dockerimage: demisto/python3:3.12.8.3296088
<<<<<<< HEAD

=======
>>>>>>> 2a84b4ab
  isfetchevents: true
  script: ''
  subtype: python3
  type: python
fromversion: 8.2.0
marketplaces:
- marketplacev2
- platform
tests:
- No tests (auto formatted)<|MERGE_RESOLUTION|>--- conflicted
+++ resolved
@@ -81,10 +81,6 @@
     description: Gets events from Ironscales.
     name: ironscales-get-events
   dockerimage: demisto/python3:3.12.8.3296088
-<<<<<<< HEAD
-
-=======
->>>>>>> 2a84b4ab
   isfetchevents: true
   script: ''
   subtype: python3
