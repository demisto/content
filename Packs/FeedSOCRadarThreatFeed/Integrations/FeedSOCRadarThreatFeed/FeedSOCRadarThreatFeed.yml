--- conflicted
+++ resolved
@@ -189,10 +189,7 @@
     name: socradar-reset-fetch-indicators
   dockerimage: demisto/python3:3.10.11.61265
   feed: true
-<<<<<<< HEAD
-=======
   runonce: false
->>>>>>> 9ddafcfd
   script: '-'
   subtype: python3
   type: python
