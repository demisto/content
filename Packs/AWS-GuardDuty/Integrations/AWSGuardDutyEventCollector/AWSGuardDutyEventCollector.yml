category: Analytics & SIEM
commonfields:
  id: AWS - GuardDuty Event Collector
  version: -1
configuration:
- display: AWS Default Region
  additionalinfo: The AWS region for this instance of the integration. For example, us-west-2
  name: defaultRegion
  required: true
  type: 0
- display: Role ARN
  additionalinfo: The Amazon Resource Name (ARN) role used for EC2 instance authentication. If this is used, an access key and secret key are not required.
  name: roleArn
  required: false
  type: 0
- display: Role Session Name
  additionalinfo: A descriptive name for the assumed role session. For example, xsiam-IAM.integration-Role_SESSION
  name: roleSessionName
  required: false
  type: 0
- display: Role Session Duration
  additionalinfo: 'The maximum length of each session in seconds. The integration will have the permissions assigned only when the session is initiated and for the defined duration.'
  name: sessionDuration
  required: false
  type: 0
- display: Access Key
  additionalinfo: The access key ID and secret key used for authentication that was configured during IAM user configuration. If this is used, Role ARN is not required.
  name: credentials
  displaypassword: Secret Key
  required: false
  type: 9
- display: Timeout
  name: timeout
  additionalinfo: The time in seconds until a timeout exception is reached. You can specify just the read timeout (for example 60) or also the connect timeout preceded by a comma (for example 60,10). If a connect timeout is not specified, a default of 10 seconds will be used.
  defaultvalue: 60,10
  required: false
  type: 0
- display: Retries
  name: retries
  defaultvalue: 5
  additionalinfo: "The maximum number of retry attempts when connection or throttling errors are encountered. Set to 0 to disable retries. The default value is 5 and the limit is 10. Note: Increasing the number of retries will increase the execution time."
  required: false
  type: 0
- display: PrivateLink service URL.
  name: endpoint_url
  type: 0
  required: false
  section: Connect
  advanced: true
- display: STS PrivateLink URL.
  name: sts_endpoint_url
  type: 0
  required: false
  section: Connect
  advanced: true
- display: First fetch time
  name: first_fetch
  required: false
  defaultvalue: '3 days ago'
  type: 0
- display: Number of events to fetch per fetch.
  name: limit
  required: false
  type: 0
  defaultvalue: 1000
- display: Guard Duty Severity level
  name: gd_severity
  required: true
  type: 15
  additionalinfo: 'The severity level or higher of findings to be fetched. Possible values: Low, Medium, or High. For example, if you set the severity level to Medium, only findings with severity level Medium or High will be fetched.'
  options:
  - 'Low'
  - 'Medium'
  - 'High'
  defaultvalue: 'Low'
- display: Trust any certificate (not secure)
  name: insecure
  required: false
  type: 8
- display: Use system proxy settings
  name: proxy
  required: false
  type: 8
description: Amazon Web Services Guard Duty Service (gd) event collector integration for Cortex XSIAM.
display: AWS - GuardDuty Event Collector
name: AWS - GuardDuty Event Collector
script:
  script: ""
  type: python
  commands:
  - arguments:
    - auto: PREDEFINED
      defaultValue: 'false'
      description: Set this argument to True to create events, otherwise the command will only display them.
      isArray: false
      name: should_push_events
      predefined:
      - 'true'
      - 'false'
      required: true
    - auto: PREDEFINED
      defaultValue: 'Low'
      description: The minimum severity of the events to fetch (inclusive).
      isArray: false
      name: severity
      predefined:
      - 'Low'
      - 'Medium'
      - 'High'
      required: true
    - default: false
      description: The date to start collecting the events from.
      isArray: false
      name: collect_from
      required: false
    - default: false
      description: The maximum amount of events to return.
      isArray: false
      name: limit
      required: false
    deprecated: false
    description: Manual command used to fetch events and display them.
    execution: false
    name: aws-gd-get-events
<<<<<<< HEAD
  dockerimage: demisto/boto3py3:1.0.0.61872
=======
  dockerimage: demisto/boto3py3:1.0.0.63019
>>>>>>> a56da0f6
  isfetchevents: true
  runonce: false
  subtype: python3
marketplaces:
- marketplacev2
tests:
- No test
fromversion: 6.8.0<|MERGE_RESOLUTION|>--- conflicted
+++ resolved
@@ -122,11 +122,7 @@
     description: Manual command used to fetch events and display them.
     execution: false
     name: aws-gd-get-events
-<<<<<<< HEAD
-  dockerimage: demisto/boto3py3:1.0.0.61872
-=======
   dockerimage: demisto/boto3py3:1.0.0.63019
->>>>>>> a56da0f6
   isfetchevents: true
   runonce: false
   subtype: python3
