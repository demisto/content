--- conflicted
+++ resolved
@@ -742,15 +742,9 @@
     aws_role_session_name = params.get('roleSessionName')
     aws_role_session_duration = params.get('sessionDuration')
     aws_role_policy = None
-<<<<<<< HEAD
     aws_access_key_id = params.get('credentials', {}).get('identifier') or params.get('access_key')
     aws_secret_access_key = params.get('credentials', {}).get('password') or params.get('secret_key')
-    aws_gd_severity = params.get('gs_severity', '')
-=======
-    aws_access_key_id = params.get('access_key')
-    aws_secret_access_key = params.get('secret_key')
     aws_gd_severity = params.get('gs_severity', [])
->>>>>>> 7943a38c
     verify_certificate = not params.get('insecure', True)
     timeout = params.get('timeout') or 1
     retries = params.get('retries') or 5
