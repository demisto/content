--- conflicted
+++ resolved
@@ -854,10 +854,7 @@
       type: string
   dockerimage: demisto/boto3py3:1.0.0.63846
   isfetch: true
-<<<<<<< HEAD
-=======
   runonce: false
->>>>>>> 9ddafcfd
   script: '-'
   subtype: python3
   type: python
