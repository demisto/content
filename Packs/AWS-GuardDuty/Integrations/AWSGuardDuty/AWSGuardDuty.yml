category: IT Services
commonfields:
  id: AWS - GuardDuty
  version: -1
sectionOrder:
- Connect
- Collect
configuration:
- display: AWS Default Region
  name: defaultRegion
  required: true
  type: 0
  section: Connect
- display: Role Arn
  name: roleArn
  required: false
  type: 0
  section: Connect
- display: Fetch incidents
  name: isFetch
  required: false
  type: 8
  section: Collect
- display: Incident type
  name: incidentType
  required: false
  type: 13
- display: Role Session Name
  name: roleSessionName
  required: false
  type: 0
  section: Connect
- display: Role Session Duration
  name: sessionDuration
  required: false
  type: 0
  section: Connect
  advanced: true
- display: Access Key
  name: credentials
  required: false
  type: 9
  displaypassword: Secret Key
- display: Access Key
  name: access_key
  required: false
  type: 0
  section: Connect
  hidden: true
- display: Secret Key
  name: secret_key
  required: false
  type: 4
  section: Connect
  hidden: true
- display: Timeout
  name: timeout
  defaultvalue: 60,10
  additionalinfo: "The time in seconds till a timeout exception is reached. You can specify just the read timeout (for example 60) or also the connect timeout followed after a comma (for example 60,10). If a connect timeout is not specified, a default of 10 second will be used."
  required: false
  type: 0
  section: Connect
  advanced: true
- display: Retries
  name: retries
  required: false
  type: 0
  defaultvalue: 5
  additionalinfo: "The maximum number of retry attempts when connection or throttling errors are encountered. Set to 0 to disable retries. The default value is 5 and the limit is 10. Note: Increasing the number of retries will increase the execution time."
  section: Connect
  advanced: true
- display: PrivateLink service URL.
  name: endpoint_url
  required: false
  type: 0
  section: Connect
  advanced: true
- display: STS PrivateLink URL.
  name: sts_endpoint_url
  required: false
  type: 0
  section: Connect
  advanced: true
- display: How many incidents to fetch each time
  name: fetch_limit
  type: 0
  required: false
  defaultvalue: '10'
- display: First fetch timestamp (<number> <time unit>, e.g., 12 hours, 7 days, 3 months, 1 year)
  name: first_fetch_time
  required: false
  type: 0
  defaultvalue: "3 days"
- display: Guard Duty Severity level
  name: gs_severity
  required: false
  type: 16
  additionalinfo: 'You can set the severity level of the findings to be fetched: "Low", "Medium", "High". For example, if you set the severity level to "Medium", the integration will only fetch findings with severity level of Medium and higher.'
  section: Collect
  advanced: true
  options:
  - Low
  - Medium
  - High
- display: Archive findings After Fetch
  name: is_archive
  required: false
  type: 8
  defaultvalue: "false"
  additionalinfo: You can set whether findings that are fetched will be moved to the GuardDuty archive.
- display: Incidents Fetch Interval
  name: incidentFetchInterval
  required: false
  type: 19
  defaultvalue: '1'
- display: Trust any certificate (not secure)
  name: insecure
  required: false
  type: 8
  section: Connect
  advanced: true
- display: Use system proxy settings
  name: proxy
  required: false
  type: 8
  section: Connect
  advanced: true
description: Amazon Web Services Guard Duty Service (gd)
display: AWS - GuardDuty
name: AWS - GuardDuty
script:
  commands:
  - arguments:
    - auto: PREDEFINED
      default: false
      defaultValue: 'True'
      description: A boolean value that specifies whether the detector is to be enabled.
      isArray: false
      name: enabled
      predefined:
      - 'True'
      - 'False'
      required: true
      secret: false
    - description: The status of S3 data event logs as a data source.
      isArray: false
      name: enableS3Logs
      required: false
      auto: PREDEFINED
      predefined:
      - 'True'
      - 'False'
    - description: The status of Kubernetes audit logs as a data source.
      isArray: false
      name: enableKubernetesLogs
      required: false
      auto: PREDEFINED
      predefined:
      - 'True'
      - 'False'
    - description: Describes the configuration for scanning EBS volumes as a data source.
      isArray: false
      name: ebsVolumesMalwareProtection
      required: false
      auto: PREDEFINED
      predefined:
      - 'True'
      - 'False'
    - description: Specifies how frequently updated findings are exported.
      isArray: false
      name: findingFrequency
      required: false
      auto: PREDEFINED
      predefined:
      - 'Fifteen Minutes'
      - 'One Hour'
      - 'Six Hours'
    - default: false
      description: The AWS Region. If not specified the default region will be used.
      isArray: false
      name: region
      required: false
      secret: false
    - default: false
      description: The Amazon Resource Name (ARN) of the role to assume.
      isArray: false
      name: roleArn
      required: false
      secret: false
    - default: false
      description: An identifier for the assumed role session.
      isArray: false
      name: roleSessionName
      required: false
      secret: false
    - default: false
      description: The duration, in seconds, of the role session. The value can range from 900 seconds (15 minutes) up to the maximum session duration setting for the role.
      isArray: false
      name: roleSessionDuration
      required: false
      secret: false
    deprecated: false
    description: Create an AWS Guard Duty Detector on the integration instance specified aws account.
    execution: false
    name: aws-gd-create-detector
    outputs:
    - contextPath: AWS.GuardDuty.Detectors.DetectorId
      description: The unique ID of the created detector.
      type: string
  - arguments:
    - default: false
      description: The unique ID that specifies the detector that you want to delete.
      isArray: false
      name: detectorId
      required: true
      secret: false
    - default: false
      description: The AWS Region, if not specified the default region will be used.
      isArray: false
      name: region
      required: false
      secret: false
    - default: false
      description: The Amazon Resource Name (ARN) of the role to assume.
      isArray: false
      name: roleArn
      required: false
      secret: false
    - default: false
      description: An identifier for the assumed role session.
      isArray: false
      name: roleSessionName
      required: false
      secret: false
    - default: false
      description: The duration, in seconds, of the role session. The value can range from 900 seconds (15 minutes) up to the maximum session duration setting for the role.
      isArray: false
      name: roleSessionDuration
      required: false
      secret: false
    deprecated: false
    description: Deletes a Amazon GuardDuty detector specified by the detector ID.
    execution: false
    name: aws-gd-delete-detector
  - arguments:
    - default: false
      description: The unique ID of the detector that you want to retrieve.
      isArray: false
      name: detectorId
      required: true
      secret: false
    - default: false
      description: The AWS Region, if not specified the default region will be used.
      isArray: false
      name: region
      required: false
      secret: false
    - default: false
      description: The Amazon Resource Name (ARN) of the role to assume.
      isArray: false
      name: roleArn
      required: false
      secret: false
    - default: false
      description: An identifier for the assumed role session.
      isArray: false
      name: roleSessionName
      required: false
      secret: false
    - default: false
      description: The duration, in seconds, of the role session. The value can range from 900 seconds (15 minutes) up to the maximum session duration setting for the role.
      isArray: false
      name: roleSessionDuration
      required: false
      secret: false
    deprecated: false
    description: Retrieves an Amazon GuardDuty detector specified by the detectorId.
    execution: false
    name: aws-gd-get-detector
    outputs:
    - contextPath: AWS.GuardDuty.Detectors.DetectorId
      description: The unique ID of the created detector.
      type: string
    - contextPath: AWS.GuardDuty.Detectors.CreatedAt
      description: The first time a resource was created.
      type: string
    - contextPath: AWS.GuardDuty.Detectors.ServiceRole
      description: Customer serviceRole name or ARN for accessing customer resources.
      type: string
    - contextPath: AWS.GuardDuty.Detectors.Status
      description: The status of detector.
      type: string
    - contextPath: AWS.GuardDuty.Detectors.UpdatedAt
      description: The time a resource was last updated.
      type: string
    - contextPath: AWS.GuardDuty.Detectors.CloudTrailStatus
      description: Describes whether CloudTrail is enabled as a data source for the detector.
      type: string
    - contextPath: AWS.GuardDuty.Detectors.DNSLogsStatus
      description: Denotes whether DNS logs are enabled as a data source.
      type: string
    - contextPath: AWS.GuardDuty.Detectors.FlowLogsStatus
      description: Denotes whether VPC flow logs are enabled as a data source.
      type: string
    - contextPath: AWS.GuardDuty.Detectors.S3LogsStatus
      description: Describes whether S3 data event logs are automatically enabled for new members of the organization.
      type: string
    - contextPath: AWS.GuardDuty.Detectors.KubernetesAuditLogsStatus
      description: Describes whether Kubernetes audit logs are enabled as a data source.
      type: string
    - contextPath: AWS.GuardDuty.Detectors.MalwareProtectionStatus
      description: Describes whether scanning EBS volumes is enabled as a data source.
      type: string
    - contextPath: AWS.GuardDuty.Detectors.MalwareProtectionReason
      description: The reason why scanning EBS volumes (Malware Protection) was not enabled as a data source.
      type: string
    - contextPath: AWS.GuardDuty.Detectors.Tags
      description: The tags of the detector resource.
      type: string
  - arguments:
    - default: false
      description: The unique ID of the detector that you want to update.
      isArray: false
      name: detectorId
      required: true
      secret: false
    - auto: PREDEFINED
      default: false
      defaultValue: 'True'
      description: Updated boolean value for the detector that specifies whether the detector is enabled.
      isArray: false
      name: enable
      predefined:
      - 'True'
      - 'False'
      required: true
      secret: false
    - description: The status of S3 data event logs as a data source.
      isArray: false
      name: enableS3Logs
      required: false
      auto: PREDEFINED
      predefined:
      - 'True'
      - 'False'
    - description: The status of Kubernetes audit logs as a data source.
      isArray: false
      name: enableKubernetesLogs
      required: false
      auto: PREDEFINED
      predefined:
      - 'True'
      - 'False'
    - description: Describes the configuration for scanning EBS volumes as a data source.
      isArray: false
      name: ebsVolumesMalwareProtection
      required: false
      auto: PREDEFINED
      predefined:
      - 'True'
      - 'False'
    - description: Specifies how frequently updated findings are exported.
      isArray: false
      name: findingFrequency
      required: false
      auto: PREDEFINED
      predefined:
      - 'Fifteen Minutes'
      - 'One Hour'
      - 'Six Hours'
    - default: false
      description: The AWS Region. If not specified the default region will be used.
      isArray: false
      name: region
      required: false
      secret: false
    - default: false
      description: The Amazon Resource Name (ARN) of the role to assume.
      isArray: false
      name: roleArn
      required: false
      secret: false
    - default: false
      description: An identifier for the assumed role session.
      isArray: false
      name: roleSessionName
      required: false
      secret: false
    - default: false
      description: The duration, in seconds, of the role session. The value can range from 900 seconds (15 minutes) up to the maximum session duration setting for the role.
      isArray: false
      name: roleSessionDuration
      required: false
      secret: false
    deprecated: false
    description: Updates an Amazon GuardDuty detector specified by the detectorId.
    execution: false
    name: aws-gd-update-detector
  - arguments:
    - auto: PREDEFINED
      default: false
      defaultValue: 'True'
      description: A boolean value that indicates whether GuardDuty is to start using the uploaded IPSet.
      isArray: false
      name: activate
      predefined:
      - 'True'
      - 'False'
      required: false
      secret: false
    - default: false
      description: The unique ID of the detector that you want to update.
      isArray: false
      name: detectorId
      required: true
      secret: false
    - auto: PREDEFINED
      default: false
      description: The format of the file that contains the IPSet.
      isArray: false
      name: format
      predefined:
      - TXT
      - STIX
      - OTX_CSV
      - ALIEN_VAULT
      - PROOF_POINT
      - FIRE_EYE
      required: true
      secret: false
    - default: false
      description: The URI of the file that contains the IPSet. For example (https://s3.us-west-2.amazonaws.com/my-bucket/my-object-key)
      isArray: false
      name: location
      required: false
      secret: false
    - default: false
      description: The user friendly name to identify the IPSet. This name is displayed in all findings that are triggered by activity that involves IP addresses included in this IPSet.
      isArray: false
      name: name
      required: false
      secret: false
    - default: false
      description: The AWS Region, if not specified the default region will be used.
      isArray: false
      name: region
      required: false
      secret: false
    - default: false
      description: The Amazon Resource Name (ARN) of the role to assume.
      isArray: false
      name: roleArn
      required: false
      secret: false
    - default: false
      description: An identifier for the assumed role session.
      isArray: false
      name: roleSessionName
      required: false
      secret: false
    - default: false
      description: The duration, in seconds, of the role session. The value can range from 900 seconds (15 minutes) up to the maximum session duration setting for the role.
      isArray: false
      name: roleSessionDuration
      required: false
      secret: false
    deprecated: false
    description: A list of trusted IP addresses on allow list for secure communication with AWS infrastructure and applications.
    execution: false
    name: aws-gd-create-ip-set
    outputs:
    - contextPath: AWS.GuardDuty.Detectors.IPSet.IpSetId
      description: The unique identifier for an IP Set.
      type: Unknown
  - arguments:
    - default: false
      description: The detectorID that specifies the GuardDuty service whose IPSet you want to delete.
      isArray: false
      name: detectorId
      required: true
      secret: false
    - default: false
      description: The unique ID that specifies the IPSet that you want to delete.
      isArray: false
      name: ipSetId
      required: true
      secret: false
    - default: false
      description: The AWS Region, if not specified the default region will be used.
      isArray: false
      name: region
      required: false
      secret: false
    - default: false
      description: The Amazon Resource Name (ARN) of the role to assume.
      isArray: false
      name: roleArn
      required: false
      secret: false
    - default: false
      description: An identifier for the assumed role session.
      isArray: false
      name: roleSessionName
      required: false
      secret: false
    - default: false
      description: The duration, in seconds, of the role session. The value can range from 900 seconds (15 minutes) up to the maximum session duration setting for the role.
      isArray: false
      name: roleSessionDuration
      required: false
      secret: false
    deprecated: false
    description: Deletes the IPSet specified by the IPSet ID.
    execution: false
    name: aws-gd-delete-ip-set
  - arguments:
    - default: false
      description: Number of total results to query.
      isArray: false
      name: limit
      required: false
      secret: false
      defaultValue: '50'
    - default: false
      description: Specific page to query.
      isArray: false
      name: page
      required: false
      secret: false
    - default: false
      description: Number of total results in each page.
      isArray: false
      name: page_size
      required: false
      secret: false
      defaultValue: '50'
    - default: false
      description: The AWS Region. If not specified the default region will be used.
      isArray: false
      name: region
      required: false
      secret: false
    - default: false
      description: The Amazon Resource Name (ARN) of the role to assume.
      isArray: false
      name: roleArn
      required: false
      secret: false
    - default: false
      description: An identifier for the assumed role session.
      isArray: false
      name: roleSessionName
      required: false
      secret: false
    - default: false
      description: The duration, in seconds, of the role session. The value can range from 900 seconds (15 minutes) up to the maximum session duration setting for the role.
      isArray: false
      name: roleSessionDuration
      required: false
      secret: false
    deprecated: false
    description: Lists detectorIds of all the existing Amazon GuardDuty detector resources.
    execution: false
    name: aws-gd-list-detectors
    outputs:
    - contextPath: AWS.GuardDuty.Detectors.DetectorId
      description: The unique identifier for a detector.
      type: string
  - arguments:
    - auto: PREDEFINED
      default: false
      description: The updated boolean value that specifies whether the IPSet is active or not.
      isArray: false
      name: activate
      predefined:
      - 'True'
      - 'False'
      required: false
      secret: false
    - default: false
      description: The detectorID that specifies the GuardDuty service whose IPSet you want to update.
      isArray: false
      name: detectorId
      required: true
      secret: false
    - default: false
      description: The unique ID that specifies the IPSet that you want to update.
      isArray: false
      name: ipSetId
      required: true
      secret: false
    - default: false
      description: The updated URI of the file that contains the IPSet. For example (https://s3.us-west-2.amazonaws.com/my-bucket/my-object-key).
      isArray: false
      name: location
      required: false
      secret: false
    - default: false
      description: The user friendly name to identify the IPSet.
      isArray: false
      name: name
      required: false
      secret: false
    - default: false
      description: The AWS Region, if not specified the default region will be used.
      isArray: false
      name: region
      required: false
      secret: false
    - default: false
      description: The Amazon Resource Name (ARN) of the role to assume.
      isArray: false
      name: roleArn
      required: false
      secret: false
    - default: false
      description: An identifier for the assumed role session.
      isArray: false
      name: roleSessionName
      required: false
      secret: false
    - default: false
      description: The duration, in seconds, of the role session. The value can range from 900 seconds (15 minutes) up to the maximum session duration setting for the role.
      isArray: false
      name: roleSessionDuration
      required: false
      secret: false
    deprecated: false
    description: Updates the IPSet specified by the IPSet ID.
    execution: false
    name: aws-gd-update-ip-set
  - arguments:
    - default: false
      description: The detectorID that specifies the GuardDuty service whose IPSet you want to retrieve.
      isArray: false
      name: detectorId
      required: true
      secret: false
    - default: false
      description: The unique ID that specifies the IPSet that you want to describe.
      isArray: false
      name: ipSetId
      required: true
      secret: false
    - default: false
      description: The AWS Region, if not specified the default region will be used.
      isArray: false
      name: region
      required: false
      secret: false
    - default: false
      description: The Amazon Resource Name (ARN) of the role to assume.
      isArray: false
      name: roleArn
      required: false
      secret: false
    - default: false
      description: An identifier for the assumed role session.
      isArray: false
      name: roleSessionName
      required: false
      secret: false
    - default: false
      description: The duration, in seconds, of the role session. The value can range from 900 seconds (15 minutes) up to the maximum session duration setting for the role.
      isArray: false
      name: roleSessionDuration
      required: false
      secret: false
    deprecated: false
    description: Retrieves the IPSet specified by the IPSet ID.
    execution: false
    name: aws-gd-get-ip-set
    outputs:
    - contextPath: AWS.GuardDuty.Detectors.IPSet.IpSetId
      description: The unique ID for the IPSet.
      type: string
    - contextPath: AWS.GuardDuty.Detectors.IPSet.Format
      description: The format of the file that contains the IPSet.
      type: string
    - contextPath: AWS.GuardDuty.Detectors.IPSet.Location
      description: The URI of the file that contains the IPSet.
      type: string
    - contextPath: AWS.GuardDuty.Detectors.IPSet.Name
      description: he user friendly name to identify the IPSet.
      type: string
    - contextPath: AWS.GuardDuty.Detectors.IPSet.Status
      description: The status of ipSet file uploaded.
      type: string
  - arguments:
    - default: false
      description: The unique ID of the detector that you want to retrieve.
      isArray: false
      name: detectorId
      required: true
      secret: false
    - default: false
      description: The AWS Region, if not specified the default region will be used.
      isArray: false
      name: region
      required: false
      secret: false
    - default: false
      description: The Amazon Resource Name (ARN) of the role to assume.
      isArray: false
      name: roleArn
      required: false
      secret: false
    - default: false
      description: An identifier for the assumed role session.
      isArray: false
      name: roleSessionName
      required: false
      secret: false
    - default: false
      description: The duration, in seconds, of the role session. The value can range from 900 seconds (15 minutes) up to the maximum session duration setting for the role.
      isArray: false
      name: roleSessionDuration
      required: false
      secret: false
    - default: false
      defaultValue: '50'
      description: Number of total results to query.
      isArray: false
      name: limit
      required: false
      secret: false
    - default: false
      description: Specific page to query.
      isArray: false
      name: page
      required: false
      secret: false
    - default: false
      defaultValue: '50'
      description: Number of total results in each page.
      isArray: false
      name: page_size
      required: false
      secret: false
    deprecated: false
    description: Lists the IPSets of the GuardDuty service specified by the detector ID.
    execution: false
    name: aws-gd-list-ip-sets
    outputs:
    - contextPath: AWS.GuardDuty.Detectors.IPSet.IpSetId
      description: The unique identifier for an IP Set
      type: Unknown
  - arguments:
    - auto: PREDEFINED
      default: false
      defaultValue: 'True'
      description: A boolean value that indicates whether GuardDuty is to start using the uploaded ThreatIntelSet.
      isArray: false
      name: activate
      predefined:
      - 'True'
      - 'False'
      required: true
      secret: false
    - default: false
      description: The unique ID of the detector that you want to update.
      isArray: false
      name: detectorId
      required: true
      secret: false
    - auto: PREDEFINED
      default: false
      description: The format of the file that contains the ThreatIntelSet.
      isArray: false
      name: format
      predefined:
      - TXT
      - STIX
      - OTX_CSV
      - ALIEN_VAULT
      - PROOF_POINT
      - FIRE_EYE
      required: true
      secret: false
    - default: false
      description: The URI of the file that contains the ThreatIntelSet. For example (https://s3.us-west-2.amazonaws.com/my-bucket/my-object-key).
      isArray: false
      name: location
      required: true
      secret: false
    - default: false
      description: A user-friendly ThreatIntelSet name that is displayed in all finding generated by activity that involves IP addresses included in this ThreatIntelSet.
      isArray: false
      name: name
      required: true
      secret: false
    - default: false
      description: The AWS Region, if not specified the default region will be used.
      isArray: false
      name: region
      required: false
      secret: false
    - default: false
      description: The Amazon Resource Name (ARN) of the role to assume.
      isArray: false
      name: roleArn
      required: false
      secret: false
    - default: false
      description: An identifier for the assumed role session.
      isArray: false
      name: roleSessionName
      required: false
      secret: false
    - default: false
      description: The duration, in seconds, of the role session. The value can range from 900 seconds (15 minutes) up to the maximum session duration setting for the role.
      isArray: false
      name: roleSessionDuration
      required: false
      secret: false
    deprecated: false
    description: Create a new ThreatIntelSet. ThreatIntelSets consist of known malicious IP addresses. GuardDuty generates findings based on ThreatIntelSets.
    execution: false
    name: aws-gd-create-threatintel-set
    outputs:
    - contextPath: AWS.GuardDuty.Detectors.ThreatIntelSet.ThreatIntelSetId
      description: The unique identifier for an threat intel set.
      type: string
  - arguments:
    - default: false
      description: The detectorID that specifies the GuardDuty service whose ThreatIntelSet you want to delete.
      isArray: false
      name: detectorId
      required: true
      secret: false
    - default: false
      description: The unique ID that specifies the ThreatIntelSet that you want to delete.
      isArray: false
      name: threatIntelSetId
      required: true
      secret: false
    - default: false
      description: The AWS Region, if not specified the default region will be used.
      isArray: false
      name: region
      required: false
      secret: false
    - default: false
      description: The Amazon Resource Name (ARN) of the role to assume.
      isArray: false
      name: roleArn
      required: false
      secret: false
    - default: false
      description: An identifier for the assumed role session.
      isArray: false
      name: roleSessionName
      required: false
      secret: false
    - default: false
      description: The duration, in seconds, of the role session. The value can range from 900 seconds (15 minutes) up to the maximum session duration setting for the role.
      isArray: false
      name: roleSessionDuration
      required: false
      secret: false
    deprecated: false
    description: Deletes ThreatIntelSet specified by the ThreatIntelSet ID.
    execution: false
    name: aws-gd-delete-threatintel-set
  - arguments:
    - default: false
      description: The detectorID that specifies the GuardDuty service whose ThreatIntelSet you want to describe.
      isArray: false
      name: detectorId
      required: true
      secret: false
    - default: false
      description: The unique ID that specifies the ThreatIntelSet that you want to describe.
      isArray: false
      name: threatIntelSetId
      required: true
      secret: false
    - default: false
      description: The AWS Region, if not specified the default region will be used.
      isArray: false
      name: region
      required: false
      secret: false
    - default: false
      description: The Amazon Resource Name (ARN) of the role to assume.
      isArray: false
      name: roleArn
      required: false
      secret: false
    - default: false
      description: An identifier for the assumed role session.
      isArray: false
      name: roleSessionName
      required: false
      secret: false
    - default: false
      description: The duration, in seconds, of the role session. The value can range from 900 seconds (15 minutes) up to the maximum session duration setting for the role.
      isArray: false
      name: roleSessionDuration
      required: false
      secret: false
    deprecated: false
    description: Retrieves the ThreatIntelSet that is specified by the ThreatIntelSet ID.
    execution: false
    name: aws-gd-get-threatintel-set
    outputs:
    - contextPath: AWS.GuardDuty.Detectors.ThreatIntelSet.ThreatIntelSetId
      description: The unique ID that specifies the ThreatIntelSet.
      type: string
    - contextPath: AWS.GuardDuty.Detectors.ThreatIntelSet.Format
      description: The format of the threatIntelSet.
      type: string
    - contextPath: AWS.GuardDuty.Detectors.ThreatIntelSet.Location
      description: The URI of the file that contains the ThreatIntelSet.
      type: string
    - contextPath: AWS.GuardDuty.Detectors.ThreatIntelSet.Name
      description: A user-friendly ThreatIntelSet name.
      type: string
    - contextPath: AWS.GuardDuty.Detectors.ThreatIntelSet.Status
      description: The status of threatIntelSet file uploaded.
      type: string
  - arguments:
    - default: false
      description: The detectorID that specifies the GuardDuty service whose ThreatIntelSets you want to list.
      isArray: false
      name: detectorId
      required: true
      secret: false
    - default: false
      description: The AWS Region, if not specified the default region will be used.
      isArray: false
      name: region
      required: false
      secret: false
    - default: false
      description: The Amazon Resource Name (ARN) of the role to assume.
      isArray: false
      name: roleArn
      required: false
      secret: false
    - default: false
      description: An identifier for the assumed role session.
      isArray: false
      name: roleSessionName
      required: false
      secret: false
    - default: false
      description: The duration, in seconds, of the role session. The value can range from 900 seconds (15 minutes) up to the maximum session duration setting for the role.
      isArray: false
      name: roleSessionDuration
      required: false
      secret: false
    - default: false
      defaultValue: '50'
      description: Number of total results to query.
      isArray: false
      name: limit
      required: false
      secret: false
    - default: false
      description: Specific page to query.
      isArray: false
      name: page
      required: false
      secret: false
    - default: false
      defaultValue: '50'
      description: Number of total results in each page.
      isArray: false
      name: page_size
      required: false
      secret: false
    deprecated: false
    description: Lists the ThreatIntelSets of the GuardDuty service specified by the detector ID.
    execution: false
    name: aws-gd-list-threatintel-sets
    outputs:
    - contextPath: AWS.GuardDuty.Detectors.ThreatIntelSet.ThreatIntelSetId
      description: The unique identifier for an threat intel set
      type: string
  - arguments:
    - default: false
      description: The detectorID that specifies the GuardDuty service whose ThreatIntelSet you want to update.
      isArray: false
      name: detectorId
      required: true
      secret: false
    - default: false
      description: The unique ID that specifies the ThreatIntelSet that you want to update.
      isArray: false
      name: threatIntelSetId
      required: false
      secret: false
    - auto: PREDEFINED
      default: false
      description: The updated boolean value that specifies whether the ThreatIntelSet is active or not.
      isArray: false
      name: activate
      predefined:
      - 'True'
      - 'False'
      required: false
      secret: false
    - default: false
      description: The updated URI of the file that contains the ThreatIntelSet. For example (https://s3.us-west-2.amazonaws.com/my-bucket/my-object-key).
      isArray: false
      name: location
      required: false
      secret: false
    - default: false
      description: The user-friendly ThreatIntelSet name.
      isArray: false
      name: name
      required: false
      secret: false
    - default: false
      description: The AWS Region, if not specified the default region will be used.
      isArray: false
      name: region
      required: false
      secret: false
    - default: false
      description: The Amazon Resource Name (ARN) of the role to assume.
      isArray: false
      name: roleArn
      required: false
      secret: false
    - default: false
      description: An identifier for the assumed role session.
      isArray: false
      name: roleSessionName
      required: false
      secret: false
    - default: false
      description: The duration, in seconds, of the role session. The value can range from 900 seconds (15 minutes) up to the maximum session duration setting for the role.
      isArray: false
      name: roleSessionDuration
      required: false
      secret: false
    deprecated: false
    description: Updates the ThreatIntelSet specified by ThreatIntelSet ID.
    execution: false
    name: aws-gd-update-threatintel-set
  - arguments:
    - default: false
      description: The ID of the detector that specifies the GuardDuty service whose findings you want to list.
      isArray: false
      name: detectorId
      required: true
      secret: false
    - default: false
      description: The AWS Region, if not specified the default region will be used.
      isArray: false
      name: region
      required: false
      secret: false
    - default: false
      description: The Amazon Resource Name (ARN) of the role to assume.
      isArray: false
      name: roleArn
      required: false
      secret: false
    - default: false
      description: An identifier for the assumed role session.
      isArray: false
      name: roleSessionName
      required: false
      secret: false
    - default: false
      description: The duration, in seconds, of the role session. The value can range from 900 seconds (15 minutes) up to the maximum session duration setting for the role.
      isArray: false
      name: roleSessionDuration
      required: false
      secret: false
    - default: false
      defaultValue: '50'
      description: Number of total results to query.
      isArray: false
      name: limit
      required: false
      secret: false
    - default: false
      description: Specific page to query.
      isArray: false
      name: page
      required: false
      secret: false
    - default: false
      defaultValue: '50'
      description: Number of total results in each page.
      isArray: false
      name: page_size
      required: false
      secret: false
    deprecated: false
    description: Lists Amazon GuardDuty findings for the specified detector ID.
    execution: false
    name: aws-gd-list-findings
    outputs:
    - contextPath: AWS.GuardDuty.Findings.FindingId
      description: The unique identifier for the Finding
      type: string
  - arguments:
    - default: false
      description: The ID of the detector that specifies the GuardDuty service whose findings you want to retrieve.
      isArray: false
      name: detectorId
      required: true
      secret: false
    - default: false
      description: IDs of the findings that you want to retrieve.
      isArray: false
      name: findingIds
      required: true
      secret: false
    - default: false
      description: The AWS Region, if not specified the default region will be used.
      isArray: false
      name: region
      required: false
      secret: false
    - default: false
      description: The Amazon Resource Name (ARN) of the role to assume.
      isArray: false
      name: roleArn
      required: false
      secret: false
    - default: false
      description: An identifier for the assumed role session.
      isArray: false
      name: roleSessionName
      required: false
      secret: false
    - default: false
      description: The duration, in seconds, of the role session. The value can range from 900 seconds (15 minutes) up to the maximum session duration setting for the role.
      isArray: false
      name: roleSessionDuration
      required: false
      secret: false
    - name: returnRawResponse
      description: Select 'true' to save all fields from the response to the context. Otherwise, complex fields will be stored in JSON format. Default value is False.
      required: false
      auto: PREDEFINED
      predefined:
      - 'true'
      - 'false'
      defaultValue: false
    deprecated: false
    description: Describes Amazon GuardDuty findings specified by finding IDs.
    execution: false
    name: aws-gd-get-findings
    outputs:
    - contextPath: 'AWS.GuardDuty.Findings.AccountId'
      description: The ID of the account in which the finding was generated.
      type: string
    - contextPath: 'AWS.GuardDuty.Findings.CreatedAt'
      description: The time and date when the finding was created.
      type: string
    - contextPath: 'AWS.GuardDuty.Findings.Description'
      description: The description of the finding.
      type: string
    - contextPath: 'AWS.GuardDuty.Findings.Region'
      description: The region where the finding was generated.
      type: string
    - contextPath: 'AWS.GuardDuty.Findings.Id'
      description: The ID of the finding.
      type: string
    - contextPath: 'AWS.GuardDuty.Findings.Title'
      description: The title of the finding.
      type: string
    - contextPath: 'AWS.GuardDuty.Findings.Severity'
      description: The severity of the finding.
      type: string
    - contextPath: 'AWS.GuardDuty.Findings.Type'
      description: The type of the finding.
      type: string
    - contextPath: 'AWS.GuardDuty.Findings.UpdatedAt'
      description: The time and date when the finding was last updated.
      type: string
    - contextPath: 'AWS.GuardDuty.Findings.Arn'
      description: The ARN of the finding.
      type: string
    - contextPath: 'AWS.GuardDuty.Findings.Confidence'
      description: The confidence score for the finding.
      type: string
    - contextPath: 'AWS.GuardDuty.Findings.Partition'
      description: The partition associated with the finding.
      type: string
    - contextPath: 'AWS.GuardDuty.Findings.ResourceType'
      description: The type of Amazon Web Services resource.
      type: string
    - contextPath: 'AWS.GuardDuty.Findings.SchemaVersion'
      description: The version of the schema used for the finding.
      type: string
    - contextPath: 'AWS.GuardDuty.Findings.Resource.AccessKeyDetails'
      description: The IAM access key details (IAM user information) of a user that engaged in the activity that prompted GuardDuty to generate a finding.
      type: string
    - contextPath: 'AWS.GuardDuty.Findings.Resource.InstanceDetails'
      description: The information about the EC2 instance associated with the activity that prompted GuardDuty to generate a finding.
      type: string
    - contextPath: 'AWS.GuardDuty.Findings.Resource.EksClusterDetails'
      description: Details about the EKS cluster involved in a Kubernetes finding.
      type: string
    - contextPath: 'AWS.GuardDuty.Findings.Resource.KubernetesDetails'
      description: Details about the Kubernetes user and workload involved in a Kubernetes finding.
      type: string
    - contextPath: 'AWS.GuardDuty.Findings.Resource.EbsVolumeDetails'
      description: Contains a list of scanned and skipped EBS volumes with details.
      type: string
    - contextPath: 'AWS.GuardDuty.Findings.Resource.EcsClusterDetails'
      description: Contains information about the details of the ECS cluster.
      type: string
    - contextPath: 'AWS.GuardDuty.Findings.Resource.ContainerDetails'
      description: Details of a container.
      type: string
    - contextPath: 'AWS.GuardDuty.Findings.Resource.S3BucketDetails'
      description: Contains information on the S3 bucket.
      type: string
    - contextPath: 'AWS.GuardDuty.Findings.Service'
      description: Contains additional information about the generated finding.
      type: string
  - arguments:
    - default: false
      description: The ID of the detector to create sample findings for.
      isArray: false
      name: detectorId
      required: true
      secret: false
    - default: false
      description: Types of sample findings that you want to generate. Separated by comma.
      isArray: false
      name: findingTypes
      required: false
      secret: false
    - default: false
      description: The AWS Region, if not specified the default region will be used.
      isArray: false
      name: region
      required: false
      secret: false
    - default: false
      description: The Amazon Resource Name (ARN) of the role to assume.
      isArray: false
      name: roleArn
      required: false
      secret: false
    - default: false
      description: An identifier for the assumed role session.
      isArray: false
      name: roleSessionName
      required: false
      secret: false
    - default: false
      description: The duration, in seconds, of the role session. The value can range from 900 seconds (15 minutes) up to the maximum session duration setting for the role.
      isArray: false
      name: roleSessionDuration
      required: false
      secret: false
    deprecated: false
    description: Generates example findings of types specified by the list of finding types. If 'NULL' is specified for findingTypes, the API generates example findings of all supported finding types.
    execution: false
    name: aws-gd-create-sample-findings
  - arguments:
    - default: false
      description: The ID of the detector that specifies the GuardDuty service whose findings you want to archive.
      isArray: false
      name: detectorId
      required: true
      secret: false
    - default: false
      description: IDs of the findings that you want to archive. Separated by comma.
      isArray: false
      name: findingIds
      required: false
      secret: false
    - default: false
      description: The AWS Region, if not specified the default region will be used.
      isArray: false
      name: region
      required: false
      secret: false
    - default: false
      description: The Amazon Resource Name (ARN) of the role to assume.
      isArray: false
      name: roleArn
      required: false
      secret: false
    - default: false
      description: An identifier for the assumed role session.
      isArray: false
      name: roleSessionName
      required: false
      secret: false
    - default: false
      description: The duration, in seconds, of the role session. The value can range from 900 seconds (15 minutes) up to the maximum session duration setting for the role.
      isArray: false
      name: roleSessionDuration
      required: false
      secret: false
    deprecated: false
    description: Archives Amazon GuardDuty findings specified by the list of finding IDs.
    execution: false
    name: aws-gd-archive-findings
  - arguments:
    - default: false
      description: The ID of the detector that specifies the GuardDuty service whose findings you want to unarchive.
      isArray: false
      name: detectorId
      required: true
      secret: false
    - default: false
      description: IDs of the findings that you want to unarchive.
      isArray: false
      name: findingIds
      required: false
      secret: false
    deprecated: false
    description: Unarchives Amazon GuardDuty findings specified by the list of finding IDs.
    execution: false
    name: aws-gd-unarchive-findings
  - arguments:
    - default: false
      description: The ID of the detector that specifies the GuardDuty service whose findings you want to mark as useful or not useful.
      isArray: false
      name: detectorId
      required: true
      secret: false
    - default: false
      description: IDs of the findings that you want to mark as useful or not useful.
      isArray: false
      name: findingIds
      required: false
      secret: false
    - default: false
      description: Additional feedback about the GuardDuty findings.
      isArray: false
      name: comments
      required: false
      secret: false
    - auto: PREDEFINED
      default: false
      description: Specify whether the finding was useful or not.
      isArray: false
      name: feedback
      predefined:
      - USEFUL
      - NOT_USEFUL
      required: false
      secret: false
    - default: false
      description: The AWS Region, if not specified the default region will be used.
      isArray: false
      name: region
      required: false
      secret: false
    - default: false
      description: The Amazon Resource Name (ARN) of the role to assume.
      isArray: false
      name: roleArn
      required: false
      secret: false
    - default: false
      description: An identifier for the assumed role session.
      isArray: false
      name: roleSessionName
      required: false
      secret: false
    - default: false
      description: The duration, in seconds, of the role session. The value can range from 900 seconds (15 minutes) up to the maximum session duration setting for the role.
      isArray: false
      name: roleSessionDuration
      required: false
      secret: false
    deprecated: false
    description: Marks specified Amazon GuardDuty findings as useful or not useful.
    execution: false
    name: aws-gd-update-findings-feedback
  - arguments:
    - default: false
      description: The ID of the detector that specifies the GuardDuty service whose members you want to retrieve.
      isArray: false
      name: detectorId
      required: true
      secret: false
    - default: false
      description: The AWS Region, if not specified the default region will be used.
      isArray: false
      name: region
      required: false
      secret: false
    - default: false
      description: The Amazon Resource Name (ARN) of the role to assume.
      isArray: false
      name: roleArn
      required: false
      secret: false
    - default: false
      description: An identifier for the assumed role session.
      isArray: false
      name: roleSessionName
      required: false
      secret: false
    - default: false
      description: The duration, in seconds, of the role session. The value can range from 900 seconds (15 minutes) up to the maximum session duration setting for the role.
      isArray: false
      name: roleSessionDuration
      required: false
      secret: false
    - default: false
      defaultValue: '50'
      description: Number of total results to query.
      isArray: false
      name: limit
      required: false
      secret: false
    - default: false
      description: Specific page to query.
      isArray: false
      name: page
      required: false
      secret: false
    - default: false
      defaultValue: '50'
      description: Number of total results in each page.
      isArray: false
      name: page_size
      required: false
      secret: false
    deprecated: false
    description: Describes Amazon GuardDuty members for the specified detector ID.
    execution: false
    name: aws-gd-list-members
    outputs:
    - contextPath: AWS.GuardDuty.Members.AccountId
      description: The unique account ID of the member.
      type: string
    - contextPath: AWS.GuardDuty.Members.DetectorId
      description: The unique detector ID of the member.
      type: string
    - contextPath: AWS.GuardDuty.Members.MasterId
      description: The unique detector ID of the master.
      type: string
    - contextPath: AWS.GuardDuty.Members.Email
      description: The email of the member.
      type: string
    - contextPath: AWS.GuardDuty.Members.RelationshipStatus
      description: The relationship  status of member.
      type: string
    - contextPath: AWS.GuardDuty.Members.InvitedAt
      description: The first time a member was invited.
      type: string
    - contextPath: AWS.GuardDuty.Members.UpdatedAt
      description: The time a member was last updated.
      type: string
  - arguments:
    - default: false
      description: The ID of the detector that specifies the GuardDuty service whose members you want to retrieve.
      isArray: false
      name: detectorId
      required: true
      secret: false
    - default: false
      description: The ID of the account that specifies the GuardDuty service whose details you want to retrieve.
      isArray: false
      name: accountIds
      required: true
      secret: false
    - default: false
      description: The AWS Region, if not specified the default region will be used.
      isArray: false
      name: region
      required: false
      secret: false
    - default: false
      description: The Amazon Resource Name (ARN) of the role to assume.
      isArray: false
      name: roleArn
      required: false
      secret: false
    - default: false
      description: An identifier for the assumed role session.
      isArray: false
      name: roleSessionName
      required: false
      secret: false
    - default: false
      description: The duration, in seconds, of the role session. The value can range from 900 seconds (15 minutes) up to the maximum session duration setting for the role.
      isArray: false
      name: roleSessionDuration
      required: false
      secret: false
    deprecated: false
    description: Describes Amazon GuardDuty members for the specified detector ID & account ID.
    execution: false
    name: aws-gd-get-members
    outputs:
    - contextPath: AWS.GuardDuty.Members.AccountId
      description: The unique account ID of the member.
      type: string
    - contextPath: AWS.GuardDuty.Members.DetectorId
      description: The unique detector ID of the member.
      type: string
    - contextPath: AWS.GuardDuty.Members.MasterId
      description: The unique detector ID of the master.
      type: string
    - contextPath: AWS.GuardDuty.Members.Email
      description: The email of the member.
      type: string
    - contextPath: AWS.GuardDuty.Members.RelationshipStatus
      description: The relationship  status of member.
      type: string
    - contextPath: AWS.GuardDuty.Members.InvitedAt
      description: The first time a member was invited.
      type: string
    - contextPath: AWS.GuardDuty.Members.UpdatedAt
      description: The time a member was last updated.
      type: string
<<<<<<< HEAD
  dockerimage: demisto/boto3py3:1.0.0.61872
=======
  dockerimage: demisto/boto3py3:1.0.0.63846
>>>>>>> a56da0f6
  feed: false
  isfetch: true
  longRunning: false
  longRunningPort: false
  runonce: false
  script: '-'
  subtype: python3
  type: python
tests:
- No tests
fromversion: 5.0.0
defaultmapperin: AWSGuardDuty - Incoming Mapper
defaultclassifier: AWSGuardDuty - Classifier<|MERGE_RESOLUTION|>--- conflicted
+++ resolved
@@ -1515,11 +1515,7 @@
     - contextPath: AWS.GuardDuty.Members.UpdatedAt
       description: The time a member was last updated.
       type: string
-<<<<<<< HEAD
-  dockerimage: demisto/boto3py3:1.0.0.61872
-=======
   dockerimage: demisto/boto3py3:1.0.0.63846
->>>>>>> a56da0f6
   feed: false
   isfetch: true
   longRunning: false
