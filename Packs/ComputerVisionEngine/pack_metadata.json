{
<<<<<<< HEAD
	"name": "ComputerVisionEngine",
	"description": "The ComputerVision Integration by using the Deep-learning library yolo-coco and OpenCV is able to recognize objects on photographs, i.e. planes, luggage, people, dogs, cats, etc.\nThe integration can be used in playbooks to extract objects on rasterized websites in phishing campaigns and making IOCs out of them.\nAdditionally, the integration is useful in CCTV systems significantly reducing the number of false - positives and creating custom workflows in XSOAR playbooks for on-prem physical security!",
	"support": "community",
	"currentVersion": "1.0.1",
	"author": "Maciej Drobniuch",
	"url": "drobniuch.pl",
	"email": "maciej@drobniuch.pl",
	"created": "2020-09-04T09:45:07Z",
	"categories": ["Utilities"],
	"tags": ["Machine Learning"],
	"useCases": [],
	"keywords": []
=======
    "name": "ComputerVisionEngine",
    "description": "The ComputerVision Integration by using the Deep-learning library yolo-coco and OpenCV is able to recognize objects on photographs, i.e. planes, luggage, people, dogs, cats, etc.\nThe integration can be used in playbooks to extract objects on rasterized websites in phishing campaigns and making IOCs out of them.\nAdditionally, the integration is useful in CCTV systems significantly reducing the number of false - positives and creating custom workflows in XSOAR playbooks for on-prem physical security!",
    "support": "community",
    "currentVersion": "1.0.1",
    "author": "Maciej Drobniuch",
    "url": "drobniuch.pl",
    "email": "maciej@drobniuch.pl",
    "created": "2020-09-04T09:45:07Z",
    "categories": [
        "Utilities"
    ],
    "tags": [
        "Machine Learning"
    ],
    "useCases": [],
    "keywords": []
>>>>>>> 7c1f53e7
}<|MERGE_RESOLUTION|>--- conflicted
+++ resolved
@@ -1,18 +1,4 @@
 {
-<<<<<<< HEAD
-	"name": "ComputerVisionEngine",
-	"description": "The ComputerVision Integration by using the Deep-learning library yolo-coco and OpenCV is able to recognize objects on photographs, i.e. planes, luggage, people, dogs, cats, etc.\nThe integration can be used in playbooks to extract objects on rasterized websites in phishing campaigns and making IOCs out of them.\nAdditionally, the integration is useful in CCTV systems significantly reducing the number of false - positives and creating custom workflows in XSOAR playbooks for on-prem physical security!",
-	"support": "community",
-	"currentVersion": "1.0.1",
-	"author": "Maciej Drobniuch",
-	"url": "drobniuch.pl",
-	"email": "maciej@drobniuch.pl",
-	"created": "2020-09-04T09:45:07Z",
-	"categories": ["Utilities"],
-	"tags": ["Machine Learning"],
-	"useCases": [],
-	"keywords": []
-=======
     "name": "ComputerVisionEngine",
     "description": "The ComputerVision Integration by using the Deep-learning library yolo-coco and OpenCV is able to recognize objects on photographs, i.e. planes, luggage, people, dogs, cats, etc.\nThe integration can be used in playbooks to extract objects on rasterized websites in phishing campaigns and making IOCs out of them.\nAdditionally, the integration is useful in CCTV systems significantly reducing the number of false - positives and creating custom workflows in XSOAR playbooks for on-prem physical security!",
     "support": "community",
@@ -29,5 +15,4 @@
     ],
     "useCases": [],
     "keywords": []
->>>>>>> 7c1f53e7
 }