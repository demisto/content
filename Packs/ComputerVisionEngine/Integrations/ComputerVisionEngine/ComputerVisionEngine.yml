category: Utilities
commonfields:
  id: Computer Vision Engine
  version: -1
configuration: []
description: |-
  This integration is processing images or movies and detects objects on them by using Machine Learning.
  It is using OpenCV with:
  YOLO COCO
display: Computer Vision Engine
name: Computer Vision Engine
script:
  commands:
  - arguments:
    - description: Image EntryID
      name: entryid
      required: true
    - defaultValue: '0.5'
      description: minimum probability to filter weak detections
      name: confidence
    - defaultValue: '0.3'
      description: threshold when applying non-maxima suppression
      name: threshold
    description: Detect objects on an picture using the yolo-coco ML
    name: yolo-coco-process-image
    outputs:
    - contextPath: ComputerVision
      description: The key holds down the information about detected objects in the picture
      type: Unknown
  dockerimage: demisto/yolo-coco:1.0.0.15530
<<<<<<< HEAD
=======
  runonce: false
>>>>>>> 9ddafcfd
  script: '-'
  subtype: python3
  type: python
tests:
- No tests (auto formatted)
fromversion: 6.0.0<|MERGE_RESOLUTION|>--- conflicted
+++ resolved
@@ -28,10 +28,7 @@
       description: The key holds down the information about detected objects in the picture
       type: Unknown
   dockerimage: demisto/yolo-coco:1.0.0.15530
-<<<<<<< HEAD
-=======
   runonce: false
->>>>>>> 9ddafcfd
   script: '-'
   subtype: python3
   type: python
