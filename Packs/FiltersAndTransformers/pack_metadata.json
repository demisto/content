--- conflicted
+++ resolved
@@ -2,11 +2,7 @@
     "name": "Filters And Transformers",
     "description": "Frequently used filters and transformers pack.",
     "support": "xsoar",
-<<<<<<< HEAD
-    "currentVersion": "1.2.36",
-=======
     "currentVersion": "1.2.68",
->>>>>>> 90cf3b88
     "author": "Cortex XSOAR",
     "url": "https://www.paloaltonetworks.com/cortex",
     "email": "",
