--- conflicted
+++ resolved
@@ -3,9 +3,4 @@
 
 ##### URLEncode
 
-<<<<<<< HEAD
-- Fixed an issue where the transformer disabled in Cortex XSOAR 8.
-- Updated the Docker image to: *demisto/python3:3.10.11.57890*.
-=======
 - Fixed an issue where the transformer was disabled in Cortex XSOAR 8.
->>>>>>> 9c6ec934
