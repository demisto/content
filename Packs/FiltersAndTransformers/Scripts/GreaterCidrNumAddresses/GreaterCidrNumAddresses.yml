args:
- default: false
  description: IP/CIDR, e.g. 192.168.0.0/24
  isArray: false
  name: left
  required: true
  secret: false
- default: false
  description: The number of addresses to be greater from.
  isArray: false
  name: right
  required: true
  secret: false
comment: Check if number of availble addresses in IPv4 or IPv6 CIDR is greater than given number.
commonfields:
  id: GreaterCidrNumAddresses
  version: -1
<<<<<<< HEAD
=======
enabled: true
>>>>>>> 0609baec
name: GreaterCidrNumAddresses
script: '-'
subtype: python3
system: false
tags:
- filter
timeout: '0'
type: python
dockerimage: demisto/python3:3.10.11.61265
fromversion: 5.0.0
tests:
- No tests (auto formatted)<|MERGE_RESOLUTION|>--- conflicted
+++ resolved
@@ -15,10 +15,7 @@
 commonfields:
   id: GreaterCidrNumAddresses
   version: -1
-<<<<<<< HEAD
-=======
 enabled: true
->>>>>>> 0609baec
 name: GreaterCidrNumAddresses
 script: '-'
 subtype: python3
