args:
- default: false
  description: IPv4/CIDR, e.g. 192.168.0.0/24
  isArray: false
  name: left
  required: true
  secret: false
- default: false
  description: The number of addresses to lower from.
  isArray: false
  name: right
  required: true
  secret: false
comment: Check if number of availble addresses in IPv4 CIDR is lower than given number.
commonfields:
  id: LowerCidrNumAddresses
  version: -1
<<<<<<< HEAD
=======
enabled: true
>>>>>>> 0609baec
name: LowerCidrNumAddresses
script: '-'
subtype: python3
system: false
tags:
- filter
timeout: '0'
type: python
dockerimage: demisto/python3:3.10.11.61265
fromversion: 5.0.0
tests:
- No tests (auto formatted)<|MERGE_RESOLUTION|>--- conflicted
+++ resolved
@@ -15,10 +15,7 @@
 commonfields:
   id: LowerCidrNumAddresses
   version: -1
-<<<<<<< HEAD
-=======
 enabled: true
->>>>>>> 0609baec
 name: LowerCidrNumAddresses
 script: '-'
 subtype: python3
