--- conflicted
+++ resolved
@@ -47,12 +47,8 @@
   description: When each element is given in a dictionary, specify the array it will be merged into (Choose from array1, array2, array1<array2, or array2<array1).
 scripttarget: 0
 subtype: python3
-<<<<<<< HEAD
-dockerimage: demisto/python3:3.10.11.56082
-=======
 runonce: false
 dockerimage: demisto/python3:3.10.12.63474
->>>>>>> f4a397e1
 runas: DBotWeakRole
 fromversion: 6.8.0
 tests:
