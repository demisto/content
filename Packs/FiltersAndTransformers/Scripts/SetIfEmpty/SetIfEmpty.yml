--- conflicted
+++ resolved
@@ -26,10 +26,7 @@
 commonfields:
   id: SetIfEmpty
   version: -1
-<<<<<<< HEAD
-=======
 enabled: true
->>>>>>> 0609baec
 name: SetIfEmpty
 script: '-'
 subtype: python3
