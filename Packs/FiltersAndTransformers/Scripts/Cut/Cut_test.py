from Cut import cut

import pytest
import demistomock as demisto
from Cut import main

@pytest.mark.parametrize('value,delimiter,fields,expected', [
    ('A-B-C-D-E', '-', '1,5', 'A-E'),
    ('a,ב,c', ',', '2,3', 'ב,c'),
])
def test_cut(value, delimiter, fields, expected):
    """
    Given:
        Case 1: A-B-C-D-E to split by - from char 1 to 5
        Case 2: a,ב,c to split by , from char 2 to 3

    When:
        Running Cut

    Then:
        Case 1: Ensure A-E is returned
        Case 2: Ensure ב,c is returned
    """
    assert cut(value, fields, delimiter) == expected
<<<<<<< HEAD


@pytest.mark.parametrize('args', [
    {'value': 'a,ב,c', 'delimiter': ',', 'fields': '2,3'},
])
def test_cut_main(mocker, args):
    """
    Given:
        Case 1: A-B-C-D-E to split by - from char 1 to 5
    When:
        Running Cut
    Then:
        Case 1: Ensure A-E is returned
        demisto.results called
    """
    mocker.patch.object(demisto, 'args', return_value=args)
    mocker.patch.object(demisto, 'results')
    main()
    assert demisto.results.call_count == 1
=======
>>>>>>> c1eb10ba
<|MERGE_RESOLUTION|>--- conflicted
+++ resolved
@@ -22,7 +22,6 @@
         Case 2: Ensure ב,c is returned
     """
     assert cut(value, fields, delimiter) == expected
-<<<<<<< HEAD
 
 
 @pytest.mark.parametrize('args', [
@@ -41,6 +40,4 @@
     mocker.patch.object(demisto, 'args', return_value=args)
     mocker.patch.object(demisto, 'results')
     main()
-    assert demisto.results.call_count == 1
-=======
->>>>>>> c1eb10ba
+    assert demisto.results.call_count == 1