commonfields:
  id: Zabbix
  version: -1
name: Zabbix
display: Zabbix
category: Utilities
description: Allow integration with Zabbix api.
configuration:
- display: Url
  name: url
  defaultvalue: http://example.net
  type: 0
  required: true
- display: Credentials
  name: credentials
  defaultvalue: ""
  type: 9
  required: true
script:
  commands:
  - name: zabbix-execute-command
    arguments:
    - name: method
      required: true
      default: true
      auto: PREDEFINED
      predefined:
      - host.get
      description: Method to call on Zabbix API.
    - name: params
      description: JSON with params to send with call.
    outputs:
    - contextPath: Zabbix.Execute
      description: result.
      type: Unknown
    description: Execute command on Zabbix API.
  - name: test-module
    arguments: []
    description: Test if module is working.
  - name: zabbix-hostgroup-get
    arguments:
    - name: params_graphids
      description: Return only host groups that contain hosts or templates with the given graphs.
    - name: params_groupids
      description: Return only host groups with the given host group IDs.
    - name: params_hostids
      description: Return only host groups that contain the given hosts.
    - name: params_maintenanceids
      description: Return only host groups that are affected by the given maintenances.
    - name: params_monitored_hosts
      description: Return only host groups that contain monitored hosts.
    - name: params_real_hosts
      description: Return only host groups that contain hosts.
    - name: params_templated_hosts
      description: Return only host groups that contain templates.
    - name: params_templateids
      description: Return only host groups that contain the given templates.
    - name: params_triggerids
      description: Return only host groups that contain hosts or templates with the given triggers.
    - name: params_with_applications
      description: Return only host groups that contain hosts with applications.
    - name: params_with_graphs
      description: Return only host groups that contain hosts with graphs.
    - name: params_with_hosts_and_templates
      description: Return only host groups that contain hosts or templates.
    - name: params_with_httptests
      description: Return only host groups that contain hosts with web checks.
    - name: params_with_items
      description: Return only host groups that contain hosts or templates with items.
    - name: params_with_monitored_httptests
      description: Return only host groups that contain hosts with enabled web checks.
    - name: params_with_monitored_items
      description: Return only host groups that contain hosts or templates with enabled items.
    - name: params_with_monitored_triggers
      description: Return only host groups that contain hosts with enabled triggers. All of the items used in the trigger must also be enabled.
    - name: params_with_simple_graph_items
      description: Return only host groups that contain hosts with numeric items.
    - name: params_with_triggers
      description: Return only host groups that contain hosts with triggers.
    outputs:
    - contextPath: Zabbix.Hostgroup.groupid
      description: ID of the host group.
      type: string
    - contextPath: Zabbix.Hostgroup.name
      description: Name of the host group.
      type: string
    - contextPath: Zabbix.Hostgroup.flags
      description: Origin of the host group.
      type: number
    - contextPath: Zabbix.Hostgroup.internal
      description: Whether the group is used internally by the system.
      type: number
    description: Get host groups.
  - name: zabbix-host-get
    arguments:
    - name: params_groupids
      description: Return only hosts that belong to the given groups.
    - name: params_applicationids
      description: Return only hosts that have the given applications.
    - name: params_dserviceids
      description: Return only hosts that are related to the given discovered services.
    - name: params_graphids
      description: Return only hosts that have the given graphs.
    - name: params_hostids
      description: Return only hosts with the given host IDs.
    - name: params_httptestids
      description: Return only hosts that have the given web checks.
    - name: params_interfaceids
      description: Return only hosts that use the given interfaces.
    - name: params_itemids
      description: Return only hosts that have the given items.
    - name: params_maintenanceids
      description: Return only hosts that are affected by the given maintenances.
    - name: params_monitored_hosts
      description: Return only monitored hosts.
    - name: params_proxy_hosts
      description: Return only proxies.
    - name: params_proxyids
      description: Return only hosts that are monitored by the given proxies.
    - name: params_templated_hosts
      description: Return both hosts and templates.
    - name: params_templateids
      description: Return only hosts that are linked to the given templates.
    - name: params_triggerids
      description: Return only hosts that have the given triggers.
    - name: params_with_items
      description: Return only hosts that have items.
    - name: params_with_applications
      description: Return only hosts that have applications.
    - name: params_with_graphs
      description: Return only hosts that have graphs.
    - name: params_with_httptests
      description: Return only hosts that have web checks.
    - name: params_with_monitored_httptests
      description: Return only hosts that have enabled web checks.
    - name: params_with_monitored_items
      description: Return only hosts that have enabled items.
    - name: params_with_monitored_triggers
      description: Return only hosts that have enabled triggers. All of the items used in the trigger must also be enabled.
    - name: params_with_simple_graph_items
      description: Return only hosts that have items with numeric type of information.
    - name: params_with_triggers
      description: Return only hosts that have triggers.
    - name: params_withInventory
      description: Return only hosts that have inventory data.
    outputs:
    - contextPath: Zabbix.Host.hostid
      description: ID of the host.
      type: string
    - contextPath: Zabbix.Host.host
      description: Technical name of the host.
      type: string
    - contextPath: Zabbix.Host.available
      description: Availability of Zabbix agent.
      type: number
    - contextPath: Zabbix.Host.description
      description: Description of the host.
      type: string
    - contextPath: Zabbix.Host.disable_until
      description: The next polling time of an unavailable Zabbix agent.
      type: date
    - contextPath: Zabbix.Host.error
      description: Error text if Zabbix agent is unavailable.
      type: string
    - contextPath: Zabbix.Host.errors_from
      description: Time when Zabbix agent became unavailable.
      type: date
    - contextPath: Zabbix.Host.flags
      description: Origin of the host.
      type: number
    - contextPath: Zabbix.Host.inventory_mode
      description: (writeonly) Host inventory population mode.
      type: number
    - contextPath: Zabbix.Host.ipmi_authtype
      description: IPMI authentication algorithm.
      type: number
    - contextPath: Zabbix.Host.ipmi_available
      description: Availability of IPMI agent.
      type: number
    - contextPath: Zabbix.Host.ipmi_disable_until
      description: The next polling time of an unavailable IPMI agent.
      type: date
    - contextPath: Zabbix.Host.ipmi_error
      description: Error text if IPMI agent is unavailable.
      type: string
    - contextPath: Zabbix.Host.ipmi_errors_from
      description: Time when IPMI agent became unavailable.
      type: date
    - contextPath: Zabbix.Host.ipmi_password
      description: IPMI password.
      type: string
    - contextPath: Zabbix.Host.ipmi_privilege
      description: IPMI privilege level.
      type: number
    - contextPath: Zabbix.Host.ipmi_username
      description: IPMI username.
      type: string
    - contextPath: Zabbix.Host.jmx_available
      description: Availability of JMX agent.
      type: number
    - contextPath: Zabbix.Host.jmx_disable_until
      description: The next polling time of an unavailable JMX agent.
      type: date
    - contextPath: Zabbix.Host.jmx_error
      description: Error text if JMX agent is unavailable.
      type: string
    - contextPath: Zabbix.Host.jmx_errors_from
      description: Time when JMX agent became unavailable.
      type: date
    - contextPath: Zabbix.Host.maintenance_from
      description: Starting time of the effective maintenance.
      type: date
    - contextPath: Zabbix.Host.maintenance_status
      description: Effective maintenance status.
      type: number
    - contextPath: Zabbix.Host.maintenance_type
      description: Effective maintenance type.
      type: number
    - contextPath: Zabbix.Host.maintenanceid
      description: ID of the maintenance that is currently in effect on the host.
      type: string
    - contextPath: Zabbix.Host.name
      description: Visible name of the host.
      type: string
    - contextPath: Zabbix.Host.proxy_hostid
      description: ID of the proxy that is used to monitor the host.
      type: string
    - contextPath: Zabbix.Host.snmp_available
      description: Availability of SNMP agent.
      type: number
    - contextPath: Zabbix.Host.snmp_disable_until
      description: The next polling time of an unavailable SNMP agent.
      type: date
    - contextPath: Zabbix.Host.snmp_error
      description: Error text if SNMP agent is unavailable.
      type: string
    - contextPath: Zabbix.Host.snmp_errors_from
      description: Time when SNMP agent became unavailable.
      type: date
    - contextPath: Zabbix.Host.status
      description: Status and function of the host.
      type: number
    - contextPath: Zabbix.Host.tls_connect
      description: Connections to host.
      type: number
    - contextPath: Zabbix.Host.tls_accept
      description: Connections from host.
      type: number
    - contextPath: Zabbix.Host.tls_issuer
      description: Certificate issuer.
      type: string
    - contextPath: Zabbix.Host.tls_subject
      description: Certificate subject.
      type: string
    - contextPath: Zabbix.Host.tls_psk_identity
      description: PSK identity. Required if either tls_connect or tls_accept has PSK enabled.
      type: string
    - contextPath: Zabbix.Host.tls_psk
      description: The preshared key, at least 32 hex digits. Required if either tls_connect or tls_accept has PSK enabled.
      type: string
    description: Get hosts.
  - name: zabbix-trigger-get
    arguments:
    - name: params_triggerids
      description: Return only triggers with the given IDs.
    - name: params_groupids
      description: Return only triggers that belong to hosts from the given host groups.
    - name: params_templateids
      description: Return only triggers that belong to the given templates.
    - name: params_hostids
      description: Return only triggers that belong to the given hosts.
    - name: params_itemids
      description: Return only triggers that contain the given items.
    - name: params_applicationids
      description: Return only triggers that contain items from the given applications.
    - name: params_functions
      description: Return only triggers that use the given functions.
    - name: params_group
      description: Return only triggers that belong to hosts from the host group with the given name.
    - name: params_host
      description: Return only triggers that belong to host with the given name.
    - name: params_inherited
      description: If set to true return only triggers inherited from a template.
    - name: params_templated
      description: If set to true return only triggers that belong to templates.
    - name: params_monitored
      description: Return only enabled triggers that belong to monitored hosts and contain only enabled items.
    - name: params_active
      description: Return only enabled triggers that belong to monitored hosts.
    - name: params_maintenance
      description: If set to true return only enabled triggers that belong to hosts in maintenance.
    - name: params_withUnacknowledgedEvents
      description: Return only triggers that have unacknowledged events.
    - name: params_withAcknowledgedEvents
      description: Return only triggers with all events acknowledged.
    - name: params_withLastEventUnacknowledged
      description: Return only triggers with the last event unacknowledged.
    - name: params_skipDependent
      description: Skip triggers in a problem state that are dependent on other triggers. Note that the other triggers are ignored if disabled, have disabled items or disabled item hosts.
    - name: params_lastChangeSince
      description: Return only triggers that have changed their state after the given time (use timestamp format).
    - name: params_lastChangeTill
      description: Return only triggers that have changed their state before the given time (use timestamp format).
    - name: params_only_true
      description: Return only triggers that have recently been in a problem state.
    - name: params_min_severity
      description: Return only triggers with severity greater or equal than the given severity.
    - name: params_evaltype
      description: Rules for tag searching.
    - name: params_tags
      description: Return only triggers with given tags. Exact match by tag and case-sensitive or case-insensitive search by tag value depending on operator value.
    outputs:
    - contextPath: Zabbix.Trigger.triggerid
      description: ID of the trigger.
      type: string
    - contextPath: Zabbix.Trigger.description
      description: Name of the trigger.
      type: string
    - contextPath: Zabbix.Trigger.expression
      description: Reduced trigger expression.
      type: string
    - contextPath: Zabbix.Trigger.comments
      description: Additional description of the trigger.
      type: string
    - contextPath: Zabbix.Trigger.error
      description: Error text if there have been any problems when updating the state of the trigger.
      type: string
    - contextPath: Zabbix.Trigger.flags
      description: Origin of the trigger.
      type: number
    - contextPath: Zabbix.Trigger.lastchange
      description: Time when the trigger last changed its state.
      type: date
    - contextPath: Zabbix.Trigger.priority
      description: Severity of the trigger.
      type: number
    - contextPath: Zabbix.Trigger.state
      description: State of the trigger.
      type: number
    - contextPath: Zabbix.Trigger.status
      description: Whether the trigger is enabled or disabled.
      type: number
    - contextPath: Zabbix.Trigger.templateid
      description: ID of the parent template trigger.
      type: string
    - contextPath: Zabbix.Trigger.type
      description: Whether the trigger can generate multiple problem events.
      type: number
    - contextPath: Zabbix.Trigger.url
      description: URL associated with the trigger.
      type: string
    - contextPath: Zabbix.Trigger.value
      description: Whether the trigger is in OK or problem state.
      type: number
    - contextPath: Zabbix.Trigger.recovery_mode
      description: OK event generation mode.
      type: number
    - contextPath: Zabbix.Trigger.recovery_expression
      description: Reduced trigger recovery expression.
      type: string
    - contextPath: Zabbix.Trigger.correlation_mode
      description: OK event closes.
      type: number
    - contextPath: Zabbix.Trigger.correlation_tag
      description: Tag for matching.
      type: string
    - contextPath: Zabbix.Trigger.manual_close
      description: Allow manual close.
      type: number
    description: Get triggers.
  - name: zabbix-event-get
    arguments:
    - name: params_eventids
      description: Return only events with the given IDs.
    - name: params_groupids
      description: Return only events created by objects that belong to the given host groups.
    - name: params_hostids
      description: Return only events created by objects that belong to the given hosts.
    - name: params_objectids
      description: Return only events created by the given objects.
    - name: params_applicationids
      description: Return only events created by objects that belong to the given applications. Applies only if object is trigger or item.
    - name: params_source
      description: Return only events with the given type.
    - name: params_object
      description: Return only events created by objects of the given type.
    - name: params_acknowledged
      description: If set to true return only acknowledged events.
    - name: params_suppressed
      description: true - return only suppressed events;.
    - name: params_severities
      description: Return only events with given event severities. Applies only if object is trigger.
    - name: params_evaltype
      description: Rules for tag searching.
    - name: params_tags
      description: Return only events with given tags. Exact match by tag and case-insensitive search by value and operator.
    - name: params_eventid_from
      description: Return only events with IDs greater or equal to the given ID.
    - name: params_eventid_till
      description: Return only events with IDs less or equal to the given ID.
    - name: params_time_from
      description: Return only events that have been created after or at the given time (use timestamp format).
    - name: params_time_till
      description: Return only events that have been created before or at the given time (use timestamp format).
    - name: params_problem_time_from
      description: Returns only events that were in the problem state starting with problem_time_from. Applies only if the source is trigger event and object is trigger. Mandatory if problem_time_till is specified (use timestamp format).
    - name: params_problem_time_till
      description: Returns only events that were in the problem state until problem_time_till. Applies only if the source is trigger event and object is trigger. Mandatory if problem_time_from is specified (use timestamp format).
    - name: params_value
      description: Return only events with the given values.
    outputs:
    - contextPath: Zabbix.Event.eventid
      description: ID of the event.
      type: string
    - contextPath: Zabbix.Event.source
      description: Type of the event.
      type: number
    - contextPath: Zabbix.Event.object
      description: Type of object that is related to the event.
      type: number
    - contextPath: Zabbix.Event.objectid
      description: ID of the related object.
      type: string
    - contextPath: Zabbix.Event.acknowledged
      description: Whether the event has been acknowledged.
      type: number
    - contextPath: Zabbix.Event.clock
      description: Time when the event was created.
      type: date
    - contextPath: Zabbix.Event.ns
      description: Nanoseconds when the event was created.
      type: number
    - contextPath: Zabbix.Event.name
      description: Resolved event name.
      type: string
    - contextPath: Zabbix.Event.value
      description: State of the related object.
      type: number
    - contextPath: Zabbix.Event.severity
      description: Event current severity.
      type: number
    - contextPath: Zabbix.Event.r_eventid
      description: Recovery event ID.
      type: string
    - contextPath: Zabbix.Event.c_eventid
      description: ID of the event that was used to override (close) current event under global correlation rule. See correlationid to identify exact correlation rule.
      type: string
    - contextPath: Zabbix.Event.correlationid
      description: ID of the correlation rule that generated closing of the problem.
      type: string
    - contextPath: Zabbix.Event.userid
      description: User ID if the event was manually closed.
      type: string
    - contextPath: Zabbix.Event.suppressed
      description: Whether the event is suppressed.
      type: number
    description: Get events.
<<<<<<< HEAD
  dockerimage: demisto/py3-tools:1.0.0.82341
=======
  dockerimage: demisto/py3-tools:1.0.0.83687
>>>>>>> 19e52d5b
  runonce: false
  script: '-'
  type: python
  subtype: python3
fromversion: 5.0.0
tests:
- No tests (auto formatted)<|MERGE_RESOLUTION|>--- conflicted
+++ resolved
@@ -455,11 +455,7 @@
       description: Whether the event is suppressed.
       type: number
     description: Get events.
-<<<<<<< HEAD
-  dockerimage: demisto/py3-tools:1.0.0.82341
-=======
   dockerimage: demisto/py3-tools:1.0.0.83687
->>>>>>> 19e52d5b
   runonce: false
   script: '-'
   type: python
