commonfields:
  id: Zabbix
  version: -1
name: Zabbix
display: Zabbix
category: Utilities
description: Allow integration with Zabbix api.
configuration:
- display: Url
  name: url
  defaultvalue: http://example.net
  type: 0
  required: true
- display: Credentials
  name: credentials
  defaultvalue: ""
  type: 9
  required: true
script:
  commands:
  - name: zabbix-execute-command
    arguments:
    - name: method
      required: true
      default: true
      auto: PREDEFINED
      predefined:
      - host.get
      description: Method to call on Zabbix API.
    - name: params
      description: JSON with params to send with call.
    outputs:
    - contextPath: Zabbix.Execute
      description: result.
      type: Unknown
    description: Execute command on Zabbix API.
  - name: test-module
    arguments: []
    description: Test if module is working.
  - name: zabbix-hostgroup-get
    arguments:
    - name: params_graphids
      description: Return only host groups that contain hosts or templates with the given graphs.
    - name: params_groupids
      description: Return only host groups with the given host group IDs.
    - name: params_hostids
      description: Return only host groups that contain the given hosts.
    - name: params_maintenanceids
      description: Return only host groups that are affected by the given maintenances.
    - name: params_monitored_hosts
      description: Return only host groups that contain monitored hosts.
    - name: params_real_hosts
      description: Return only host groups that contain hosts.
    - name: params_templated_hosts
      description: Return only host groups that contain templates.
    - name: params_templateids
      description: Return only host groups that contain the given templates.
    - name: params_triggerids
      description: Return only host groups that contain hosts or templates with the given triggers.
    - name: params_with_applications
      description: Return only host groups that contain hosts with applications.
    - name: params_with_graphs
      description: Return only host groups that contain hosts with graphs.
    - name: params_with_hosts_and_templates
      description: Return only host groups that contain hosts or templates.
    - name: params_with_httptests
      description: Return only host groups that contain hosts with web checks.
    - name: params_with_items
      description: Return only host groups that contain hosts or templates with items.
    - name: params_with_monitored_httptests
      description: Return only host groups that contain hosts with enabled web checks.
    - name: params_with_monitored_items
      description: Return only host groups that contain hosts or templates with enabled items.
    - name: params_with_monitored_triggers
      description: Return only host groups that contain hosts with enabled triggers. All of the items used in the trigger must also be enabled.
    - name: params_with_simple_graph_items
      description: Return only host groups that contain hosts with numeric items.
    - name: params_with_triggers
      description: Return only host groups that contain hosts with triggers.
    outputs:
    - contextPath: Zabbix.Hostgroup.groupid
      description: ID of the host group.
      type: string
    - contextPath: Zabbix.Hostgroup.name
      description: Name of the host group.
      type: string
    - contextPath: Zabbix.Hostgroup.flags
      description: Origin of the host group.
      type: number
    - contextPath: Zabbix.Hostgroup.internal
      description: Whether the group is used internally by the system.
      type: number
    description: Get host groups.
  - name: zabbix-host-get
    arguments:
    - name: params_groupids
      description: Return only hosts that belong to the given groups.
    - name: params_applicationids
      description: Return only hosts that have the given applications.
    - name: params_dserviceids
      description: Return only hosts that are related to the given discovered services.
    - name: params_graphids
      description: Return only hosts that have the given graphs.
    - name: params_hostids
      description: Return only hosts with the given host IDs.
    - name: params_httptestids
      description: Return only hosts that have the given web checks.
    - name: params_interfaceids
      description: Return only hosts that use the given interfaces.
    - name: params_itemids
      description: Return only hosts that have the given items.
    - name: params_maintenanceids
      description: Return only hosts that are affected by the given maintenances.
    - name: params_monitored_hosts
      description: Return only monitored hosts.
    - name: params_proxy_hosts
      description: Return only proxies.
    - name: params_proxyids
      description: Return only hosts that are monitored by the given proxies.
    - name: params_templated_hosts
      description: Return both hosts and templates.
    - name: params_templateids
      description: Return only hosts that are linked to the given templates.
    - name: params_triggerids
      description: Return only hosts that have the given triggers.
    - name: params_with_items
      description: Return only hosts that have items.
    - name: params_with_applications
      description: Return only hosts that have applications.
    - name: params_with_graphs
      description: Return only hosts that have graphs.
    - name: params_with_httptests
      description: Return only hosts that have web checks.
    - name: params_with_monitored_httptests
      description: Return only hosts that have enabled web checks.
    - name: params_with_monitored_items
      description: Return only hosts that have enabled items.
    - name: params_with_monitored_triggers
      description: Return only hosts that have enabled triggers. All of the items used in the trigger must also be enabled.
    - name: params_with_simple_graph_items
      description: Return only hosts that have items with numeric type of information.
    - name: params_with_triggers
      description: Return only hosts that have triggers.
    - name: params_withInventory
      description: Return only hosts that have inventory data.
    outputs:
    - contextPath: Zabbix.Host.hostid
      description: ID of the host.
      type: string
    - contextPath: Zabbix.Host.host
      description: Technical name of the host.
      type: string
    - contextPath: Zabbix.Host.available
      description: Availability of Zabbix agent.
      type: number
    - contextPath: Zabbix.Host.description
      description: Description of the host.
      type: string
    - contextPath: Zabbix.Host.disable_until
      description: The next polling time of an unavailable Zabbix agent.
      type: date
    - contextPath: Zabbix.Host.error
      description: Error text if Zabbix agent is unavailable.
      type: string
    - contextPath: Zabbix.Host.errors_from
      description: Time when Zabbix agent became unavailable.
      type: date
    - contextPath: Zabbix.Host.flags
      description: Origin of the host.
      type: number
    - contextPath: Zabbix.Host.inventory_mode
      description: (writeonly) Host inventory population mode.
      type: number
    - contextPath: Zabbix.Host.ipmi_authtype
      description: IPMI authentication algorithm.
      type: number
    - contextPath: Zabbix.Host.ipmi_available
      description: Availability of IPMI agent.
      type: number
    - contextPath: Zabbix.Host.ipmi_disable_until
      description: The next polling time of an unavailable IPMI agent.
      type: date
    - contextPath: Zabbix.Host.ipmi_error
      description: Error text if IPMI agent is unavailable.
      type: string
    - contextPath: Zabbix.Host.ipmi_errors_from
      description: Time when IPMI agent became unavailable.
      type: date
    - contextPath: Zabbix.Host.ipmi_password
      description: IPMI password.
      type: string
    - contextPath: Zabbix.Host.ipmi_privilege
      description: IPMI privilege level.
      type: number
    - contextPath: Zabbix.Host.ipmi_username
      description: IPMI username.
      type: string
    - contextPath: Zabbix.Host.jmx_available
      description: Availability of JMX agent.
      type: number
    - contextPath: Zabbix.Host.jmx_disable_until
      description: The next polling time of an unavailable JMX agent.
      type: date
    - contextPath: Zabbix.Host.jmx_error
      description: Error text if JMX agent is unavailable.
      type: string
    - contextPath: Zabbix.Host.jmx_errors_from
      description: Time when JMX agent became unavailable.
      type: date
    - contextPath: Zabbix.Host.maintenance_from
      description: Starting time of the effective maintenance.
      type: date
    - contextPath: Zabbix.Host.maintenance_status
      description: Effective maintenance status.
      type: number
    - contextPath: Zabbix.Host.maintenance_type
      description: Effective maintenance type.
      type: number
    - contextPath: Zabbix.Host.maintenanceid
      description: ID of the maintenance that is currently in effect on the host.
      type: string
    - contextPath: Zabbix.Host.name
      description: Visible name of the host.
      type: string
    - contextPath: Zabbix.Host.proxy_hostid
      description: ID of the proxy that is used to monitor the host.
      type: string
    - contextPath: Zabbix.Host.snmp_available
      description: Availability of SNMP agent.
      type: number
    - contextPath: Zabbix.Host.snmp_disable_until
      description: The next polling time of an unavailable SNMP agent.
      type: date
    - contextPath: Zabbix.Host.snmp_error
      description: Error text if SNMP agent is unavailable.
      type: string
    - contextPath: Zabbix.Host.snmp_errors_from
      description: Time when SNMP agent became unavailable.
      type: date
    - contextPath: Zabbix.Host.status
      description: Status and function of the host.
      type: number
    - contextPath: Zabbix.Host.tls_connect
      description: Connections to host.
      type: number
    - contextPath: Zabbix.Host.tls_accept
      description: Connections from host.
      type: number
    - contextPath: Zabbix.Host.tls_issuer
      description: Certificate issuer.
      type: string
    - contextPath: Zabbix.Host.tls_subject
      description: Certificate subject.
      type: string
    - contextPath: Zabbix.Host.tls_psk_identity
      description: PSK identity. Required if either tls_connect or tls_accept has PSK enabled.
      type: string
    - contextPath: Zabbix.Host.tls_psk
      description: The preshared key, at least 32 hex digits. Required if either tls_connect or tls_accept has PSK enabled.
      type: string
    description: Get hosts.
  - name: zabbix-trigger-get
    arguments:
    - name: params_triggerids
      description: Return only triggers with the given IDs.
    - name: params_groupids
      description: Return only triggers that belong to hosts from the given host groups.
    - name: params_templateids
      description: Return only triggers that belong to the given templates.
    - name: params_hostids
      description: Return only triggers that belong to the given hosts.
    - name: params_itemids
      description: Return only triggers that contain the given items.
    - name: params_applicationids
      description: Return only triggers that contain items from the given applications.
    - name: params_functions
      description: Return only triggers that use the given functions.
    - name: params_group
      description: Return only triggers that belong to hosts from the host group with the given name.
    - name: params_host
      description: Return only triggers that belong to host with the given name.
    - name: params_inherited
      description: If set to true return only triggers inherited from a template.
    - name: params_templated
      description: If set to true return only triggers that belong to templates.
    - name: params_monitored
      description: Return only enabled triggers that belong to monitored hosts and contain only enabled items.
    - name: params_active
      description: Return only enabled triggers that belong to monitored hosts.
    - name: params_maintenance
      description: If set to true return only enabled triggers that belong to hosts in maintenance.
    - name: params_withUnacknowledgedEvents
      description: Return only triggers that have unacknowledged events.
    - name: params_withAcknowledgedEvents
      description: Return only triggers with all events acknowledged.
    - name: params_withLastEventUnacknowledged
      description: Return only triggers with the last event unacknowledged.
    - name: params_skipDependent
      description: Skip triggers in a problem state that are dependent on other triggers. Note that the other triggers are ignored if disabled, have disabled items or disabled item hosts.
    - name: params_lastChangeSince
      description: Return only triggers that have changed their state after the given time (use timestamp format).
    - name: params_lastChangeTill
      description: Return only triggers that have changed their state before the given time (use timestamp format).
    - name: params_only_true
      description: Return only triggers that have recently been in a problem state.
    - name: params_min_severity
      description: Return only triggers with severity greater or equal than the given severity.
    - name: params_evaltype
      description: Rules for tag searching.
    - name: params_tags
      description: Return only triggers with given tags. Exact match by tag and case-sensitive or case-insensitive search by tag value depending on operator value.
    outputs:
    - contextPath: Zabbix.Trigger.triggerid
      description: ID of the trigger.
      type: string
    - contextPath: Zabbix.Trigger.description
      description: Name of the trigger.
      type: string
    - contextPath: Zabbix.Trigger.expression
      description: Reduced trigger expression.
      type: string
    - contextPath: Zabbix.Trigger.comments
      description: Additional description of the trigger.
      type: string
    - contextPath: Zabbix.Trigger.error
      description: Error text if there have been any problems when updating the state of the trigger.
      type: string
    - contextPath: Zabbix.Trigger.flags
      description: Origin of the trigger.
      type: number
    - contextPath: Zabbix.Trigger.lastchange
      description: Time when the trigger last changed its state.
      type: date
    - contextPath: Zabbix.Trigger.priority
      description: Severity of the trigger.
      type: number
    - contextPath: Zabbix.Trigger.state
      description: State of the trigger.
      type: number
    - contextPath: Zabbix.Trigger.status
      description: Whether the trigger is enabled or disabled.
      type: number
    - contextPath: Zabbix.Trigger.templateid
      description: ID of the parent template trigger.
      type: string
    - contextPath: Zabbix.Trigger.type
      description: Whether the trigger can generate multiple problem events.
      type: number
    - contextPath: Zabbix.Trigger.url
      description: URL associated with the trigger.
      type: string
    - contextPath: Zabbix.Trigger.value
      description: Whether the trigger is in OK or problem state.
      type: number
    - contextPath: Zabbix.Trigger.recovery_mode
      description: OK event generation mode.
      type: number
    - contextPath: Zabbix.Trigger.recovery_expression
      description: Reduced trigger recovery expression.
      type: string
    - contextPath: Zabbix.Trigger.correlation_mode
      description: OK event closes.
      type: number
    - contextPath: Zabbix.Trigger.correlation_tag
      description: Tag for matching.
      type: string
    - contextPath: Zabbix.Trigger.manual_close
      description: Allow manual close.
      type: number
    description: Get triggers.
  - name: zabbix-event-get
    arguments:
    - name: params_eventids
      description: Return only events with the given IDs.
    - name: params_groupids
      description: Return only events created by objects that belong to the given host groups.
    - name: params_hostids
      description: Return only events created by objects that belong to the given hosts.
    - name: params_objectids
      description: Return only events created by the given objects.
    - name: params_applicationids
      description: Return only events created by objects that belong to the given applications. Applies only if object is trigger or item.
    - name: params_source
      description: Return only events with the given type.
    - name: params_object
      description: Return only events created by objects of the given type.
    - name: params_acknowledged
      description: If set to true return only acknowledged events.
    - name: params_suppressed
      description: true - return only suppressed events;.
    - name: params_severities
      description: Return only events with given event severities. Applies only if object is trigger.
    - name: params_evaltype
      description: Rules for tag searching.
    - name: params_tags
      description: Return only events with given tags. Exact match by tag and case-insensitive search by value and operator.
    - name: params_eventid_from
      description: Return only events with IDs greater or equal to the given ID.
    - name: params_eventid_till
      description: Return only events with IDs less or equal to the given ID.
    - name: params_time_from
      description: Return only events that have been created after or at the given time (use timestamp format).
    - name: params_time_till
      description: Return only events that have been created before or at the given time (use timestamp format).
    - name: params_problem_time_from
      description: Returns only events that were in the problem state starting with problem_time_from. Applies only if the source is trigger event and object is trigger. Mandatory if problem_time_till is specified (use timestamp format).
    - name: params_problem_time_till
      description: Returns only events that were in the problem state until problem_time_till. Applies only if the source is trigger event and object is trigger. Mandatory if problem_time_from is specified (use timestamp format).
    - name: params_value
      description: Return only events with the given values.
    outputs:
    - contextPath: Zabbix.Event.eventid
      description: ID of the event.
      type: string
    - contextPath: Zabbix.Event.source
      description: Type of the event.
      type: number
    - contextPath: Zabbix.Event.object
      description: Type of object that is related to the event.
      type: number
    - contextPath: Zabbix.Event.objectid
      description: ID of the related object.
      type: string
    - contextPath: Zabbix.Event.acknowledged
      description: Whether the event has been acknowledged.
      type: number
    - contextPath: Zabbix.Event.clock
      description: Time when the event was created.
      type: date
    - contextPath: Zabbix.Event.ns
      description: Nanoseconds when the event was created.
      type: number
    - contextPath: Zabbix.Event.name
      description: Resolved event name.
      type: string
    - contextPath: Zabbix.Event.value
      description: State of the related object.
      type: number
    - contextPath: Zabbix.Event.severity
      description: Event current severity.
      type: number
    - contextPath: Zabbix.Event.r_eventid
      description: Recovery event ID.
      type: string
    - contextPath: Zabbix.Event.c_eventid
      description: ID of the event that was used to override (close) current event under global correlation rule. See correlationid to identify exact correlation rule.
      type: string
    - contextPath: Zabbix.Event.correlationid
      description: ID of the correlation rule that generated closing of the problem.
      type: string
    - contextPath: Zabbix.Event.userid
      description: User ID if the event was manually closed.
      type: string
    - contextPath: Zabbix.Event.suppressed
      description: Whether the event is suppressed.
      type: number
    description: Get events.
<<<<<<< HEAD
  dockerimage: demisto/py3-tools:1.0.0.79870
=======
  dockerimage: demisto/py3-tools:1.0.0.87415
>>>>>>> 90cf3b88
  runonce: false
  script: '-'
  type: python
  subtype: python3
fromversion: 5.0.0
tests:
- No tests (auto formatted)<|MERGE_RESOLUTION|>--- conflicted
+++ resolved
@@ -455,11 +455,7 @@
       description: Whether the event is suppressed.
       type: number
     description: Get events.
-<<<<<<< HEAD
-  dockerimage: demisto/py3-tools:1.0.0.79870
-=======
   dockerimage: demisto/py3-tools:1.0.0.87415
->>>>>>> 90cf3b88
   runonce: false
   script: '-'
   type: python
