commonfields:
  id: Zabbix
  version: -1
name: Zabbix
display: Zabbix
category: Utilities
description: Allow integration with Zabbix api
configuration:
- display: Url
  name: url
  defaultvalue: http://example.net
  type: 0
  required: true
- display: Credentials
  name: credentials
  defaultvalue: ""
  type: 9
  required: true
script:
  commands:
  - name: zabbix-execute-command
    arguments:
    - name: method
      required: true
      default: true
      auto: PREDEFINED
      predefined:
      - host.get
      description: Method to call on Zabbix API
    - name: params
      description: JSON with params to send with call
    outputs:
    - contextPath: Zabbix.Execute
      description: result
      type: Unknown
    description: Execute command on Zabbix API
  - name: test-module
    arguments: []
    description: Test if module is working
  - name: zabbix-hostgroup-get
    arguments:
    - name: params_graphids
      description: Return only host groups that contain hosts or templates with the given graphs.
    - name: params_groupids
      description: Return only host groups with the given host group IDs.
    - name: params_hostids
      description: Return only host groups that contain the given hosts.
    - name: params_maintenanceids
      description: Return only host groups that are affected by the given maintenances.
    - name: params_monitored_hosts
      description: Return only host groups that contain monitored hosts.
    - name: params_real_hosts
      description: Return only host groups that contain hosts.
    - name: params_templated_hosts
      description: Return only host groups that contain templates.
    - name: params_templateids
      description: Return only host groups that contain the given templates.
    - name: params_triggerids
      description: Return only host groups that contain hosts or templates with the given triggers.
    - name: params_with_applications
      description: Return only host groups that contain hosts with applications.
    - name: params_with_graphs
      description: Return only host groups that contain hosts with graphs.
    - name: params_with_hosts_and_templates
      description: Return only host groups that contain hosts or templates.
    - name: params_with_httptests
      description: Return only host groups that contain hosts with web checks.
    - name: params_with_items
      description: Return only host groups that contain hosts or templates with items.
    - name: params_with_monitored_httptests
      description: Return only host groups that contain hosts with enabled web checks.
    - name: params_with_monitored_items
      description: Return only host groups that contain hosts or templates with enabled items.
    - name: params_with_monitored_triggers
      description: Return only host groups that contain hosts with enabled triggers. All of the items used in the trigger must also be enabled.
    - name: params_with_simple_graph_items
      description: Return only host groups that contain hosts with numeric items.
    - name: params_with_triggers
      description: Return only host groups that contain hosts with triggers.
    outputs:
    - contextPath: Zabbix.Hostgroup.groupid
      description: ID of the host group
      type: string
    - contextPath: Zabbix.Hostgroup.name
      description: Name of the host group
      type: string
    - contextPath: Zabbix.Hostgroup.flags
      description: Origin of the host group
      type: number
    - contextPath: Zabbix.Hostgroup.internal
      description: Whether the group is used internally by the system.
      type: number
    description: Get host groups
  - name: zabbix-host-get
    arguments:
    - name: params_groupids
      description: Return only hosts that belong to the given groups.
    - name: params_applicationids
      description: Return only hosts that have the given applications.
    - name: params_dserviceids
      description: Return only hosts that are related to the given discovered services.
    - name: params_graphids
      description: Return only hosts that have the given graphs.
    - name: params_hostids
      description: Return only hosts with the given host IDs.
    - name: params_httptestids
      description: Return only hosts that have the given web checks.
    - name: params_interfaceids
      description: Return only hosts that use the given interfaces.
    - name: params_itemids
      description: Return only hosts that have the given items.
    - name: params_maintenanceids
      description: Return only hosts that are affected by the given maintenances.
    - name: params_monitored_hosts
      description: Return only monitored hosts.
    - name: params_proxy_hosts
      description: Return only proxies.
    - name: params_proxyids
      description: Return only hosts that are monitored by the given proxies.
    - name: params_templated_hosts
      description: Return both hosts and templates.
    - name: params_templateids
      description: Return only hosts that are linked to the given templates.
    - name: params_triggerids
      description: Return only hosts that have the given triggers.
    - name: params_with_items
      description: Return only hosts that have items.
    - name: params_with_applications
      description: Return only hosts that have applications.
    - name: params_with_graphs
      description: Return only hosts that have graphs.
    - name: params_with_httptests
      description: Return only hosts that have web checks.
    - name: params_with_monitored_httptests
      description: Return only hosts that have enabled web checks.
    - name: params_with_monitored_items
      description: Return only hosts that have enabled items.
    - name: params_with_monitored_triggers
      description: Return only hosts that have enabled triggers. All of the items used in the trigger must also be enabled.
    - name: params_with_simple_graph_items
      description: Return only hosts that have items with numeric type of information.
    - name: params_with_triggers
      description: Return only hosts that have triggers.
    - name: params_withInventory
      description: Return only hosts that have inventory data.
    outputs:
    - contextPath: Zabbix.Host.hostid
      description: ID of the host.
      type: string
    - contextPath: Zabbix.Host.host
      description: Technical name of the host.
      type: string
    - contextPath: Zabbix.Host.available
      description: Availability of Zabbix agent.
      type: number
    - contextPath: Zabbix.Host.description
      description: Description of the host.
      type: string
    - contextPath: Zabbix.Host.disable_until
      description: The next polling time of an unavailable Zabbix agent.
      type: date
    - contextPath: Zabbix.Host.error
      description: Error text if Zabbix agent is unavailable.
      type: string
    - contextPath: Zabbix.Host.errors_from
      description: Time when Zabbix agent became unavailable.
      type: date
    - contextPath: Zabbix.Host.flags
      description: Origin of the host.
      type: number
    - contextPath: Zabbix.Host.inventory_mode
      description: (writeonly) Host inventory population mode.
      type: number
    - contextPath: Zabbix.Host.ipmi_authtype
      description: IPMI authentication algorithm.
      type: number
    - contextPath: Zabbix.Host.ipmi_available
      description: Availability of IPMI agent.
      type: number
    - contextPath: Zabbix.Host.ipmi_disable_until
      description: The next polling time of an unavailable IPMI agent.
      type: date
    - contextPath: Zabbix.Host.ipmi_error
      description: Error text if IPMI agent is unavailable.
      type: string
    - contextPath: Zabbix.Host.ipmi_errors_from
      description: Time when IPMI agent became unavailable.
      type: date
    - contextPath: Zabbix.Host.ipmi_password
      description: IPMI password.
      type: string
    - contextPath: Zabbix.Host.ipmi_privilege
      description: IPMI privilege level.
      type: number
    - contextPath: Zabbix.Host.ipmi_username
      description: IPMI username.
      type: string
    - contextPath: Zabbix.Host.jmx_available
      description: Availability of JMX agent.
      type: number
    - contextPath: Zabbix.Host.jmx_disable_until
      description: The next polling time of an unavailable JMX agent.
      type: date
    - contextPath: Zabbix.Host.jmx_error
      description: Error text if JMX agent is unavailable.
      type: string
    - contextPath: Zabbix.Host.jmx_errors_from
      description: Time when JMX agent became unavailable.
      type: date
    - contextPath: Zabbix.Host.maintenance_from
      description: Starting time of the effective maintenance.
      type: date
    - contextPath: Zabbix.Host.maintenance_status
      description: Effective maintenance status.
      type: number
    - contextPath: Zabbix.Host.maintenance_type
      description: Effective maintenance type.
      type: number
    - contextPath: Zabbix.Host.maintenanceid
      description: ID of the maintenance that is currently in effect on the host.
      type: string
    - contextPath: Zabbix.Host.name
      description: Visible name of the host.
      type: string
    - contextPath: Zabbix.Host.proxy_hostid
      description: ID of the proxy that is used to monitor the host.
      type: string
    - contextPath: Zabbix.Host.snmp_available
      description: Availability of SNMP agent.
      type: number
    - contextPath: Zabbix.Host.snmp_disable_until
      description: The next polling time of an unavailable SNMP agent.
      type: date
    - contextPath: Zabbix.Host.snmp_error
      description: Error text if SNMP agent is unavailable.
      type: string
    - contextPath: Zabbix.Host.snmp_errors_from
      description: Time when SNMP agent became unavailable.
      type: date
    - contextPath: Zabbix.Host.status
      description: Status and function of the host.
      type: number
    - contextPath: Zabbix.Host.tls_connect
      description: Connections to host.
      type: number
    - contextPath: Zabbix.Host.tls_accept
      description: Connections from host.
      type: number
    - contextPath: Zabbix.Host.tls_issuer
      description: Certificate issuer.
      type: string
    - contextPath: Zabbix.Host.tls_subject
      description: Certificate subject.
      type: string
    - contextPath: Zabbix.Host.tls_psk_identity
      description: PSK identity. Required if either tls_connect or tls_accept has PSK enabled.
      type: string
    - contextPath: Zabbix.Host.tls_psk
      description: The preshared key, at least 32 hex digits. Required if either tls_connect or tls_accept has PSK enabled.
      type: string
    description: Get hosts
  - name: zabbix-trigger-get
    arguments:
    - name: params_triggerids
      description: Return only triggers with the given IDs.
    - name: params_groupids
      description: Return only triggers that belong to hosts from the given host groups.
    - name: params_templateids
      description: Return only triggers that belong to the given templates.
    - name: params_hostids
      description: Return only triggers that belong to the given hosts.
    - name: params_itemids
      description: Return only triggers that contain the given items.
    - name: params_applicationids
      description: Return only triggers that contain items from the given applications.
    - name: params_functions
      description: Return only triggers that use the given functions.
    - name: params_group
      description: Return only triggers that belong to hosts from the host group with the given name.
    - name: params_host
      description: Return only triggers that belong to host with the given name.
    - name: params_inherited
      description: If set to true return only triggers inherited from a template.
    - name: params_templated
      description: If set to true return only triggers that belong to templates.
    - name: params_monitored
      description: Return only enabled triggers that belong to monitored hosts and contain only enabled items.
    - name: params_active
      description: Return only enabled triggers that belong to monitored hosts.
    - name: params_maintenance
      description: If set to true return only enabled triggers that belong to hosts in maintenance.
    - name: params_withUnacknowledgedEvents
      description: Return only triggers that have unacknowledged events.
    - name: params_withAcknowledgedEvents
      description: Return only triggers with all events acknowledged.
    - name: params_withLastEventUnacknowledged
      description: Return only triggers with the last event unacknowledged.
    - name: params_skipDependent
      description: Skip triggers in a problem state that are dependent on other triggers. Note that the other triggers are ignored if disabled, have disabled items or disabled item hosts.
    - name: params_lastChangeSince
      description: Return only triggers that have changed their state after the given time (use timestamp format).
    - name: params_lastChangeTill
      description: Return only triggers that have changed their state before the given time (use timestamp format).
    - name: params_only_true
      description: Return only triggers that have recently been in a problem state.
    - name: params_min_severity
      description: Return only triggers with severity greater or equal than the given severity.
    - name: params_evaltype
      description: Rules for tag searching.
    - name: params_tags
      description: Return only triggers with given tags. Exact match by tag and case-sensitive or case-insensitive search by tag value depending on operator value.
    outputs:
    - contextPath: Zabbix.Trigger.triggerid
      description: ID of the trigger.
      type: string
    - contextPath: Zabbix.Trigger.description
      description: Name of the trigger.
      type: string
    - contextPath: Zabbix.Trigger.expression
      description: Reduced trigger expression.
      type: string
    - contextPath: Zabbix.Trigger.comments
      description: Additional description of the trigger.
      type: string
    - contextPath: Zabbix.Trigger.error
      description: Error text if there have been any problems when updating the state of the trigger.
      type: string
    - contextPath: Zabbix.Trigger.flags
      description: Origin of the trigger.
      type: number
    - contextPath: Zabbix.Trigger.lastchange
      description: Time when the trigger last changed its state.
      type: date
    - contextPath: Zabbix.Trigger.priority
      description: Severity of the trigger.
      type: number
    - contextPath: Zabbix.Trigger.state
      description: State of the trigger.
      type: number
    - contextPath: Zabbix.Trigger.status
      description: Whether the trigger is enabled or disabled.
      type: number
    - contextPath: Zabbix.Trigger.templateid
      description: ID of the parent template trigger.
      type: string
    - contextPath: Zabbix.Trigger.type
      description: Whether the trigger can generate multiple problem events.
      type: number
    - contextPath: Zabbix.Trigger.url
      description: URL associated with the trigger.
      type: string
    - contextPath: Zabbix.Trigger.value
      description: Whether the trigger is in OK or problem state.
      type: number
    - contextPath: Zabbix.Trigger.recovery_mode
      description: OK event generation mode.
      type: number
    - contextPath: Zabbix.Trigger.recovery_expression
      description: Reduced trigger recovery expression.
      type: string
    - contextPath: Zabbix.Trigger.correlation_mode
      description: OK event closes.
      type: number
    - contextPath: Zabbix.Trigger.correlation_tag
      description: Tag for matching.
      type: string
    - contextPath: Zabbix.Trigger.manual_close
      description: Allow manual close.
      type: number
    description: Get triggers
  - name: zabbix-event-get
    arguments:
    - name: params_eventids
      description: Return only events with the given IDs.
    - name: params_groupids
      description: Return only events created by objects that belong to the given host groups.
    - name: params_hostids
      description: Return only events created by objects that belong to the given hosts.
    - name: params_objectids
      description: Return only events created by the given objects.
    - name: params_applicationids
      description: Return only events created by objects that belong to the given applications. Applies only if object is trigger or item.
    - name: params_source
      description: Return only events with the given type.
    - name: params_object
      description: Return only events created by objects of the given type.
    - name: params_acknowledged
      description: If set to true return only acknowledged events.
    - name: params_suppressed
      description: true - return only suppressed events;
    - name: params_severities
      description: Return only events with given event severities. Applies only if object is trigger.
    - name: params_evaltype
      description: Rules for tag searching.
    - name: params_tags
      description: Return only events with given tags. Exact match by tag and case-insensitive search by value and operator.
    - name: params_eventid_from
      description: Return only events with IDs greater or equal to the given ID.
    - name: params_eventid_till
      description: Return only events with IDs less or equal to the given ID.
    - name: params_time_from
      description: Return only events that have been created after or at the given time (use timestamp format).
    - name: params_time_till
      description: Return only events that have been created before or at the given time (use timestamp format).
    - name: params_problem_time_from
      description: Returns only events that were in the problem state starting with problem_time_from. Applies only if the source is trigger event and object is trigger. Mandatory if problem_time_till is specified (use timestamp format).
    - name: params_problem_time_till
      description: Returns only events that were in the problem state until problem_time_till. Applies only if the source is trigger event and object is trigger. Mandatory if problem_time_from is specified (use timestamp format).
    - name: params_value
      description: Return only events with the given values.
    outputs:
    - contextPath: Zabbix.Event.eventid
      description: ID of the event.
      type: string
    - contextPath: Zabbix.Event.source
      description: Type of the event.
      type: number
    - contextPath: Zabbix.Event.object
      description: Type of object that is related to the event.
      type: number
    - contextPath: Zabbix.Event.objectid
      description: ID of the related object.
      type: string
    - contextPath: Zabbix.Event.acknowledged
      description: Whether the event has been acknowledged.
      type: number
    - contextPath: Zabbix.Event.clock
      description: Time when the event was created.
      type: date
    - contextPath: Zabbix.Event.ns
      description: Nanoseconds when the event was created.
      type: number
    - contextPath: Zabbix.Event.name
      description: Resolved event name.
      type: string
    - contextPath: Zabbix.Event.value
      description: State of the related object.
      type: number
    - contextPath: Zabbix.Event.severity
      description: Event current severity.
      type: number
    - contextPath: Zabbix.Event.r_eventid
      description: Recovery event ID
      type: string
    - contextPath: Zabbix.Event.c_eventid
      description: ID of the event that was used to override (close) current event under global correlation rule. See correlationid to identify exact correlation rule.
      type: string
    - contextPath: Zabbix.Event.correlationid
      description: ID of the correlation rule that generated closing of the problem.
      type: string
    - contextPath: Zabbix.Event.userid
      description: User ID if the event was manually closed.
      type: string
    - contextPath: Zabbix.Event.suppressed
      description: Whether the event is suppressed.
      type: number
    description: Get events
<<<<<<< HEAD
  dockerimage: demisto/py3-tools:1.0.0.61931
=======
  dockerimage: demisto/py3-tools:1.0.0.64013
  isfetch: false
  longRunning: false
  longRunningPort: false
  runonce: false
>>>>>>> 004e751d
  script: '-'
  type: python
  subtype: python3
fromversion: 5.0.0<|MERGE_RESOLUTION|>--- conflicted
+++ resolved
@@ -455,15 +455,7 @@
       description: Whether the event is suppressed.
       type: number
     description: Get events
-<<<<<<< HEAD
-  dockerimage: demisto/py3-tools:1.0.0.61931
-=======
   dockerimage: demisto/py3-tools:1.0.0.64013
-  isfetch: false
-  longRunning: false
-  longRunningPort: false
-  runonce: false
->>>>>>> 004e751d
   script: '-'
   type: python
   subtype: python3
