--- conflicted
+++ resolved
@@ -2,11 +2,7 @@
     "name": "Security Intelligence Services Feed",
     "description": "A PassiveTotal with Security Intelligence Services Feed can provide you newly observed Domain, Malware, Phishing, Content and Scam Blacklist.",
     "support": "community",
-<<<<<<< HEAD
-    "currentVersion": "1.0.14",
-=======
     "currentVersion": "1.0.15",
->>>>>>> a56da0f6
     "author": "RiskIQ",
     "url": "https://www.riskiq.com/resources/support/",
     "email": "paloaltonetworks@riskiq.net",
