category: Data Enrichment & Threat Intelligence
commonfields:
  id: SecurityIntelligenceServicesFeed
  version: -1
configuration:
- display: S3 Access Key
  name: accessKey
  required: true
  type: 4
- display: S3 Secret Key
  name: secretKey
  required: true
  type: 4
- defaultvalue: Domain
  display: Feed Type
  name: feedType
  options:
  - Domain
  - Scam
  - Phishing
  - Malware
  - Content
  required: true
  type: 16
- defaultvalue: 'true'
  display: Fetch indicators
  name: feed
  type: 8
  required: false
- additionalinfo: Indicators from this integration instance will be marked with this reputation
  defaultvalue: feedInstanceReputationNotSet
  display: Indicator Reputation
  name: feedReputation
  options:
  - None
  - Good
  - Suspicious
  - Bad
  type: 18
  required: false
- additionalinfo: Reliability of the source providing the intelligence data
  defaultvalue: F - Reliability cannot be judged
  display: Source Reliability
  name: feedReliability
  options:
  - A - Completely reliable
  - B - Usually reliable
  - C - Fairly reliable
  - D - Not usually reliable
  - E - Unreliable
  - F - Reliability cannot be judged
  required: true
  type: 15
- additionalinfo: The Traffic Light Protocol (TLP) designation to apply to indicators fetched from the feed
  display: Traffic Light Protocol Color
  name: tlp_color
  options:
  - RED
  - AMBER
  - GREEN
  - WHITE
  type: 15
  required: false
- display: ''
  name: feedExpirationPolicy
  type: 17
  options:
  - never
  - interval
  - indicatorType
  - suddenDeath
  required: false
- name: feedExpirationInterval
  type: 1
  display: ''
  required: false
- defaultvalue: '5'
  display: Feed Fetch Interval
  name: feedFetchInterval
  type: 19
  required: false
- additionalinfo: Supports CSV values.
  display: Tags
  name: feedTags
  type: 0
  required: false
- additionalinfo: The historical indicators available in the time-range provided will be fetched.
  defaultvalue: 1 day
  display: First Fetch Time Range (<number> <time unit>, e.g., 12 hours, 7 days, 3 months, 1 year)
  name: firstFetchInterval
  required: true
  type: 0
- additionalinfo: When selected, the exclusion list is ignored for indicators from this feed. This means that if an indicator from this feed is on the exclusion list, the indicator might still be added to the system.
  display: Bypass exclusion list
  name: feedBypassExclusionList
  type: 8
  required: false
- defaultvalue: 'false'
  display: Trust any certificate (not secure)
  name: insecure
  type: 8
  required: false
- defaultvalue: 'false'
  display: Use system proxy settings
  name: proxy
  type: 8
  required: false
description: A PassiveTotal with Security Intelligence Services Feed provides you with newly observed Domain, Malware, Phishing, Content and Scam Blacklist with Hourly ingestion available.
display: Security Intelligence Services Feed
name: SecurityIntelligenceServicesFeed
script:
  commands:
  - arguments:
    - defaultValue: '50'
      description: The maximum number of indicators to return from S3. Note- The maximum limit supported is 1000.
      name: limit
    - auto: PREDEFINED
      defaultValue: Domain
      description: Indicators will be fetched based on feed_type.
      name: feed_type
      predefined:
      - Domain
      - Phishing
      - Content
      - Scam
      - Malware
    - description: Indicators that match the given search pattern will be fetched.
      name: search
    description: Gets indicators from Security Intelligence Services feed. Note- Indicators will fetch from the latest found object.
    name: sis-get-indicators
<<<<<<< HEAD
  dockerimage: demisto/boto3py3:1.0.0.79944
=======
  dockerimage: demisto/boto3py3:1.0.0.91694
>>>>>>> 90cf3b88
  feed: true
  runonce: false
  script: '-'
  subtype: python3
  type: python
tests:
- SecurityIntelligenceServicesFeed - Test
fromversion: 5.5.0<|MERGE_RESOLUTION|>--- conflicted
+++ resolved
@@ -128,11 +128,7 @@
       name: search
     description: Gets indicators from Security Intelligence Services feed. Note- Indicators will fetch from the latest found object.
     name: sis-get-indicators
-<<<<<<< HEAD
-  dockerimage: demisto/boto3py3:1.0.0.79944
-=======
   dockerimage: demisto/boto3py3:1.0.0.91694
->>>>>>> 90cf3b88
   feed: true
   runonce: false
   script: '-'
