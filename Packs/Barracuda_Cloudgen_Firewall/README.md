--- conflicted
+++ resolved
@@ -8,11 +8,7 @@
 3. Set **Enable Syslog Streaming** to **yes**.
 4. Click **Send Changes** and **Activate**.
 
-<<<<<<< HEAD
-* Pay attention: Logs parsing is only supported for UNIX timestamp (UTC). 
-=======
 * Pay attention: Timestamp parsing is only supported for UNIX timestamp (UTC). 
->>>>>>> ecae368b
 
 More details, see [here](https://campus.barracuda.com/product/cloudgenfirewall/doc/96026562/how-to-configure-syslog-streaming/)
 ## Collect Events from Vendor
