--- conflicted
+++ resolved
@@ -2,7 +2,7 @@
 commonfields:
   id: FeedORKL
   version: -1
-sectionOrder:
+sectionorder:
 - Connect
 - Collect
 configuration:
@@ -141,11 +141,7 @@
       - desc
     description: Retrieves latest Threat Reports from ORKL.
     name: orkl-get-reports
-<<<<<<< HEAD
   dockerimage: demisto/python3:3.12.11.4508456
-=======
-  dockerimage: demisto/python3:3.12.8.3296088
->>>>>>> 2acc7b7c
   feed: true
   isFetchSamples: true
   runonce: false
