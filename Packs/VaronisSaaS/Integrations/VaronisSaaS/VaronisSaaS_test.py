import json
import demistomock as demisto
from pytest_mock import MockerFixture
from CommonServerPython import *  # noqa # pylint: disable=unused-wildcard-import
from CommonServerUserPython import *  # noqa
from VaronisSaaS import *


def util_load_json(file):
    __location__ = os.path.realpath(os.path.join(os.getcwd(), os.path.dirname(__file__)))
    full_path = os.path.join(__location__, file)
    with open(full_path, encoding='utf-8') as f:
        return json.loads(f.read())


''' COMMAND UNIT TESTS '''


def test_varonis_get_alerts_command(mocker: MockerFixture, requests_mock: MockerFixture):
    """
        When:
            - Get alerts from Varonis api
        Then
            - Assert output prefix data is as expected
            - Assert mapping works as expected
    """
    from VaronisSaaS import varonis_get_alerts_command

    requests_mock.post(
        'https://test.com/app/dataquery/api/search/v2/search',
        json=util_load_json('test_data/varonis_get_alerts_create_search_response.json'))
    requests_mock.get(
        'https://test.com/app/dataquery/api/search/v2/rows/af6a26a1d70e4be182adc148b831f476/',
        json=util_load_json('test_data/varonis_get_alerts_execute_search_response.json'))

    args = util_load_json("test_data/demisto_search_alerts_args.json")

    client = Client(
        base_url='https://test.com',
        verify=False,
        proxy=False
    )
    result = varonis_get_alerts_command(client, args)

    expected_outputs = util_load_json('test_data/varonis_get_alerts_command_output.json')
    assert result.outputs_prefix == 'Varonis'
    assert result.outputs == expected_outputs


def test_varonis_update_alert_status_command(requests_mock):
    from VaronisSaaS import varonis_update_alert_status_command

    requests_mock.post('https://test.com/api/alert/alert/SetStatusToAlerts', json=True)

    client = Client(
        base_url='https://test.com',
        verify=False,
        proxy=False
    )

    args = {
        'status': 'Under Investigation',
        'alert_id': "C8CF4194-133F-4F5A-ACB1-FFFB00573468, F8F608A7-0256-42E0-A527-FFF4749C1A8B"
    }

    resp = varonis_update_alert_status_command(client, args)

    assert resp is True


def test_varonis_close_alert_command(requests_mock):
    from VaronisSaaS import varonis_close_alert_command

    requests_mock.post('https://test.com/api/alert/alert/SetStatusToAlerts', json=True)

    client = Client(
        base_url='https://test.com',
        verify=False,
        proxy=False
    )

    args = {
<<<<<<< HEAD
        'close_reason': 'other',
=======
        'close_reason': 'Inaccurate alert logic',
>>>>>>> 5fc15a6b
        'alert_id': "C8CF4194-133F-4F5A-ACB1-FFFB00573468, F8F608A7-0256-42E0-A527-FFF4749C1A8B"
    }

    resp = varonis_close_alert_command(client, args)

    assert resp is True


def test_varonis_get_alerted_events_command(mocker: MockerFixture, requests_mock: MockerFixture):
    """
        When:
            - Get alerted events from Varonis api
        Then
            - Assert output prefix data is as expected
            - Assert mapping works as expected
    """

    from VaronisSaaS import varonis_get_alerted_events_command

    client = Client(
        base_url='https://test.com',
        verify=False,
        proxy=False
    )
    requests_mock.post(
        'https://test.com/app/dataquery/api/search/v2/search',
        json=util_load_json('test_data/varonis_get_alerted_events_create_search_response.json'))
    requests_mock.get(
        'https://test.com/app/dataquery/api/search/v2/rows/af6a26a1d70e4be182adc148b831f476/',
        json=util_load_json('test_data/varonis_get_alerted_events_execute_search_response.json'))

    args = util_load_json("test_data/demisto_alerted_events_args.json")
    expected_outputs = util_load_json('test_data/varonis_get_alerted_events_command_output.json')

    result = varonis_get_alerted_events_command(client, args)

    assert result.outputs_prefix == 'Varonis'
    assert result.outputs == expected_outputs


def test_fetch_incidents(mocker: MockerFixture, requests_mock: MockerFixture):
    from VaronisSaaS import fetch_incidents_command

    create_search_result = util_load_json('test_data/fetch_incidents_create_search_response.json')
    alerts = util_load_json('test_data/fetch_incidents_execute_search_response.json')

    requests_mock.post(
        'https://test.com/app/dataquery/api/search/v2/search',
        json=create_search_result)
    requests_mock.get(
        'https://test.com/app/dataquery/api/search/v2/rows/af6a26a1d70e4be182adc148b831f476/',
        json=alerts)

    client = Client(
        base_url='https://test.com',
        verify=False,
        proxy=False
    )
    mocker.patch.object(demisto, 'debug', return_value=None)

    max_fetch = 1000
    last_run = {'last_fetched_id': datetime.now() - timedelta(days=1)}
    first_fetch_time = datetime.now() - timedelta(weeks=1)

    next_run, incidents = fetch_incidents_command(
        client=client,
        alert_status=None,
        severity=None,
        threat_model=None,
        last_run=last_run,
        first_fetch_time=first_fetch_time,
        max_fetch=max_fetch
    )

    expected_alerts = util_load_json('test_data/fetch_incidents_output.json')

    expected_incidents = [{
        'name': f'Varonis alert {alert[AlertAttributes.Alert_Rule_Name]}',
        'occurred': f'{alert[AlertAttributes.Alert_Time]}Z',
        'rawJSON': json.dumps(alert),
        'type': 'Varonis SaaS Incident',
        'severity': IncidentSeverity.MEDIUM,
    } for alert in expected_alerts]

    assert incidents == expected_incidents


def test_varonis_authenticate(requests_mock: MockerFixture):

    fetch_output = {
        "access_token": "token_here",
        "token_type": "bearer",
        "expires_in": 599
    }
    auth_url = 'https://test.com/api/authentication/api_keys/token'

    requests_mock.post(
        auth_url,
        json=fetch_output)

    client = Client(
        base_url='https://test.com',
        verify=False,
        proxy=False
    )

    client.varonis_authenticate('mock_api_key')

    assert client.headers['authorization'] == 'bearer token_here'


def test_enrich_with_url():
    from VaronisSaaS import enrich_with_url
    obj = {}
    baseUrl = 'http://test.com'
    id = '1'
    expectedUrl = f'{baseUrl}/#/app/analytics/entity/Alert/{id}'

    enrich_with_url(obj, baseUrl, id)
    assert obj['Url'] == expectedUrl

    baseUrl = 'http://test.com/'
    enrich_with_url(obj, baseUrl, id)
    assert obj['Url'] == expectedUrl


def test_case_insensitive():
    from VaronisSaaS import strEqual

    assert strEqual(None, None)
    assert not strEqual(None, 'None')
    assert not strEqual('None', None)
    assert not strEqual('None', 'None1')
    assert strEqual('', None)
    assert strEqual(None, '')
    assert strEqual('None', 'None')
    assert strEqual('None', 'none')
    assert strEqual('none', 'None')


def test_convert_to_demisto_severity():
    from VaronisSaaS import convert_to_demisto_severity, IncidentSeverity

    assert convert_to_demisto_severity(None) == IncidentSeverity.LOW
    assert convert_to_demisto_severity('Low') == IncidentSeverity.LOW
    assert convert_to_demisto_severity('Medium') == IncidentSeverity.MEDIUM
    assert convert_to_demisto_severity('High') == IncidentSeverity.HIGH


def test_get_excluded_severitires():
    from VaronisSaaS import get_included_severitires

    assert get_included_severitires(None) == []
    assert get_included_severitires('Low') == ['high', 'medium', 'low']
    assert get_included_severitires('Medium') == ['high', 'medium']
    assert get_included_severitires('High') == ['high']<|MERGE_RESOLUTION|>--- conflicted
+++ resolved
@@ -80,11 +80,7 @@
     )
 
     args = {
-<<<<<<< HEAD
         'close_reason': 'other',
-=======
-        'close_reason': 'Inaccurate alert logic',
->>>>>>> 5fc15a6b
         'alert_id': "C8CF4194-133F-4F5A-ACB1-FFFB00573468, F8F608A7-0256-42E0-A527-FFF4749C1A8B"
     }
 
