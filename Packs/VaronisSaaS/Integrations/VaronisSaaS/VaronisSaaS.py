from typing import Any
import json
import fnmatch
import traceback
import demistomock as demisto
from CommonServerUserPython import *
from CommonServerPython import *


class AlertAttributes:
    Alert_ID = "Alert.ID"
    Alert_Rule_Name = "Alert.Rule.Name"
    Alert_Rule_ID = "Alert.Rule.ID"
    Alert_TimeUTC = "Alert.TimeUTC"
    Alert_Rule_Severity_Name = "Alert.Rule.Severity.Name"
    Alert_Rule_Severity_ID = "Alert.Rule.Severity.ID"
    Alert_Rule_Category_Name = "Alert.Rule.Category.Name"
    Alert_Rule_Category_ID = "Alert.Rule.Category.ID"
    Alert_Location_CountryName = "Alert.Location.CountryName"
    Alert_Location_CountryID = "Alert.Location.CountryID"
    Alert_Location_SubdivisionName = "Alert.Location.SubdivisionName"
    Alert_Location_SubdivisionID = "Alert.Location.SubdivisionID"
    Alert_Status_Name = "Alert.Status.Name"
    Alert_Status_ID = "Alert.Status.ID"
    Alert_EventsCount = "Alert.EventsCount"
    Alert_Initial_Event_TimeUTC = "Alert.Initial.Event.TimeUTC"
    Alert_Initial_Event_TimeLocal = "Alert.Initial.Event.TimeLocal"
    Alert_User_Name = "Alert.User.Name"
    Alert_User_SidID = "Alert.User.SidID"
    Alert_User_Identity_ID = "Alert.User.Identity.ID"
    Alert_User_Identity_Name = "Alert.User.Identity.Name"
    Alert_User_IsFlagged = "Alert.User.IsFlagged"
    Alert_User_AccountType_ID = "Alert.User.AccountType.ID"
    Alert_User_AccountType_Name = "Alert.User.AccountType.Name"
    Alert_User_AccountType_AggregatedName = "Alert.User.AccountType.AggregatedName"
    Alert_User_AccountType_AggregatedID = "Alert.User.AccountType.AggregatedID"
    Alert_User_SamAccountName = "Alert.User.SamAccountName"
    Alert_Device_HostName = "Alert.Device.HostName"
    Alert_Device_IsMaliciousExternalIP = "Alert.Device.IsMaliciousExternalIP"
    Alert_Device_ExternalIPThreatTypesName = "Alert.Device.ExternalIPThreatTypesName"
    Alert_Device_ExternalIPThreatTypesID = "Alert.Device.ExternalIPThreatTypesID"
    Alert_Data_IsFlagged = "Alert.Data.IsFlagged"
    Alert_Data_IsSensitive = "Alert.Data.IsSensitive"
    Alert_Filer_Name = "Alert.Filer.Name"
    Alert_Filer_ID = "Alert.Filer.ID"
    Alert_Filer_Platform_Name = "Alert.Filer.Platform.Name"
    Alert_Filer_Platform_ID = "Alert.Filer.Platform.ID"
    Alert_Asset_Path = "Alert.Asset.Path"
    Alert_Asset_ID = "Alert.Asset.ID"
    Alert_CloseReason_Name = "Alert.CloseReason.Name"
    Alert_CloseReason_ID = "Alert.CloseReason.ID"
    Alert_Location_AbnormalLocation = "Alert.Location.AbnormalLocation"
    Alert_Location_AbnormalLocationID = "Alert.Location.AbnormalLocationID"
    Alert_Location_BlacklistedLocation = "Alert.Location.BlacklistedLocation"
    Alert_MitreTactic_Name = "Alert.MitreTactic.Name"
    Alert_MitreTactic_ID = "Alert.MitreTactic.ID"
    Alert_Time = "Alert.Time"
    Alert_AggregationFilter = "Alert.AggregationFilter"
    Alert_IngestTime = "Alert.IngestTime"

    Columns = [
        Alert_Rule_Name, Alert_Rule_Severity_Name, Alert_TimeUTC, Alert_Rule_Category_Name, Alert_User_Name, Alert_Status_Name,
        Alert_ID, Alert_Rule_ID, Alert_Rule_Severity_ID, Alert_Location_CountryName, Alert_Location_SubdivisionName,
        Alert_Status_ID, Alert_EventsCount, Alert_Initial_Event_TimeUTC, Alert_User_SamAccountName, Alert_User_AccountType_Name,
        Alert_Device_HostName, Alert_Device_IsMaliciousExternalIP, Alert_Device_ExternalIPThreatTypesName, Alert_Data_IsFlagged,
        Alert_Data_IsSensitive, Alert_Filer_Platform_Name, Alert_Asset_Path, Alert_Filer_Name, Alert_CloseReason_Name,
        Alert_Location_BlacklistedLocation, Alert_Location_AbnormalLocation, Alert_User_SidID,
        Alert_IngestTime

    ]

    ExtraColumns = [
        Alert_Location_CountryID,
        Alert_Location_SubdivisionID,
        Alert_User_Identity_ID,
        Alert_User_Identity_Name,
        Alert_User_IsFlagged,
        Alert_User_AccountType_ID,
        Alert_Device_ExternalIPThreatTypesID,
        Alert_Filer_ID,
        Alert_Filer_Platform_ID,
        Alert_User_AccountType_AggregatedName,
        Alert_User_AccountType_AggregatedID,
        Alert_Asset_ID,
        Alert_CloseReason_ID,
        Alert_Location_AbnormalLocationID,
        Alert_MitreTactic_Name,
        Alert_MitreTactic_ID,
        Alert_Time
    ]

    def get_fields(self, extra_fields: Optional[list[str]]) -> list[str]:
        output = self.Columns.copy()

        if extra_fields:
            for pattern in extra_fields:
                match_columns = fnmatch.filter(self.ExtraColumns, pattern)
                output.extend([item for item in match_columns if item not in output])

        return output


class AlertItem:
    def __init__(self, row: dict):
        self.row = row
        pass

    def __getitem__(self, key: str) -> Any:
        if hasattr(self.row, key):
            return getattr(self.row, key)
        raise KeyError(f"{key} not found in AlertItem")

    def to_dict(self) -> dict[str, Any]:
        return self.row


class BaseMapper:
    @staticmethod
    def convert_json_to_key_value(json_data) -> list[dict[str, Any]]:
        data = json_data
        result = []
        for row in data["rows"]:
            obj = {}
            for col, val in zip(data["columns"], row):
                obj[col] = val
            result.append(obj)
        return result


MAX_DAYS_BACK = 180
THREAT_MODEL_ENUM_ID = 5821
ALERT_STATUSES = {'new': 1, 'under investigation': 2, 'closed': 3, 'action required': 4, 'auto-resolved': 5}
ALERT_SEVERITIES = {'high': 0, 'medium': 1, 'low': 2}
INCIDENT_FIELDS = [
    "ID",
    "Category",
    "Name",
    "Status",
    "severity",
    "IPThreatTypes",
    "CloseReason",
    "NumOfAlertedEvents",
    "ContainsFlaggedData",
    "ContainMaliciousExternalIP",
    "ContainsSensitiveData",
    "Locations",
    "Devices",
    "Users",
    "mirror_direction",
    "mirror_instance"
]
MIRROR_DIRECTION_MAPPING = {
    "None": None,
    "Incoming": "In",
    "Outgoing": "Out",
    "Incoming And Outgoing": "Both",
}


class Client(BaseClient):
    """Client class to interact with the service API

    This Client implements API calls, and does not contain any Demisto logic.
    Should only do requests and return data.
    It inherits from BaseClient defined in CommonServer Python.
    Most calls use _http_request() that handles proxy, SSL verification, etc.
    For this HelloWorld implementation, no special attributes defined
    """

    def __init__(self, base_url, verify=True, proxy=False, ok_codes=(), headers=None, auth=None):
        super().__init__(base_url, verify, proxy, ok_codes, headers, auth)
        self._session.verify = verify
        if not verify and self._session.adapters['https://'] and hasattr(self._session.adapters['https://'], "context"):
            self._session.adapters['https://'].context.check_hostname = verify

        self.headers: dict[str, Any] = {}
        self.headers["authorization"] = None
        self.headers["content-type"] = 'application/json'
        self.headers["varonis-integration"] = 'XSOAR Cortex'

    def varonis_authenticate(self, apiKey: str) -> dict[str, Any]:
        headers = {
            'x-api-key': apiKey
        }
        response = self._http_request('POST', url_suffix='/api/authentication/api_keys/token',
                                      data='grant_type=varonis_custom', headers=headers)
        token = response['access_token']
        token_type = response['token_type']
        self._expires_in = response['expires_in']

        demisto.debug(f'Token expires in {self._expires_in}')

        self.headers["authorization"] = f'{token_type} {token}'
        return response

    def varonis_search(self, search_query: str, max_fetch: Optional[int] = 1000):
        create_search = self._http_request(
            'POST',
            '/app/dataquery/api/search/v2/search',
            data=search_query,
            headers=self.headers
        )

        url = create_search[0]["location"]
        url_suffix = f'/app/dataquery/api/search/{url}'
        if max_fetch:
            url_suffix += f'?from=0&to={max_fetch - 1}'
        json_data = self._http_request(
            method='GET',
            url_suffix=url_suffix,
            headers=self.headers,
            status_list_to_retry=[304, 405, 206],
            retries=10
        )
        return json_data

    def varonis_get_alerts(self, threat_model_names: Optional[list[str]],
                           alertIds: Optional[list[str]], start_time: Optional[datetime],
                           end_time: Optional[datetime], ingest_time_from: Optional[datetime],
                           ingest_time_to: Optional[datetime], device_names: Optional[list[str]],
                           user_names: Optional[list[str]],
                           last_days: Optional[int],
                           alert_statuses: Optional[list[str]],
                           alert_severities: Optional[list[str]],
                           extra_fields: Optional[list[str]],
                           descending_order: bool,
                           max_fetch: Optional[int] = 1000) -> list[dict[str, Any]]:
        """Get alerts

        :type threat_model_names: ``Optional[List[str]]``
        :param threat_model_names: List of threat models to filter by

        :type alertIds: ``Optional[List[str]]``
        :param alertIds: List of alertIds to filter by

        :type start_time: ``Optional[datetime]``
        :param start_time: Start time of the range of alerts

        :type end_time: ``Optional[datetime]``
        :param end_time: End time of the range of alerts

        :type ingest_time_from: ``Optional[datetime]``
        :param ingest_time_from: Start ingest time of the range of alerts

        :type ingest_time_to: ``Optional[datetime]``
        :param ingest_time_to: End ingest time of the range of alerts

        :type device_names: ``Optional[List[str]]``
        :param device_names: List of device names to filter by

        :type user_names: ``Optional[List[str]]``
        :param user_names: List of user names to filter by

        :type last_days: ``Optional[List[int]]``
        :param last_days: Number of days you want the search to go back to

        :type alert_statuses: ``Optional[List[str]]``
        :param alert_statuses: List of alert statuses to filter by

        :type alert_severities: ``Optional[List[str]]``
        :param alert_severities: List of alert severities to filter by

        :type extra_fields: ``Optional[List[str]]``
        :param extra_fields: List of extra fields to include in the response

        :type descendingOrder: ``bool``
        :param descendingOrder: Indicates whether alerts should be ordered in newest to oldest order

        :type max_fetch: ``Optional[int]``
        :param max_fetch: Maximum number of items

        :return: Alerts
        :rtype: ``List[Dict[str, Any]]``
        """

        search_request = SearchRequest()\
            .set_query(
            Query().set_entity_name("Alert")
            .set_filter(Filters().set_filter_operator(0))
        )\
            .set_rows(
                Rows()
                .set_grouping("")
        )\
            .set_request_params(
                RequestParams().set_search_source(1).set_search_source_name("MainTab")
        )

        alert_attributes = AlertAttributes()
        for column in alert_attributes.get_fields(extra_fields):
            search_request.rows.add_column(column)

        filter_condition = FilterCondition()\
            .set_path("Alert.AggregationFilter")\
            .set_operator("Equals")\
            .add_value({"Alert.AggregationFilter": 1})\

        search_request.query.filter.add_filter(filter_condition)

        if ingest_time_from and ingest_time_to:
            ingest_time_condition = FilterCondition().set_path(alert_attributes.Alert_IngestTime)\
                .set_operator("Between")\
                .add_value({alert_attributes.Alert_IngestTime: ingest_time_from.isoformat(
                ), f"{alert_attributes.Alert_IngestTime}0": ingest_time_to.isoformat()})
            search_request.query.filter.add_filter(ingest_time_condition)
        else:
            days_back = MAX_DAYS_BACK
            if start_time is None and end_time is None and last_days is None:
                last_days = days_back
            elif start_time is None and end_time is not None:
                start_time = end_time - timedelta(days=days_back)
            elif end_time is None and start_time is not None:
                end_time = start_time + timedelta(days=days_back)

            time_condition = FilterCondition().set_path(alert_attributes.Alert_TimeUTC)
            if start_time and end_time:
                time_condition = time_condition\
                    .set_operator("Between")\
                    .add_value({alert_attributes.Alert_TimeUTC: start_time.isoformat(
                    ), f"{alert_attributes.Alert_TimeUTC}0": end_time.isoformat()})  # "displayValue": start_time.isoformat(),
            if last_days:
                time_condition\
                    .set_operator("LastDays")\
                    .add_value({alert_attributes.Alert_TimeUTC: last_days, "displayValue": last_days})
            search_request.query.filter.add_filter(time_condition)

        if threat_model_names:
            rule_condition = FilterCondition()\
                .set_path(alert_attributes.Alert_Rule_Name)\
                .set_operator("In")
            for threat_model_name in threat_model_names:
                rule_condition.add_value({alert_attributes.Alert_Rule_Name: threat_model_name, "displayValue": "New"})
            search_request.query.filter.add_filter(rule_condition)

        if alertIds:
            alert_condition = FilterCondition()\
                .set_path(alert_attributes.Alert_ID)\
                .set_operator("In")
            for alertId in alertIds:
                alert_condition.add_value({alert_attributes.Alert_ID: alertId, "displayValue": "New"})
            search_request.query.filter.add_filter(alert_condition)

        if device_names:
            device_condition = FilterCondition()\
                .set_path(alert_attributes.Alert_Device_HostName)\
                .set_operator("In")
            for device_name in device_names:
                device_condition.add_value({alert_attributes.Alert_Device_HostName: device_name, "displayValue": device_name})
            search_request.query.filter.add_filter(device_condition)

        if user_names:
            user_condition = FilterCondition()\
                .set_path(alert_attributes.Alert_User_Identity_Name)\
                .set_operator("In")
            for user_name in user_names:
                user_condition.add_value({alert_attributes.Alert_User_Identity_Name: user_name, "displayValue": user_name})
            search_request.query.filter.add_filter(user_condition)

        if alert_statuses:
            status_condition = FilterCondition()\
                .set_path(alert_attributes.Alert_Status_ID)\
                .set_operator("In")
            for status in alert_statuses:
                status_id = ALERT_STATUSES[status.lower()]
                status_condition.add_value({alert_attributes.Alert_Status_ID: status_id, "displayValue": status})
            search_request.query.filter.add_filter(status_condition)

        if alert_severities:
            severity_condition = FilterCondition()\
                .set_path(alert_attributes.Alert_Rule_Severity_ID)\
                .set_operator("In")
            for severity in alert_severities:
                severity_id = ALERT_SEVERITIES[severity.lower()]
                severity_condition.add_value({alert_attributes.Alert_Rule_Severity_ID: severity_id, "displayValue": severity})
            search_request.query.filter.add_filter(severity_condition)

        if descending_order:
            search_request.rows.add_ordering({"path": "Alert.TimeUTC", "sortOrder": "Desc"})
        else:
            search_request.rows.add_ordering({"path": "Alert.TimeUTC", "sortOrder": "Asc"})

        dataJSON = search_request.to_json()
        json_data = self.varonis_search(dataJSON, max_fetch)
        mapper = SearchAlertObjectMapper()
        alerts = mapper.map(json_data)
        return alerts

    def varonis_get_alerted_events(self, alertIds: list[str], start_time: Optional[datetime], end_time: Optional[datetime],
                                   last_days: Optional[int], extra_fields: Optional[list[str]],
                                   descending_order: bool,
                                   max_fetch: Optional[int] = 1000) -> list[dict[str, Any]]:
        """Get alerted events

        :type alertIds: ``List[str]``
        :param alertIds: List of alert ids

        :type start_time: ``Optional[datetime]``
        :param start_time: Start time of the range of alerts

        :type end_time: ``Optional[datetime]``
        :param end_time: End time of the range of alerts

        :type count: ``int``
        :param count: Alerted events count

        :type extra_fields: ``Optional[List[str]]``
        :param extra_fields: List of extra fields to include in the response

        :type extra_fields: ``Optional[List[str]]``
        :param extra_fields: List of extra fields to include in the response

        :type descending_order: ``bool``
        :param descending_order: Indicates whether events should be ordered in newest to oldest order

        :type max_fetch: ``Optional[int]``
        :param max_fetch: Maximum number of items

        :return: Alerted events
        :rtype: ``List[Dict[str, Any]]``
        """

        days_back = MAX_DAYS_BACK
        if start_time is None and end_time is None and last_days is None:
            last_days = days_back
        elif start_time is None and end_time is not None:
            start_time = end_time - timedelta(days=days_back)
        elif end_time is None and start_time is not None:
            end_time = start_time + timedelta(days=days_back)

        search_request = SearchRequest()\
            .set_query(
                Query()
                .set_entity_name("Event")
                .set_filter(Filters().set_filter_operator(0)))\
            .set_rows(Rows().set_grouping(""))\
            .set_request_params(RequestParams().set_search_source(1).set_search_source_name("MainTab"))

        event_attributes = EventAttributes()
        for column in event_attributes.get_fields(extra_fields):
            search_request.rows.add_column(column)

        if alertIds and len(alertIds) > 0:
            time_condition = FilterCondition()\
                .set_path(event_attributes.Event_Alert_ID)\
                .set_operator("In")
            for alertId in alertIds:
                time_condition.add_value({event_attributes.Event_Alert_ID: alertId, "displayValue": alertId})

            search_request.query.filter.add_filter(time_condition)

        time_condition = FilterCondition().set_path(event_attributes.Event_TimeUTC)
        if start_time and end_time:
            time_condition = time_condition\
                .set_operator("Between")\
                .add_value({event_attributes.Event_TimeUTC: start_time.isoformat(),
                            f"{event_attributes.Event_TimeUTC}0": end_time.isoformat()})
            # "displayValue": start_time.isoformat(), (this line seems to be commented out)
        if last_days:
            time_condition\
                .set_operator("LastDays")\
                .add_value({event_attributes.Event_TimeUTC: last_days, "displayValue": last_days})
        search_request.query.filter.add_filter(time_condition)

        if descending_order:
            search_request.rows.add_ordering({"path": event_attributes.Event_TimeUTC, "sortOrder": "Desc"})
        else:
            search_request.rows.add_ordering({"path": event_attributes.Event_TimeUTC, "sortOrder": "Asc"})

        dataJSON = search_request.to_json()
        json_data = self.varonis_search(dataJSON, max_fetch)
        mapper = SearchEventObjectMapper()
        events = mapper.map(json_data)
        return events

    def varonis_get_enum(self, enum_id: int) -> list[Any]:
        """Gets an enum by enum_id. Usually needs for retrieving object required for a search

        :type enum_id: ``int``
        :param enum_id: Id of enum stored in database

        :return: The list of objects required for a search filter
        :rtype: ``List[Any]``
        """
        response = self._http_request('GET', f'/api/entitymodel/enum/{enum_id}', headers=self.headers)
        return response

    def varonis_update_alert_status(self, query: dict[str, Any]) -> bool:
        """Update alert status

        :type query: ``Dict[str, Any]``
        :param query: Update request body

        :return: Result of execution
        :rtype: ``bool``

        """
        return self._http_request(
            'POST',
            '/api/alert/alert/SetStatusToAlerts',
            json_data=query,
            headers=self.headers)

    def varonis_add_note_to_alerts(self, query: dict[str, Any]) -> bool:
        """Update alert status

        :type query: ``Dict[str, Any]``
        :param query: "add notes" request body

        :return: Result of execution
        :rtype: ``bool``

        """
        return self._http_request(
            'POST',
            '/api/alert/alert/AddNoteToAlerts',
            json_data=query,
            headers=self.headers)


class EventAttributes:
    Event_StatusReason_Name = "Event.StatusReason.Name"
    Event_StatusReason_ID = "Event.StatusReason.ID"
    Event_Location_BlacklistedLocation = "Event.Location.BlacklistedLocation"
    Event_Location_Subdivision_Name = "Event.Location.Subdivision.Name"
    Event_Location_Subdivision_ID = "Event.Location.Subdivision.ID"
    Event_Location_Country_Name = "Event.Location.Country.Name"
    Event_Location_Country_ID = "Event.Location.Country.ID"
    Event_Filer_Platform_Name = "Event.Filer.Platform.Name"
    Event_Filer_Platform_ID = "Event.Filer.Platform.ID"
    Event_OnResource_Stats_ExposureLevel_Name = "Event.OnResource.Stats.ExposureLevel.Name"
    Event_OnResource_Stats_ExposureLevel_ID = "Event.OnResource.Stats.ExposureLevel.ID"
    Event_ByAccount_Identity_Followup_Flag_Name = "Event.ByAccount.Identity.Followup.Flag.Name"
    Event_ByAccount_Identity_Followup_Flag_ID = "Event.ByAccount.Identity.Followup.Flag.ID"
    Event_ByAccount_SamAccountName = "Event.ByAccount.SamAccountName"
    Event_ByAccount_SidID = "Event.ByAccount.SidID"
    Event_ByAccount_Type_Name = "Event.ByAccount.Type.Name"
    Event_ByAccount_Type_ID = "Event.ByAccount.Type.ID"
    Event_ByAccount_DistinguishedName = "Event.ByAccount.DistinguishedName"
    Event_OnAccount_Domain_Name = "Event.OnAccount.Domain.Name"
    Event_OnAccount_Domain_ID = "Event.OnAccount.Domain.ID"
    Event_OnAccount_Identity_Followup_Flag_Name = "Event.OnAccount.Identity.Followup.Flag.Name"
    Event_OnAccount_Identity_Followup_Flag_ID = "Event.OnAccount.Identity.Followup.Flag.ID"
    Event_Time = "Event.Time"
    Event_Operation_Name = "Event.Operation.Name"
    Event_Operation_ID = "Event.Operation.ID"
    Event_EndTime = "Event.EndTime"
    Event_Type_Name = "Event.Type.Name"
    Event_Type_ID = "Event.Type.ID"
    Event_ByAccount_Identity_Name = "Event.ByAccount.Identity.Name"
    Event_ByAccount_Identity_ID = "Event.ByAccount.Identity.ID"
    Event_OnAccount_DNSDomain_Name = "Event.OnAccount.DNSDomain.Name"
    Event_OnAccount_DNSDomain_ID = "Event.OnAccount.DNSDomain.ID"
    Event_OnAccount_Identity_Name = "Event.OnAccount.Identity.Name"
    Event_OnAccount_Identity_ID = "Event.OnAccount.Identity.ID"
    Event_OnObjectName = "Event.OnObjectName"
    Event_OnResource_Path = "Event.OnResource.Path"
    Event_OnResource_EntityIdx = "Event.OnResource.EntityIdx"
    Event_ByAccount_Domain_Name = "Event.ByAccount.Domain.Name"
    Event_ByAccount_Domain_ID = "Event.ByAccount.Domain.ID"
    Event_ByAccount_DNSDomain_Name = "Event.ByAccount.DNSDomain.Name"
    Event_ByAccount_DNSDomain_ID = "Event.ByAccount.DNSDomain.ID"
    Event_OnResource_IsSensitive = "Event.OnResource.IsSensitive"
    Event_Status_Name = "Event.Status.Name"
    Event_Status_ID = "Event.Status.ID"
    Event_Filer_Name = "Event.Filer.Name"
    Event_Filer_ID = "Event.Filer.ID"
    Event_OnResource_ObjectType_Name = "Event.OnResource.ObjectType.Name"
    Event_OnResource_ObjectType_ID = "Event.OnResource.ObjectType.ID"
    Event_Device_UserAgent = "Event.Device.UserAgent"
    Event_CorrelationId = "Event.CorrelationId"
    Event_ByAccount_Identity_Followup_Notes = "Event.ByAccount.Identity.Followup.Notes"
    Event_OnAccount_Identity_Followup_Notes = "Event.OnAccount.Identity.Followup.Notes"
    Event_OnResource_Followup_Flag_Name = "Event.OnResource.Followup.Flag.Name"
    Event_OnResource_Followup_Flag_ID = "Event.OnResource.Followup.Flag.ID"
    Event_ByAccount_Identity_Department = "Event.ByAccount.Identity.Department"
    Event_OnAccount_Identity_Department = "Event.OnAccount.Identity.Department"
    Event_IP = "Event.IP"
    Event_ByAccount_Identity_Manager_Name = "Event.ByAccount.Identity.Manager.Name"
    Event_ByAccount_Identity_Manager_ID = "Event.ByAccount.Identity.Manager.ID"
    Event_OnAccount_Identity_Manager_Name = "Event.OnAccount.Identity.Manager.Name"
    Event_OnAccount_Identity_Manager_ID = "Event.OnAccount.Identity.Manager.ID"
    Event_ByAccount_IsDisabled = "Event.ByAccount.IsDisabled"
    Event_ByAccount_IsStale = "Event.ByAccount.IsStale"
    Event_OnAccount_IsStale = "Event.OnAccount.IsStale"
    Event_Device_Name = "Event.Device.Name"
    Event_ByAccount_LastLogonTime = "Event.ByAccount.LastLogonTime"
    Event_OnAccount_LastLogonTime = "Event.OnAccount.LastLogonTime"
    Event_OnResource_File_Type = "Event.OnResource.File.Type"
    Event_OnResource_AccessDate = "Event.OnResource.AccessDate"
    Event_OnResource_ModifyDate = "Event.OnResource.ModifyDate"
    Event_OnResource_FSOwner_Name = "Event.OnResource.FSOwner.Name"
    Event_OnResource_FSOwner_SidID = "Event.OnResource.FSOwner.SidID"
    Event_OnResource_Classification_TotalHitCount = "Event.OnResource.Classification.TotalHitCount"
    Event_OnMail_ItemType_Name = "Event.OnMail.ItemType.Name"
    Event_OnMail_ItemType_ID = "Event.OnMail.ItemType.ID"
    Event_OnMail_Recipient = "Event.OnMail.Recipient"
    Event_OnResource_CreateDate = "Event.OnResource.CreateDate"
    Event_OnMail_Source = "Event.OnMail.Source"
    Event_OnResource_PathDepth = "Event.OnResource.PathDepth"
    Event_OnResource_NumberOfNestedFiles = "Event.OnResource.NumberOfNestedFiles"
    Event_Alert_Rule_Name = "Event.Alert.Rule.Name"
    Event_Alert_Rule_ID = "Event.Alert.Rule.ID"
    Event_OnResource_SizeFolder = "Event.OnResource.SizeFolder"
    Event_Alert_Rule_Category_Name = "Event.Alert.Rule.Category.Name"
    Event_Alert_Rule_Category_ID = "Event.Alert.Rule.Category.ID"
    Event_OnResource_SizeFolderAndSubFolders = "Event.OnResource.SizeFolderAndSubFolders"
    Event_Alert_Rule_Severity_Name = "Event.Alert.Rule.Severity.Name"
    Event_Alert_Rule_Severity_ID = "Event.Alert.Rule.Severity.ID"
    Event_OnResource_NumberOfFiles = "Event.OnResource.NumberOfFiles"
    Event_Alert_Time = "Event.Alert.Time"
    Event_Alert_TimeUTC = "Event.Alert.TimeUTC"
    Event_TimeUTC = "Event.TimeUTC"
    Event_OnResource_NumberOfFilesInSubFolders = "Event.OnResource.NumberOfFilesInSubFolders"
    Event_Alert_ID = "Event.Alert.ID"
    Event_OnResource_NumberOfNestedFolders = "Event.OnResource.NumberOfNestedFolders"
    Event_Description = "Event.Description"
    Event_OnResource_SizePhysicalSDTFile = "Event.OnResource.SizePhysicalSDTFile"
    Event_EventsCount = "Event.EventsCount"
    Event_OnResource_SizePhysicalNestedFoldersFiles = "Event.OnResource.SizePhysicalNestedFoldersFiles"
    Event_ByAccount_PasswordStatus_Name = "Event.ByAccount.PasswordStatus.Name"
    Event_ByAccount_PasswordStatus_ID = "Event.ByAccount.PasswordStatus.ID"
    Event_OnResource_SizePhysicalFiles = "Event.OnResource.SizePhysicalFiles"
    Event_ByAccount_AccountExpirationDate = "Event.ByAccount.AccountExpirationDate"
    Event_OnResource_SizeSubFolders = "Event.OnResource.SizeSubFolders"
    Event_OnAccount_IsDisabled = "Event.OnAccount.IsDisabled"
    Event_OnResource_NumberOfNestedObjects = "Event.OnResource.NumberOfNestedObjects"
    Event_OnAccount_IsLockout = "Event.OnAccount.IsLockout"
    Event_UploadSize = "Event.UploadSize"
    Event_DownloadSize = "Event.DownloadSize"
    Event_OnAccount_PasswordStatus_Name = "Event.OnAccount.PasswordStatus.Name"
    Event_OnAccount_PasswordStatus_ID = "Event.OnAccount.PasswordStatus.ID"
    Event_SessionDuration = "Event.SessionDuration"
    Event_OnAccount_AccountExpirationDate = "Event.OnAccount.AccountExpirationDate"
    Event_ConnectionType_Name = "Event.ConnectionType.Name"
    Event_ConnectionType_ID = "Event.ConnectionType.ID"
    Event_ClientType_Name = "Event.ClientType.Name"
    Event_ClientType_ID = "Event.ClientType.ID"
    Event_AgentVersion = "Event.AgentVersion"
    Event_ByAccount_VPNGroups = "Event.ByAccount.VPNGroups"
    Event_ByAccount_IsLockout = "Event.ByAccount.IsLockout"
    Event_DC_HostName = "Event.DC.HostName"
    Event_Direction_Name = "Event.Direction.Name"
    Event_Direction_ID = "Event.Direction.ID"
    Event_OnAccount_SamAccountName = "Event.OnAccount.SamAccountName"
    Event_OnAccount_SidID = "Event.OnAccount.SidID"
    Event_ByAccount_PrivilegedAccountType_Name = "Event.ByAccount.PrivilegedAccountType.Name"
    Event_ByAccount_PrivilegedAccountType_ID = "Event.ByAccount.PrivilegedAccountType.ID"
    Event_DNSFlags = "Event.DNSFlags"
    Event_CollectionMethod_Name = "Event.CollectionMethod.Name"
    Event_CollectionMethod_ID = "Event.CollectionMethod.ID"
    Event_OnAccount_AccountType_Name = "Event.OnAccount.AccountType.Name"
    Event_OnAccount_AccountType_ID = "Event.OnAccount.AccountType.ID"
    Event_DNSRecordType = "Event.DNSRecordType"
    Event_OnResource_Classification_CategorySummary = "Event.OnResource.Classification.CategorySummary"
    Event_ByAccount_Identity_Affiliation_Name = "Event.ByAccount.Identity.Affiliation.Name"
    Event_ByAccount_Identity_Affiliation_ID = "Event.ByAccount.Identity.Affiliation.ID"
    Event_OnAccount_Application_ID = "Event.OnAccount.Application.ID"
    Event_TransportLayer_Name = "Event.TransportLayer.Name"
    Event_TransportLayer_ID = "Event.TransportLayer.ID"
    Event_OnAccount_Application_Name = "Event.OnAccount.Application.Name"
    Event_OnAccount_Identity_Affiliation_Name = "Event.OnAccount.Identity.Affiliation.Name"
    Event_OnAccount_Identity_Affiliation_ID = "Event.OnAccount.Identity.Affiliation.ID"
    Event_Destination_URL_Reputation_Name = "Event.Destination.URL.Reputation.Name"
    Event_Destination_URL_Reputation_ID = "Event.Destination.URL.Reputation.ID"
    Event_HttpMethod_Name = "Event.HttpMethod.Name"
    Event_HttpMethod_ID = "Event.HttpMethod.ID"
    Event_OnAccount_PublisherName = "Event.OnAccount.PublisherName"
    Event_Destination_IP = "Event.Destination.IP"
    Event_Destination_URL_Categorization_Name = "Event.Destination.URL.Categorization.Name"
    Event_Destination_URL_Categorization_ID = "Event.Destination.URL.Categorization.ID"
    Event_OnAccount_IsPublisherVerified = "Event.OnAccount.IsPublisherVerified"
    Event_Destination_DeviceName = "Event.Destination.DeviceName"
    Event_ByAccount_Application_ID = "Event.ByAccount.Application.ID"
    Event_Destination_Domain = "Event.Destination.Domain"
    Event_ByAccount_Application_Name = "Event.ByAccount.Application.Name"
    Event_Device_ExternalIP_IP = "Event.Device.ExternalIP.IP"
    Event_ByAccount_PublisherName = "Event.ByAccount.PublisherName"
    Event_ByAccount_IsPublisherVerified = "Event.ByAccount.IsPublisherVerified"
    Event_Device_OperatingSystem = "Event.Device.OperatingSystem"
    Event_SourcePort = "Event.SourcePort"
    Event_SourceZone = "Event.SourceZone"
    Event_App = "Event.App"
    Event_Device_ExternalIP_ThreatTypes_Name = "Event.Device.ExternalIP.ThreatTypes.Name"
    Event_Device_ExternalIP_ThreatTypes_ID = "Event.Device.ExternalIP.ThreatTypes.ID"
    Event_Destination_Port = "Event.Destination.Port"
    Event_Destination_Zone = "Event.Destination.Zone"
    Event_NAT_Source_Address = "Event.NAT.Source.Address"
    Event_NAT_Destination_Address = "Event.NAT.Destination.Address"
    Event_NAT_Source_Port = "Event.NAT.Source.Port"
    Event_NAT_Destination_Port = "Event.NAT.Destination.Port"
    Event_Protocol_Name = "Event.Protocol.Name"
    Event_Protocol_ID = "Event.Protocol.ID"
    Event_ApplicationProtocol_Name = "Event.ApplicationProtocol.Name"
    Event_ApplicationProtocol_ID = "Event.ApplicationProtocol.ID"
    Event_Device_ExternalIP_IsMalicious = "Event.Device.ExternalIP.IsMalicious"
    Event_Device_ExternalIP_Reputation_Name = "Event.Device.ExternalIP.Reputation.Name"
    Event_Device_ExternalIP_Reputation_ID = "Event.Device.ExternalIP.Reputation.ID"
    Event_ByAccount_IsMailboxOwner = "Event.ByAccount.IsMailboxOwner"
    Event_StatusReasonCodeName = "Event.StatusReasonCodeName"
    Event_StatusReasonCode = "Event.StatusReasonCode"
    Event_Authentication_TicketEncryption_Name = "Event.Authentication.TicketEncryption.Name"
    Event_Authentication_TicketEncryption_ID = "Event.Authentication.TicketEncryption.ID"
    Event_OnGPO_NewVersion = "Event.OnGPO.NewVersion"
    Event_Authentication_PreAuthenticationType = "Event.Authentication.PreAuthenticationType"
    Event_OnGPO_Settings_NewValue = "Event.OnGPO.Settings.NewValue"
    Event_Authentication_Protocol_Name = "Event.Authentication.Protocol.Name"
    Event_Authentication_Protocol_ID = "Event.Authentication.Protocol.ID"
    Event_OnGPO_Settings_OldValue = "Event.OnGPO.Settings.OldValue"
    Event_OrgOpCode = "Event.OrgOpCode"
    Event_OnGPO_Settings_Name = "Event.OnGPO.Settings.Name"
    Event_ByAccount_ExpirationStatus_Name = "Event.ByAccount.ExpirationStatus.Name"
    Event_ByAccount_ExpirationStatus_ID = "Event.ByAccount.ExpirationStatus.ID"
    Event_OnGPO_Settings_Path = "Event.OnGPO.Settings.Path"
    Event_OnAccount_ExpirationStatus_Name = "Event.OnAccount.ExpirationStatus.Name"
    Event_OnAccount_ExpirationStatus_ID = "Event.OnAccount.ExpirationStatus.ID"
    Event_OnGPO_ConfigurationType_Name = "Event.OnGPO.ConfigurationType.Name"
    Event_OnGPO_ConfigurationType_ID = "Event.OnGPO.ConfigurationType.ID"
    Event_Trustee_Identity_Name = "Event.Trustee.Identity.Name"
    Event_Trustee_Identity_ID = "Event.Trustee.Identity.ID"
    Event_OnMail_Mailbox_Type_Name = "Event.OnMail.Mailbox.Type.Name"
    Event_OnMail_Mailbox_Type_ID = "Event.OnMail.Mailbox.Type.ID"
    Event_Trustee_DNSDomain_Name = "Event.Trustee.DNSDomain.Name"
    Event_Trustee_DNSDomain_ID = "Event.Trustee.DNSDomain.ID"
    Event_Trustee_Type_Name = "Event.Trustee.Type.Name"
    Event_Trustee_Type_ID = "Event.Trustee.Type.ID"
    Event_Trustee_Application_ID = "Event.Trustee.Application.ID"
    Event_Trustee_Application_Name = "Event.Trustee.Application.Name"
    Event_Trustee_PublisherName = "Event.Trustee.PublisherName"
    Event_Trustee_IsPublisherVerified = "Event.Trustee.IsPublisherVerified"
    Event_Permission_IsDirectChange = "Event.Permission.IsDirectChange"
    Event_Permission_ChangedPermissionFlags = "Event.Permission.ChangedPermissionFlags"
    Event_Trustee_Identity_Affiliation_Name = "Event.Trustee.Identity.Affiliation.Name"
    Event_Trustee_Identity_Affiliation_ID = "Event.Trustee.Identity.Affiliation.ID"
    Event_LogonType = "Event.LogonType"
    Event_Authentication_Package = "Event.Authentication.Package"
    Event_ImpersonationLevel = "Event.ImpersonationLevel"
    Event_OnMail_AttachmentName = "Event.OnMail.AttachmentName"
    Event_OnMail_WithAttachments = "Event.OnMail.WithAttachments"
    Event_OnResource_ClassificationLabels_Summary = "Event.OnResource.ClassificationLabels.Summary"
    Event_OnMail_HasOutOfOrganizationReciever = "Event.OnMail.HasOutOfOrganizationReciever"
    Event_Type_Activity_Name = "Event.Type.Activity.Name"
    Event_Type_Activity_ID = "Event.Type.Activity.ID"
    Event_InfoTags_Name = "Event.InfoTags.Name"
    Event_InfoTags_ID = "Event.InfoTags.ID"
    Event_Authentication_TicketOptions = "Event.Authentication.TicketOptions"
    Event_OnMail_Headers_SentDate = "Event.OnMail.Headers.SentDate"
    Event_OnMail_Headers_AuthenticationResults_Spf_Passed = "Event.OnMail.Headers.AuthenticationResults.Spf.Passed"
    Event_OnMail_Headers_AuthenticationResults_Dkim_Passed = "Event.OnMail.Headers.AuthenticationResults.Dkim.Passed"
    Event_OnMail_Headers_AuthenticationResults_Dmarc_Passed = "Event.OnMail.Headers.AuthenticationResults.Dmarc.Passed"
    Event_OnMail_Headers_XOriginalSender = "Event.OnMail.Headers.XOriginalSender"
    Event_OnMail_Headers_ReceivedServerIP = "Event.OnMail.Headers.ReceivedServerIP"
    Event_OnResource_Classification_Summary = "Event.OnResource.Classification.Summary"
    Event_OnMail_Date = "Event.OnMail.Date"
    Event_OnResource_ShareAccessPaths = "Event.OnResource.ShareAccessPaths"
    Event_Permission_Before = "Event.Permission.Before"
    Event_Permission_After = "Event.Permission.After"
    Event_Permission_Type = "Event.Permission.Type"
    Event_OnResource_LocalMappedPath = "Event.OnResource.LocalMappedPath"
    Event_Session_BrowserType = "Event.Session.BrowserType"
    Event_Session_TrustDomain_Type = "Event.Session.TrustDomain.Type"
    Event_Session_AzureAuthentication_Requirement = "Event.Session.AzureAuthentication.Requirement"
    Event_Session_AzureAuthentication_ConditionalAccessStatus = "Event.Session.AzureAuthentication.ConditionalAccessStatus"
    Event_Session_AzureAuthentication_TokenIssuerType = "Event.Session.AzureAuthentication.TokenIssuerType"
    Event_Session_AzureAuthentication_Method = "Event.Session.AzureAuthentication.Method"
    Event_Session_AzureAuthentication_MethodDetail = "Event.Session.AzureAuthentication.MethodDetail"
    Event_Session_AzureAuthentication_Step = "Event.Session.AzureAuthentication.Step"
    Event_Session_AzureAuthentication_ResultDetail = "Event.Session.AzureAuthentication.ResultDetail"
    Event_Session_AzureAuthentication_ReasonDetails = "Event.Session.AzureAuthentication.ReasonDetails"
    Event_Device_TrustType = "Event.Device.TrustType"
    Event_Session_AzureAuthentication_Status_Name = "Event.Session.AzureAuthentication.Status.Name"
    Event_Session_AzureAuthentication_Status_ID = "Event.Session.AzureAuthentication.Status.ID"
    Event_Device_ManagedStatus_Name = "Event.Device.ManagedStatus.Name"
    Event_Device_ManagedStatus_ID = "Event.Device.ManagedStatus.ID"
    Event_ID = "Event.ID"
    Event_IsAlerted = "Event.IsAlerted"

    Columns = [
        Event_Type_Name, Event_Description, Event_Filer_Platform_Name, Event_Filer_Name, Event_ByAccount_SamAccountName,
        Event_OnObjectName,
        Event_Alert_ID, Event_ID, Event_TimeUTC,
        Event_Status_Name, Event_Location_Country_Name,
        Event_Location_Subdivision_Name, Event_Location_BlacklistedLocation,
        Event_Operation_Name, Event_ByAccount_Type_Name,
        Event_ByAccount_Domain_Name, Event_ByAccount_Identity_Name,
        Event_IP, Event_Device_ExternalIP_IP,
        Event_Destination_IP, Event_Device_Name, Event_Destination_DeviceName,
        Event_ByAccount_IsDisabled, Event_ByAccount_IsStale, Event_ByAccount_IsLockout,
        Event_Device_ExternalIP_ThreatTypes_Name, Event_Device_ExternalIP_IsMalicious,
        Event_Device_ExternalIP_Reputation_Name,
        Event_OnResource_ObjectType_Name, Event_OnAccount_SamAccountName,
        Event_OnResource_IsSensitive, Event_OnAccount_IsDisabled,
        Event_OnAccount_IsLockout, Event_OnResource_Path
    ]

    ExtraColumns = [
        Event_StatusReason_Name,
        Event_StatusReason_ID,
        Event_Location_Subdivision_ID,
        Event_Location_Country_ID,
        Event_Filer_Platform_ID,
        Event_OnResource_Stats_ExposureLevel_Name,
        Event_OnResource_Stats_ExposureLevel_ID,
        Event_ByAccount_Identity_Followup_Flag_Name,
        Event_ByAccount_Identity_Followup_Flag_ID,
        Event_ByAccount_SidID,
        Event_ByAccount_Type_ID,
        Event_ByAccount_DistinguishedName,
        Event_OnAccount_Domain_Name,
        Event_OnAccount_Domain_ID,
        Event_OnAccount_Identity_Followup_Flag_Name,
        Event_OnAccount_Identity_Followup_Flag_ID,
        Event_Time,
        Event_Operation_ID,
        Event_EndTime,
        Event_Type_ID,
        Event_ByAccount_Identity_ID,
        Event_OnAccount_DNSDomain_Name,
        Event_OnAccount_DNSDomain_ID,
        Event_OnAccount_Identity_Name,
        Event_OnAccount_Identity_ID,
        Event_OnResource_EntityIdx,
        Event_ByAccount_Domain_ID,
        Event_ByAccount_DNSDomain_Name,
        Event_ByAccount_DNSDomain_ID,
        Event_Status_ID,
        Event_Filer_ID,
        Event_OnResource_ObjectType_ID,
        Event_Device_UserAgent,
        Event_CorrelationId,
        Event_ByAccount_Identity_Followup_Notes,
        Event_OnAccount_Identity_Followup_Notes,
        Event_OnResource_Followup_Flag_Name,
        Event_OnResource_Followup_Flag_ID,
        Event_ByAccount_Identity_Department,
        Event_OnAccount_Identity_Department,
        Event_ByAccount_Identity_Manager_Name,
        Event_ByAccount_Identity_Manager_ID,
        Event_OnAccount_Identity_Manager_Name,
        Event_OnAccount_Identity_Manager_ID,
        Event_OnAccount_IsStale,
        Event_ByAccount_LastLogonTime,
        Event_OnAccount_LastLogonTime,
        Event_OnResource_File_Type,
        Event_OnResource_AccessDate,
        Event_OnResource_ModifyDate,
        Event_OnResource_FSOwner_Name,
        Event_OnResource_FSOwner_SidID,
        Event_OnResource_Classification_TotalHitCount,
        Event_OnMail_ItemType_Name,
        Event_OnMail_ItemType_ID,
        Event_OnMail_Recipient,
        Event_OnResource_CreateDate,
        Event_OnMail_Source,
        Event_OnResource_PathDepth,
        Event_OnResource_NumberOfNestedFiles,
        Event_Alert_Rule_Name,
        Event_Alert_Rule_ID,
        Event_OnResource_SizeFolder,
        Event_Alert_Rule_Category_Name,
        Event_Alert_Rule_Category_ID,
        Event_OnResource_SizeFolderAndSubFolders,
        Event_Alert_Rule_Severity_Name,
        Event_Alert_Rule_Severity_ID,
        Event_OnResource_NumberOfFiles,
        Event_Alert_Time,
        Event_Alert_TimeUTC,
        Event_OnResource_NumberOfFilesInSubFolders,
        Event_OnResource_NumberOfNestedFolders,
        Event_OnResource_SizePhysicalSDTFile,
        Event_EventsCount,
        Event_OnResource_SizePhysicalNestedFoldersFiles,
        Event_ByAccount_PasswordStatus_Name,
        Event_ByAccount_PasswordStatus_ID,
        Event_OnResource_SizePhysicalFiles,
        Event_ByAccount_AccountExpirationDate,
        Event_OnResource_SizeSubFolders,
        Event_OnResource_NumberOfNestedObjects,
        Event_UploadSize,
        Event_DownloadSize,
        Event_OnAccount_PasswordStatus_Name,
        Event_OnAccount_PasswordStatus_ID,
        Event_SessionDuration,
        Event_OnAccount_AccountExpirationDate,
        Event_ConnectionType_Name,
        Event_ConnectionType_ID,
        Event_ClientType_Name,
        Event_ClientType_ID,
        Event_AgentVersion,
        Event_ByAccount_VPNGroups,
        Event_DC_HostName,
        Event_Direction_Name,
        Event_Direction_ID,
        Event_OnAccount_SidID,
        Event_ByAccount_PrivilegedAccountType_Name,
        Event_ByAccount_PrivilegedAccountType_ID,
        Event_DNSFlags,
        Event_CollectionMethod_Name,
        Event_CollectionMethod_ID,
        Event_OnAccount_AccountType_Name,
        Event_OnAccount_AccountType_ID,
        Event_DNSRecordType,
        Event_OnResource_Classification_CategorySummary,
        Event_ByAccount_Identity_Affiliation_Name,
        Event_ByAccount_Identity_Affiliation_ID,
        Event_OnAccount_Application_ID,
        Event_TransportLayer_Name,
        Event_TransportLayer_ID,
        Event_OnAccount_Application_Name,
        Event_OnAccount_Identity_Affiliation_Name,
        Event_OnAccount_Identity_Affiliation_ID,
        Event_Destination_URL_Reputation_Name,
        Event_Destination_URL_Reputation_ID,
        Event_HttpMethod_Name,
        Event_HttpMethod_ID,
        Event_OnAccount_PublisherName,
        Event_Destination_URL_Categorization_Name,
        Event_Destination_URL_Categorization_ID,
        Event_OnAccount_IsPublisherVerified,
        Event_ByAccount_Application_ID,
        Event_Destination_Domain,
        Event_ByAccount_Application_Name,
        Event_ByAccount_PublisherName,
        Event_ByAccount_IsPublisherVerified,
        Event_Device_OperatingSystem,
        Event_SourcePort,
        Event_SourceZone,
        Event_App,
        Event_Device_ExternalIP_ThreatTypes_ID,
        Event_Destination_Port,
        Event_Destination_Zone,
        Event_NAT_Source_Address,
        Event_NAT_Destination_Address,
        Event_NAT_Source_Port,
        Event_NAT_Destination_Port,
        Event_Protocol_Name,
        Event_Protocol_ID,
        Event_ApplicationProtocol_Name,
        Event_ApplicationProtocol_ID,
        Event_Device_ExternalIP_Reputation_ID,
        Event_ByAccount_IsMailboxOwner,
        Event_StatusReasonCodeName,
        Event_StatusReasonCode,
        Event_Authentication_TicketEncryption_Name,
        Event_Authentication_TicketEncryption_ID,
        Event_OnGPO_NewVersion,
        Event_Authentication_PreAuthenticationType,
        Event_OnGPO_Settings_NewValue,
        Event_Authentication_Protocol_Name,
        Event_Authentication_Protocol_ID,
        Event_OnGPO_Settings_OldValue,
        Event_OrgOpCode,
        Event_OnGPO_Settings_Name,
        Event_ByAccount_ExpirationStatus_Name,
        Event_ByAccount_ExpirationStatus_ID,
        Event_OnGPO_Settings_Path,
        Event_OnAccount_ExpirationStatus_Name,
        Event_OnAccount_ExpirationStatus_ID,
        Event_OnGPO_ConfigurationType_Name,
        Event_OnGPO_ConfigurationType_ID,
        Event_Trustee_Identity_Name,
        Event_Trustee_Identity_ID,
        Event_OnMail_Mailbox_Type_Name,
        Event_OnMail_Mailbox_Type_ID,
        Event_Trustee_DNSDomain_Name,
        Event_Trustee_DNSDomain_ID,
        Event_Trustee_Type_Name,
        Event_Trustee_Type_ID,
        Event_Trustee_Application_ID,
        Event_Trustee_Application_Name,
        Event_Trustee_PublisherName,
        Event_Trustee_IsPublisherVerified,
        Event_Permission_IsDirectChange,
        Event_Permission_ChangedPermissionFlags,
        Event_Trustee_Identity_Affiliation_Name,
        Event_Trustee_Identity_Affiliation_ID,
        Event_LogonType,
        Event_Authentication_Package,
        Event_ImpersonationLevel,
        Event_OnMail_AttachmentName,
        Event_OnMail_WithAttachments,
        Event_OnResource_ClassificationLabels_Summary,
        Event_OnMail_HasOutOfOrganizationReciever,
        Event_Type_Activity_Name,
        Event_Type_Activity_ID,
        Event_InfoTags_Name,
        Event_InfoTags_ID,
        Event_Authentication_TicketOptions,
        Event_OnMail_Headers_SentDate,
        Event_OnMail_Headers_AuthenticationResults_Spf_Passed,
        Event_OnMail_Headers_AuthenticationResults_Dkim_Passed,
        Event_OnMail_Headers_AuthenticationResults_Dmarc_Passed,
        Event_OnMail_Headers_XOriginalSender,
        Event_OnMail_Headers_ReceivedServerIP,
        Event_OnResource_Classification_Summary,
        Event_OnMail_Date,
        Event_OnResource_ShareAccessPaths,
        Event_Permission_Before,
        Event_Permission_After,
        Event_Permission_Type,
        Event_OnResource_LocalMappedPath,
        Event_Session_BrowserType,
        Event_Session_TrustDomain_Type,
        Event_Session_AzureAuthentication_Requirement,
        Event_Session_AzureAuthentication_ConditionalAccessStatus,
        Event_Session_AzureAuthentication_TokenIssuerType,
        Event_Session_AzureAuthentication_Method,
        Event_Session_AzureAuthentication_MethodDetail,
        Event_Session_AzureAuthentication_Step,
        Event_Session_AzureAuthentication_ResultDetail,
        Event_Session_AzureAuthentication_ReasonDetails,
        Event_Device_TrustType,
        Event_Session_AzureAuthentication_Status_Name,
        Event_Session_AzureAuthentication_Status_ID,
        Event_Device_ManagedStatus_Name,
        Event_Device_ManagedStatus_ID,
        Event_IsAlerted
    ]

    def get_fields(self, extra_fields: Optional[list[str]]) -> list[str]:
        output = self.Columns.copy()

        if extra_fields:
            for pattern in extra_fields:
                match_columns = fnmatch.filter(self.ExtraColumns, pattern)
                output.extend([item for item in match_columns if item not in output])

        return output


class EventItem:
    def __init__(self, row: dict):
        self.row = row

    def __getitem__(self, key: str) -> Any:
        if hasattr(self.row, key):
            return getattr(self.row, key)
        raise KeyError(f"{key} not found in AlertItem")

    def to_dict(self) -> dict[str, Any]:
        return self.row


class FilterCondition:
    def __init__(self):
        self.path = None
        self.operator = None
        self.values = []

    def set_path(self, path):
        self.path = path
        return self

    def set_operator(self, operator):
        self.operator = operator
        return self

    def add_value(self, value):
        self.values.append(value)  # FilterValue(value)
        return self

    def __repr__(self):
        return f"{self.path} {self.operator} {self.values}"


class FilterValue:
    def __init__(self, value):
        self.value = value
        # self.displayValue = value.get("displayValue", None)

    def __repr__(self):
        return f"{self.value}"


class Filters:
    def __init__(self):
        self.filterOperator = None
        self.filters = []

    def set_filter_operator(self, filter_operator):
        self.filterOperator = filter_operator
        return self

    def add_filter(self, filter_):
        self.filters.append(filter_)
        return self

    def __repr__(self):
        return f"Filter Operator: {self.filterOperator}, Filters: {self.filters}"


class Query:
    def __init__(self):
        self.entityName = None
        self.filter = Filters()

    def set_entity_name(self, entity_name):
        self.entityName = entity_name
        return self

    def set_filter(self, filter_):
        self.filter = filter_
        return self

    def __repr__(self):
        return f"Entity Name: {self.entityName}, Filter: {self.filter}"


class RequestParams:
    def __init__(self):
        self.searchSource = None
        self.searchSourceName = None

    def set_search_source(self, search_source):
        self.searchSource = search_source
        return self

    def set_search_source_name(self, search_source_name):
        self.searchSourceName = search_source_name
        return self

    def __repr__(self):
        return f"Search Source: {self.searchSource}, Search Source Name: {self.searchSourceName}"


class Rows:
    def __init__(self):
        self.columns = []
        self.filter = []
        self.grouping = None
        self.ordering = []

    def add_column(self, column):
        self.columns.append(column)
        return self

    def add_filter(self, filter_):
        self.filter.append(filter_)
        return self

    def set_grouping(self, grouping):
        self.grouping = grouping
        return self

    def add_ordering(self, ordering):
        self.ordering.append(ordering)
        return self

    def __repr__(self):
        return f"Columns: {self.columns}, Filter: {self.filter}, Grouping: {self.grouping}, Ordering: {self.ordering}"


class SearchAlertObjectMapper(BaseMapper):
    def map(self, json_data):
        key_valued_objects = self.convert_json_to_key_value(json_data)

        mapped_items = []
        for obj in key_valued_objects:
            mapped_items.append(self.map_item(obj).to_dict())

        return mapped_items

    def map_item(self, row: dict) -> AlertItem:
        alert_item = AlertItem(row)

        return alert_item


class SearchEventObjectMapper(BaseMapper):
    def map(self, json_data):
        key_valued_objects = self.convert_json_to_key_value(json_data)

        mapped_items = []
        for obj in key_valued_objects:
            mapped_items.append(self.map_item(obj).to_dict())

        return mapped_items

    def map_item(self, row: dict[str, str]) -> EventItem:
        event_item = EventItem(row)

        return event_item

    def multi_value_to_guid_array(self, row: dict[str, str], field: str) -> Optional[list[str]]:
        value = row.get(field)
        if value:
            return list(value.split(','))
        return None

    def get_bool_value(self, row: dict[str, str], name: str) -> Optional[bool]:
        value = row.get(name)
        if value:
            value = value.lower()
            if value == 'yes':
                return True
            if value == 'no':
                return False
            if value == 'true':
                return True
            if value == 'false':
                return False
        return None

    def get_date_value(self, row: dict[str, str], name: str) -> Optional[datetime]:
        value = row.get(name)
        if value:
            try:
                return datetime.fromisoformat(value)
            except ValueError:
                return None
        return None

    def multi_value_to_array(self, multi_value: str) -> Optional[list[str]]:
        if multi_value:
            return [v.strip() for v in multi_value.split(',') if v.strip()]
        return None


class SearchRequest:
    def __init__(self):
        self.query = Query()
        self.rows = Rows()
        self.requestParams = RequestParams()

    def set_query(self, query):
        self.query = query
        return self

    def set_rows(self, rows):
        self.rows = rows
        return self

    def set_request_params(self, request_params):
        self.requestParams = request_params
        return self

    def __repr__(self):
        return f"Query: {self.query}, Rows: {self.rows}, Request Params: {self.requestParams}"

    def to_json(self):
        dataJSON = json.dumps(self, default=lambda o: o.__dict__, sort_keys=True, indent=4)
        return dataJSON


class ThreatModelAttributes:
    Id = "ruleID"
    Name = "ruleName"
    Category = "ruleArea"
    Source = "ruleSource"
    Severity = "severity"

    Columns = [Id, Name, Category, Source, Severity]


class ThreatModelItem:
    def __init__(self):
        self.ID: Optional[str] = None
        self.Name: Optional[list[str]] = None

    def __getitem__(self, key: str) -> Any:
        if hasattr(self, key):
            return getattr(self, key)
        raise KeyError(f"{key} not found in EventItem")

    def to_dict(self) -> dict[str, Any]:
        return {key: value for key, value in self.__dict__.items() if value is not None}


class ThreatModelObjectMapper(BaseMapper):
    def map(self, json_data):
        key_valued_objects = json_data

        mapped_items = []
        for obj in key_valued_objects:
            mapped_items.append(self.map_item(obj).to_dict())

        return mapped_items

    def map_item(self, row: dict) -> ThreatModelItem:
        threat_model_item = ThreatModelItem()
        threat_model_item.ID = row.get(ThreatModelAttributes.Id, row.get('dataField'))
        threat_model_item.Name = row.get(ThreatModelAttributes.Name, row.get('displayField'))
        return threat_model_item


"""Varonis SaaS integration
"""


''' CONSTANTS '''

MAX_USERS_TO_SEARCH = 5
MAX_DAYS_BACK = 180
THREAT_MODEL_ENUM_ID = 5821
ALERT_STATUSES = {'new': 1, 'under investigation': 2, 'closed': 3, 'action required': 4, 'auto-resolved': 5}
ALERT_SEVERITIES = {'high': 0, 'medium': 1, 'low': 2}
CLOSE_REASONS = {
<<<<<<< HEAD
    'none': 0,
    'other': 1,
    'begin activity': 2,
=======
    'other': 1,
    'benign activity': 2,
>>>>>>> 5fc15a6b
    'true positive': 3,
    'environment misconfiguration': 4,
    'alert recently customized': 5,
    'inaccurate alert logic': 6,
    'authorized activity': 7
}


def convert_to_demisto_severity(severity: Optional[str]) -> int:
    """Maps Varonis severity to Cortex XSOAR severity

    Converts the Varonis alert severity level ('Low', 'Medium',
    'High') to Cortex XSOAR incident severity (1 to 4)
    for mapping.

    :type severity: ``str``
    :param severity: severity as returned from the Varonis API (str)

    :return: Cortex XSOAR Severity (1 to 4)
    :rtype: ``int``
    """

    if severity is None:
        return IncidentSeverity.LOW

    return {
        'Low': IncidentSeverity.LOW,
        'Medium': IncidentSeverity.MEDIUM,
        'High': IncidentSeverity.HIGH
    }[severity]


def get_included_severitires(severity: Optional[str]) -> list[str]:
    """ Return list of severities that is equal or higher then provided

    :type severity: ``Optional[str]``
    :param severity: Severity

    :return: List of severities
    :rtype: ``List[str]``
    """
    if not severity:
        return []

    severities = list(ALERT_SEVERITIES.keys()).copy()

    if severity.lower() == 'medium':
        severities.remove('low')

    if severity.lower() == 'high':
        severities.remove('low')
        severities.remove('medium')

    return severities


def try_convert(item, converter, error=None):
    """Try to convert item

    :type item: ``Any``
    :param item: An item to convert

    :type converter: ``Any``
    :param converter: Converter function

    :type error: ``Any``
    :param error: Error object that will be raised in case of error convertion

    :return: A converted item or None
    :rtype: ``Any``
    """
    if item:
        try:
            return converter(item)
        except Exception:
            if error:
                raise error
            raise
    return None


def strEqual(text1: str, text2: str) -> bool:
    if not text1 and not text2:
        return True
    if not text1 or not text2:
        return False

    return text1.casefold() == text2.casefold()


def enrich_with_url(output: dict[str, Any], baseUrl: str, id: str) -> dict[str, Any]:
    """Enriches result with alert url

    :type output: ``Dict[str, Any]``
    :param output: Output to enrich

    :type baseUrl: ``str``
    :param baseUrl: Varonis UI based url

    :type id: ``str``
    :param id: Alert it

    :return: Enriched output
    :rtype: ``Dict[str, Any]``
    """

    output['Url'] = urljoin(baseUrl, f'/#/app/analytics/entity/Alert/{id}')
    return output


def get_rule_ids(client: Client, values: list[str]) -> list[int]:
    """Return list of user ids

    :type client: ``Client``
    :param client: Http client

    :type threat_model_names: ``List[str]``
    :param threat_model_names: A list of threat_model_names

    :return: List of rule ids
    :rtype: ``List[int]``
    """
    ruleIds: list[int] = []

    if not values:
        return ruleIds

    rules = client.varonis_get_enum(THREAT_MODEL_ENUM_ID)
    for value in values:
        for rule in rules:
            if strEqual(rule['ruleName'], value):
                ruleIds.append(rule['ruleID'])
                # ruleIds.append(rule['templateID'])
                break

    return ruleIds


def varonis_update_alert(client: Client, close_reason_id: Optional[int], status_id: Optional[int], alert_ids: list, note) -> bool:
    """Update Varonis alert. It creates request and pass it to http client

    :type client: ``Client``
    :param client: Http client

    :type close_reason_id: ``int``
    :param close_reason_id: close reason enum id

    :type status_id: ``int``
    :param status_id: status id enum id

    :type alert_ids: ``list``
    :param alert_ids: list of alert id(s)

    :type note: ``str``
    :param note: alert note

    :return: Result of execution
    :rtype: ``bool``

    """
    if len(alert_ids) == 0:
        raise ValueError('alert id(s) not specified')

    if (not note and not status_id):
        raise ValueError('To update update alert you must specify status or note')

    update_status_result = False
    add_note_result = False

    if note:
        add_note_query: dict[str, Any] = {
            'AlertGuids': alert_ids,
            'Note': note
        }
        add_note_result = client.varonis_add_note_to_alerts(add_note_query)

    if status_id:
        update_status_query: dict[str, Any] = {
            'AlertGuids': alert_ids,
            'CloseReasonId': close_reason_id,
            'StatusId': status_id
        }
        demisto.debug(f'update_status_query: {json.dumps(update_status_query)}')
        update_status_result = client.varonis_update_alert_status(update_status_query)

    return bool(update_status_result or add_note_result)


def convert_incident_alert_to_onprem_format(alert_saas_format):
    output = alert_saas_format

    output["Category"] = alert_saas_format.get(AlertAttributes.Alert_Rule_Category_Name)
    output["ID"] = alert_saas_format.get(AlertAttributes.Alert_ID)
    output["Name"] = alert_saas_format.get(AlertAttributes.Alert_Rule_Name)
    output["Status"] = alert_saas_format.get(AlertAttributes.Alert_Status_Name)
    output["IPThreatTypes"] = alert_saas_format.get(AlertAttributes.Alert_Device_ExternalIPThreatTypesName)
    output["CloseReason"] = alert_saas_format.get(AlertAttributes.Alert_CloseReason_Name)
    output["NumOfAlertedEvents"] = alert_saas_format.get(AlertAttributes.Alert_EventsCount)
    output["ContainsFlaggedData"] = alert_saas_format.get(AlertAttributes.Alert_Data_IsFlagged)
    output["ContainMaliciousExternalIP"] = alert_saas_format.get(AlertAttributes.Alert_Device_IsMaliciousExternalIP)
    output["ContainsSensitiveData"] = alert_saas_format.get(AlertAttributes.Alert_Data_IsSensitive)

    output["Locations"] = []
    countries = [] if alert_saas_format.get(AlertAttributes.Alert_Location_CountryName) is None else alert_saas_format.get(
        AlertAttributes.Alert_Location_CountryName).split(',')
    states = [] if alert_saas_format.get(AlertAttributes.Alert_Location_SubdivisionName) is None else alert_saas_format.get(
        AlertAttributes.Alert_Location_SubdivisionName).split(',')
    blacklist_locations = [] if alert_saas_format.get(
        AlertAttributes.Alert_Location_BlacklistedLocation) is None else alert_saas_format.get(
            AlertAttributes.Alert_Location_BlacklistedLocation).split(',')
    abnormal_locations = [] if alert_saas_format.get(
        AlertAttributes.Alert_Location_AbnormalLocation) is None else alert_saas_format.get(
            AlertAttributes.Alert_Location_AbnormalLocation).split(',')
    for i in range(len(countries)):
        entry = {
            "Country": "" if len(countries) <= i else countries[i],
            "State": "" if len(states) <= i else states[i],
            "BlacklistLocation": "" if len(blacklist_locations) <= i else blacklist_locations[i],
            "AbnormalLocation": "" if len(abnormal_locations) <= i else abnormal_locations[i]
        }
        output["Locations"].append(entry)

    output["Sources"] = []
    platforms = [] if alert_saas_format.get(AlertAttributes.Alert_Filer_Platform_Name) is None else alert_saas_format.get(
        AlertAttributes.Alert_Filer_Platform_Name).split(',')
    file_server_or_Domain = [] if alert_saas_format.get(
        AlertAttributes.Alert_Filer_Name) is None else alert_saas_format.get(AlertAttributes.Alert_Filer_Name).split(',')
    for i in range(len(platforms)):
        entry = {
            "Platform": "" if len(platforms) <= i else platforms[i],
            "FileServerOrDomain": "" if len(file_server_or_Domain) <= i else file_server_or_Domain[i]
        }
        output["Sources"].append(entry)

    output["Devices"] = []
    device_names = [] if alert_saas_format.get(AlertAttributes.Alert_Device_HostName) is None else alert_saas_format.get(
        AlertAttributes.Alert_Device_HostName).split(',')
    assets = [] if alert_saas_format.get(AlertAttributes.Alert_Asset_Path) is None else alert_saas_format.get(
        AlertAttributes.Alert_Asset_Path).split(',')
    for i in range(len(device_names)):
        entry = {
            "Name": "" if len(device_names) <= i else device_names[i],
            "Asset": "" if len(assets) <= i else assets[i]
        }
        output["Devices"].append(entry)

    output["Users"] = []
    user_names = [] if alert_saas_format.get(
        AlertAttributes.Alert_User_Name) is None else alert_saas_format[AlertAttributes.Alert_User_Name].split(',')
    sam_account_names = [] if alert_saas_format.get(
        AlertAttributes.Alert_User_SamAccountName) is None else alert_saas_format[AlertAttributes.Alert_User_SamAccountName] \
        .split(',')
    privileged_account_types = [] if alert_saas_format.get(
        AlertAttributes.Alert_User_AccountType_Name) is None else alert_saas_format[AlertAttributes.Alert_User_AccountType_Name] \
        .split(',')
    departments = [] if alert_saas_format.get("Department") is None else alert_saas_format["Department"].split(',')
    for i in range(len(user_names)):
        entry = {
            "Name": "" if len(user_names) <= i else user_names[i],
            "SamAccountName": "" if len(sam_account_names) <= i else sam_account_names[i],
            "PrivilegedAccountType": "" if len(privileged_account_types) <= i else privileged_account_types[i],
            "Department": "" if len(departments) <= i else departments[i]
        }
        output["Users"].append(entry)

    return output


''' COMMAND FUNCTIONS '''


def check_module_command(client: Client) -> CommandResults:
    """Tests API connectivity and authentication'

    Returning 'ok' indicates that the integration works like it is supposed to.
    Connection to the service is successful.
    Raises exceptions if something goes wrong.

    :type client: ``Client``
    :param client: client to use

    :return: 'ok' if test passed, anything else will fail the test.
    :rtype: ``str``
    """

    message: str = ''
    try:
        client.varonis_get_enum(THREAT_MODEL_ENUM_ID)
        message = 'ok'
    except DemistoException as e:
        if 'Unauthorized' in str(e):
            message = 'Authorization Error: token is incorrect or expired.'
        else:
            raise e
    return CommandResults(readable_output=message)


def varonis_get_threat_models_command(client: Client, args: dict[str, Any]) -> CommandResults:
    """Get threat models from Varonis DA

    :type client: ``Client``
    :param client: Http client

    :type args: ``Dict[str, Any]``
    :param args:
        all command arguments, usually passed from ``demisto.args()``.
        ``args['name'] = None  # List of requested threat model names

    :return:
        A ``CommandResults`` object

    :rtype: ``CommandResults``
    """

    name = argToList(args.get('name'), separator='|')

    threat_models = client.varonis_get_enum(THREAT_MODEL_ENUM_ID)
    mapper = ThreatModelObjectMapper()
    mapped_items = mapper.map(threat_models)

    def filter_threat_model_items(items, criteria):
        filtered_items = []
        # criteria is a dict of key: value or key: list of values
        keys = criteria.keys()

        for item in items:
            isMatch = True
            for key in keys:
                criteria_match = False
                if criteria[key] and len(criteria[key]) > 0:
                    for value in criteria[key]:
                        if isinstance(value, str) and fnmatch.filter([str(item[key])], value):
                            criteria_match = True
                            break
                    if not criteria_match:
                        isMatch = False
                        break
            if isMatch:
                filtered_items.append(item)

        return filtered_items

    filtered_items = filter_threat_model_items(mapped_items, {
        'Name': name
    })

    outputs = {}
    outputs['ThreatModel'] = filtered_items

    readable_output = tableToMarkdown('Varonis Threat Models', filtered_items, headers=['ID', 'Name'])

    return CommandResults(
        readable_output=readable_output,
        outputs_prefix='Varonis',
        outputs_key_field='ID',
        outputs=outputs
    )


def fetch_incidents_command(client: Client, last_run: dict[str, datetime], first_fetch_time: Optional[datetime],
                            alert_status: Optional[str], threat_model: Optional[str], severity: Optional[str],
                            max_fetch: Optional[int] = 1000
                            ) -> tuple[dict[str, Optional[datetime]], list[dict]]:
    """This function retrieves new alerts every interval (default is 1 minute).

    :type client: ``Client``
    :param client: Http client

    :type last_run: ``Dict[str, datetime]``
    :param last_run:
        A dict with a key containing the latest alert ingest time we got from last fetch

    :type first_fetch_time: ``Optional[datetime]``
    :param first_fetch_time:
        If last_run is None (first time we are fetching), it contains
        the datetime on when to start fetching incidents

    :type alert_status: ``Optional[str]``
    :param alert_status: status of the alert to search for.
        Options are 'New', 'Under investigation', 'Action Required', 'Auto-Resolved' or 'Closed'

    :type threat_model: ``Optional[str]``
    :param threat_model: Comma-separated list of threat model names of alerts to fetch

    :type severity: ``Optional[str]``
    :param severity: severity of the alert to search for. Options are 'High', 'Medium' or 'Low'

    :type max_fetch: ``Optional[int]``
    :param max_fetch: Maximum number of incidents per fetch

    :return:
        A tuple containing two elements:
            next_run (``Dict[str, Optional[int]]``): Contains last fetched id.
            incidents (``List[dict]``): List of incidents that will be created in XSOAR
    :rtype: ``Tuple[Dict[str, int], List[dict]]``

    """

<<<<<<< HEAD
    threat_model_names = argToList(threat_model)
    params = demisto.params()
=======
    threat_model_names = argToList(threat_model, separator='|')
>>>>>>> 5fc15a6b

    incidents: list[dict[str, Any]] = []

    if first_fetch_time is None:
        raise ValueError("first_fetch_time can't be None")

    last_fetched_ingest_time_str = last_run.get('last_fetched_ingest_time', first_fetch_time.isoformat())
    last_fetched_ingest_time = try_convert(
        last_fetched_ingest_time_str,
        lambda x: datetime.fromisoformat(x),
        ValueError(f'last_fetched_ingest_time should be in iso format, but it is {last_fetched_ingest_time_str}.')
    )
    ingest_time_to = datetime.now()

    demisto.debug(f'Fetching incidents. Last fetched ingest time: {last_fetched_ingest_time}')

    statuses = []
    if alert_status:
        statuses.append(alert_status)

    severities = get_included_severitires(severity)

    alerts = client.varonis_get_alerts(threat_model_names=threat_model_names, alertIds=None, start_time=None, end_time=None,
                                       device_names=None, user_names=None, last_days=None,
                                       ingest_time_from=last_fetched_ingest_time,
                                       ingest_time_to=ingest_time_to,
                                       alert_statuses=statuses, alert_severities=severities,
                                       extra_fields=None,
                                       descending_order=False,
                                       max_fetch=max_fetch)

    demisto.debug(f'varonis_get_alerts returned: {len(alerts)} alerts')

    for alert in alerts:
        ingestTime_str = alert[AlertAttributes.Alert_IngestTime]
        ingestTime = try_convert(
            alert[AlertAttributes.Alert_IngestTime],
            lambda x: datetime.fromisoformat(x),
            ValueError(f'IngestTime should be in iso format, but it is {ingestTime_str}.')
        )

        if not last_fetched_ingest_time or ingestTime > last_fetched_ingest_time:
            last_fetched_ingest_time = ingestTime + timedelta(seconds=1)
        guid = alert[AlertAttributes.Alert_ID]
        name = alert[AlertAttributes.Alert_Rule_Name]
        alert_time = alert[AlertAttributes.Alert_TimeUTC]
        enrich_with_url(alert, client._base_url, guid)

        alert_converted = convert_incident_alert_to_onprem_format(alert)
        alert_converted.update({
            'mirror_direction': MIRROR_DIRECTION_MAPPING.get(params.get('mirror_direction')),
            'mirror_instance': demisto.integrationInstance()
        })

        incident = {
            'name': f'Varonis alert {name}',
            'occurred': f'{alert_time}Z',
            'rawJSON': json.dumps(alert_converted),
            'type': 'Varonis SaaS Incident',
            'severity': convert_to_demisto_severity(alert_converted[AlertAttributes.Alert_Rule_Severity_Name]),
        }

        incidents.append(incident)
        demisto.debug(f'New incident: {json.dumps(alert, indent=4, sort_keys=True, default=str)}')

    next_run = {'last_fetched_ingest_time': last_fetched_ingest_time.isoformat()}

    return next_run, incidents


def varonis_get_alerts_command(client: Client, args: dict[str, Any]) -> CommandResults:
    """Get alerts from Varonis DA

    :type client: ``Client``
    :param client: Http client

    :type args: ``Dict[str, Any]``
    :param args:
        all command arguments, usually passed from ``demisto.args()``.
        ``args['threat_model_name']`` List of requested threat models to retrieve
        ``args['ingest_time_from']`` Start ingest time of the range of alerts
        ``args['ingest_time_to']`` End ingest time of the range of alerts
        ``args['start_time']`` Start time of the range of alerts
        ``args['end_time']`` End time of the range of alerts
        ``args['alert_status']`` List of required alerts status
        ``args['alert_severity']`` List of alerts severity
        ``args['device_name']`` List of device names
        ``args['last_days']`` Number of days you want the search to go back to
        ``args['extra_fields']`` Extra fields
        ``args['descending_order']`` Indicates whether alerts should be ordered in newest to oldest order

    :return:
        A ``CommandResults`` object

    :rtype: ``CommandResults``
    """
    threat_model_names = args.get('threat_model_name')
    alert_ids = args.get('alert_ids')
    start_time = args.get('start_time')
    end_time = args.get('end_time')
    ingest_time_from = args.get('ingest_time_from')
    ingest_time_to = args.get('ingest_time_to')
    alert_statuses = args.get('alert_status')
    alert_severities = args.get('alert_severity')
    device_names = args.get('device_name')
    user_names = args.get('user_name')
    last_days = args.get('last_days')
    extra_fields = args.get('extra_fields')
    descending_order = argToBoolean(args.get('descending_order', 'True'))

    if last_days:
        last_days = try_convert(
            last_days,
            lambda x: int(x),
            ValueError(f'last_days should be integer, but it is {last_days}.')
        )

        if last_days <= 0:
            raise ValueError('last_days cannot be less then 1')

    alert_severities = try_convert(alert_severities, lambda x: argToList(x, separator='|'))
    device_names = try_convert(device_names, lambda x: argToList(x, separator='|'))
    threat_model_names = try_convert(threat_model_names, lambda x: argToList(x, separator='|'))
    user_names = try_convert(user_names, lambda x: argToList(x, separator='|'))
    extra_fields = try_convert(extra_fields, lambda x: argToList(x, separator='|'))

    start_time = try_convert(
        start_time,
        lambda x: datetime.fromisoformat(x),
        ValueError(f'start_time should be in iso format, but it is {start_time}.')
    )
    end_time = try_convert(
        end_time,
        lambda x: datetime.fromisoformat(x),
        ValueError(f'end_time should be in iso format, but it is {start_time}.')
    )

    ingest_time_from = try_convert(
        ingest_time_from,
        lambda x: datetime.fromisoformat(x),
        ValueError(f'ingest_time_from should be in iso format, but it is {ingest_time_from}.')
    )
    ingest_time_to = try_convert(
        ingest_time_to,
        lambda x: datetime.fromisoformat(x),
        ValueError(f'ingest_time_to should be in iso format, but it is {ingest_time_to}.')
    )

    alert_statuses = try_convert(alert_statuses, lambda x: argToList(x, separator='|'))

    if alert_severities:
        for severity in alert_severities:
            if severity.lower() not in ALERT_SEVERITIES.keys():
                raise ValueError(f'There is no severity {severity}.')

    if alert_statuses:
        for status in alert_statuses:
            if status.lower() not in ALERT_STATUSES.keys():
                raise ValueError(f'There is no status {status}.')

    alerts = client.varonis_get_alerts(threat_model_names, alert_ids, start_time, end_time, ingest_time_from, ingest_time_to,
                                       device_names,
                                       user_names,
                                       last_days, alert_statuses, alert_severities,
                                       extra_fields,
                                       descending_order)
    outputs = {}
    outputs['Alert'] = alerts

    alert_attributes = AlertAttributes()
    if outputs:
        for alert in alerts:
            enrich_with_url(alert, client._base_url, alert[alert_attributes.Alert_ID])

    readable_output = tableToMarkdown('Varonis Alerts', alerts, headers=alert_attributes.get_fields(extra_fields))

    return CommandResults(
        readable_output=readable_output,
        outputs_prefix='Varonis',
        outputs_key_field='Alert.ID',
        outputs=outputs
    )


def varonis_get_alerted_events_command(client: Client, args: dict[str, Any]) -> CommandResults:
    """Get alerted events from Varonis DA

    :type client: ``Client``
    :param client: Http client

    :type args: ``Dict[str, Any]``
    :param args:
        all command arguments, usually passed from ``demisto.args()``.
        ``args['alert_id']`` List of alert ids
        ``args['start_time']`` Start time of the range of events
        ``args['end_time']`` End time of the range of events
        ``args['last_days']`` Number of days you want the search to go back to
        ``args['extra_fields']`` Extra fields
        ``args['descending_order']`` Indicates whether events should be ordered in newest to oldest order

    :return:
        A ``CommandResults`` object

    :rtype: ``CommandResults``
    """
    start_time = args.get('start_time')
    end_time = args.get('end_time')
    last_days = args.get('last_days')
    descending_order = argToBoolean(args.get('descending_order', 'True'))

    alertIds = try_convert(args.get('alert_id'), lambda x: argToList(x, separator='|'))
    start_time = try_convert(
        start_time,
        lambda x: datetime.fromisoformat(x),
        ValueError(f'start_time should be in iso format, but it is {start_time}.')
    )
    end_time = try_convert(
        end_time,
        lambda x: datetime.fromisoformat(x),
        ValueError(f'end_time should be in iso format, but it is {end_time}.')
    )
    extra_fields = try_convert(args.get('extra_fields'), lambda x: argToList(x, separator='|'))

    events = client.varonis_get_alerted_events(alertIds=alertIds, start_time=start_time, end_time=end_time,
                                               last_days=last_days,
                                               extra_fields=extra_fields,
                                               descending_order=descending_order)
    outputs = {}
    outputs['Event'] = events

    event_attributes = EventAttributes()
    readable_output = tableToMarkdown('Varonis Alerted Events', events, headers=event_attributes.get_fields(extra_fields))

    return CommandResults(
        readable_output=readable_output,
        outputs_prefix='Varonis',
        outputs_key_field='Event.ID',
        outputs=outputs
    )


def varonis_alert_add_note_command(client: Client, args: dict[str, Any]) -> bool:
    """Update Varonis alert status command

    :type client: ``Client``
    :param client: Http client

    :type args: ``Dict[str, Any]``
    :param args:
        all command arguments, usually passed from ``demisto.args()``.
        ``args['alert_id']`` Array of alert ids to be updated
        ``args['note']`` Note for alert

    :return: Result of execution
    :rtype: ``bool``

    """
    note = str(args.get('note'))

    return varonis_update_alert(client, close_reason_id=None, status_id=None,
                                alert_ids=argToList(args.get('alert_id'), separator='|'),
                                note=note)


def varonis_update_alert_status_command(client: Client, args: dict[str, Any]) -> bool:
    """Update Varonis alert status command

    :type client: ``Client``
    :param client: Http client

    :type args: ``Dict[str, Any]``
    :param args:
        all command arguments, usually passed from ``demisto.args()``.
        ``args['status']`` Alert's new status
        ``args['alert_id']`` Array of alert ids to be updated
        ``args['note']`` Note for alert

    :return: Result of execution
    :rtype: ``bool``

    """
    status_id = None
    status = args.get('status')
    statuses = list(filter(lambda name: name != 'closed', ALERT_STATUSES.keys()))
    if status:
        if status.lower() not in statuses:
            raise ValueError(f'status must be one of {statuses}.')
        else:
            status_id = ALERT_STATUSES[status.lower()]

    note = args.get('note')

    return varonis_update_alert(client, close_reason_id=None, status_id=status_id,
                                alert_ids=argToList(args.get('alert_id'), separator='|'),
                                note=note)


def varonis_close_alert_command(client: Client, args: dict[str, Any]) -> bool:
    """Close Varonis alert command

    :type client: ``Client``
    :param client: Http client

    :type args: ``Dict[str, Any]``
    :param args:
        all command arguments, usually passed from ``demisto.args()``.
        ``args['close_reason']`` Alert's close reason
        ``args['alert_id']`` Array of alert ids to be closed
        ``args['note']`` Note for alert

    :return: Result of execution
    :rtype: ``bool``

    """
    close_reason = str(args.get('close_reason')).lower()
    close_reason_id = CLOSE_REASONS.get(close_reason)
    if not close_reason_id:
        raise ValueError(f'Close reason must be one of {list(CLOSE_REASONS.keys())}')

    note = args.get('note')
    return varonis_update_alert(client, close_reason_id, ALERT_STATUSES['closed'],
                                argToList(args.get('alert_id'), separator='|'), note)


def update_remote_system_command(client: Client, args: Dict[str, Any]) -> str:
    """update-remote-system command: pushes local changes to the remote system

    :type client: ``Client``
    :param client: XSOAR client to use

    :type args: ``Dict[str, Any]``
    :param args:
        all command arguments, usually passed from ``demisto.args()``.
        ``args['data']`` the data to send to the remote system
        ``args['entries']`` the entries to send to the remote system
        ``args['incidentChanged']`` boolean telling us if the local incident indeed changed or not
        ``args['remoteId']`` the remote incident id

    :return:
        ``str`` containing the remote incident id - really important if the incident is newly created remotely

    :rtype: ``str``
    """
    parsed_args = UpdateRemoteSystemArgs(args)
    alert_id = parsed_args.remote_incident_id

    if not parsed_args.incident_changed or not alert_id:
        return alert_id

    if parsed_args.delta:
        demisto.debug(f'Got the following delta keys {list(parsed_args.delta)}.')

    demisto.debug(f'Sending incident with remote ID [{alert_id}] to remote system.')

    if (
        ("Status" in parsed_args.delta or "CloseReason" in parsed_args.delta)
        and parsed_args.data.get("Status").lower() == "closed"
    ):
        demisto.debug(f"Closing remote incident {alert_id}")
        note = "Closed from XSOAR"
        close_reason = parsed_args.data.get("CloseReason", "").lower()
        close_reason_id = CLOSE_REASONS.get(close_reason, CLOSE_REASONS["other"])
        if not close_reason_id:
            close_reason_id = CLOSE_REASONS["other"]
        varonis_update_alert(
            client,
            close_reason_id,
            ALERT_STATUSES["closed"],
            argToList(alert_id),
            note,
        )
    elif (
        "Status" in parsed_args.delta
        and parsed_args.data.get("Status").lower() != "closed"
    ):
        demisto.debug(f"Update remote incident {alert_id}")
        note = "Status changed from XSOAR"
        status = parsed_args.data.get("Status", "").lower()
        status_id = ALERT_STATUSES.get(status)

        if not status_id:
            return alert_id

        close_reason_id = CLOSE_REASONS["none"]
        varonis_update_alert(
            client,
            close_reason_id,
            status_id,
            argToList(alert_id),
            note,
        )

    return alert_id


def get_mapping_fields_command() -> GetMappingFieldsResponse:
    """
    Returns the list of fields for an incident type.
    Args:
        client: XSOAR client to use

    Returns: Dictionary with keys as field names

    """
    demisto.debug('Start getting SchemeTypeMapping.')
    incident_type_scheme = SchemeTypeMapping(type_name='Varonis SaaS Incident')

    # If the type is sn_si_incident then add it specific fields else use the snow args as is.
    out_fields = INCIDENT_FIELDS
    for field in out_fields:
        incident_type_scheme.add_field(field)

    mapping_response = GetMappingFieldsResponse()
    mapping_response.add_scheme_type(incident_type_scheme)

    return mapping_response


'''' MAIN FUNCTION '''


def main() -> None:
    """Main function, parses params and runs command functions

    :return:
    :rtype:
    """
    params = demisto.params()
    command = demisto.command()
    args = demisto.args()

    base_url = params['url']
    apiKey = params.get('apiKey', {}).get('password')

    # if your Client class inherits from BaseClient, SSL verification is
    # handled out of the box by it, just pass ``verify_certificate`` to
    # the Client constructor
    verify_certificate = params.get('insecure', False)

    # if your Client class inherits from BaseClient, system proxy is handled
    # out of the box by it, just pass ``proxy`` to the Client constructor
    proxy = params.get('proxy', False)

    demisto.debug(f'Command being called is {demisto.command()}')

    try:
        client = Client(
            base_url=base_url,
            verify=verify_certificate,
            proxy=proxy
        )

        client.varonis_authenticate(apiKey)

        if command == 'varonis-get-threat-models':
            result = varonis_get_threat_models_command(client, args)
            return_results(result)

        elif command == 'test-module':
            # This is the call made when pressing the integration Test button.
            result = check_module_command(client)
            return_results('ok')

        elif command == 'varonis-get-alerts':
            return_results(varonis_get_alerts_command(client, args))

        elif command == 'varonis-get-alerted-events':
            return_results(varonis_get_alerted_events_command(client, args))

        elif command == 'varonis-alert-add-note':
            return_results(varonis_alert_add_note_command(client, args))

        elif command == 'varonis-update-alert-status':
            return_results(varonis_update_alert_status_command(client, args))

        elif command == 'varonis-close-alert':
            return_results(varonis_close_alert_command(client, args))

        elif command == 'update-remote-system':
            return_results(update_remote_system_command(client, args))

        elif demisto.command() == 'get-mapping-fields':
            return_results(get_mapping_fields_command())

        elif command == 'fetch-incidents':
            alert_status = params.get('status')
            threat_model = params.get('threat_model')
            severity = params.get('severity')
            max_fetch = arg_to_number(params.get('max_fetch'))
            first_fetch_time = arg_to_datetime(
                arg=params.get('first_fetch', '1 week'),
                arg_name='First fetch time',
                required=True
            )

            next_run, incidents = fetch_incidents_command(client=client,
                                                          last_run=demisto.getLastRun(),
                                                          first_fetch_time=first_fetch_time,
                                                          alert_status=alert_status,
                                                          threat_model=threat_model,
                                                          severity=severity,
                                                          max_fetch=max_fetch)
            demisto.setLastRun(next_run)
            demisto.incidents(incidents)

    # Log exceptions and return errors
    except Exception as e:
        demisto.error(traceback.format_exc())  # print the traceback
        return_error(f'Failed to execute {demisto.command()} command.\nError:\n{str(e)}')


''' ENTRY POINT '''


if __name__ in ('__main__', '__builtin__', 'builtins'):
    main()<|MERGE_RESOLUTION|>--- conflicted
+++ resolved
@@ -1294,14 +1294,9 @@
 ALERT_STATUSES = {'new': 1, 'under investigation': 2, 'closed': 3, 'action required': 4, 'auto-resolved': 5}
 ALERT_SEVERITIES = {'high': 0, 'medium': 1, 'low': 2}
 CLOSE_REASONS = {
-<<<<<<< HEAD
     'none': 0,
     'other': 1,
     'begin activity': 2,
-=======
-    'other': 1,
-    'benign activity': 2,
->>>>>>> 5fc15a6b
     'true positive': 3,
     'environment misconfiguration': 4,
     'alert recently customized': 5,
@@ -1700,12 +1695,8 @@
 
     """
 
-<<<<<<< HEAD
-    threat_model_names = argToList(threat_model)
+    threat_model_names = argToList(threat_model, separator='|')
     params = demisto.params()
-=======
-    threat_model_names = argToList(threat_model, separator='|')
->>>>>>> 5fc15a6b
 
     incidents: list[dict[str, Any]] = []
 
