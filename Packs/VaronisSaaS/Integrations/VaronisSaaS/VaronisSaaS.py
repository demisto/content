import fnmatch
import json
import traceback
from typing import Any

import demistomock as demisto
from CommonServerPython import *

from CommonServerUserPython import *


MAX_USERS_TO_SEARCH = 5
MAX_DAYS_BACK = 180
THREAT_MODEL_ENUM_ID = 5821
ALERT_STATUSES = {"new": 1, "under investigation": 2, "closed": 3}
<<<<<<< HEAD
ALERT_SEVERITIES = {"high": 0, "medium": 1, "low": 2, "informational": 3}
=======
ALERT_SEVERITIES = {"high": 0, "medium": 1, "low": 2}
>>>>>>> 0dd29603
CLOSE_REASONS = {
    "none": 0,
    "other": 1,
    "benign activity": 2,
    "true positive": 3,
    "environment misconfiguration": 4,
    "alert recently customized": 5,
    "inaccurate alert logic": 6,
    "authorized activity": 7,
}
INCIDENT_FIELDS = [
    "ID",
    "Category",
    "Name",
    "Status",
    "severity",
    "IPThreatTypes",
    "CloseReason",
    "CloseNotes",
    "NumOfAlertedEvents",
    "ContainsFlaggedData",
    "ContainMaliciousExternalIP",
    "ContainsSensitiveData",
    "Locations",
    "Devices",
    "Users",
]
MIRROR_DIRECTION_MAPPING = {
    "None": None,
    "Outgoing": "Out",
}


class AlertAttributes:
    Alert_ID = "Alert.ID"
    Alert_Rule_Name = "Alert.Rule.Name"
    Alert_Rule_ID = "Alert.Rule.ID"
    Alert_TimeUTC = "Alert.TimeUTC"
    Alert_Rule_Severity_Name = "Alert.Rule.Severity.Name"
    Alert_Rule_Severity_ID = "Alert.Rule.Severity.ID"
    Alert_Rule_Category_Name = "Alert.Rule.Category.Name"
    Alert_Rule_Category_ID = "Alert.Rule.Category.ID"
    Alert_Location_CountryName = "Alert.Location.CountryName"
    Alert_Location_CountryID = "Alert.Location.CountryID"
    Alert_Location_SubdivisionName = "Alert.Location.SubdivisionName"
    Alert_Location_SubdivisionID = "Alert.Location.SubdivisionID"
    Alert_Status_Name = "Alert.Status.Name"
    Alert_Status_ID = "Alert.Status.ID"
    Alert_EventsCount = "Alert.EventsCount"
    Alert_Initial_Event_TimeUTC = "Alert.Initial.Event.TimeUTC"
    Alert_Initial_Event_TimeLocal = "Alert.Initial.Event.TimeLocal"
    Alert_User_Name = "Alert.User.Name"
    Alert_User_SidID = "Alert.User.SidID"
    Alert_User_Identity_ID = "Alert.User.Identity.ID"
    Alert_User_Identity_Name = "Alert.User.Identity.Name"
    Alert_User_IsFlagged = "Alert.User.IsFlagged"
    Alert_User_AccountType_ID = "Alert.User.AccountType.ID"
    Alert_User_AccountType_Name = "Alert.User.AccountType.Name"
    Alert_User_AccountType_AggregatedName = "Alert.User.AccountType.AggregatedName"
    Alert_User_AccountType_AggregatedID = "Alert.User.AccountType.AggregatedID"
    Alert_User_SamAccountName = "Alert.User.SamAccountName"
    Alert_Device_HostName = "Alert.Device.HostName"
    Alert_Device_IsMaliciousExternalIP = "Alert.Device.IsMaliciousExternalIP"
    Alert_Device_ExternalIPThreatTypesName = "Alert.Device.ExternalIPThreatTypesName"
    Alert_Device_ExternalIPThreatTypesID = "Alert.Device.ExternalIPThreatTypesID"
    Alert_Data_IsFlagged = "Alert.Data.IsFlagged"
    Alert_Data_IsSensitive = "Alert.Data.IsSensitive"
    Alert_Filer_Name = "Alert.Filer.Name"
    Alert_Filer_ID = "Alert.Filer.ID"
    Alert_Filer_Platform_Name = "Alert.Filer.Platform.Name"
    Alert_Filer_Platform_ID = "Alert.Filer.Platform.ID"
    Alert_Asset_Path = "Alert.Asset.Path"
    Alert_Asset_ID = "Alert.Asset.ID"
    Alert_CloseReason_Name = "Alert.CloseReason.Name"
    Alert_CloseReason_ID = "Alert.CloseReason.ID"
    Alert_Location_AbnormalLocation = "Alert.Location.AbnormalLocation"
    Alert_Location_AbnormalLocationID = "Alert.Location.AbnormalLocationID"
    Alert_Location_BlacklistedLocation = "Alert.Location.BlacklistedLocation"
    Alert_MitreTactic_Name = "Alert.MitreTactic.Name"
    Alert_MitreTactic_ID = "Alert.MitreTactic.ID"
    Alert_Time = "Alert.Time"
    Alert_AggregationFilter = "Alert.AggregationFilter"
    Alert_IngestTime = "Alert.IngestTime"

    Columns = [
        Alert_Rule_Name,
        Alert_Rule_Severity_Name,
        Alert_TimeUTC,
        Alert_Rule_Category_Name,
        Alert_User_Name,
        Alert_Status_Name,
        Alert_ID,
        Alert_Rule_ID,
        Alert_Rule_Severity_ID,
        Alert_Location_CountryName,
        Alert_Location_SubdivisionName,
        Alert_Status_ID,
        Alert_EventsCount,
        Alert_Initial_Event_TimeUTC,
        Alert_User_SamAccountName,
        Alert_User_AccountType_Name,
        Alert_Device_HostName,
        Alert_Device_IsMaliciousExternalIP,
        Alert_Device_ExternalIPThreatTypesName,
        Alert_Data_IsFlagged,
        Alert_Data_IsSensitive,
        Alert_Filer_Platform_Name,
        Alert_Asset_Path,
        Alert_Filer_Name,
        Alert_CloseReason_Name,
        Alert_Location_BlacklistedLocation,
        Alert_Location_AbnormalLocation,
        Alert_User_SidID,
        Alert_IngestTime,
    ]

    ExtraColumns = [
        Alert_Location_CountryID,
        Alert_Location_SubdivisionID,
        Alert_User_Identity_ID,
        Alert_User_Identity_Name,
        Alert_User_IsFlagged,
        Alert_User_AccountType_ID,
        Alert_Device_ExternalIPThreatTypesID,
        Alert_Filer_ID,
        Alert_Filer_Platform_ID,
        Alert_User_AccountType_AggregatedName,
        Alert_User_AccountType_AggregatedID,
        Alert_Asset_ID,
        Alert_CloseReason_ID,
        Alert_Location_AbnormalLocationID,
        Alert_MitreTactic_Name,
        Alert_MitreTactic_ID,
        Alert_Time,
    ]

    def get_fields(self, extra_fields: Optional[list[str]]) -> list[str]:
        output = self.Columns.copy()

        if extra_fields:
            for pattern in extra_fields:
                match_columns = fnmatch.filter(self.ExtraColumns, pattern)
                output.extend([item for item in match_columns if item not in output])

        return output


class AlertItem:
    def __init__(self, row: dict):
        self.row = row

    def __getitem__(self, key: str) -> Any:
        if hasattr(self.row, key):
            return getattr(self.row, key)
        raise KeyError(f"{key} not found in AlertItem")

    def to_dict(self) -> dict[str, Any]:
        return self.row


class BaseMapper:
    @staticmethod
    def convert_json_to_key_value(json_data) -> list[dict[str, Any]]:
        data = json_data
        result = []
        for row in data["rows"]:
            obj = {}
            for col, val in zip(data["columns"], row):
                obj[col] = val
            result.append(obj)
        return result


class Client(BaseClient):
    """Client class to interact with the service API

    This Client implements API calls, and does not contain any Demisto logic.
    Should only do requests and return data.
    It inherits from BaseClient defined in CommonServer Python.
    Most calls use _http_request() that handles proxy, SSL verification, etc.
    For this HelloWorld implementation, no special attributes defined
    """

    def __init__(self, base_url, verify=True, proxy=False, ok_codes=(), headers=None, auth=None):
        super().__init__(base_url, verify, proxy, ok_codes, headers, auth)
        self._session.verify = verify
        if not verify and self._session.adapters["https://"] and hasattr(self._session.adapters["https://"], "context"):
            self._session.adapters["https://"].context.check_hostname = verify

        self.headers: dict[str, Any] = {}
        self.headers["authorization"] = None
        self.headers["content-type"] = "application/json"
        self.headers["varonis-integration"] = "XSOAR Cortex"

    def varonis_authenticate(self, apiKey: str) -> dict[str, Any]:
        headers = {"x-api-key": apiKey}
        response = self._http_request(
            "POST", url_suffix="/api/authentication/api_keys/token", data="grant_type=varonis_custom", headers=headers
        )
        token = response["access_token"]
        token_type = response["token_type"]
        self._expires_in = response["expires_in"]

        demisto.debug(f"Token expires in {self._expires_in}")

        self.headers["authorization"] = f"{token_type} {token}"
        return response

    def varonis_search(self, search_query: str, max_fetch: Optional[int] = 1000):
        create_search = self._http_request("POST", "/app/dataquery/api/search/v2/search", data=search_query, headers=self.headers)

        url = create_search[0]["location"]
        url_suffix = f"/app/dataquery/api/search/{url}"
        if max_fetch:
            url_suffix += f"?from=0&to={max_fetch - 1}"
        json_data = self._http_request(
            method="GET", url_suffix=url_suffix, headers=self.headers, status_list_to_retry=[304, 405, 206], retries=10
        )
        return json_data

    def varonis_get_alerts(
        self,
        threat_model_names: Optional[list[str]],
        alertIds: Optional[list[str]],
        start_time: Optional[datetime],
        end_time: Optional[datetime],
        ingest_time_from: Optional[datetime],
        ingest_time_to: Optional[datetime],
        device_names: Optional[list[str]],
        user_names: Optional[list[str]],
        last_days: Optional[int],
        alert_statuses: Optional[list[str]],
        alert_severities: Optional[list[str]],
        extra_fields: Optional[list[str]],
        descending_order: bool,
        max_fetch: Optional[int] = 1000,
    ) -> list[dict[str, Any]]:
        """Get alerts

        :type threat_model_names: ``Optional[List[str]]``
        :param threat_model_names: List of threat models to filter by

        :type alertIds: ``Optional[List[str]]``
        :param alertIds: List of alertIds to filter by

        :type start_time: ``Optional[datetime]``
        :param start_time: Start time of the range of alerts

        :type end_time: ``Optional[datetime]``
        :param end_time: End time of the range of alerts

        :type ingest_time_from: ``Optional[datetime]``
        :param ingest_time_from: Start ingest time of the range of alerts

        :type ingest_time_to: ``Optional[datetime]``
        :param ingest_time_to: End ingest time of the range of alerts

        :type device_names: ``Optional[List[str]]``
        :param device_names: List of device names to filter by

        :type user_names: ``Optional[List[str]]``
        :param user_names: List of user names to filter by

        :type last_days: ``Optional[List[int]]``
        :param last_days: Number of days you want the search to go back to

        :type alert_statuses: ``Optional[List[str]]``
        :param alert_statuses: List of alert statuses to filter by

        :type alert_severities: ``Optional[List[str]]``
        :param alert_severities: List of alert severities to filter by

        :type extra_fields: ``Optional[List[str]]``
        :param extra_fields: List of extra fields to include in the response

        :type descendingOrder: ``bool``
        :param descendingOrder: Indicates whether alerts should be ordered in newest to oldest order

        :type max_fetch: ``Optional[int]``
        :param max_fetch: Maximum number of items

        :return: Alerts
        :rtype: ``List[Dict[str, Any]]``
        """

        search_request = (
            SearchRequest()
            .set_query(Query().set_entity_name("Alert").set_filter(Filters().set_filter_operator(0)))
            .set_rows(Rows().set_grouping(""))
            .set_request_params(RequestParams().set_search_source(1).set_search_source_name("MainTab"))
        )

        alert_attributes = AlertAttributes()
        for column in alert_attributes.get_fields(extra_fields):
            search_request.rows.add_column(column)

        filter_condition = (
            FilterCondition().set_path("Alert.AggregationFilter").set_operator("Equals").add_value({"Alert.AggregationFilter": 1})
        )
        search_request.query.filter.add_filter(filter_condition)

        if ingest_time_from and ingest_time_to:
            ingest_time_condition = (
                FilterCondition()
                .set_path(alert_attributes.Alert_IngestTime)
                .set_operator("Between")
                .add_value(
                    {
                        alert_attributes.Alert_IngestTime: ingest_time_from.isoformat(),
                        f"{alert_attributes.Alert_IngestTime}0": ingest_time_to.isoformat(),
                    }
                )
            )
            search_request.query.filter.add_filter(ingest_time_condition)
        else:
            days_back = MAX_DAYS_BACK
            if start_time is None and end_time is None and last_days is None:
                last_days = days_back
            elif start_time is None and end_time is not None:
                start_time = end_time - timedelta(days=days_back)
            elif end_time is None and start_time is not None:
                end_time = start_time + timedelta(days=days_back)

            time_condition = FilterCondition().set_path(alert_attributes.Alert_TimeUTC)
            if start_time and end_time:
                time_condition = time_condition.set_operator("Between").add_value(
                    {
                        alert_attributes.Alert_TimeUTC: start_time.isoformat(),
                        f"{alert_attributes.Alert_TimeUTC}0": end_time.isoformat(),
                    }
                )  # "displayValue": start_time.isoformat(),
            if last_days:
                time_condition.set_operator("LastDays").add_value(
                    {alert_attributes.Alert_TimeUTC: last_days, "displayValue": last_days}
                )
            search_request.query.filter.add_filter(time_condition)

        if threat_model_names:
            rule_condition = FilterCondition().set_path(alert_attributes.Alert_Rule_Name).set_operator("In")
            for threat_model_name in threat_model_names:
                rule_condition.add_value({alert_attributes.Alert_Rule_Name: threat_model_name, "displayValue": "New"})
            search_request.query.filter.add_filter(rule_condition)

        if alertIds:
            alert_condition = FilterCondition().set_path(alert_attributes.Alert_ID).set_operator("In")
            for alertId in alertIds:
                alert_condition.add_value({alert_attributes.Alert_ID: alertId, "displayValue": "New"})
            search_request.query.filter.add_filter(alert_condition)

        if device_names:
            device_condition = FilterCondition().set_path(alert_attributes.Alert_Device_HostName).set_operator("In")
            for device_name in device_names:
                device_condition.add_value({alert_attributes.Alert_Device_HostName: device_name, "displayValue": device_name})
            search_request.query.filter.add_filter(device_condition)

        if user_names:
            user_condition = FilterCondition().set_path(alert_attributes.Alert_User_Identity_Name).set_operator("In")
            for user_name in user_names:
                user_condition.add_value({alert_attributes.Alert_User_Identity_Name: user_name, "displayValue": user_name})
            search_request.query.filter.add_filter(user_condition)

        if alert_statuses:
            status_condition = FilterCondition().set_path(alert_attributes.Alert_Status_ID).set_operator("In")
            for status in alert_statuses:
                status_id = ALERT_STATUSES[status.lower()]
                status_condition.add_value({alert_attributes.Alert_Status_ID: status_id, "displayValue": status})
            search_request.query.filter.add_filter(status_condition)

        if alert_severities:
            severity_condition = FilterCondition().set_path(alert_attributes.Alert_Rule_Severity_ID).set_operator("In")
            for severity in alert_severities:
                severity_id = ALERT_SEVERITIES[severity.lower()]
                severity_condition.add_value({alert_attributes.Alert_Rule_Severity_ID: severity_id, "displayValue": severity})
            search_request.query.filter.add_filter(severity_condition)

        if descending_order:
            search_request.rows.add_ordering({"path": "Alert.TimeUTC", "sortOrder": "Desc"})
        else:
            search_request.rows.add_ordering({"path": "Alert.TimeUTC", "sortOrder": "Asc"})

        dataJSON = search_request.to_json()
        json_data = self.varonis_search(dataJSON, max_fetch)
        mapper = SearchAlertObjectMapper()
        alerts = mapper.map(json_data)
        return alerts

    def varonis_get_alerted_events(
        self,
        alertIds: list[str],
        start_time: Optional[datetime],
        end_time: Optional[datetime],
        last_days: Optional[int],
        extra_fields: Optional[list[str]],
        descending_order: bool,
        max_fetch: Optional[int] = 1000,
    ) -> list[dict[str, Any]]:
        """Get alerted events

        :type alertIds: ``List[str]``
        :param alertIds: List of alert ids

        :type start_time: ``Optional[datetime]``
        :param start_time: Start time of the range of alerts

        :type end_time: ``Optional[datetime]``
        :param end_time: End time of the range of alerts

        :type count: ``int``
        :param count: Alerted events count

        :type extra_fields: ``Optional[List[str]]``
        :param extra_fields: List of extra fields to include in the response

        :type extra_fields: ``Optional[List[str]]``
        :param extra_fields: List of extra fields to include in the response

        :type descending_order: ``bool``
        :param descending_order: Indicates whether events should be ordered in newest to oldest order

        :type max_fetch: ``Optional[int]``
        :param max_fetch: Maximum number of items

        :return: Alerted events
        :rtype: ``List[Dict[str, Any]]``
        """

        days_back = MAX_DAYS_BACK
        if start_time is None and end_time is None and last_days is None:
            last_days = days_back
        elif start_time is None and end_time is not None:
            start_time = end_time - timedelta(days=days_back)
        elif end_time is None and start_time is not None:
            end_time = start_time + timedelta(days=days_back)

        search_request = (
            SearchRequest()
            .set_query(Query().set_entity_name("Event").set_filter(Filters().set_filter_operator(0)))
            .set_rows(Rows().set_grouping(""))
            .set_request_params(RequestParams().set_search_source(1).set_search_source_name("MainTab"))
        )

        event_attributes = EventAttributes()
        for column in event_attributes.get_fields(extra_fields):
            search_request.rows.add_column(column)

        if alertIds and len(alertIds) > 0:
            time_condition = FilterCondition().set_path(event_attributes.Event_Alert_ID).set_operator("In")
            for alertId in alertIds:
                time_condition.add_value({event_attributes.Event_Alert_ID: alertId, "displayValue": alertId})

            search_request.query.filter.add_filter(time_condition)

        time_condition = FilterCondition().set_path(event_attributes.Event_TimeUTC)
        if start_time and end_time:
            time_condition = time_condition.set_operator("Between").add_value(
                {
                    event_attributes.Event_TimeUTC: start_time.isoformat(),
                    f"{event_attributes.Event_TimeUTC}0": end_time.isoformat(),
                }
            )
            # "displayValue": start_time.isoformat(), (this line seems to be commented out)
        if last_days:
            time_condition.set_operator("LastDays").add_value(
                {event_attributes.Event_TimeUTC: last_days, "displayValue": last_days}
            )
        search_request.query.filter.add_filter(time_condition)

        if descending_order:
            search_request.rows.add_ordering({"path": event_attributes.Event_TimeUTC, "sortOrder": "Desc"})
        else:
            search_request.rows.add_ordering({"path": event_attributes.Event_TimeUTC, "sortOrder": "Asc"})

        dataJSON = search_request.to_json()
        json_data = self.varonis_search(dataJSON, max_fetch)
        mapper = SearchEventObjectMapper()
        events = mapper.map(json_data)
        return events

    def varonis_get_enum(self, enum_id: int) -> list[Any]:
        """Gets an enum by enum_id. Usually needs for retrieving object required for a search

        :type enum_id: ``int``
        :param enum_id: Id of enum stored in database

        :return: The list of objects required for a search filter
        :rtype: ``List[Any]``
        """
        response = self._http_request("GET", f"/api/entitymodel/enum/{enum_id}", headers=self.headers)
        return response

    def varonis_update_alert_status(self, query: dict[str, Any]) -> bool:
        """Update alert status

        :type query: ``Dict[str, Any]``
        :param query: Update request body

        :return: Result of execution
        :rtype: ``bool``

        """
        return self._http_request("POST", "/api/alert/alert/SetStatusToAlerts", json_data=query, headers=self.headers)

    def varonis_add_note_to_alerts(self, query: dict[str, Any]) -> bool:
        """Update alert status

        :type query: ``Dict[str, Any]``
        :param query: "add notes" request body

        :return: Result of execution
        :rtype: ``bool``

        """
        return self._http_request("POST", "/api/alert/alert/AddNoteToAlerts", json_data=query, headers=self.headers)


class EventAttributes:
    Event_StatusReason_Name = "Event.StatusReason.Name"
    Event_StatusReason_ID = "Event.StatusReason.ID"
    Event_Location_BlacklistedLocation = "Event.Location.BlacklistedLocation"
    Event_Location_Subdivision_Name = "Event.Location.Subdivision.Name"
    Event_Location_Subdivision_ID = "Event.Location.Subdivision.ID"
    Event_Location_Country_Name = "Event.Location.Country.Name"
    Event_Location_Country_ID = "Event.Location.Country.ID"
    Event_Filer_Platform_Name = "Event.Filer.Platform.Name"
    Event_Filer_Platform_ID = "Event.Filer.Platform.ID"
    Event_OnResource_Stats_ExposureLevel_Name = "Event.OnResource.Stats.ExposureLevel.Name"
    Event_OnResource_Stats_ExposureLevel_ID = "Event.OnResource.Stats.ExposureLevel.ID"
    Event_ByAccount_Identity_Followup_Flag_Name = "Event.ByAccount.Identity.Followup.Flag.Name"
    Event_ByAccount_Identity_Followup_Flag_ID = "Event.ByAccount.Identity.Followup.Flag.ID"
    Event_ByAccount_SamAccountName = "Event.ByAccount.SamAccountName"
    Event_ByAccount_SidID = "Event.ByAccount.SidID"
    Event_ByAccount_Type_Name = "Event.ByAccount.Type.Name"
    Event_ByAccount_Type_ID = "Event.ByAccount.Type.ID"
    Event_ByAccount_DistinguishedName = "Event.ByAccount.DistinguishedName"
    Event_OnAccount_Domain_Name = "Event.OnAccount.Domain.Name"
    Event_OnAccount_Domain_ID = "Event.OnAccount.Domain.ID"
    Event_OnAccount_Identity_Followup_Flag_Name = "Event.OnAccount.Identity.Followup.Flag.Name"
    Event_OnAccount_Identity_Followup_Flag_ID = "Event.OnAccount.Identity.Followup.Flag.ID"
    Event_Time = "Event.Time"
    Event_Operation_Name = "Event.Operation.Name"
    Event_Operation_ID = "Event.Operation.ID"
    Event_EndTime = "Event.EndTime"
    Event_Type_Name = "Event.Type.Name"
    Event_Type_ID = "Event.Type.ID"
    Event_ByAccount_Identity_Name = "Event.ByAccount.Identity.Name"
    Event_ByAccount_Identity_ID = "Event.ByAccount.Identity.ID"
    Event_OnAccount_DNSDomain_Name = "Event.OnAccount.DNSDomain.Name"
    Event_OnAccount_DNSDomain_ID = "Event.OnAccount.DNSDomain.ID"
    Event_OnAccount_Identity_Name = "Event.OnAccount.Identity.Name"
    Event_OnAccount_Identity_ID = "Event.OnAccount.Identity.ID"
    Event_OnObjectName = "Event.OnObjectName"
    Event_OnResource_Path = "Event.OnResource.Path"
    Event_OnResource_EntityIdx = "Event.OnResource.EntityIdx"
    Event_ByAccount_Domain_Name = "Event.ByAccount.Domain.Name"
    Event_ByAccount_Domain_ID = "Event.ByAccount.Domain.ID"
    Event_ByAccount_DNSDomain_Name = "Event.ByAccount.DNSDomain.Name"
    Event_ByAccount_DNSDomain_ID = "Event.ByAccount.DNSDomain.ID"
    Event_OnResource_IsSensitive = "Event.OnResource.IsSensitive"
    Event_Status_Name = "Event.Status.Name"
    Event_Status_ID = "Event.Status.ID"
    Event_Filer_Name = "Event.Filer.Name"
    Event_Filer_ID = "Event.Filer.ID"
    Event_OnResource_ObjectType_Name = "Event.OnResource.ObjectType.Name"
    Event_OnResource_ObjectType_ID = "Event.OnResource.ObjectType.ID"
    Event_Device_UserAgent = "Event.Device.UserAgent"
    Event_CorrelationId = "Event.CorrelationId"
    Event_ByAccount_Identity_Followup_Notes = "Event.ByAccount.Identity.Followup.Notes"
    Event_OnAccount_Identity_Followup_Notes = "Event.OnAccount.Identity.Followup.Notes"
    Event_OnResource_Followup_Flag_Name = "Event.OnResource.Followup.Flag.Name"
    Event_OnResource_Followup_Flag_ID = "Event.OnResource.Followup.Flag.ID"
    Event_ByAccount_Identity_Department = "Event.ByAccount.Identity.Department"
    Event_OnAccount_Identity_Department = "Event.OnAccount.Identity.Department"
    Event_IP = "Event.IP"
    Event_ByAccount_Identity_Manager_Name = "Event.ByAccount.Identity.Manager.Name"
    Event_ByAccount_Identity_Manager_ID = "Event.ByAccount.Identity.Manager.ID"
    Event_OnAccount_Identity_Manager_Name = "Event.OnAccount.Identity.Manager.Name"
    Event_OnAccount_Identity_Manager_ID = "Event.OnAccount.Identity.Manager.ID"
    Event_ByAccount_IsDisabled = "Event.ByAccount.IsDisabled"
    Event_ByAccount_IsStale = "Event.ByAccount.IsStale"
    Event_OnAccount_IsStale = "Event.OnAccount.IsStale"
    Event_Device_Name = "Event.Device.Name"
    Event_ByAccount_LastLogonTime = "Event.ByAccount.LastLogonTime"
    Event_OnAccount_LastLogonTime = "Event.OnAccount.LastLogonTime"
    Event_OnResource_File_Type = "Event.OnResource.File.Type"
    Event_OnResource_AccessDate = "Event.OnResource.AccessDate"
    Event_OnResource_ModifyDate = "Event.OnResource.ModifyDate"
    Event_OnResource_FSOwner_Name = "Event.OnResource.FSOwner.Name"
    Event_OnResource_FSOwner_SidID = "Event.OnResource.FSOwner.SidID"
    Event_OnResource_Classification_TotalHitCount = "Event.OnResource.Classification.TotalHitCount"
    Event_OnMail_ItemType_Name = "Event.OnMail.ItemType.Name"
    Event_OnMail_ItemType_ID = "Event.OnMail.ItemType.ID"
    Event_OnMail_Recipient = "Event.OnMail.Recipient"
    Event_OnResource_CreateDate = "Event.OnResource.CreateDate"
    Event_OnMail_Source = "Event.OnMail.Source"
    Event_OnResource_PathDepth = "Event.OnResource.PathDepth"
    Event_OnResource_NumberOfNestedFiles = "Event.OnResource.NumberOfNestedFiles"
    Event_Alert_Rule_Name = "Event.Alert.Rule.Name"
    Event_Alert_Rule_ID = "Event.Alert.Rule.ID"
    Event_OnResource_SizeFolder = "Event.OnResource.SizeFolder"
    Event_Alert_Rule_Category_Name = "Event.Alert.Rule.Category.Name"
    Event_Alert_Rule_Category_ID = "Event.Alert.Rule.Category.ID"
    Event_OnResource_SizeFolderAndSubFolders = "Event.OnResource.SizeFolderAndSubFolders"
    Event_Alert_Rule_Severity_Name = "Event.Alert.Rule.Severity.Name"
    Event_Alert_Rule_Severity_ID = "Event.Alert.Rule.Severity.ID"
    Event_OnResource_NumberOfFiles = "Event.OnResource.NumberOfFiles"
    Event_Alert_Time = "Event.Alert.Time"
    Event_Alert_TimeUTC = "Event.Alert.TimeUTC"
    Event_TimeUTC = "Event.TimeUTC"
    Event_OnResource_NumberOfFilesInSubFolders = "Event.OnResource.NumberOfFilesInSubFolders"
    Event_Alert_ID = "Event.Alert.ID"
    Event_OnResource_NumberOfNestedFolders = "Event.OnResource.NumberOfNestedFolders"
    Event_Description = "Event.Description"
    Event_OnResource_SizePhysicalSDTFile = "Event.OnResource.SizePhysicalSDTFile"
    Event_EventsCount = "Event.EventsCount"
    Event_OnResource_SizePhysicalNestedFoldersFiles = "Event.OnResource.SizePhysicalNestedFoldersFiles"
    Event_ByAccount_PasswordStatus_Name = "Event.ByAccount.PasswordStatus.Name"
    Event_ByAccount_PasswordStatus_ID = "Event.ByAccount.PasswordStatus.ID"
    Event_OnResource_SizePhysicalFiles = "Event.OnResource.SizePhysicalFiles"
    Event_ByAccount_AccountExpirationDate = "Event.ByAccount.AccountExpirationDate"
    Event_OnResource_SizeSubFolders = "Event.OnResource.SizeSubFolders"
    Event_OnAccount_IsDisabled = "Event.OnAccount.IsDisabled"
    Event_OnResource_NumberOfNestedObjects = "Event.OnResource.NumberOfNestedObjects"
    Event_OnAccount_IsLockout = "Event.OnAccount.IsLockout"
    Event_UploadSize = "Event.UploadSize"
    Event_DownloadSize = "Event.DownloadSize"
    Event_OnAccount_PasswordStatus_Name = "Event.OnAccount.PasswordStatus.Name"
    Event_OnAccount_PasswordStatus_ID = "Event.OnAccount.PasswordStatus.ID"
    Event_SessionDuration = "Event.SessionDuration"
    Event_OnAccount_AccountExpirationDate = "Event.OnAccount.AccountExpirationDate"
    Event_ConnectionType_Name = "Event.ConnectionType.Name"
    Event_ConnectionType_ID = "Event.ConnectionType.ID"
    Event_ClientType_Name = "Event.ClientType.Name"
    Event_ClientType_ID = "Event.ClientType.ID"
    Event_AgentVersion = "Event.AgentVersion"
    Event_ByAccount_VPNGroups = "Event.ByAccount.VPNGroups"
    Event_ByAccount_IsLockout = "Event.ByAccount.IsLockout"
    Event_DC_HostName = "Event.DC.HostName"
    Event_Direction_Name = "Event.Direction.Name"
    Event_Direction_ID = "Event.Direction.ID"
    Event_OnAccount_SamAccountName = "Event.OnAccount.SamAccountName"
    Event_OnAccount_SidID = "Event.OnAccount.SidID"
    Event_ByAccount_PrivilegedAccountType_Name = "Event.ByAccount.PrivilegedAccountType.Name"
    Event_ByAccount_PrivilegedAccountType_ID = "Event.ByAccount.PrivilegedAccountType.ID"
    Event_DNSFlags = "Event.DNSFlags"
    Event_CollectionMethod_Name = "Event.CollectionMethod.Name"
    Event_CollectionMethod_ID = "Event.CollectionMethod.ID"
    Event_OnAccount_AccountType_Name = "Event.OnAccount.AccountType.Name"
    Event_OnAccount_AccountType_ID = "Event.OnAccount.AccountType.ID"
    Event_DNSRecordType = "Event.DNSRecordType"
    Event_OnResource_Classification_CategorySummary = "Event.OnResource.Classification.CategorySummary"
    Event_ByAccount_Identity_Affiliation_Name = "Event.ByAccount.Identity.Affiliation.Name"
    Event_ByAccount_Identity_Affiliation_ID = "Event.ByAccount.Identity.Affiliation.ID"
    Event_OnAccount_Application_ID = "Event.OnAccount.Application.ID"
    Event_TransportLayer_Name = "Event.TransportLayer.Name"
    Event_TransportLayer_ID = "Event.TransportLayer.ID"
    Event_OnAccount_Application_Name = "Event.OnAccount.Application.Name"
    Event_OnAccount_Identity_Affiliation_Name = "Event.OnAccount.Identity.Affiliation.Name"
    Event_OnAccount_Identity_Affiliation_ID = "Event.OnAccount.Identity.Affiliation.ID"
    Event_Destination_URL_Reputation_Name = "Event.Destination.URL.Reputation.Name"
    Event_Destination_URL_Reputation_ID = "Event.Destination.URL.Reputation.ID"
    Event_HttpMethod_Name = "Event.HttpMethod.Name"
    Event_HttpMethod_ID = "Event.HttpMethod.ID"
    Event_OnAccount_PublisherName = "Event.OnAccount.PublisherName"
    Event_Destination_IP = "Event.Destination.IP"
    Event_Destination_URL_Categorization_Name = "Event.Destination.URL.Categorization.Name"
    Event_Destination_URL_Categorization_ID = "Event.Destination.URL.Categorization.ID"
    Event_OnAccount_IsPublisherVerified = "Event.OnAccount.IsPublisherVerified"
    Event_Destination_DeviceName = "Event.Destination.DeviceName"
    Event_ByAccount_Application_ID = "Event.ByAccount.Application.ID"
    Event_Destination_Domain = "Event.Destination.Domain"
    Event_ByAccount_Application_Name = "Event.ByAccount.Application.Name"
    Event_Device_ExternalIP_IP = "Event.Device.ExternalIP.IP"
    Event_ByAccount_PublisherName = "Event.ByAccount.PublisherName"
    Event_ByAccount_IsPublisherVerified = "Event.ByAccount.IsPublisherVerified"
    Event_Device_OperatingSystem = "Event.Device.OperatingSystem"
    Event_SourcePort = "Event.SourcePort"
    Event_SourceZone = "Event.SourceZone"
    Event_App = "Event.App"
    Event_Device_ExternalIP_ThreatTypes_Name = "Event.Device.ExternalIP.ThreatTypes.Name"
    Event_Device_ExternalIP_ThreatTypes_ID = "Event.Device.ExternalIP.ThreatTypes.ID"
    Event_Destination_Port = "Event.Destination.Port"
    Event_Destination_Zone = "Event.Destination.Zone"
    Event_NAT_Source_Address = "Event.NAT.Source.Address"
    Event_NAT_Destination_Address = "Event.NAT.Destination.Address"
    Event_NAT_Source_Port = "Event.NAT.Source.Port"
    Event_NAT_Destination_Port = "Event.NAT.Destination.Port"
    Event_Protocol_Name = "Event.Protocol.Name"
    Event_Protocol_ID = "Event.Protocol.ID"
    Event_ApplicationProtocol_Name = "Event.ApplicationProtocol.Name"
    Event_ApplicationProtocol_ID = "Event.ApplicationProtocol.ID"
    Event_Device_ExternalIP_IsMalicious = "Event.Device.ExternalIP.IsMalicious"
    Event_Device_ExternalIP_Reputation_Name = "Event.Device.ExternalIP.Reputation.Name"
    Event_Device_ExternalIP_Reputation_ID = "Event.Device.ExternalIP.Reputation.ID"
    Event_ByAccount_IsMailboxOwner = "Event.ByAccount.IsMailboxOwner"
    Event_StatusReasonCodeName = "Event.StatusReasonCodeName"
    Event_StatusReasonCode = "Event.StatusReasonCode"
    Event_Authentication_TicketEncryption_Name = "Event.Authentication.TicketEncryption.Name"
    Event_Authentication_TicketEncryption_ID = "Event.Authentication.TicketEncryption.ID"
    Event_OnGPO_NewVersion = "Event.OnGPO.NewVersion"
    Event_Authentication_PreAuthenticationType = "Event.Authentication.PreAuthenticationType"
    Event_OnGPO_Settings_NewValue = "Event.OnGPO.Settings.NewValue"
    Event_Authentication_Protocol_Name = "Event.Authentication.Protocol.Name"
    Event_Authentication_Protocol_ID = "Event.Authentication.Protocol.ID"
    Event_OnGPO_Settings_OldValue = "Event.OnGPO.Settings.OldValue"
    Event_OrgOpCode = "Event.OrgOpCode"
    Event_OnGPO_Settings_Name = "Event.OnGPO.Settings.Name"
    Event_ByAccount_ExpirationStatus_Name = "Event.ByAccount.ExpirationStatus.Name"
    Event_ByAccount_ExpirationStatus_ID = "Event.ByAccount.ExpirationStatus.ID"
    Event_OnGPO_Settings_Path = "Event.OnGPO.Settings.Path"
    Event_OnAccount_ExpirationStatus_Name = "Event.OnAccount.ExpirationStatus.Name"
    Event_OnAccount_ExpirationStatus_ID = "Event.OnAccount.ExpirationStatus.ID"
    Event_OnGPO_ConfigurationType_Name = "Event.OnGPO.ConfigurationType.Name"
    Event_OnGPO_ConfigurationType_ID = "Event.OnGPO.ConfigurationType.ID"
    Event_Trustee_Identity_Name = "Event.Trustee.Identity.Name"
    Event_Trustee_Identity_ID = "Event.Trustee.Identity.ID"
    Event_OnMail_Mailbox_Type_Name = "Event.OnMail.Mailbox.Type.Name"
    Event_OnMail_Mailbox_Type_ID = "Event.OnMail.Mailbox.Type.ID"
    Event_Trustee_DNSDomain_Name = "Event.Trustee.DNSDomain.Name"
    Event_Trustee_DNSDomain_ID = "Event.Trustee.DNSDomain.ID"
    Event_Trustee_Type_Name = "Event.Trustee.Type.Name"
    Event_Trustee_Type_ID = "Event.Trustee.Type.ID"
    Event_Trustee_Application_ID = "Event.Trustee.Application.ID"
    Event_Trustee_Application_Name = "Event.Trustee.Application.Name"
    Event_Trustee_PublisherName = "Event.Trustee.PublisherName"
    Event_Trustee_IsPublisherVerified = "Event.Trustee.IsPublisherVerified"
    Event_Permission_IsDirectChange = "Event.Permission.IsDirectChange"
    Event_Permission_ChangedPermissionFlags = "Event.Permission.ChangedPermissionFlags"
    Event_Trustee_Identity_Affiliation_Name = "Event.Trustee.Identity.Affiliation.Name"
    Event_Trustee_Identity_Affiliation_ID = "Event.Trustee.Identity.Affiliation.ID"
    Event_LogonType = "Event.LogonType"
    Event_Authentication_Package = "Event.Authentication.Package"
    Event_ImpersonationLevel = "Event.ImpersonationLevel"
    Event_OnMail_AttachmentName = "Event.OnMail.AttachmentName"
    Event_OnMail_WithAttachments = "Event.OnMail.WithAttachments"
    Event_OnResource_ClassificationLabels_Summary = "Event.OnResource.ClassificationLabels.Summary"
    Event_OnMail_HasOutOfOrganizationReciever = "Event.OnMail.HasOutOfOrganizationReciever"
    Event_Type_Activity_Name = "Event.Type.Activity.Name"
    Event_Type_Activity_ID = "Event.Type.Activity.ID"
    Event_InfoTags_Name = "Event.InfoTags.Name"
    Event_InfoTags_ID = "Event.InfoTags.ID"
    Event_Authentication_TicketOptions = "Event.Authentication.TicketOptions"
    Event_OnMail_Headers_SentDate = "Event.OnMail.Headers.SentDate"
    Event_OnMail_Headers_AuthenticationResults_Spf_Passed = "Event.OnMail.Headers.AuthenticationResults.Spf.Passed"
    Event_OnMail_Headers_AuthenticationResults_Dkim_Passed = "Event.OnMail.Headers.AuthenticationResults.Dkim.Passed"
    Event_OnMail_Headers_AuthenticationResults_Dmarc_Passed = "Event.OnMail.Headers.AuthenticationResults.Dmarc.Passed"
    Event_OnMail_Headers_XOriginalSender = "Event.OnMail.Headers.XOriginalSender"
    Event_OnMail_Headers_ReceivedServerIP = "Event.OnMail.Headers.ReceivedServerIP"
    Event_OnResource_Classification_Summary = "Event.OnResource.Classification.Summary"
    Event_OnMail_Date = "Event.OnMail.Date"
    Event_OnResource_ShareAccessPaths = "Event.OnResource.ShareAccessPaths"
    Event_Permission_Before = "Event.Permission.Before"
    Event_Permission_After = "Event.Permission.After"
    Event_Permission_Type = "Event.Permission.Type"
    Event_OnResource_LocalMappedPath = "Event.OnResource.LocalMappedPath"
    Event_Session_BrowserType = "Event.Session.BrowserType"
    Event_Session_TrustDomain_Type = "Event.Session.TrustDomain.Type"
    Event_Session_AzureAuthentication_Requirement = "Event.Session.AzureAuthentication.Requirement"
    Event_Session_AzureAuthentication_ConditionalAccessStatus = "Event.Session.AzureAuthentication.ConditionalAccessStatus"
    Event_Session_AzureAuthentication_TokenIssuerType = "Event.Session.AzureAuthentication.TokenIssuerType"
    Event_Session_AzureAuthentication_Method = "Event.Session.AzureAuthentication.Method"
    Event_Session_AzureAuthentication_MethodDetail = "Event.Session.AzureAuthentication.MethodDetail"
    Event_Session_AzureAuthentication_Step = "Event.Session.AzureAuthentication.Step"
    Event_Session_AzureAuthentication_ResultDetail = "Event.Session.AzureAuthentication.ResultDetail"
    Event_Session_AzureAuthentication_ReasonDetails = "Event.Session.AzureAuthentication.ReasonDetails"
    Event_Device_TrustType = "Event.Device.TrustType"
    Event_Session_AzureAuthentication_Status_Name = "Event.Session.AzureAuthentication.Status.Name"
    Event_Session_AzureAuthentication_Status_ID = "Event.Session.AzureAuthentication.Status.ID"
    Event_Device_ManagedStatus_Name = "Event.Device.ManagedStatus.Name"
    Event_Device_ManagedStatus_ID = "Event.Device.ManagedStatus.ID"
    Event_ID = "Event.ID"
    Event_IsAlerted = "Event.IsAlerted"

    Columns = [
        Event_Type_Name,
        Event_Description,
        Event_Filer_Platform_Name,
        Event_Filer_Name,
        Event_ByAccount_SamAccountName,
        Event_OnObjectName,
        Event_Alert_ID,
        Event_ID,
        Event_TimeUTC,
        Event_Status_Name,
        Event_Location_Country_Name,
        Event_Location_Subdivision_Name,
        Event_Location_BlacklistedLocation,
        Event_Operation_Name,
        Event_ByAccount_Type_Name,
        Event_ByAccount_Domain_Name,
        Event_ByAccount_Identity_Name,
        Event_IP,
        Event_Device_ExternalIP_IP,
        Event_Destination_IP,
        Event_Device_Name,
        Event_Destination_DeviceName,
        Event_ByAccount_IsDisabled,
        Event_ByAccount_IsStale,
        Event_ByAccount_IsLockout,
        Event_Device_ExternalIP_ThreatTypes_Name,
        Event_Device_ExternalIP_IsMalicious,
        Event_Device_ExternalIP_Reputation_Name,
        Event_OnResource_ObjectType_Name,
        Event_OnAccount_SamAccountName,
        Event_OnResource_IsSensitive,
        Event_OnAccount_IsDisabled,
        Event_OnAccount_IsLockout,
        Event_OnResource_Path,
    ]

    ExtraColumns = [
        Event_StatusReason_Name,
        Event_StatusReason_ID,
        Event_Location_Subdivision_ID,
        Event_Location_Country_ID,
        Event_Filer_Platform_ID,
        Event_OnResource_Stats_ExposureLevel_Name,
        Event_OnResource_Stats_ExposureLevel_ID,
        Event_ByAccount_Identity_Followup_Flag_Name,
        Event_ByAccount_Identity_Followup_Flag_ID,
        Event_ByAccount_SidID,
        Event_ByAccount_Type_ID,
        Event_ByAccount_DistinguishedName,
        Event_OnAccount_Domain_Name,
        Event_OnAccount_Domain_ID,
        Event_OnAccount_Identity_Followup_Flag_Name,
        Event_OnAccount_Identity_Followup_Flag_ID,
        Event_Time,
        Event_Operation_ID,
        Event_EndTime,
        Event_Type_ID,
        Event_ByAccount_Identity_ID,
        Event_OnAccount_DNSDomain_Name,
        Event_OnAccount_DNSDomain_ID,
        Event_OnAccount_Identity_Name,
        Event_OnAccount_Identity_ID,
        Event_OnResource_EntityIdx,
        Event_ByAccount_Domain_ID,
        Event_ByAccount_DNSDomain_Name,
        Event_ByAccount_DNSDomain_ID,
        Event_Status_ID,
        Event_Filer_ID,
        Event_OnResource_ObjectType_ID,
        Event_Device_UserAgent,
        Event_CorrelationId,
        Event_ByAccount_Identity_Followup_Notes,
        Event_OnAccount_Identity_Followup_Notes,
        Event_OnResource_Followup_Flag_Name,
        Event_OnResource_Followup_Flag_ID,
        Event_ByAccount_Identity_Department,
        Event_OnAccount_Identity_Department,
        Event_ByAccount_Identity_Manager_Name,
        Event_ByAccount_Identity_Manager_ID,
        Event_OnAccount_Identity_Manager_Name,
        Event_OnAccount_Identity_Manager_ID,
        Event_OnAccount_IsStale,
        Event_ByAccount_LastLogonTime,
        Event_OnAccount_LastLogonTime,
        Event_OnResource_File_Type,
        Event_OnResource_AccessDate,
        Event_OnResource_ModifyDate,
        Event_OnResource_FSOwner_Name,
        Event_OnResource_FSOwner_SidID,
        Event_OnResource_Classification_TotalHitCount,
        Event_OnMail_ItemType_Name,
        Event_OnMail_ItemType_ID,
        Event_OnMail_Recipient,
        Event_OnResource_CreateDate,
        Event_OnMail_Source,
        Event_OnResource_PathDepth,
        Event_OnResource_NumberOfNestedFiles,
        Event_Alert_Rule_Name,
        Event_Alert_Rule_ID,
        Event_OnResource_SizeFolder,
        Event_Alert_Rule_Category_Name,
        Event_Alert_Rule_Category_ID,
        Event_OnResource_SizeFolderAndSubFolders,
        Event_Alert_Rule_Severity_Name,
        Event_Alert_Rule_Severity_ID,
        Event_OnResource_NumberOfFiles,
        Event_Alert_Time,
        Event_Alert_TimeUTC,
        Event_OnResource_NumberOfFilesInSubFolders,
        Event_OnResource_NumberOfNestedFolders,
        Event_OnResource_SizePhysicalSDTFile,
        Event_EventsCount,
        Event_OnResource_SizePhysicalNestedFoldersFiles,
        Event_ByAccount_PasswordStatus_Name,
        Event_ByAccount_PasswordStatus_ID,
        Event_OnResource_SizePhysicalFiles,
        Event_ByAccount_AccountExpirationDate,
        Event_OnResource_SizeSubFolders,
        Event_OnResource_NumberOfNestedObjects,
        Event_UploadSize,
        Event_DownloadSize,
        Event_OnAccount_PasswordStatus_Name,
        Event_OnAccount_PasswordStatus_ID,
        Event_SessionDuration,
        Event_OnAccount_AccountExpirationDate,
        Event_ConnectionType_Name,
        Event_ConnectionType_ID,
        Event_ClientType_Name,
        Event_ClientType_ID,
        Event_AgentVersion,
        Event_ByAccount_VPNGroups,
        Event_DC_HostName,
        Event_Direction_Name,
        Event_Direction_ID,
        Event_OnAccount_SidID,
        Event_ByAccount_PrivilegedAccountType_Name,
        Event_ByAccount_PrivilegedAccountType_ID,
        Event_DNSFlags,
        Event_CollectionMethod_Name,
        Event_CollectionMethod_ID,
        Event_OnAccount_AccountType_Name,
        Event_OnAccount_AccountType_ID,
        Event_DNSRecordType,
        Event_OnResource_Classification_CategorySummary,
        Event_ByAccount_Identity_Affiliation_Name,
        Event_ByAccount_Identity_Affiliation_ID,
        Event_OnAccount_Application_ID,
        Event_TransportLayer_Name,
        Event_TransportLayer_ID,
        Event_OnAccount_Application_Name,
        Event_OnAccount_Identity_Affiliation_Name,
        Event_OnAccount_Identity_Affiliation_ID,
        Event_Destination_URL_Reputation_Name,
        Event_Destination_URL_Reputation_ID,
        Event_HttpMethod_Name,
        Event_HttpMethod_ID,
        Event_OnAccount_PublisherName,
        Event_Destination_URL_Categorization_Name,
        Event_Destination_URL_Categorization_ID,
        Event_OnAccount_IsPublisherVerified,
        Event_ByAccount_Application_ID,
        Event_Destination_Domain,
        Event_ByAccount_Application_Name,
        Event_ByAccount_PublisherName,
        Event_ByAccount_IsPublisherVerified,
        Event_Device_OperatingSystem,
        Event_SourcePort,
        Event_SourceZone,
        Event_App,
        Event_Device_ExternalIP_ThreatTypes_ID,
        Event_Destination_Port,
        Event_Destination_Zone,
        Event_NAT_Source_Address,
        Event_NAT_Destination_Address,
        Event_NAT_Source_Port,
        Event_NAT_Destination_Port,
        Event_Protocol_Name,
        Event_Protocol_ID,
        Event_ApplicationProtocol_Name,
        Event_ApplicationProtocol_ID,
        Event_Device_ExternalIP_Reputation_ID,
        Event_ByAccount_IsMailboxOwner,
        Event_StatusReasonCodeName,
        Event_StatusReasonCode,
        Event_Authentication_TicketEncryption_Name,
        Event_Authentication_TicketEncryption_ID,
        Event_OnGPO_NewVersion,
        Event_Authentication_PreAuthenticationType,
        Event_OnGPO_Settings_NewValue,
        Event_Authentication_Protocol_Name,
        Event_Authentication_Protocol_ID,
        Event_OnGPO_Settings_OldValue,
        Event_OrgOpCode,
        Event_OnGPO_Settings_Name,
        Event_ByAccount_ExpirationStatus_Name,
        Event_ByAccount_ExpirationStatus_ID,
        Event_OnGPO_Settings_Path,
        Event_OnAccount_ExpirationStatus_Name,
        Event_OnAccount_ExpirationStatus_ID,
        Event_OnGPO_ConfigurationType_Name,
        Event_OnGPO_ConfigurationType_ID,
        Event_Trustee_Identity_Name,
        Event_Trustee_Identity_ID,
        Event_OnMail_Mailbox_Type_Name,
        Event_OnMail_Mailbox_Type_ID,
        Event_Trustee_DNSDomain_Name,
        Event_Trustee_DNSDomain_ID,
        Event_Trustee_Type_Name,
        Event_Trustee_Type_ID,
        Event_Trustee_Application_ID,
        Event_Trustee_Application_Name,
        Event_Trustee_PublisherName,
        Event_Trustee_IsPublisherVerified,
        Event_Permission_IsDirectChange,
        Event_Permission_ChangedPermissionFlags,
        Event_Trustee_Identity_Affiliation_Name,
        Event_Trustee_Identity_Affiliation_ID,
        Event_LogonType,
        Event_Authentication_Package,
        Event_ImpersonationLevel,
        Event_OnMail_AttachmentName,
        Event_OnMail_WithAttachments,
        Event_OnResource_ClassificationLabels_Summary,
        Event_OnMail_HasOutOfOrganizationReciever,
        Event_Type_Activity_Name,
        Event_Type_Activity_ID,
        Event_InfoTags_Name,
        Event_InfoTags_ID,
        Event_Authentication_TicketOptions,
        Event_OnMail_Headers_SentDate,
        Event_OnMail_Headers_AuthenticationResults_Spf_Passed,
        Event_OnMail_Headers_AuthenticationResults_Dkim_Passed,
        Event_OnMail_Headers_AuthenticationResults_Dmarc_Passed,
        Event_OnMail_Headers_XOriginalSender,
        Event_OnMail_Headers_ReceivedServerIP,
        Event_OnResource_Classification_Summary,
        Event_OnMail_Date,
        Event_OnResource_ShareAccessPaths,
        Event_Permission_Before,
        Event_Permission_After,
        Event_Permission_Type,
        Event_OnResource_LocalMappedPath,
        Event_Session_BrowserType,
        Event_Session_TrustDomain_Type,
        Event_Session_AzureAuthentication_Requirement,
        Event_Session_AzureAuthentication_ConditionalAccessStatus,
        Event_Session_AzureAuthentication_TokenIssuerType,
        Event_Session_AzureAuthentication_Method,
        Event_Session_AzureAuthentication_MethodDetail,
        Event_Session_AzureAuthentication_Step,
        Event_Session_AzureAuthentication_ResultDetail,
        Event_Session_AzureAuthentication_ReasonDetails,
        Event_Device_TrustType,
        Event_Session_AzureAuthentication_Status_Name,
        Event_Session_AzureAuthentication_Status_ID,
        Event_Device_ManagedStatus_Name,
        Event_Device_ManagedStatus_ID,
        Event_IsAlerted,
    ]

    def get_fields(self, extra_fields: Optional[list[str]]) -> list[str]:
        output = self.Columns.copy()

        if extra_fields:
            for pattern in extra_fields:
                match_columns = fnmatch.filter(self.ExtraColumns, pattern)
                output.extend([item for item in match_columns if item not in output])

        return output


class EventItem:
    def __init__(self, row: dict):
        self.row = row

    def __getitem__(self, key: str) -> Any:
        if hasattr(self.row, key):
            return getattr(self.row, key)
        raise KeyError(f"{key} not found in AlertItem")

    def to_dict(self) -> dict[str, Any]:
        return self.row


class FilterCondition:
    def __init__(self):
        self.path = None
        self.operator = None
        self.values = []

    def set_path(self, path):
        self.path = path
        return self

    def set_operator(self, operator):
        self.operator = operator
        return self

    def add_value(self, value):
        self.values.append(value)  # FilterValue(value)
        return self

    def __repr__(self):
        return f"{self.path} {self.operator} {self.values}"


class FilterValue:
    def __init__(self, value):
        self.value = value
        # self.displayValue = value.get("displayValue", None)

    def __repr__(self):
        return f"{self.value}"


class Filters:
    def __init__(self):
        self.filterOperator = None
        self.filters = []

    def set_filter_operator(self, filter_operator):
        self.filterOperator = filter_operator
        return self

    def add_filter(self, filter_):
        self.filters.append(filter_)
        return self

    def __repr__(self):
        return f"Filter Operator: {self.filterOperator}, Filters: {self.filters}"


class Query:
    def __init__(self):
        self.entityName = None
        self.filter = Filters()

    def set_entity_name(self, entity_name):
        self.entityName = entity_name
        return self

    def set_filter(self, filter_):
        self.filter = filter_
        return self

    def __repr__(self):
        return f"Entity Name: {self.entityName}, Filter: {self.filter}"


class RequestParams:
    def __init__(self):
        self.searchSource = None
        self.searchSourceName = None

    def set_search_source(self, search_source):
        self.searchSource = search_source
        return self

    def set_search_source_name(self, search_source_name):
        self.searchSourceName = search_source_name
        return self

    def __repr__(self):
        return f"Search Source: {self.searchSource}, Search Source Name: {self.searchSourceName}"


class Rows:
    def __init__(self):
        self.columns = []
        self.filter = []
        self.grouping = None
        self.ordering = []

    def add_column(self, column):
        self.columns.append(column)
        return self

    def add_filter(self, filter_):
        self.filter.append(filter_)
        return self

    def set_grouping(self, grouping):
        self.grouping = grouping
        return self

    def add_ordering(self, ordering):
        self.ordering.append(ordering)
        return self

    def __repr__(self):
        return f"Columns: {self.columns}, Filter: {self.filter}, Grouping: {self.grouping}, Ordering: {self.ordering}"


class SearchAlertObjectMapper(BaseMapper):
    def map(self, json_data):
        key_valued_objects = self.convert_json_to_key_value(json_data)

        mapped_items = []
        for obj in key_valued_objects:
            mapped_items.append(self.map_item(obj).to_dict())

        return mapped_items

    def map_item(self, row: dict) -> AlertItem:
        alert_item = AlertItem(row)

        return alert_item


class SearchEventObjectMapper(BaseMapper):
    def map(self, json_data):
        key_valued_objects = self.convert_json_to_key_value(json_data)

        mapped_items = []
        for obj in key_valued_objects:
            mapped_items.append(self.map_item(obj).to_dict())

        return mapped_items

    def map_item(self, row: dict[str, str]) -> EventItem:
        event_item = EventItem(row)

        return event_item

    def multi_value_to_guid_array(self, row: dict[str, str], field: str) -> Optional[list[str]]:
        value = row.get(field)
        if value:
            return list(value.split(","))
        return None

    def get_bool_value(self, row: dict[str, str], name: str) -> Optional[bool]:
        value = row.get(name)
        if value:
            value = value.lower()
            if value == "yes":
                return True
            if value == "no":
                return False
            if value == "true":
                return True
            if value == "false":
                return False
        return None

    def get_date_value(self, row: dict[str, str], name: str) -> Optional[datetime]:
        value = row.get(name)
        if value:
            try:
                return datetime.fromisoformat(value)
            except ValueError:
                return None
        return None

    def multi_value_to_array(self, multi_value: str) -> Optional[list[str]]:
        if multi_value:
            return [v.strip() for v in multi_value.split(",") if v.strip()]
        return None


class SearchRequest:
    def __init__(self):
        self.query = Query()
        self.rows = Rows()
        self.requestParams = RequestParams()

    def set_query(self, query):
        self.query = query
        return self

    def set_rows(self, rows):
        self.rows = rows
        return self

    def set_request_params(self, request_params):
        self.requestParams = request_params
        return self

    def __repr__(self):
        return f"Query: {self.query}, Rows: {self.rows}, Request Params: {self.requestParams}"

    def to_json(self):
        dataJSON = json.dumps(self, default=lambda o: o.__dict__, sort_keys=True, indent=4)
        return dataJSON


class ThreatModelAttributes:
    Id = "ruleID"
    Name = "ruleName"
    Category = "ruleArea"
    Source = "ruleSource"
    Severity = "severity"

    Columns = [Id, Name, Category, Source, Severity]


class ThreatModelItem:
    def __init__(self):
        self.ID: Optional[str] = None
        self.Name: Optional[list[str]] = None

    def __getitem__(self, key: str) -> Any:
        if hasattr(self, key):
            return getattr(self, key)
        raise KeyError(f"{key} not found in EventItem")

    def to_dict(self) -> dict[str, Any]:
        return {key: value for key, value in self.__dict__.items() if value is not None}


class ThreatModelObjectMapper(BaseMapper):
    def map(self, json_data):
        key_valued_objects = json_data

        mapped_items = []
        for obj in key_valued_objects:
            mapped_items.append(self.map_item(obj).to_dict())

        return mapped_items

    def map_item(self, row: dict) -> ThreatModelItem:
        threat_model_item = ThreatModelItem()
        threat_model_item.ID = row.get(ThreatModelAttributes.Id, row.get("dataField"))
        threat_model_item.Name = row.get(ThreatModelAttributes.Name, row.get("displayField"))
        return threat_model_item


"""Varonis SaaS integration
"""


def convert_to_demisto_severity(severity: Optional[str]) -> int:
    """Maps Varonis severity to Cortex XSOAR severity

    Converts the Varonis alert severity level ('Low', 'Medium',
    'High') to Cortex XSOAR incident severity (1 to 4)
    for mapping.

    :type severity: ``str``
    :param severity: severity as returned from the Varonis API (str)

    :return: Cortex XSOAR Severity (1 to 4)
    :rtype: ``int``
    """

    if severity is None:
        return IncidentSeverity.LOW

    return {"Low": IncidentSeverity.LOW, "Medium": IncidentSeverity.MEDIUM, "High": IncidentSeverity.HIGH}[severity]


def get_included_severitires(severity: Optional[str]) -> list[str]:
    """Return list of severities that is equal or higher then provided

    :type severity: ``Optional[str]``
    :param severity: Severity

    :return: List of severities
    :rtype: ``List[str]``
    """
    if not severity:
        return []

    severities = list(ALERT_SEVERITIES.keys()).copy()

    if severity.lower() == "medium":
        severities.remove("low")

    if severity.lower() == "high":
        severities.remove("low")
        severities.remove("medium")

    return severities


def try_convert(item, converter, error=None):
    """Try to convert item

    :type item: ``Any``
    :param item: An item to convert

    :type converter: ``Any``
    :param converter: Converter function

    :type error: ``Any``
    :param error: Error object that will be raised in case of error convertion

    :return: A converted item or None
    :rtype: ``Any``
    """
    if item:
        try:
            return converter(item)
        except Exception:
            if error:
                raise error
            raise
    return None


def strEqual(text1: str, text2: str) -> bool:
    if not text1 and not text2:
        return True
    if not text1 or not text2:
        return False

    return text1.casefold() == text2.casefold()


def enrich_with_url(output: dict[str, Any], baseUrl: str, id: str) -> dict[str, Any]:
    """Enriches result with alert url

    :type output: ``Dict[str, Any]``
    :param output: Output to enrich

    :type baseUrl: ``str``
    :param baseUrl: Varonis UI based url

    :type id: ``str``
    :param id: Alert it

    :return: Enriched output
    :rtype: ``Dict[str, Any]``
    """

    output["Url"] = urljoin(baseUrl, f"/analytics/entity/Alert/{id}")
    return output


def varonis_update_alert(client: Client, close_reason_id: Optional[int], status_id: Optional[int], alert_ids: list, note) -> bool:
    """Update Varonis alert. It creates request and pass it to http client

    :type client: ``Client``
    :param client: Http client

    :type close_reason_id: ``int``
    :param close_reason_id: close reason enum id

    :type status_id: ``int``
    :param status_id: status id enum id

    :type alert_ids: ``list``
    :param alert_ids: list of alert id(s)

    :type note: ``str``
    :param note: alert note

    :return: Result of execution
    :rtype: ``bool``

    """
    if len(alert_ids) == 0:
        raise ValueError("alert id(s) not specified")

    if not note and not status_id:
        raise ValueError("To update update alert you must specify status or note")

    update_status_result = False
    add_note_result = False

    if note:
        add_note_query: dict[str, Any] = {"AlertGuids": alert_ids, "Note": note}
        add_note_result = client.varonis_add_note_to_alerts(add_note_query)

    if status_id:
        update_status_query: dict[str, Any] = {"AlertGuids": alert_ids, "CloseReasonId": close_reason_id, "StatusId": status_id}
        demisto.debug(f"update_status_query: {json.dumps(update_status_query)}")
        update_status_result = client.varonis_update_alert_status(update_status_query)

    return bool(update_status_result or add_note_result)


def convert_incident_alert_to_onprem_format(alert_saas_format):
    output = alert_saas_format

    output["Category"] = alert_saas_format.get(AlertAttributes.Alert_Rule_Category_Name)
    output["ID"] = alert_saas_format.get(AlertAttributes.Alert_ID)
    output["Name"] = alert_saas_format.get(AlertAttributes.Alert_Rule_Name)
    output["Status"] = alert_saas_format.get(AlertAttributes.Alert_Status_Name)
    output["IPThreatTypes"] = alert_saas_format.get(AlertAttributes.Alert_Device_ExternalIPThreatTypesName)
    output["CloseReason"] = alert_saas_format.get(AlertAttributes.Alert_CloseReason_Name)
    output["NumOfAlertedEvents"] = alert_saas_format.get(AlertAttributes.Alert_EventsCount)
    output["ContainsFlaggedData"] = alert_saas_format.get(AlertAttributes.Alert_Data_IsFlagged)
    output["ContainMaliciousExternalIP"] = alert_saas_format.get(AlertAttributes.Alert_Device_IsMaliciousExternalIP)
    output["ContainsSensitiveData"] = alert_saas_format.get(AlertAttributes.Alert_Data_IsSensitive)

    output["Locations"] = []
    countries = (
        []
        if alert_saas_format.get(AlertAttributes.Alert_Location_CountryName) is None
        else alert_saas_format.get(AlertAttributes.Alert_Location_CountryName).split(",")
    )
    states = (
        []
        if alert_saas_format.get(AlertAttributes.Alert_Location_SubdivisionName) is None
        else alert_saas_format.get(AlertAttributes.Alert_Location_SubdivisionName).split(",")
    )
    blacklist_locations = (
        []
        if alert_saas_format.get(AlertAttributes.Alert_Location_BlacklistedLocation) is None
        else alert_saas_format.get(AlertAttributes.Alert_Location_BlacklistedLocation).split(",")
    )
    abnormal_locations = (
        []
        if alert_saas_format.get(AlertAttributes.Alert_Location_AbnormalLocation) is None
        else alert_saas_format.get(AlertAttributes.Alert_Location_AbnormalLocation).split(",")
    )
    for i in range(len(countries)):
        entry = {
            "Country": "" if len(countries) <= i else countries[i],
            "State": "" if len(states) <= i else states[i],
            "BlacklistLocation": "" if len(blacklist_locations) <= i else blacklist_locations[i],
            "AbnormalLocation": "" if len(abnormal_locations) <= i else abnormal_locations[i],
        }
        output["Locations"].append(entry)

    output["Sources"] = []
    platforms = (
        []
        if alert_saas_format.get(AlertAttributes.Alert_Filer_Platform_Name) is None
        else alert_saas_format.get(AlertAttributes.Alert_Filer_Platform_Name).split(",")
    )
    file_server_or_Domain = (
        []
        if alert_saas_format.get(AlertAttributes.Alert_Filer_Name) is None
        else alert_saas_format.get(AlertAttributes.Alert_Filer_Name).split(",")
    )
    for i in range(len(platforms)):
        entry = {
            "Platform": "" if len(platforms) <= i else platforms[i],
            "FileServerOrDomain": "" if len(file_server_or_Domain) <= i else file_server_or_Domain[i],
        }
        output["Sources"].append(entry)

    output["Devices"] = []
    device_names = (
        []
        if alert_saas_format.get(AlertAttributes.Alert_Device_HostName) is None
        else alert_saas_format.get(AlertAttributes.Alert_Device_HostName).split(",")
    )
    assets = (
        []
        if alert_saas_format.get(AlertAttributes.Alert_Asset_Path) is None
        else alert_saas_format.get(AlertAttributes.Alert_Asset_Path).split(",")
    )
    for i in range(len(device_names)):
        entry = {"Name": "" if len(device_names) <= i else device_names[i], "Asset": "" if len(assets) <= i else assets[i]}
        output["Devices"].append(entry)

    output["Users"] = []
    user_names = (
        []
        if alert_saas_format.get(AlertAttributes.Alert_User_Name) is None
        else alert_saas_format[AlertAttributes.Alert_User_Name].split(",")
    )
    sam_account_names = (
        []
        if alert_saas_format.get(AlertAttributes.Alert_User_SamAccountName) is None
        else alert_saas_format[AlertAttributes.Alert_User_SamAccountName].split(",")
    )
    privileged_account_types = (
        []
        if alert_saas_format.get(AlertAttributes.Alert_User_AccountType_Name) is None
        else alert_saas_format[AlertAttributes.Alert_User_AccountType_Name].split(",")
    )
    departments = [] if alert_saas_format.get("Department") is None else alert_saas_format["Department"].split(",")
    for i in range(len(user_names)):
        entry = {
            "Name": "" if len(user_names) <= i else user_names[i],
            "SamAccountName": "" if len(sam_account_names) <= i else sam_account_names[i],
            "PrivilegedAccountType": "" if len(privileged_account_types) <= i else privileged_account_types[i],
            "Department": "" if len(departments) <= i else departments[i],
        }
        output["Users"].append(entry)

    return output


""" COMMAND FUNCTIONS """


def check_module_command(client: Client) -> CommandResults:
    """Tests API connectivity and authentication'

    Returning 'ok' indicates that the integration works like it is supposed to.
    Connection to the service is successful.
    Raises exceptions if something goes wrong.

    :type client: ``Client``
    :param client: client to use

    :return: 'ok' if test passed, anything else will fail the test.
    :rtype: ``str``
    """

    message: str = ""
    try:
        client.varonis_get_enum(THREAT_MODEL_ENUM_ID)
        message = "ok"
    except DemistoException as e:
        if "Unauthorized" in str(e):
            message = "Authorization Error: token is incorrect or expired."
        else:
            raise e
    return CommandResults(readable_output=message)


def varonis_get_threat_models_command(client: Client, args: dict[str, Any]) -> CommandResults:
    """Get threat models from Varonis DA

    :type client: ``Client``
    :param client: Http client

    :type args: ``Dict[str, Any]``
    :param args:
        all command arguments, usually passed from ``demisto.args()``.
        ``args['name'] = None  # List of requested threat model names

    :return:
        A ``CommandResults`` object

    :rtype: ``CommandResults``
    """

    name = argToList(args.get("name"), separator="|")

    threat_models = client.varonis_get_enum(THREAT_MODEL_ENUM_ID)
    mapper = ThreatModelObjectMapper()
    mapped_items = mapper.map(threat_models)

    def filter_threat_model_items(items, criteria):
        filtered_items = []
        # criteria is a dict of key: value or key: list of values
        keys = criteria.keys()

        for item in items:
            isMatch = True
            for key in keys:
                criteria_match = False
                if criteria[key] and len(criteria[key]) > 0:
                    for value in criteria[key]:
                        if isinstance(value, str) and fnmatch.filter([str(item[key])], value):
                            criteria_match = True
                            break
                    if not criteria_match:
                        isMatch = False
                        break
            if isMatch:
                filtered_items.append(item)

        return filtered_items

    filtered_items = filter_threat_model_items(mapped_items, {"Name": name})

    outputs = {}
    outputs["ThreatModel"] = filtered_items

    readable_output = tableToMarkdown("Varonis Threat Models", filtered_items, headers=["ID", "Name"])

    return CommandResults(readable_output=readable_output, outputs_prefix="Varonis", outputs_key_field="ID", outputs=outputs)


def fetch_incidents_command(
    client: Client,
    last_run: dict[str, datetime],
    first_fetch_time: Optional[datetime],
    alert_status: Optional[str],
    threat_model: Optional[str],
    severity: Optional[str],
    max_fetch: Optional[int] = 1000,
) -> tuple[dict[str, Optional[datetime]], list[dict]]:
    """This function retrieves new alerts every interval (default is 1 minute).

    :type client: ``Client``
    :param client: Http client

    :type last_run: ``Dict[str, datetime]``
    :param last_run:
        A dict with a key containing the latest alert ingest time we got from last fetch

    :type first_fetch_time: ``Optional[datetime]``
    :param first_fetch_time:
        If last_run is None (first time we are fetching), it contains
        the datetime on when to start fetching incidents

    :type alert_status: ``Optional[str]``
    :param alert_status: status of the alert to search for.
        Options are 'New', 'Under investigation' or 'Closed'

    :type threat_model: ``Optional[str]``
    :param threat_model: Comma-separated list of threat model names of alerts to fetch

    :type severity: ``Optional[str]``
    :param severity: severity of the alert to search for. Options are 'High', 'Medium' or 'Low'

    :type max_fetch: ``Optional[int]``
    :param max_fetch: Maximum number of incidents per fetch

    :return:
        A tuple containing two elements:
            next_run (``Dict[str, Optional[int]]``): Contains last fetched id.
            incidents (``List[dict]``): List of incidents that will be created in XSOAR
    :rtype: ``Tuple[Dict[str, int], List[dict]]``

    """

    threat_model_names = argToList(threat_model, separator="|")
    params = demisto.params()

    incidents: list[dict[str, Any]] = []

    if first_fetch_time is None:
        raise ValueError("first_fetch_time can't be None")

    last_fetched_ingest_time_str = last_run.get("last_fetched_ingest_time", first_fetch_time.isoformat())
    last_fetched_ingest_time = try_convert(
        last_fetched_ingest_time_str,
        lambda x: datetime.fromisoformat(x),
        ValueError(f"last_fetched_ingest_time should be in iso format, but it is {last_fetched_ingest_time_str}."),
    )
    ingest_time_to = datetime.now()

    demisto.debug(f"Fetching incidents. Last fetched ingest time: {last_fetched_ingest_time}")

    statuses = []
    if alert_status:
        statuses.append(alert_status)

    severities = get_included_severitires(severity)

    if last_fetched_ingest_time is None:
        raise ValueError("last_fetched_ingest_time cannot be None")

    max_window = timedelta(days=7)
    if ingest_time_to - last_fetched_ingest_time > max_window:
        last_fetched_ingest_time = ingest_time_to - max_window

    alerts = client.varonis_get_alerts(
        threat_model_names=threat_model_names,
        alertIds=None,
        start_time=None,
        end_time=None,
        device_names=None,
        user_names=None,
        last_days=None,
        ingest_time_from=last_fetched_ingest_time,
        ingest_time_to=ingest_time_to,
        alert_statuses=statuses,
        alert_severities=severities,
        extra_fields=None,
        descending_order=False,
        max_fetch=max_fetch,
    )

    demisto.debug(f"varonis_get_alerts returned: {len(alerts)} alerts")

    for alert in alerts:
        ingestTime_str = alert[AlertAttributes.Alert_IngestTime]
        ingestTime = try_convert(
            alert[AlertAttributes.Alert_IngestTime],
            lambda x: datetime.fromisoformat(x),
            ValueError(f"IngestTime should be in iso format, but it is {ingestTime_str}."),
        )

        if not last_fetched_ingest_time or ingestTime > last_fetched_ingest_time:
            last_fetched_ingest_time = ingestTime + timedelta(seconds=1)
        guid = alert[AlertAttributes.Alert_ID]
        name = alert[AlertAttributes.Alert_Rule_Name]
        alert_time = alert[AlertAttributes.Alert_TimeUTC]
        enrich_with_url(alert, client._base_url, guid)

        alert_converted = convert_incident_alert_to_onprem_format(alert)
        alert_converted.update(
            {
                "mirror_direction": MIRROR_DIRECTION_MAPPING.get(params.get("mirror_direction")),
                "mirror_instance": demisto.integrationInstance(),
            }
        )

        incident = {
            "name": f"Varonis alert {name}",
            "occurred": f"{alert_time}Z",
            "rawJSON": json.dumps(alert_converted),
            "type": "Varonis SaaS Incident",
            "severity": convert_to_demisto_severity(alert_converted[AlertAttributes.Alert_Rule_Severity_Name]),
        }

        incidents.append(incident)
        demisto.debug(f"New incident: {json.dumps(alert, indent=4, sort_keys=True, default=str)}")

    next_run = {"last_fetched_ingest_time": last_fetched_ingest_time.isoformat()}

    return next_run, incidents


def varonis_get_alerts_command(client: Client, args: dict[str, Any]) -> CommandResults:
    """Get alerts from Varonis DA

    :type client: ``Client``
    :param client: Http client

    :type args: ``Dict[str, Any]``
    :param args:
        all command arguments, usually passed from ``demisto.args()``.
        ``args['threat_model_name']`` List of requested threat models to retrieve
        ``args['ingest_time_from']`` Start ingest time of the range of alerts
        ``args['ingest_time_to']`` End ingest time of the range of alerts
        ``args['start_time']`` Start time of the range of alerts
        ``args['end_time']`` End time of the range of alerts
        ``args['alert_status']`` List of required alerts status
        ``args['alert_severity']`` List of alerts severity
        ``args['device_name']`` List of device names
        ``args['last_days']`` Number of days you want the search to go back to
        ``args['extra_fields']`` Extra fields
        ``args['descending_order']`` Indicates whether alerts should be ordered in newest to oldest order

    :return:
        A ``CommandResults`` object

    :rtype: ``CommandResults``
    """
    threat_model_names = args.get("threat_model_name")
    alert_ids = args.get("alert_ids")
    start_time = args.get("start_time")
    end_time = args.get("end_time")
    ingest_time_from = args.get("ingest_time_from")
    ingest_time_to = args.get("ingest_time_to")
    alert_statuses = args.get("alert_status")
    alert_severities = args.get("alert_severity")
    device_names = args.get("device_name")
    user_names = args.get("user_name")
    last_days = args.get("last_days")
    extra_fields = args.get("extra_fields")
    descending_order = argToBoolean(args.get("descending_order", "True"))

    if last_days:
        last_days = try_convert(last_days, lambda x: int(x), ValueError(f"last_days should be integer, but it is {last_days}."))

        if last_days <= 0:
            raise ValueError("last_days cannot be less then 1")

    alert_severities = try_convert(alert_severities, lambda x: argToList(x, separator="|"))
    device_names = try_convert(device_names, lambda x: argToList(x, separator="|"))
    threat_model_names = try_convert(threat_model_names, lambda x: argToList(x, separator="|"))
    user_names = try_convert(user_names, lambda x: argToList(x, separator="|"))
    extra_fields = try_convert(extra_fields, lambda x: argToList(x, separator="|"))

    start_time = try_convert(
        start_time,
        lambda x: datetime.fromisoformat(x),
        ValueError(f"start_time should be in iso format, but it is {start_time}."),
    )
    end_time = try_convert(
        end_time, lambda x: datetime.fromisoformat(x), ValueError(f"end_time should be in iso format, but it is {start_time}.")
    )

    ingest_time_from = try_convert(
        ingest_time_from,
        lambda x: datetime.fromisoformat(x),
        ValueError(f"ingest_time_from should be in iso format, but it is {ingest_time_from}."),
    )
    ingest_time_to = try_convert(
        ingest_time_to,
        lambda x: datetime.fromisoformat(x),
        ValueError(f"ingest_time_to should be in iso format, but it is {ingest_time_to}."),
    )

    alert_statuses = try_convert(alert_statuses, lambda x: argToList(x, separator="|"))

    if alert_severities:
        for severity in alert_severities:
            if severity.lower() not in ALERT_SEVERITIES:
                raise ValueError(f"There is no severity {severity}.")

    if alert_statuses:
        for status in alert_statuses:
            if status.lower() not in ALERT_STATUSES:
                raise ValueError(f"There is no status {status}.")

    alerts = client.varonis_get_alerts(
        threat_model_names,
        alert_ids,
        start_time,
        end_time,
        ingest_time_from,
        ingest_time_to,
        device_names,
        user_names,
        last_days,
        alert_statuses,
        alert_severities,
        extra_fields,
        descending_order,
    )
    outputs = {}
    outputs["Alert"] = alerts

    alert_attributes = AlertAttributes()
    if outputs:
        for alert in alerts:
            enrich_with_url(alert, client._base_url, alert[alert_attributes.Alert_ID])

    readable_output = tableToMarkdown("Varonis Alerts", alerts, headers=alert_attributes.get_fields(extra_fields))

    return CommandResults(
        readable_output=readable_output, outputs_prefix="Varonis", outputs_key_field="Alert.ID", outputs=outputs
    )


def varonis_get_alerted_events_command(client: Client, args: dict[str, Any]) -> CommandResults:
    """Get alerted events from Varonis DA

    :type client: ``Client``
    :param client: Http client

    :type args: ``Dict[str, Any]``
    :param args:
        all command arguments, usually passed from ``demisto.args()``.
        ``args['alert_id']`` List of alert ids
        ``args['start_time']`` Start time of the range of events
        ``args['end_time']`` End time of the range of events
        ``args['last_days']`` Number of days you want the search to go back to
        ``args['extra_fields']`` Extra fields
        ``args['descending_order']`` Indicates whether events should be ordered in newest to oldest order

    :return:
        A ``CommandResults`` object

    :rtype: ``CommandResults``
    """
    start_time = args.get("start_time")
    end_time = args.get("end_time")
    last_days = args.get("last_days")
    descending_order = argToBoolean(args.get("descending_order", "True"))

    alertIds = try_convert(args.get("alert_id"), lambda x: argToList(x, separator="|"))
    start_time = try_convert(
        start_time,
        lambda x: datetime.fromisoformat(x),
        ValueError(f"start_time should be in iso format, but it is {start_time}."),
    )
    end_time = try_convert(
        end_time, lambda x: datetime.fromisoformat(x), ValueError(f"end_time should be in iso format, but it is {end_time}.")
    )
    extra_fields = try_convert(args.get("extra_fields"), lambda x: argToList(x, separator="|"))

    events = client.varonis_get_alerted_events(
        alertIds=alertIds,
        start_time=start_time,
        end_time=end_time,
        last_days=last_days,
        extra_fields=extra_fields,
        descending_order=descending_order,
    )
    outputs = {}
    outputs["Event"] = events

    event_attributes = EventAttributes()
    readable_output = tableToMarkdown("Varonis Alerted Events", events, headers=event_attributes.get_fields(extra_fields))

    return CommandResults(
        readable_output=readable_output, outputs_prefix="Varonis", outputs_key_field="Event.ID", outputs=outputs
    )


def varonis_alert_add_note_command(client: Client, args: dict[str, Any]) -> bool:
    """Update Varonis alert status command

    :type client: ``Client``
    :param client: Http client

    :type args: ``Dict[str, Any]``
    :param args:
        all command arguments, usually passed from ``demisto.args()``.
        ``args['alert_id']`` Array of alert ids to be updated
        ``args['note']`` Note for alert

    :return: Result of execution
    :rtype: ``bool``

    """
    note = str(args.get("note"))

    return varonis_update_alert(
        client, close_reason_id=None, status_id=None, alert_ids=argToList(args.get("alert_id"), separator="|"), note=note
    )


def varonis_update_alert_status_command(client: Client, args: dict[str, Any]) -> bool:
    """Update Varonis alert status command

    :type client: ``Client``
    :param client: Http client

    :type args: ``Dict[str, Any]``
    :param args:
        all command arguments, usually passed from ``demisto.args()``.
        ``args['status']`` Alert's new status
        ``args['alert_id']`` Array of alert ids to be updated
        ``args['note']`` Note for alert

    :return: Result of execution
    :rtype: ``bool``

    """
    status_id = None
    status = args.get("status")
    statuses = list(filter(lambda name: name != "closed", ALERT_STATUSES.keys()))
    if status:
        if status.lower() not in statuses:
            raise ValueError(f"status must be one of {statuses}.")
        else:
            status_id = ALERT_STATUSES[status.lower()]

    note = args.get("note")

    return varonis_update_alert(
        client, close_reason_id=None, status_id=status_id, alert_ids=argToList(args.get("alert_id"), separator="|"), note=note
    )


def varonis_close_alert_command(client: Client, args: dict[str, Any]) -> bool:
    """Close Varonis alert command

    :type client: ``Client``
    :param client: Http client

    :type args: ``Dict[str, Any]``
    :param args:
        all command arguments, usually passed from ``demisto.args()``.
        ``args['close_reason']`` Alert's close reason
        ``args['alert_id']`` Array of alert ids to be closed
        ``args['note']`` Note for alert

    :return: Result of execution
    :rtype: ``bool``

    """
    close_reason = str(args.get("close_reason")).lower()
    close_reason_id = CLOSE_REASONS.get(close_reason)
    if not close_reason_id:
        raise ValueError(f"Close reason must be one of {list(CLOSE_REASONS.keys())}")

    note = args.get("note")
    return varonis_update_alert(
        client, close_reason_id, ALERT_STATUSES["closed"], argToList(args.get("alert_id"), separator="|"), note
    )


def update_remote_system_command(client: Client, args: Dict[str, Any]) -> str:
    """update-remote-system command: pushes local changes to the remote system

    :type client: ``Client``
    :param client: XSOAR client to use

    :type args: ``Dict[str, Any]``
    :param args:
        all command arguments, usually passed from ``demisto.args()``.
        ``args['data']`` the data to send to the remote system
        ``args['entries']`` the entries to send to the remote system
        ``args['incidentChanged']`` boolean telling us if the local incident indeed changed or not
        ``args['remoteId']`` the remote incident id

    :return:
        ``str`` containing the remote incident id - really important if the incident is newly created remotely

    :rtype: ``str``
    """
    parsed_args = UpdateRemoteSystemArgs(args)
    alert_id = parsed_args.remote_incident_id

    if not parsed_args.incident_changed or not alert_id:
        return alert_id

    if parsed_args.delta:
        demisto.debug(f"Got the following delta keys {list(parsed_args.delta)}.")

    demisto.debug(f"Sending incident with remote ID [{alert_id}] to remote system. Status {parsed_args.inc_status}.")
    demisto.debug(f"Got the following data {parsed_args.data}.")

    if ("Status" in parsed_args.delta or "CloseReason" in parsed_args.delta) and (
        parsed_args.data.get("Status", "").lower() == "closed" or parsed_args.inc_status == IncidentStatus.DONE
    ):
        demisto.debug(f"Closing remote incident {alert_id}")
        note = parsed_args.data.get("CloseNotes", "Closed from XSOAR")
        close_reason = parsed_args.data.get("CloseReason", "").lower()
        close_reason_id = CLOSE_REASONS.get(close_reason, CLOSE_REASONS["other"])
        if not close_reason_id:
            close_reason_id = CLOSE_REASONS["other"]
        varonis_update_alert(client, close_reason_id, ALERT_STATUSES["closed"], argToList(alert_id), note)

    elif (
        "Status" in parsed_args.delta and parsed_args.data.get("Status").lower() != "closed"
    ) or parsed_args.inc_status == IncidentStatus.ACTIVE:
        demisto.debug(f"Update remote incident {alert_id}")
        note = "Status changed from XSOAR"
        status = parsed_args.data.get("Status", "under investigation").lower()
        status_id = ALERT_STATUSES.get(status)

        close_reason_id = CLOSE_REASONS["none"]
        varonis_update_alert(client, close_reason_id, status_id, argToList(alert_id), note)

    return alert_id


def get_mapping_fields_command() -> GetMappingFieldsResponse:
    """
    Returns the list of fields for an incident type.
    Args:
        client: XSOAR client to use

    Returns: Dictionary with keys as field names

    """
    demisto.debug("Start getting SchemeTypeMapping.")
    incident_type_scheme = SchemeTypeMapping(type_name="Varonis SaaS Incident")

    # If the type is sn_si_incident then add it specific fields else use the snow args as is.
    out_fields = INCIDENT_FIELDS
    for field in out_fields:
        incident_type_scheme.add_field(field)

    mapping_response = GetMappingFieldsResponse()
    mapping_response.add_scheme_type(incident_type_scheme)

    return mapping_response


"""' MAIN FUNCTION """


def main() -> None:
    """Main function, parses params and runs command functions

    :return:
    :rtype:
    """
    params = demisto.params()
    command = demisto.command()
    args = demisto.args()

    base_url = params["url"]
    apiKey = params.get("apiKey", {}).get("password")

    # if your Client class inherits from BaseClient, SSL verification is
    # handled out of the box by it, just pass ``verify_certificate`` to
    # the Client constructor
    verify_certificate = params.get("insecure", False)

    # if your Client class inherits from BaseClient, system proxy is handled
    # out of the box by it, just pass ``proxy`` to the Client constructor
    proxy = params.get("proxy", False)

    demisto.debug(f"Command being called is {demisto.command()}")

    try:
        client = Client(base_url=base_url, verify=verify_certificate, proxy=proxy)

        client.varonis_authenticate(apiKey)

        if command == "varonis-get-threat-models":
            result = varonis_get_threat_models_command(client, args)
            return_results(result)

        elif command == "test-module":
            # This is the call made when pressing the integration Test button.
            result = check_module_command(client)
            return_results("ok")

        elif command == "varonis-get-alerts":
            return_results(varonis_get_alerts_command(client, args))

        elif command == "varonis-get-alerted-events":
            return_results(varonis_get_alerted_events_command(client, args))

        elif command == "varonis-alert-add-note":
            return_results(varonis_alert_add_note_command(client, args))

        elif command == "varonis-update-alert-status":
            return_results(varonis_update_alert_status_command(client, args))

        elif command == "varonis-close-alert":
            return_results(varonis_close_alert_command(client, args))

        elif command == "update-remote-system":
            return_results(update_remote_system_command(client, args))

        elif demisto.command() == "get-mapping-fields":
            return_results(get_mapping_fields_command())

        elif command == "fetch-incidents":
            alert_status = params.get("status")
            threat_model = params.get("threat_model")
            severity = params.get("severity")
            max_fetch = arg_to_number(params.get("max_fetch"))
            first_fetch_time = arg_to_datetime(
                arg=params.get("first_fetch", "1 week"), arg_name="First fetch time", required=True
            )

            next_run, incidents = fetch_incidents_command(
                client=client,
                last_run=demisto.getLastRun(),
                first_fetch_time=first_fetch_time,
                alert_status=alert_status,
                threat_model=threat_model,
                severity=severity,
                max_fetch=max_fetch,
            )
            demisto.setLastRun(next_run)
            demisto.incidents(incidents)

    # Log exceptions and return errors
    except Exception as e:
        demisto.error(traceback.format_exc())  # print the traceback
        return_error(f"Failed to execute {demisto.command()} command.\nError:\n{e!s}")


""" ENTRY POINT """


if __name__ in ("__main__", "__builtin__", "builtins"):
    main()<|MERGE_RESOLUTION|>--- conflicted
+++ resolved
@@ -13,11 +13,7 @@
 MAX_DAYS_BACK = 180
 THREAT_MODEL_ENUM_ID = 5821
 ALERT_STATUSES = {"new": 1, "under investigation": 2, "closed": 3}
-<<<<<<< HEAD
 ALERT_SEVERITIES = {"high": 0, "medium": 1, "low": 2, "informational": 3}
-=======
-ALERT_SEVERITIES = {"high": 0, "medium": 1, "low": 2}
->>>>>>> 0dd29603
 CLOSE_REASONS = {
     "none": 0,
     "other": 1,
