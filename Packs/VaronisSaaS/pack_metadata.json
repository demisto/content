{
    "name": "Varonis SaaS",
    "description": "Streamline alerts, events and related forensic information from Varonis SaaS",
    "support": "partner",
<<<<<<< HEAD
    "currentVersion": "1.0.14",
=======
    "currentVersion": "1.0.15",
>>>>>>> 0dd29603
    "author": "Varonis",
    "url": "https://www.varonis.com/support",
    "email": "",
    "categories": [
        "Analytics & SIEM"
    ],
    "tags": [],
    "useCases": [],
    "keywords": [
        "Data governance",
        "Classification",
        "GDPR",
        "DSP",
        "DatAlert",
        "DatAdvantage",
        "UBA",
        "UEBA"
    ],
    "marketplaces": [
        "xsoar",
        "marketplacev2",
        "platform"
    ],
    "devEmail": [
        "vkorenkov@varonis.com",
        "vdobrotskyi@varonis.com"
    ],
    "githubUser": [
        "vdobrotskyi-varonis"
    ],
    "supportedModules": [
        "X1",
        "X3",
        "X5",
        "ENT_PLUS",
        "agentix",
        "xsiam"
    ]
}<|MERGE_RESOLUTION|>--- conflicted
+++ resolved
@@ -2,11 +2,7 @@
     "name": "Varonis SaaS",
     "description": "Streamline alerts, events and related forensic information from Varonis SaaS",
     "support": "partner",
-<<<<<<< HEAD
-    "currentVersion": "1.0.14",
-=======
     "currentVersion": "1.0.15",
->>>>>>> 0dd29603
     "author": "Varonis",
     "url": "https://www.varonis.com/support",
     "email": "",
