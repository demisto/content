category: Case Management
sectionOrder:
- Connect
- Collect
commonfields:
  id: SysAid
  version: -1
configuration:
- defaultvalue: https://example.com/
  display: Server URL
  name: url
  required: true
  type: 0
  section: Connect
- display: Username
  name: credentials
  required: true
  type: 9
  section: Connect
- display: Trust any certificate (not secure)
  name: insecure
  type: 8
  section: Connect
  advanced: true
  required: false
- display: Use system proxy settings
  name: proxy
  type: 8
  section: Connect
  advanced: true
  required: false
- display: Incident type
  name: incidentType
  type: 13
  section: Connect
  required: false
- additionalinfo: Maximum is limited to 200.
  defaultvalue: '50'
  display: Maximum number of incidents to fetch
  name: max_fetch
  type: 0
  section: Collect
  required: false
- display: Fetch incidents
  name: isFetch
  type: 8
  section: Collect
  required: false
- defaultvalue: 3 days
  display: First fetch time interval
  name: first_fetch
  type: 0
  section: Collect
  required: false
- additionalinfo: Choose what service record type to fetch - incidents, requests, problems, changes, or all.
  defaultvalue: all
  display: Fetch types
  name: fetch_types
  options:
  - incident
  - request
  - problem
  - change
  - all
  type: 16
  section: Collect
  advanced: true
  required: false
- additionalinfo: A comma separated list of statuses to return. Default value includes "open classes". You may add/remove statuses according to your needs. The list of status numbers and their values can be retrieved by running the "sysaid-table-list" command with the "list_id=status" argument.
  defaultvalue: 1,2,5,6,8,18,19,22,23,24,25,26,27,30,31,32,33
  display: Included statuses
  name: included_statuses
  type: 0
  section: Collect
  advanced: true
  required: false
- display: Include Archived
  name: include_archived
  type: 8
  section: Collect
  advanced: true
  required: false
description: SysAid is a robust IT management system designed to meet all of the needs of an IT department.
display: SysAid
name: SysAid
script:
  commands:
  - name: sysaid-table-list
    description: 'Retrieve all lists (tables) related to a specific entity, or a specific list from an entity.'
    arguments:
    - name: entity
      description: 'A SysAid entity by which to retrieve the available lists. Defaults to service record. Options are: sr - Service record related lists, asset - Asset related lists, user - User related lists, ci - CI related lists, company - Company related lists, action_item - Action item related lists, project - Service record Sub Tabs lists, task - Task related lists, catalog - Catalog related lists, software - Software related lists, sr_activity - Service Record activity related lists, supplier - Supplier related lists, task_activity - Task activity related lists, user_groups - User Group related lists.'
      auto: PREDEFINED
      predefined:
      - sr
      - asset
      - user
      - ci
      - company
      - action_item
      - project
      - task
      - catalog
      - software
      - sr_activity
      - supplier
      - task_activity
      - user_groups
    - name: entity_id
      description: "The entity's ID. For example, in service record Form lists, send the service record ID to populate additional filters on the lists. For example, the responsibility list may be filtered by the admin group of the service record."
    - name: entity_type
      description: 'Numeric. For example, in sr entity, send the sr_type ID, for ci entity, send the ci type ID (for retrieving the list of CI sub-types).'
    - name: list_id
      description: 'Desired list ID.'
    - name: key
      description: 'Relevant for users/groups related fields. Defines whether to use the ID or the name as the key for each value in the result. Available values are "name" or "id". Defaults to "id".'
      auto: PREDEFINED
      predefined:
      - id
      - name
    - name: fields
      description: 'A comma separated list of fields to return. Available fields are: id (always returned), caption, and values.'
    outputs:
    - type: String
      contextPath: SysAid.List.id
      description: 'The ID of the list.'
    - type: String
      contextPath: SysAid.List.caption
      description: 'The caption of the list.'
    - type: String
      contextPath: SysAid.List.values
      description: 'The values of the list.'
  - name: sysaid-asset-list
    description: 'List all assets or get a specific asset by ID. Cortex XSOAR recommends filtering the results by the desired fields.'
    arguments:
    - name: asset_id
      description: 'The ID of the asset to return.'
    - name: fields
      description: 'Comma separated list of fields to return to context data. The valid fields can be retrieved using the "sysaid-table-list" command with the "entity=asset" argument. You can send "all" for debugging purposes.'
      required: true
    - name: page_number
      description: 'Index of the page of results to retrieve. Default is 1.'
    - name: page_size
      description: 'The number of assets to return on a page. Default is 100.'
    outputs:
    - type: String
      contextPath: SysAid.Asset.id
      description: 'The ID of the asset.'
    - type: String
      contextPath: SysAid.Asset.name
      description: 'The name of the asset.'
    - type: String
      contextPath: SysAid.Asset.info
      description: 'The info of the asset.'
  - name: sysaid-asset-search
    description: 'Get information about a specific asset. Cortex XSOAR recommends filtering the results by the desired fields.'
    arguments:
    - name: query
      description: 'The search criteria.'
      required: true
    - name: fields
      description: 'Comma separated list of fields to return to context data. The valid fields can be retrieved using the "sysaid-table-list" command with the "entity=asset" argument. You can send "all" for debugging purposes.'
      required: true
    - name: page_size
      description: 'The number of assets to return on a page. Default is 100.'
    - name: page_number
      description: 'Index of the page of results to retrieve. Default is 1.'
    outputs:
    - type: String
      contextPath: SysAid.Asset.id
      description: 'The ID of the asset.'
    - type: String
      contextPath: SysAid.Asset.name
      description: 'The name of the asset.'
    - type: String
      contextPath: SysAid.Asset.info
      description: 'The info of the asset.'
  - name: sysaid-filter-list
    description: 'List all filters. Cortex XSOAR recommends filtering the results by the desired fields.'
    arguments:
    - name: fields
      description: 'Comma separated list of fields to return to context data. You can send "all" for debugging purposes.'
      required: true
    outputs:
    - type: String
      contextPath: SysAid.Filter.id
      description: 'The ID of the filter.'
    - type: String
      contextPath: SysAid.Filter.type
      description: 'The type of the filter.'
    - type: String
      contextPath: SysAid.Filter.caption
      description: 'The caption of the filter.'
    - type: String
      contextPath: SysAid.Filter.values
      description: 'The values of the filter.'
  - name: sysaid-user-list
    description: 'Get list of users in SysAid. Cortex XSOAR recommends filtering the results by the desired fields.'
    arguments:
    - name: fields
      description: 'Comma separated list of fields to return to context data. The valid fields can be retrieved using the "sysaid-table-list" command with the "entity=user" argument. You can send "all" for debugging purposes.'
      required: true
    - name: type
      description: 'The user type to retrieve. Defaults to all user types if not specified.'
      auto: PREDEFINED
      predefined:
      - admin
      - user
      - manager
    - name: page_number
      description: 'Index of the page of results to retrieve. Default is 1.'
    - name: page_size
      description: 'The number of users to return on a page. Default is 100.'
    outputs:
    - type: String
      contextPath: SysAid.User.id
      description: 'The ID of the user.'
    - type: String
      contextPath: SysAid.User.name
      description: 'The name of the user.'
    - type: Boolean
      contextPath: SysAid.User.isAdmin
      description: 'Whether the SysAid user is an admin or not.'
    - type: Boolean
      contextPath: SysAid.User.isSysAidAdmin
      description: 'Whether the SysAid user is a SysAid admin or not.'
    - type: Boolean
      contextPath: SysAid.User.isManager
      description: 'Whether the SysAid user is a manager or not.'
    - type: Boolean
      contextPath: SysAid.User.isGuest
      description: 'Whether the SysAid user is a guest or not.'
  - name: sysaid-user-search
    description: 'Get information about a specific asset. Cortex XSOAR recommends filtering the results by the desired fields.'
    arguments:
    - name: query
      description: 'The search criteria.'
      required: true
    - name: fields
      description: 'Comma separated list of fields to return to context data. The valid fields can be retrieved using the "sysaid-table-list" command with the "entity=user" argument. You can send "all" for debugging purposes.'
      required: true
    - name: type
      description: 'The user types to retrieve. Defaults to all user types if not specified.'
      auto: PREDEFINED
      predefined:
      - admin
      - user
      - manager
    - name: page_number
      description: 'Index of the page of results to retrieve. Default is 1.'
    - name: page_size
      description: 'The number of users to return on a page. Default is 100.'
    outputs:
    - type: String
      contextPath: SysAid.User.id
      description: 'The ID of the user.'
    - type: String
      contextPath: SysAid.User.name
      description: 'The name of the user.'
    - type: Boolean
      contextPath: SysAid.User.isAdmin
      description: 'Whether the SysAid user is an admin or not.'
    - type: Boolean
      contextPath: SysAid.User.isSysAidAdmin
      description: 'Whether the SysAid user is a SysAid admin or not.'
    - type: Boolean
      contextPath: SysAid.User.isManager
      description: 'Whether the SysAid user is a manager or not.'
    - type: Boolean
      contextPath: SysAid.User.isGuest
      description: 'Whether the SysAid user is a guest or not.'
  - name: sysaid-service-record-list
    description: 'List all service requests. Cortex XSOAR recommends filtering the results by the desired fields.'
    arguments:
    - name: type
      description: 'The requested service record type.'
      required: true
      auto: PREDEFINED
      predefined:
      - incident
      - request
      - problem
      - change
      - all
    - name: fields
      description: 'Comma separated list of fields to return to context data. You can send "all" for debugging purposes.'
      required: true
    - name: page_number
      description: 'Index of the page of results to retrieve. Default is 1.'
    - name: page_size
      description: 'The number of service records to return on a page. Default is 100.'
    - name: ids
      description: 'The list of service records IDs to return, comma separated.'
    - name: archive
      description: 'Whether to return archived service records.'
      auto: PREDEFINED
      predefined:
      - '0'
      - '1'
    - name: custom_fields_keys
      description: "Comma separated list of filters' IDs."
      isArray: true
    - name: custom_fields_values
      description: "Comma separated list of the values of the filters' IDs. For example, custom_fields_keys:key1,key2, custom_fields_values:value1,value2."
      isArray: true
    outputs:
    - type: String
      contextPath: SysAid.ServiceRecord.id
      description: 'The ID of the service record.'
    - type: String
      contextPath: SysAid.ServiceRecord.title
      description: 'The title of the service record.'
    - type: String
      contextPath: SysAid.ServiceRecord.status
      description: 'The status of the service record.'
    - type: Date
      contextPath: SysAid.ServiceRecord.update_time
      description: 'The modify time of the service record.'
    - type: String
      contextPath: SysAid.ServiceRecord.sr_type
      description: 'The type of the service record.'
    - type: String
      contextPath: SysAid.ServiceRecord.notes
      description: 'The notes of the service record.'
  - name: sysaid-service-record-search
    description: 'Search by a query through all service records. Cortex XSOAR recommends filtering the results by the desired fields.'
    arguments:
    - name: type
      description: 'The requested service record type.'
      required: true
      auto: PREDEFINED
      predefined:
      - incident
      - request
      - problem
      - change
      - all
    - name: fields
      description: 'Comma separated list of fields to return to context data. You can send "all" for debugging purposes.'
      required: true
    - name: page_number
      description: 'Index of the page of results to retrieve. Default is 1.'
    - name: page_size
      description: 'The number of service records to return on a page. Default is 100.'
    - name: query
      description: 'The search criteria.'
      required: true
    - name: archive
      description: 'Whether to return archived service records.'
      auto: PREDEFINED
      predefined:
      - '0'
      - '1'
    - name: custom_fields_keys
      description: "Comma separated list of filters' IDs."
      isArray: true
    - name: custom_fields_values
      description: "Comma separated list of the values of the filters' IDs. For example, custom_fields_keys:key1,key2, custom_fields_values:value1,value2."
      isArray: true
    outputs:
    - type: String
      contextPath: SysAid.ServiceRecord.id
      description: 'The ID of the service record.'
    - type: String
      contextPath: SysAid.ServiceRecord.title
      description: 'The title of the service record.'
    - type: String
      contextPath: SysAid.ServiceRecord.status
      description: 'The status of the service record.'
    - type: Date
      contextPath: SysAid.ServiceRecord.update_time
      description: 'The modify time of the service record.'
    - type: String
      contextPath: SysAid.ServiceRecord.sr_type
      description: 'The type of the service record.'
    - type: String
      contextPath: SysAid.ServiceRecord.notes
      description: 'The notes of the service record.'
  - name: sysaid-service-record-update
    description: 'The valid statuses can be retrieved using the "sysaid-table-list" command.'
    arguments:
    - name: id
      description: 'The service record ID.'
      required: true
    - name: impact
      description: 'The new impact of the service record.'
    - name: priority
      description: 'The new priority of the service record.'
    - name: status
      description: 'The new status of the service record.'
    - name: description
      description: 'The new description of the service record.'
    - name: solution
      description: 'The new solution of the service record.'
    - name: problem_type
      description: 'The new problem type of the service record.'
    - name: problem_sub_type
      description: 'The new problem sub-type of the service record.'
    - name: third_level_category
      description: 'The new third level category of the service record.'
    - name: sr_type
      description: 'The new service record type of the service record.'
    - name: sub_type
      description: 'The new sub-type of the service record.'
    - name: agreement
      description: 'The new agreement of the service record.'
    - name: title
      description: 'The new title of the service record.'
    - name: followup_user
      description: 'The new follow up user of the service record.'
    - name: followup_text
      description: 'The new follow up text of the service record.'
    - name: cust_notes
      description: 'The new custom notes of the service record.'
    - name: email_account
      description: 'The new email account of the service record.'
    - name: responsibility
      description: 'The new responsibility of the service record.'
    - name: urgency
      description: 'The new urgency of the service record.'
    - name: company
      description: 'The new company of the service record.'
    - name: department
      description: 'The new department of the service record.'
    - name: computer_id
      description: 'The new computer ID of the service record.'
    - name: due_date
      description: 'The new due date of the service record.'
    - name: escalation
      description: 'The new escalation of the service record.'
    - name: change_category
      description: 'The new change category of the service record.'
    - name: assigned_group
      description: 'The new assigned group of the service record.'
    - name: location
      description: 'The new location of the service record.'
    - name: custom_fields_keys
      description: "Comma separated list of filters' IDs."
      isArray: true
    - name: custom_fields_values
      description: "Comma separated list of the values of the filters' IDs. For example, custom_fields_keys:key1,key2, custom_fields_values:value1,value2."
      isArray: true
  - name: sysaid-service-record-close
    description: 'Close a service record. Sets the service record status to the default Close status, as defined in the Help Desk settings.'
    arguments:
    - name: id
      description: 'The service record ID.'
      required: true
    - name: solution
      description: 'The solution for closing the service record.'
  - name: sysaid-service-record-template-get
    description: 'Gets the template of a service record. Cortex XSOAR recommends filtering the results by the desired fields.'
    arguments:
    - name: fields
      description: 'Comma separated list of fields to return to context data. The valid fields can be retrieved using the "sysaid-table-list" command with the "entity=sr" argument. You can send "all" for debugging purposes.'
      required: true
    - name: type
      description: 'The requested service record type.'
      required: true
      auto: PREDEFINED
      predefined:
      - incident
      - request
      - problem
      - change
    - name: template_id
      description: 'The service record template ID, according to service record type. Defaults to the first/default template.'
    outputs:
    - type: String
      contextPath: SysAid.ServiceRecordTemplate.key
      description: 'The key of the service record template entry.'
    - type: String
      contextPath: SysAid.ServiceRecordTemplate.value
      description: 'The value of the service record template entry.'
    - type: String
      contextPath: SysAid.ServiceRecordTemplate.mandatory
      description: 'Whether the template entry is mandatory or not.'
    - type: Boolean
      contextPath: SysAid.ServiceRecordTemplate.editable
      description: 'Whether the template entry is editable or not.'
    - type: Boolean
      contextPath: SysAid.ServiceRecordTemplate.type
      description: 'The type of the service record template entry.'
    - type: String
      contextPath: SysAid.ServiceRecordTemplate.defaultValue
      description: 'The default value of the service record template entry.'
    - type: String
      contextPath: SysAid.ServiceRecordTemplate.keyCaption
      description: 'The key caption of the service record template entry.'
  - name: sysaid-service-record-create
    description: 'Create a new service record and return the newly created service record. The valid statuses can be retrieved using the "sysaid-table-list" command. Cortex XSOAR recommends filtering the results by the desired fields.'
    arguments:
    - name: fields
      description: 'Comma separated list of fields to return to context data. The valid fields can be retrieved using the "sysaid-table-list" command with the "entity=sr" argument. You can send "all" for debugging purposes.'
      required: true
    - name: type
      description: 'The requested service record type.'
      required: true
      auto: PREDEFINED
      predefined:
      - incident
      - request
      - problem
      - change
    - name: template_id
      description: 'The service record template ID, according to service record type. Defaults to the first/default template.'
    - name: description
      description: 'The new description of the service record.'
      required: true
    - name: title
      description: 'The new title of the service record.'
      required: true
    - name: impact
      description: 'The new impact of the service record.'
    - name: priority
      description: 'The new priority of the service record.'
    - name: status
      description: 'The new status of the service record.'
    - name: solution
      description: 'The new solution of the service record.'
    - name: problem_type
      description: 'The new problem type of the service record.'
    - name: problem_sub_type
      description: 'The new problem sub-type of the service record.'
    - name: third_level_category
      description: 'The new third level category of the service record.'
    - name: sr_type
      description: 'The new service record type of the service record.'
    - name: sub_type
      description: 'The new sub-type of the service record.'
    - name: agreement
      description: 'The new agreement of the service record.'
    - name: followup_user
      description: 'The new follow up user of the service record.'
    - name: followup_text
      description: 'The new follow up text of the service record.'
    - name: cust_notes
      description: 'The new custom notes of the service record.'
    - name: email_account
      description: 'The new email account of the service record.'
    - name: responsibility
      description: 'The new responsibility of the service record.'
    - name: urgency
      description: 'The new urgency of the service record.'
    - name: company
      description: 'The new company of the service record.'
    - name: department
      description: 'The new department of the service record.'
    - name: computer_id
      description: 'The new computer ID of the service record.'
    - name: due_date
      description: 'The new due date of the service record.'
    - name: escalation
      description: 'The new escalation of the service record.'
    - name: change_category
      description: 'The new change category of the service record.'
    - name: assigned_group
      description: 'The new assigned group of the service record.'
    - name: location
      description: 'The new location of the service record.'
    - name: custom_fields_keys
      description: "Comma separated list of filters' IDs."
      isArray: true
    - name: custom_fields_values
      description: "Comma separated list of the values of the filters' IDs. For example, custom_fields_keys:key1,key2, custom_fields_values:value1,value2."
      isArray: true
    outputs:
    - type: String
      contextPath: SysAid.ServiceRecord.id
      description: 'The ID of the service record.'
    - type: String
      contextPath: SysAid.ServiceRecord.title
      description: 'The title of the service record.'
    - type: String
      contextPath: SysAid.ServiceRecord.status
      description: 'The status of the service record.'
    - type: Date
      contextPath: SysAid.ServiceRecord.update_time
      description: 'The modify time of the service record.'
    - type: String
      contextPath: SysAid.ServiceRecord.sr_type
      description: 'The type of the service record.'
    - type: String
      contextPath: SysAid.ServiceRecord.notes
      description: 'The notes of the service record.'
  - name: sysaid-service-record-delete
    description: 'Delete one or more service records.'
    arguments:
    - name: ids
      description: 'The service record ID.'
      required: true
    - name: solution
      description: 'The solution for deleting the service record.'
  - name: sysaid-service-record-attach-file
    description: Add an attachment to a service record.
    arguments:
    - name: id
      description: The service record ID.
      required: true
    - name: file_id
      description: File ID to upload.
      required: true
  - name: sysaid-service-record-delete-file
    description: Delete an attachment from a service record.
    arguments:
    - name: id
      description: The service record ID.
      required: true
    - name: file_id
      description: The attachment file ID to delete.
      required: true
  - name: sysaid-service-record-get
    description: Returns the information for the specified service record.
    arguments:
    - name: id
      description: The service record ID.
      required: true
    - name: fields
      description: List of fields to return, comma separated. If sent together with view parameter, returns both view’s fields and the requested fields.
      required: true
    outputs:
    - type: String
      contextPath: SysAid.ServiceRecord.id
      description: 'The ID of the service record.'
    - type: String
      contextPath: SysAid.ServiceRecord.title
      description: 'The title of the service record.'
    - type: String
      contextPath: SysAid.ServiceRecord.status
      description: 'The status of the service record.'
    - type: Date
      contextPath: SysAid.ServiceRecord.update_time
      description: 'The modify time of the service record.'
    - type: String
      contextPath: SysAid.ServiceRecord.sr_type
      description: 'The type of the service record.'
    - type: String
      contextPath: SysAid.ServiceRecord.notes
      description: 'The notes of the service record.'
  - name: sysaid-service-record-add-note
    description: Add a note to a service record.
    arguments:
    - name: id
      description: The service record ID.
      required: true
    - name: note
      description: The note to be added to the Service Record.
      required: true
  - name: sysaid-service-record-get-file
    description: Download an attachment to a service record.
    arguments:
    - name: id
      required: true
      description: The service record ID.
    - name: file_id
      required: true
      description: The ID of the file to download.
    - name: file_name
      required: true
      description: The name of the file to download.
    outputs:
    - contextPath: File.Size
      description: The size of the file.
      type: number
    - contextPath: File.SHA1
      description: The SHA1 of the file.
      type: string
    - contextPath: File.SHA256
      description: The SHA512 of the file.
      type: string
    - contextPath: File.Name
      description: The full name with extension of the file.
      type: string
    - contextPath: File.SSDeep
      description: The SSDeep of the file.
      type: string
    - contextPath: File.EntryID
      description: The entryId of the file.
      type: string
    - contextPath: File.Info
      description: The info of the file.
      type: string
    - contextPath: File.Type
      description: The type of the file.
      type: string
    - contextPath: File.MD5
      description: The MD5 of the file.
      type: string
    - contextPath: File.Extension
      description: The extension of the file.
      type: String
    - contextPath: File.SHA512
      description: The SHA512 hash of the file.
      type: String
  isfetch: true
  script: '-'
  type: python
  subtype: python3
<<<<<<< HEAD
  dockerimage: demisto/python3:3.10.13.80014
=======
  dockerimage: demisto/python3:3.10.13.84405
>>>>>>> 9d6c5180
fromversion: 6.0.0
defaultclassifier: SysAid Classifier
defaultmapperin: SysAid Mapper
tests:
- No tests (auto formatted)<|MERGE_RESOLUTION|>--- conflicted
+++ resolved
@@ -696,11 +696,7 @@
   script: '-'
   type: python
   subtype: python3
-<<<<<<< HEAD
-  dockerimage: demisto/python3:3.10.13.80014
-=======
   dockerimage: demisto/python3:3.10.13.84405
->>>>>>> 9d6c5180
 fromversion: 6.0.0
 defaultclassifier: SysAid Classifier
 defaultmapperin: SysAid Mapper
