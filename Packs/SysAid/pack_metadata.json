{
    "name": "SysAid",
    "description": "SysAid is a robust IT management system that was designed to meet all of your needs as an IT department.",
    "support": "xsoar",
<<<<<<< HEAD
    "currentVersion": "1.0.13",
=======
    "currentVersion": "1.0.15",
>>>>>>> 5cfcc708
    "author": "Cortex XSOAR",
    "url": "https://www.paloaltonetworks.com/cortex",
    "email": "",
    "categories": [
        "Case Management"
    ],
    "tags": [],
    "useCases": [],
    "keywords": [],
    "marketplaces": [
        "xsoar",
        "marketplacev2"
    ]
}<|MERGE_RESOLUTION|>--- conflicted
+++ resolved
@@ -2,11 +2,7 @@
     "name": "SysAid",
     "description": "SysAid is a robust IT management system that was designed to meet all of your needs as an IT department.",
     "support": "xsoar",
-<<<<<<< HEAD
-    "currentVersion": "1.0.13",
-=======
     "currentVersion": "1.0.15",
->>>>>>> 5cfcc708
     "author": "Cortex XSOAR",
     "url": "https://www.paloaltonetworks.com/cortex",
     "email": "",
