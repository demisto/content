--- conflicted
+++ resolved
@@ -1,636 +1,3 @@
-<<<<<<< HEAD
-<!-- HTML_DOC -->
-<p>Use the AWS S3 integration to manage your AWS object storage. </p>
-<p>This integration was integrated and tested with API Version 2012-11-05.</p>
-<h2>Prerequisites</h2>
-<p>It is important that you familiarize yourself with and complete all steps detailed in the <a href="https://xsoar.pan.dev/docs/reference/articles/aws-integrations---authentication">AWS Integrations - Authentication</a>.</p>
-<h2>Configure the AWS S3 Integration in Cortex XSOAR</h2>
-<ol>
-<li>Navigate to <strong>Settings</strong> &gt; <strong>Integrations</strong> &gt; <strong>Servers &amp; Services</strong>.</li>
-<li>Search for AWS - S3.</li>
-<li>Click <strong>Add instance</strong> to create and configure a new integration.</li>
-</ol><ul>
-<li>
-<strong>Name</strong>: a textual name for the integration instance.</li>
-<li><strong>AWS Default Region</strong></li>
-<li><strong>Role Arn</strong></li>
-<li><strong>Role Session Name</strong></li>
-<li><strong>Fetch incidents</strong></li>
-<li><strong>Role Session Duration</strong></li>
-<li><strong>Access Key</strong></li>
-<li><strong>Secret Key</strong></li>
-<li><strong>Use System Proxy</strong></li>
-<li><strong>Trust any certificate (not secure)</strong></li>
-</ul>
-
-<h2>Commands</h2>
-<p>You can execute these commands from the Cortex XSOAR CLI, as part of an automation, or in a playbook. After you successfully execute a command, a DBot message appears in the War Room with the command details.</p>
-<ol>
-<li><a href="#h_14490777351528868375934">Create a bucket: aws-s3-create-bucket</a></li>
-<li><a href="#h_3239675201528868603988">Delete a bucket: aws-s3-delete-bucket</a></li>
-<li><a href="#h_839180213401528868859118">List all buckets in the AWS account: aws-s3-list-buckets</a></li>
-<li><a href="#h_193623504651528869382003">Get the policy of a bucket: aws-s3-get-bucket-policy</a></li>
-<li><a href="#h_343159300951528869576660">Delete a policy from a bucket: aws-s3-delete-bucket-policy</a></li>
-<li><a href="#h_4978373091301528869946621">Download a file from a bucket to the War Room: aws-s3-download-file</a></li>
-<li><a href="#h_5468051811701528870218939">List bucket objects: aws-s3-list-bucket-objects</a></li>
-<li><a href="#h_570244652151528884288150">Assign a policy to a bucket: aws-s3-put-bucket-policy </a></li>
-<li><a href="#h_234013965451538989509281">Upload a file: aws-s3-upload-file</a></li>
-</ol>
-<hr>
-<h3 id="h_14490777351528868375934">1. Create a bucket</h3>
-<p>Creates an AWS S3 bucket.</p>
-<h5>Command Example</h5>
-<p><code>!aws-s3-create-bucket bucket=test acl=private</code></p>
-<h5>AWS IAM Policy Permission</h5>
-<p>Effect: <em>Allow</em><br>Action: <em>s3:CreateBucket</em></p>
-<h5>Input</h5>
-<table style="height: 287px; width: 741px;" border="2" cellpadding="6">
-<tbody>
-<tr>
-<td style="width: 179px;"><strong> Parameter</strong></td>
-<td style="width: 535px;"><strong>Description</strong></td>
-</tr>
-<tr>
-<td style="width: 179px;">bucket</td>
-<td style="width: 535px;">Name of the S3 bucket to create (in lowercase)</td>
-</tr>
-<tr>
-<td style="width: 179px;">acl</td>
-<td style="width: 535px;">ACL for S3 bucket</td>
-</tr>
-<tr>
-<td style="width: 179px;">locationConstraint</td>
-<td style="width: 535px;">Specifies the region where the bucket is created. If you do not<br>specify a region, the bucket is created in US Standard.</td>
-</tr>
-<tr>
-<td style="width: 179px;">grantFullControl</td>
-<td style="width: 535px;">Allows grantee the read, write, read ACP, and write ACP permissions<br>on the bucket</td>
-</tr>
-<tr>
-<td style="width: 179px;">grantRead</td>
-<td style="width: 535px;">Allows grantee to list the objects in the bucket</td>
-</tr>
-<tr>
-<td style="width: 179px;">grantReadACP</td>
-<td style="width: 535px;">Allows grantee to read the bucket ACL</td>
-</tr>
-<tr>
-<td style="width: 179px;">grantWrite</td>
-<td style="width: 535px;">Allows grantee to create, overwrite, and delete any object in the bucket</td>
-</tr>
-<tr>
-<td style="width: 179px;">grantWriteACP</td>
-<td style="width: 535px;">Allows grantee to write the ACL for the applicable bucket</td>
-</tr>
-<tr>
-<td style="width: 179px;">region</td>
-<td style="width: 535px;">AWS region (if not specified, the default region is used)</td>
-</tr>
-<tr>
-<td style="width: 179px;">roleArn</td>
-<td style="width: 535px;">Amazon Resource Name of the role to assum</td>
-</tr>
-<tr>
-<td style="width: 179px;">roleSessionName</td>
-<td style="width: 535px;">An identifier for the assumed role session</td>
-</tr>
-<tr>
-<td style="width: 179px;">roleSessionDuration</td>
-<td style="width: 535px;">The duration, in seconds, of the role session. The value can range from 900 seconds to the maximum session duration setting for the role.</td>
-</tr>
-</tbody>
-</table>
-<p> </p>
-<h5>Context Output</h5>
-<table style="height: 63px; width: 740px;" border="2" cellpadding="6">
-<tbody>
-<tr>
-<td style="width: 210px;"><strong>Path</strong></td>
-<td style="width: 503px;"><strong>Description</strong></td>
-</tr>
-<tr>
-<td style="width: 210px;">AWS.S3.Bucket.BucketName</td>
-<td style="width: 503px;">Name of the bucket that was created</td>
-</tr>
-<tr>
-<td style="width: 210px;">AWS.S3.Bucket.Location</td>
-<td style="width: 503px;">AWS Region the bucket was created</td>
-</tr>
-</tbody>
-</table>
-<p> </p>
-<h5>Raw Output</h5>
-<pre>[  
-   {  
-      "BucketName":"test",
-      "Location":"test"
-   }
-]</pre>
-<hr>
-<h3 id="h_3239675201528868603988">2. Delete a bucket</h3>
-<p>Deletes an AWS S3 bucket. You need to delete all objects in the bucket, including all object versions and delete markers, before you delete the bucket itself.</p>
-<h5>Command Example</h5>
-<p><code>!aws-s3-delete-bucket bucket=test</code></p>
-<h5>AWS IAM Policy Permission</h5>
-<p>Effect: <em>Allow</em><br>Action: <em>s3:DeleteBucket</em></p>
-<h5>Input</h5>
-<table style="height: 287px; width: 741px;" border="2" cellpadding="6">
-<tbody>
-<tr>
-<td style="width: 179px;"><strong> Parameter</strong></td>
-<td style="width: 535px;"><strong>Description</strong></td>
-</tr>
-<tr>
-<td style="width: 179px;">bucket</td>
-<td style="width: 535px;">Name of the S3 bucket to delete</td>
-</tr>
-<tr>
-<td style="width: 179px;">region</td>
-<td style="width: 535px;">AWS region (if not specified, the default region is used)</td>
-</tr>
-<tr>
-<td style="width: 179px;">roleArn</td>
-<td style="width: 535px;">Amazon Resource Name of the role to assum</td>
-</tr>
-<tr>
-<td style="width: 179px;">roleSessionName</td>
-<td style="width: 535px;">An identifier for the assumed role session</td>
-</tr>
-<tr>
-<td style="width: 179px;">roleSessionDuration</td>
-<td style="width: 535px;">The duration, in seconds, of the role session. The value can range from 900 seconds to the maximum session duration setting for the role.</td>
-</tr>
-</tbody>
-</table>
-<p> </p>
-<h5>Context Output</h5>
-<p>There is no context output for this command.</p>
-<p> </p>
-<h5>Raw Output</h5>
-<pre>The bucket was deleted.</pre>
-<hr>
-<h3 id="h_839180213401528868859118">3. List all buckets in the AWS account</h3>
-<p>Lista all S3 buckets in the specified AWS account.</p>
-<h5>Command Example</h5>
-<p><code>!aws-s3-list-buckets</code></p>
-<h5>AWS IAM Policy Permission</h5>
-<p>Effect: <em>Allow</em><br>Action: <em>s3:ListBuckets</em></p>
-<h5>Input</h5>
-<table style="height: 287px; width: 741px;" border="2" cellpadding="6">
-<tbody>
-<tr>
-<td style="width: 179px;"><strong> Parameter</strong></td>
-<td style="width: 535px;"><strong>Description</strong></td>
-</tr>
-<tr>
-<td style="width: 179px;">region</td>
-<td style="width: 535px;">AWS region (if not specified, the default region is used)</td>
-</tr>
-<tr>
-<td style="width: 179px;">roleArn</td>
-<td style="width: 535px;">Amazon Resource Name of the role to assum</td>
-</tr>
-<tr>
-<td style="width: 179px;">roleSessionName</td>
-<td style="width: 535px;">An identifier for the assumed role session</td>
-</tr>
-<tr>
-<td style="width: 179px;">roleSessionDuration</td>
-<td style="width: 535px;">The duration, in seconds, of the role session. The value can range from 900 seconds to the maximum session duration setting for the role.</td>
-</tr>
-</tbody>
-</table>
-<p> </p>
-<h5>Context Output</h5>
-<table style="height: 63px; width: 740px;" border="2" cellpadding="6">
-<tbody>
-<tr>
-<td style="width: 210px;"><strong>Path</strong></td>
-<td style="width: 503px;"><strong>Description</strong></td>
-</tr>
-<tr>
-<td style="width: 210px;">AWS.S3.Bucket.BucketName</td>
-<td style="width: 503px;">Name of the bucket</td>
-</tr>
-<tr>
-<td style="width: 210px;">AWS.S3.Buckets.CreationDate</td>
-<td style="width: 503px;">Date the bucket was created</td>
-</tr>
-</tbody>
-</table>
-<p> </p>
-<h5>Raw Output</h5>
-<pre>[  
-   {  
-      "BucketName":"backup-lab",
-      "CreationDate":"2018-04-29T13:31:57"
-   },
-   {  
-      "BucketName":"cf-templates-1f85sad9zb6mmyna-ap-southeast-1",
-      "CreationDate":"2018-05-06T06:34:30"
-   },
-   {  
-      "BucketName":"cf-templates-1f859asfzb6mmyna-ap-southeast-2",
-      "CreationDate":"2018-04-23T13:59:45"
-   }
-]</pre>
-<hr>
-<h3 id="h_193623504651528869382003">4. Get the policy of a bucket</h3>
-<p>Get the policy associated with an AWS S3 bucket.</p>
-<h5>Command Example</h5>
-<p><code>!aws-s3-get-bucket-policy bucket=test</code></p>
-<h5>AWS IAM Policy Permission</h5>
-<p>Effect: <em>Allow</em><br>Action: <em>s3:GetBucketPolicy</em></p>
-<h5>Input</h5>
-<table style="height: 287px; width: 741px;" border="2" cellpadding="6">
-<tbody>
-<tr>
-<td style="width: 179px;"><strong> Parameter</strong></td>
-<td style="width: 535px;"><strong>Description</strong></td>
-</tr>
-<tr>
-<td style="width: 179px;">bucket</td>
-<td style="width: 535px;">Name of the bucket</td>
-</tr>
-<tr>
-<td style="width: 179px;">region</td>
-<td style="width: 535px;">AWS region (if not specified, the default region is used)</td>
-</tr>
-<tr>
-<td style="width: 179px;">roleArn</td>
-<td style="width: 535px;">Amazon Resource Name of the role to assum</td>
-</tr>
-<tr>
-<td style="width: 179px;">roleSessionName</td>
-<td style="width: 535px;">An identifier for the assumed role session</td>
-</tr>
-<tr>
-<td style="width: 179px;">roleSessionDuration</td>
-<td style="width: 535px;">The duration, in seconds, of the role session. The value can range from 900 seconds to the maximum session duration setting for the role.</td>
-</tr>
-</tbody>
-</table>
-<p> </p>
-<h5>Context Output</h5>
-<table style="height: 63px; width: 740px;" border="2" cellpadding="6">
-<tbody>
-<tr>
-<td style="width: 210px;"><strong>Path</strong></td>
-<td style="width: 503px;"><strong>Description</strong></td>
-</tr>
-<tr>
-<td style="width: 210px;">AWS.S3.Bucket.Policy.Version</td>
-<td style="width: 503px;">S3 bucket policy version</td>
-</tr>
-<tr>
-<td style="width: 210px;">AWS.S3.Bucket.Policy.PolicyID</td>
-<td style="width: 503px;">S3 bucket policy ID</td>
-</tr>
-<tr>
-<td style="width: 210px;">AWS.S3.Bucket.Policy.Sid</td>
-<td style="width: 503px;">S3 bucket policy statment ID</td>
-</tr>
-<tr>
-<td style="width: 210px;">AWS.S3.Bucket.Policy.Action</td>
-<td style="width: 503px;">S3 bucket policy statement action</td>
-</tr>
-<tr>
-<td style="width: 210px;">AWS.S3.Bucket.Policy.Principal</td>
-<td style="width: 503px;">S3 bucket policy statement principal</td>
-</tr>
-<tr>
-<td style="width: 210px;">AWS.S3.Bucket.Policy.Resource</td>
-<td style="width: 503px;">S3 bucket policy statement resource</td>
-</tr>
-<tr>
-<td style="width: 210px;">AWS.S3.Bucket.Policy.Effect</td>
-<td style="width: 503px;">S3 bucket policy statement effect</td>
-</tr>
-<tr>
-<td style="width: 210px;">AWS.S3.Bucket.Policy.Json</td>
-<td style="width: 503px;">AWS S3 policy JSON output</td>
-</tr>
-<tr>
-<td style="width: 210px;">AWS.S3.Bucket.Policy.BucketName</td>
-<td style="width: 503px;">S3 bucket name</td>
-</tr>
-</tbody>
-</table>
-<p> </p>
-<h5>Raw Output</h5>
-<pre>[  
-   {  
-      "Action":"s3:",
-      "BucketName":null,
-      "Effect":"Allow",
-      "PolicyId":"Policy1519234481415511",
-      "PolicyVersion":"2012-10-17",
-      "Principal":{  
-         "AWS":"arn:aws:iam::123456789:user/itai"
-      },
-      "Resource":"arn:aws:s3:::test",
-      "Sid":"Stmt1519481385324929"
-   },
-   {  
-      "Action":"s3:",
-      "BucketName":null,
-      "Effect":"Allow",
-      "PolicyId":"Policy15194324581415511",
-      "PolicyVersion":"2012-10-17",
-      "Principal":{  
-         "AWS":"arn:aws:iam::123456789:user/bob"
-      },
-      "Resource":"arn:aws:s3:::test",
-      "Sid":"Stmt1519481434214395"
-   }
-]</pre>
-<hr>
-<h3 id="h_343159300951528869576660">5. Delete a policy from a bucket</h3>
-<p>Deletes a policy from an Amazon S3 bucket.</p>
-<h5>Command Example</h5>
-<p><code>!aws-s3-delete-bucket-policy bucket=test</code></p>
-<h5>AWS IAM Policy Permission</h5>
-<p>Effect: <em>Allow</em><br>Action: <em>s3:DeleteBucketPolicy</em></p>
-<h5>Input</h5>
-<table style="height: 287px; width: 741px;" border="2" cellpadding="6">
-<tbody>
-<tr>
-<td style="width: 179px;"><strong> Parameter</strong></td>
-<td style="width: 535px;"><strong>Description</strong></td>
-</tr>
-<tr>
-<td style="width: 179px;">bucket</td>
-<td style="width: 535px;">Name of the S3 bucket</td>
-</tr>
-<tr>
-<td style="width: 179px;">region</td>
-<td style="width: 535px;">AWS region (if not specified, the default region is used)</td>
-</tr>
-<tr>
-<td style="width: 179px;">roleArn</td>
-<td style="width: 535px;">Amazon Resource Name of the role to assum</td>
-</tr>
-<tr>
-<td style="width: 179px;">roleSessionName</td>
-<td style="width: 535px;">An identifier for the assumed role session</td>
-</tr>
-<tr>
-<td style="width: 179px;">roleSessionDuration</td>
-<td style="width: 535px;">The duration, in seconds, of the role session. The value can range from 900 seconds to the maximum session duration setting for the role.</td>
-</tr>
-</tbody>
-</table>
-<p> </p>
-<h5>Context Output</h5>
-<p>There is no context output for this command.</p>
-<p> </p>
-<h5>Raw Output</h5>
-<pre>Policy deleted from <em>test</em>.</pre>
-<hr>
-<h3 id="h_4978373091301528869946621">6. Download a file from a bucket to the War Room</h3>
-<p>Downloads a file from an Amazon S3 bucket to the Cortex XSOAR War Room.</p>
-<h5>Command Example</h5>
-<p><code>!aws-s3-download-file bucket=test key=test.txt</code></p>
-<h5>AWS S3 Policy Permission</h5>
-<p>Effect: <em>Allow</em><br>Action: <em>s3:DownloadFile</em></p>
-<h5>Input</h5>
-<table style="height: 287px; width: 741px;" border="2" cellpadding="6">
-<tbody>
-<tr>
-<td style="width: 179px;"><strong> Parameter</strong></td>
-<td style="width: 535px;"><strong>Description</strong></td>
-</tr>
-<tr>
-<td style="width: 179px;">bucket</td>
-<td style="width: 535px;">Name of the S3 bucket</td>
-</tr>
-<tr>
-<td style="width: 179px;">region</td>
-<td style="width: 535px;">AWS region (if not specified, the default region is used)</td>
-</tr>
-<tr>
-<td style="width: 179px;">roleArn</td>
-<td style="width: 535px;">Amazon Resource Name of the role to assum</td>
-</tr>
-<tr>
-<td style="width: 179px;">roleSessionName</td>
-<td style="width: 535px;">An identifier for the assumed role session</td>
-</tr>
-<tr>
-<td style="width: 179px;">roleSessionDuration</td>
-<td style="width: 535px;">The duration, in seconds, of the role session. The value can range from 900 seconds to the maximum session duration setting for the role.</td>
-</tr>
-</tbody>
-</table>
-<p> </p>
-<h5>Context Output</h5>
-<p>There is no context output for this command.</p>
-<p> </p>
-<h5>Raw Output</h5>
-<p>There is no raw output for this command.</p>
-<hr>
-<h3 id="h_5468051811701528870218939">7. List bucket objects</h3>
-<p>List all bucket objects in the AWS account.</p>
-<h5>Command Example</h5>
-<p><code>!aws-s3-list-bucket-objects bucket=test</code></p>
-<h5>AWS IAM Policy Permission</h5>
-<p>Effect: <em>Allow</em><br>Action: <em>s3:GetObject</em></p>
-<h5>Input</h5>
-<table style="height: 287px; width: 741px;" border="2" cellpadding="6">
-<tbody>
-<tr>
-<td style="width: 179px;"><strong> Parameter</strong></td>
-<td style="width: 535px;"><strong>Description</strong></td>
-</tr>
-<tr>
-<td style="width: 179px;">bucket</td>
-<td style="width: 535px;">Name of the S3 bucket</td>
-</tr>
-<tr>
-<td style="width: 179px;">region</td>
-<td style="width: 535px;">AWS region (if not specified, the default region is used)</td>
-</tr>
-<tr>
-<td style="width: 179px;">roleArn</td>
-<td style="width: 535px;">Amazon Resource Name of the role to assum</td>
-</tr>
-<tr>
-<td style="width: 179px;">roleSessionName</td>
-<td style="width: 535px;">An identifier for the assumed role session</td>
-</tr>
-<tr>
-<td style="width: 179px;">roleSessionDuration</td>
-<td style="width: 535px;">The duration, in seconds, of the role session. The value can range from 900 seconds to the maximum session duration setting for the role.</td>
-</tr>
-</tbody>
-</table>
-<p> </p>
-<h5>Context Output</h5>
-<table style="height: 63px; width: 740px;" border="2" cellpadding="6">
-<tbody>
-<tr>
-<td style="width: 210px;"><strong>Path</strong></td>
-<td style="width: 503px;"><strong>Description</strong></td>
-</tr>
-<tr>
-<td style="width: 210px;">AWS.S3.BucketObjects.Key</td>
-<td style="width: 503px;">Name of the S3 object</td>
-</tr>
-<tr>
-<td style="width: 210px;">AWS.S3.BucketObjects.Size</td>
-<td style="width: 503px;">Object size</td>
-</tr>
-<tr>
-<td style="width: 210px;">AWS.S3.BucketObjects.LastModified</td>
-<td style="width: 503px;">Last date the object was modified</td>
-</tr>
-</tbody>
-</table>
-<p> </p>
-<h5>Raw Output</h5>
-<pre>[  
-   {  
-      "BucketName":"test",
-      "Key":"demi2018-04-05-14-29-49-76DA472F25CB951F",
-      "LastModified":"2018-04-05T14:29:51",
-      "Size":"323.0 B"
-   },
-   {  
-      "BucketName":"test",
-      "Key":"demi2018-04-05-15-23-20-32C6A7DEA888F497",
-      "LastModified":"2018-04-05T15:23:21",
-      "Size":"367.0 B"
-   },
-   {  
-      "BucketName":"test",
-      "Key":"demi2018-04-05-15-37-12-8735352AFBA6932E",
-      "LastModified":"2018-04-05T15:37:14",
-      "Size":"326.0 B"
-   },
-   {  
-      "BucketName":"test",
-      "Key":"demi2018-04-05-16-25-46-C891B9F069DE83C6",
-      "LastModified":"2018-04-05T16:25:47",
-      "Size":"326.0 B"
-   },
-   {  
-      "BucketName":"test",
-      "Key":"demi2018-04-05-16-36-44-69C802DCC5563A44",
-      "LastModified":"2018-04-05T16:36:45",
-      "Size":"368.0 B"
-   }
-]</pre>
-<hr>
-<h3 id="h_570244652151528884288150">8. Assign a policy to a bucket</h3>
-<p>Assign a policy to an Amazon S3 bucket.</p>
-<h5>Command Example</h5>
-<p><code>!aws-s3-put-bucket-policy bucket=test policy={"Version":"2012-10-17","Id":"Policy1519481415511","Statement":[{"Sid":"Stmt1519ds34548138sf5929","Effect":"Allow","Principal":{"AWS":"arn:aws:iam::123456789:user/itai"},"Action":"s3:","Resource":"arn:aws:s3:::test"},{"Sid":"Stmt1345519481414395","Effect":"Allow","Principal":{"AWS":"arn:aws:iam::123456789:user/bob"},"Action":"s3:","Resource":"arn:aws:s3:::test"}]}</code></p>
-<h5>AWS IAM Policy Permission</h5>
-<p>Effect: <em>Allow</em><br>Action: <em>s3:PutBucketPolicy</em></p>
-<h5>Input</h5>
-<table style="height: 287px; width: 741px;" border="2" cellpadding="6">
-<tbody>
-<tr>
-<td style="width: 179px;"><strong> Parameter</strong></td>
-<td style="width: 535px;"><strong>Description</strong></td>
-</tr>
-<tr>
-<td style="width: 179px;">bucket</td>
-<td style="width: 535px;">Name of the S3 bucket</td>
-</tr>
-<tr>
-<td style="width: 179px;">policy</td>
-<td style="width: 535px;">Bucket policy to apply (in JSON format)</td>
-</tr>
-<tr>
-<td style="width: 179px;">confirmRemoveSelfBucketAccess</td>
-<td style="width: 535px;">Set this parameter to <em>true</em> to confirm that you want to remove your permissions to change this bucket policy in the future</td>
-</tr>
-<tr>
-<td style="width: 179px;">region</td>
-<td style="width: 535px;">AWS region (if not specified, the default region is used)</td>
-</tr>
-<tr>
-<td style="width: 179px;">roleArn</td>
-<td style="width: 535px;">Amazon Resource Name of the role to assum</td>
-</tr>
-<tr>
-<td style="width: 179px;">roleSessionName</td>
-<td style="width: 535px;">An identifier for the assumed role session</td>
-</tr>
-<tr>
-<td style="width: 179px;">roleSessionDuration</td>
-<td style="width: 535px;">The duration, in seconds, of the role session. The value can range from 900 seconds to the maximum session duration setting for the role.</td>
-</tr>
-</tbody>
-</table>
-<p> </p>
-<h5>Context Output</h5>
-<p>There is no context output for this command.</p>
-<p> </p>
-<h5>Raw Output</h5>
-<pre>Successfully applied bucket policy to <em>test</em> bucket.</pre>
-<h3 id="h_234013965451538989509281">9. Upload a file</h3>
-<hr>
-<p>Upload a file to an AWS S3 bucket.</p>
-<h5>Base Command</h5>
-<pre><code>aws-s3-upload-file</code></pre>
-<h5>Input</h5>
-<table style="width: 748px;" border="2" cellpadding="6">
-<thead>
-<tr>
-<th style="width: 142px;"><strong>Argument Name</strong></th>
-<th style="width: 495px;"><strong>Description</strong></th>
-<th style="width: 71px;"><strong>Required</strong></th>
-</tr>
-</thead>
-<tbody>
-<tr>
-<td style="width: 142px;">entryID</td>
-<td style="width: 495px;">Entry ID of the file to upload</td>
-<td style="width: 71px;">Required</td>
-</tr>
-<tr>
-<td style="width: 142px;">bucket</td>
-<td style="width: 495px;">The name of the bucket to upload to</td>
-<td style="width: 71px;">Required</td>
-</tr>
-<tr>
-<td style="width: 142px;">key</td>
-<td style="width: 495px;">The name of the key to upload to</td>
-<td style="width: 71px;">Required</td>
-</tr>
-<tr>
-<td style="width: 142px;">region</td>
-<td style="width: 495px;">The AWS Region, if not specified the default region will be used.</td>
-<td style="width: 71px;">Optional</td>
-</tr>
-<tr>
-<td style="width: 142px;">roleArn</td>
-<td style="width: 495px;">The Amazon Resource Name (ARN) of the role to assume.</td>
-<td style="width: 71px;">Optional</td>
-</tr>
-<tr>
-<td style="width: 142px;">roleSessionName</td>
-<td style="width: 495px;">An identifier for the assumed role session.</td>
-<td style="width: 71px;">Optional</td>
-</tr>
-<tr>
-<td style="width: 142px;">roleSessionDuration</td>
-<td style="width: 495px;">The duration, in seconds, of the role session. The value can range from 900 seconds (15 minutes) up to the maximum session duration setting for the role.</td>
-<td style="width: 71px;">Optional</td>
-</tr>
-</tbody>
-</table>
-<h5> </h5>
-<h5>Context Output</h5>
-<p>There is no context output for this command.</p>
-<h5>Command Example</h5>
-<pre>!aws-s3-upload-file bucket="bucket name" key="file name to be displayed" entryID=##@##</pre>
-<h5>Context Example</h5>
-<h5>Human Readable Output</h5>
-<p><a href="https://user-images.githubusercontent.com/41998709/46463978-f1938480-c7cd-11e8-92f5-368f61d9d4ae.png" target="_blank" rel="noopener noreferrer"><img src="https://user-images.githubusercontent.com/41998709/46463978-f1938480-c7cd-11e8-92f5-368f61d9d4ae.png" alt="human readable output" width="749" height="78"></a></p>
-=======
 Amazon Web Services Simple Storage Service (S3).
 
 This integration was integrated and tested with API Version 2012-11-05.
@@ -974,5 +341,4 @@
 
 #### Human Readable Output
 
-File {file name to be displayed} was uploaded successfully to {bucket name}'
->>>>>>> d576c661
+File {file name to be displayed} was uploaded successfully to {bucket name}'