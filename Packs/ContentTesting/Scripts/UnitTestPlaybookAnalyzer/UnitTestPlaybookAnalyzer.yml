args:
- description: Name of the playbook to analyze.
  name: playbook
  required: true
- description: Sub-playbook for analysis versus the parent playbook.
  name: subplaybook
- description: 'First day to find incident occurrences using the playbook. Example: "2023-03-01".'
  name: firstday
  required: true
- description: 'Last day to find incident occurrences using the playbook: Example: "2023-03-31".'
  name: lastday
  required: true
- description: Maximum number of incidents to analyze.
  name: maxinc
comment: |
  Profiles execution time of tasks in a playbook or sub-playbook (if specified).  Provides minimum, maximum, and average task execution times in milliseconds as well as the state of each task: completed, error, notexecuted, started, and waiting.
commonfields:
  id: UnitTestPlaybookAnalyzer
  version: -1
contentitemexportablefields:
  contentitemfields:
    fromServerVersion: ""
<<<<<<< HEAD
dockerimage: demisto/python3:3.12.8.1983910
=======
dockerimage: demisto/python3:3.11.10.115186
>>>>>>> e17b87a7
enabled: true
name: UnitTestPlaybookAnalyzer
runas: DBotWeakRole
script: ''
scripttarget: 0
subtype: python3
tags: []
timeout: 20m0s
type: python
fromversion: 6.5.0
tests:
- No tests (auto formatted)
runonce: false
engineinfo: {}<|MERGE_RESOLUTION|>--- conflicted
+++ resolved
@@ -12,6 +12,7 @@
   required: true
 - description: Maximum number of incidents to analyze.
   name: maxinc
+  required: false
 comment: |
   Profiles execution time of tasks in a playbook or sub-playbook (if specified).  Provides minimum, maximum, and average task execution times in milliseconds as well as the state of each task: completed, error, notexecuted, started, and waiting.
 commonfields:
@@ -20,11 +21,7 @@
 contentitemexportablefields:
   contentitemfields:
     fromServerVersion: ""
-<<<<<<< HEAD
 dockerimage: demisto/python3:3.12.8.1983910
-=======
-dockerimage: demisto/python3:3.11.10.115186
->>>>>>> e17b87a7
 enabled: true
 name: UnitTestPlaybookAnalyzer
 runas: DBotWeakRole
@@ -32,10 +29,9 @@
 scripttarget: 0
 subtype: python3
 tags: []
-timeout: 20m0s
+timeout: 1.2µs
 type: python
 fromversion: 6.5.0
 tests:
 - No tests (auto formatted)
-runonce: false
-engineinfo: {}+runonce: false