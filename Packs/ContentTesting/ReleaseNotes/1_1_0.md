--- conflicted
+++ resolved
@@ -18,44 +18,21 @@
 - Updated the sub-playbook inputs
 
 #### Scripts
-<<<<<<< HEAD
 ##### ChangeHistory
 - Updated the Docker image to: *demisto/python3:3.10.10.48392*.
 ##### New: UnitTestPBAStats
 - Added support for playbook analysis statistics
-##### ListPlaybookAutomationsCommands
-- Fixed an issue for playbooks referencing missing automations
-- Updated the timeout to 600 seconds
-=======
-##### New: UnitTestPBAStats
-- Added support for playbook analysis statistics
-##### UpgradeCheck
-- Updated the timeout to 1200 seconds
-- Updated the Docker image to: *demisto/python3:3.10.10.48392*.
-##### UnitTestLoadFields
-- Fixed an issue to not overwrite incident type
->>>>>>> 10326471
-- Updated the Docker image to: *demisto/python3:3.10.10.48392*.
 ##### UnitTest
 - Fixed an issue so playbooks with spaces in name do not require quotes in Ad Hoc Test button
 - Fixed an issue in RunUTResults() to get arguments first in the event getting the automation ID throws an exception; uninitialized variable in the exception handler throws another exception, masking the original exception
 - Updated the Docker image to: *demisto/python3:3.10.10.48392*.
 ##### New: UnitTestCoverage
-<<<<<<< HEAD
 - Added support for test coverage (Available from Cortex XSOAR 6.5.0).
 ##### UnitTestLoadFields
 - Fixed an issue to not overwrite incident type
 - Updated the Docker image to: *demisto/python3:3.10.10.48392*.
 ##### UpgradeCheck
 - Updated the timeout to 1200 seconds
-=======
-- Added support for test coverage
- (Available from Cortex XSOAR 6.5.0).
-##### New: UnitTestPBATaskAvg
-- Added support for playbook task averages
-##### ChangeHistory
-- Updated the timeout to 600 seconds
->>>>>>> 10326471
 - Updated the Docker image to: *demisto/python3:3.10.10.48392*.
 ##### New: UnitTestPBATaskMax
 - Added support for playbook task maximum
@@ -64,11 +41,6 @@
 - Updated the timeout to 600 seconds
 - Updated the Docker image to: *demisto/python3:3.10.10.48392*.
 ##### New: UnitTestPlaybookAnalyzer
-<<<<<<< HEAD
 - Added support for playbook analysis (Available from Cortex XSOAR 6.5.0).
 ##### New: UnitTestPBATaskAvg
-- Added support for playbook task averages
-=======
-- Added support for playbook analysis
- (Available from Cortex XSOAR 6.5.0).
->>>>>>> 10326471
+- Added support for playbook task averages