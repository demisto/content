--- conflicted
+++ resolved
@@ -1,17 +1,9 @@
 {
-<<<<<<< HEAD
-    "name": "illuminate",
-    "description": "This integration utilizes AnalystPlatform's illuminate system to enrich Demisto indicators with data provided by the illuminate REST API, such as actor and malware information, activity and reported dates, evidence and hit counts, and more.",
-    "support": "partner",
-    "currentVersion": "1.0.3",
-    "author": "Analyst Platform",
-=======
     "name": "Analyst1",
     "description": "This integration utilizes Analyst1's system to enrich Demisto indicators with data provided by the illuminate REST API, such as actor and malware information, activity and reported dates, evidence and hit counts, and more.",
     "support": "partner",
     "currentVersion": "1.0.4",
     "author": "Analyst1",
->>>>>>> e08cab3e
     "url": "",
     "email": "support@analystplatform.com",
     "created": "2020-04-14T00:00:00Z",
@@ -20,10 +12,6 @@
     ],
     "tags": [],
     "useCases": [],
-<<<<<<< HEAD
     "keywords": [],
     "certification": "certified"
-=======
-    "keywords": []
->>>>>>> e08cab3e
 }