{
<<<<<<< HEAD
    "name": "Analyst1",
    "description": "This integration utilizes Analyst1's system to enrich Demisto indicators with data provided by the illuminate REST API, such as actor and malware information, activity and reported dates, evidence and hit counts, and more.",
    "support": "partner",
    "currentVersion": "1.0.3",
    "author": "Analyst1",
    "url": "https://www.paloaltonetworks.com/cortex",
    "email": "support@analyst1.com",
    "created": "2020-04-14T00:00:00Z",
    "categories": [
        "Data Enrichment & Threat Intelligence"
    ],
    "tags": [],
    "useCases": [],
    "keywords": []
=======
  "name": "illuminate",
  "description": "This integration utilizes AnalystPlatform's illuminate system to enrich Demisto indicators with data provided by the illuminate REST API, such as actor and malware information, activity and reported dates, evidence and hit counts, and more.",
  "support": "partner",
  "currentVersion": "1.0.3",
  "author": "Analyst Platform",
  "url": "",
  "email": "support@analystplatform.com",
  "created": "2020-04-14T00:00:00Z",
  "categories": [
    "Data Enrichment & Threat Intelligence"
  ],
  "tags": [],
  "useCases": [],
  "keywords": []
>>>>>>> 83c183a8
}<|MERGE_RESOLUTION|>--- conflicted
+++ resolved
@@ -1,12 +1,11 @@
 {
-<<<<<<< HEAD
     "name": "Analyst1",
     "description": "This integration utilizes Analyst1's system to enrich Demisto indicators with data provided by the illuminate REST API, such as actor and malware information, activity and reported dates, evidence and hit counts, and more.",
     "support": "partner",
-    "currentVersion": "1.0.3",
+    "currentVersion": "1.0.4",
     "author": "Analyst1",
-    "url": "https://www.paloaltonetworks.com/cortex",
-    "email": "support@analyst1.com",
+    "url": "",
+    "email": "support@analystplatform.com",
     "created": "2020-04-14T00:00:00Z",
     "categories": [
         "Data Enrichment & Threat Intelligence"
@@ -14,20 +13,4 @@
     "tags": [],
     "useCases": [],
     "keywords": []
-=======
-  "name": "illuminate",
-  "description": "This integration utilizes AnalystPlatform's illuminate system to enrich Demisto indicators with data provided by the illuminate REST API, such as actor and malware information, activity and reported dates, evidence and hit counts, and more.",
-  "support": "partner",
-  "currentVersion": "1.0.3",
-  "author": "Analyst Platform",
-  "url": "",
-  "email": "support@analystplatform.com",
-  "created": "2020-04-14T00:00:00Z",
-  "categories": [
-    "Data Enrichment & Threat Intelligence"
-  ],
-  "tags": [],
-  "useCases": [],
-  "keywords": []
->>>>>>> 83c183a8
 }