--- conflicted
+++ resolved
@@ -15,10 +15,6 @@
       name: ""
       iscommand: false
       brand: ""
-<<<<<<< HEAD
-      description: ''
-=======
->>>>>>> 21b72313
     nexttasks:
       '#none#':
       - "1"
@@ -47,10 +43,6 @@
       type: regular
       iscommand: false
       brand: ""
-<<<<<<< HEAD
-      description: ''
-=======
->>>>>>> 21b72313
     nexttasks:
       '#none#':
       - "2"
@@ -83,10 +75,6 @@
       type: condition
       iscommand: false
       brand: ""
-<<<<<<< HEAD
-      description: ''
-=======
->>>>>>> 21b72313
     nexttasks:
       HTTP Request:
       - "7"
@@ -238,7 +226,6 @@
       type: regular
       iscommand: true
       brand: Analyst1
-      description: ''
     scriptarguments:
       domain:
         simple: ${incident.labels.Indicator}
@@ -267,7 +254,6 @@
       type: regular
       iscommand: true
       brand: Analyst1
-      description: ''
     scriptarguments:
       email:
         simple: ${incident.labels.Indicator}
@@ -296,7 +282,6 @@
       type: regular
       iscommand: true
       brand: Analyst1
-      description: ''
     scriptarguments:
       url:
         simple: ${incident.labels.Indicator}
@@ -325,7 +310,6 @@
       type: regular
       iscommand: true
       brand: Analyst1
-      description: ''
     scriptarguments:
       file:
         simple: ${incident.labels.Indicator}
@@ -354,7 +338,6 @@
       type: regular
       iscommand: true
       brand: Analyst1
-      description: ''
     scriptarguments:
       http-request:
         simple: ${incident.labels.Indicator}
@@ -383,10 +366,6 @@
       type: regular
       iscommand: true
       brand: ""
-<<<<<<< HEAD
-      description: ''
-=======
->>>>>>> 21b72313
     scriptarguments:
       ip:
         simple: ${incident.labels.Indicator}
@@ -415,7 +394,6 @@
       type: regular
       iscommand: true
       brand: Analyst1
-      description: ''
     scriptarguments:
       mutex:
         simple: ${incident.labels.Indicator}
@@ -444,7 +422,6 @@
       type: regular
       iscommand: true
       brand: Analyst1
-      description: ''
     scriptarguments:
       string:
         simple: ${incident.labels.Indicator}
@@ -473,7 +450,6 @@
       type: regular
       iscommand: true
       brand: Analyst1
-      description: ''
     scriptarguments:
       ip:
         simple: ${incident.labels.Indicator}
@@ -503,10 +479,6 @@
     }
   }
 inputs: []
-<<<<<<< HEAD
 outputs: []
 tests:
- - Analyst1 Integration Demonstration - Test
-=======
-outputs: []
->>>>>>> 21b72313
+ - Analyst1 Integration Demonstration - Test