--- conflicted
+++ resolved
@@ -592,15 +592,10 @@
     - contextPath: DBotScore.Vendor
       description: The AlienVault OTX vendor.
       type: String
-<<<<<<< HEAD
-    description: Queries the Analyst1 REST API and enriches the given URL with Analyst1 indicator data.
-  dockerimage: demisto/python3:3.10.11.61265
-=======
     description: Queries the Analyst1 REST API and enriches the given URL with Analyst1
       indicator data.
   dockerimage: demisto/python3:3.10.12.63474
   runonce: false
->>>>>>> b3358074
   subtype: python3
 fromversion: 5.0.0
 tests:
