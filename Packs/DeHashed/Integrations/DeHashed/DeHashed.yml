--- conflicted
+++ resolved
@@ -159,16 +159,12 @@
     - contextPath: DBotScore.Score
       description: The actual score.
       type: Number
-<<<<<<< HEAD
-  dockerimage: demisto/python3:3.10.12.62631
-=======
   dockerimage: demisto/python3:3.10.12.63474
   feed: false
   isfetch: false
   longRunning: false
   longRunningPort: false
   runonce: false
->>>>>>> b3358074
   script: '-'
   subtype: python3
   type: python
