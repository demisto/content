category: Utilities
commonfields:
  id: DeHashed
  version: -1
configuration:
- additionalinfo: |-
    In the "Username" field enter your email address. In the "Password" field enter your API key.
    For generating an API key, see https://www.dehashed.com.
  display: Username
  name: credentials
  required: true
  type: 9
- display: Trust any certificate (not secure)
  name: insecure
  required: false
  type: 8
- display: Use system proxy settings
  name: proxy
  required: false
  type: 8
- defaultvalue: SUSPICIOUS
  display: 'Email Severity: The DBot reputation for compromised emails (SUSPICIOUS or MALICIOUS)'
  name: email_dbot_score
  required: false
  type: 0
description: This integration allows you to check if your personal information such as your email, username, or password is being compromised.
display: DeHashed
name: DeHashed
script:
  commands:
  - arguments:
    - auto: PREDEFINED
      default: false
      description: If you select the "all fields" option, the search is performed on all fields with the specified value entered in the "value" argument, and you don't have to pass the "operation" argument.
      isArray: false
      name: asset_type
      predefined:
      - email
      - ip_address
      - username
      - hashed_password
      - name
      - vin
      - address
      - phone
      - all_fields
      required: true
      secret: false
    - default: false
      description: The searched value.
      isArray: false
      name: value
      required: true
      secret: false
    - auto: PREDEFINED
      default: false
      description: Search operator. Can be "is", "contains", or "regex".
      isArray: false
      name: operation
      predefined:
      - is
      - contains
      - regex
      required: true
      secret: false
    - default: false
      description: The number of page to return. Each page contains a maximum of 5,000 results. entries.
      isArray: false
      name: page
      required: false
      secret: false
    - default: false
      description: Starting result number to display. Default is 0. Dehashed response can include more than 5,000 results.
      isArray: false
      name: results_from
      required: false
      secret: false
    - default: false
      description: Ending result number to display. Default is 100. Dehashed response can include more than 5,000 results.
      isArray: false
      name: results_to
      required: false
      secret: false
    deprecated: false
    description: Performs a search to check if information is compromised.
    execution: false
    name: dehashed-search
    outputs:
    - contextPath: DeHashed.Search.Id
      description: ID of the object.
      type: String
    - contextPath: DeHashed.Search.Email
      description: Email address of the object.
      type: String
    - contextPath: DeHashed.Search.Username
      description: Username of the object.
      type: String
    - contextPath: DeHashed.Search.Password
      description: Password of the object.
      type: String
    - contextPath: DeHashed.Search.HashedPassword
      description: Hashed password of the object.
      type: String
    - contextPath: DeHashed.Search.Name
      description: Name of the object.
      type: String
    - contextPath: DeHashed.Search.Vin
      description: Vehicle identification of the object.
      type: Number
    - contextPath: DeHashed.Search.Address
      description: Address of the object.
      type: String
    - contextPath: DeHashed.Search.IpDddress
      description: IP address of the object.
      type: Number
    - contextPath: DeHashed.Search.Phone
      description: Phone number of the object.
      type: Number
    - contextPath: DeHashed.Search.ObtainedFrom
      description: Source of the object.
      type: String
    - contextPath: Dehashed.LastQuery.ResultsFrom
      description: The value of the "results_from" argument that was passed in the last query.
      type: Number
    - contextPath: Dehashed.LastQuery.ResultsTo
      description: The value of the "results_to" argument that was passed in the last query.
      type: Unknown
    - contextPath: Dehashed.LastQuery.TotalResults
      description: The total number of entries returned from the last query.
      type: Number
    - contextPath: Dehashed.LastQuery.DisplayedResults
      description: The number of entries that were displayed in Cortex XSOAR from the last query.
      type: Number
  - arguments:
    - default: true
      description: The email address to check.
      isArray: true
      name: email
      required: true
      secret: false
    deprecated: false
    description: Checks if an email address was compromised.
    execution: false
    name: email
    outputs:
    - contextPath: DeHashed.Search.Id
      description: ID of the object.
      type: String
    - contextPath: DeHashed.Search.Email
      description: Email address of the object.
      type: String
    - contextPath: DeHashed.Search.Username
      description: Username of the object.
      type: String
    - contextPath: DeHashed.Search.Password
      description: Password of the object.
      type: String
    - contextPath: DeHashed.Search.HashedPassword
      description: Hashed password of the object.
      type: String
    - contextPath: DeHashed.Search.Name
      description: Name of the object.
      type: String
    - contextPath: DeHashed.Search.Vin
      description: Vehicle identification of the object.
      type: Number
    - contextPath: DeHashed.Search.Address
      description: Address of the object.
      type: String
    - contextPath: DeHashed.Search.IpDddress
      description: IP address of the object.
      type: Number
    - contextPath: DeHashed.Search.Phone
      description: Phone number of the object.
      type: Number
    - contextPath: DeHashed.Search.ObtainedFrom
      description: Source of the object.
      type: String
    - contextPath: DBotScore.Indicator
      description: The indicator that was tested.
      type: String
    - contextPath: DBotScore.Type
      description: The indicator type.
      type: String
    - contextPath: DBotScore.Vendor
      description: The vendor used to calculate the score.
      type: String
    - contextPath: DBotScore.Score
      description: The actual score.
      type: Number
<<<<<<< HEAD
  dockerimage: demisto/python3:3.10.11.61265
=======
  dockerimage: demisto/python3:3.10.12.62631
>>>>>>> a56da0f6
  feed: false
  isfetch: false
  longRunning: false
  longRunningPort: false
  runonce: false
  script: '-'
  subtype: python3
  type: python
tests:
- No tests
fromversion: 5.5.0<|MERGE_RESOLUTION|>--- conflicted
+++ resolved
@@ -188,11 +188,7 @@
     - contextPath: DBotScore.Score
       description: The actual score.
       type: Number
-<<<<<<< HEAD
-  dockerimage: demisto/python3:3.10.11.61265
-=======
   dockerimage: demisto/python3:3.10.12.62631
->>>>>>> a56da0f6
   feed: false
   isfetch: false
   longRunning: false
