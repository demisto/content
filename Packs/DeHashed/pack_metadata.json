{
    "name": "DeHashed",
    "description": "This integration allows you to check if your personal information such as your email, username, or password is being compromised.",
    "support": "xsoar",
<<<<<<< HEAD
    "currentVersion": "1.1.21",
=======
    "currentVersion": "1.1.23",
>>>>>>> 9d6c5180
    "author": "Cortex XSOAR",
    "url": "https://www.paloaltonetworks.com/cortex",
    "email": "",
    "created": "2020-06-14T09:55:44Z",
    "categories": [
        "Data Enrichment & Threat Intelligence"
    ],
    "tags": [],
    "useCases": [],
    "keywords": [],
    "marketplaces": [
        "xsoar",
        "marketplacev2"
    ]
}<|MERGE_RESOLUTION|>--- conflicted
+++ resolved
@@ -2,11 +2,7 @@
     "name": "DeHashed",
     "description": "This integration allows you to check if your personal information such as your email, username, or password is being compromised.",
     "support": "xsoar",
-<<<<<<< HEAD
-    "currentVersion": "1.1.21",
-=======
     "currentVersion": "1.1.23",
->>>>>>> 9d6c5180
     "author": "Cortex XSOAR",
     "url": "https://www.paloaltonetworks.com/cortex",
     "email": "",
