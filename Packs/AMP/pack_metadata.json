--- conflicted
+++ resolved
@@ -2,11 +2,7 @@
     "name": "Cisco AMP",
     "description": "Uses CISCO AMP Endpoint",
     "support": "xsoar",
-<<<<<<< HEAD
-    "currentVersion": "2.0.5",
-=======
     "currentVersion": "2.0.4",
->>>>>>> 8f62adb3
     "author": "Cortex XSOAR",
     "url": "https://www.paloaltonetworks.com/cortex",
     "email": "",
