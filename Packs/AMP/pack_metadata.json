--- conflicted
+++ resolved
@@ -2,11 +2,7 @@
     "name": "Cisco AMP",
     "description": "Uses CISCO AMP Endpoint",
     "support": "xsoar",
-<<<<<<< HEAD
-    "currentVersion": "2.0.9",
-=======
     "currentVersion": "2.0.10",
->>>>>>> a56da0f6
     "author": "Cortex XSOAR",
     "url": "https://www.paloaltonetworks.com/cortex",
     "email": "",
