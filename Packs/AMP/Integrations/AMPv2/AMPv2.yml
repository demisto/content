--- conflicted
+++ resolved
@@ -2007,11 +2007,7 @@
     - contextPath: DBotScore.Score
       description: The actual score.
       type: Number
-<<<<<<< HEAD
-  dockerimage: demisto/python3:3.10.11.61265
-=======
   dockerimage: demisto/python3:3.10.12.63474
->>>>>>> a56da0f6
   feed: false
   isfetch: true
   longRunning: false
