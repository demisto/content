--- conflicted
+++ resolved
@@ -2,11 +2,7 @@
     "name": "BlockList DE Feed",
     "description": "Indicators feed from BlockList DE",
     "support": "xsoar",
-<<<<<<< HEAD
-    "currentVersion": "1.1.27",
-=======
     "currentVersion": "1.1.28",
->>>>>>> 90cf3b88
     "author": "Cortex XSOAR",
     "url": "https://www.paloaltonetworks.com/cortex",
     "email": "",
