--- conflicted
+++ resolved
@@ -859,11 +859,7 @@
       description: Server response (True or False).
       type: Boolean
     description: Add a Threat Intel Indicator to an Threat Intel Source.
-<<<<<<< HEAD
-  dockerimage: demisto/python3:3.10.13.75921
-=======
   dockerimage: demisto/python3:3.10.13.84405
->>>>>>> 9d6c5180
   isfetch: true
   isremotesyncin: true
   isremotesyncout: true
