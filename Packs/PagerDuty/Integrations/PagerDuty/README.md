Use the PagerDuty integration to manage schedules and on-call users. 
This integration was integrated and tested with PagerDuty API v2.
## Configure PagerDuty v2 on Cortex XSOAR

1. Navigate to **Settings** > **Integrations** > **Servers & Services**.
2. Search for PagerDuty v2.
3. Click **Add instance** to create and configure a new integration instance.

    | **Parameter**                                                                              | **Required** |
    |--------------| --- |
    | API Key                                                                                    | True         |
    | Service Key (for triggering events only)                                                   | False        |
    | Trust any certificate (not secure)                                                         | False        |
    | Use system proxy settings                                                                  | False        |
    | Fetch incidents                                                                            | False        |
    | Incident type                                                                              | False        |
    | Default Requestor                                                                          | False        |
    | Initial Fetch Interval (In minutes, used only for the first fetch or after Reset last run) | False        |

4. Click **Test** to validate the URLs, token, and connection.

## Fetched Incidents Data
By default, the integration will import PagerDuty incidents data as Cortex XSOAR incidents. All incidents created in the minute prior to the configuration of Fetch Incidents and up to current time will be imported.

## Commands
You can execute these commands from the Cortex XSOAR CLI, as part of an automation, or in a playbook.
After you successfully execute a command, a DBot message appears in the War Room with the command details.

1. [Get all schedules: PagerDuty-get-all-schedules](#pagerduty-get-all-schedules)
2. [Get information for on-call users by time or schedule: PagerDuty-get-users-on-call](#pagerduty-get-users-on-call)
3. [Get information for current on-call users: PagerDuty-get-users-on-call-now](#pagerduty-get-users-on-call-now)
4. [Get incidents: PagerDuty-incidents](#pagerduty-incidents)
5. [Create a new event/incident: PagerDuty-submit-event](#pagerduty-submit-event)
6. [Get the contact methods of a user: PagerDuty-get-contact-methods](#pagerduty-get-contact-methods)
7. [Get a user's notification rules: PagerDuty-get-users-notification](#pagerduty-get-users-notification)
8. [Resolve an event: PagerDuty-resolve-event](#pagerduty-resolve-event)
9. [Acknowledge an event: PagerDuty-acknowledge-event](#pagerduty-acknowledge-event)
10. [Get incident information: PagerDuty-get-incident-data](#pagerduty-get-incident-data)
11. [Get service keys for each configured service: PagerDuty-get-service-keys](#pagerduty-get-service-keys)
<<<<<<< HEAD
12. [Add responder to an incident: PagerDuty-get-service-keys](#pagerduty-add-responders)
=======
12. [Add responder to an incident: PagerDuty-add-responders](#pagerduty-add-responders)
13. [Run response play to an incident: PagerDuty-run-response-play](#pagerduty-run-response-play)
>>>>>>> 566f7a55

### PagerDuty-get-all-schedules
***
Receive all schedules from PagerDuty


#### Base Command

`PagerDuty-get-all-schedules`
#### Input

| **Argument Name** | **Description** | **Required** |
| --- | --- | --- |
| query | Show only the schedules whose name matches the query. | Optional | 
| limit | The limit for the amount of schedules to receive(Default is 25, max value is 100). | Optional | 


#### Context Output

| **Path** | **Type** | **Description** |
| --- | --- | --- |
| PagerDuty.Schedules.id | string | The ID of the schedule | 
| PagerDuty.Schedules.name | string | The name of the schedule | 


#### Command Example
```!PagerDuty-get-all-schedules```

#### Context Example
```json
{
    "PagerDuty": {
        "Schedules": [
            {
                "escalation_policies": [
                    {
                        "id": "someid",
                        "name": "Default"
                    }
                ],
                "id": "scheduleid",
                "name": "New Schedule #1",
                "time_zone": "America/Los_Angeles",
                "today": "2021-03-10"
            },
            {
                "escalation_policies": [
                    {
                        "id": "anotherid",
                        "name": "test policy"
                    }
                ],
                "id": "anotherscheduleid",
                "name": "New Schedule #2",
                "time_zone": "Europe/Athens",
                "today": "2021-03-10"
            }
        ]
    }
}
```

#### Human Readable Output

>### All Schedules
>|ID|Name|Today|Time Zone|Escalation Policy|Escalation Policy ID|
>|---|---|---|---|---|---|
>| scheduleid | New Schedule #1 | 2021-03-10 | America/Los_Angeles | Default | someid |
>| anotherscheduleid | New Schedule #2 | 2021-03-10 | Europe/Athens | test policy | anotherid |


### PagerDuty-get-users-on-call
***
Returns the names and details of on call users at a certain time or by specific schedule


#### Base Command

`PagerDuty-get-users-on-call`
#### Input

| **Argument Name** | **Description** | **Required** |
| --- | --- | --- |
| scheduleID | (default and mandatory) The unique identifier of the schedule. | Required | 
| since | The start of the date range Using ISO 8601 Representation. E.g. !PagerDutyGetUsersOnCall since=2011-05-06T17:00Z. | Optional | 
| until | The end of the date range. | Optional | 


#### Context Output

| **Path** | **Type** | **Description** |
| --- | --- | --- |
| PagerDutyUser.id | string | User's ID | 
| PagerDutyUser.Emails | string | Email of user | 
| PagerDutyUser.Username | string | Username of person | 
| PagerDutyUser.DisplayName | string | Display name of person | 
| PagerDutyUser.Role | string | Display role of person | 
| PagerDutyUser.TimeZone | string | The time zone of the user | 


#### Command Example
```!PagerDuty-get-users-on-call scheduleID=scheduleid```

#### Context Example
```json
{
    "PagerDutyUser": [
        {
            "DisplayName": "Demisto User",
            "Email": "demisto@demisto.com",
            "ID": "someid",
            "Role": "owner",
            "TimeZone": "Europe/Athens",
            "Username": "Demisto User"
        },
        {
            "DisplayName": "Another User",
            "Email": "demisto@gmail.com",
            "ID": "anotherid",
            "Role": "user",
            "TimeZone": "Europe/Athens",
            "Username": "Another User"
        }
    ]
}
```

#### Human Readable Output

>### Users On Call
>|ID|Email|Name|Role|User Url|Time Zone|
>|---|---|---|---|---|---|
>| someid | demisto@demisto.com | Demisto User | owner | https://demisto.pagerduty.com/users/someid | Europe/Athens |
>| anotherid | demisto@mail.com | Another User | user | https://demisto.pagerduty.com/users/anotherid | Europe/Athens |


### PagerDuty-get-users-on-call-now
***
Returns the names and details of current on call personnel


#### Base Command

`PagerDuty-get-users-on-call-now`
#### Input

| **Argument Name** | **Description** | **Required** |
| --- | --- | --- |
| limit | The limit for the amount of users to receive(Default is 25, max value is 100). | Optional | 
| escalation_policy_ids | Filters the results, showing only on-call users for the specified escalation policy IDs. | Optional | 
| schedule_ids | Filters the results, showing only on-call users for the specified schedule IDs. If the value is null, permanent on-call user are included due to direct user escalation policy targets. | Optional | 


#### Context Output

| **Path** | **Type** | **Description** |
| --- | --- | --- |
| PagerDutyUser.ID | string | User's ID | 
| PagerDutyUser.Email | string | Email of user | 
| PagerDutyUser.Username | string | Username of person | 
| PagerDutyUser.DisplayName | string | Display name of person | 
| PagerDutyUser.Role | string | Role of person | 
| PagerDutyUser.TimeZone | string | The time zone of the user | 


#### Command Example
```!PagerDuty-get-users-on-call-now```

#### Context Example
```json
{
    "PagerDutyUser": [
        {
            "DisplayName": "Demisto User",
            "Email": "demisto@demisto.com",
            "ID": "someid",
            "Role": "owner",
            "TimeZone": "Europe/Athens",
            "Username": "Demisto User"
        }
    ]
}
```

#### Human Readable Output

>### Users On Call Now
>|ID|Email|Name|Role|User Url|Time Zone|
>|---|---|---|---|---|---|
>| someid | demisto@demisto.com | Demisto User | owner | https://demisto.pagerduty.com/users/someid | Europe/Athens |

### PagerDuty-incidents
***
Shows incidents in PagerDuty. Default status parameters are triggered,acknowledged


#### Base Command

`PagerDuty-incidents`
#### Input

| **Argument Name** | **Description** | **Required** |
| --- | --- | --- |
| status | Returns only the incidents currently in the passed status(es). Valid status options are triggered,acknowledged, and resolved. (Default values are triggered,acknowledged). Possible values are: triggered, acknowledged, resolved. | Optional | 
| since | Beginning date and time. Using ISO 8601 Representation. E.g. PagerDutyIncidents since=2011-05-06T17:00Z (must be used with until argument). | Optional | 
| sortBy | Used to specify both the field you wish to sort the results on, as well as the direction (ascending/descending) of the results.See more https://v2.developer.pagerduty.com/v2/page/api-reference#!/Incidents/get_incidents. | Optional | 
| until | Last date and time.  Using ISO 8601 Representation. E.g. PagerDutyIncidents until=2016-05-06T13:00Z. | Optional | 
| incident_key | Incident de-duplication key,. | Optional | 


#### Context Output

| **Path** | **Type** | **Description** |
| --- | --- | --- |
| PagerDuty.Incidents.ID | string | Incident ID | 
| PagerDuty.Incidents.Title | string | The title of the incident | 
| PagerDuty.Incidents.Status | string | Incident Status | 
| PagerDuty.Incidents.created_at | date | Time in which the incident was created | 
| PagerDuty.Incidents.urgency | string | Incident Urgency | 
| PagerDuty.Incidents.assignee | string | The assignee of the incident  | 
| PagerDuty.Incidents.service_id | string | The id of the impacted service | 
| PagerDuty.Incidents.service_name | string | The name of the impacted service | 
| PagerDuty.Incidents.escalation_policy | string | The escalation policy | 
| PagerDuty.Incidents.last_status_change_at | date | Time in which the last status change occurred | 
| PagerDuty.Incidents.last_status_change_by | string | Name of the user who done the last status change | 
| PagerDuty.Incidents.number_of_escalations | number | Number of escalations that took place | 
| PagerDuty.Incidents.resolved_by | string | Name of the User who resolved the incident | 
| PagerDuty.Incidents.resolve_reason | string | The reason for resolving the issue | 
| PagerDuty.Incidents.Description | string | The Description of the incident | 
| PagerDuty.Incidents.teams.ID | string | The ID of the team assigned for the incident. | 
| PagerDuty.Incidents.teams.ID | string | The name of the team assigned for the incident. | 
| PagerDuty.Incidents.assignment.time | date | The time of the assignment to the incident | 
| PagerDuty.Incidents.assignment.assignee | string | The name of the assignee to the incident | 
| PagerDuty.Incidents.assignment.assigneeId | string | The ID of the assignee to the incident | 
| PagerDuty.Incidents.acknowledgement.time | date | The time of the acknowledgement to the incident | 
| PagerDuty.Incidents.acknowledgement.acknowledger | string | The name of the acknowledger to the incident | 
| PagerDuty.Incidents.acknowledgement.acknowledgerId | string | The ID of the acknowledger to the incident | 
| PagerDuty.Incidents.incident_key | String | The incident's de-duplication key | 


#### Command Example
```!PagerDuty-incidents```

#### Context Example
```json
{
    "PagerDuty": {
        "Incidents": [
            {
                "Description": {
                    "description": "No description"
                },
                "ID": "someid",
                "Status": "acknowledged",
                "Title": "[#264] Ticket 01439490",
                "acknowledgement": {
                    "acknowledger": "someone",
                    "acknowledgerId": "ABC123",
                    "time": "2021-03-04T08:53:04Z"
                },
                "assignee": "someone",
                "assignment": {
                    "assignee": "someone",
                    "assigneeId": "ABC123",
                    "time": "2021-03-04T08:53:04Z"
                },
                "created_at": "2021-03-04T08:52:56Z",
                "escalation_policy": "Default",
                "incident_key": null,
                "last_status_change_at": "2021-03-04T08:53:04Z",
                "last_status_change_by": "someone",
                "number_of_escalations": null,
                "resolve_reason": "",
                "resolved_by": "someone",
                "service_id": "P5CX6RZ",
                "service_name": "PD SF",
                "teams": [],
                "urgency": "high"
            },
            {
                "Description": {
                    "description": "No description"
                },
                "ID": "anotherid",
                "Status": "triggered",
                "Title": "[#278] my event",
                "acknowledgement": {},
                "assignee": "someone-else",
                "assignment": {
                    "assignee": "someone-else",
                    "assigneeId": "ABC123",
                    "time": "2021-03-10T08:37:17Z"
                },
                "created_at": "2021-03-10T07:57:16Z",
                "escalation_policy": "Default",
                "incident_key": "somekey",
                "last_status_change_at": "2021-03-10T08:37:17Z",
                "last_status_change_by": "API Service",
                "number_of_escalations": null,
                "resolve_reason": "",
                "resolved_by": "someone-else",
                "service_id": "someid",
                "service_name": "API Service",
                "teams": [],
                "urgency": "high"
            }
        ]
    }
}
```

#### Human Readable Output

>### PagerDuty Incidents
>|ID|Title|Description|Status|Created On|Urgency|Html Url|Incident key|Assigned To User|Service ID|Service Name|Escalation Policy|Last Status Change On|Last Status Change By|Resolved By User|
>|---|---|---|---|---|---|---|---|---|---|---|---|---|---|---|
>| someid | [#264] Ticket 01439490 | description: No description | acknowledged | 2021-03-04T08:52:56Z | high | https://demisto.pagerduty.com/incidents/someid |  | someone | P5CX6RZ | PD SF | Default | 2021-03-04T08:53:04Z | someone | - |
>| anotherid | [#278] my event | description: No description | triggered | 2021-03-10T07:57:16Z | high | https://demisto.pagerduty.com/incidents/anotherid | somekey | someone-else | someid | API Service | Default | 2021-03-10T08:37:17Z | API Service | - |

### PagerDuty-submit-event
***
Creates a new event/incident in PagerDuty(In order to use this command you have to enter the Service Key in the integration settings)


#### Base Command

`PagerDuty-submit-event`
#### Input

| **Argument Name** | **Description** | **Required** |
| --- | --- | --- |
| source | Specific human-readable unique identifier, such as a hostname, for the system having the problem. | Required | 
| summary | 	 A high-level, text summary message of the event. Will be used to construct an alert's description. | Required | 
| severity | The severity of the event. Possible values are: critical, error, warning, info. | Required | 
| action | The action to be executed. Possible values are: trigger, acknowledge, resolve. | Required | 
| description | A short description of the problem. | Optional | 
| group | A cluster or grouping of sources. For example, sources “prod-datapipe-02” and “prod-datapipe-03” might both be part of “prod-datapipe”. Example: "prod-datapipe" "www". | Optional | 
| event_class | The class/type of the event. Example: "High CPU" "Latency". | Optional | 
| component | The part or component of the affected system that is broken. Example: "keepalive" "webping". | Optional | 
| incident_key | Incident key, used to acknowledge/resolve specific event. | Optional | 
| serviceKey | Service key for the integration. | Optional | 


#### Context Output

| **Path** | **Type** | **Description** |
| --- | --- | --- |
| PagerDuty.Event.Status | string | Status of the action on the event | 
| PagerDuty.Event.incident_key | string | Incident key | 


#### Command Example
```!PagerDuty-submit-event action=trigger severity=info source=demisto summary="my new event"```

#### Human Readable Output
>|Incident key|Message|Status|
>|---|---|---|
>| somekey | Event processed | success |


### PagerDuty-get-contact-methods
***
Get the contact methods of a given user


#### Base Command

`PagerDuty-get-contact-methods`
#### Input

| **Argument Name** | **Description** | **Required** |
| --- | --- | --- |
| UserID | ID of the wanted user . | Required | 


#### Context Output

| **Path** | **Type** | **Description** |
| --- | --- | --- |
| PagerDuty.Contact_methods.phone | string | The phone number of the user | 
| PagerDuty.Contact_methods.id | string | ID of the contact method | 
| PagerDuty.Contact_methods.type | string | The type of the current contact method | 
| PagerDuty.Contact_methods.email | string | The email of the user | 


#### Command Example
```!PagerDuty-get-contact-methods UserID=someid```

#### Context Example
```json
{
    "PagerDuty": {
        "Contact_methods": [
            {
                "email": "demisto@demisto.com",
                "html_url": null,
                "id": "someotherid",
                "label": "Default",
                "self": "https://api.pagerduty.com/users/someid/contact_methods/someotherid",
                "send_html_email": false,
                "send_short_email": false,
                "summary": "Default",
                "type": "email_contact_method"
            },
            {
                "blacklisted": false,
                "html_url": null,
                "id": "someid",
                "label": "Mobile",
                "phone": "000000",
                "self": "https://api.pagerduty.com/users/someid/contact_methods/someid",
                "summary": "Mobile",
                "type": "phone_contact_method"
            },
            {
                "blacklisted": false,
                "enabled": true,
                "html_url": null,
                "id": "onemoreid",
                "label": "Mobile",
                "phone": "0000000",
                "self": "https://api.pagerduty.com/users/someid/contact_methods/onemoreid",
                "summary": "Mobile",
                "type": "sms_contact_method"
            }
        ]
    }
}
```

#### Human Readable Output

>### Contact Methods
>|ID|Type|Details|
>|---|---|---|
>| someotherid | Email | demisto@demisto.com |
>| someid | Phone | 0000000 |
>| onemoreid | SMS | 000000 |


### PagerDuty-get-users-notification
***
Get the users notification rules


#### Base Command

`PagerDuty-get-users-notification`
#### Input

| **Argument Name** | **Description** | **Required** |
| --- | --- | --- |
| UserID | ID of the wanted user. | Required | 


#### Context Output

| **Path** | **Type** | **Description** |
| --- | --- | --- |
| PagerDuty.Notification_rules.start_delay_in_minutes | string | The delay time for notifying the user | 
| PagerDuty.Notification_rules.urgency | string | The urgency of the notification | 
| PagerDuty.Notification_rules.id | string | The id of the notification rule | 


#### Command Example
```!PagerDuty-get-users-notification UserID=someid```

#### Context Example
```json
{
    "PagerDuty": {
        "Notification_rules": {
            "contact_method": {
                "address": "demisto@demisto.com",
                "html_url": null,
                "id": "someotherid",
                "label": "Default",
                "self": "https://api.pagerduty.com/users/someid/contact_methods/someotherid",
                "send_html_email": false,
                "send_short_email": false,
                "summary": "Default",
                "type": "email_contact_method"
            },
            "html_url": null,
            "id": "someid",
            "self": "https://api.pagerduty.com/users/someid/notification_rules/someid",
            "start_delay_in_minutes": 0,
            "summary": "0 minutes: channel someotherid",
            "type": "assignment_notification_rule",
            "urgency": "high"
        }
    }
}
```

#### Human Readable Output

>### User notification rules
>|ID|Type|Urgency|Notification timeout(minutes)|
>|---|---|---|---|
>| someid | assignment_notification_rule | high | 0 |


### PagerDuty-resolve-event
***
Resolves an existing event in PagerDuty


#### Base Command

`PagerDuty-resolve-event`
#### Input

| **Argument Name** | **Description** | **Required** |
| --- | --- | --- |
| incident_key | Incident key. | Required | 
| serviceKey | Service key for the integration. | Required | 


#### Context Output

| **Path** | **Type** | **Description** |
| --- | --- | --- |
| PagerDuty.Event.Status | string | Status of the action on the event | 
| PagerDuty.Event.incident_key | string | Incident key | 


#### Command Example
```!PagerDuty-resolve-event incident_key=somekey serviceKey=servicekey```

#### Context Example
```json
{
    "Event": {
        "ID": "somekey"
    },
    "PagerDuty": {
        "Event": {
            "Message": "Event processed",
            "Status": "success",
            "incident_key": "somekey"
        }
    }
}
```

#### Human Readable Output

>### Resolve Event
>|Incident key|Message|Status|
>|---|---|---|
>| somekey | Event processed | success |


### PagerDuty-acknowledge-event
***
Acknowledges an existing event in PagerDuty


#### Base Command

`PagerDuty-acknowledge-event`
#### Input

| **Argument Name** | **Description** | **Required** |
| --- | --- | --- |
| incident_key | Incident key. | Required | 
| serviceKey | Service key for the integration. | Required | 


#### Context Output

| **Path** | **Type** | **Description** |
| --- | --- | --- |
| PagerDuty.Event.Status | string | Status of the action on the event | 
| PagerDuty.Event.incident_key | string | Incident key | 


#### Command Example
```!PagerDuty-acknowledge-event incident_key=somekey serviceKey=servicekey```

#### Context Example
```json
{
    "Event": {
        "ID": "8e42eeb6391a4a2abeda5d12e09bddec"
    },
    "PagerDuty": {
        "Event": {
            "Message": "Event processed",
            "Status": "success",
            "incident_key": "somekey"
        }
    }
}
```

#### Human Readable Output

>### Acknowledge Event
>|Incident key|Message|Status|
>|---|---|---|
>| somekey | Event processed | success |


### PagerDuty-get-incident-data
***
Get data about a incident from PagerDuty


#### Base Command

`PagerDuty-get-incident-data`
#### Input

| **Argument Name** | **Description** | **Required** |
| --- | --- | --- |
| incident_id | ID of the incident to get information for. | Required | 


#### Context Output

| **Path** | **Type** | **Description** |
| --- | --- | --- |
| PagerDuty.Incidents.ID | string | Incident ID | 
| PagerDuty.Incidents.Title | string | The title of the incident | 
| PagerDuty.Incidents.Status | string | Incident Status | 
| PagerDuty.Incidents.created_at | date | Time in which the incident was created | 
| PagerDuty.Incidents.urgency | string | Incident Urgency | 
| PagerDuty.Incidents.assignee | string | The assignee of the incident  | 
| PagerDuty.Incidents.service_id | string | The id of the impacted service | 
| PagerDuty.Incidents.service_name | string | The name of the impacted service | 
| PagerDuty.Incidents.escalation_policy | string | The escalation policy | 
| PagerDuty.Incidents.last_status_change_at | date | Time in which the last status change occurred | 
| PagerDuty.Incidents.last_status_change_by | string | Name of the user who done the last status change | 
| PagerDuty.Incidents.number_of_escalations | number | Number of escalations that took place | 
| PagerDuty.Incidents.resolved_by | string | Name of the User who resolved the incident | 
| PagerDuty.Incidents.resolve_reason | string | The reason for resolving the issue | 
| PagerDuty.Incidents.Description | string | The Description of the incident | 
| PagerDuty.Incidents.teams.ID | string | The ID of the team assigned for the incident. | 
| PagerDuty.Incidents.teams.ID | string | The name of the team assigned for the incident. | 
| PagerDuty.Incidents.assignment.time | date | The time of the assignment to the incident | 
| PagerDuty.Incidents.assignment.assignee | string | The name of the assignee to the incident | 
| PagerDuty.Incidents.assignment.assigneeId | string | The ID of the assignee to the incident | 
| PagerDuty.Incidents.acknowledgement.time | date | The time of the acknowledgement to the incident | 
| PagerDuty.Incidents.acknowledgement.acknowledger | string | The name of the acknowledger to the incident | 
| PagerDuty.Incidents.acknowledgement.acknowledgerId     | string | The ID of the acknowledger to the incident |
| PagerDuty.Incidents.incident_key | String | The incident's de-duplication key | 


#### Command Example
```!PagerDuty-get-incident-data incident_id=someid```

#### Context Example
```json
{
    "PagerDuty": {
        "Incidents": {
            "Description": "",
            "ID": "someid",
            "Status": "acknowledged",
            "Title": "[#281] my new event",
            "acknowledgement": {
                "acknowledgerId": "ABC123",
                "acknowledger": "someone",
                "time": "2021-03-10T09:31:48Z"
            },
            "assignee": null,
            "assignment": {
                "assignee": "someone",
                "assigneeId": "ABC123",
                "time": "2021-03-10T09:31:48Z"
            },
            "created_at": "2021-03-10T09:31:48Z",
            "escalation_policy": "Default",
            "incident_key": "somekey",
            "last_status_change_at": "2021-03-10T10:00:50Z",
            "last_status_change_by": "API Service",
            "number_of_escalations": null,
            "resolve_reason": "",
            "resolved_by": null,
            "service_id": "someid",
            "service_name": "API Service",
            "teams": [],
            "urgency": "high"
        }
    }
}
```

#### Human Readable Output

>### PagerDuty Incident
>|ID|Title|Status|Created On|Urgency|Html Url|Incident key|Service ID|Service Name|Escalation Policy|Last Status Change On|Last Status Change By|Resolved By User|
>|---|---|---|---|---|---|---|---|---|---|---|---|---|
>| someid | [#281] my new event | acknowledged | 2021-03-10T09:31:48Z | high | https://demisto.pagerduty.com/incidents/someid | 8e42eeb6391a4a2abeda5d12e09bddec | someid | API Service | Default | 2021-03-10T10:00:50Z | API Service | - |


### PagerDuty-get-service-keys
***
Get Service keys for each of the services configured in the PagerDuty instance


#### Base Command

`PagerDuty-get-service-keys`
#### Input

There are no input arguments for this command.

#### Context Output

| **Path** | **Type** | **Description** |
| --- | --- | --- |
| PagerDuty.Service.ID | string | The ID of the service connected to PagerDuty | 
| PagerDuty.Service.Name | string | The name of the service connected to PagerDuty | 
| PagerDuty.Service.Status | string | The status of the service connected to PagerDuty | 
| PagerDuty.Service.CreatedAt | date | The date in which the service connected to PagerDuty was created | 
| PagerDuty.Service.Integration.Name | string | The name of the integration used with the service | 
| PagerDuty.Service.Integration.Vendor | string | The name of the vendor for the integration used with the service.\(A value of 'Missing Vendor information' will appear once no information could be found\) | 
| PagerDuty.Service.Integration.Key | string | The key used to control events with the integration | 


#### Command Example
```!PagerDuty-get-service-keys```

#### Context Example
```json
{
    "PagerDuty": {
        "Service": [
            {
                "CreatedAt": "2016-03-20T14:00:55+02:00",
                "ID": "someid",
                "Integration": [
                    {
                        "Key": "somekey",
                        "Name": "API Service",
                        "Vendor": "Missing Vendor information"
                    }
                ],
                "Name": "API Service",
                "Status": "critical"
            }
        ]
    }
}
```

#### Human Readable Output
>### Service List
>|ID|Name|Status|Created At|Integration|
>|---|---|---|---|---|
>| someid | API Service | critical | 2016-03-20T14:00:55+02:00 | Name: API Service, Vendor: Missing Vendor information, Key: somekey<br/> |

### PagerDuty-add-responders
***
Add responders to an incident

#### Base Command

`PagerDuty-add-responders`
#### Input
| **Argument Name** | **Description**                                                                  | **Required** |
| --- |----------------------------------------------------------------------------------| --- |
| incident_id | PagerDuty Incident ID to add responders to                                   | Required | 
| requestor_id | UserID sending the request (if blank, uses the default for the integration) | Required | 
| message | Message to send to responders                                                    | Optional | 
| user_requests | Comma separated list of User IDs to request response from                  | Optional | 
| escalation_policy_requests | Comma separated list of Escalation Policy IDs to request response from           | Optional | 


#### Command Example
```!PagerDuty-add-responders incident_id=PXP12GZ UserRequests=P09TT3C,PAIXXX  Message="Please join zoom meeting" ```

#### Context Output

| **Path** | **Type** | **Description**       |
| --- | --- |-----------------------|
| PagerDuty.ResponderRequests.ResponderID | string | ID of the Responder   | 
| PagerDuty.ResponderRequests.ResponderName | string | Name of the Responder | 

#### Context Example
```json
{
<<<<<<< HEAD
    "PagerDuty": {
=======
    "PagerDuty": 
>>>>>>> 566f7a55
    {
        "ResponderRequests": [
            {
                "ID": "P09TT3C",
                "IncidentID": "PXP12GZ",
                "IncidentSummary": "[#31028] Test Incident for Demisto Integration - No Action",
                "Message": "Please help with issue - join bridge at +1(234)-567-8910",
                "RequesterID": "P09TT3C",
                "ResponderName": "John Doe",
                "ResponderType": "user_reference",
                "Type": "user"
            },
            {
                "ID": "PAIXXX",
                "IncidentID": "PXP12GZ",
                "IncidentSummary": "[#31028] Test Incident for Demisto Integration - No Action",
                "Message": "Please help with issue - join bridge at +1(234)-567-8910",
                "RequesterID": "P09TT3C",
                "ResponderName": "Jane Doe",
                "ResponderType": "user_reference",
                "Type": "user"
            }
        ]
    }
}
<<<<<<< HEAD
```
=======
```


### PagerDuty-run-response-play
***
Run a specified response play on a given incident.

Response Plays are a package of Incident Actions that can be applied during an Incident's life cycle.


#### Base Command

`PagerDuty-run-response-play`
#### Input
| **Argument Name** | **Description**                                                                   | **Required** |
| --- |-----------------------------------------------------------------------------------|--------------|
| incident_id | PagerDuty Incident ID targeted to run the response play                           |  Required    | 
| from_email | The email address of a valid user associated with the account making the request. | Required     | 
| response_play_uuid | The response play ID of the response play associated with the request.            | required     | 


#### Command Example
```!PagerDuty-run-response-play incident_id="Q107XAAAAMBBR" from_email="john.doe@example.com" response_play_uuid="111111-88bb-bb37-181d-11111111110dewsq"```


>#### Human Readable Output
>Response play successfully run to the incident Q107XAAAAMBBR by john.doe@example.com
>>>>>>> 566f7a55
<|MERGE_RESOLUTION|>--- conflicted
+++ resolved
@@ -37,12 +37,8 @@
 9. [Acknowledge an event: PagerDuty-acknowledge-event](#pagerduty-acknowledge-event)
 10. [Get incident information: PagerDuty-get-incident-data](#pagerduty-get-incident-data)
 11. [Get service keys for each configured service: PagerDuty-get-service-keys](#pagerduty-get-service-keys)
-<<<<<<< HEAD
-12. [Add responder to an incident: PagerDuty-get-service-keys](#pagerduty-add-responders)
-=======
 12. [Add responder to an incident: PagerDuty-add-responders](#pagerduty-add-responders)
 13. [Run response play to an incident: PagerDuty-run-response-play](#pagerduty-run-response-play)
->>>>>>> 566f7a55
 
 ### PagerDuty-get-all-schedules
 ***
@@ -828,11 +824,7 @@
 #### Context Example
 ```json
 {
-<<<<<<< HEAD
-    "PagerDuty": {
-=======
     "PagerDuty": 
->>>>>>> 566f7a55
     {
         "ResponderRequests": [
             {
@@ -858,9 +850,6 @@
         ]
     }
 }
-<<<<<<< HEAD
-```
-=======
 ```
 
 
@@ -887,5 +876,4 @@
 
 
 >#### Human Readable Output
->Response play successfully run to the incident Q107XAAAAMBBR by john.doe@example.com
->>>>>>> 566f7a55
+>Response play successfully run to the incident Q107XAAAAMBBR by john.doe@example.com