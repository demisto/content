# -*- coding: utf-8 -*-
from CommonServerPython import *


def load_mock_response(file_name):
    """
    Load mock file that simulates an API response.

    Args:
        file_name (str): Name of the mock response JSON file to return.

    Returns:
        str: Mock file content.

    """
    with open('test_data/' + file_name, mode='r') as f:
        return json.loads(f.read())


def test_get_incidents(requests_mock, mocker):
    """
    Given:
        - An incident with non-ascii character in its documentation

    When:
        - Running get incidents command

    Then:
        - Ensure command run without failing on UnicodeError
        - Verify the non-ascii character appears in the human readable output as expected
    """
    mocker.patch.object(
        demisto,
        'params',
        return_value={
            'APIKey': 'API_KEY',
            'ServiceKey': 'SERVICE_KEY',
            'FetchInterval': 'FETCH_INTERVAL',
            'DefaultRequestor': 'DefaultRequestor'
        }
    )
    from PagerDuty import get_incidents_command
    requests_mock.get(
        'https://api.pagerduty.com/incidents?include%5B%5D=assignees&statuses%5B%5D=triggered&statuses%5B%5D'
        '=acknowledged&include%5B%5D=first_trigger_log_entries&include%5B%5D=assignments&time_zone=UTC',
        json={
            'incidents': [{
                'first_trigger_log_entry': {
                    'channel': {
                        'details': {
                            'Documentation': '•'
                        }
                    }
                }
            }]
        }
    )
    res = get_incidents_command()
    assert '| Documentation: • |' in res['HumanReadable']


def test_add_responders(requests_mock, mocker):
    """
<<<<<<< HEAD
    Test sending request to a responder
=======
    Given:
        - a responder request.

    When:
        - Running PagerDuty-add-responders command.

    Then:
        - Ensure command returns the correct output.
>>>>>>> 566f7a55
    """
    mocker.patch.object(
        demisto,
        'params',
        return_value={
            'APIKey': 'API_KEY',
            'ServiceKey': 'SERVICE_KEY',
            'FetchInterval': 'FETCH_INTERVAL',
            'DefaultRequestor': 'P09TT3C'
        }
    )
    mocker.patch.object(
        demisto,
        'args',
        return_value={
            "incident_id": "PXP12GZ",
            "message": "Please help with issue - join bridge at +1(234)-567-8910",
            "user_requests": "P09TT3C,PAIXXX"
        }
    )
    requests_mock.post(
        'https://api.pagerduty.com/incidents/PXP12GZ/responder_requests',
        json=load_mock_response('responder_requests.json').get('specific_users')
    )

    from PagerDuty import add_responders_to_incident
    res = add_responders_to_incident(**demisto.args())
    expected_users_requested = ','.join([x.get("ID") for x in res.outputs])
    assert demisto.args().get('incident_id') == res.outputs[0].get('IncidentID')
    assert demisto.args().get('message') == res.outputs[0].get('Message')
    assert demisto.params().get('DefaultRequestor') == res.outputs[1].get('RequesterID')
    assert demisto.args().get('user_requests') == expected_users_requested


def test_add_responders_default(requests_mock, mocker):
    """
<<<<<<< HEAD
    Test sending request to a responder without specifying responders
=======
    Given:
        - a responder request without specifying responders.

    When:
        - Running add_responders_to_incident function.

    Then:
        - Ensure the function returns the correct output.
>>>>>>> 566f7a55
    """
    mocker.patch.object(
        demisto,
        'params',
        return_value={
            'APIKey': 'API_KEY',
            'ServiceKey': 'SERVICE_KEY',
            'FetchInterval': 'FETCH_INTERVAL',
            'DefaultRequestor': 'P09TT3C'
        }
    )
    mocker.patch.object(
        demisto,
        'args',
        return_value={
            "incident_id": "PXP12GZ",
            "message": "Please help with issue - join bridge at +1(234)-567-8910"
        }
    )
    requests_mock.post(
        'https://api.pagerduty.com/incidents/PXP12GZ/responder_requests',
        json=load_mock_response('responder_requests.json').get('default_user')
    )

    from PagerDuty import add_responders_to_incident
    res = add_responders_to_incident(**demisto.args())
    expected_users_requested = ','.join([x.get("ID") for x in res.outputs])
    assert demisto.args().get('incident_id') == res.outputs[0].get('IncidentID')
    assert demisto.args().get('message') == res.outputs[0].get('Message')
    assert demisto.params().get('DefaultRequestor') == res.outputs[0].get('RequesterID')
    assert demisto.params().get('DefaultRequestor') == expected_users_requested


def test_play_response_play(requests_mock, mocker):
    """
<<<<<<< HEAD
    Test sending request to a responder without specifying responders
=======
    Given:
        - a responder request without specifying responders.

    When:
        - Running PagerDuty-run-response-play function.

    Then:
        - Ensure the function returns a valid status.
>>>>>>> 566f7a55
    """
    mocker.patch.object(
        demisto,
        'params',
        return_value={
            'APIKey': 'API_KEY',
            'ServiceKey': 'SERVICE_KEY',
            'FetchInterval': 'FETCH_INTERVAL',
            'DefaultRequestor': 'P09TT3C'
        }
    )
    mocker.patch.object(
        demisto,
        'args',
        return_value={
            "incident_id": "PXP12GZ",
            "from_email": "john.doe@example.com",
            "response_play_uuid": "response_play_id",
        }
    )
    requests_mock.post(
        'https://api.pagerduty.com/response_plays/response_play_id/run',
        json={"status": "ok"}
    )

    from PagerDuty import run_response_play
    res = run_response_play(**demisto.args())

<<<<<<< HEAD
    assert res.raw_response == {"status": "ok"}


def test_get_users_on_call(requests_mock, mocker):
    """
    Test sending request to get user oncall based on schedule ID without specifying responders
    """
    mocker.patch.object(
        demisto,
        'params',
        return_value={
            'APIKey': 'API_KEY',
            'ServiceKey': 'SERVICE_KEY',
            'FetchInterval': 'FETCH_INTERVAL',
            'DefaultRequestor': 'P09TT3C'
        }
    )
    mocker.patch.object(
        demisto,
        'args',
        return_value={
            "scheduleID": "PI7DH85",
        }
    )
    requests_mock.get(
        'https://api.pagerduty.com/schedules/PI7DH85/users',
        json=load_mock_response('schedules.json')
    )
    from PagerDuty import get_on_call_users_command
    res = get_on_call_users_command(**demisto.args())
    assert demisto.args().get('scheduleID') == res.outputs[0].get('ScheduleID')


def test_get_users_on_call_now(requests_mock, mocker):
    """
    Test sending request to get user oncall based on schedule ID without specifying responders
    """
    mocker.patch.object(
        demisto,
        'params',
        return_value={
            'APIKey': 'API_KEY',
            'ServiceKey': 'SERVICE_KEY',
            'FetchInterval': 'FETCH_INTERVAL',
            'DefaultRequestor': 'P09TT3C'
        }
    )
    mocker.patch.object(
        demisto,
        'args',
        return_value={
            "schedule_ids": "PI7DH85,PA7DH85",
        }
    )
    requests_mock.get(
        'https://api.pagerduty.com/oncalls',
        json=load_mock_response('oncalls.json')
    )
    from PagerDuty import get_on_call_now_users_command
    res = get_on_call_now_users_command(**demisto.args())
    assert res.outputs[0].get('ScheduleID') in demisto.args().get('schedule_ids')
=======
    assert res.raw_response == {"status": "ok"}
>>>>>>> 566f7a55
<|MERGE_RESOLUTION|>--- conflicted
+++ resolved
@@ -61,9 +61,6 @@
 
 def test_add_responders(requests_mock, mocker):
     """
-<<<<<<< HEAD
-    Test sending request to a responder
-=======
     Given:
         - a responder request.
 
@@ -72,7 +69,6 @@
 
     Then:
         - Ensure command returns the correct output.
->>>>>>> 566f7a55
     """
     mocker.patch.object(
         demisto,
@@ -109,18 +105,7 @@
 
 def test_add_responders_default(requests_mock, mocker):
     """
-<<<<<<< HEAD
     Test sending request to a responder without specifying responders
-=======
-    Given:
-        - a responder request without specifying responders.
-
-    When:
-        - Running add_responders_to_incident function.
-
-    Then:
-        - Ensure the function returns the correct output.
->>>>>>> 566f7a55
     """
     mocker.patch.object(
         demisto,
@@ -156,18 +141,7 @@
 
 def test_play_response_play(requests_mock, mocker):
     """
-<<<<<<< HEAD
     Test sending request to a responder without specifying responders
-=======
-    Given:
-        - a responder request without specifying responders.
-
-    When:
-        - Running PagerDuty-run-response-play function.
-
-    Then:
-        - Ensure the function returns a valid status.
->>>>>>> 566f7a55
     """
     mocker.patch.object(
         demisto,
@@ -196,7 +170,6 @@
     from PagerDuty import run_response_play
     res = run_response_play(**demisto.args())
 
-<<<<<<< HEAD
     assert res.raw_response == {"status": "ok"}
 
 
@@ -257,7 +230,4 @@
     )
     from PagerDuty import get_on_call_now_users_command
     res = get_on_call_now_users_command(**demisto.args())
-    assert res.outputs[0].get('ScheduleID') in demisto.args().get('schedule_ids')
-=======
-    assert res.raw_response == {"status": "ok"}
->>>>>>> 566f7a55
+    assert res.outputs[0].get('ScheduleID') in demisto.args().get('schedule_ids')