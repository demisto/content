category: Messaging and Conferencing
commonfields:
  id: PagerDuty v2
  version: -1
configuration:
- display: API Key
  name: APIKey
  type: 4
  hidden: true
- displaypassword: API Key
  name: credentials_api_key
  hiddenusername: true
  type: 9
- display: Service Key (for triggering, acknowledging and resolving events only)
  name: ServiceKey
  type: 0
- display: Trust any certificate (not secure)
  name: insecure
  type: 8
- display: Use system proxy settings
  name: proxy
  type: 8
- display: Fetch incidents
  name: isFetch
  type: 8
- display: Incident type
  name: incidentType
  type: 13
- defaultvalue: '1'
  display: Initial Fetch Interval(In minutes, used only for first fetch or after Reset last run)
  name: FetchInterval
  type: 0
- display: Default requestor ID for adding people to incidents
  name: DefaultRequestor
  type: 0
description: Alert and notify users using PagerDuty
display: PagerDuty v2
name: PagerDuty v2
script:
  commands:
  - arguments:
    - description: Show only the schedules whose name matches the query
      name: query
    - description: The limit for the amount of schedules to receive(Default is 25, max value is 100)
      name: limit
    description: Receive all schedules from PagerDuty
    name: PagerDuty-get-all-schedules
    outputs:
    - contextPath: PagerDuty.Schedules.id
      description: The ID of the schedule
      type: string
    - contextPath: PagerDuty.Schedules.name
      description: The name of the schedule
      type: string
  - arguments:
    - default: true
      description: (default and mandatory) The unique identifier of the schedule
      name: scheduleID
      required: true
    - description: The start of the date range Using ISO 8601 Representation. E.g. !PagerDutyGetUsersOnCall since=2011-05-06T17:00Z
      name: since
    - description: The end of the date range
      name: until
    description: Returns the names and details of on call users at a certain time or by specific schedule
    name: PagerDuty-get-users-on-call
    outputs:
    - contextPath: PagerDutyUser.id
      description: User's ID
      type: string
    - contextPath: PagerDutyUser.Emails
      description: Email of user
      type: string
    - contextPath: PagerDutyUser.Username
      description: Username of person
      type: string
    - contextPath: PagerDutyUser.DisplayName
      description: Display name of person
      type: string
    - contextPath: PagerDutyUser.Role
      description: Display role of person
      type: string
    - contextPath: PagerDutyUser.TimeZone
      description: The time zone of the user
      type: string
  - arguments:
    - description: The limit for the amount of users to receive(Default is 25, max value is 100)
      name: limit
    - description: Filters the results, showing only on-call users for the specified escalation policy IDs.
      isArray: true
      name: escalation_policy_ids
    - description: Filters the results, showing only on-call users for the specified schedule IDs. If the value is null, permanent on-call user are included due to direct user escalation policy targets.
      isArray: true
      name: schedule_ids
    description: Returns the names and details of current on call personnel
    name: PagerDuty-get-users-on-call-now
    outputs:
    - contextPath: PagerDutyUser.ID
      description: User's ID
      type: string
    - contextPath: PagerDutyUser.Email
      description: Email of user
      type: string
    - contextPath: PagerDutyUser.Username
      description: Username of person
      type: string
    - contextPath: PagerDutyUser.DisplayName
      description: Display name of person
      type: string
    - contextPath: PagerDutyUser.Role
      description: Role of person
      type: string
    - contextPath: PagerDutyUser.TimeZone
      description: The time zone of the user
      type: string
  - arguments:
    - auto: PREDEFINED
      description: Returns only the incidents currently in the passed status(es). Valid status options are triggered,acknowledged, and resolved. (Default values are triggered,acknowledged)
      name: status
      predefined:
      - triggered
      - acknowledged
      - resolved
    - description: Beginning date and time. Using ISO 8601 Representation. E.g. PagerDutyIncidents since=2011-05-06T17:00Z (must be used with until argument)
      name: since
    - description: Used to specify both the field you wish to sort the results on, as well as the direction (ascending/descending) of the results.See more https://v2.developer.pagerduty.com/v2/page/api-reference#!/Incidents/get_incidents
      name: sortBy
    - description: Last date and time.  Using ISO 8601 Representation. E.g. PagerDutyIncidents until=2016-05-06T13:00Z
      name: until
    - description: Incident de-duplication key. E.g. 8e42eeb6391a4a2abeda5d12e09bddec
      name: incident_key
    description: Shows incidents in PagerDuty. Default status parameters are triggered,acknowledged
    name: PagerDuty-incidents
    outputs:
    - contextPath: PagerDuty.Incidents.ID
      description: Incident ID
      type: string
    - contextPath: PagerDuty.Incidents.Title
      description: The title of the incident
      type: string
    - contextPath: PagerDuty.Incidents.Status
      description: Incident Status
      type: string
    - contextPath: PagerDuty.Incidents.created_at
      description: Time in which the incident was created
      type: date
    - contextPath: PagerDuty.Incidents.urgency
      description: Incident Urgency
      type: string
    - contextPath: PagerDuty.Incidents.assignee
      description: 'The assignee of the incident '
      type: string
    - contextPath: PagerDuty.Incidents.service_id
      description: The id of the impacted service
      type: string
    - contextPath: PagerDuty.Incidents.service_name
      description: The name of the impacted service
      type: string
    - contextPath: PagerDuty.Incidents.escalation_policy
      description: The escalation policy
      type: string
    - contextPath: PagerDuty.Incidents.last_status_change_at
      description: Time in which the last status change occurred
      type: date
    - contextPath: PagerDuty.Incidents.last_status_change_by
      description: Name of the user who done the last status change
      type: string
    - contextPath: PagerDuty.Incidents.number_of_escalations
      description: Number of escalations that took place
      type: number
    - contextPath: PagerDuty.Incidents.resolved_by
      description: Name of the User who resolved the incident
      type: string
    - contextPath: PagerDuty.Incidents.resolve_reason
      description: The reason for resolving the issue
      type: string
    - contextPath: PagerDuty.Incidents.Description
      description: The Description of the incident
      type: string
    - contextPath: PagerDuty.Incidents.teams.ID
      description: The ID of the team assigned for the incident.
      type: string
    - contextPath: PagerDuty.Incidents.teams.ID
      description: The name of the team assigned for the incident.
      type: string
    - contextPath: PagerDuty.Incidents.assignment.time
      description: The time of the assignment to the incident
      type: date
    - contextPath: PagerDuty.Incidents.assignment.assignee
      description: The name of the assignee to the incident
      type: string
    - contextPath: PagerDuty.Incidents.assignment.assigneeId
      description: The ID of the assignee to the incident
      type: string
    - contextPath: PagerDuty.Incidents.acknowledgement.time
      description: The time of the acknowledgement to the incident
      type: date
    - contextPath: PagerDuty.Incidents.acknowledgement.acknowledger
      description: The name of the acknowledger to the incident
      type: string
    - contextPath: PagerDuty.Incidents.acknowledgement.acknowledgerId
      description: The ID of the acknowledger to the incident
      type: string
    - contextPath: PagerDuty.Incidents.incident_key
      description: The incident's de-duplication key
      type: String
  - arguments:
    - description: Specific human-readable unique identifier, such as a hostname, for the system having the problem.
      name: source
      required: true
    - description: "\t A high-level, text summary message of the event. Will be used to construct an alert's description."
      name: summary
      required: true
    - auto: PREDEFINED
      description: The severity of the event
      name: severity
      predefined:
      - critical
      - error
      - warning
      - info
      required: true
    - auto: PREDEFINED
      description: The action to be executed
      name: action
      predefined:
      - trigger
      - acknowledge
      - resolve
      required: true
    - description: A short description of the problem
      name: description
    - description: 'A cluster or grouping of sources. For example, sources “prod-datapipe-02” and “prod-datapipe-03” might both be part of “prod-datapipe”. Example: "prod-datapipe" "www"'
      name: group
    - description: 'The class/type of the event. Example: "High CPU" "Latency"'
      name: event_class
    - description: 'The part or component of the affected system that is broken. Example: "keepalive" "webping"'
      name: component
    - description: Incident key, used to acknowledge/resolve specific event
      name: incident_key
    - description: Service key for the integration
      name: serviceKey
    description: Creates a new event/incident in PagerDuty(In order to use this command you have to enter the Service Key in the integration settings)
    name: PagerDuty-submit-event
    outputs:
    - contextPath: PagerDuty.Event.Status
      description: Status of the action on the event
      type: string
    - contextPath: PagerDuty.Event.incident_key
      description: Incident key
      type: string
  - arguments:
    - description: 'ID of the wanted user '
      name: UserID
      required: true
    description: Get the contact methods of a given user
    name: PagerDuty-get-contact-methods
    outputs:
    - contextPath: PagerDuty.Contact_methods.phone
      description: The phone number of the user
      type: string
    - contextPath: PagerDuty.Contact_methods.id
      description: ID of the contact method
      type: string
    - contextPath: PagerDuty.Contact_methods.type
      description: The type of the current contact method
      type: string
    - contextPath: PagerDuty.Contact_methods.email
      description: The email of the user
      type: string
  - arguments:
    - description: ID of the wanted user
      name: UserID
      required: true
    description: Get the users notification rules
    name: PagerDuty-get-users-notification
    outputs:
    - contextPath: PagerDuty.Notification_rules.start_delay_in_minutes
      description: The delay time for notifying the user
      type: string
    - contextPath: PagerDuty.Notification_rules.urgency
      description: The urgency of the notification
      type: string
    - contextPath: PagerDuty.Notification_rules.id
      description: The id of the notification rule
      type: string
  - arguments:
    - description: Incident key
      name: incident_key
      required: true
    - description: Service key for the integration
      name: serviceKey
    description: Resolves an existing event in PagerDuty
    name: PagerDuty-resolve-event
    outputs:
    - contextPath: PagerDuty.Event.Status
      description: Status of the action on the event
      type: string
    - contextPath: PagerDuty.Event.incident_key
      description: Incident key
      type: string
  - arguments:
    - description: Incident key
      name: incident_key
      required: true
    - description: Service key for the integration
      name: serviceKey
    description: Acknowledges an existing event in PagerDuty
    name: PagerDuty-acknowledge-event
    outputs:
    - contextPath: PagerDuty.Event.Status
      description: Status of the action on the event
      type: string
    - contextPath: PagerDuty.Event.incident_key
      description: Incident key
      type: string
  - arguments:
    - description: ID of the incident to get information for.
      name: incident_id
      required: true
    description: Get data about a incident from PagerDuty
    name: PagerDuty-get-incident-data
    outputs:
    - contextPath: PagerDuty.Incidents.ID
      description: Incident ID
      type: string
    - contextPath: PagerDuty.Incidents.Title
      description: The title of the incident
      type: string
    - contextPath: PagerDuty.Incidents.Status
      description: Incident Status
      type: string
    - contextPath: PagerDuty.Incidents.created_at
      description: Time in which the incident was created
      type: date
    - contextPath: PagerDuty.Incidents.urgency
      description: Incident Urgency
      type: string
    - contextPath: PagerDuty.Incidents.assignee
      description: The assignee of the incident
      type: string
    - contextPath: PagerDuty.Incidents.service_id
      description: The id of the impacted service
      type: string
    - contextPath: PagerDuty.Incidents.service_name
      description: The name of the impacted service
      type: string
    - contextPath: PagerDuty.Incidents.escalation_policy
      description: The escalation policy
      type: string
    - contextPath: PagerDuty.Incidents.last_status_change_at
      description: Time in which the last status change occurred
      type: date
    - contextPath: PagerDuty.Incidents.last_status_change_by
      description: Name of the user who done the last status change
      type: string
    - contextPath: PagerDuty.Incidents.number_of_escalations
      description: Number of escalations that took place
      type: number
    - contextPath: PagerDuty.Incidents.resolved_by
      description: Name of the User who resolved the incident
      type: string
    - contextPath: PagerDuty.Incidents.resolve_reason
      description: The reason for resolving the issue
      type: string
    - contextPath: PagerDuty.Incidents.Description
      description: The Description of the incident
      type: string
    - contextPath: PagerDuty.Incidents.teams.ID
      description: The ID of the team assigned for the incident.
      type: string
    - contextPath: PagerDuty.Incidents.teams.ID
      description: The name of the team assigned for the incident.
      type: string
    - contextPath: PagerDuty.Incidents.assignment.time
      description: The time of the assignment to the incident
      type: date
    - contextPath: PagerDuty.Incidents.assignment.assignee
      description: The name of the assignee to the incident
      type: string
    - contextPath: PagerDuty.Incidents.assignment.assigneeId
      description: The ID of the assignee to the incident
      type: string
    - contextPath: PagerDuty.Incidents.acknowledgement.time
      description: The time of the acknowledgement to the incident
      type: date
    - contextPath: PagerDuty.Incidents.acknowledgement.acknowledger
      description: The name of the acknowledger to the incident
      type: string
    - contextPath: PagerDuty.Incidents.acknowledgement.acknowledgerId
      description: The ID of the acknowledger to the incident
      type: string
    - contextPath: PagerDuty.Incidents.incident_key
      description: The incident's de-duplication key
      type: String
  - description: Get Service keys for each of the services configured in the PagerDuty instance
    name: PagerDuty-get-service-keys
    outputs:
    - contextPath: PagerDuty.Service.ID
      description: The ID of the service connected to PagerDuty
      type: string
    - contextPath: PagerDuty.Service.Name
      description: The name of the service connected to PagerDuty
      type: string
    - contextPath: PagerDuty.Service.Status
      description: The status of the service connected to PagerDuty
      type: string
    - contextPath: PagerDuty.Service.CreatedAt
      description: The date in which the service connected to PagerDuty was created
      type: date
    - contextPath: PagerDuty.Service.Integration.Name
      description: The name of the integration used with the service
      type: string
    - contextPath: PagerDuty.Service.Integration.Vendor
      description: The name of the vendor for the integration used with the service.(A value of 'Missing Vendor information' will appear once no information could be found)
      type: string
    - contextPath: PagerDuty.Service.Integration.Key
      description: The key used to control events with the integration
      type: string
  - arguments:
    - description: PagerDuty Incident ID to add responders to
      name: incident_id
      required: true
    - description: Message to send to responders
      name: message
      required: true
    - description: Comma separated list of User IDs to request response from
      name: user_requests
    - description: Comma separated list of Escalation Policy IDs to request response from
      name: escalation_policy_requests
    - description: UserID sending the request (if blank, uses the default for the integration)
      name: requestor_id
    description: Add responders to an incident
    name: PagerDuty-add-responders
    outputs:
    - contextPath: PagerDuty.ResponderRequests.ResponderID
      description: The User ID of the responder added
      type: String
    - contextPath: PagerDuty.ResponderRequests.ResponderName
      description: The name of the responder added
      type: String
  - arguments:
    - description: The PagerDuty Incident ID to run the play on
      name: incident_id
      required: true
    - description: User's email to trigger the response play from
      name: from_email
      required: true
    - description: The UUID of the response play to run
      name: response_play_uuid
      required: true
    name: PagerDuty-run-response-play
    description: Run a response play on PagerDuty (based on its UUID)
  isfetch: true
<<<<<<< HEAD
=======
  runonce: false
>>>>>>> 9ddafcfd
  script: '-'
  subtype: python3
  type: python
  dockerimage: demisto/python3:3.10.12.63474
tests:
- PagerDuty Test
fromversion: 5.0.0<|MERGE_RESOLUTION|>--- conflicted
+++ resolved
@@ -451,10 +451,7 @@
     name: PagerDuty-run-response-play
     description: Run a response play on PagerDuty (based on its UUID)
   isfetch: true
-<<<<<<< HEAD
-=======
   runonce: false
->>>>>>> 9ddafcfd
   script: '-'
   subtype: python3
   type: python
