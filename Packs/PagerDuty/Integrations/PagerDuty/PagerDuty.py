import demistomock as demisto
from CommonServerUserPython import *
from requests import HTTPError

from CommonServerPython import *


''' GLOBAL VARS '''
# PagerDuty API works only with secured communication.
USE_SSL = not demisto.params().get('insecure', False)

USE_PROXY = demisto.params().get('proxy', True)
API_KEY = demisto.params().get("credentials_api_key", {}).get('password') or demisto.params().get('APIKey')
SERVICE_KEY = demisto.params()['ServiceKey']
FETCH_INTERVAL = demisto.params()['FetchInterval']
DEFAULT_REQUESTOR = demisto.params().get('DefaultRequestor', '')

SERVER_URL = 'https://api.pagerduty.com/'
CREATE_EVENT_URL = 'https://events.pagerduty.com/v2/enqueue'

INCIDENT_API_LIMIT = 100

DEFAULT_HEADERS = {
    'Authorization': f'Token token={API_KEY}',
    'Accept': 'application/vnd.pagerduty+json;version=2',
}

'''HANDLE PROXY'''
if not USE_PROXY:
    del os.environ['HTTP_PROXY']
    del os.environ['HTTPS_PROXY']
    del os.environ['http_proxy']
    del os.environ['https_proxy']

'''PARAMS'''
UTC_PARAM = '&time_zone=UTC'
STATUSES = 'statuses%5B%5D'
INCLUDED_FIELDS = '&include%5B%5D=first_trigger_log_entries&include%5B%5D=assignments'

'''SUFFIX ENDPOINTS'''
GET_SCHEDULES_SUFFIX = 'schedules'
CREATE_INCIDENT_SUFFIX = 'incidents'
GET_INCIDENT_SUFFIX = 'incidents/'
GET_SERVICES_SUFFIX = 'services'
ON_CALL_BY_SCHEDULE_SUFFIX = 'schedules/{0}/users'
ON_CALLS_USERS_SUFFIX = 'oncalls?include%5B%5D=users'
USERS_NOTIFICATION_RULE = 'users/{0}/notification_rules'
GET_INCIDENTS_SUFFIX = 'incidents?include%5B%5D=assignees'
USERS_CONTACT_METHODS_SUFFIX = 'users/{0}/contact_methods'
RESPONDER_REQUESTS_SUFFIX = 'incidents/{0}/responder_requests'
RESPONSE_PLAY_SUFFIX = 'response_plays/{0}/run'

'''CONTACT_METHOD_TYPES'''
SMS_CONTACT_TYPE = 'sms_contact_method'
EMAIL_CONTACT_TYPE = 'email_contact_method'
PHONE_CONTACT_TYPE = 'phone_contact_method'
PUSH_CONTACT_TYPE = 'push_notification_contact_method'

CONTACT_METHODS_TO_HUMAN_READABLE = {
    '': 'Unknown',
    SMS_CONTACT_TYPE: 'SMS',
    PUSH_CONTACT_TYPE: 'Push',
    EMAIL_CONTACT_TYPE: 'Email',
    PHONE_CONTACT_TYPE: 'Phone'
}

'''TABLE NAMES'''
SERVICES = 'Service List'
SCHEDULES = 'All Schedules'
TRIGGER_EVENT = 'Trigger Event'
RESOLVE_EVENT = 'Resolve Event'
ACKNOWLEDGE_EVENT = 'Acknowledge Event'
USERS_ON_CALL = 'Users On Call'
INCIDENTS_LIST = 'PagerDuty Incidents'
INCIDENT = 'PagerDuty Incident'
CONTACT_METHODS = 'Contact Methods'
USERS_ON_CALL_NOW = 'Users On Call Now'
NOTIFICATION_RULES = 'User notification rules'

'''TABLE HEADERS'''
CONTACT_METHODS_HEADERS = ['ID', 'Type', 'Details']
SERVICES_HEADERS = ['ID', 'Name', 'Status', 'Created At', 'Integration']
NOTIFICATION_RULES_HEADERS = ['ID', 'Type', 'Urgency', 'Notification timeout(minutes)']
SCHEDULES_HEADERS = ['ID', 'Name', 'Today', 'Time Zone', 'Escalation Policy', 'Escalation Policy ID']
USERS_ON_CALL_NOW_HEADERS = ['ID', 'Schedule ID', 'Email', 'Name', 'Role', 'User Url', 'Time Zone']
INCIDENTS_HEADERS = ['ID', 'Title', 'Description', 'Status', 'Created On', 'Urgency', 'Html Url', 'Incident key',
                     'Assigned To User', 'Service ID', 'Service Name', 'Escalation Policy', 'Last Status Change On',
                     'Last Status Change By', 'Number Of Escalations', 'Resolved By User', 'Resolve Reason']

''' HELPER FUNCTIONS '''


def http_request(method: str, url: str, params_dict=None, data=None, json_data=None, additional_headers=None):  # pragma: no cover
    demisto.debug(f'running {method} request with url={url}\nparams={json.dumps(params_dict)}')
    headers = DEFAULT_HEADERS.copy()
    if not additional_headers:
        additional_headers = {}
    headers.update(additional_headers)
    try:
        res = requests.request(method,
                               url,
                               verify=USE_SSL,
                               params=params_dict,
                               headers=headers,
                               data=data,
                               json=json_data
                               )
        res.raise_for_status()

        return unicode_to_str_recur(res.json())

    except HTTPError as http_error:
        if hasattr(http_error, 'response') and hasattr(http_error.response, 'content'):
            exp_message = f"Error in API request {str(http_error.response.content)}"
        else:
            exp_message = f"Error in API request {str(http_error)}"
        raise Exception(exp_message) from http_error
    except Exception as e:
<<<<<<< HEAD
        demisto.debug(e)
=======
        demisto.debug(str(e))
>>>>>>> 9d6c5180
        raise


def translate_severity(sev: str) -> int:
    if sev.lower() == 'high':
        return 3
    elif sev.lower() == 'low':
        return 1
    return 0


def unicode_to_str_recur(obj):
    """Converts unicode elements of obj (incl. dictionary and list) to string recursively"""
    if IS_PY3:
        return obj
    if isinstance(obj, dict):
        obj = {unicode_to_str_recur(k): unicode_to_str_recur(v) for k, v in list(obj.items())}
    elif isinstance(obj, list):
        obj = list(map(unicode_to_str_recur, obj))
    elif isinstance(obj, str):
        obj = obj.encode('utf-8', 'ignore')
    return obj


def test_module():  # pragma: no cover
    get_on_call_now_users_command()
    demisto.results('ok')


def extract_on_call_user_data(users: list[dict], schedule_id=None) -> CommandResults:
    """Extract data about user from a given schedule."""
    outputs = []
    contexts = []
    for user in users:
        output = {}
        context = {}
        if schedule_id:
            output['Schedule ID'] = schedule_id
            context['ScheduleID'] = output['Schedule ID']

        output['ID'] = user.get('id')
        output['Name'] = user.get('name')
        output['Role'] = user.get('role')
        output['Email'] = user.get('email')
        output['Time Zone'] = user.get('time_zone')
        output['User Url'] = user.get('html_url')

        context['ID'] = output['ID']
        context['Role'] = output['Role']
        context['Email'] = output['Email']
        context['Username'] = output['Name']
        context['DisplayName'] = output['Name']
        context['TimeZone'] = output['Time Zone']

        outputs.append(output)
        contexts.append(context)

    return CommandResults(
        outputs_prefix='PagerDutyUser',
        outputs_key_field='ID',
        outputs=contexts,
        raw_response=users,
        readable_output=tableToMarkdown(USERS_ON_CALL, outputs, USERS_ON_CALL_NOW_HEADERS, removeNull=True),
    )


def extract_on_call_now_user_data(users_on_call_now: dict[str, Any]) -> CommandResults:
    """Extract the user data from the oncalls json."""
    outputs: list[dict] = []
    contexts: list[dict] = []
    oncalls: list[dict] = users_on_call_now.get('oncalls', [{}])

    for oncall in oncalls:
        output = {}
        context = {}

        data = oncall
        user: dict = data.get('user', {})
        schedule_id = (data.get('schedule') or {}).get('id')
        if schedule_id:
            output['Schedule ID'] = schedule_id
            context['ScheduleID'] = output['Schedule ID']
        output['ID'] = user.get('id')
        output['Name'] = user.get('name')
        output['Role'] = user.get('role')
        output['Email'] = user.get('email')
        output['User Url'] = user.get('html_url')
        output['Time Zone'] = user.get('time_zone')

        context['ID'] = output['ID']
        context['Role'] = output['Role']
        context['Email'] = output['Email']
        context['Username'] = output['Name']
        context['DisplayName'] = output['Name']
        context['TimeZone'] = output['Time Zone']

        escal_level = data.get('escalation_level', 1)
        outputs.insert(escal_level - 1, output)
        contexts.insert(escal_level - 1, context)

    return CommandResults(
        outputs_prefix='PagerDutyUser',
        outputs_key_field='ID',
        outputs=contexts,
        raw_response=users_on_call_now,
        readable_output=tableToMarkdown(USERS_ON_CALL_NOW, outputs, USERS_ON_CALL_NOW_HEADERS, removeNull=True),
    )


def parse_incident_data(incidents) -> tuple[list, list, list]:
    """Parse incident data to output,context format"""
    outputs = []
    contexts = []
    raw_response = []
    for _i, incident in enumerate(incidents):
        output = {}
        context = {}

        context['ID'] = output['ID'] = incident.get('id')
        context['Title'] = output['Title'] = incident.get('summary')
        output['Description'] = incident.get('first_trigger_log_entry', {}).get('channel', {}).get('details', '')
        context['Description'] = output['Description']
        context['Status'] = output['Status'] = incident.get('status')
        context['created_at'] = output['Created On'] = incident.get('created_at')
        context['urgency'] = output['Urgency'] = incident.get('urgency', '')
        output['Html Url'] = incident.get('html_url')
        context['incident_key'] = incident.get('incident_key')
        output['Incident key'] = incident.get('incident_key')

        if len(incident.get('assignments', [])) > 0:
            output['Assigned To User'] = incident['assignments'][0].get('assignee', {}).get('name')
        else:
            output['Assigned To User'] = '-'

        context['assignee'] = output['Assigned To User']

        context['service_id'] = output['Service ID'] = incident.get('service', {}).get('id')
        context['service_name'] = output['Service Name'] = incident.get('service', {}).get('summary')

        output['Escalation Policy'] = incident.get('escalation_policy', {}).get('summary')
        context['escalation_policy'] = output['Escalation Policy']

        context['last_status_change_at'] = output['Last Status Change On'] = incident.get('last_status_change_at')
        output['Last Status Change By'] = incident.get('last_status_change_by', {}).get('summary')
        context['last_status_change_by'] = output['Last Status Change By']

        context['number_of_escalations'] = output['Number Of Escalations'] = incident.get('number_of_escalations')

        if output['Status'] == 'resolved':
            output['Resolved By User'] = output['Last Status Change By']
        else:
            output['Resolved By User'] = '-'

        context['resolved_by'] = output['Assigned To User']
        context['resolve_reason'] = output['Resolve reason'] = incident.get('resolve_reason', '')

        context['teams'] = []
        for team in incident.get('teams', [{}]):
            team_id = team.get('id', '')
            team_name = team.get('summary', '')

            team_data = {
                "ID": team_id,
                "Name": team_name
            }

            context['teams'].append(team_data)

        assignment = incident.get('assignments', [{}, ])
        if len(assignment) > 0:
            context['assignment'] = {
                "time": assignment[0].get('at', ''),
                "assignee": assignment[0].get('assignee', {}).get('summary', ''),
                "assigneeId": assignment[0].get('assignee', {}).get('id', ''),
            }
        else:
            context['assignment'] = {}

        acknowledgements = incident.get('acknowledgements', [{}, ])
        if len(acknowledgements) > 0:
            context['acknowledgement'] = {
                "time": assignment[0].get('at', ''),
                "acknowledger": assignment[0].get('acknowledger', {}).get('summary', ''),
                "acknowledgerId": assignment[0].get('acknowledger', {}).get('id', ''),
            }
        else:
            context['acknowledgement'] = {}

        outputs.append(output)
        contexts.append(context)
        raw_response.append(incident)

    return outputs, contexts, raw_response


def extract_incidents_data(incidents: list[dict], table_name: str) -> dict:
    """Extract data about incidents."""
    outputs, contexts, _ = parse_incident_data(incidents)

    return {
        'Type': entryTypes['note'],
        'Contents': incidents,
        'ContentsFormat': formats['json'],
        'ReadableContentsFormat': formats['markdown'],
        'HumanReadable': tableToMarkdown(table_name, outputs, INCIDENTS_HEADERS, removeNull=True),
        'EntryContext': {
            'PagerDuty.Incidents(val.ID==obj.ID)': contexts
        }
    }


def extract_all_schedules_data(schedules: list[dict]) -> dict:
    """Extract the data about all the schedules."""
    outputs = []
    contexts = []
    for schedule in schedules:
        context: dict = {}
        data = schedule

        output = {
            'ID': data.get('id'),
            'Name': data.get('name'),
            'Time Zone': data.get('time_zone'),
            'Today': datetime.today().strftime('%Y-%m-%d'),
        }
        escalation_policies: list[dict] = data.get('escalation_policies', [{}])
        if escalation_policies:
            output['Escalation Policy ID'] = escalation_policies[0].get('id')
            output['Escalation Policy'] = escalation_policies[0].get('summary')

            context['escalation_policies'] = [{}, ]
            context['escalation_policies'][0]['name'] = output['Escalation Policy']
            context['escalation_policies'][0]['id'] = output['Escalation Policy ID']
        else:
            output['Escalation Policy'] = '-'
            output['Escalation Policy ID'] = '-'

        context['id'] = output['ID']
        context['name'] = output['Name']
        context['today'] = output['Today']
        context['time_zone'] = output['Time Zone']

        outputs.append(output)
        contexts.append(context)

    return {
        'Type': entryTypes['note'],
        'Contents': schedules,
        'ContentsFormat': formats['json'],
        'ReadableContentsFormat': formats['markdown'],
        'HumanReadable': tableToMarkdown(SCHEDULES, outputs, SCHEDULES_HEADERS),
        'EntryContext': {
            'PagerDuty.Schedules(val.id==obj.id)': contexts,
        }
    }


def create_new_incident(source, summary, severity, action, description='No description', group='',
                        event_class='', component='', incident_key=None, service_key=SERVICE_KEY) -> dict:
    """Create a new incident in the PagerDuty instance."""
    payload = {
        'routing_key': service_key,
        'event_action': action,
        'dedup_key': incident_key,
        'images': [],
        'links': [],
        'payload': {
            'summary': summary,
            'source': source,
            'severity': severity,
            'group': group,
            'class': event_class,
            'component': component,
            'custom_details': {
                'description': description
            }
        }
    }

    return http_request('POST', CREATE_EVENT_URL, data=json.dumps(payload))


def resolve_or_ack_incident(action, incident_key, service_key=SERVICE_KEY) -> dict:
    """Resolve or Acknowledge an incident in the PagerDuty instance."""
    payload = {
        'routing_key': service_key,
        'event_action': action,
        'dedup_key': incident_key
    }

    return http_request('POST', CREATE_EVENT_URL, data=json.dumps(payload))


def extract_new_event_data(table_name: str, response: dict) -> dict:
    """Extract the data from the response of creating a new command."""
    output = {
        'Status': response.get('status', ''),
        'Message': response.get('message', ''),
        'Incident key': response.get('dedup_key', ''),
    }
    context = {
        'Status': output['Status'],
        'Message': output['Message'],
        'incident_key': output['Incident key'],
    }
    return {
        'Type': entryTypes['note'],
        'Contents': response,
        'ContentsFormat': formats['json'],
        'ReadableContentsFormat': formats['markdown'],
        'HumanReadable': tableToMarkdown(table_name, output),
        'EntryContext': {
            'PagerDuty.Event(val.incident_key==obj.dedup_key)': context,
            'Event.ID(val.ID==obj.dedup_key)': context['incident_key']
        }
    }


def extract_users_contact_methods(user_contact_methods: dict) -> dict:
    """Extract all the contact methods of a given user."""
    outputs = []
    contexts = []
    contact_methods: list[dict] = user_contact_methods.get('contact_methods', [{}])
    for contact_method in contact_methods:
        output = {
            'ID': contact_method.get('id'),
            'Type': CONTACT_METHODS_TO_HUMAN_READABLE[contact_method.get('type', '')]
        }

        country_code = str(contact_method.get('country_code', ''))
        address = contact_method.get('address', '')
        output['Details'] = country_code + address

        outputs.append(output)

        del contact_method['address']
        if output['Type'] in ['SMS', 'Phone']:
            del contact_method['country_code']
            contact_method['phone'] = output['Details']
        else:
            contact_method['email'] = output['Details']

        contexts.append(contact_method)

    return {
        'Type': entryTypes['note'],
        'Contents': user_contact_methods,
        'ContentsFormat': formats['json'],
        'ReadableContentsFormat': formats['markdown'],
        'HumanReadable': tableToMarkdown(CONTACT_METHODS, outputs, CONTACT_METHODS_HEADERS),
        'EntryContext': {
            'PagerDuty.Contact_methods(val.id==obj.id)': contexts,
        }
    }


def extract_users_notification_role(user_notification_role: dict) -> dict:
    """Extract the notification role of a given user."""
    outputs = []
    notification_rules: list[dict] = user_notification_role.get('notification_rules', [{}])
    for notification_rule in notification_rules:
        output = {
            'ID': notification_rule.get('id'),
            'Type': notification_rule.get('type', ''),
            'Urgency': notification_rule.get('urgency'),
            'Notification timeout(minutes)': notification_rule.get('start_delay_in_minutes')}

        outputs.append(output)

    return {
        'Type': entryTypes['note'],
        'Contents': user_notification_role,
        'ContentsFormat': formats['json'],
        'ReadableContentsFormat': formats['markdown'],
        'HumanReadable': tableToMarkdown(NOTIFICATION_RULES, outputs, NOTIFICATION_RULES_HEADERS),
        'EntryContext': {
            'PagerDuty.Notification_rules(val.id==obj.id)': notification_rules,
        }
    }


def extract_responder_request(responder_request_response) -> CommandResults:
    """Extract the users that were requested to respond"""
    outputs = []
    responder_request = responder_request_response.get("responder_request")
    for request in responder_request.get("responder_request_targets", []):
        request = request.get("responder_request_target")
        output = {"Type": request.get("type"), "ID": request.get("id")}
        if output["Type"] == "user":
            responder_user = request.get("incidents_responders", [])[0].get("user")
        else:
            responder_user = [x.get("user") for x in request.get("incidents_responders", [])]
        output["ResponderType"] = responder_user.get("type")
        output["ResponderName"] = responder_user.get("summary")
        output["Message"] = responder_request.get("message")
        output["IncidentID"] = (responder_request.get("incident") or {}).get("id")
        output["RequesterID"] = responder_request.get("requester", {}).get("id")
        output["IncidentSummary"] = (responder_request.get("incident") or {}).get("summary")
        outputs.append(output)
    return CommandResults(
        outputs_prefix='PagerDuty.ResponderRequests',
        outputs_key_field='id',
        outputs=outputs,
        raw_response=outputs,
        readable_output=tableToMarkdown(CONTACT_METHODS, outputs, CONTACT_METHODS_HEADERS, removeNull=True)
    )


'''COMMANDS'''


def fetch_incidents():
    param_dict = {}
    now_time = datetime.utcnow()
    now = datetime.isoformat(now_time)
    lastRunObject = demisto.getLastRun()
    if lastRunObject:
        param_dict['since'] = lastRunObject['time']
    else:
        param_dict['since'] = datetime.isoformat(now_time - timedelta(minutes=int(FETCH_INTERVAL)))

    param_dict['until'] = now

    url = SERVER_URL + GET_INCIDENTS_SUFFIX + configure_status()
    res = http_request('GET', url, param_dict)
    _, parsed_incidents, raw_responses = parse_incident_data(res.get('incidents', []))

    incidents = []
    for incident, raw_response in zip(parsed_incidents, raw_responses):
        incidents.append({
            'name': incident['ID'] + ' - ' + incident['Title'],
            'occurred': incident['created_at'],
            'severity': translate_severity(incident['urgency']),
            'rawJSON': json.dumps(raw_response)
        })

    demisto.incidents(incidents)
    demisto.setLastRun({'time': now})


def configure_status(status='triggered,acknowledged') -> str:
    statuses = status.split(',')
    statuses_string = f"&{STATUSES}="
    statuses = statuses_string.join(statuses)
    status_request = f'&{STATUSES}={statuses}'

    status_request = status_request + INCLUDED_FIELDS + UTC_PARAM
    return status_request


def pagination_incidents(param_dict: dict, pagination_dict: dict, url: str) -> list[dict]:
    """
    Retrieves incident data through paginated requests.

    Args:
        param_dict (dict): A dictionary containing parameters for controlling pagination, including:
            - 'page': Current page number (optional).
            - 'page_size': Number of incidents per page (optional).
            - 'limit': Maximum number of incidents to retrieve (optional).
            - Additional parameters to include in the API request.

        url (str): The URL of the API endpoint for incident data.

    Returns:
        list[dict]: A list of dictionaries, where each dictionary represents an incident.

    Notes:
        This function supports pagination for efficient retrieval of large datasets. It calculates
        the appropriate 'limit' and 'offset' values based on the provided arguments.

    Examples:
        To retrieve incidents for the second page with a page size of 20:
        >>> pagination_incidents({'page': 2, 'page_size': 20}, 'https://api.example.com/incidents', {})

        To retrieve the first 50 incidents without explicit pagination:
        >>> pagination_incidents({'limit': 50}, 'https://api.example.com/incidents', {'status': 'open'})
    """
    def _get_page(**pagination_args) -> list[dict]:
        # param_dict must be before pagination_args for merging to work correctly
        return http_request('GET', url, param_dict | pagination_args).get("incidents", [{}])

    page: list = []

    page_number = arg_to_number(pagination_dict.get("page"))
    page_size = arg_to_number(pagination_dict.get("page_size"))

    if page_number is not None and page_size is not None:
        if page_size > INCIDENT_API_LIMIT:
            raise DemistoException(f"The max size for page is {INCIDENT_API_LIMIT}. Please provide a lower page size.")
        limit = page_size
        offset = (page_number - 1) * page_size

    else:
        limit = arg_to_number(pagination_dict.get("limit")) or 50
        offset = 0

        if limit > INCIDENT_API_LIMIT:
            for offset in range(0, limit - INCIDENT_API_LIMIT, INCIDENT_API_LIMIT):
                page += _get_page(
                    limit=INCIDENT_API_LIMIT,
                    offset=offset)

            # the remaining call can be less than OR equal the api_limit but not empty
            limit = limit % INCIDENT_API_LIMIT or INCIDENT_API_LIMIT
            offset += INCIDENT_API_LIMIT

    page += _get_page(
        limit=limit,
        offset=offset)

    return page


def get_incidents_command(args: dict[str, str]) -> dict:
    """Get incidents command."""
    param_dict: dict = {
        "since": args.get("since"),
        "until": args.get("until"),
        "sortBy": args.get("sortBy"),
        "incident_key": args.get("incident_key"),
        "user_ids[]": argToList(args.get("user_id")),
        "urgencies[]": args.get("urgencies"),
        "date_range": args.get("date_range")
    }
    pagination_args = {
        "page": arg_to_number(args.get("page")),
        "page_size": arg_to_number(args.get("page_size")),
        "limit": arg_to_number(args.get("limit", 50))
    }
    remove_nulls_from_dictionary(pagination_args)
    remove_nulls_from_dictionary(param_dict)

    url = SERVER_URL + GET_INCIDENTS_SUFFIX + configure_status(args.get("status", 'triggered,acknowledged'))
    incidents: list[dict] = pagination_incidents(param_dict, pagination_args, url)

    return extract_incidents_data(incidents, INCIDENTS_LIST)


def submit_event_command(source, summary, severity, action, description='No description', group='',
                         event_class='', component='', incident_key=None, serviceKey=SERVICE_KEY):
    """Create new event."""
    if serviceKey is None:
        raise Exception('You must enter a ServiceKey at the integration '
                        'parameters or in the command to process this action.')

    res = create_new_incident(source, summary, severity, action, description,
                              group, event_class, component, incident_key, serviceKey)
    return extract_new_event_data(TRIGGER_EVENT, res)


def get_all_schedules_command(query=None, limit=None) -> dict:
    """Get all the schedules."""
    param_dict = {}
    if query is not None:
        param_dict['query'] = query
    if limit is not None:
        param_dict['limit'] = limit

    url = SERVER_URL + GET_SCHEDULES_SUFFIX
    res = http_request('GET', url, param_dict)
    schedules = res.get('schedules', [{}])
    return extract_all_schedules_data(schedules)


def get_on_call_users_command(scheduleID: str, since=None, until=None) -> CommandResults:
    """Get the list of user on call in a from scheduleID"""
    param_dict = {}
    if since is not None:
        param_dict['since'] = since
    if until is not None:
        param_dict['until'] = until

    url = SERVER_URL + ON_CALL_BY_SCHEDULE_SUFFIX.format(scheduleID)
    users_on_call = http_request('GET', url, param_dict)
    return extract_on_call_user_data(users_on_call.get('users', [{}]), scheduleID)


def get_on_call_now_users_command(limit=None, escalation_policy_ids=None, schedule_ids=None) -> CommandResults:
    """Get the list of users that are on call now."""
    param_dict = {}
    if limit is not None:
        param_dict['limit'] = limit
    if escalation_policy_ids is not None:
        param_dict['escalation_policy_ids[]'] = argToList(escalation_policy_ids)
    if schedule_ids is not None:
        param_dict['schedule_ids[]'] = argToList(schedule_ids)

    url = SERVER_URL + ON_CALLS_USERS_SUFFIX
    users_on_call_now: dict = http_request('GET', url, param_dict)
    return extract_on_call_now_user_data(users_on_call_now)


def get_users_contact_methods_command(UserID: str):
    """Get the contact methods of a given user."""
    url = SERVER_URL + USERS_CONTACT_METHODS_SUFFIX.format(UserID)
    user_contact_methods = http_request('GET', url, {})
    return extract_users_contact_methods(user_contact_methods)


def get_users_notification_command(UserID) -> dict:
    """Get the notification rule of a given user"""
    url = SERVER_URL + USERS_NOTIFICATION_RULE.format(UserID)
    user_notification_role: dict = http_request('GET', url, {})
    return extract_users_notification_role(user_notification_role)


def resolve_event(incident_key=None, serviceKey=SERVICE_KEY) -> dict:
    if serviceKey is None:
        raise Exception('You must enter a ServiceKey at the integration '
                        'parameters or in the command to process this action.')

    action_response = resolve_or_ack_incident('resolve', incident_key, serviceKey)
    time.sleep(3)  # wait until the incident will update

    res = http_request('GET', SERVER_URL + GET_INCIDENTS_SUFFIX, {'incident_key': incident_key})
    _, contexts, _ = parse_incident_data(res.get('incidents', []))
    if contexts[0]['Status'] != "resolved":
        raise Exception('Could not resolve incident, you may have created it with different Service Key')

    return extract_new_event_data(RESOLVE_EVENT, action_response)


def acknowledge_event(incident_key=None, serviceKey=SERVICE_KEY) -> dict:
    if serviceKey is None:
        raise Exception('You must enter a ServiceKey at the integration '
                        'parameters or in the command to process this action.')

    action_response = resolve_or_ack_incident('acknowledge', incident_key, serviceKey)
    time.sleep(3)  # wait until the incident will update

    res = http_request('GET', SERVER_URL + GET_INCIDENTS_SUFFIX, {'incident_key': incident_key})
    _, contexts, _ = parse_incident_data(res.get('incidents', []))
    if contexts[0]['Status'] != "acknowledged":
        raise Exception('Could not acknowledge incident, you may have created it with different Service Key')

    return extract_new_event_data(ACKNOWLEDGE_EVENT, action_response)


def get_incident_data(args: dict):
    incident_id = args['incident_id']

    url = SERVER_URL + GET_INCIDENT_SUFFIX + incident_id
    res = http_request('GET', url, {})
    return extract_incidents_data([res.get('incident', {})], INCIDENT)


def get_service_keys() -> dict:
    offset = 0
    url = SERVER_URL + GET_SERVICES_SUFFIX
    res = http_request('GET', url, {"offset": offset})
    raw_response = [res]
    outputs = []
    contexts = []
    while res.get('services', []):
        services: list[dict] = res.get('services', [{}])
        for service in services:
            context = {'ID': service.get('id'), 'Name': service.get('name'), 'Status': service.get('status'),
                       'CreatedAt': service.get('created_at')}

            integration_list = []
            integration_string = ""
            for integration in service.get('integrations', []):
                integration_url = integration.get('self', '')
                if integration_url:
                    integration_res = http_request('GET', integration_url, {}).get('integration', {})
                    integration_data = {
                        'Name': integration_res.get('service', {}).get(
                            'summary', ''
                        )
                    }
                    integration_data['Key'] = integration_res.get('integration_key', '')
                    vendor_value = integration_res.get('vendor', {})
                    if not vendor_value:
                        integration_data['Vendor'] = 'Missing Vendor information'
                    else:
                        integration_data['Vendor'] = vendor_value.get('summary', 'Missing Vendor information')

                    integration_list.append(integration_data)
                    integration_string += (f"Name: {integration_data['Name']}, "
                                           f"Vendor: {integration_data['Vendor']}, "
                                           f"Key: {integration_data['Key']}\n"
                                           )

            output = {'Integration': integration_string}
            context['Integration'] = integration_list

            outputs.append(output)
            contexts.append(context)

        offset += 25
        res = http_request('GET', url, {"offset": offset})
        raw_response.append(res)

    return {
        'Type': entryTypes['note'],
        'Contents': raw_response,
        'ContentsFormat': formats['json'],
        'ReadableContentsFormat': formats['markdown'],
        'HumanReadable': tableToMarkdown(SERVICES, outputs, SERVICES_HEADERS),
        'EntryContext': {
            'PagerDuty.Service(val.ID==obj.ID)': contexts,
        }
    }


def add_responders_to_incident(incident_id, message, user_requests=None, escalation_policy_requests="",
                               requestor_id=None):
    """
    Send a new responder request for the specified incident. A responder is a specific User to respond to the Incident.
    If the Requestor ID is not specified in command arguments, the Default Requestor defined in instance
    parameter is used.

    Args:
        incident_id (str): The ID of the PagerDuty Incident
        message (str): The message sent with the responder request.
        user_requests (str): Comma separated list of User targets the responder request is being sent to
        escalation_policy_requests (str): Comma separated list of
            escalation policy targets the responder request is being sent to.
        requestor_id (str): The user id of the requester.
    """

    if not user_requests:
        user_requests = DEFAULT_REQUESTOR
    if not requestor_id:
        requestor_id = DEFAULT_REQUESTOR
    url = SERVER_URL + RESPONDER_REQUESTS_SUFFIX.format(incident_id)
    body = {
        'requester_id': requestor_id,
        'message': message,
        'responder_request_targets': []
    }
    for user_id in user_requests.split(","):
        body['responder_request_targets'].append({
            'responder_request_target': {
                "id": user_id,
                "type": 'user_reference'
            }
        })
    for escalation_policy_id in escalation_policy_requests:
        body['responder_request_targets'].append({
            'responder_request_target': {
                "id": escalation_policy_id,
                "type": 'escalation_policy_reference'
            }
        })
    response = http_request('POST', url, json_data=body)
    return extract_responder_request(response)


def run_response_play(incident_id, from_email, response_play_uuid):
    """
    Run a specified response play on a given incident.
    Response Plays are a package of Incident Actions that can be applied during an Incident's life cycle.
    Args:
        incident_id:string The ID of the PagerDuty Incident
        from_email:string, The email address of a valid user associated with the account making the request.
        response_play_uuid:list, The response play ID of the response play associated with the request.
    """
    url = SERVER_URL + RESPONSE_PLAY_SUFFIX.format(response_play_uuid)
    body = {
        'incident': {
            'id': incident_id,
            'type': 'incident_reference'
        }
    }
    response = http_request('POST', url, json_data=body, additional_headers={"From": from_email})
    if response != {"status": "ok"}:
        raise Exception(f"Status NOT Ok - {response}")
    return CommandResults(
        readable_output=f"Response play successfully run to the incident {incident_id} by {from_email}",
        raw_response=response,
    )


''' EXECUTION CODE '''


def main():
    command = demisto.command()
    args = demisto.args()

    if not API_KEY:
        raise DemistoException('API key must be provided.')
    demisto.debug(f'command is {command}')
    try:
        if command == 'test-module':
            test_module()
        elif command == 'fetch-incidents':
            fetch_incidents()
        elif command == 'PagerDuty-incidents':
            demisto.results(get_incidents_command(args))
        elif command == 'PagerDuty-submit-event':
            demisto.results(submit_event_command(**args))
        elif command == 'PagerDuty-get-users-on-call':
            return_results(get_on_call_users_command(**args))
        elif command == 'PagerDuty-get-all-schedules':
            demisto.results(get_all_schedules_command(**args))
        elif command == 'PagerDuty-get-users-on-call-now':
            return_results(get_on_call_now_users_command(**args))
        elif command == 'PagerDuty-get-contact-methods':
            demisto.results(get_users_contact_methods_command(**args))
        elif command == 'PagerDuty-get-users-notification':
            demisto.results(get_users_notification_command(**args))
        elif command == 'PagerDuty-resolve-event':
            demisto.results(resolve_event(**args))
        elif command == 'PagerDuty-acknowledge-event':
            demisto.results(acknowledge_event(**args))
        elif command == 'PagerDuty-get-incident-data':
            demisto.results(get_incident_data(args))
        elif command == 'PagerDuty-get-service-keys':
            demisto.results(get_service_keys())
        elif command == 'PagerDuty-add-responders':
            return_results(add_responders_to_incident(**args))
        elif command == 'PagerDuty-run-response-play':
            return_results(run_response_play(**args))
        else:
            raise NotImplementedError(f"Command {command} is not implemented")
    except Exception as err:
        return_error(str(err))


if __name__ in ['__main__', '__builtin__', 'builtins']:
    main()<|MERGE_RESOLUTION|>--- conflicted
+++ resolved
@@ -116,11 +116,7 @@
             exp_message = f"Error in API request {str(http_error)}"
         raise Exception(exp_message) from http_error
     except Exception as e:
-<<<<<<< HEAD
-        demisto.debug(e)
-=======
         demisto.debug(str(e))
->>>>>>> 9d6c5180
         raise
 
 
