--- conflicted
+++ resolved
@@ -4,12 +4,6 @@
 
 from CommonServerPython import *
 
-<<<<<<< HEAD
-# Disable insecure warnings
-import urllib3
-urllib3.disable_warnings()
-=======
->>>>>>> 5cfcc708
 
 ''' GLOBAL VARS '''
 # PagerDuty API works only with secured communication.
@@ -901,18 +895,12 @@
 
 
 def main():
-<<<<<<< HEAD
-    if not API_KEY:
-        raise DemistoException('API key must be provided.')
-    LOG('command is %s' % (demisto.command(),))
-=======
     command = demisto.command()
     args = demisto.args()
 
     if not API_KEY:
         raise DemistoException('API key must be provided.')
     demisto.debug(f'command is {command}')
->>>>>>> 5cfcc708
     try:
         if command == 'test-module':
             test_module()
