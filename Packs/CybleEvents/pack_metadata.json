{
    "name": "Cyble Events (Deprecated)",
    "description": "Deprecated. Use Cyble Events V2 instead.",
    "support": "partner",
<<<<<<< HEAD
    "currentVersion": "1.0.8",
    "packVersion": "1.0",
=======
    "currentVersion": "1.0.9",
>>>>>>> 110e177e
    "author": "Cyble Infosec",
    "hidden": true,
    "url": "https://cyble.com/",
    "email": "",
    "created": "2022-03-22T17:37:18Z",
    "certification": "",
    "categories": [
        "Data Enrichment & Threat Intelligence"
    ],
    "tags": [],
    "useCases": [],
    "keywords": [],
    "dependencies": {
        "CommonScripts": {}
    },
    "marketplaces": [
        "xsoar",
        "marketplacev2"
    ]
}<|MERGE_RESOLUTION|>--- conflicted
+++ resolved
@@ -2,12 +2,7 @@
     "name": "Cyble Events (Deprecated)",
     "description": "Deprecated. Use Cyble Events V2 instead.",
     "support": "partner",
-<<<<<<< HEAD
-    "currentVersion": "1.0.8",
-    "packVersion": "1.0",
-=======
     "currentVersion": "1.0.9",
->>>>>>> 110e177e
     "author": "Cyble Infosec",
     "hidden": true,
     "url": "https://cyble.com/",
