category: Data Enrichment & Threat Intelligence
commonfields:
  id: CybleEvents
  version: -1
configuration:
- additionalinfo: Server URL (e.g. https://example.net)
  defaultvalue: https://example.net
  display: URL
  name: url
  required: true
  type: 0
- additionalinfo: Access Token
  display: Access Token
  name: token
  required: true
  type: 4
- display: Trust any certificate (not secure)
  name: insecure
  type: 8
- display: Use system proxy settings
  name: proxy
  type: 8
- display: Fetch incidents
  name: isFetch
  type: 8
- defaultvalue: '1'
  display: Incidents Fetch Interval
  name: incidentFetchInterval
  type: 19
- additionalinfo: Maximum incidents to be fetched every time. Upper limit is 50 incidents.
  defaultvalue: '1'
  display: Incident Fetch Limit
  name: max_fetch
  required: true
  type: 0
- display: Incident type
  name: incidentType
  type: 13
- additionalinfo: Fetch the events based on chosen priority. If not chosen all priority events will be fetched.
  display: Priority
  name: priority
  options:
  - high
  - medium
  - low
  - informational
  type: 15
description: Cyble Events for Vision Users. Must have Vision API access to use the threat intelligence.
display: Cyble Events
name: CybleEvents
script:
  commands:
  - arguments:
    - defaultValue: '0'
      description: Returns records started with given value
      name: from
    - defaultValue: '1'
      description: Number of records to return (max 1000). Using a smaller limit will get faster responses.
      name: limit
    - description: Timeline start date in the format "YYYY-MM-DD". Need to used with end_date as timeline range.
      name: start_date
    - description: Timeline end date in the format "YYYY-MM-DD". Need to used with start_date as timeline range.
      name: end_date
    - description: Returns record by type like (CIDR, CVE, domain, email, FileHash-IMPHASH, FileHash-MD5, FileHash-PEHASH, FileHash-SHA1, FileHash-SHA256, FilePath, hostname, IPv4, IPv6, Mutex, NIDS, URI, URL, YARA, osquery, Ja3, Bitcoinaddress, Sslcertfingerprint).
      name: type
    - description: Returns records for the specified keyword
      name: keyword
    description: Fetch the indicators for the given timeline
    name: cyble-vision-fetch-iocs
    outputs:
    - contextPath: CybleEvents.IoCs.data
      description: Returns indicator inital creation date
      type: String
  - arguments:
    - defaultValue: '0'
      description: Returns records for the timeline starting from given indice
      name: from
      required: true
    - defaultValue: '5'
      description: Number of records to return (max 50). Using a smaller limit will get faster responses.
      name: limit
      required: true
    - description: Timeline start date in the format "YYYY/MM/DD"
      name: start_date
      required: true
    - description: Timeline end date in the format "YYYY/MM/DD"
      name: end_date
      required: true
    - auto: PREDEFINED
      defaultValue: Ascending
      description: Sorting order for alert fetch either Ascending or Descending
      name: order_by
      predefined:
      - Ascending
      - Descending
      required: true
    - auto: PREDEFINED
      description: Fetch the events based on priority. All priorities will be considered by default.
      name: priority
      predefined:
      - high
      - medium
      - low
      - informational
    description: Fetch Incident event alerts based on the given parameters. Alerts would have multiple events grouped into one based on specific service type. So user would see in few cases more events than the limit provided.
    name: cyble-vision-fetch-alerts
    outputs:
    - contextPath: CybleEvents.Events.eventid
      description: Returns the event ID
      type: String
    - contextPath: CybleEvents.Events.eventtype
      description: Returns the event type
      type: String
    - contextPath: CybleEvents.Events.severity
      description: Returns the event severity
      type: Number
    - contextPath: CybleEvents.Events.occurred
      description: Returns the event occurred timeline
      type: Date
    - contextPath: CybleEvents.Events.name
      description: Returns the alert title
      type: String
    - contextPath: CybleEvents.Events.cybleeventsname
      description: Returns the event name
      type: String
    - contextPath: CybleEvents.Events.cybleeventsbucket
      description: Returns the event bucket name
      type: String
    - contextPath: CybleEvents.Events.cybleeventskeyword
      description: Returns the event keyword
      type: String
    - contextPath: CybleEvents.Events.cybleeventsalias
      description: Returns the event type alias name
      type: String
  - arguments:
    - description: Event Type of the Incident
      name: event_type
      required: true
    - description: Event ID of the incident
      name: event_id
      required: true
    - defaultValue: '0'
      description: The value in the field represents the position of records that are retrieved
      name: from
      required: true
    - defaultValue: '100'
      description: The value in the field represents the number of events that can be returned, maximum allowed is 1000
      name: limit
      required: true
    description: Fetch Incident detail based on event type and event ID
    name: cyble-vision-fetch-event-detail
    outputs:
    - contextPath: CybleEvents.Events.Details
      description: Returns details for given event of specific type
      type: String
<<<<<<< HEAD
  dockerimage: demisto/python3:3.10.11.61265
=======
  dockerimage: demisto/python3:3.10.12.63474
  feed: false
>>>>>>> f4a397e1
  isfetch: true
  script: '-'
  subtype: python3
  type: python
tests:
- No tests (auto formatted)
fromversion: 6.0.0<|MERGE_RESOLUTION|>--- conflicted
+++ resolved
@@ -153,12 +153,8 @@
     - contextPath: CybleEvents.Events.Details
       description: Returns details for given event of specific type
       type: String
-<<<<<<< HEAD
-  dockerimage: demisto/python3:3.10.11.61265
-=======
   dockerimage: demisto/python3:3.10.12.63474
   feed: false
->>>>>>> f4a397e1
   isfetch: true
   script: '-'
   subtype: python3
