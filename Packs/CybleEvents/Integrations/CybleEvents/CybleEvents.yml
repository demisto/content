category: Data Enrichment & Threat Intelligence
commonfields:
  id: CybleEvents
  version: -1
configuration:
- additionalinfo: Server URL (e.g. https://example.net)
  defaultvalue: https://example.net
  display: URL
  name: url
  required: true
  type: 0
- additionalinfo: Access Token
  display: Access Token
  name: token
  required: true
  type: 4
- display: Trust any certificate (not secure)
  name: insecure
  type: 8
  required: false
- display: Use system proxy settings
  name: proxy
  type: 8
  required: false
- display: Fetch incidents
  name: isFetch
  type: 8
  required: false
- defaultvalue: '1'
  display: Incidents Fetch Interval
  name: incidentFetchInterval
  type: 19
  required: false
- additionalinfo: Maximum incidents to be fetched every time. Upper limit is 50 incidents.
  defaultvalue: '1'
  display: Incident Fetch Limit
  name: max_fetch
  required: true
  type: 0
- display: Incident type
  name: incidentType
  type: 13
  required: false
- additionalinfo: Fetch the events based on chosen priority. If not chosen all priority events will be fetched.
  display: Priority
  name: priority
  options:
  - high
  - medium
  - low
  - informational
  type: 15
  required: false
description: Cyble Events for Vision Users. Must have Vision API access to use the threat intelligence.
display: Cyble Events
name: CybleEvents
script:
  commands:
  - arguments:
    - defaultValue: '0'
<<<<<<< HEAD
      description: Returns records started with given value
=======
      description: Returns records started with given value.
>>>>>>> 90cf3b88
      name: from
    - defaultValue: '1'
      description: Number of records to return (max 1000). Using a smaller limit will get faster responses.
      name: limit
    - description: Timeline start date in the format "YYYY-MM-DD". Need to used with end_date as timeline range.
      name: start_date
    - description: Timeline end date in the format "YYYY-MM-DD". Need to used with start_date as timeline range.
      name: end_date
    - description: Returns record by type like (CIDR, CVE, domain, email, FileHash-IMPHASH, FileHash-MD5, FileHash-PEHASH, FileHash-SHA1, FileHash-SHA256, FilePath, hostname, IPv4, IPv6, Mutex, NIDS, URI, URL, YARA, osquery, Ja3, Bitcoinaddress, Sslcertfingerprint).
      name: type
<<<<<<< HEAD
    - description: Returns records for the specified keyword
      name: keyword
    description: Fetch the indicators for the given timeline
    name: cyble-vision-fetch-iocs
    outputs:
    - contextPath: CybleEvents.IoCs.data
      description: Returns indicator inital creation date
      type: String
  - arguments:
    - defaultValue: '0'
      description: Returns records for the timeline starting from given indice
=======
    - description: Returns records for the specified keyword.
      name: keyword
    description: Fetch the indicators for the given timeline.
    name: cyble-vision-fetch-iocs
    outputs:
    - contextPath: CybleEvents.IoCs.data
      description: Returns indicator inital creation date.
      type: String
  - arguments:
    - defaultValue: '0'
      description: Returns records for the timeline starting from given indice.
>>>>>>> 90cf3b88
      name: from
      required: true
    - defaultValue: '5'
      description: Number of records to return (max 50). Using a smaller limit will get faster responses.
      name: limit
      required: true
<<<<<<< HEAD
    - description: Timeline start date in the format "YYYY/MM/DD"
      name: start_date
      required: true
    - description: Timeline end date in the format "YYYY/MM/DD"
=======
    - description: Timeline start date in the format "YYYY/MM/DD".
      name: start_date
      required: true
    - description: Timeline end date in the format "YYYY/MM/DD".
>>>>>>> 90cf3b88
      name: end_date
      required: true
    - auto: PREDEFINED
      defaultValue: Ascending
<<<<<<< HEAD
      description: Sorting order for alert fetch either Ascending or Descending
=======
      description: Sorting order for alert fetch either Ascending or Descending.
>>>>>>> 90cf3b88
      name: order_by
      predefined:
      - Ascending
      - Descending
      required: true
    - auto: PREDEFINED
      description: Fetch the events based on priority. All priorities will be considered by default.
      name: priority
      predefined:
      - high
      - medium
      - low
      - informational
    description: Fetch Incident event alerts based on the given parameters. Alerts would have multiple events grouped into one based on specific service type. So user would see in few cases more events than the limit provided.
    name: cyble-vision-fetch-alerts
    outputs:
    - contextPath: CybleEvents.Events.eventid
<<<<<<< HEAD
      description: Returns the event ID
      type: String
    - contextPath: CybleEvents.Events.eventtype
      description: Returns the event type
      type: String
    - contextPath: CybleEvents.Events.severity
      description: Returns the event severity
      type: Number
    - contextPath: CybleEvents.Events.occurred
      description: Returns the event occurred timeline
      type: Date
    - contextPath: CybleEvents.Events.name
      description: Returns the alert title
      type: String
    - contextPath: CybleEvents.Events.cybleeventsname
      description: Returns the event name
      type: String
    - contextPath: CybleEvents.Events.cybleeventsbucket
      description: Returns the event bucket name
      type: String
    - contextPath: CybleEvents.Events.cybleeventskeyword
      description: Returns the event keyword
      type: String
    - contextPath: CybleEvents.Events.cybleeventsalias
      description: Returns the event type alias name
      type: String
  - arguments:
    - description: Event Type of the Incident
      name: event_type
      required: true
    - description: Event ID of the incident
      name: event_id
      required: true
    - defaultValue: '0'
      description: The value in the field represents the position of records that are retrieved
      name: from
      required: true
    - defaultValue: '100'
      description: The value in the field represents the number of events that can be returned, maximum allowed is 1000
      name: limit
      required: true
    description: Fetch Incident detail based on event type and event ID
    name: cyble-vision-fetch-event-detail
    outputs:
    - contextPath: CybleEvents.Events.Details
      description: Returns details for given event of specific type
      type: String
  dockerimage: demisto/python3:3.10.13.72123
=======
      description: Returns the event ID.
      type: String
    - contextPath: CybleEvents.Events.eventtype
      description: Returns the event type.
      type: String
    - contextPath: CybleEvents.Events.severity
      description: Returns the event severity.
      type: Number
    - contextPath: CybleEvents.Events.occurred
      description: Returns the event occurred timeline.
      type: Date
    - contextPath: CybleEvents.Events.name
      description: Returns the alert title.
      type: String
    - contextPath: CybleEvents.Events.cybleeventsname
      description: Returns the event name.
      type: String
    - contextPath: CybleEvents.Events.cybleeventsbucket
      description: Returns the event bucket name.
      type: String
    - contextPath: CybleEvents.Events.cybleeventskeyword
      description: Returns the event keyword.
      type: String
    - contextPath: CybleEvents.Events.cybleeventsalias
      description: Returns the event type alias name.
      type: String
  - arguments:
    - description: Event Type of the Incident.
      name: event_type
      required: true
    - description: Event ID of the incident.
      name: event_id
      required: true
    - defaultValue: '0'
      description: The value in the field represents the position of records that are retrieved.
      name: from
      required: true
    - defaultValue: '100'
      description: The value in the field represents the number of events that can be returned, maximum allowed is 1000.
      name: limit
      required: true
    description: Fetch Incident detail based on event type and event ID.
    name: cyble-vision-fetch-event-detail
    outputs:
    - contextPath: CybleEvents.Events.Details
      description: Returns details for given event of specific type.
      type: String
  dockerimage: demisto/python3:3.10.13.84405
>>>>>>> 90cf3b88
  isfetch: true
  runonce: false
  script: '-'
  subtype: python3
  type: python
tests:
- No tests (auto formatted)
fromversion: 6.0.0<|MERGE_RESOLUTION|>--- conflicted
+++ resolved
@@ -58,11 +58,7 @@
   commands:
   - arguments:
     - defaultValue: '0'
-<<<<<<< HEAD
-      description: Returns records started with given value
-=======
       description: Returns records started with given value.
->>>>>>> 90cf3b88
       name: from
     - defaultValue: '1'
       description: Number of records to return (max 1000). Using a smaller limit will get faster responses.
@@ -73,19 +69,6 @@
       name: end_date
     - description: Returns record by type like (CIDR, CVE, domain, email, FileHash-IMPHASH, FileHash-MD5, FileHash-PEHASH, FileHash-SHA1, FileHash-SHA256, FilePath, hostname, IPv4, IPv6, Mutex, NIDS, URI, URL, YARA, osquery, Ja3, Bitcoinaddress, Sslcertfingerprint).
       name: type
-<<<<<<< HEAD
-    - description: Returns records for the specified keyword
-      name: keyword
-    description: Fetch the indicators for the given timeline
-    name: cyble-vision-fetch-iocs
-    outputs:
-    - contextPath: CybleEvents.IoCs.data
-      description: Returns indicator inital creation date
-      type: String
-  - arguments:
-    - defaultValue: '0'
-      description: Returns records for the timeline starting from given indice
-=======
     - description: Returns records for the specified keyword.
       name: keyword
     description: Fetch the indicators for the given timeline.
@@ -97,33 +80,21 @@
   - arguments:
     - defaultValue: '0'
       description: Returns records for the timeline starting from given indice.
->>>>>>> 90cf3b88
       name: from
       required: true
     - defaultValue: '5'
       description: Number of records to return (max 50). Using a smaller limit will get faster responses.
       name: limit
       required: true
-<<<<<<< HEAD
-    - description: Timeline start date in the format "YYYY/MM/DD"
-      name: start_date
-      required: true
-    - description: Timeline end date in the format "YYYY/MM/DD"
-=======
     - description: Timeline start date in the format "YYYY/MM/DD".
       name: start_date
       required: true
     - description: Timeline end date in the format "YYYY/MM/DD".
->>>>>>> 90cf3b88
       name: end_date
       required: true
     - auto: PREDEFINED
       defaultValue: Ascending
-<<<<<<< HEAD
-      description: Sorting order for alert fetch either Ascending or Descending
-=======
       description: Sorting order for alert fetch either Ascending or Descending.
->>>>>>> 90cf3b88
       name: order_by
       predefined:
       - Ascending
@@ -141,56 +112,6 @@
     name: cyble-vision-fetch-alerts
     outputs:
     - contextPath: CybleEvents.Events.eventid
-<<<<<<< HEAD
-      description: Returns the event ID
-      type: String
-    - contextPath: CybleEvents.Events.eventtype
-      description: Returns the event type
-      type: String
-    - contextPath: CybleEvents.Events.severity
-      description: Returns the event severity
-      type: Number
-    - contextPath: CybleEvents.Events.occurred
-      description: Returns the event occurred timeline
-      type: Date
-    - contextPath: CybleEvents.Events.name
-      description: Returns the alert title
-      type: String
-    - contextPath: CybleEvents.Events.cybleeventsname
-      description: Returns the event name
-      type: String
-    - contextPath: CybleEvents.Events.cybleeventsbucket
-      description: Returns the event bucket name
-      type: String
-    - contextPath: CybleEvents.Events.cybleeventskeyword
-      description: Returns the event keyword
-      type: String
-    - contextPath: CybleEvents.Events.cybleeventsalias
-      description: Returns the event type alias name
-      type: String
-  - arguments:
-    - description: Event Type of the Incident
-      name: event_type
-      required: true
-    - description: Event ID of the incident
-      name: event_id
-      required: true
-    - defaultValue: '0'
-      description: The value in the field represents the position of records that are retrieved
-      name: from
-      required: true
-    - defaultValue: '100'
-      description: The value in the field represents the number of events that can be returned, maximum allowed is 1000
-      name: limit
-      required: true
-    description: Fetch Incident detail based on event type and event ID
-    name: cyble-vision-fetch-event-detail
-    outputs:
-    - contextPath: CybleEvents.Events.Details
-      description: Returns details for given event of specific type
-      type: String
-  dockerimage: demisto/python3:3.10.13.72123
-=======
       description: Returns the event ID.
       type: String
     - contextPath: CybleEvents.Events.eventtype
@@ -239,7 +160,6 @@
       description: Returns details for given event of specific type.
       type: String
   dockerimage: demisto/python3:3.10.13.84405
->>>>>>> 90cf3b88
   isfetch: true
   runonce: false
   script: '-'
