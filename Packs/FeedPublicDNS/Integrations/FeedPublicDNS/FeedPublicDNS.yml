--- conflicted
+++ resolved
@@ -96,11 +96,7 @@
       name: limit
     description: Gets indicators from the feed.
     name: public-dns-get-indicators
-<<<<<<< HEAD
-  dockerimage: demisto/netutils:1.0.0.74582
-=======
   dockerimage: demisto/netutils:1.0.0.86390
->>>>>>> 90cf3b88
   feed: true
   runonce: false
   script: '-'
