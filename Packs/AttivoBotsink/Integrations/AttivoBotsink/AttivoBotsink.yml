--- conflicted
+++ resolved
@@ -178,12 +178,8 @@
     arguments: []
     description: List all deceptive users
   isfetch: true
-<<<<<<< HEAD
-  dockerimage: demisto/python3:3.10.11.54132
-=======
   runonce: false
   dockerimage: demisto/python3:3.10.12.63474
->>>>>>> 087e76c5
 tests:
 - AttivoBotsinkTest
 fromversion: 5.0.0