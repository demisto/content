--- conflicted
+++ resolved
@@ -72,12 +72,8 @@
       description: A description explaining why the IP address was reported as malicious.
       type: String
     description: Get IP Reputation
-<<<<<<< HEAD
-  dockerimage: demisto/python3:3.10.11.54132
-=======
   dockerimage: demisto/python3:3.10.12.63474
   runonce: false
->>>>>>> ad185257
   subtype: python3
 fromversion: 6.0.0
 tests:
