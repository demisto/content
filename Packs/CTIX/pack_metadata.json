--- conflicted
+++ resolved
@@ -2,11 +2,7 @@
     "name": "CTIX",
     "description": "Cyware Threat Intelligence eXchange",
     "support": "partner",
-<<<<<<< HEAD
-    "currentVersion": "2.2.0",
-=======
     "currentVersion": "2.2.6",
->>>>>>> 3b75dfb4
     "author": "Cyware Labs",
     "url": "https://cyware.com/",
     "email": "connector-dev@cyware.com",
