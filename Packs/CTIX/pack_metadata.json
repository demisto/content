{
    "name": "CTIX",
    "description": "Cyware Threat Intelligence eXchange",
    "support": "partner",
<<<<<<< HEAD
    "currentVersion": "1.1.0",
=======
    "currentVersion": "1.0.3",
>>>>>>> 9c33f26b
    "author": "Cyware Labs",
    "url": "https://cyware.com/",
    "email": "connector-dev@cyware.com",
    "created": "2020-08-02T18:27:23Z",
    "categories": [
        "Data Enrichment & Threat Intelligence"
    ],
    "tags": [],
    "useCases": [],
    "keywords": [],
    "marketplaces": [
        "xsoar",
        "marketplacev2"
    ]
}<|MERGE_RESOLUTION|>--- conflicted
+++ resolved
@@ -2,11 +2,7 @@
     "name": "CTIX",
     "description": "Cyware Threat Intelligence eXchange",
     "support": "partner",
-<<<<<<< HEAD
     "currentVersion": "1.1.0",
-=======
-    "currentVersion": "1.0.3",
->>>>>>> 9c33f26b
     "author": "Cyware Labs",
     "url": "https://cyware.com/",
     "email": "connector-dev@cyware.com",
