commonfields:
  id: CTIX
  version: -1
fromversion: 5.0.0
name: CTIX
display: Cyware Threat Intelligence eXchange
category: Data Enrichment & Threat Intelligence
description: This is Cyware Threat Intelligence eXhange(CTIX) integration which enriches IP/Domain/URL/File Data.
configuration:
- display: Endpoint URL
  name: base_url
  type: 0
  required: true
  additionalinfo: Enter the endpoint URL of your CTIX Instance.
- display: Access Key
  name: access_id
  type: 4
  required: true
  additionalinfo: Enter the Access Key from the CTIX application.
- display: Secret Key
  name: secret_key
  type: 4
  required: true
  additionalinfo: Enter the Secret Key from the CTIX application.
- display: Trust any certificate (not secure)
  name: insecure
  type: 8
  required: false
- display: Use system proxy settings
  name: proxy
  type: 8
  required: false
- additionalinfo: Reliability of the source providing the intelligence data.
  defaultvalue: C - Fairly reliable
  display: Source Reliability
  name: integrationReliability
  options:
  - A+ - 3rd party enrichment
  - A - Completely reliable
  - B - Usually reliable
  - C - Fairly reliable
  - D - Not usually reliable
  - E - Unreliable
  - F - Reliability cannot be judged
  required: false
  type: 15
- defaultvalue: indicatorType
  name: feedExpirationPolicy
  display: ''
  options:
  - never
  - interval
  - indicatorType
  - suddenDeath
  required: false
  type: 17
- defaultvalue: '20160'
  name: feedExpirationInterval
  display: ''
  required: false
  type: 1
script:
  script: ''
  type: python
  commands:
  - name: ip
    arguments:
    - name: ip
      required: true
      default: true
      description: List of IPs.
      isArray: true
    - name: enhanced
      auto: PREDEFINED
      predefined:
      - "true"
      - "false"
      description: Boolean Flag which when enabled returns an enhanced response which includes the extra enhancement data from various sources.
    outputs:
    - contextPath: IP.Address
      description: IP address.
      type: String
    - contextPath: IP.ASN
      description: The autonomous system name for the IP address.
      type: String
    - contextPath: DBotScore.Indicator
      description: The indicator that was tested.
      type: String
    - contextPath: DBotScore.Score
      description: The actual score.
      type: Number
    - contextPath: DBotScore.Type
      description: The indicator type.
      type: String
    - contextPath: DBotScore.Vendor
      description: The vendor used to calculate the score.
      type: String
    - contextPath: CTIX.IP.tenant_id
      description: Tenant ID
      type: string
    - contextPath: CTIX.IP.stix_object_id
      description: ID of the Threat Data Object in CTIX application
      type: string
    - contextPath: CTIX.IP.tlp_data
      description: TLP Value of the Threat Data Object
      type: string
    - contextPath: CTIX.IP.first_seen
      description: Timestamp of when the IP was first seen on the CTIX application
      type: string
    - contextPath: CTIX.IP.last_seen
      description: Timestamp of when the IP was latest seen on the CTIX application
      type: string
    - contextPath: CTIX.IP.deprecated
      description: Shows if the Threat Data Object is deprecated on the CTIX application
      type: boolean
    - contextPath: CTIX.IP.intel_grading
      description: Intel grading
      type: string
    - contextPath: CTIX.IP.criticality
      description: Criticality of the Threat Data Object on the scale of 0-5
      type: number
    - contextPath: CTIX.IP.indicator_type
      description: Threat Data Object type
      type: string
    - contextPath: CTIX.IP.package_id
      description: List of IDs of packages on the CTIX application through which these IPs were received
    - contextPath: CTIX.IP.source
      description: List of sources from which the IP address was received in the CTIX application
    - contextPath: CTIX.IP.risk_severity
      description: Risk Severity of the Threat Data Object on the scale of 0-5
      type: number
    - contextPath: CTIX.IP.labels
      description: List of Tags applied on the Threat Data Object
    - contextPath: CTIX.IP.source_grading
      description: Source Grading
      type: string
    - contextPath: CTIX.IP.name2
      description: Value of the Threat Data Object
      type: string
    - contextPath: CTIX.IP.published_collections
      description: Published collections
    - contextPath: CTIX.IP.published_package_id
      description: Package ID
    - contextPath: CTIX.IP.blocked
      description: Shows if the Threat Data Object is blocked on the CTIX application
      type: boolean
    - contextPath: CTIX.IP.blocked_time
      description: Timestamp of when the Threat Data Object was blocked on the CTIX application.
      type: string
    - contextPath: CTIX.IP.deprecated_time
      description: Timestamp of when the Threat Data Object was deprecated on the CTIX application
      type: string
    - contextPath: CTIX.IP.notification_preference
      description: Notification preference
    - contextPath: CTIX.IP.followed_on
      description: Followed On
    - contextPath: CTIX.IP.score
      description: CTIX Confidence Score of the IP Object out of 100
      type: number
    - contextPath: CTIX.IP.type
      description: Type  of object
      type: string
    - contextPath: CTIX.IP.subscriber_id
      description: List of Subscriber IDs
    - contextPath: CTIX.IP.subscriber
      description: List of Subscribers
    - contextPath: CTIX.IP.subscriber_collection_id
      description: List of Subscriber Collection IDs
    - contextPath: CTIX.IP.subscriber_collection
      description: List of Subscriber Collection
    - contextPath: CTIX.IP.object_type
      description: Type of object
      type: string
    - contextPath: CTIX.IP.blocked_on
      description: Name of the Application where the Threat Data Object was blocked on.
    - contextPath: CTIX.IP.follow_by
      description: List of Cyware Users who follow the object.
    - contextPath: CTIX.IP.is_false_positive
      description: Shows if the Threat Data Object was marked false positive in the CTIX application
      type: boolean
    - contextPath: CTIX.IP.domain_tld
      description: Top-Level Domain information about the Threat Data Object.
      type: string
    - contextPath: CTIX.IP.asn
      description: ASN number of the Threat Data Object
      type: string
    - contextPath: CTIX.IP.registered_domain
      description: Registered Domain
      type: string
    - contextPath: CTIX.IP.geo_details
      description: Geographic details of the Threat Data Object
      type: unknown
    - contextPath: CTIX.IP.country
      description: Geographic details of the Object
      type: string
    - contextPath: CTIX.IP.registrar
      description: Registrar
      type: string
    - contextPath: CTIX.IP.file_extension
      description: File Extension
      type: string
    - contextPath: CTIX.IP.whitelisted
      description: List
    - contextPath: CTIX.IP.object_description
      description: Description of the Threat Data Object.
      type: string
    - contextPath: CTIX.IP.custom_score
      description: Custom Score of the Threat Data Object
      type: number
    - contextPath: CTIX.IP.is_following
      description: Boolean Value
      type: boolean
    - contextPath: CTIX.IP.under_review
      description: Shows if Threat Data Object is marked as Under Review on the CTIX application
      type: boolean
    - contextPath: CTIX.IP.under_reviewed_time
      description: Timestamp when the object was marked under review.
      type: string
    - contextPath: CTIX.IP.reviewed
      description: Shows if the Threat Data Object is Marked as Reviewed on the CTIX application
      type: boolean
    - contextPath: CTIX.IP.reviewed_time
      description: Timestamp when then object was reviewed.
      type: string
    - contextPath: CTIX.IP.object_description_defang
      description: Description of the object.
      type: string
    - contextPath: CTIX.IP.source_data
      description: List of sources from which CTIX received this IP.
    - contextPath: CTIX.IP.related_fields
      description: Relationship Data about the Threat Data Object present on the CTIX application
    - contextPath: CTIX.IP.enhancement_data
      description: Additional enhanced data about the Threat Data Object fetched by the CTIX application
    description: Return IP Details.
  - name: domain
    arguments:
    - name: domain
      required: true
      default: true
      description: List of Domains.
      isArray: true
    - name: enhanced
      auto: PREDEFINED
      predefined:
      - "true"
      - "false"
      description: Boolean Flag which when enabled returns an enhanced response which includes the extra enhancement data from various sources.
    outputs:
    - contextPath: Domain.Name
      description: The domain name.
      type: String
    - contextPath: DBotScore.Indicator
      description: The indicator that was tested.
      type: String
    - contextPath: DBotScore.Score
      description: The actual score.
      type: Number
    - contextPath: DBotScore.Type
      description: The indicator type.
      type: String
    - contextPath: DBotScore.Vendor
      description: The vendor used to calculate the score.
      type: String
    - contextPath: CTIX.Domain.tenant_id
      description: Tenant ID
      type: string
    - contextPath: CTIX.Domain.stix_object_id
      description: ID of the Threat Data Object in CTIX application
      type: string
    - contextPath: CTIX.Domain.tlp_data
      description: TLP Value of the Threat Data Object
      type: string
    - contextPath: CTIX.Domain.first_seen
      description: Timestamp of when the IP was first seen on the CTIX application
      type: string
    - contextPath: CTIX.Domain.last_seen
      description: Timestamp of when the IP was latest seen on the CTIX application
      type: string
    - contextPath: CTIX.Domain.deprecated
      description: Shows if the Threat Data Object is deprecated on the CTIX application
      type: boolean
    - contextPath: CTIX.Domain.intel_grading
      description: Intel grading
      type: string
    - contextPath: CTIX.Domain.criticality
      description: Criticality of the Threat Data Object on the scale of 0-5
      type: number
    - contextPath: CTIX.Domain.indicator_type
      description: Threat Data Object type
      type: string
    - contextPath: CTIX.Domain.package_id
      description: List of IDs of packages on the CTIX application through which these IPs were received
    - contextPath: CTIX.Domain.source
      description: List of sources from which the IP address was received in the CTIX application
    - contextPath: CTIX.Domain.risk_severity
      description: Risk Severity of the Threat Data Object on the scale of 0-5
      type: number
    - contextPath: CTIX.Domain.labels
      description: List of Tags applied on the Threat Data Object
    - contextPath: CTIX.Domain.source_grading
      description: Source Grading
      type: string
    - contextPath: CTIX.Domain.name2
      description: Value of the Threat Data Object
      type: string
    - contextPath: CTIX.Domain.published_collections
      description: Published collections
    - contextPath: CTIX.Domain.published_package_id
      description: Package ID
    - contextPath: CTIX.Domain.blocked
      description: Shows if the Threat Data Object is blocked on the CTIX application
      type: boolean
    - contextPath: CTIX.Domain.blocked_time
      description: Timestamp of when the Threat Data Object was blocked on the CTIX application.
      type: string
    - contextPath: CTIX.Domain.deprecated_time
      description: Timestamp of when the Threat Data Object was deprecated on the CTIX application
      type: string
    - contextPath: CTIX.Domain.notification_preference
      description: Notification preference
    - contextPath: CTIX.Domain.followed_on
      description: Followed On
    - contextPath: CTIX.Domain.score
      description: CTIX Confidence Score of the IP Object out of 100
      type: number
    - contextPath: CTIX.Domain.type
      description: Type  of object
      type: string
    - contextPath: CTIX.Domain.subscriber_id
      description: List of Subscriber IDs
    - contextPath: CTIX.Domain.subscriber
      description: List of Subscribers
    - contextPath: CTIX.Domain.subscriber_collection_id
      description: List of Subscriber Collection IDs
    - contextPath: CTIX.Domain.subscriber_collection
      description: List of Subscriber Collection
    - contextPath: CTIX.Domain.object_type
      description: Type of object
      type: string
    - contextPath: CTIX.Domain.blocked_on
      description: Name of the Application where the Threat Data Object was blocked on.
    - contextPath: CTIX.Domain.follow_by
      description: List of Cyware Users who follow the object.
    - contextPath: CTIX.Domain.is_false_positive
      description: Shows if the Threat Data Object was marked false positive in the CTIX application
      type: boolean
    - contextPath: CTIX.Domain.domain_tld
      description: Top-Level Domain information about the Threat Data Object.
      type: string
    - contextPath: CTIX.Domain.asn
      description: ASN number of the Threat Data Object
      type: string
    - contextPath: CTIX.Domain.registered_domain
      description: Registered Domain
      type: string
    - contextPath: CTIX.Domain.geo_details
      description: Geographic details of the Threat Data Object
      type: unknown
    - contextPath: CTIX.Domain.country
      description: Geographic details of the Object
      type: string
    - contextPath: CTIX.Domain.registrar
      description: Registrar
      type: string
    - contextPath: CTIX.Domain.file_extension
      description: File Extension
      type: string
    - contextPath: CTIX.Domain.whitelisted
      description: List
    - contextPath: CTIX.Domain.object_description
      description: Description of the Threat Data Object.
      type: string
    - contextPath: CTIX.Domain.custom_score
      description: Custom Score of the Threat Data Object
      type: number
    - contextPath: CTIX.Domain.is_following
      description: Boolean Value
      type: boolean
    - contextPath: CTIX.Domain.under_review
      description: Shows if Threat Data Object is marked as Under Review on the CTIX application
      type: boolean
    - contextPath: CTIX.Domain.under_reviewed_time
      description: Timestamp when the object was marked under review.
      type: string
    - contextPath: CTIX.Domain.reviewed
      description: Shows if the Threat Data Object is Marked as Reviewed on the CTIX application
      type: boolean
    - contextPath: CTIX.Domain.reviewed_time
      description: Timestamp when then object was reviewed.
      type: string
    - contextPath: CTIX.Domain.object_description_defang
      description: Description of the object.
      type: string
    - contextPath: CTIX.Domain.source_data
      description: List of sources from which CTIX received this IP.
    - contextPath: CTIX.Domain.related_fields
      description: Relationship Data about the Threat Data Object present on the CTIX application
    - contextPath: CTIX.Domain.enhancement_data
      description: Additional enhanced data about the Threat Data Object fetched by the CTIX application
    description: Return Domain Details.
  - name: url
    arguments:
    - name: url
      required: true
      default: true
      description: List of URLs.
      isArray: true
    - name: enhanced
      auto: PREDEFINED
      predefined:
      - "true"
      - "false"
      description: Boolean Flag which when enabled returns an enhanced response which includes the extra enhancement data from various sources.
    outputs:
    - contextPath: URL.Data
      description: The URL.
      type: String
    - contextPath: DBotScore.Indicator
      description: The indicator that was tested.
      type: String
    - contextPath: DBotScore.Score
      description: The actual score.
      type: Number
    - contextPath: DBotScore.Type
      description: The indicator type.
      type: String
    - contextPath: DBotScore.Vendor
      description: The vendor used to calculate the score.
      type: String
    - contextPath: CTIX.URL.tenant_id
      description: Tenant ID
      type: string
    - contextPath: CTIX.URL.stix_object_id
      description: ID of the Threat Data Object in CTIX application
      type: string
    - contextPath: CTIX.URL.tlp_data
      description: TLP Value of the Threat Data Object
      type: string
    - contextPath: CTIX.URL.first_seen
      description: Timestamp of when the IP was first seen on the CTIX application
      type: string
    - contextPath: CTIX.URL.last_seen
      description: Timestamp of when the IP was latest seen on the CTIX application
      type: string
    - contextPath: CTIX.URL.deprecated
      description: Shows if the Threat Data Object is deprecated on the CTIX application
      type: boolean
    - contextPath: CTIX.URL.intel_grading
      description: Intel grading
      type: string
    - contextPath: CTIX.URL.criticality
      description: Criticality of the Threat Data Object on the scale of 0-5
      type: number
    - contextPath: CTIX.URL.indicator_type
      description: Threat Data Object type
      type: string
    - contextPath: CTIX.URL.package_id
      description: List of IDs of packages on the CTIX application through which these IPs were received
    - contextPath: CTIX.URL.source
      description: List of sources from which the IP address was received in the CTIX application
    - contextPath: CTIX.URL.risk_severity
      description: Risk Severity of the Threat Data Object on the scale of 0-5
      type: number
    - contextPath: CTIX.URL.labels
      description: List of Tags applied on the Threat Data Object
    - contextPath: CTIX.URL.source_grading
      description: Source Grading
      type: string
    - contextPath: CTIX.URL.name2
      description: Value of the Threat Data Object
      type: string
    - contextPath: CTIX.URL.published_collections
      description: Published collections
    - contextPath: CTIX.URL.published_package_id
      description: Package ID
    - contextPath: CTIX.URL.blocked
      description: Shows if the Threat Data Object is blocked on the CTIX application
      type: boolean
    - contextPath: CTIX.URL.blocked_time
      description: Timestamp of when the Threat Data Object was blocked on the CTIX application.
      type: string
    - contextPath: CTIX.URL.deprecated_time
      description: Timestamp of when the Threat Data Object was deprecated on the CTIX application
      type: string
    - contextPath: CTIX.URL.notification_preference
      description: Notification preference
    - contextPath: CTIX.URL.followed_on
      description: Followed On
    - contextPath: CTIX.URL.score
      description: CTIX Confidence Score of the IP Object out of 100
      type: number
    - contextPath: CTIX.URL.type
      description: Type  of object
      type: string
    - contextPath: CTIX.URL.subscriber_id
      description: List of Subscriber IDs
    - contextPath: CTIX.URL.subscriber
      description: List of Subscribers
    - contextPath: CTIX.URL.subscriber_collection_id
      description: List of Subscriber Collection IDs
    - contextPath: CTIX.URL.subscriber_collection
      description: List of Subscriber Collection
    - contextPath: CTIX.URL.object_type
      description: Type of object
      type: string
    - contextPath: CTIX.URL.blocked_on
      description: Name of the Application where the Threat Data Object was blocked on.
    - contextPath: CTIX.URL.follow_by
      description: List of Cyware Users who follow the object.
    - contextPath: CTIX.URL.is_false_positive
      description: Shows if the Threat Data Object was marked false positive in the CTIX application
      type: boolean
    - contextPath: CTIX.URL.domain_tld
      description: Top-Level Domain information about the Threat Data Object.
      type: string
    - contextPath: CTIX.URL.asn
      description: ASN number of the Threat Data Object
      type: string
    - contextPath: CTIX.URL.registered_domain
      description: Registered Domain
      type: string
    - contextPath: CTIX.URL.geo_details
      description: Geographic details of the Threat Data Object
      type: unknown
    - contextPath: CTIX.URL.country
      description: Geographic details of the Object
      type: string
    - contextPath: CTIX.URL.registrar
      description: Registrar
      type: string
    - contextPath: CTIX.URL.file_extension
      description: File Extension
      type: string
    - contextPath: CTIX.URL.whitelisted
      description: List
    - contextPath: CTIX.URL.object_description
      description: Description of the Threat Data Object.
      type: string
    - contextPath: CTIX.URL.custom_score
      description: Custom Score of the Threat Data Object
      type: number
    - contextPath: CTIX.URL.is_following
      description: Boolean Value
      type: boolean
    - contextPath: CTIX.URL.under_review
      description: Shows if Threat Data Object is marked as Under Review on the CTIX application
      type: boolean
    - contextPath: CTIX.URL.under_reviewed_time
      description: Timestamp when the object was marked under review.
      type: string
    - contextPath: CTIX.URL.reviewed
      description: Shows if the Threat Data Object is Marked as Reviewed on the CTIX application
      type: boolean
    - contextPath: CTIX.URL.reviewed_time
      description: Timestamp when then object was reviewed.
      type: string
    - contextPath: CTIX.URL.object_description_defang
      description: Description of the object.
      type: string
    - contextPath: CTIX.URL.source_data
      description: List of sources from which CTIX received this IP.
    - contextPath: CTIX.URL.related_fields
      description: Relationship Data about the Threat Data Object present on the CTIX application
    - contextPath: CTIX.URL.enhancement_data
      description: Additional enhanced data about the Threat Data Object fetched by the CTIX application
    description: Return URL Details.
  - name: file
    arguments:
    - name: file
      required: true
      default: true
      description: List of Files.
      isArray: true
    - name: enhanced
      auto: PREDEFINED
      predefined:
      - "true"
      - "false"
      description: Boolean Flag which when enabled returns an enhanced response which includes the extra enhancement data from various sources.
    outputs:
    - contextPath: File.Name
      description: The full file name.
      type: String
    - contextPath: File.MD5
      description: The MD5 hash of the file.
      type: String
    - contextPath: File.SHA1
      description: The SHA1 hash of the file.
      type: String
    - contextPath: File.SHA256
      description: The SHA256 hash of the file.
      type: String
    - contextPath: File.SHA512
      description: The SHA512 hash of the file.
      type: String
    - contextPath: DBotScore.Indicator
      description: The indicator that was tested.
      type: String
    - contextPath: DBotScore.Score
      description: The actual score.
      type: Number
    - contextPath: DBotScore.Type
      description: The indicator type.
      type: String
    - contextPath: DBotScore.Vendor
      description: The vendor used to calculate the score.
      type: String
    - contextPath: CTIX.File.tenant_id
      description: Tenant ID
      type: string
    - contextPath: CTIX.File.stix_object_id
      description: ID of the Threat Data Object in CTIX application
      type: string
    - contextPath: CTIX.File.tlp_data
      description: TLP Value of the Threat Data Object
      type: string
    - contextPath: CTIX.File.first_seen
      description: Timestamp of when the IP was first seen on the CTIX application
      type: string
    - contextPath: CTIX.File.last_seen
      description: Timestamp of when the IP was latest seen on the CTIX application
      type: string
    - contextPath: CTIX.File.deprecated
      description: Shows if the Threat Data Object is deprecated on the CTIX application
      type: boolean
    - contextPath: CTIX.File.intel_grading
      description: Intel grading
      type: string
    - contextPath: CTIX.File.criticality
      description: Criticality of the Threat Data Object on the scale of 0-5
      type: number
    - contextPath: CTIX.File.indicator_type
      description: Threat Data Object type
      type: string
    - contextPath: CTIX.File.package_id
      description: List of IDs of packages on the CTIX application through which these IPs were received
    - contextPath: CTIX.File.source
      description: List of sources from which the IP address was received in the CTIX application
    - contextPath: CTIX.File.risk_severity
      description: Risk Severity of the Threat Data Object on the scale of 0-5
      type: number
    - contextPath: CTIX.File.labels
      description: List of Tags applied on the Threat Data Object
    - contextPath: CTIX.File.source_grading
      description: Source Grading
      type: string
    - contextPath: CTIX.File.name2
      description: Value of the Threat Data Object
      type: string
    - contextPath: CTIX.File.published_collections
      description: Published collections
    - contextPath: CTIX.File.published_package_id
      description: Package ID
    - contextPath: CTIX.File.blocked
      description: Shows if the Threat Data Object is blocked on the CTIX application
      type: boolean
    - contextPath: CTIX.File.blocked_time
      description: Timestamp of when the Threat Data Object was blocked on the CTIX application.
      type: string
    - contextPath: CTIX.File.deprecated_time
      description: Timestamp of when the Threat Data Object was deprecated on the CTIX application
      type: string
    - contextPath: CTIX.File.notification_preference
      description: Notification preference
    - contextPath: CTIX.File.followed_on
      description: Followed On
    - contextPath: CTIX.File.score
      description: CTIX Confidence Score of the IP Object out of 100
      type: number
    - contextPath: CTIX.File.type
      description: Type  of object
      type: string
    - contextPath: CTIX.File.subscriber_id
      description: List of Subscriber IDs
    - contextPath: CTIX.File.subscriber
      description: List of Subscribers
    - contextPath: CTIX.File.subscriber_collection_id
      description: List of Subscriber Collection IDs
    - contextPath: CTIX.File.subscriber_collection
      description: List of Subscriber Collection
    - contextPath: CTIX.File.object_type
      description: Type of object
      type: string
    - contextPath: CTIX.File.blocked_on
      description: Name of the Application where the Threat Data Object was blocked on.
    - contextPath: CTIX.File.follow_by
      description: List of Cyware Users who follow the object.
    - contextPath: CTIX.File.is_false_positive
      description: Shows if the Threat Data Object was marked false positive in the CTIX application
      type: boolean
    - contextPath: CTIX.File.domain_tld
      description: Top-Level Domain information about the Threat Data Object.
      type: string
    - contextPath: CTIX.File.asn
      description: ASN number of the Threat Data Object
      type: string
    - contextPath: CTIX.File.registered_domain
      description: Registered Domain
      type: string
    - contextPath: CTIX.File.geo_details
      description: Geographic details of the Threat Data Object
      type: unknown
    - contextPath: CTIX.File.country
      description: Geographic details of the Object
      type: string
    - contextPath: CTIX.File.registrar
      description: Registrar
      type: string
    - contextPath: CTIX.File.file_extension
      description: File Extension
      type: string
    - contextPath: CTIX.File.whitelisted
      description: List
    - contextPath: CTIX.File.object_description
      description: Description of the Threat Data Object.
      type: string
    - contextPath: CTIX.File.custom_score
      description: Custom Score of the Threat Data Object
      type: number
    - contextPath: CTIX.File.is_following
      description: Boolean Value
      type: boolean
    - contextPath: CTIX.File.under_review
      description: Shows if Threat Data Object is marked as Under Review on the CTIX application
      type: boolean
    - contextPath: CTIX.File.under_reviewed_time
      description: Timestamp when the object was marked under review.
      type: string
    - contextPath: CTIX.File.reviewed
      description: Shows if the Threat Data Object is Marked as Reviewed on the CTIX application
      type: boolean
    - contextPath: CTIX.File.reviewed_time
      description: Timestamp when then object was reviewed.
      type: string
    - contextPath: CTIX.File.object_description_defang
      description: Description of the object.
      type: string
    - contextPath: CTIX.File.source_data
      description: List of sources from which CTIX received this IP.
    - contextPath: CTIX.File.related_fields
      description: Relationship Data about the Threat Data Object present on the CTIX application
    - contextPath: CTIX.File.enhancement_data
      description: Additional enhanced data about the Threat Data Object fetched by the CTIX application
    description: Return File Details.
  - name: ctix-create-intel
    description: Creates Intel in CTIX platform.
    arguments:
    - name: title
      required: false
      description: Title of ioc.
      isArray: false
    - name: description
      required: false
      description: Description of ioc.
      isArray: false
    - name: tlp
      required: false
      description: tlp of ioc.
      isArray: false
    - name: confidence
      required: false
      description: confidence of ioc.
      isArray: false
    - name: ips
      required: false
      description: comma-separated list of IPs.
      isArray: true
    - name: urls
      required: false
      description: comma-separated list of URLs.
      isArray: true
    - name: domains
      required: false
      description: comma-separated list of domains.
      isArray: true
    - name: files
      required: false
      description: comma-separated list of files.
      isArray: true
    - name: emails
      required: false
      description: comma-separated list of emails.
      isArray: true
    - name: malwares
      required: false
      description: comma-separated list of malwares.
      isArray: true
    - name: threat_actors
      required: false
      description: comma-separated list of threat_actors.
      isArray: true
    - name: attack_patterns
      required: false
      description: comma-separated list of attack_patterns.
      isArray: true
    outputs:
<<<<<<< HEAD
<<<<<<< HEAD
=======
>>>>>>> bdcc10a9
    - contextPath: CTIX.Intel.response
      description: The response of the api.
      type: String
    - contextPath: CTIX.Intel.status
      description: Status code returned from the api.
      type: String
<<<<<<< HEAD
  dockerimage: demisto/python3:3.10.8.37233
=======
      - contextPath: CTIX.Intel.response
        description: The response of the api.
        type: String
      - contextPath: CTIX.Intel.status
        description: Status code returned from the api.
        type: String
  dockerimage: demisto/python3:3.10.8.39276
>>>>>>> 69f25d128c (Fixed the url and IPv6 regex (#22466))
=======
  dockerimage: demisto/python3:3.10.8.39276
>>>>>>> bdcc10a9
  runonce: false
  subtype: python3
tests:
- No tests<|MERGE_RESOLUTION|>--- conflicted
+++ resolved
@@ -794,30 +794,13 @@
       description: comma-separated list of attack_patterns.
       isArray: true
     outputs:
-<<<<<<< HEAD
-<<<<<<< HEAD
-=======
->>>>>>> bdcc10a9
     - contextPath: CTIX.Intel.response
       description: The response of the api.
       type: String
     - contextPath: CTIX.Intel.status
       description: Status code returned from the api.
       type: String
-<<<<<<< HEAD
-  dockerimage: demisto/python3:3.10.8.37233
-=======
-      - contextPath: CTIX.Intel.response
-        description: The response of the api.
-        type: String
-      - contextPath: CTIX.Intel.status
-        description: Status code returned from the api.
-        type: String
   dockerimage: demisto/python3:3.10.8.39276
->>>>>>> 69f25d128c (Fixed the url and IPv6 regex (#22466))
-=======
-  dockerimage: demisto/python3:3.10.8.39276
->>>>>>> bdcc10a9
   runonce: false
   subtype: python3
 tests:
