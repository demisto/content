commonfields:
  id: CTIX
  version: -1
fromversion: 5.0.0
name: CTIX
display: Cyware Threat Intelligence eXchange
category: Data Enrichment & Threat Intelligence
description: This is Cyware Threat Intelligence eXhange(CTIX) integration which enriches IP/Domain/URL/File Data.
configuration:
- display: Endpoint URL
  name: base_url
  type: 0
  required: true
  additionalinfo: Enter the endpoint URL of your CTIX Instance.
- display: Access Key
  name: access_id
  type: 4
  required: true
  additionalinfo: Enter the Access Key from the CTIX application.
- display: Secret Key
  name: secret_key
  type: 4
  required: true
  additionalinfo: Enter the Secret Key from the CTIX application.
- display: Trust any certificate (not secure)
  name: insecure
  type: 8
  required: false
- display: Use system proxy settings
  name: proxy
  type: 8
  required: false
- additionalinfo: Reliability of the source providing the intelligence data.
  defaultvalue: C - Fairly reliable
  display: Source Reliability
  name: integrationReliability
  options:
  - A+ - 3rd party enrichment
  - A - Completely reliable
  - B - Usually reliable
  - C - Fairly reliable
  - D - Not usually reliable
  - E - Unreliable
  - F - Reliability cannot be judged
  type: 15
  required: false
- defaultvalue: indicatorType
  name: feedExpirationPolicy
  display: ''
  options:
  - never
  - interval
  - indicatorType
  - suddenDeath
  type: 17
  required: false
- defaultvalue: '20160'
  name: feedExpirationInterval
  display: ''
  type: 1
  required: false
script:
  script: ''
  type: python
  commands:
  - name: ip
    arguments:
    - name: ip
      required: true
      default: true
      description: List of IPs.
      isArray: true
    - name: enhanced
      auto: PREDEFINED
      predefined:
      - "true"
      - "false"
      description: Boolean Flag which when enabled returns an enhanced response which includes the extra enhancement data from various sources.
    outputs:
    - contextPath: IP.Address
      description: IP address.
      type: String
    - contextPath: IP.ASN
      description: The autonomous system name for the IP address.
      type: String
    - contextPath: DBotScore.Indicator
      description: The indicator that was tested.
      type: String
    - contextPath: DBotScore.Score
      description: The actual score.
      type: Number
    - contextPath: DBotScore.Type
      description: The indicator type.
      type: String
    - contextPath: DBotScore.Vendor
      description: The vendor used to calculate the score.
      type: String
    - contextPath: CTIX.IP.tenant_id
      description: Tenant ID.
      type: string
    - contextPath: CTIX.IP.stix_object_id
      description: ID of the Threat Data Object in CTIX application.
      type: string
    - contextPath: CTIX.IP.tlp_data
      description: TLP Value of the Threat Data Object.
      type: string
    - contextPath: CTIX.IP.first_seen
      description: Timestamp of when the IP was first seen on the CTIX application.
      type: string
    - contextPath: CTIX.IP.last_seen
      description: Timestamp of when the IP was latest seen on the CTIX application.
      type: string
    - contextPath: CTIX.IP.deprecated
      description: Shows if the Threat Data Object is deprecated on the CTIX application.
      type: boolean
    - contextPath: CTIX.IP.intel_grading
      description: Intel grading.
      type: string
    - contextPath: CTIX.IP.criticality
      description: Criticality of the Threat Data Object on the scale of 0-5.
      type: number
    - contextPath: CTIX.IP.indicator_type
      description: Threat Data Object type.
      type: string
    - contextPath: CTIX.IP.package_id
<<<<<<< HEAD
      description: List of IDs of packages on the CTIX application through which these IPs were received
    - contextPath: CTIX.IP.source
      description: List of sources from which the IP address was received in the CTIX application
=======
      description: List of IDs of packages on the CTIX application through which these IPs were received.
    - contextPath: CTIX.IP.source
      description: List of sources from which the IP address was received in the CTIX application.
>>>>>>> 90cf3b88
    - contextPath: CTIX.IP.risk_severity
      description: Risk Severity of the Threat Data Object on the scale of 0-5.
      type: number
    - contextPath: CTIX.IP.labels
      description: List of Tags applied on the Threat Data Object.
    - contextPath: CTIX.IP.source_grading
      description: Source Grading.
      type: string
    - contextPath: CTIX.IP.name2
      description: Value of the Threat Data Object.
      type: string
    - contextPath: CTIX.IP.published_collections
      description: Published collections.
    - contextPath: CTIX.IP.published_package_id
      description: Package ID.
    - contextPath: CTIX.IP.blocked
      description: Shows if the Threat Data Object is blocked on the CTIX application.
      type: boolean
    - contextPath: CTIX.IP.blocked_time
      description: Timestamp of when the Threat Data Object was blocked on the CTIX application.
      type: string
    - contextPath: CTIX.IP.deprecated_time
<<<<<<< HEAD
      description: Timestamp of when the Threat Data Object was deprecated on the CTIX application
=======
      description: Timestamp of when the Threat Data Object was deprecated on the CTIX application.
>>>>>>> 90cf3b88
      type: string
    - contextPath: CTIX.IP.notification_preference
      description: Notification preference.
    - contextPath: CTIX.IP.followed_on
      description: Followed On.
    - contextPath: CTIX.IP.score
      description: CTIX Confidence Score of the IP Object out of 100.
      type: number
    - contextPath: CTIX.IP.type
      description: Type  of object.
      type: string
    - contextPath: CTIX.IP.subscriber_id
      description: List of Subscriber IDs.
    - contextPath: CTIX.IP.subscriber
      description: List of Subscribers.
    - contextPath: CTIX.IP.subscriber_collection_id
      description: List of Subscriber Collection IDs.
    - contextPath: CTIX.IP.subscriber_collection
      description: List of Subscriber Collection.
    - contextPath: CTIX.IP.object_type
      description: Type of object.
      type: string
    - contextPath: CTIX.IP.blocked_on
      description: Name of the Application where the Threat Data Object was blocked on.
    - contextPath: CTIX.IP.follow_by
      description: List of Cyware Users who follow the object.
    - contextPath: CTIX.IP.is_false_positive
<<<<<<< HEAD
      description: Shows if the Threat Data Object was marked false positive in the CTIX application
=======
      description: Shows if the Threat Data Object was marked false positive in the CTIX application.
>>>>>>> 90cf3b88
      type: boolean
    - contextPath: CTIX.IP.domain_tld
      description: Top-Level Domain information about the Threat Data Object.
      type: string
    - contextPath: CTIX.IP.asn
      description: ASN number of the Threat Data Object.
      type: string
    - contextPath: CTIX.IP.registered_domain
      description: Registered Domain.
      type: string
    - contextPath: CTIX.IP.geo_details
      description: Geographic details of the Threat Data Object.
      type: unknown
    - contextPath: CTIX.IP.country
      description: Geographic details of the Object.
      type: string
    - contextPath: CTIX.IP.registrar
      description: Registrar.
      type: string
    - contextPath: CTIX.IP.file_extension
      description: File Extension.
      type: string
    - contextPath: CTIX.IP.whitelisted
      description: List.
    - contextPath: CTIX.IP.object_description
      description: Description of the Threat Data Object.
      type: string
    - contextPath: CTIX.IP.custom_score
      description: Custom Score of the Threat Data Object.
      type: number
    - contextPath: CTIX.IP.is_following
      description: Boolean Value.
      type: boolean
    - contextPath: CTIX.IP.under_review
<<<<<<< HEAD
      description: Shows if Threat Data Object is marked as Under Review on the CTIX application
=======
      description: Shows if Threat Data Object is marked as Under Review on the CTIX application.
>>>>>>> 90cf3b88
      type: boolean
    - contextPath: CTIX.IP.under_reviewed_time
      description: Timestamp when the object was marked under review.
      type: string
    - contextPath: CTIX.IP.reviewed
<<<<<<< HEAD
      description: Shows if the Threat Data Object is Marked as Reviewed on the CTIX application
=======
      description: Shows if the Threat Data Object is Marked as Reviewed on the CTIX application.
>>>>>>> 90cf3b88
      type: boolean
    - contextPath: CTIX.IP.reviewed_time
      description: Timestamp when then object was reviewed.
      type: string
    - contextPath: CTIX.IP.object_description_defang
      description: Description of the object.
      type: string
    - contextPath: CTIX.IP.source_data
      description: List of sources from which CTIX received this IP.
    - contextPath: CTIX.IP.related_fields
<<<<<<< HEAD
      description: Relationship Data about the Threat Data Object present on the CTIX application
    - contextPath: CTIX.IP.enhancement_data
      description: Additional enhanced data about the Threat Data Object fetched by the CTIX application
=======
      description: Relationship Data about the Threat Data Object present on the CTIX application.
    - contextPath: CTIX.IP.enhancement_data
      description: Additional enhanced data about the Threat Data Object fetched by the CTIX application.
>>>>>>> 90cf3b88
    description: Return IP Details.
  - name: domain
    arguments:
    - name: domain
      required: true
      default: true
      description: List of Domains.
      isArray: true
    - name: enhanced
      auto: PREDEFINED
      predefined:
      - "true"
      - "false"
      description: Boolean Flag which when enabled returns an enhanced response which includes the extra enhancement data from various sources.
    outputs:
    - contextPath: Domain.Name
      description: The domain name.
      type: String
    - contextPath: DBotScore.Indicator
      description: The indicator that was tested.
      type: String
    - contextPath: DBotScore.Score
      description: The actual score.
      type: Number
    - contextPath: DBotScore.Type
      description: The indicator type.
      type: String
    - contextPath: DBotScore.Vendor
      description: The vendor used to calculate the score.
      type: String
    - contextPath: CTIX.Domain.tenant_id
      description: Tenant ID.
      type: string
    - contextPath: CTIX.Domain.stix_object_id
      description: ID of the Threat Data Object in CTIX application.
      type: string
    - contextPath: CTIX.Domain.tlp_data
      description: TLP Value of the Threat Data Object.
      type: string
    - contextPath: CTIX.Domain.first_seen
      description: Timestamp of when the IP was first seen on the CTIX application.
      type: string
    - contextPath: CTIX.Domain.last_seen
      description: Timestamp of when the IP was latest seen on the CTIX application.
      type: string
    - contextPath: CTIX.Domain.deprecated
      description: Shows if the Threat Data Object is deprecated on the CTIX application.
      type: boolean
    - contextPath: CTIX.Domain.intel_grading
      description: Intel grading.
      type: string
    - contextPath: CTIX.Domain.criticality
      description: Criticality of the Threat Data Object on the scale of 0-5.
      type: number
    - contextPath: CTIX.Domain.indicator_type
      description: Threat Data Object type.
      type: string
    - contextPath: CTIX.Domain.package_id
<<<<<<< HEAD
      description: List of IDs of packages on the CTIX application through which these IPs were received
    - contextPath: CTIX.Domain.source
      description: List of sources from which the IP address was received in the CTIX application
=======
      description: List of IDs of packages on the CTIX application through which these IPs were received.
    - contextPath: CTIX.Domain.source
      description: List of sources from which the IP address was received in the CTIX application.
>>>>>>> 90cf3b88
    - contextPath: CTIX.Domain.risk_severity
      description: Risk Severity of the Threat Data Object on the scale of 0-5.
      type: number
    - contextPath: CTIX.Domain.labels
      description: List of Tags applied on the Threat Data Object.
    - contextPath: CTIX.Domain.source_grading
      description: Source Grading.
      type: string
    - contextPath: CTIX.Domain.name2
      description: Value of the Threat Data Object.
      type: string
    - contextPath: CTIX.Domain.published_collections
      description: Published collections.
    - contextPath: CTIX.Domain.published_package_id
      description: Package ID.
    - contextPath: CTIX.Domain.blocked
      description: Shows if the Threat Data Object is blocked on the CTIX application.
      type: boolean
    - contextPath: CTIX.Domain.blocked_time
      description: Timestamp of when the Threat Data Object was blocked on the CTIX application.
      type: string
    - contextPath: CTIX.Domain.deprecated_time
<<<<<<< HEAD
      description: Timestamp of when the Threat Data Object was deprecated on the CTIX application
=======
      description: Timestamp of when the Threat Data Object was deprecated on the CTIX application.
>>>>>>> 90cf3b88
      type: string
    - contextPath: CTIX.Domain.notification_preference
      description: Notification preference.
    - contextPath: CTIX.Domain.followed_on
      description: Followed On.
    - contextPath: CTIX.Domain.score
      description: CTIX Confidence Score of the IP Object out of 100.
      type: number
    - contextPath: CTIX.Domain.type
      description: Type  of object.
      type: string
    - contextPath: CTIX.Domain.subscriber_id
      description: List of Subscriber IDs.
    - contextPath: CTIX.Domain.subscriber
      description: List of Subscribers.
    - contextPath: CTIX.Domain.subscriber_collection_id
      description: List of Subscriber Collection IDs.
    - contextPath: CTIX.Domain.subscriber_collection
      description: List of Subscriber Collection.
    - contextPath: CTIX.Domain.object_type
      description: Type of object.
      type: string
    - contextPath: CTIX.Domain.blocked_on
      description: Name of the Application where the Threat Data Object was blocked on.
    - contextPath: CTIX.Domain.follow_by
      description: List of Cyware Users who follow the object.
    - contextPath: CTIX.Domain.is_false_positive
<<<<<<< HEAD
      description: Shows if the Threat Data Object was marked false positive in the CTIX application
=======
      description: Shows if the Threat Data Object was marked false positive in the CTIX application.
>>>>>>> 90cf3b88
      type: boolean
    - contextPath: CTIX.Domain.domain_tld
      description: Top-Level Domain information about the Threat Data Object.
      type: string
    - contextPath: CTIX.Domain.asn
      description: ASN number of the Threat Data Object.
      type: string
    - contextPath: CTIX.Domain.registered_domain
      description: Registered Domain.
      type: string
    - contextPath: CTIX.Domain.geo_details
      description: Geographic details of the Threat Data Object.
      type: unknown
    - contextPath: CTIX.Domain.country
      description: Geographic details of the Object.
      type: string
    - contextPath: CTIX.Domain.registrar
      description: Registrar.
      type: string
    - contextPath: CTIX.Domain.file_extension
      description: File Extension.
      type: string
    - contextPath: CTIX.Domain.whitelisted
      description: List.
    - contextPath: CTIX.Domain.object_description
      description: Description of the Threat Data Object.
      type: string
    - contextPath: CTIX.Domain.custom_score
      description: Custom Score of the Threat Data Object.
      type: number
    - contextPath: CTIX.Domain.is_following
      description: Boolean Value.
      type: boolean
    - contextPath: CTIX.Domain.under_review
<<<<<<< HEAD
      description: Shows if Threat Data Object is marked as Under Review on the CTIX application
=======
      description: Shows if Threat Data Object is marked as Under Review on the CTIX application.
>>>>>>> 90cf3b88
      type: boolean
    - contextPath: CTIX.Domain.under_reviewed_time
      description: Timestamp when the object was marked under review.
      type: string
    - contextPath: CTIX.Domain.reviewed
<<<<<<< HEAD
      description: Shows if the Threat Data Object is Marked as Reviewed on the CTIX application
=======
      description: Shows if the Threat Data Object is Marked as Reviewed on the CTIX application.
>>>>>>> 90cf3b88
      type: boolean
    - contextPath: CTIX.Domain.reviewed_time
      description: Timestamp when then object was reviewed.
      type: string
    - contextPath: CTIX.Domain.object_description_defang
      description: Description of the object.
      type: string
    - contextPath: CTIX.Domain.source_data
      description: List of sources from which CTIX received this IP.
    - contextPath: CTIX.Domain.related_fields
<<<<<<< HEAD
      description: Relationship Data about the Threat Data Object present on the CTIX application
    - contextPath: CTIX.Domain.enhancement_data
      description: Additional enhanced data about the Threat Data Object fetched by the CTIX application
=======
      description: Relationship Data about the Threat Data Object present on the CTIX application.
    - contextPath: CTIX.Domain.enhancement_data
      description: Additional enhanced data about the Threat Data Object fetched by the CTIX application.
>>>>>>> 90cf3b88
    description: Return Domain Details.
  - name: url
    arguments:
    - name: url
      required: true
      default: true
      description: List of URLs.
      isArray: true
    - name: enhanced
      auto: PREDEFINED
      predefined:
      - "true"
      - "false"
      description: Boolean Flag which when enabled returns an enhanced response which includes the extra enhancement data from various sources.
    outputs:
    - contextPath: URL.Data
      description: The URL.
      type: String
    - contextPath: DBotScore.Indicator
      description: The indicator that was tested.
      type: String
    - contextPath: DBotScore.Score
      description: The actual score.
      type: Number
    - contextPath: DBotScore.Type
      description: The indicator type.
      type: String
    - contextPath: DBotScore.Vendor
      description: The vendor used to calculate the score.
      type: String
    - contextPath: CTIX.URL.tenant_id
      description: Tenant ID.
      type: string
    - contextPath: CTIX.URL.stix_object_id
      description: ID of the Threat Data Object in CTIX application.
      type: string
    - contextPath: CTIX.URL.tlp_data
      description: TLP Value of the Threat Data Object.
      type: string
    - contextPath: CTIX.URL.first_seen
      description: Timestamp of when the IP was first seen on the CTIX application.
      type: string
    - contextPath: CTIX.URL.last_seen
      description: Timestamp of when the IP was latest seen on the CTIX application.
      type: string
    - contextPath: CTIX.URL.deprecated
      description: Shows if the Threat Data Object is deprecated on the CTIX application.
      type: boolean
    - contextPath: CTIX.URL.intel_grading
      description: Intel grading.
      type: string
    - contextPath: CTIX.URL.criticality
      description: Criticality of the Threat Data Object on the scale of 0-5.
      type: number
    - contextPath: CTIX.URL.indicator_type
      description: Threat Data Object type.
      type: string
    - contextPath: CTIX.URL.package_id
<<<<<<< HEAD
      description: List of IDs of packages on the CTIX application through which these IPs were received
    - contextPath: CTIX.URL.source
      description: List of sources from which the IP address was received in the CTIX application
=======
      description: List of IDs of packages on the CTIX application through which these IPs were received.
    - contextPath: CTIX.URL.source
      description: List of sources from which the IP address was received in the CTIX application.
>>>>>>> 90cf3b88
    - contextPath: CTIX.URL.risk_severity
      description: Risk Severity of the Threat Data Object on the scale of 0-5.
      type: number
    - contextPath: CTIX.URL.labels
      description: List of Tags applied on the Threat Data Object.
    - contextPath: CTIX.URL.source_grading
      description: Source Grading.
      type: string
    - contextPath: CTIX.URL.name2
      description: Value of the Threat Data Object.
      type: string
    - contextPath: CTIX.URL.published_collections
      description: Published collections.
    - contextPath: CTIX.URL.published_package_id
      description: Package ID.
    - contextPath: CTIX.URL.blocked
      description: Shows if the Threat Data Object is blocked on the CTIX application.
      type: boolean
    - contextPath: CTIX.URL.blocked_time
      description: Timestamp of when the Threat Data Object was blocked on the CTIX application.
      type: string
    - contextPath: CTIX.URL.deprecated_time
<<<<<<< HEAD
      description: Timestamp of when the Threat Data Object was deprecated on the CTIX application
=======
      description: Timestamp of when the Threat Data Object was deprecated on the CTIX application.
>>>>>>> 90cf3b88
      type: string
    - contextPath: CTIX.URL.notification_preference
      description: Notification preference.
    - contextPath: CTIX.URL.followed_on
      description: Followed On.
    - contextPath: CTIX.URL.score
      description: CTIX Confidence Score of the IP Object out of 100.
      type: number
    - contextPath: CTIX.URL.type
      description: Type  of object.
      type: string
    - contextPath: CTIX.URL.subscriber_id
      description: List of Subscriber IDs.
    - contextPath: CTIX.URL.subscriber
      description: List of Subscribers.
    - contextPath: CTIX.URL.subscriber_collection_id
      description: List of Subscriber Collection IDs.
    - contextPath: CTIX.URL.subscriber_collection
      description: List of Subscriber Collection.
    - contextPath: CTIX.URL.object_type
      description: Type of object.
      type: string
    - contextPath: CTIX.URL.blocked_on
      description: Name of the Application where the Threat Data Object was blocked on.
    - contextPath: CTIX.URL.follow_by
      description: List of Cyware Users who follow the object.
    - contextPath: CTIX.URL.is_false_positive
<<<<<<< HEAD
      description: Shows if the Threat Data Object was marked false positive in the CTIX application
=======
      description: Shows if the Threat Data Object was marked false positive in the CTIX application.
>>>>>>> 90cf3b88
      type: boolean
    - contextPath: CTIX.URL.domain_tld
      description: Top-Level Domain information about the Threat Data Object.
      type: string
    - contextPath: CTIX.URL.asn
      description: ASN number of the Threat Data Object.
      type: string
    - contextPath: CTIX.URL.registered_domain
      description: Registered Domain.
      type: string
    - contextPath: CTIX.URL.geo_details
      description: Geographic details of the Threat Data Object.
      type: unknown
    - contextPath: CTIX.URL.country
      description: Geographic details of the Object.
      type: string
    - contextPath: CTIX.URL.registrar
      description: Registrar.
      type: string
    - contextPath: CTIX.URL.file_extension
      description: File Extension.
      type: string
    - contextPath: CTIX.URL.whitelisted
      description: List.
    - contextPath: CTIX.URL.object_description
      description: Description of the Threat Data Object.
      type: string
    - contextPath: CTIX.URL.custom_score
      description: Custom Score of the Threat Data Object.
      type: number
    - contextPath: CTIX.URL.is_following
      description: Boolean Value.
      type: boolean
    - contextPath: CTIX.URL.under_review
<<<<<<< HEAD
      description: Shows if Threat Data Object is marked as Under Review on the CTIX application
=======
      description: Shows if Threat Data Object is marked as Under Review on the CTIX application.
>>>>>>> 90cf3b88
      type: boolean
    - contextPath: CTIX.URL.under_reviewed_time
      description: Timestamp when the object was marked under review.
      type: string
    - contextPath: CTIX.URL.reviewed
<<<<<<< HEAD
      description: Shows if the Threat Data Object is Marked as Reviewed on the CTIX application
=======
      description: Shows if the Threat Data Object is Marked as Reviewed on the CTIX application.
>>>>>>> 90cf3b88
      type: boolean
    - contextPath: CTIX.URL.reviewed_time
      description: Timestamp when then object was reviewed.
      type: string
    - contextPath: CTIX.URL.object_description_defang
      description: Description of the object.
      type: string
    - contextPath: CTIX.URL.source_data
      description: List of sources from which CTIX received this IP.
    - contextPath: CTIX.URL.related_fields
<<<<<<< HEAD
      description: Relationship Data about the Threat Data Object present on the CTIX application
    - contextPath: CTIX.URL.enhancement_data
      description: Additional enhanced data about the Threat Data Object fetched by the CTIX application
=======
      description: Relationship Data about the Threat Data Object present on the CTIX application.
    - contextPath: CTIX.URL.enhancement_data
      description: Additional enhanced data about the Threat Data Object fetched by the CTIX application.
>>>>>>> 90cf3b88
    description: Return URL Details.
  - name: file
    arguments:
    - name: file
      required: true
      default: true
      description: List of Files.
      isArray: true
    - name: enhanced
      auto: PREDEFINED
      predefined:
      - "true"
      - "false"
      description: Boolean Flag which when enabled returns an enhanced response which includes the extra enhancement data from various sources.
    outputs:
    - contextPath: File.Name
      description: The full file name.
      type: String
    - contextPath: File.MD5
      description: The MD5 hash of the file.
      type: String
    - contextPath: File.SHA1
      description: The SHA1 hash of the file.
      type: String
    - contextPath: File.SHA256
      description: The SHA256 hash of the file.
      type: String
    - contextPath: File.SHA512
      description: The SHA512 hash of the file.
      type: String
    - contextPath: DBotScore.Indicator
      description: The indicator that was tested.
      type: String
    - contextPath: DBotScore.Score
      description: The actual score.
      type: Number
    - contextPath: DBotScore.Type
      description: The indicator type.
      type: String
    - contextPath: DBotScore.Vendor
      description: The vendor used to calculate the score.
      type: String
    - contextPath: CTIX.File.tenant_id
      description: Tenant ID.
      type: string
    - contextPath: CTIX.File.stix_object_id
      description: ID of the Threat Data Object in CTIX application.
      type: string
    - contextPath: CTIX.File.tlp_data
      description: TLP Value of the Threat Data Object.
      type: string
    - contextPath: CTIX.File.first_seen
      description: Timestamp of when the IP was first seen on the CTIX application.
      type: string
    - contextPath: CTIX.File.last_seen
      description: Timestamp of when the IP was latest seen on the CTIX application.
      type: string
    - contextPath: CTIX.File.deprecated
      description: Shows if the Threat Data Object is deprecated on the CTIX application.
      type: boolean
    - contextPath: CTIX.File.intel_grading
      description: Intel grading.
      type: string
    - contextPath: CTIX.File.criticality
      description: Criticality of the Threat Data Object on the scale of 0-5.
      type: number
    - contextPath: CTIX.File.indicator_type
      description: Threat Data Object type.
      type: string
    - contextPath: CTIX.File.package_id
<<<<<<< HEAD
      description: List of IDs of packages on the CTIX application through which these IPs were received
    - contextPath: CTIX.File.source
      description: List of sources from which the IP address was received in the CTIX application
=======
      description: List of IDs of packages on the CTIX application through which these IPs were received.
    - contextPath: CTIX.File.source
      description: List of sources from which the IP address was received in the CTIX application.
>>>>>>> 90cf3b88
    - contextPath: CTIX.File.risk_severity
      description: Risk Severity of the Threat Data Object on the scale of 0-5.
      type: number
    - contextPath: CTIX.File.labels
      description: List of Tags applied on the Threat Data Object.
    - contextPath: CTIX.File.source_grading
      description: Source Grading.
      type: string
    - contextPath: CTIX.File.name2
      description: Value of the Threat Data Object.
      type: string
    - contextPath: CTIX.File.published_collections
      description: Published collections.
    - contextPath: CTIX.File.published_package_id
      description: Package ID.
    - contextPath: CTIX.File.blocked
      description: Shows if the Threat Data Object is blocked on the CTIX application.
      type: boolean
    - contextPath: CTIX.File.blocked_time
      description: Timestamp of when the Threat Data Object was blocked on the CTIX application.
      type: string
    - contextPath: CTIX.File.deprecated_time
<<<<<<< HEAD
      description: Timestamp of when the Threat Data Object was deprecated on the CTIX application
=======
      description: Timestamp of when the Threat Data Object was deprecated on the CTIX application.
>>>>>>> 90cf3b88
      type: string
    - contextPath: CTIX.File.notification_preference
      description: Notification preference.
    - contextPath: CTIX.File.followed_on
      description: Followed On.
    - contextPath: CTIX.File.score
      description: CTIX Confidence Score of the IP Object out of 100.
      type: number
    - contextPath: CTIX.File.type
      description: Type  of object.
      type: string
    - contextPath: CTIX.File.subscriber_id
      description: List of Subscriber IDs.
    - contextPath: CTIX.File.subscriber
      description: List of Subscribers.
    - contextPath: CTIX.File.subscriber_collection_id
      description: List of Subscriber Collection IDs.
    - contextPath: CTIX.File.subscriber_collection
      description: List of Subscriber Collection.
    - contextPath: CTIX.File.object_type
      description: Type of object.
      type: string
    - contextPath: CTIX.File.blocked_on
      description: Name of the Application where the Threat Data Object was blocked on.
    - contextPath: CTIX.File.follow_by
      description: List of Cyware Users who follow the object.
    - contextPath: CTIX.File.is_false_positive
<<<<<<< HEAD
      description: Shows if the Threat Data Object was marked false positive in the CTIX application
=======
      description: Shows if the Threat Data Object was marked false positive in the CTIX application.
>>>>>>> 90cf3b88
      type: boolean
    - contextPath: CTIX.File.domain_tld
      description: Top-Level Domain information about the Threat Data Object.
      type: string
    - contextPath: CTIX.File.asn
      description: ASN number of the Threat Data Object.
      type: string
    - contextPath: CTIX.File.registered_domain
      description: Registered Domain.
      type: string
    - contextPath: CTIX.File.geo_details
      description: Geographic details of the Threat Data Object.
      type: unknown
    - contextPath: CTIX.File.country
      description: Geographic details of the Object.
      type: string
    - contextPath: CTIX.File.registrar
      description: Registrar.
      type: string
    - contextPath: CTIX.File.file_extension
      description: File Extension.
      type: string
    - contextPath: CTIX.File.whitelisted
      description: List.
    - contextPath: CTIX.File.object_description
      description: Description of the Threat Data Object.
      type: string
    - contextPath: CTIX.File.custom_score
      description: Custom Score of the Threat Data Object.
      type: number
    - contextPath: CTIX.File.is_following
      description: Boolean Value.
      type: boolean
    - contextPath: CTIX.File.under_review
<<<<<<< HEAD
      description: Shows if Threat Data Object is marked as Under Review on the CTIX application
=======
      description: Shows if Threat Data Object is marked as Under Review on the CTIX application.
>>>>>>> 90cf3b88
      type: boolean
    - contextPath: CTIX.File.under_reviewed_time
      description: Timestamp when the object was marked under review.
      type: string
    - contextPath: CTIX.File.reviewed
<<<<<<< HEAD
      description: Shows if the Threat Data Object is Marked as Reviewed on the CTIX application
=======
      description: Shows if the Threat Data Object is Marked as Reviewed on the CTIX application.
>>>>>>> 90cf3b88
      type: boolean
    - contextPath: CTIX.File.reviewed_time
      description: Timestamp when then object was reviewed.
      type: string
    - contextPath: CTIX.File.object_description_defang
      description: Description of the object.
      type: string
    - contextPath: CTIX.File.source_data
      description: List of sources from which CTIX received this IP.
    - contextPath: CTIX.File.related_fields
<<<<<<< HEAD
      description: Relationship Data about the Threat Data Object present on the CTIX application
    - contextPath: CTIX.File.enhancement_data
      description: Additional enhanced data about the Threat Data Object fetched by the CTIX application
=======
      description: Relationship Data about the Threat Data Object present on the CTIX application.
    - contextPath: CTIX.File.enhancement_data
      description: Additional enhanced data about the Threat Data Object fetched by the CTIX application.
>>>>>>> 90cf3b88
    description: Return File Details.
  - name: ctix-create-intel
    description: Creates Intel in CTIX platform.
    arguments:
    - name: title
      description: Title of ioc.
    - name: description
      description: Description of ioc.
    - name: tlp
      description: tlp of ioc.
    - name: confidence
      description: confidence of ioc.
    - name: ips
      description: comma-separated list of IPs.
      isArray: true
    - name: urls
      description: comma-separated list of URLs.
      isArray: true
    - name: domains
      description: comma-separated list of domains.
      isArray: true
    - name: files
      description: comma-separated list of files.
      isArray: true
    - name: emails
      description: comma-separated list of emails.
      isArray: true
    - name: malwares
      description: comma-separated list of malwares.
      isArray: true
    - name: threat_actors
      description: comma-separated list of threat_actors.
      isArray: true
    - name: attack_patterns
      description: comma-separated list of attack_patterns.
      isArray: true
    outputs:
    - contextPath: CTIX.Intel.response
      description: The response of the api.
      type: String
    - contextPath: CTIX.Intel.status
      description: Status code returned from the api.
      type: String
<<<<<<< HEAD
  dockerimage: demisto/python3:3.10.13.72123
=======
  dockerimage: demisto/python3:3.10.13.87159
>>>>>>> 90cf3b88
  subtype: python3
tests:
- No tests<|MERGE_RESOLUTION|>--- conflicted
+++ resolved
@@ -123,15 +123,9 @@
       description: Threat Data Object type.
       type: string
     - contextPath: CTIX.IP.package_id
-<<<<<<< HEAD
-      description: List of IDs of packages on the CTIX application through which these IPs were received
-    - contextPath: CTIX.IP.source
-      description: List of sources from which the IP address was received in the CTIX application
-=======
       description: List of IDs of packages on the CTIX application through which these IPs were received.
     - contextPath: CTIX.IP.source
       description: List of sources from which the IP address was received in the CTIX application.
->>>>>>> 90cf3b88
     - contextPath: CTIX.IP.risk_severity
       description: Risk Severity of the Threat Data Object on the scale of 0-5.
       type: number
@@ -154,11 +148,7 @@
       description: Timestamp of when the Threat Data Object was blocked on the CTIX application.
       type: string
     - contextPath: CTIX.IP.deprecated_time
-<<<<<<< HEAD
-      description: Timestamp of when the Threat Data Object was deprecated on the CTIX application
-=======
       description: Timestamp of when the Threat Data Object was deprecated on the CTIX application.
->>>>>>> 90cf3b88
       type: string
     - contextPath: CTIX.IP.notification_preference
       description: Notification preference.
@@ -186,11 +176,7 @@
     - contextPath: CTIX.IP.follow_by
       description: List of Cyware Users who follow the object.
     - contextPath: CTIX.IP.is_false_positive
-<<<<<<< HEAD
-      description: Shows if the Threat Data Object was marked false positive in the CTIX application
-=======
       description: Shows if the Threat Data Object was marked false positive in the CTIX application.
->>>>>>> 90cf3b88
       type: boolean
     - contextPath: CTIX.IP.domain_tld
       description: Top-Level Domain information about the Threat Data Object.
@@ -225,21 +211,13 @@
       description: Boolean Value.
       type: boolean
     - contextPath: CTIX.IP.under_review
-<<<<<<< HEAD
-      description: Shows if Threat Data Object is marked as Under Review on the CTIX application
-=======
       description: Shows if Threat Data Object is marked as Under Review on the CTIX application.
->>>>>>> 90cf3b88
       type: boolean
     - contextPath: CTIX.IP.under_reviewed_time
       description: Timestamp when the object was marked under review.
       type: string
     - contextPath: CTIX.IP.reviewed
-<<<<<<< HEAD
-      description: Shows if the Threat Data Object is Marked as Reviewed on the CTIX application
-=======
       description: Shows if the Threat Data Object is Marked as Reviewed on the CTIX application.
->>>>>>> 90cf3b88
       type: boolean
     - contextPath: CTIX.IP.reviewed_time
       description: Timestamp when then object was reviewed.
@@ -250,15 +228,9 @@
     - contextPath: CTIX.IP.source_data
       description: List of sources from which CTIX received this IP.
     - contextPath: CTIX.IP.related_fields
-<<<<<<< HEAD
-      description: Relationship Data about the Threat Data Object present on the CTIX application
-    - contextPath: CTIX.IP.enhancement_data
-      description: Additional enhanced data about the Threat Data Object fetched by the CTIX application
-=======
       description: Relationship Data about the Threat Data Object present on the CTIX application.
     - contextPath: CTIX.IP.enhancement_data
       description: Additional enhanced data about the Threat Data Object fetched by the CTIX application.
->>>>>>> 90cf3b88
     description: Return IP Details.
   - name: domain
     arguments:
@@ -317,15 +289,9 @@
       description: Threat Data Object type.
       type: string
     - contextPath: CTIX.Domain.package_id
-<<<<<<< HEAD
-      description: List of IDs of packages on the CTIX application through which these IPs were received
-    - contextPath: CTIX.Domain.source
-      description: List of sources from which the IP address was received in the CTIX application
-=======
       description: List of IDs of packages on the CTIX application through which these IPs were received.
     - contextPath: CTIX.Domain.source
       description: List of sources from which the IP address was received in the CTIX application.
->>>>>>> 90cf3b88
     - contextPath: CTIX.Domain.risk_severity
       description: Risk Severity of the Threat Data Object on the scale of 0-5.
       type: number
@@ -348,11 +314,7 @@
       description: Timestamp of when the Threat Data Object was blocked on the CTIX application.
       type: string
     - contextPath: CTIX.Domain.deprecated_time
-<<<<<<< HEAD
-      description: Timestamp of when the Threat Data Object was deprecated on the CTIX application
-=======
       description: Timestamp of when the Threat Data Object was deprecated on the CTIX application.
->>>>>>> 90cf3b88
       type: string
     - contextPath: CTIX.Domain.notification_preference
       description: Notification preference.
@@ -380,11 +342,7 @@
     - contextPath: CTIX.Domain.follow_by
       description: List of Cyware Users who follow the object.
     - contextPath: CTIX.Domain.is_false_positive
-<<<<<<< HEAD
-      description: Shows if the Threat Data Object was marked false positive in the CTIX application
-=======
       description: Shows if the Threat Data Object was marked false positive in the CTIX application.
->>>>>>> 90cf3b88
       type: boolean
     - contextPath: CTIX.Domain.domain_tld
       description: Top-Level Domain information about the Threat Data Object.
@@ -419,21 +377,13 @@
       description: Boolean Value.
       type: boolean
     - contextPath: CTIX.Domain.under_review
-<<<<<<< HEAD
-      description: Shows if Threat Data Object is marked as Under Review on the CTIX application
-=======
       description: Shows if Threat Data Object is marked as Under Review on the CTIX application.
->>>>>>> 90cf3b88
       type: boolean
     - contextPath: CTIX.Domain.under_reviewed_time
       description: Timestamp when the object was marked under review.
       type: string
     - contextPath: CTIX.Domain.reviewed
-<<<<<<< HEAD
-      description: Shows if the Threat Data Object is Marked as Reviewed on the CTIX application
-=======
       description: Shows if the Threat Data Object is Marked as Reviewed on the CTIX application.
->>>>>>> 90cf3b88
       type: boolean
     - contextPath: CTIX.Domain.reviewed_time
       description: Timestamp when then object was reviewed.
@@ -444,15 +394,9 @@
     - contextPath: CTIX.Domain.source_data
       description: List of sources from which CTIX received this IP.
     - contextPath: CTIX.Domain.related_fields
-<<<<<<< HEAD
-      description: Relationship Data about the Threat Data Object present on the CTIX application
-    - contextPath: CTIX.Domain.enhancement_data
-      description: Additional enhanced data about the Threat Data Object fetched by the CTIX application
-=======
       description: Relationship Data about the Threat Data Object present on the CTIX application.
     - contextPath: CTIX.Domain.enhancement_data
       description: Additional enhanced data about the Threat Data Object fetched by the CTIX application.
->>>>>>> 90cf3b88
     description: Return Domain Details.
   - name: url
     arguments:
@@ -511,15 +455,9 @@
       description: Threat Data Object type.
       type: string
     - contextPath: CTIX.URL.package_id
-<<<<<<< HEAD
-      description: List of IDs of packages on the CTIX application through which these IPs were received
-    - contextPath: CTIX.URL.source
-      description: List of sources from which the IP address was received in the CTIX application
-=======
       description: List of IDs of packages on the CTIX application through which these IPs were received.
     - contextPath: CTIX.URL.source
       description: List of sources from which the IP address was received in the CTIX application.
->>>>>>> 90cf3b88
     - contextPath: CTIX.URL.risk_severity
       description: Risk Severity of the Threat Data Object on the scale of 0-5.
       type: number
@@ -542,11 +480,7 @@
       description: Timestamp of when the Threat Data Object was blocked on the CTIX application.
       type: string
     - contextPath: CTIX.URL.deprecated_time
-<<<<<<< HEAD
-      description: Timestamp of when the Threat Data Object was deprecated on the CTIX application
-=======
       description: Timestamp of when the Threat Data Object was deprecated on the CTIX application.
->>>>>>> 90cf3b88
       type: string
     - contextPath: CTIX.URL.notification_preference
       description: Notification preference.
@@ -574,11 +508,7 @@
     - contextPath: CTIX.URL.follow_by
       description: List of Cyware Users who follow the object.
     - contextPath: CTIX.URL.is_false_positive
-<<<<<<< HEAD
-      description: Shows if the Threat Data Object was marked false positive in the CTIX application
-=======
       description: Shows if the Threat Data Object was marked false positive in the CTIX application.
->>>>>>> 90cf3b88
       type: boolean
     - contextPath: CTIX.URL.domain_tld
       description: Top-Level Domain information about the Threat Data Object.
@@ -613,21 +543,13 @@
       description: Boolean Value.
       type: boolean
     - contextPath: CTIX.URL.under_review
-<<<<<<< HEAD
-      description: Shows if Threat Data Object is marked as Under Review on the CTIX application
-=======
       description: Shows if Threat Data Object is marked as Under Review on the CTIX application.
->>>>>>> 90cf3b88
       type: boolean
     - contextPath: CTIX.URL.under_reviewed_time
       description: Timestamp when the object was marked under review.
       type: string
     - contextPath: CTIX.URL.reviewed
-<<<<<<< HEAD
-      description: Shows if the Threat Data Object is Marked as Reviewed on the CTIX application
-=======
       description: Shows if the Threat Data Object is Marked as Reviewed on the CTIX application.
->>>>>>> 90cf3b88
       type: boolean
     - contextPath: CTIX.URL.reviewed_time
       description: Timestamp when then object was reviewed.
@@ -638,15 +560,9 @@
     - contextPath: CTIX.URL.source_data
       description: List of sources from which CTIX received this IP.
     - contextPath: CTIX.URL.related_fields
-<<<<<<< HEAD
-      description: Relationship Data about the Threat Data Object present on the CTIX application
-    - contextPath: CTIX.URL.enhancement_data
-      description: Additional enhanced data about the Threat Data Object fetched by the CTIX application
-=======
       description: Relationship Data about the Threat Data Object present on the CTIX application.
     - contextPath: CTIX.URL.enhancement_data
       description: Additional enhanced data about the Threat Data Object fetched by the CTIX application.
->>>>>>> 90cf3b88
     description: Return URL Details.
   - name: file
     arguments:
@@ -717,15 +633,9 @@
       description: Threat Data Object type.
       type: string
     - contextPath: CTIX.File.package_id
-<<<<<<< HEAD
-      description: List of IDs of packages on the CTIX application through which these IPs were received
-    - contextPath: CTIX.File.source
-      description: List of sources from which the IP address was received in the CTIX application
-=======
       description: List of IDs of packages on the CTIX application through which these IPs were received.
     - contextPath: CTIX.File.source
       description: List of sources from which the IP address was received in the CTIX application.
->>>>>>> 90cf3b88
     - contextPath: CTIX.File.risk_severity
       description: Risk Severity of the Threat Data Object on the scale of 0-5.
       type: number
@@ -748,11 +658,7 @@
       description: Timestamp of when the Threat Data Object was blocked on the CTIX application.
       type: string
     - contextPath: CTIX.File.deprecated_time
-<<<<<<< HEAD
-      description: Timestamp of when the Threat Data Object was deprecated on the CTIX application
-=======
       description: Timestamp of when the Threat Data Object was deprecated on the CTIX application.
->>>>>>> 90cf3b88
       type: string
     - contextPath: CTIX.File.notification_preference
       description: Notification preference.
@@ -780,11 +686,7 @@
     - contextPath: CTIX.File.follow_by
       description: List of Cyware Users who follow the object.
     - contextPath: CTIX.File.is_false_positive
-<<<<<<< HEAD
-      description: Shows if the Threat Data Object was marked false positive in the CTIX application
-=======
       description: Shows if the Threat Data Object was marked false positive in the CTIX application.
->>>>>>> 90cf3b88
       type: boolean
     - contextPath: CTIX.File.domain_tld
       description: Top-Level Domain information about the Threat Data Object.
@@ -819,21 +721,13 @@
       description: Boolean Value.
       type: boolean
     - contextPath: CTIX.File.under_review
-<<<<<<< HEAD
-      description: Shows if Threat Data Object is marked as Under Review on the CTIX application
-=======
       description: Shows if Threat Data Object is marked as Under Review on the CTIX application.
->>>>>>> 90cf3b88
       type: boolean
     - contextPath: CTIX.File.under_reviewed_time
       description: Timestamp when the object was marked under review.
       type: string
     - contextPath: CTIX.File.reviewed
-<<<<<<< HEAD
-      description: Shows if the Threat Data Object is Marked as Reviewed on the CTIX application
-=======
       description: Shows if the Threat Data Object is Marked as Reviewed on the CTIX application.
->>>>>>> 90cf3b88
       type: boolean
     - contextPath: CTIX.File.reviewed_time
       description: Timestamp when then object was reviewed.
@@ -844,15 +738,9 @@
     - contextPath: CTIX.File.source_data
       description: List of sources from which CTIX received this IP.
     - contextPath: CTIX.File.related_fields
-<<<<<<< HEAD
-      description: Relationship Data about the Threat Data Object present on the CTIX application
-    - contextPath: CTIX.File.enhancement_data
-      description: Additional enhanced data about the Threat Data Object fetched by the CTIX application
-=======
       description: Relationship Data about the Threat Data Object present on the CTIX application.
     - contextPath: CTIX.File.enhancement_data
       description: Additional enhanced data about the Threat Data Object fetched by the CTIX application.
->>>>>>> 90cf3b88
     description: Return File Details.
   - name: ctix-create-intel
     description: Creates Intel in CTIX platform.
@@ -896,11 +784,7 @@
     - contextPath: CTIX.Intel.status
       description: Status code returned from the api.
       type: String
-<<<<<<< HEAD
-  dockerimage: demisto/python3:3.10.13.72123
-=======
   dockerimage: demisto/python3:3.10.13.87159
->>>>>>> 90cf3b88
   subtype: python3
 tests:
 - No tests