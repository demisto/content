--- conflicted
+++ resolved
@@ -1,12 +1,6 @@
-<<<<<<< HEAD
-register_module_line("CTIX v3", "start", __line__())
-# Uncomment while development
-
-=======
 import demistomock as demisto
 from CommonServerPython import *
 from CommonServerUserPython import *
->>>>>>> c3ba243c
 
 import urllib3
 import requests
@@ -558,13 +552,9 @@
         url_suffix = "ingestion/threat-data/list/"
         query = f"type={object_type}"
 
-<<<<<<< HEAD
-        if len(ioc_type) > 0:
-=======
         if len(ioc_type) == 1:
             query += f" AND ioc_type IN ('{ioc_type[0]}')"
         elif len(ioc_type) > 1:
->>>>>>> c3ba243c
             query += f" AND ioc_type IN {tuple(ioc_type)}"
 
         if len(object_names) == 1:
@@ -1652,8 +1642,4 @@
 if __name__ in ("__main__", "__builtin__", "builtins"):
     main()
 
-<<<<<<< HEAD
-register_module_line("CTIX v3", "end", __line__())
-=======
-# register_module_line("CTIX v3", "end", __line__())
->>>>>>> c3ba243c
+# register_module_line("CTIX v3", "end", __line__())