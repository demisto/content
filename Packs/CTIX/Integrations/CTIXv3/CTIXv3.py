import demistomock as demisto
from CommonServerPython import *
from CommonServerUserPython import *

import urllib3
import requests
from typing import Any, Dict
import urllib.parse
import time
import json
import hmac
import hashlib
import base64

# register_module_line("CTIX v3", "start", __line__())
# Uncomment while development=


"""IMPORTS"""


# Disable insecure warnings
urllib3.disable_warnings()

"""GLOBALS"""

domain_regex = (
    "([a-z¡-\uffff0-9](?:[a-z¡-\uffff0-9-]{0,61}"
    "[a-z¡-\uffff0-9])?(?:\\.(?!-)[a-z¡-\uffff0-9-]{1,63}(?<!-))*"
    "\\.(?!-)(?!(jpg|jpeg|exif|tiff|tif|png|gif|otf|ttf|fnt|dtd|xhtml|css"
    "|html)$)(?:[a-z¡-\uffff-]{2,63}|xn--[a-z0-9]{1,59})(?<!-)\\.?$"
    "|localhost)"
)
tag_colors = {
    "blue": "#0068FA",
    "purple": "#5236E2",
    "orange": "#EB9C00",
    "red": "#FF5330",
    "green": "#27865F",
    "yellow": "#C4C81D",
    "turquoise": "#00A2C2",
    "pink": "#C341E7",
    "light-red": "#AD6B76",
    "grey": "#95A1B1",
}

CTIX_DBOT_MAP = {
    "ipv4-addr": "ip",
    "ipv6-addr": "ip",
    "MD5": "file",
    "SHA-1": "file",
    "SHA-224": "file",
    "SHA-256": "file",
    "SHA-384": "file",
    "SHA-512": "file",
    "SSDEEP": "file",
    "domain-name": "domain",
    "domain": "domain",
    "email-addr": "email",
    "email-message": "email",
    "artifact": "custom",
    "network-traffic": "custom",
    "user-agent": "custom",
    "windows-registry-key": "custom",
    "directory": "custom",
    "process": "custom",
    "software": "custom",
    "user-account": "custom",
    "mac-addr": "custom",
    "mutex": "custom",
    "autonomous-system": "custom",
    "cidr": "custom",
    "certificate": "x509-certificate",
    "url": "url",
}

REGEX_MAP = {
    "url": re.compile(urlRegex, regexFlags),
    "domain": re.compile(domain_regex, regexFlags),
    "hash": re.compile(hashRegex, regexFlags),
}

""" CLIENT CLASS """


class Client(BaseClient):
    """
    Client to use in the CTIX integration. Overrides BaseClient
    """

    def __init__(
        self,
        base_url: str,
        access_id: str,
        secret_key: str,
        verify: bool,
        proxies: dict,
    ) -> None:
        self.base_url = base_url
        self.access_id = access_id
        self.secret_key = secret_key
        self.verify = verify
        self.proxies = proxies

    def signature(self, expires: int):
        """
        Signature Generation

        :param int expires: Epoch time in which time when signature will expire
        :return str signature : signature queryset
        """
        to_sign = "%s\n%i" % (self.access_id, expires)
        return base64.b64encode(
            hmac.new(
                self.secret_key.encode("utf-8"), to_sign.encode("utf-8"), hashlib.sha1
            ).digest()
        ).decode("utf-8")

    def add_common_params(self, params: dict):
        """
        Add Common Params

        :param dict params: Paramters to be added in request
        :return dict: Params dictionary with AccessID, Expires and Signature
        """
        expires = int(time.time() + 5)
        params["AccessID"] = self.access_id
        params["Expires"] = expires
        params["Signature"] = self.signature(expires)
        return params

    def get_http_request(self, full_url: str, payload: dict = None, **kwargs):
        """
        GET HTTP Request

        :param str full_url: URL to be called
        :param dict payload: Request body, defaults to None
        :raises DemistoException: If Any error is found will be raised on XSOAR
        :return dict: Response object
        """
        kwargs = self.add_common_params(kwargs)
        full_url = full_url + "?" + urllib.parse.urlencode(kwargs)
        headers = {"content-type": "application/json"}
        resp = requests.get(
            full_url,
            verify=self.verify,
            proxies=self.proxies,
            timeout=5,
            headers=headers,
            json=payload,
        )
        status_code = resp.status_code
        try:
            resp.raise_for_status()  # Raising an exception for non-200 status code
            response = {"data": resp.json(), "status": status_code}
            return response
        except requests.exceptions.HTTPError:
            return_error(f"Error: status-> {status_code!r}; Reason-> {resp.reason!r}]")

    def post_http_request(self, full_url: str, payload: dict, params):
        """
        POST HTTP Request

        :param str full_url: URL to be called
        :param dict payload: Request body, defaults to None
        :raises DemistoException: If Any error is found will be raised on XSOAR
        :return dict: Response object
        """
        headers = {"content-type": "application/json"}
        params = self.add_common_params(params)
        full_url = full_url + "?" + urllib.parse.urlencode(params)
        resp = requests.post(
            full_url,
            verify=self.verify,
            proxies=self.proxies,
            json=payload,
            headers=headers,
            timeout=5,
        )
        status_code = resp.status_code
        try:
            resp.raise_for_status()  # Raising an exception for non-200 status code
            response = {"data": resp.json(), "status": status_code}
            return response
        except requests.exceptions.HTTPError:
            return_error(f"Error: status-> {status_code!r}; Reason-> {resp.reason!r}]")

    def test_auth(self):
        """
        Test authentication

        :return dict: Returns result for ping
        """
        client_url = self.base_url + "ping/"
        return self.get_http_request(client_url)

    def create_tag(self, name: str, color_code: str):
        """Creates a tag in ctix platform
        :type name: ``str``
        :param name: Name of the tag

        :type color_code: ``str``
        :param color_code: Hex color code of the tag e.g #111111

        :return: dict containing the details of newly created tag
        :rtype: ``Dict[str, Any]``
        """
        url_suffix = "ingestion/tags/"
        client_url = self.base_url + url_suffix
        payload = {"name": name, "color_code": color_code}
        return self.post_http_request(full_url=client_url, payload=payload, params={})

    def get_tags(self, page: int, page_size: int, q: str):
        """Paginated list of tags from ctix platform using page_number and page_size
        :type page: int
        :param page: page number for the pagination for list api

        :type page_size: int
        :param page_size: page size for the pagination for list api

        :type q: str
        :param q: search query string for the list api
        """
        url_suffix = "ingestion/tags/"
        client_url = self.base_url + url_suffix
        params = {"page": page, "page_size": page_size}
        if q:
            params["q"] = q  # type: ignore
        return self.get_http_request(client_url, params)

    def delete_tag(self, tag_id: str):
        """Deletes a tag from the ctix instance
        :type tag_id: ``str``
        :param name: id of the tag to be deleted
        """
        url_suffix = "ingestion/tags/bulk-actions/"
        client_url = self.base_url + url_suffix
        return self.post_http_request(
            client_url, {"ids": tag_id, "action": "delete"}, {}
        )

    def whitelist_iocs(self, ioc_type, values, reason):
        url_suffix = "conversion/whitelist/"
        client_url = self.base_url + url_suffix
        payload = {"type": ioc_type, "values": values, "reason": reason}
        return self.post_http_request(client_url, payload, {})

    def get_whitelist_iocs(self, page: int, page_size: int, q: str):
        """Paginated list of tags from ctix platform using page_number and page_size
        :type page: int
        :param page: page number for the pagination for list api

        :type page_size: int
        :param page_size: page size for the pagination for list api

        :type q: str
        :param q: search query string for the list api
        """
        url_suffix = "conversion/whitelist/"
        client_url = self.base_url + url_suffix
        params = {"page": page, "page_size": page_size}
        if q:
            params["q"] = q  # type: ignore
        return self.get_http_request(client_url, {}, **params)

    def remove_whitelisted_ioc(self, whitelist_id: str):
        """Removes whitelisted ioc with given `whitelist_id`
        :type whitelist_id: str
        :param whitelist_id: id of the whitelisted ioc to be removed
        """
        url_suffix = "conversion/whitelist/bulk-actions/"
        client_url = self.base_url + url_suffix
        return self.post_http_request(
            client_url, {"ids": whitelist_id, "action": "delete"}, {}
        )

    def get_threat_data(self, page: int, page_size: int, query: str):
        """
        Get Threat Data

        :param int page: Paginated number from where data will be polled
        :param int page_size: Size of the result
        :param str query: CQL query for polling specific result
        :return dict: Returns response for query
        """
        url_suffix = "ingestion/threat-data/list/"
        client_url = self.base_url + url_suffix
        params = {"page": page, "page_size": page_size}
        payload = {"query": query}
        return self.post_http_request(client_url, payload=payload, params=params)

    def get_saved_searches(self, page: int, page_size: int):
        """
        Get Saved Searches

        :param int page: Paginated number from where data will be polled
        :param int page_size: Size of the result
        :return dict: Returns response for query
        """
        url_suffix = "ingestion/saved-searches/"
        client_url = self.base_url + url_suffix
        params = {"page": page, "page_size": page_size}
        return self.get_http_request(client_url, {}, **params)

    def get_server_collections(self, page: int, page_size: int):
        """
        Get Server Collections

        :param int page: Paginated number from where data will be polled
        :param int page_size: Size of the result
        :return dict: Returns response for query
        """
        url_suffix = "publishing/collection/"
        client_url = self.base_url + url_suffix
        params = {"page": page, "page_size": page_size}
        return self.get_http_request(client_url, {}, **params)

    def get_actions(self, page: int, page_size: int, params: Dict[str, Any]):
        """
        Get Actions

        :param int page: Paginated number from where data will be polled
        :param int page_size: Size of the result
        :param Dict[str, Any] params: Params to be send with request
        :return dict: Returns response for query
        """
        url_suffix = "ingestion/actions/"
        client_url = self.base_url + url_suffix
        params["page"] = page
        params["page_size"] = page_size
        return self.get_http_request(client_url, **params)

    def add_indicator_as_false_positive(self, object_ids: list[str], object_type: str):
        """
        Add Indicator as False Positive

        :param list[str] object_ids: Object IDs of the IOCs
        :param str object_type: Object type of the IOCs
        :return dict: Returns response for query
        """
        url_suffix = "ingestion/threat-data/bulk-action/false_positive/"
        client_url = self.base_url + url_suffix
        payload = {"object_ids": object_ids, "object_type": object_type, "data": {}}

        return self.post_http_request(client_url, payload, {})

    def add_ioc_to_manual_review(self, object_ids: list[str], object_type: str):
        """
        Add IOC to Manual Review

        :param list[str] object_ids: Object IDs of the IOCs
        :param str object_type: Object type of the IOCs
        :return dict: Returns response for query
        """
        url_suffix = "ingestion/threat-data/bulk-action/manual_review/"
        client_url = self.base_url + url_suffix
        payload = {"object_ids": object_ids, "object_type": object_type, "data": {}}

        return self.post_http_request(client_url, payload, {})

    def deprecate_ioc(self, object_ids: str, object_type: str):
        """
        Deprecate IOC

        :param str object_ids: Object ID of the IOC
        :param str object_type: Object type of the IOC
        :return dict: Returns response for query
        """
        url_suffix = "ingestion/threat-data/bulk-action/deprecate/"
        client_url = self.base_url + url_suffix
        payload = {"object_ids": object_ids, "object_type": object_type, "data": {}}

        return self.post_http_request(client_url, payload, {})

    def add_analyst_tlp(self, object_id: str, object_type: str, data):
        """
        Add Analyst TLP

        :param str object_id: Object ID of the IOCs
        :param str object_type: _Object type of the IOCs
        :param dict data: data to be send over POST request
        :return dict: Returns response for query
        """
        url_suffix = "ingestion/threat-data/action/analyst_tlp/"
        client_url = self.base_url + url_suffix
        payload = {"object_id": object_id, "object_type": object_type, "data": data}

        return self.post_http_request(client_url, payload, {})

    def add_analyst_score(self, object_id: str, object_type, data):
        """
        Add Analyst Score

        :param str object_id: Object ID of the IOCs
        :param str object_type: Object type of the IOCs
        :param dict data: Request body to be send over POST request
        :return dict: Returns response for query
        """
        url_suffix = "ingestion/threat-data/action/analyst_score/"
        client_url = self.base_url + url_suffix
        payload = {"object_id": object_id, "object_type": object_type, "data": data}

        return self.post_http_request(client_url, payload, {})

    def saved_result_set(self, page: int, page_size: int, label_name: str, query: str):
        """
        Saved Result Set

        :param int page: Paginated number from where data will be polled
        :param int page_size: Size of the result
        :param str label_name: Label name used to get the data from the rule
        :param str query: CQL query to get specific data
        :return dict: Returns response for query
        """
        url_suffix = "ingestion/threat-data/list/"
        client_url = self.base_url + url_suffix
        params = {}
        params.update({"page": page})
        params.update({"page_size": page_size})
        if query is None:
            query = "type=indicator"
        payload = {"label_name": label_name, "query": query}
        return self.post_http_request(client_url, payload, params)

    def tag_indicator_updation(
        self,
        q: str,
        page: int,
        page_size: int,
        object_id: str,
        object_type: str,
        tag_id: str,
        operation: str,
    ):
        """
        Tag Indicator Updation

        :param str q: query to be send
        :param int page: Paginated number from where data will be polled
        :param int page_size: Size of the result
        :param str object_id: Object ID of the IOCs
        :param str object_type: Object type of the IOCs
        :param str tag_id: Tag ID that will be removed or added
        :param str operation: Addition or Removal of tag operation
        :return dict: Returns response for query
        """
        tags_data = self.get_indicator_tags(
            object_type, object_id, {"page": page, "page_size": page_size}
        )["data"]
        tags = [_["id"] for _ in tags_data["tags"]]
        if operation == "add_tag_indicator":
            tags.extend([_.strip() for _ in tag_id.split(",")])
        elif operation == "remove_tag_from_indicator":
            removable_tags = [_.strip() for _ in tag_id.split(",")]
            for r_tag in removable_tags:
                if r_tag in tags:
                    tags.remove(r_tag)
        final_tags = list(set(tags))
        url_suffix = "ingestion/threat-data/action/add_tag/"
        client_url = self.base_url + url_suffix
        params = {"page": page, "page_size": page_size, "q": q}
        payload = {
            "object_id": object_id,
            "object_type": object_type,
            "data": {"tag_id": final_tags},
        }
        return self.post_http_request(client_url, payload, params)

    def search_for_tag(self, params: dict):
        """
        Search for tag

        :param dict params: Paramters to be added in request
        :return dict: Returns response for query
        """
        url_suffix = "ingestion/tags/"
        client_url = self.base_url + url_suffix
        return self.get_http_request(client_url, **params)

    def get_indicator_details(self, object_type: str, object_id: str, params: dict):
        """
        Get Indicator Details

        :param str object_type: Object type of the IOCs
        :param str object_id: Object ID of the IOCs
        :param dict params: Paramters to be added in request
        :return dict: Returns response for query
        """
        url_suffix = f"ingestion/threat-data/{object_type}/{object_id}/basic/"
        client_url = self.base_url + url_suffix
        return self.get_http_request(client_url, **params)

    def get_indicator_tags(self, object_type: str, object_id: str, params: dict):
        """
        Get Indicator Tags

        :param str object_type: Object type of the IOCs
        :param str object_id: Object ID of the IOCs
        :param dict params: Paramters to be added in request
        :return dict: Returns response for query
        """
        url_suffix = f"ingestion/threat-data/{object_type}/{object_id}/quick-actions/"
        client_url = self.base_url + url_suffix
        return self.get_http_request(client_url, **params)

    def get_indicator_relations(self, object_type: str, object_id: str, params: dict):
        """
        Get Indicator Relations

        :param str object_type: Object type of the IOCs
        :param str object_id: Object ID of the IOCs
        :param dict params: Paramters to be added in request
        :return dict: Returns response for query
        """
        url_suffix = f"ingestion/threat-data/{object_type}/{object_id}/relations/"
        client_url = self.base_url + url_suffix
        return self.get_http_request(client_url, **params)

    def get_indicator_observations(self, params: dict):
        """
        Get Indicator Observations

        :param dict params: Paramters to be added in request
        :return dict: Returns response for query
        """
        url_suffix = "ingestion/threat-data/source-references/"
        client_url = self.base_url + url_suffix
        return self.get_http_request(client_url, **params)

    def get_conversion_feed_source(self, params: dict):
        """
        Get Conversion Feed Source

        :param dict params: Paramters to be added in request
        :return dict: Returns response for query
        """
        url_suffix = "conversion/feed-sources/"
        client_url = self.base_url + url_suffix
        return self.get_http_request(client_url, **params)

    def get_lookup_threat_data(
<<<<<<< HEAD
        self, object_type: str, ioc_type: str, object_names: list, params: dict
=======
        self, object_type: str, ioc_type: list, object_names: list, params: dict
>>>>>>> bdcc10a9
    ):
        """
        Get Lookup Threat Data

        :param str object_type: (SDO) Object type of the IOCs
        :param list ioc_type: the IOC type of the Indicator (eg. URL, MD5, IPv4)
        :param list object_names: Indicator/IOCs names
        :param dict params: Paramters to be added in request
        :return dict: Returns response for query
        """
        url_suffix = "ingestion/threat-data/list/"
        query = f"type={object_type}"

        if len(ioc_type) == 1:
            query += f" AND ioc_type IN ('{ioc_type[0]}')"
        elif len(ioc_type) > 1:
            query += f" AND ioc_type IN {tuple(ioc_type)}"

        if len(object_names) == 1:
            query += f" AND value IN ('{object_names[0]}')"
        else:
            query += f" AND value IN {tuple(object_names)}"

        payload = {"query": query}
        client_url = self.base_url + url_suffix
        return self.post_http_request(client_url, payload, params)


""" HELPER FUNCTIONS """


def to_dbot_score(ctix_score: int) -> int:
    """
    Maps CTIX Score to DBotScore
    """
    if ctix_score == 0:
        dbot_score = Common.DBotScore.NONE  # unknown
    elif ctix_score <= 30:
        dbot_score = Common.DBotScore.GOOD  # good
    elif ctix_score <= 70:
        dbot_score = Common.DBotScore.SUSPICIOUS  # suspicious
    else:
        dbot_score = Common.DBotScore.BAD
    return dbot_score


def no_result_found(data: Any):
    if data in ("", " ", None, [], {}):
        result = CommandResults(
            readable_output="No results were found",
            outputs=None,
            raw_response=None,
        )
    else:
        result = data
    return result


def check_for_empty_variable(value: str, default: Any):
    return value if value not in ("", " ", None) else default


def iter_dbot_score(
    data: list,
    score_key: str,
    type_key: str,
    table_name: str,
    output_prefix: str,
    outputs_key_field: str,
<<<<<<< HEAD
=======
    reliability: str = None
>>>>>>> bdcc10a9
):
    final_data = []
    for value in data:
        if value[type_key] is not None:
            indicator_type = CTIX_DBOT_MAP[value[type_key]]
            score = to_dbot_score(value.get(score_key, 0))
            if indicator_type == "ip":
                dbot_score = Common.DBotScore(
                    indicator=value.get("id"),
                    indicator_type=DBotScoreType.IP,
                    integration_name="CTIX",
                    score=score,
<<<<<<< HEAD
=======
                    reliability=reliability
>>>>>>> bdcc10a9
                )
                ip_standard_context = Common.IP(
                    ip=value.get("name"), asn=value.get("asn"), dbot_score=dbot_score
                )
                final_data.append(
                    CommandResults(
                        readable_output=tableToMarkdown(
                            table_name, value, removeNull=True
                        ),
                        outputs_prefix=output_prefix,
                        outputs_key_field=outputs_key_field,
                        outputs=value,
                        indicator=ip_standard_context,
                        raw_response=value,
                    )
                )
            elif indicator_type == "file":
                dbot_score = Common.DBotScore(
                    indicator=value.get("id"),
                    indicator_type=DBotScoreType.FILE,
                    integration_name="CTIX",
                    score=score,
<<<<<<< HEAD
=======
                    reliability=reliability
>>>>>>> bdcc10a9
                )
                file_standard_context = Common.File(
                    name=value.get("name"), dbot_score=dbot_score
                )
                file_key = value.get("name")
                hash_type = value.get("attribute_field", "Unknown").lower()
                if hash_type == "md5":
                    file_standard_context.md5 = file_key
                elif hash_type == "sha-1":
                    file_standard_context.sha1 = file_key
                elif hash_type == "sha-256":
                    file_standard_context.sha256 = file_key
                elif hash_type == "sha-512":
                    file_standard_context.sha512 == file_key

                final_data.append(
                    CommandResults(
                        readable_output=tableToMarkdown(
                            table_name, value, removeNull=True
                        ),
                        outputs_prefix=output_prefix,
                        outputs_key_field=outputs_key_field,
                        outputs=value,
                        indicator=file_standard_context,
                        raw_response=value,
                    )
                )
            elif indicator_type == "domain":
                dbot_score = Common.DBotScore(
                    indicator=value.get("id"),
                    indicator_type=DBotScoreType.DOMAIN,
                    integration_name="CTIX",
                    score=score,
<<<<<<< HEAD
=======
                    reliability=reliability
>>>>>>> bdcc10a9
                )
                domain_standard_context = Common.Domain(
                    domain=value.get("name"), dbot_score=dbot_score
                )
                final_data.append(
                    CommandResults(
                        readable_output=tableToMarkdown(
                            table_name, value, removeNull=True
                        ),
                        outputs_prefix=output_prefix,
                        outputs_key_field=outputs_key_field,
                        outputs=value,
                        indicator=domain_standard_context,
                        raw_response=value,
                    )
                )
            elif indicator_type == "email":
                dbot_score = Common.DBotScore(
                    indicator=value.get("id"),
                    indicator_type=DBotScoreType.EMAIL,
                    integration_name="CTIX",
                    score=score,
<<<<<<< HEAD
=======
                    reliability=reliability
>>>>>>> bdcc10a9
                )
                email_standard_context = Common.Domain(
                    domain=value.get("name"), dbot_score=dbot_score
                )
                final_data.append(
                    CommandResults(
                        readable_output=tableToMarkdown(
                            table_name, value, removeNull=True
                        ),
                        outputs_prefix=output_prefix,
                        outputs_key_field=outputs_key_field,
                        outputs=value,
                        indicator=email_standard_context,
                        raw_response=value,
                    )
                )
            elif indicator_type == "url":
                dbot_score = Common.DBotScore(
                    indicator=value.get("id"),
                    indicator_type=DBotScoreType.URL,
                    integration_name="CTIX",
                    score=score,
                    reliability=reliability
                )
                url_standard_context = Common.URL(
                    url=value.get("name"), dbot_score=dbot_score
                )
                final_data.append(
                    CommandResults(
                        readable_output=tableToMarkdown(
                            table_name, value, removeNull=True
                        ),
                        outputs_prefix=output_prefix,
                        outputs_key_field=outputs_key_field,
                        outputs=value,
                        indicator=url_standard_context,
                        raw_response=value,
                    )
                )
            else:  # indicator_type == 'custom'
                final_data.append(
                    CommandResults(
                        readable_output=tableToMarkdown(
                            table_name, value, removeNull=True
                        ),
                        outputs_prefix=output_prefix,
                        outputs_key_field=outputs_key_field,
                        outputs=value,
                        raw_response=value,
                    )
                )
        else:
            final_data.append(
                CommandResults(
                    readable_output=tableToMarkdown(table_name, value, removeNull=True),
                    outputs_prefix=output_prefix,
                    outputs_key_field=outputs_key_field,
                    outputs=value,
                    raw_response=value,
                )
            )
    return final_data


""" COMMAND FUNCTIONS """


def test_module(client: Client):
    """
    Performs basic get request to get sample ip details.
    """
    client.test_auth()
    # test was successful
    demisto.results("ok")


def create_tag_command(client: Client, args: Dict[str, str]) -> CommandResults:
    """
    create_tag command: Creates a new tag in the CTIX platform
    """
    name = args["tag_name"]
    color_name = args["color"]

    color_code = tag_colors[color_name]

    response = client.create_tag(name, color_code)
    data = response.get("data")
    data = no_result_found(data)
    if isinstance(data, CommandResults):
        return data
    else:
        results = CommandResults(
            readable_output=tableToMarkdown("Tag Data", data, removeNull=True),
            outputs_prefix="CTIX.Tag",
            outputs_key_field="name",
            outputs=data,
            raw_response=data,
        )
        return results


def get_tags_command(client: Client, args=Dict[str, Any]) -> List[CommandResults]:
    """
    get_tags commands: Returns paginated list of tags
    """
    page = args["page"]
    page = check_for_empty_variable(page, 1)
    page_size = args["page_size"]
    page_size = check_for_empty_variable(page_size, 10)
    query = args.get("q", "")
    response = client.get_tags(page, page_size, query)
    tags_list = response.get("data", {}).get("results", [])
    tags_list = no_result_found(tags_list)
    if isinstance(tags_list, CommandResults):
        return [tags_list]
    else:
        results = []
        for tag in tags_list:
            results.append(
                CommandResults(
                    readable_output=tableToMarkdown("Tag Data", tag, removeNull=True),
                    outputs_prefix="CTIX.Tag",
                    outputs_key_field="name",
                    outputs=tag,
                )
            )
        return results


def delete_tag_command(client: Client, args: dict) -> CommandResults:
    """
    delete_tag command: Deletes a tag with given tag_name
    """
    tag_name = argToList(args.get("tag_name"))
    final_result = []
    for tag in tag_name:
        search_result = client.get_tags(1, 10, tag)
        tags = search_result.get("data", {}).get("results", [])
        response = client.delete_tag(tags[0]["id"])
        final_result.append(response.get("data"))
    final_result = no_result_found(final_result)
    if isinstance(final_result, CommandResults):
        return final_result
    else:
        results = CommandResults(
            readable_output=tableToMarkdown(
                "Tag Response", final_result, removeNull=True
            ),
            outputs_prefix="CTIX.DeleteTag",
            outputs_key_field="result",
            outputs=final_result,
            raw_response=final_result,
        )
        return results


def whitelist_iocs_command(client: Client, args: Dict[str, Any]) -> CommandResults:
    """
    Whitelist IOCs command

    :Description Whitelist IOCs for a given value
    :param Dict[str, Any] args: Paramters to be send to in request
    :return CommandResults: XSOAR based result
    """
    ioc_type = args.get("type")
    values = args.get("values")
    values = argToList(values)
    reason = args.get("reason")

    data = (
        client.whitelist_iocs(ioc_type, values, reason)
        .get("data", {})
        .get("details", {})
    )
    data = no_result_found(data)
    if isinstance(data, CommandResults):
        return data
    else:
        results = CommandResults(
            readable_output=tableToMarkdown("Whitelist IOC", data, removeNull=True),
            outputs_prefix="CTIX.AllowedIOC",
            outputs=data,
            raw_response=data,
        )
        return results


def get_whitelist_iocs_command(
    client: Client, args=Dict[str, Any]
) -> List[CommandResults]:
    """
    get_tags commands: Returns paginated list of tags
    """
    page = args["page"]
    page = check_for_empty_variable(page, 1)
    page_size = args["page_size"]
    page_size = check_for_empty_variable(page_size, 10)
    query = args.get("q")
    response = client.get_whitelist_iocs(page, page_size, query)
    ioc_list = response.get("data", {}).get("results", [])
    ioc_list = no_result_found(ioc_list)
    if isinstance(ioc_list, CommandResults):
        return [ioc_list]
    else:
        results = []
        for ioc in ioc_list:
            results.append(
                CommandResults(
                    readable_output=tableToMarkdown(
                        "Whitelist IOC", ioc, removeNull=True
                    ),
                    outputs_prefix="CTIX.IOC",
                    outputs_key_field="value",
                    outputs=ioc,
                )
            )
        return results


def remove_whitelisted_ioc_command(
    client: Client, args=Dict[str, Any]
) -> CommandResults:
    """
    remove_whitelist_ioc: Deletes a whitelisted ioc with given id
    """
    whitelist_id = argToList(args.get("ids"))
    response = client.remove_whitelisted_ioc(whitelist_id)
    data = response.get("data")
    data = no_result_found(data)
    if isinstance(data, CommandResults):
        return data
    else:
        results = CommandResults(
            readable_output=tableToMarkdown("Details", data, removeNull=True),
            outputs_prefix="CTIX.RemovedIOC",
            outputs_key_field="detail",
            outputs=data,
            raw_response=data,
        )
        return results


def get_threat_data_command(
    client: Client, args=Dict[str, Any]
) -> List[CommandResults]:
    """
    get_threat_data: List thread data and allow query
    """
    page = args["page"]
    page = check_for_empty_variable(page, 1)
    page_size = args["page_size"]
    page_size = check_for_empty_variable(page_size, 10)
    query = args.get("query", "type=indicator")
    response = client.get_threat_data(page, page_size, query)
    threat_data_list = response.get("data", {}).get("results", [])
    results = [data for data in threat_data_list]
    results = no_result_found(results)
    reliability = args.get("reliability")

    if isinstance(results, CommandResults):
        return [results]
    else:
        result = iter_dbot_score(
            results,
            "confidence_score",
            "ioc_type",
            "Threat Data",
            "CTIX.ThreatData",
            "id",
<<<<<<< HEAD
=======
            reliability
>>>>>>> bdcc10a9
        )
        return result


def get_saved_searches_command(client: Client, args=Dict[str, Any]) -> CommandResults:
    """
    get_saved_searches: List saved search data
    """
    page = args["page"]
    page = check_for_empty_variable(page, 1)
    page_size = args["page_size"]
    page_size = check_for_empty_variable(page_size, 10)
    response = client.get_saved_searches(page, page_size)
    data_list = response.get("data", {}).get("results", [])
    results = [data for data in data_list]
    results = no_result_found(results)
    if isinstance(results, CommandResults):
        return results
    else:
        result = CommandResults(
            readable_output=tableToMarkdown("Saved Search", results, removeNull=True),
            outputs_prefix="CTIX.SavedSearch",
            outputs_key_field="id",
            outputs=results,
            raw_response=results,
        )
        return result


def get_server_collections_command(
    client: Client, args=Dict[str, Any]
) -> CommandResults:
    """
    get_server_collections: List server collections
    """
    page = args["page"]
    page = check_for_empty_variable(page, 1)
    page_size = args["page_size"]
    page_size = check_for_empty_variable(page_size, 10)
    response = client.get_server_collections(page, page_size)
    data_list = response.get("data", {}).get("results", [])
    results = [data for data in data_list]
    results = no_result_found(results)
    if isinstance(results, CommandResults):
        return results
    else:
        result = CommandResults(
            readable_output=tableToMarkdown(
                "Server Collection", results, removeNull=True
            ),
            outputs_prefix="CTIX.ServerCollection",
            outputs_key_field="id",
            outputs=results,
            raw_response=results,
        )
        return result


def get_actions_command(client: Client, args=Dict[str, Any]) -> CommandResults:
    """
    get_actions: List Actions
    """
    page = args["page"]
    page = check_for_empty_variable(page, 1)
    page_size = args["page_size"]
    page_size = check_for_empty_variable(page_size, 10)
    object_type = args.get("object_type")
    action_type = args.get("actions_type")
    params = {}
    if action_type:
        params["action_type"] = action_type
    if object_type:
        params["object_type"] = object_type
    response = client.get_actions(page, page_size, params)
    data_list = response.get("data", {}).get("results", [])
    results = [data for data in data_list]
    results = no_result_found(results)
    if isinstance(results, CommandResults):
        return results
    else:
        result = CommandResults(
            readable_output=tableToMarkdown("Actions", results, removeNull=True),
            outputs_prefix="CTIX.Action",
            outputs_key_field="id",
            outputs=results,
            raw_response=results,
        )
        return result


def add_indicator_as_false_positive_command(
    client: Client, args: Dict[str, str]
) -> CommandResults:
    """
    Add Indicator as False Positive Command

    :Description Add Indicator as False Positive for a given Indicator
    :param Dict[str, str] args: Paramters to be send to in request
    :return CommandResults: XSOAR based result
    """
    object_ids = args.get("object_ids")
    object_type = args.get("object_type", "indicator")
    object_ids = argToList(object_ids)
    response = client.add_indicator_as_false_positive(object_ids, object_type)
    data = response.get("data")
    data = no_result_found(data)
    if isinstance(data, CommandResults):
        return data
    else:
        results = CommandResults(
            readable_output=tableToMarkdown(
                "Indicator False Positive", data, removeNull=True
            ),
            outputs_prefix="CTIX.IndicatorFalsePositive",
            outputs=data,
            raw_response=data,
        )

        return results


def add_ioc_manual_review_command(
    client: Client, args: Dict[str, Any]
) -> CommandResults:
    """
    Add IOC for Manual Review Command

    :Description Add IOC for Manual Review for a given Indicator
    :param Dict[str, str] args: Paramters to be send to in request
    :return CommandResults: XSOAR based result
    """
    object_ids = args.get("object_ids")
    object_type = args.get("object_type", "indicator")
    object_ids = argToList(object_ids)
    response = client.add_ioc_to_manual_review(object_ids, object_type)
    data = response.get("data")
    data = no_result_found(data)
    if isinstance(data, CommandResults):
        return data
    else:
        results = CommandResults(
            readable_output=tableToMarkdown("IOC Manual Review", data, removeNull=True),
            outputs_prefix="CTIX.IOCManualReview",
            outputs=data,
            raw_response=data,
        )

        return results


def deprecate_ioc_command(client: Client, args: dict) -> CommandResults:
    """
    deprecate_ioc command: Deprecate indicators bulk api
    """
    object_ids = args.get("object_ids")
    object_type = args["object_type"]
    object_ids = argToList(object_ids)
    response = client.deprecate_ioc(object_ids, object_type)
    data = response.get("data")
    data = no_result_found(data)
    if isinstance(data, CommandResults):
        return data
    else:
        results = CommandResults(
            readable_output=tableToMarkdown("Deprecate IOC", data, removeNull=True),
            outputs_prefix="CTIX.DeprecateIOC",
            outputs=data,
            raw_response=data,
        )

        return results


def add_analyst_tlp_command(client: Client, args: dict) -> CommandResults:
    """
    Add Analyst TLP Command

    :Description Add Analyst TLP for a given Indicator
    :param Dict[str, str] args: Paramters to be send to in request
    :return CommandResults: XSOAR based result
    """
    object_id = args["object_id"]
    object_type = args["object_type"]
    data = json.loads(args["data"])

    analyst_tlp = data.get("analyst_tlp")
    if not analyst_tlp:
        raise DemistoException("analyst_tlp not provided")

    response = client.add_analyst_tlp(object_id, object_type, data)
    data = response.get("data")
    data = no_result_found(data)
    if isinstance(data, CommandResults):
        return data
    else:
        results = CommandResults(
            readable_output=tableToMarkdown("Add Analyst TLP", data, removeNull=True),
            outputs_prefix="CTIX.AddAnalystTLP",
            outputs=data,
            raw_response=data,
        )

        return results


def add_analyst_score_command(client: Client, args: dict) -> CommandResults:
    """
    Add Analyst Score Command

    :Description Add Analyst Score for a given Indicator
    :param Dict[str, str] args: Paramters to be send to in request
    :return CommandResults: XSOAR based result
    """
    object_id = args["object_id"]
    object_type = args.get("object_type")
    data = json.loads(args.get("data", "{}"))

    analyst_tlp = data.get("analyst_score")
    if not analyst_tlp:
        raise DemistoException("analyst_score not provided")

    response = client.add_analyst_score(object_id, object_type, data)
    data = response.get("data")
    data = no_result_found(data)
    if isinstance(data, CommandResults):
        return data
    else:
        results = CommandResults(
            readable_output=tableToMarkdown("Add Analyst Score", data, removeNull=True),
            outputs_prefix="CTIX.AddAnalystScore",
            outputs=data,
            raw_response=data,
        )
        return results


def saved_result_set_command(client: Client, args: Dict[str, Any]) -> CommandResults:
    """
    Get Saved Result Set data Command

    :Description Get Saved Result Set data
    :param Dict[str, str] args: Paramters to be send to in request
    :return CommandResults: XSOAR based result
    """
    page = args["page"]
    page = check_for_empty_variable(page, 1)
    page_size = args["page_size"]
    page_size = check_for_empty_variable(page_size, 10)
    label_name = args.get("label_name", "test")
    query = args.get("query", "type=indicator")
    response = client.saved_result_set(page, page_size, label_name, query)
    data_list = response.get("data", {}).get("results", [])
    results = no_result_found(data_list)
    reliability = args.get("reliability")

    if isinstance(results, CommandResults):
        return results
    else:
        results = iter_dbot_score(
            results,
            "confidence_score",
            "ioc_type",
            "Saved Result Set",
            "CTIX.SavedResultSet",
            "id",
<<<<<<< HEAD
=======
            reliability
>>>>>>> bdcc10a9
        )
        return results


def tag_indicator_updation_command(
    client: Client, args: Dict[str, Any], operation: str
) -> CommandResults:
    """
    Tag Indicator Updation Command

    :Description Updating Tag of a given Indicator
    :param Dict[str, str] args: Paramters to be send to in request
    :return CommandResults: XSOAR based result
    """
    page = args.get("page", 1)
    page_size = args.get("page_size", 10)
    object_id = args["object_id"]
    object_type = args["object_type"]
    tag_id = args["tag_id"]
    query = args.get("q", {})

    response = client.tag_indicator_updation(
        query, page, page_size, object_id, object_type, tag_id, operation
    )
    data = response.get("data")
    data = no_result_found(data)
    if isinstance(data, CommandResults):
        return data
    else:
        results = CommandResults(
            readable_output=tableToMarkdown(
                "Tag Indicator Updation", data, removeNull=True
            ),
            outputs_prefix="CTIX.TagUpdation",
            outputs=data,
            raw_response=data,
        )

        return results


def search_for_tag_command(client: Client, args: Dict[str, Any]) -> CommandResults:
    """
    Search for Tag Command

    :Description Search for Tag
    :param Dict[str, str] args: Paramters to be send to in request
    :return CommandResults: XSOAR based result
    """
    page = args.get("page", 1)
    page_size = args.get("page_size", 10)
    q = args.get("q")
    params = {"page": page, "page_size": page_size, "q": q}

    response = client.search_for_tag(params)
    data = response.get("data", {}).get("results", [])
    data = no_result_found(data)
    if isinstance(data, CommandResults):
        return data
    else:
        results = CommandResults(
            readable_output=tableToMarkdown("Search for Tag", data, removeNull=True),
            outputs_prefix="CTIX.SearchTag",
            outputs=data,
            raw_response=data,
        )

        return results


def get_indicator_details_command(
    client: Client, args: Dict[str, Any]
) -> CommandResults:
    """
    Get Indicator Details Command

    :Description Get Indicator Details
    :param Dict[str, str] args: Paramters to be send to in request
    :return CommandResults: XSOAR based result
    """
    page = args.get("page", 1)
    page_size = args.get("page_size", 10)
    object_id = args["object_id"]
    object_type = args["object_type"]
    params = {"page": page, "page_size": page_size}

    response = client.get_indicator_details(object_type, object_id, params)
    data = response.get("data")
    data = no_result_found(data)
    if isinstance(data, CommandResults):
        return data
    else:
        results = CommandResults(
            readable_output=tableToMarkdown(
                "Get Indicator Details", data, removeNull=True
            ),
            outputs_prefix="CTIX.IndicatorDetails",
            outputs=data,
            raw_response=data,
        )
        return results


def get_indicator_tags_command(client: Client, args: Dict[str, Any]) -> CommandResults:
    """
    Get Indicator Tags  Command

    :Description Get Tags Details
    :param Dict[str, str] args: Paramters to be send to in request
    :return CommandResults: XSOAR based result
    """
    page = args.get("page", 1)
    page_size = args.get("page_size", 10)
    object_id = args["object_id"]
    object_type = args["object_type"]
    params = {"page": page, "page_size": page_size}

    response = client.get_indicator_tags(object_type, object_id, params)
    data = response.get("data", {})
    data = no_result_found(data)
    if isinstance(data, CommandResults):
        return data
    else:
        results = CommandResults(
            readable_output=tableToMarkdown(
                "Get Indicator Tags", data, removeNull=True
            ),
            outputs_prefix="CTIX.IndicatorTags",
            outputs=data,
            raw_response=data,
        )

        return results


def get_indicator_relations_command(
    client: Client, args: Dict[str, Any]
) -> CommandResults:
    """
    Get Indicator Relations Command

    :Description Get Relations Details
    :param Dict[str, str] args: Paramters to be send to in request
    :return CommandResults: XSOAR based result
    """
    page = args.get("page", 1)
    page_size = args.get("page_size", 10)
    object_id = args["object_id"]
    object_type = args["object_type"]
    params = {"page": page, "page_size": page_size}
    response = client.get_indicator_relations(object_type, object_id, params)
    data = response.get("data", {}).get("results", {})
    data = no_result_found(data)
    if isinstance(data, CommandResults):
        return data
    else:
        results = CommandResults(
            readable_output=tableToMarkdown(
                "Get Indicator Relations", data, removeNull=True
            ),
            outputs_prefix="CTIX.IndicatorRelations",
            outputs=data,
            raw_response=data,
        )

        return results


def get_indicator_observations_command(
    client: Client, args: Dict[str, Any]
) -> CommandResults:
    """
    Get Indicator Observations Command

    :Description Get Indicator Observations
    :param Dict[str, str] args: Paramters to be send to in request
    :return CommandResults: XSOAR based result
    """
    page = args.get("page", 1)
    page_size = args.get("page_size", 10)
    object_id = args.get("object_id")
    object_type = args.get("object_type")
    params = {
        "page": page,
        "page_size": page_size,
        "object_id": object_id,
        "object_type": object_type,
    }

    response = client.get_indicator_observations(params)
    data = response.get("data", {}).get("results", {})
    data = no_result_found(data)
    if isinstance(data, CommandResults):
        return data
    else:
        results = CommandResults(
            readable_output=tableToMarkdown(
                "Get Indicator Observations", data, removeNull=True
            ),
            outputs_prefix="CTIX.IndicatorObservations",
            outputs=data,
            raw_response=data,
        )

        return results


def get_conversion_feed_source_command(
    client: Client, args: Dict[str, Any]
) -> CommandResults:
    """
    Get Conversion Feed Source Command

    :Description Get Conversion Feed Source
    :param Dict[str, str] args: Paramters to be send to in request
    :return CommandResults: XSOAR based result
    """
    page = args.get("page", 1)
    page_size = args.get("page_size", 10)
    object_id = args.get("object_id")
    object_type = args.get("object_type")
    params = {
        "page": page,
        "page_size": page_size,
        "object_id": object_id,
        "object_type": object_type,
    }
    q = args.get("q")
    if q is not None:
        params.update({"q": q})

    response = client.get_conversion_feed_source(params)
    data = response.get("data", []).get("results", {})
    data = no_result_found(data)
    if isinstance(data, CommandResults):
        return data
    else:
        results = CommandResults(
            readable_output=tableToMarkdown(
                "Conversion Feed Source", data, removeNull=True
            ),
            outputs_prefix="CTIX.ConversionFeedSource",
            outputs=data,
            raw_response=data,
        )

        return results


def get_lookup_threat_data_command(
    client: Client, args: Dict[str, Any]
) -> List[CommandResults]:
    """
    Get Lookup Threat Data Command

    :Description Get Lookup Threat Data
    :param Dict[str, str] args: Paramters to be send to in request
    :return CommandResults: XSOAR based result
    """
    object_type = args.get("object_type", "indicator")
<<<<<<< HEAD
    ioc_type = args.get("ioc_type", [])
=======
    ioc_type = argToList(args.get("ioc_type"))
>>>>>>> bdcc10a9
    object_names = argToList(args.get("object_names"))
    page_size = args.get("page_size", 10)
    params = {"page_size": page_size}
    response = client.get_lookup_threat_data(
        object_type, ioc_type, object_names, params
    )
    data_set = response.get("data").get("results")
    results = no_result_found(data_set)
    reliability = args.get("reliability")

    if isinstance(results, CommandResults):
        return [results]
    else:
        results = iter_dbot_score(
            results,
            "confidence_score",
            "ioc_type",
            "Lookup Data",
            "CTIX.ThreatDataLookup",
            "id",
<<<<<<< HEAD
=======
            reliability
>>>>>>> bdcc10a9
        )
        return results


def domain(client: Client, args: Dict[str, Any]) -> List[CommandResults]:
    args["object_names"] = args["domain"]
    args["ioc_type"] = ["domain-name"]
    return get_lookup_threat_data_command(client, args)


def url(client: Client, args: Dict[str, Any]) -> List[CommandResults]:
    args["object_names"] = args["url"]
    args["ioc_type"] = ["url"]
    return get_lookup_threat_data_command(client, args)


def ip(client: Client, args: Dict[str, Any]) -> List[CommandResults]:
    args["object_names"] = args["ip"]
    args["ioc_type"] = ["ipv4-addr", "ipv6-addr"]
    return get_lookup_threat_data_command(client, args)


def file(client: Client, args: Dict[str, Any]) -> List[CommandResults]:
    args["object_names"] = args["file"]
    args["ioc_type"] = [
        "MD5",
        "SHA-1",
        "SHA-224",
        "SHA-256",
        "SHA-384",
        "SHA-512",
        "SSDEEP",
    ]
    return get_lookup_threat_data_command(client, args)


def main() -> None:
    params = demisto.params()
    base_url = params.get("base_url")
    access_id = params.get("access_id")
    secret_key = params.get("secret_key")
    verify = not params.get("insecure", False)
    reliability = params.get('integrationReliability', DBotScoreReliability.C)

    if DBotScoreReliability.is_valid_type(reliability):
        reliability = DBotScoreReliability.get_dbot_score_reliability_from_str(reliability)
    else:
        raise Exception("Please provide a valid value for the Source Reliability parameter.")

    demisto.args()['reliability'] = reliability
    proxies = handle_proxy(proxy_param_name="proxy")
    demisto.debug(f"Command being called is {demisto.command()}")

    try:
        client = Client(
            base_url=base_url,
            access_id=access_id,
            secret_key=secret_key,
            verify=verify,
            proxies=proxies,
        )

        if demisto.command() == "test-module":
            test_module(client)
        elif demisto.command() == "ctix-create-tag":
            return_results(create_tag_command(client, demisto.args()))
        elif demisto.command() == "ctix-get-tags":
            return_results(get_tags_command(client, demisto.args()))
        elif demisto.command() == "ctix-delete-tag":
            return_results(delete_tag_command(client, demisto.args()))
        elif demisto.command() == "ctix-allowed-iocs":
            return_results(whitelist_iocs_command(client, demisto.args()))
        elif demisto.command() == "ctix-get-allowed-iocs":
            return_results(get_whitelist_iocs_command(client, demisto.args()))
        elif demisto.command() == "ctix-remove-allowed-ioc":
            return_results(remove_whitelisted_ioc_command(client, demisto.args()))
        elif demisto.command() == "ctix-get-threat-data":
            return_results(get_threat_data_command(client, demisto.args()))
        elif demisto.command() == "ctix-get-saved-searches":
            return_results(get_saved_searches_command(client, demisto.args()))
        elif demisto.command() == "ctix-get-server-collections":
            return_results(get_server_collections_command(client, demisto.args()))
        elif demisto.command() == "ctix-get-actions":
            return_results(get_actions_command(client, demisto.args()))
        elif demisto.command() == "ctix-ioc-manual-review":
            return_results(add_ioc_manual_review_command(client, demisto.args()))
        elif demisto.command() == "ctix-deprecate-ioc":
            return_results(deprecate_ioc_command(client, demisto.args()))
        elif demisto.command() == "ctix-add-analyst-tlp":
            return_results(add_analyst_tlp_command(client, demisto.args()))
        elif demisto.command() == "ctix-add-analyst-score":
            return_results(add_analyst_score_command(client, demisto.args()))
        elif demisto.command() == "ctix-saved-result-set":
            return_results(saved_result_set_command(client, demisto.args()))
        elif demisto.command() == "ctix-add-tag-indicator":
            return_results(
                tag_indicator_updation_command(
                    client, demisto.args(), "add_tag_indicator"
                )
            )
        elif demisto.command() == "ctix-remove-tag-from-indicator":
            return_results(
                tag_indicator_updation_command(
                    client, demisto.args(), "remove_tag_from_indicator"
                )
            )
        elif demisto.command() == "ctix-search-for-tag":
            return_results(search_for_tag_command(client, demisto.args()))
        elif demisto.command() == "ctix-get-indicator-details":
            return_results(get_indicator_details_command(client, demisto.args()))
        elif demisto.command() == "ctix-get-indicator-tags":
            return_results(get_indicator_tags_command(client, demisto.args()))
        elif demisto.command() == "ctix-get-indicator-relations":
            return_results(get_indicator_relations_command(client, demisto.args()))
        elif demisto.command() == "ctix-get-indicator-observations":
            return_results(get_indicator_observations_command(client, demisto.args()))
        elif demisto.command() == "ctix-get-conversion-feed-source":
            return_results(get_conversion_feed_source_command(client, demisto.args()))
        elif demisto.command() == "ctix-get-lookup-threat-data":
            return_results(get_lookup_threat_data_command(client, demisto.args()))
        elif demisto.command() == "domain":
            return_results(domain(client, demisto.args()))
        elif demisto.command() == "url":
            return_results(url(client, demisto.args()))
        elif demisto.command() == "ip":
            return_results(ip(client, demisto.args()))
        elif demisto.command() == "file":
            return_results(file(client, demisto.args()))
        elif demisto.command() == "ctix-add-indicator-as-false-positive":
            return_results(
                add_indicator_as_false_positive_command(client, demisto.args())
            )

    except Exception as e:
        demisto.error(traceback.format_exc())  # print the traceback
        return_error(
            f"Failed to execute {demisto.command()} command.\nError:\n{str(e)} \
            {traceback.format_exc()}"
        )


if __name__ in ("__main__", "__builtin__", "builtins"):
    main()

# register_module_line("CTIX v3", "end", __line__())<|MERGE_RESOLUTION|>--- conflicted
+++ resolved
@@ -539,11 +539,7 @@
         return self.get_http_request(client_url, **params)
 
     def get_lookup_threat_data(
-<<<<<<< HEAD
-        self, object_type: str, ioc_type: str, object_names: list, params: dict
-=======
         self, object_type: str, ioc_type: list, object_names: list, params: dict
->>>>>>> bdcc10a9
     ):
         """
         Get Lookup Threat Data
@@ -613,10 +609,7 @@
     table_name: str,
     output_prefix: str,
     outputs_key_field: str,
-<<<<<<< HEAD
-=======
     reliability: str = None
->>>>>>> bdcc10a9
 ):
     final_data = []
     for value in data:
@@ -629,10 +622,7 @@
                     indicator_type=DBotScoreType.IP,
                     integration_name="CTIX",
                     score=score,
-<<<<<<< HEAD
-=======
                     reliability=reliability
->>>>>>> bdcc10a9
                 )
                 ip_standard_context = Common.IP(
                     ip=value.get("name"), asn=value.get("asn"), dbot_score=dbot_score
@@ -655,10 +645,7 @@
                     indicator_type=DBotScoreType.FILE,
                     integration_name="CTIX",
                     score=score,
-<<<<<<< HEAD
-=======
                     reliability=reliability
->>>>>>> bdcc10a9
                 )
                 file_standard_context = Common.File(
                     name=value.get("name"), dbot_score=dbot_score
@@ -692,10 +679,7 @@
                     indicator_type=DBotScoreType.DOMAIN,
                     integration_name="CTIX",
                     score=score,
-<<<<<<< HEAD
-=======
                     reliability=reliability
->>>>>>> bdcc10a9
                 )
                 domain_standard_context = Common.Domain(
                     domain=value.get("name"), dbot_score=dbot_score
@@ -718,10 +702,7 @@
                     indicator_type=DBotScoreType.EMAIL,
                     integration_name="CTIX",
                     score=score,
-<<<<<<< HEAD
-=======
                     reliability=reliability
->>>>>>> bdcc10a9
                 )
                 email_standard_context = Common.Domain(
                     domain=value.get("name"), dbot_score=dbot_score
@@ -991,10 +972,7 @@
             "Threat Data",
             "CTIX.ThreatData",
             "id",
-<<<<<<< HEAD
-=======
             reliability
->>>>>>> bdcc10a9
         )
         return result
 
@@ -1260,10 +1238,7 @@
             "Saved Result Set",
             "CTIX.SavedResultSet",
             "id",
-<<<<<<< HEAD
-=======
             reliability
->>>>>>> bdcc10a9
         )
         return results
 
@@ -1524,11 +1499,7 @@
     :return CommandResults: XSOAR based result
     """
     object_type = args.get("object_type", "indicator")
-<<<<<<< HEAD
-    ioc_type = args.get("ioc_type", [])
-=======
     ioc_type = argToList(args.get("ioc_type"))
->>>>>>> bdcc10a9
     object_names = argToList(args.get("object_names"))
     page_size = args.get("page_size", 10)
     params = {"page_size": page_size}
@@ -1549,10 +1520,7 @@
             "Lookup Data",
             "CTIX.ThreatDataLookup",
             "id",
-<<<<<<< HEAD
-=======
             reliability
->>>>>>> bdcc10a9
         )
         return results
 
