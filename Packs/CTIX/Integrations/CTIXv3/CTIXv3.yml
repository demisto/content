--- conflicted
+++ resolved
@@ -1160,23 +1160,10 @@
         - contextPath: DBotScore.Score
           description: The actual score.
           type: Number
-      description: Lookup domain threat data
-      outputs:
-        - contextPath: DBotScore.Indicator
-          description: The indicator that was tested.
-          type: String
-        - contextPath: DBotScore.Type
-          description: The indicator type.
-          type: String
-        - contextPath: DBotScore.Vendor
-          description: The vendor used to calculate the score.
-          type: String
-        - contextPath: DBotScore.Score
-          description: The actual score.
-          type: Number
         - contextPath: Domain.Name
           description: 'The domain name, for example: "google.com".'
           type: String
+      description: Lookup domain threat data
     - name: ip
       arguments:
         - name: ip
@@ -1184,20 +1171,6 @@
           required: true
           isArray: true
           default: true
-      outputs:
-        - contextPath: DBotScore.Indicator
-          description: The indicator that was tested.
-          type: String
-        - contextPath: DBotScore.Type
-          description: The indicator type.
-          type: String
-        - contextPath: DBotScore.Vendor
-          description: The vendor used to calculate the score.
-          type: String
-        - contextPath: DBotScore.Score
-          description: The actual score.
-          type: Number
-      description: Lookup ip threat data
       outputs:
         - contextPath: DBotScore.Indicator
           description: The indicator that was tested.
@@ -1214,6 +1187,7 @@
         - contextPath: IP.Address
           description: 'The IP address, for example: 1.2.3.4.'
           type: String
+      description: Lookup ip threat data
     - name: file
       arguments:
         - name: file
@@ -1234,8 +1208,6 @@
         - contextPath: DBotScore.Score
           description: The actual score.
           type: Number
-<<<<<<< HEAD
-=======
         - contextPath: File.MD5
           description: The MD5 hash of the file.
           type: String
@@ -1266,7 +1238,6 @@
         - contextPath: DBotScore.Score
           description: The actual score.
           type: Number
->>>>>>> 38d952cd
       description: Lookup url threat data
   dockerimage: demisto/python3:3.10.8.37233
   runonce: false
