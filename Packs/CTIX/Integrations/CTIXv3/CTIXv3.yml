--- conflicted
+++ resolved
@@ -30,8 +30,6 @@
     name: proxy
     type: 8
     required: false
-<<<<<<< HEAD
-=======
   - additionalinfo: Reliability of the source providing the intelligence data.
     defaultvalue: C - Fairly reliable
     display: Source Reliability
@@ -46,7 +44,6 @@
     - F - Reliability cannot be judged
     required: false
     type: 15
->>>>>>> bdcc10a9
 script:
   script: ""
   type: python
@@ -1259,11 +1256,7 @@
           description: The URL
           type: String
       description: Lookup url threat data
-<<<<<<< HEAD
-  dockerimage: demisto/python3:3.10.8.37233
-=======
   dockerimage: demisto/python3:3.10.8.39276
->>>>>>> bdcc10a9
   runonce: false
   subtype: python3
 tests:
