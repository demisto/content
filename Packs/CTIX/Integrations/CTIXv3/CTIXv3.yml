commonfields:
  id: CTIX v3
  version: -1
fromversion: 5.0.0
name: CTIX v3
display: CTIX v3
category: Data Enrichment & Threat Intelligence
description: This is Cyware Threat Intelligence eXhange(CTIX) integration which enriches IP/Domain/URL/File Data.
configuration:
- display: Endpoint URL
  name: base_url
  type: 0
  required: true
  additionalinfo: Enter the endpoint URL of your CTIX Instance, e.g. https://example.cyware.com/ctixapi/.
- display: Access Key
  name: access_id
  type: 4
  required: true
  additionalinfo: Enter the Access Key from the CTIX application.
- display: Secret Key
  name: secret_key
  type: 4
  required: true
  additionalinfo: Enter the Secret Key from the CTIX application.
- display: Trust any certificate (not secure)
  name: insecure
  type: 8
  required: false
- display: Use system proxy settings
  name: proxy
  type: 8
  required: false
- additionalinfo: Reliability of the source providing the intelligence data.
  defaultvalue: C - Fairly reliable
  display: Source Reliability
  name: integrationReliability
  options:
  - A+ - 3rd party enrichment
  - A - Completely reliable
  - B - Usually reliable
  - C - Fairly reliable
  - D - Not usually reliable
  - E - Unreliable
  - F - Reliability cannot be judged
  required: false
  type: 15
script:
  script: ""
  type: python
  commands:
  - name: ctix-create-tag
    arguments:
    - name: tag_name
      required: true
      description: New tag's name
    - name: color
      required: true
      auto: PREDEFINED
      predefined:
      - blue
      - purple
      - orange
      - red
      - green
      - yellow
      - turquoise
      - pink
      - light-red
      - grey
      description: New tag's name for the defined colour. If no colour selected, colour grey will be given
    outputs:
    - contextPath: CTIX.Tag.name
      description: Name of the tag
      type: string
    - contextPath: CTIX.Tag.tag_type
      description: Type of the tag (manual)
      type: string
    - contextPath: CTIX.Tag.colour_code
      description: Colour Code of the tag
      type: string
    - contextPath: CTIX.Tag.id
      description: Id of the Created Tag
      type: string
    - contextPath: CTIX.Tag.created
      description: Created at timestamp
      type: number
    - contextPath: CTIX.Tag.modified
      description: Modified at timestamp
      type: number
    description: Create new tag in the ctix platform
  - name: ctix-get-tags
    arguments:
    - name: page
      description: Page number for pagination
      defaultValue: "1"
    - name: page_size
      description: Page size for pagination
      defaultValue: "10"
    - name: q
      description: search query parameter
    outputs:
    - contextPath: CTIX.Tag.name
      description: Name of the tag
      type: string
    - contextPath: CTIX.Tag.id
      description: ID of the tag
      type: string
    - contextPath: CTIX.Tag.colour_code
      description: Hex colour code associated with tag
      type: string
    - contextPath: CTIX.Tag.tag_type
      description: Type of the tag
      type: string
    - contextPath: CTIX.Tag.created
      description: Created at timestamp
      type: number
    - contextPath: CTIX.Tag.modified
      description: Modified at timestamp
      type: number
    description: Get paginated list of tags
  - name: ctix-delete-tag
    arguments:
    - name: tag_name
      required: true
      description: Name of the tag
    outputs:
    - contextPath: CTIX.DeleteTag.result
      description: Status
      type: string
    description: Delete a tag with given tag_name
    execution: true
  - name: ctix-allowed-iocs
    arguments:
    - name: type
      required: true
      auto: PREDEFINED
      predefined:
      - ipv4-addr
      - ipv6-addr
      - autonomous-system
      - email-addr
      - MD5
      - SHA-1
      - SHA-224
      - SHA-256
      - SHA-384
      - SHA-512
      - SSDEEP
      - url
      - cidr
      - domain-name
      - mutex
      - windows-registry-key
      - user-agent
      description: Type of ioc
    - name: values
      required: true
      description: Values of the given type
      isArray: true
    - name: reason
      required: true
      description: Descriptive reason
    outputs:
    - contextPath: CTIX.Details.invalid
      description: Invalid iocs sent in request
      type: unknown
    - contextPath: CTIX.Details.new_created
      description: List of iocs added to allowed
    - contextPath: CTIX.Details.already_exists
      description: List of iocs already existing
    description: Adds list of same type of iocs to allowed
    execution: true
  - name: ctix-get-allowed-iocs
    arguments:
    - name: page
      description: "Page number "
      defaultValue: "1"
    - name: page_size
      description: Page size
      defaultValue: "10"
    - name: q
      description: query param for searching
    outputs:
    - contextPath: CTIX.IOC.id
      description: ID of the object
      type: string
    - contextPath: CTIX.IOC.include_emails
      description: If enabled then the emails to the corresponding emails will be allowed
      type: boolean
    - contextPath: CTIX.IOC.include_sub_domains
      description: If enabled then the emails to the corresponding sub domains will be allowed
      type: boolean
    - contextPath: CTIX.IOC.include_urls
      description: If enabled then the emails to the corresponding urls will be allowed
      type: boolean
    - contextPath: CTIX.IOC.type
      description: Type of the ioc
      type: string
    - contextPath: CTIX.IOC.value
      description: Value of the ioc
      type: string
    - contextPath: CTIX.IOC.created
      description: Created at timestamp
      type: number
    - contextPath: CTIX.IOC.modified
      description: Modified at timestamp
      type: number
    description: get paginated list of allowed iocs
  - name: ctix-remove-allowed-ioc
    arguments:
    - name: ids
      required: true
      description: allowed IOC ids
    outputs:
    - contextPath: details
      description: Operation result
      type: string
    description: Removes a allowed ioc with given id
  - name: ctix-get-threat-data
    arguments:
    - name: query
      required: true
      description: Query statement for the thread data, please refer to the documentation
    - name: page
      description: page
      defaultValue: "1"
    - name: page_size
      description: size of page
      defaultValue: "1"
    outputs:
    - contextPath: CTIX.ThreatData.confidence_score
      description: Confidence Score of the IOC
      type: number
    - contextPath: CTIX.ThreatData.confidence_type
      description: Confidence Type of the IOC
      type: string
    - contextPath: CTIX.ThreatData.created
      description: When the IOC was created in source
      type: number
    - contextPath: CTIX.ThreatData.ctix_created
      description: When the IOC was created in CTIX
      type: number
    - contextPath: CTIX.ThreatData.ctix_modified
      description: When the IOC was modified in CTIX
      type: number
    - contextPath: CTIX.ThreatData.id
      description: ID of the IOC in CTIX
      type: string
    - contextPath: CTIX.ThreatData.indicator_type
      description: Type of the Indicator
      type: string
    - contextPath: CTIX.ThreatData.ioc_type
      description: Type of IOC
      type: string
    - contextPath: CTIX.ThreatData.is_actioned
      description: Is Actioned
      type: boolean
    - contextPath: CTIX.ThreatData.is_deprecated
      description: Is Deprecated
      type: boolean
    - contextPath: CTIX.ThreatData.is_false_positive
      description: Is False Positive
      type: boolean
    - contextPath: CTIX.ThreatData.is_reviewed
      description: Is reviewed
      type: boolean
    - contextPath: CTIX.ThreatData.is_revoked
      description: Is revoked
      type: boolean
    - contextPath: CTIX.ThreatData.is_watchlist
      description: Is Watchlist
      type: boolean
    - contextPath: CTIX.ThreatData.is_whitelisted
      description: Is allowed
      type: boolean
    - contextPath: CTIX.ThreatData.modified
      description: When the indicator modified
      type: boolean
    - contextPath: CTIX.ThreatData.name
      description: Name of the indicator
      type: boolean
    - contextPath: CTIX.ThreatData.risk_severity
      description: risk severity of the indicator
      type: boolean
    - contextPath: CTIX.ThreatData.source_collections
      description: Source Collections of the Indicator
    - contextPath: CTIX.ThreatData.source_confidence
      description: Source Confidence of the indicator
      type: string
    - contextPath: CTIX.ThreatData.sources
      description: sources of the indicator
    - contextPath: CTIX.ThreatData.sub_type
      description: Sub Type of the IOC
      type: string
    - contextPath: CTIX.ThreatData.tlp
      description: TLP of the indicator
      type: string
    - contextPath: CTIX.ThreatData.type
      description: Type of the IOC
      type: string
    - contextPath: CTIX.ThreatData.valid_from
      description: Date from which IOC is valid
      type: number
    description: Command for querying and listing threat data
  - name: ctix-get-saved-searches
    arguments:
    - name: page
      description: page from where to start
      defaultValue: 1
    - name: page_size
      description: page size of the result
      defaultValue: 15
    outputs:
    - contextPath: CTIX.SavedSearch.id
      description: ID of the object
      type: string
    - contextPath: CTIX.SavedSearch.editable
      description: editable object details
      type: boolean
    - contextPath: CTIX.SavedSearch.is_threat_data_search
      description: is threat data search
      type: boolean
    - contextPath: CTIX.SavedSearch.name
      description: name of the IOC
      type: string
    - contextPath: CTIX.SavedSearch.order
      description: order details
      type: number
    - contextPath: CTIX.SavedSearch.pinned
      description: Pinned details
      type: boolean
    - contextPath: CTIX.SavedSearch.query
      description: CQL used
      type: string
    - contextPath: CTIX.SavedSearch.shared_type
      description: shared type
      type: string
    - contextPath: CTIX.SavedSearch.type
      description: type of the object
      type: string
    - contextPath: CTIX.SavedSearch.meta_data
      description: meta data of the object
    description: Saved Search listing api with pagination
  - name: ctix-get-server-collections
    arguments:
    - name: page
      description: page of the result
      defaultValue: 1
    - name: page_size
      description: page size of the result
      defaultValue: 15
    outputs:
    - contextPath: CTIX.ServerCollection.name
      description: Name of the server
      type: string
    - contextPath: CTIX.ServerCollection.id
      description: ID of the object
      type: string
    - contextPath: CTIX.ServerCollection.inbox
      description: Inbox is enabled or not
      type: boolean
    - contextPath: CTIX.ServerCollection.is_active
      description: Object if active or not
      type: boolean
    - contextPath: CTIX.ServerCollection.is_editable
      description: Object if editable or not
      type: boolean
    - contextPath: CTIX.ServerCollection.polling
      description: Object polling is enabled or not
      type: boolean
    - contextPath: CTIX.ServerCollection.type
      description: Object type
      type: string
    - contextPath: CTIX.ServerCollection.description
      description: description of the object
      type: string
    - contextPath: CTIX.ServerCollection.created
      description: Created timestamp
      type: number
    description: Source Collection listing api with pagination
  - name: ctix-get-actions
    arguments:
    - name: page
      description: page of the result
      defaultValue: 1
    - name: page_size
      description: page size of the result
      defaultValue: 15
    - name: object_type
      description: object type of the indicator
    - name: action_type
      description: action type of the indicator
    outputs:
    - contextPath: CTIX.Action.action_name
      description: Name of the Action
      type: string
    - contextPath: CTIX.Action.action_type
      description: Description of the action
    - contextPath: CTIX.Action.actioned_on
      description: "Timestamp of when the action was taken "
      type: number
    - contextPath: CTIX.Action.app_name
      description: Name of the app for the action in CTIX
      type: string
    - contextPath: CTIX.app_type
      description: Type of the app
      type: string
    - contextPath: CTIX.Action.id
      description: ID of the action
      type: string
    - contextPath: CTIX.Action.object_type
      description: Type of the action
      type: string
    description: Enrichment tools listing API
  - name: ctix-add-indicator-as-false-positive
    description: Add indicators as false positive in CTIX
    arguments:
    - name: object_ids
      required: true
      description: ", seperated list of indicator ids"
      isArray: true
    - name: object_type
      required: true
      auto: PREDEFINED
      predefined:
      - attack-pattern
      - campaign
      - course-of-action
      - custom-object
      - grouping
      - identity
      - indicator
      - infrastructure
      - intrusion-set
      - location
      - malware
      - malware-analysis
      - observed-data
      - opinion
      - report
      - threat-actor
      - tool
      - note
      - vulnerability
      - artifact
      - directory
      - email-addr
      - user-account
      - email-message
      - file
      - ipv4-addr
      - ipv6-addr
      - mac-addr
      - autonomous-system
      - network-traffic
      - domain-name
      - process
      - software
      - windows-registry-key
      - mutex
      - url
      - observable
      - x509-certificate
      description: Type of object
    outputs:
    - contextPath: CTIX.IndicatorFalsePositive.message
      description: Indicator change result
      type: unknown
  - name: ctix-ioc-manual-review
    arguments:
    - name: object_ids
      required: true
      description: Object ids of the items to be added for manual review
      isArray: true
    - name: object_type
      required: true
      auto: PREDEFINED
      predefined:
      - attack-pattern
      - campaign
      - course-of-action
      - custom-object
      - grouping
      - identity
      - indicator
      - infrastructure
      - intrusion-set
      - location
      - malware
      - malware-analysis
      - observed-data
      - opinion
      - report
      - threat-actor
      - tool
      - note
      - vulnerability
      - artifact
      - directory
      - email-addr
      - user-account
      - email-message
      - file
      - ipv4-addr
      - ipv6-addr
      - mac-addr
      - autonomous-system
      - network-traffic
      - domain-name
      - process
      - software
      - windows-registry-key
      - mutex
      - url
      - observable
      - x509-certificate
      description: object type
    outputs:
    - contextPath: CTIX.IOCManualReview.message
      description: IOC Manual Review result
      type: unknown
    description: Adds ioc to manual review bulk api
  - name: ctix-deprecate-ioc
    arguments:
    - name: object_ids
      required: true
      description: "Object ids "
      isArray: true
    - name: object_type
      required: true
      description: object type
    outputs:
    - contextPath: CTIX.DeprecateIOC
      description: Result of the IOC deprecation request
    description: Deprecate ioc bulk api
  - name: ctix-add-analyst-tlp
    arguments:
    - name: object_id
      required: true
      default: true
      description: object id
    - name: object_type
      required: true
      description: object type
    - name: data
      required: true
      description: data
    outputs:
    - contextPath: CTIX.AddAnalystTLP
      description: Result of the addition of analyst TLP
    description: Add Analyst TLP
  - name: ctix-add-analyst-score
    arguments:
    - name: object_id
      required: true
      description: object id
    - name: object_type
      required: true
      description: object type
    - name: data
      required: true
      description: data
    outputs:
    - contextPath: CTIX.AddAnalystScore
      description: Result of adding analyst score to threat data
    description: Add Analyst Score for a Threat data
  - name: ctix-saved-result-set
    arguments:
    - name: page
      description: page
      defaultValue: "1"
    - name: page_size
      default: true
      description: page size
      defaultValue: "10"
    - name: label_name
      description: label name
    - name: query
      description: CQL
    outputs:
    - contextPath: CTIX.SavedResultSet.analyst_score
      description: Analyst score of the IOC
      type: number
    - contextPath: CTIX.SavedResultSet.analyst_tlp
      description: Analyst TLP of the IOC
      type: string
    - contextPath: CTIX.SavedResultSet.confidence_score
      description: Confidence score of the IOC
      type: number
    - contextPath: CTIX.SavedResultSet.confidence_type
      description: Confidence type of the IOC
      type: string
    - contextPath: CTIX.SavedResultSet.country
      description: Country of origin for the IOC
      type: string
    - contextPath: CTIX.SavedResultSet.created
      description: IOC creation date
      type: number
    - contextPath: CTIX.SavedResultSet.ctix_created
      description: IOC date of creation in CTIX
      type: number
    - contextPath: CTIX.SavedResultSet.ctix_modified
      description: IOC date of modification in CTIX
      type: number
    - contextPath: CTIX.SavedResultSet.first_seen
      description: IOC timestamp when it was first seen
      type: date
    - contextPath: CTIX.SavedResultSet.id
      description: IOC ID
      type: number
    - contextPath: CTIX.SavedResultSet.indicator_type
      description: "Type of the indicator "
      type: string
    - contextPath: CTIX.SavedResultSet.ioc_type
      description: "Type of the IOC "
      type: string
    - contextPath: CTIX.SavedResultSet.is_actioned
      description: If there is any action taken on the indicator
      type: boolean
    - contextPath: CTIX.SavedResultSet.is_deprecated
      description: If the indicator is deprecated or not
      type: boolean
    - contextPath: CTIX.SavedResultSet.is_false_positive
      description: Value of the indicator is false positive or not
      type: boolean
    - contextPath: CTIX.SavedResultSet.is_reviewed
      description: "Whether the indicator reviewed or not "
      type: boolean
    - contextPath: CTIX.SavedResultSet.is_revoked
      description: Whether the indicator is revoked or not
      type: boolean
    - contextPath: CTIX.SavedResultSet.is_watchlist
      description: Whether the indicator is under watchlist or not
      type: boolean
    - contextPath: CTIX.SavedResultSet.is_whitelisted
      description: Whether the indicator is allowed or not
      type: boolean
    - contextPath: CTIX.SavedResultSet.last_seen
      description: Timestamp of the when the IOC was last seen
      type: date
    - contextPath: CTIX.SavedResultSet.modified
      description: Timestamp of the when the IOC was modified
      type: date
    - contextPath: CTIX.SavedResultSet.name
      description: Name of the indicator
      type: string
    - contextPath: CTIX.SavedResultSet.null
      description: "null"
    - contextPath: CTIX.SavedResultSet.primary_attribute
      description: Primary attribute of the IOC
      type: string
    - contextPath: CTIX.SavedResultSet.published_collections
      description: Published collections of the IOC
      type: unknown
    - contextPath: CTIX.SavedResultSet.risk_severity
      description: Risk severity of the IOC
    - contextPath: CTIX.SavedResultSet.source_collections
      description: Source collections of the IOC
    - contextPath: CTIX.SavedResultSet.name
      description: Name of the IOC
      type: string
    - contextPath: CTIX.SavedResultSet.sources
      description: Sources of the IOC
    - contextPath: CTIX.SavedResultSet.sub_type
      description: Sub type of the IOC
    - contextPath: CTIX.SavedResultSet.subscriber_collections
      description: Subscription collections of the IOC
    - contextPath: CTIX.SavedResultSet.subscribers
      description: Subscribers of the IOC
    - contextPath: CTIX.SavedResultSet.tags
      description: Tags on the IOC
    - contextPath: CTIX.SavedResultSet.tlp
      description: TLP of the IOC
    - contextPath: CTIX.SavedResultSet.type
      description: Type of the IOC
    - contextPath: CTIX.SavedResultSet.valid_from
      description: Timestamp from when the IOC is valid
    - contextPath: CTIX.SavedResultSet.valid_until
      description: Timestamp till then the IOC is valid
    description: Saved Result Set
  - name: ctix-add-tag-indicator
    arguments:
    - name: page
      description: page from where data will be taken
      defaultValue: "1"
    - name: page_size
      default: true
      description: total number of results to be fetched
      defaultValue: "10"
    - name: q
      description: query
    - name: object_id
      description: object id
      defaultValue: ""
    - name: object_type
      description: object type
      defaultValue: ""
    - name: tag_id
      description: tag id
      isArray: true
      defaultValue: ""
    outputs:
    - contextPath: CTIX.TagUpdation.meesage
      description: Result of the add indicator tag request
    description: Adding Tag to Indicator
  - name: ctix-remove-tag-from-indicator
    arguments:
    - name: page
      description: which page to bring the data from
      defaultValue: "1"
    - name: page_size
      default: true
      description: number of pages to bring data from
      defaultValue: "10"
    - name: q
      description: query
    - name: object_id
      description: object_id
      defaultValue: ""
    - name: object_type
      description: object_type
      defaultValue: ""
    - name: tag_id
      description: tag_id
      isArray: true
      defaultValue: ""
    outputs:
    - contextPath: CTIX.TagUpdation.message
      description: Result of the remove indicator tag request
    description: Remove Tag From Indicator
  - name: ctix-search-for-tag
    arguments:
    - name: page
      description: number of page from where data needs to brought
      defaultValue: "1"
    - name: page_size
      default: true
      description: size of the result
      defaultValue: "10"
    - name: q
      description: query
    outputs:
    - contextPath: CTIX.SearchTag.colour_code
      description: Colour code of the tag
      type: unknown
    - contextPath: CTIX.SearchTag.created
      description: Timestamp of when the tag was created
      type: number
    - contextPath: CTIX.SearchTag.created_by
      description: details of the person who created the tag
      type: unknown
    - contextPath: CTIX.SearchTag.id
      description: ID of the tag
      type: string
    - contextPath: CTIX.SearchTag.modified
      description: Timestamp of when the tag was modified
      type: number
    - contextPath: CTIX.SearchTag.modified_by
      description: Details of the person who modified the tag
    - contextPath: CTIX.SearchTag.name
      description: Name of the tag
    - contextPath: CTIX.SearchTag.type
      description: type of the tag
    description: Search for tag
  - name: ctix-get-indicator-details
    arguments:
    - name: page
      description: from where data has to be brought
      defaultValue: "1"
    - name: page_size
      default: true
      description: total number of results
      defaultValue: "10"
    - name: object_id
      description: object id
      defaultValue: ""
    - name: object_type
      description: object type
      defaultValue: ""
    outputs:
    - contextPath: CTIX.IndicatorDetails.aliases
      description: Aliases of the tag if any
      type: string
    - contextPath: CTIX.IndicatorDetails.analyst_description
      description: Analyst description provided if any
      type: string
    - contextPath: CTIX.IndicatorDetails.analyst_score
      description: Analyst score of the indicator
      type: number
    - contextPath: CTIX.IndicatorDetails.analyst_tlp
      description: Analyst provided TLP on the indicator
      type: string
    - contextPath: CTIX.IndicatorDetails.asn
      description: ASN of the indicator
      type: string
    - contextPath: CTIX.IndicatorDetails.attribute_field
      description: Attribute field of the indicator
      type: string
    - contextPath: CTIX.IndicatorDetails.attribute_value
      description: Attribute value of the indicator
      type: string
    - contextPath: CTIX.IndicatorDetails.base_type
      description: Base type of the indicator
      type: string
    - contextPath: CTIX.IndicatorDetails.confidence_score
      description: Confidence score of the IOC
      type: number
    - contextPath: CTIX.IndicatorDetails.confidence_type
      description: Confidence type of the IOC
      type: string
    - contextPath: CTIX.IndicatorDetails.country
      description: Country of origin of the IOC
      type: string
    - contextPath: CTIX.IndicatorDetails.created
      description: Timestamp of when the indicator was created
      type: number
    - contextPath: CTIX.IndicatorDetails.ctix_created
      description: Timestamp of when the indicator was created in CTIX
      type: number
    - contextPath: CTIX.IndicatorDetails.ctix_modified
      description: Timestamp of when the indicator was modified in CTIX
      type: number
    - contextPath: CTIX.IndicatorDetails.ctix_score
      description: CTIX score of the indicator
      type: number
    - contextPath: CTIX.IndicatorDetails.ctix_tlp
      description: CTIX assigned TLP of the indicator
      type: string
    - contextPath: CTIX.IndicatorDetails.defang_analyst_description
      description: Defanged analyst description of the indicator
      type: string
    - contextPath: CTIX.IndicatorDetails.description
      description: Description of the indicator
      type: string
    - contextPath: CTIX.IndicatorDetails.fang_analyst_description
      description: Fang analyst description of the indicator
      type: string
    - contextPath: CTIX.IndicatorDetails.first_seen
      description: Timestamp of then the indicator was first seen
      type: number
    - contextPath: CTIX.IndicatorDetails.last_seen
      description: Timestamp of then the indicator was last seen
      type: number
    - contextPath: CTIX.IndicatorDetails.modified
      description: Timestamp of then the indicator was modified
      type: number
    - contextPath: CTIX.IndicatorDetails.name
      description: Name of the indicator
      type: string
    - contextPath: CTIX.IndicatorDetails.pattern
      description: STIX pattern of the indicator
      type: string
    - contextPath: CTIX.IndicatorDetails.pattern_type
      description: pattern type of the indicator
      type: string
    - contextPath: CTIX.IndicatorDetails.pattern_version
      description: STIX pattern version
      type: string
    - contextPath: CTIX.IndicatorDetails.sources
      description: Sources of the indicator
    - contextPath: CTIX.IndicatorDetails.sub_type
      description: Sub type of the indicator
      type: string
    - contextPath: CTIX.IndicatorDetails.tld
      description: TLD of the indicator
      type: string
    - contextPath: CTIX.IndicatorDetails.tlp
      description: TLP of the indicator
      type: string
    - contextPath: CTIX.IndicatorDetails.type
      description: Type of the indicator
      type: string
    - contextPath: CTIX.IndicatorDetails.types
      description: Types of the indicator
      type: string
    - contextPath: CTIX.IndicatorDetails.valid_from
      description: Timestamp of the indicator from then it was valid
      type: number
    - contextPath: CTIX.IndicatorDetails.valid_until
      description: "Timestamp of the indicator till "
    description: Get Indicator Details
  - name: ctix-get-indicator-tags
    arguments:
    - name: object_id
      description: object id
      defaultValue: ""
    - name: object_type
      description: object type
      defaultValue: ""
    - name: page
      default: true
      description: page
      defaultValue: "1"
    - name: page_size
      description: page size
      defaultValue: "10"
    outputs:
    - contextPath: CTIX.IndicatorTags.notes
      description: Notes on the indicator's tag
      type: unknown
    - contextPath: CTIX.IndicatorTags.is_deprecated
      description: If the indicator's tag deprecated or not
      type: boolean
    - contextPath: CTIX.IndicatorTags.is_revoked
      description: If the indicator's tag revoked or not
      type: boolean
    - contextPath: CTIX.IndicatorTags.ctix_created
      description: Timestamp of when the Indicator tag was created in CTIX
      type: number
    - contextPath: CTIX.IndicatorTags.is_false_positive
      description: If the indicator's tag is false positive or not
      type: boolean
    - contextPath: CTIX.IndicatorTags.name
      description: Name of the indicator
      type: string
    - contextPath: CTIX.IndicatorTags.is_reviewed
      description: If the indicator reviewed or not
      type: boolean
    - contextPath: CTIX.IndicatorTags.is_whitelisted
      description: If the indicator allowed or not
      type: boolean
    - contextPath: CTIX.IndicatorTags.is_under_review
      description: If the indicator is under review or not
      type: boolean
    - contextPath: CTIX.IndicatorTags.is_watchlist
      description: If the indicator is under watchlist or not
      type: boolean
    - contextPath: CTIX.IndicatorTags.tags
      description: Tags of the indicator
    - contextPath: CTIX.IndicatorTags.sub_type
      description: Sub type of the indicator
    - contextPath: CTIX.IndicatorTags.type
      description: Type of Indicator
    description: Get Indicator Tags
  - name: ctix-get-indicator-relations
    arguments:
    - name: page
      description: page
      defaultValue: "1"
    - name: page_size
      description: page size
      defaultValue: "10"
    - name: object_id
      description: object id
      defaultValue: ""
    - name: object_type
      description: object type
      defaultValue: ""
    outputs:
    - contextPath: CTIX.IndicatorRelations.relationship_type
      description: Indicator relation types
    - contextPath: CTIX.IndicatorRelations.sources
      description: Indicator sources
    - contextPath: CTIX.IndicatorRelations.target_ref
      description: "Indicator target reference "
    description: Get Indicator Relations
  - name: ctix-get-indicator-observations
    arguments:
    - name: page
      description: page
    - name: page_size
      description: page size
    - name: object_id
      description: object id
    - name: object_type
      description: object type
    outputs:
    - contextPath: CTIX.IndicatorObservations.custom_attributes
      description: Custom attributes if any
    - contextPath: CTIX.IndicatorObservations.ctix_modified
      description: Timestamp when indicator was modified in CTIX
      type: number
    - contextPath: CTIX.IndicatorObservations.created
      description: Timestamp when indicator was created
      type: number
    - contextPath: CTIX.IndicatorObservations.pattern_type
      description: Pattern type of Indicator
      type: string
    - contextPath: CTIX.IndicatorObservations.modified
      description: "Timestamp when indicator was modified "
      type: number
    - contextPath: CTIX.IndicatorObservations.ctix_created
      description: Timestamp when indicator was created in CTIX
      type: number
    - contextPath: CTIX.IndicatorObservations.pattern_version
      description: STIX Pattern version of indicator
      type: string
    - contextPath: CTIX.IndicatorObservations.confidence
      description: Confidence level of the indicator
      type: string
    - contextPath: CTIX.IndicatorObservations.valid_from
      description: Timestamp when indicator was valid from
      type: number
    - contextPath: CTIX.IndicatorObservations.pattern
      description: STIX pattern
      type: string
    - contextPath: CTIX.IndicatorObservations.fang_description
      description: "FANG description "
      type: string
    - contextPath: CTIX.IndicatorObservations.defang_description
      description: DEFANG description
      type: string
    - contextPath: CTIX.IndicatorObservations.spec_version
      description: STIX Spec version
      type: string
    - contextPath: CTIX.IndicatorObservations.tags
      description: Tags attached to the indicator
    - contextPath: CTIX.IndicatorObservations.received_id
      description: STIX ID when indicator was received
      type: string
    - contextPath: CTIX.IndicatorObservations.types
      description: STIX Types attached to the indicator
    - contextPath: CTIX.IndicatorObservations.source
      description: STIX source of the indicator
    - contextPath: CTIX.IndicatorObservations.id
      description: id of the indicator
      type: string
    - contextPath: CTIX.IndicatorObservations.valid_until
      description: Timestamp till when the indicator is valid
      type: number
    - contextPath: CTIX.IndicatorObservations.sco_object_id
      description: SCO object ID
    - contextPath: CTIX.IndicatorObservations.unique_hash
      description: unique hash of the indicator
    - contextPath: CTIX.IndicatorObservations.description
      description: description of the indicator
    - contextPath: CTIX.IndicatorObservations.granular_markings
      description: Granular Markings if any
    - contextPath: CTIX.IndicatorObservations.collection
      description: Collection details of the indicator
    description: Get Indicator Observations
  - name: ctix-get-conversion-feed-source
    description: Get Conversion feed source
    arguments:
    - name: page
      description: page
      defaultValue: "1"
    - name: page_size
      description: page size
      defaultValue: "10"
    - name: object_id
      description: object id
    - name: object_type
      description: object type
    outputs:
    - contextPath: CTIX.ConversionFeedSource.created
      description: Indicator creation timestamp
      type: number
    - contextPath: CTIX.ConversionFeedSource.id
      description: ID of the indicator
      type: string
    - contextPath: CTIX.ConversionFeedSource.name
      description: name of the indicator
      type: string
    - contextPath: CTIX.ConversionFeedSource.taxii_option
      description: TAXII option
      type: string
  - name: ctix-get-lookup-threat-data
    arguments:
    - name: object_type
      description: object type
    - name: object_names
      description: "Will contain the SDO values. Example: If you need to get the object_ids of indicator 127.0.0.1 then the value will be 127.0.0.1"
      isArray: true
    - name: page_size
      description: size of the page
      defaultValue: "10"
    outputs:
    - contextPath: CTIX.ThreatDataLookup.analyst_score
      description: Analyst score of the indicator
      type: number
    - contextPath: CTIX.ThreatDataLookup.analyst_tlp
      description: Analyst TLP of the indicator
      type: string
    - contextPath: CTIX.ThreatDataLookup.confidence_score
      description: Confidence score of the indicator
      type: number
    - contextPath: CTIX.ThreatDataLookup.confidence_type
      description: Confidence type of the indicator
      type: string
    - contextPath: CTIX.ThreatDataLookup.country
      description: Indicator origin country
      type: string
    - contextPath: CTIX.ThreatDataLookup.created
      description: Timestamp of when the indicator was created
      type: number
    - contextPath: CTIX.ThreatDataLookup.ctix_created
      description: Timestamp of when the indicator was created in CTIX
      type: number
    - contextPath: CTIX.ThreatDataLookup.ctix_modified
      description: Timestamp of when the indicator was modified in CTIX
      type: number
    - contextPath: CTIX.ThreatDataLookup.first_seen
      description: Timestamp of when the indicator was first seen
      type: number
    - contextPath: CTIX.ThreatDataLookup.id
      description: Indicator ID
      type: string
    - contextPath: CTIX.ThreatDataLookup.indicator_type
      description: Indicator type
      type: string
    - contextPath: CTIX.ThreatDataLookup.ioc_type
      description: IOC type
      type: string
    - contextPath: CTIX.ThreatDataLookup.is_actioned
      description: Is actioned
      type: boolean
    - contextPath: CTIX.ThreatDataLookup.is_deprecated
      description: is deprecated
      type: boolean
    - contextPath: CTIX.ThreatDataLookup.is_false_positive
      description: is false positive
      type: boolean
    - contextPath: CTIX.ThreatDataLookup.is_reviewed
      description: "is reviewed "
      type: boolean
    - contextPath: CTIX.ThreatDataLookup.is_revoked
      description: is revoked
      type: boolean
    - contextPath: CTIX.ThreatDataLookup.is_watchlist
      description: is watchlisted
      type: boolean
    - contextPath: CTIX.ThreatDataLookup.is_whitelisted
      description: is allowed
      type: boolean
    - contextPath: CTIX.ThreatDataLookup.last_seen
      description: Timestamp of when the indicator was last seen
      type: number
    - contextPath: CTIX.ThreatDataLookup.modified
      description: Timestamp of when the indicator was modified
      type: number
    - contextPath: CTIX.ThreatDataLookup.name
      description: name of the indicator
      type: string
    - contextPath: CTIX.ThreatDataLookup.null
      description: "null"
    - contextPath: CTIX.ThreatDataLookup.primary_attribute
      description: Primary Attribute
      type: string
    - contextPath: CTIX.ThreatDataLookup.published_collections
      description: published collections
    - contextPath: CTIX.ThreatDataLookup.risk_severity
      description: Risk severity
      type: string
    - contextPath: CTIX.ThreatDataLookup.source_collections
      description: sources collections
      type: unknown
    - contextPath: CTIX.ThreatDataLookup.source_confidence
      description: "Source confidence "
      type: string
    - contextPath: CTIX.ThreatDataLookup.sources
      description: sources
    - contextPath: CTIX.ThreatDataLookup.sub_type
      description: Sub type
      type: string
    - contextPath: CTIX.ThreatDataLookup.subscriber_collections
      description: subscriber collections
    - contextPath: CTIX.ThreatDataLookup.subscribers
      description: subscribers
    - contextPath: CTIX.ThreatDataLookup.tags
      description: Tags
    - contextPath: CTIX.ThreatDataLookup.tlp
      description: TLP
      type: string
    - contextPath: CTIX.ThreatDataLookup.type
      description: Type
      type: string
    - contextPath: CTIX.ThreatDataLookup.valid_from
      description: Timestamp from when the indicator was valid
      type: number
    - contextPath: CTIX.ThreatDataLookup.valid_until
      description: Timestamp till when the indicator was valid
      type: number
    description: Lookup to get threat data
  - name: ctix-get-create-threat-data
    arguments:
    - name: object_names
      description: "Will contain the SDO values. Example: If you need to get the object_ids of indicator 127.0.0.1 then the value will be 127.0.0.1"
      isArray: true
      required: true
    - name: page_size
      description: size of the page
      defaultValue: "10"
    - name: source
      type: string
      description: The source of the threat data
      required: false
    - name: collection
      type: string
      description: The collection to store the threat data in
      required: false
    outputs:
    - contextPath: CTIX.ThreatDataGetCreate.Found.analyst_score
      description: Analyst score of the indicator
      type: number
    - contextPath: CTIX.ThreatDataGetCreate.Found.analyst_tlp
      description: Analyst TLP of the indicator
      type: string
    - contextPath: CTIX.ThreatDataGetCreate.Found.confidence_score
      description: Confidence score of the indicator
      type: number
    - contextPath: CTIX.ThreatDataGetCreate.Found.confidence_type
      description: Confidence type of the indicator
      type: string
    - contextPath: CTIX.ThreatDataGetCreate.Found.country
      description: Indicator origin country
      type: string
    - contextPath: CTIX.ThreatDataGetCreate.Found.created
      description: Timestamp of when the indicator was created
      type: number
    - contextPath: CTIX.ThreatDataGetCreate.Found.ctix_created
      description: Timestamp of when the indicator was created in CTIX
      type: number
    - contextPath: CTIX.ThreatDataGetCreate.Found.ctix_modified
      description: Timestamp of when the indicator was modified in CTIX
      type: number
    - contextPath: CTIX.ThreatDataGetCreate.Found.first_seen
      description: Timestamp of when the indicator was first seen
      type: number
    - contextPath: CTIX.ThreatDataGetCreate.Found.id
      description: Indicator ID
      type: string
    - contextPath: CTIX.ThreatDataGetCreate.Found.indicator_type
      description: Indicator type
      type: string
    - contextPath: CTIX.ThreatDataGetCreate.Found.ioc_type
      description: IOC type
      type: string
    - contextPath: CTIX.ThreatDataGetCreate.Found.is_actioned
      description: Is actioned
      type: boolean
    - contextPath: CTIX.ThreatDataGetCreate.Found.is_deprecated
      description: is deprecated
      type: boolean
    - contextPath: CTIX.ThreatDataGetCreate.Found.is_false_positive
      description: is false positive
      type: boolean
    - contextPath: CTIX.ThreatDataGetCreate.Found.is_reviewed
      description: "is reviewed "
      type: boolean
    - contextPath: CTIX.ThreatDataGetCreate.Found.is_revoked
      description: is revoked
      type: boolean
    - contextPath: CTIX.ThreatDataGetCreate.Found.is_watchlist
      description: is watchlisted
      type: boolean
    - contextPath: CTIX.ThreatDataGetCreate.Found.is_whitelisted
      description: is allowed
      type: boolean
    - contextPath: CTIX.ThreatDataGetCreate.Found.last_seen
      description: Timestamp of when the indicator was last seen
      type: number
    - contextPath: CTIX.ThreatDataGetCreate.Found.modified
      description: Timestamp of when the indicator was modified
      type: number
    - contextPath: CTIX.ThreatDataGetCreate.Found.name
      description: name of the indicator
      type: string
    - contextPath: CTIX.ThreatDataGetCreate.Found.null
      description: "null"
    - contextPath: CTIX.ThreatDataGetCreate.Found.primary_attribute
      description: Primary Attribute
      type: string
    - contextPath: CTIX.ThreatDataGetCreate.Found.published_collections
      description: published collections
    - contextPath: CTIX.ThreatDataGetCreate.Found.risk_severity
      description: Risk severity
      type: string
    - contextPath: CTIX.ThreatDataGetCreate.Found.source_collections
      description: sources collections
      type: unknown
    - contextPath: CTIX.ThreatDataGetCreate.Found.source_confidence
      description: "Source confidence "
      type: string
    - contextPath: CTIX.ThreatDataGetCreate.Found.sources
      description: sources
    - contextPath: CTIX.ThreatDataGetCreate.Found.sub_type
      description: Sub type
      type: string
    - contextPath: CTIX.ThreatDataGetCreate.Found.subscriber_collections
      description: subscriber collections
    - contextPath: CTIX.ThreatDataGetCreate.Found.subscribers
      description: subscribers
    - contextPath: CTIX.ThreatDataGetCreate.Found.tags
      description: Tags
    - contextPath: CTIX.ThreatDataGetCreate.Found.tlp
      description: TLP
      type: string
    - contextPath: CTIX.ThreatDataGetCreate.Found.type
      description: Type
      type: string
    - contextPath: CTIX.ThreatDataGetCreate.Found.valid_from
      description: Timestamp from when the indicator was valid
      type: number
    - contextPath: CTIX.ThreatDataGetCreate.Found.valid_until
      description: Timestamp till when the indicator was valid
      type: number
    - contextPath: CTIX.ThreatDataGetCreate.NotFoundCreated
      description: IOCs that weren't found, and therefore were created
      type: string
    - contextPath: CTIX.ThreatDataGetCreate.NotFoundInvalid
      description: IOCs that were found to be invalid, so they were not created
      type: string
    description: Gets or creates threat data
  - name: domain
    arguments:
    - name: domain
      description: "Will contain domain SDO values. Example: If you need to get the object_ids of indicator example.com then the value will be example.com"
      required: true
      isArray: true
      default: true
    outputs:
    - contextPath: DBotScore.Indicator
      description: The indicator that was tested.
      type: String
    - contextPath: DBotScore.Type
      description: The indicator type.
      type: String
    - contextPath: DBotScore.Vendor
      description: The vendor used to calculate the score.
      type: String
    - contextPath: DBotScore.Score
      description: The actual score.
      type: Number
    - contextPath: Domain.Name
      description: 'The domain name, for example: "google.com".'
      type: String
    description: Lookup domain threat data
  - name: ip
    arguments:
    - name: ip
      description: "Will contain IP SDO values. Example: If you need to get the object_ids of indicator 1.2.3.4 then the value will be 1.2.3.4"
      required: true
      isArray: true
      default: true
    outputs:
    - contextPath: DBotScore.Indicator
      description: The indicator that was tested.
      type: String
    - contextPath: DBotScore.Type
      description: The indicator type.
      type: String
    - contextPath: DBotScore.Vendor
      description: The vendor used to calculate the score.
      type: String
    - contextPath: DBotScore.Score
      description: The actual score.
      type: Number
    - contextPath: IP.Address
      description: 'The IP address, for example: 1.2.3.4.'
      type: String
    description: Lookup ip threat data
  - name: file
    arguments:
    - name: file
      description: "Will contain file SDO values. Example: If you need to get the object_ids of a file hash 3ed0a30799543fa2c3a913c7985bffed then the value will be 3ed0a30799543fa2c3a913c7985bffed"
      required: true
      isArray: true
      default: true
    outputs:
    - contextPath: DBotScore.Indicator
      description: The indicator that was tested.
      type: String
    - contextPath: DBotScore.Type
      description: The indicator type.
      type: String
    - contextPath: DBotScore.Vendor
      description: The vendor used to calculate the score.
      type: String
    - contextPath: DBotScore.Score
      description: The actual score.
      type: Number
    - contextPath: File.MD5
      description: The MD5 hash of the file.
      type: String
    - contextPath: File.SHA1
      description: The SHA1 hash of the file.
      type: String
    - contextPath: File.SHA256
      description: The SHA256 hash of the file.
      type: String
    description: Lookup file threat data
  - name: url
    arguments:
    - name: url
      description: "Will contain URL SDO values. Example: If you need to get the object_ids of a URL https://cyware.com/ then the value will be https://cyware.com/"
      required: true
      isArray: true
      default: true
    outputs:
    - contextPath: DBotScore.Indicator
      description: The indicator that was tested.
      type: String
    - contextPath: DBotScore.Type
      description: The indicator type.
      type: String
    - contextPath: DBotScore.Vendor
      description: The vendor used to calculate the score.
      type: String
    - contextPath: DBotScore.Score
      description: The actual score.
      type: Number
    - contextPath: URL.Data
      description: The URL
      type: String
    description: Lookup url threat data
  - name: ctix-get-all-notes
    arguments:
    - name: object_id
      description: if set, this will only retrieve Notes associated with the Threat Data object with ID=`object_id`
      required: false
      isArray: false
    - name: page
      description: the page number of the Notes to look up, default is the first page
      defaultValue: "1"
    - name: page_size
      default: true
      description: size of the result
      defaultValue: "10"
    outputs:
    - contextPath: CTIX.Note.created
      description: The timestamp when the Note was created
      type: integer
    - contextPath: CTIX.Note.created_by
      description: The user who created the Note
      type: unknown
    - contextPath: CTIX.Note.created_by.email
      description: The email of the user who created the Note
      type: string
    - contextPath: CTIX.Note.created_by.first_name
      description: The first name of the user who created the Note
      type: string
    - contextPath: CTIX.Note.created_by.id
      description: The ID of the user who created the Note
      type: string
    - contextPath: CTIX.Note.created_by.last_name
      description: The last name of the user who created the Note
      type: string
    - contextPath: CTIX.Note.id
      description: The ID of the Note
      type: string
    - contextPath: CTIX.Note.is_json
      description: A flag indicating whether the Note is in JSON format
      type: boolean
    - contextPath: CTIX.Note.meta_data
      description: Meta data for the Note
      type: unknown
    - contextPath: CTIX.Note.meta_data.component
      description: The component for the Note
      type: string
    - contextPath: CTIX.Note.modified
      description: The timestamp when the Note was last modified
      type: integer
    - contextPath: CTIX.Note.modified_by
      description: The user who last modified the Note
      type: unknown
    - contextPath: CTIX.Note.modified_by.email
      description: The email of the user who last modified the Note
      type: string
    - contextPath: CTIX.Note.modified_by.first_name
      description: The first name of the user who last modified the Note
      type: string
    - contextPath: CTIX.Note.modified_by.id
      description: The ID of the user who last modified the Note
      type: string
    - contextPath: CTIX.Note.modified_by.last_name
      description: The last name of the user who last modified the Note
      type: string
    - contextPath: CTIX.Note.object_id
      description: The object ID of the Note
      type: string
    - contextPath: CTIX.Note.text
      description: The text of the Note
      type: string
    - contextPath: CTIX.Note.title
      description: The title of the Note
      type: string
    - contextPath: CTIX.Note.type
      description: The type of the Note
      type: string
    description: Get paginated list of Notes
  - name: ctix-get-note-details
    arguments:
    - name: id
      description: "the id of the Note"
      required: true
      isArray: false
      default: true
    outputs:
    - contextPath: CTIX.Note.created
      description: The timestamp when the Note was created
      type: integer
    - contextPath: CTIX.Note.created_by
      description: The user who created the Note
      type: unknown
    - contextPath: CTIX.Note.created_by.email
      description: The email of the user who created the Note
      type: string
    - contextPath: CTIX.Note.created_by.first_name
      description: The first name of the user who created the Note
      type: string
    - contextPath: CTIX.Note.created_by.id
      description: The ID of the user who created the Note
      type: string
    - contextPath: CTIX.Note.created_by.last_name
      description: The last name of the user who created the Note
      type: string
    - contextPath: CTIX.Note.id
      description: The ID of the Note
      type: string
    - contextPath: CTIX.Note.is_json
      description: A flag indicating whether the Note is in JSON format
      type: boolean
    - contextPath: CTIX.Note.meta_data
      description: Meta data for the Note
      type: unknown
    - contextPath: CTIX.Note.meta_data.component
      description: The component for the Note
      type: string
    - contextPath: CTIX.Note.modified
      description: The timestamp when the Note was last modified
      type: integer
    - contextPath: CTIX.Note.modified_by
      description: The user who last modified the Note
      type: unknown
    - contextPath: CTIX.Note.modified_by.email
      description: The email of the user who last modified the Note
      type: string
    - contextPath: CTIX.Note.modified_by.first_name
      description: The first name of the user who last modified the Note
      type: string
    - contextPath: CTIX.Note.modified_by.id
      description: The ID of the user who last modified the Note
      type: string
    - contextPath: CTIX.Note.modified_by.last_name
      description: The last name of the user who last modified the Note
      type: string
    - contextPath: CTIX.Note.object_id
      description: The object ID of the Note
      type: string
    - contextPath: CTIX.Note.text
      description: The text of the Note
      type: string
    - contextPath: CTIX.Note.title
      description: The title of the Note
      type: string
    - contextPath: CTIX.Note.type
      description: The type of the Note
      type: string
    description: Get details of a Note as specified by its ID
  - name: ctix-create-note
    arguments:
    - name: text
      description: the text that you want the note to have
      required: true
      isArray: false
      default: true
    - name: object_id
      description: if set, will associate Note to the Threat Data object with the provided ID
      required: false
      isArray: false
    - name: object_type
      description: only required if `object_id` is set, used to specify the type of object `object_id` is
      required: false
      auto: PREDEFINED
      predefined:
      - indicator
      - malware
      - threat-actor
      - vulnerability
      - attack-pattern
      - campaign
      - course-of-action
      - identity
      - infrastructure
      - intrusion-set
      - location
      - malware-analysis
      - observed-data
      - opinion
      - tool
      - report
      - custom-object
      - observable
      - incident
      - note
    outputs:
    - contextPath: CTIX.Note.created
      description: The timestamp when the Note was created
      type: integer
    - contextPath: CTIX.Note.created_by
      description: The user who created the Note
      type: unknown
    - contextPath: CTIX.Note.created_by.email
      description: The email of the user who created the Note
      type: string
    - contextPath: CTIX.Note.created_by.first_name
      description: The first name of the user who created the Note
      type: string
    - contextPath: CTIX.Note.created_by.id
      description: The ID of the user who created the Note
      type: string
    - contextPath: CTIX.Note.created_by.last_name
      description: The last name of the user who created the Note
      type: string
    - contextPath: CTIX.Note.id
      description: The ID of the Note
      type: string
    - contextPath: CTIX.Note.is_json
      description: A flag indicating whether the Note is in JSON format
      type: boolean
    - contextPath: CTIX.Note.meta_data
      description: Meta data for the Note
      type: unknown
    - contextPath: CTIX.Note.meta_data.component
      description: The component for the Note
      type: string
    - contextPath: CTIX.Note.modified
      description: The timestamp when the Note was last modified
      type: integer
    - contextPath: CTIX.Note.modified_by
      description: The user who last modified the Note
      type: unknown
    - contextPath: CTIX.Note.modified_by.email
      description: The email of the user who last modified the Note
      type: string
    - contextPath: CTIX.Note.modified_by.first_name
      description: The first name of the user who last modified the Note
      type: string
    - contextPath: CTIX.Note.modified_by.id
      description: The ID of the user who last modified the Note
      type: string
    - contextPath: CTIX.Note.modified_by.last_name
      description: The last name of the user who last modified the Note
      type: string
    - contextPath: CTIX.Note.object_id
      description: The object ID of the Note
      type: string
    - contextPath: CTIX.Note.text
      description: The text of the Note
      type: string
    - contextPath: CTIX.Note.title
      description: The title of the Note
      type: string
    - contextPath: CTIX.Note.type
      description: The type of the Note
      type: string
    description: Creates a new Note from the parameter 'text'
  - name: ctix-update-note
    arguments:
    - name: id
      description: "the id of the Note"
      required: true
      isArray: false
      default: true
    - name: text
      description: the updated text that you want the note to have
      required: false
      isArray: false
    - name: object_id
      description: if set, will associate Note to the Threat Data object with the provided ID
      required: false
      isArray: false
    - name: object_type
      description: only required if `object_id` is set, used to specify the type of object `object_id` is
      required: false
      auto: PREDEFINED
      predefined:
      - indicator
      - malware
      - threat-actor
      - vulnerability
      - attack-pattern
      - campaign
      - course-of-action
      - identity
      - infrastructure
      - intrusion-set
      - location
      - malware-analysis
      - observed-data
      - opinion
      - tool
      - report
      - custom-object
      - observable
      - incident
      - note
    outputs:
    - contextPath: CTIX.Note.created
      description: The timestamp when the Note was created
      type: integer
    - contextPath: CTIX.Note.created_by
      description: The user who created the Note
      type: unknown
    - contextPath: CTIX.Note.created_by.email
      description: The email of the user who created the Note
      type: string
    - contextPath: CTIX.Note.created_by.first_name
      description: The first name of the user who created the Note
      type: string
    - contextPath: CTIX.Note.created_by.id
      description: The ID of the user who created the Note
      type: string
    - contextPath: CTIX.Note.created_by.last_name
      description: The last name of the user who created the Note
      type: string
    - contextPath: CTIX.Note.id
      description: The ID of the Note
      type: string
    - contextPath: CTIX.Note.is_json
      description: A flag indicating whether the Note is in JSON format
      type: boolean
    - contextPath: CTIX.Note.meta_data
      description: Meta data for the Note
      type: unknown
    - contextPath: CTIX.Note.meta_data.component
      description: The component for the Note
      type: string
    - contextPath: CTIX.Note.modified
      description: The timestamp when the Note was last modified
      type: integer
    - contextPath: CTIX.Note.modified_by
      description: The user who last modified the Note
      type: unknown
    - contextPath: CTIX.Note.modified_by.email
      description: The email of the user who last modified the Note
      type: string
    - contextPath: CTIX.Note.modified_by.first_name
      description: The first name of the user who last modified the Note
      type: string
    - contextPath: CTIX.Note.modified_by.id
      description: The ID of the user who last modified the Note
      type: string
    - contextPath: CTIX.Note.modified_by.last_name
      description: The last name of the user who last modified the Note
      type: string
    - contextPath: CTIX.Note.object_id
      description: The object ID of the Note
      type: string
    - contextPath: CTIX.Note.text
      description: The text of the Note
      type: string
    - contextPath: CTIX.Note.title
      description: The title of the Note
      type: string
    - contextPath: CTIX.Note.type
      description: The type of the Note
      type: string
    description: Updates the Note text from an existing Note, as specified by its ID
  - name: ctix-delete-note
    arguments:
    - name: id
      description: "the id of the Note"
      required: true
      isArray: false
      default: true
    outputs:
    - contextPath: CTIX.Note.deletion.details
      description: Returns "success" if the deletion request was successful, otherwise "failure"
      type: string
    description: Deletes an existing Note, as specified by its ID
  - name: ctix-make-request
    description: allows you to make any HTTP request using CTIX endpoints
    arguments:
    - name: type
      description: the HTTP method you would like to call
      required: true
      auto: PREDEFINED
      predefined:
      - GET
      - POST
      - PUT
      - DELETE
    - name: endpoint
      description: URL suffix of the API call to CTIX
      isArray: false
      required: true
    - name: body
      description: any data you would like to pass, in JSON format
      isArray: false
      required: false
    - name: params
      description: any parameters you would like to pass, in JSON format
      isArray: false
      required: false
<<<<<<< HEAD
  dockerimage: demisto/python3:3.10.11.61265
=======
  - name: ctix-get-vulnerability-data
    description: Lookup vulnerability info
    arguments:
    - name: cve
      description: "The CVE identifier to look up information about"
      required: true
      isArray: true
      default: true
    - name: extra_fields
      description: "A comma separated list of extra fields to return in the response"
      required: false
      isArray: true
    outputs:
    - contextPath: CTIX.VulnerabilityLookup.cpes
      description: CPEs
      type: string
    - contextPath: CTIX.VulnerabilityLookup.cvss2
      description: CVSS2
      type: number
    - contextPath: CTIX.VulnerabilityLookup.cvss3
      description: CVSS3
      type: number
    - contextPath: CTIX.VulnerabilityLookup.dbot_reputation
      description: DbotReputation
      type: integer
    - contextPath: CTIX.VulnerabilityLookup.description
      description: Description
      type: string
    - contextPath: CTIX.VulnerabilityLookup.last_modified
      description: LastModified
      type: string
    - contextPath: CTIX.VulnerabilityLookup.created
      description: LastPublished
      type: string
    - contextPath: CTIX.VulnerabilityLookup.name
      description: Name
      type: string
    - contextPath: CTIX.VulnerabilityLookup.uuid
      description: UUID
      type: string
    - contextPath: CTIX.VulnerabilityLookup.extra_data
      description: Extra data
      type: string
  - name: cve
    description: Lookup vulnerability info
    arguments:
    - name: cve
      description: "The CVE identifier to look up information about"
      required: true
      isArray: true
      default: true
    - name: extra_fields
      description: "A comma separated list of extra fields to return in the response"
      required: false
      isArray: true
    outputs:
    - contextPath: CTIX.VulnerabilityLookup.cpes
      description: CPEs
      type: string
    - contextPath: CTIX.VulnerabilityLookup.cvss2
      description: CVSS2
      type: number
    - contextPath: CTIX.VulnerabilityLookup.cvss3
      description: CVSS3
      type: number
    - contextPath: CTIX.VulnerabilityLookup.dbot_reputation
      description: DbotReputation
      type: integer
    - contextPath: CTIX.VulnerabilityLookup.description
      description: Description
      type: string
    - contextPath: CTIX.VulnerabilityLookup.last_modified
      description: LastModified
      type: string
    - contextPath: CTIX.VulnerabilityLookup.created
      description: LastPublished
      type: string
    - contextPath: CTIX.VulnerabilityLookup.name
      description: Name
      type: string
    - contextPath: CTIX.VulnerabilityLookup.uuid
      description: UUID
      type: string
    - contextPath: CTIX.VulnerabilityLookup.extra_data
      description: Extra data
      type: string
    - contextPath: DBotScore.Indicator
      description: The indicator that was tested.
      type: String
    - contextPath: DBotScore.Type
      description: The indicator type.
      type: String
    - contextPath: DBotScore.Vendor
      description: The vendor used to calculate the score.
      type: String
    - contextPath: DBotScore.Score
      description: The actual score.
      type: Number
  dockerimage: demisto/python3:3.10.12.63474
>>>>>>> a56da0f6
  runonce: false
  subtype: python3
tests:
- No tests (auto formatted)<|MERGE_RESOLUTION|>--- conflicted
+++ resolved
@@ -1784,9 +1784,6 @@
       description: any parameters you would like to pass, in JSON format
       isArray: false
       required: false
-<<<<<<< HEAD
-  dockerimage: demisto/python3:3.10.11.61265
-=======
   - name: ctix-get-vulnerability-data
     description: Lookup vulnerability info
     arguments:
@@ -1886,7 +1883,6 @@
       description: The actual score.
       type: Number
   dockerimage: demisto/python3:3.10.12.63474
->>>>>>> a56da0f6
   runonce: false
   subtype: python3
 tests:
