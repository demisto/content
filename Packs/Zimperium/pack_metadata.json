{
    "name": "Zimperium",
    "description": "Streamline investigation and remediation of mobile alerts, generated alerts based on anomalous or unauthorized activities using the Zimperium pack.",
    "support": "xsoar",
<<<<<<< HEAD
    "currentVersion": "1.1.13",
=======
    "currentVersion": "2.0.2",
>>>>>>> 90cf3b88
    "author": "Cortex XSOAR",
    "url": "https://www.paloaltonetworks.com/cortex",
    "email": "",
    "created": "2020-06-08T07:42:46Z",
    "categories": [
        "Network Security"
    ],
    "tags": [],
    "useCases": [],
    "keywords": [
        "Mobile"
    ],
    "marketplaces": [
        "xsoar",
        "marketplacev2"
    ]
}<|MERGE_RESOLUTION|>--- conflicted
+++ resolved
@@ -2,11 +2,7 @@
     "name": "Zimperium",
     "description": "Streamline investigation and remediation of mobile alerts, generated alerts based on anomalous or unauthorized activities using the Zimperium pack.",
     "support": "xsoar",
-<<<<<<< HEAD
-    "currentVersion": "1.1.13",
-=======
     "currentVersion": "2.0.2",
->>>>>>> 90cf3b88
     "author": "Cortex XSOAR",
     "url": "https://www.paloaltonetworks.com/cortex",
     "email": "",
