category: Network Security
commonfields:
  id: Zimperium
  version: -1
configuration:
- defaultvalue: https://domain.zimperium.com
  display: Server URL (e.g. https://domain.zimperium.com)
  name: url
  required: true
  type: 0
- display: API Key
  name: api_key
  type: 4
  hidden: true
- displaypassword: API Key
  name: credentials_api_key
  hiddenusername: true
  type: 9
- display: Fetch incidents
  name: isFetch
  type: 8
- display: Fetch Query. e.g, severity==CRITICAL
  name: fetch_query
  type: 0
- defaultvalue: '50'
  display: Max fetch
  name: max_fetch
  type: 0
- defaultvalue: 7 days
  display: First fetch timestamp (<number> <time unit>, e.g., 12 hours, 7 days, 3 months, 1 year)
  name: fetch_time
  type: 0
- display: Incident type
  name: incidentType
  type: 13
- display: Trust any certificate (not secure)
  name: insecure
  type: 8
- display: Use system proxy settings
  name: proxy
  type: 8
- additionalinfo: Reliability of the source providing the intelligence data.
  defaultvalue: B - Usually reliable
  display: Source Reliability
  name: integrationReliability
  options:
  - A+ - 3rd party enrichment
  - A - Completely reliable
  - B - Usually reliable
  - C - Fairly reliable
  - D - Not usually reliable
  - E - Unreliable
  - F - Reliability cannot be judged
  type: 15
- defaultvalue: indicatorType
  name: feedExpirationPolicy
  display: ''
  options:
  - never
  - interval
  - indicatorType
  - suddenDeath
  type: 17
- defaultvalue: '20160'
  name: feedExpirationInterval
  display: ''
  type: 1
description: Fetch and investigate mobile security alerts, generated based on anomalous or unauthorized activities detected on a user's mobile device.
name: Zimperium
fromversion: 5.0.0
display: Zimperium
script:
  commands:
  - arguments:
    - defaultValue: eventId==*
      description: Search events query.
      name: query
    - auto: PREDEFINED
      defaultValue: 'false'
      description: Retrieve event full details.
      name: verbose
      predefined:
      - 'true'
      - 'false'
    - defaultValue: '10'
      description: Maximum number of events to retrieve in each page. Default is 10.
      name: size
    - defaultValue: '0'
      description: Page number.
      name: page
    description: Search events.
    name: zimperium-events-search
    outputs:
    - contextPath: Zimperium.Events.appName
      description: Application name.
      type: String
    - contextPath: Zimperium.Events.bssid
      description: Network BSSID.
      type: String
    - contextPath: Zimperium.Events.bundleId
      description: Bundle ID.
      type: String
    - contextPath: Zimperium.Events.country
      description: Event country.
      type: String
    - contextPath: Zimperium.Events.customerContactName
      description: Customer contact name.
      type: String
    - contextPath: Zimperium.Events.customerContactPhone
      description: Customer contact phone.
      type: String
    - contextPath: Zimperium.Events.customerId
      description: Customer ID.
      type: String
    - contextPath: Zimperium.Events.deviceHash
      description: Device hash.
      type: String
    - contextPath: Zimperium.Events.deviceId
      description: Device ID.
      type: string
    - contextPath: Zimperium.Events.deviceModel
      description: Device model.
      type: String
    - contextPath: Zimperium.Events.deviceTime
      description: Device time.
      type: String
    - contextPath: Zimperium.Events.eventDetail
      description: Event additional details.
      type: Unknown
    - contextPath: Zimperium.Events.eventFullName
      description: Event full name.
      type: String
    - contextPath: Zimperium.Events.eventId
      description: Event ID.
      type: String
    - contextPath: Zimperium.Events.eventName
      description: Event name.
      type: String
    - contextPath: Zimperium.Events.eventState
      description: Event state.
      type: String
    - contextPath: Zimperium.Events.eventStateCode
      description: Event status code.
      type: Number
    - contextPath: Zimperium.Events.eventVector
      description: Device or network attack vector.
      type: String
    - contextPath: Zimperium.Events.firstName
      description: First name of the phone owner.
      type: String
    - contextPath: Zimperium.Events.lastName
      description: Last name of the phone owner.
      type: String
    - contextPath: Zimperium.Events.middleName
      description: Middle name of the phone owner.
      type: String
    - contextPath: Zimperium.Events.incidentSummary
      description: Incident summary.
      type: String
    - contextPath: Zimperium.Events.lastSeenTime
      description: Event last seen time.
      type: Date
    - contextPath: Zimperium.Events.locationDetail
      description: Location details.
      type: String
    - contextPath: Zimperium.Events.latitude
      description: Latitude of the phone.
      type: String
    - contextPath: Zimperium.Events.longitude
      description: Longitude of the phone.
      type: String
    - contextPath: Zimperium.Events.mdmId
      description: MD ID.
      type: String
    - contextPath: Zimperium.Events.mitigatedDate
      description: Mitigated date of the phone.
      type: Date
    - contextPath: Zimperium.Events.osType
      description: OS type of the phone.
      type: String
    - contextPath: Zimperium.Events.osVersion
      description: OS version of the phone.
      type: String
    - contextPath: Zimperium.Events.persistedTime
      description: Persisted time of the event.
      type: Date
    - contextPath: Zimperium.Events.queuedTime
      description: Queued time of the event.
      type: Date
    - contextPath: Zimperium.Events.severity
      description: Severity of the event.
      type: String
    - contextPath: Zimperium.Events.ssid
      description: Network SSID.
      type: String
    - contextPath: Zimperium.Events.tag1
      description: User pre-defined Zimperium tag.
      type: String
    - contextPath: Zimperium.Events.tag2
      description: User pre defined Zimperium tag.
      type: String
    - contextPath: Zimperium.Events.typeDesc
      description: Event type description.
      type: String
    - contextPath: Zimperium.Events.userEmail
      description: Email address of the phone user.
      type: String
    - contextPath: Zimperium.Events.userPhoneNumber
      description: Phone number of the phone user.
      type: String
    - contextPath: Zimperium.Events.zdid
      description: Zimperium device ID.
      type: String
    - contextPath: Zimperium.Events.zipsVersion
      description: zIPS version where the event occurred.
      type: String
  - arguments:
    - description: The query to search for users.
      name: query
    - description: Search users by email address.
      name: email
    - defaultValue: '10'
      description: Maximum number of users to retrieve in each page. Default is 10.
      name: size
    - defaultValue: '0'
      description: Page number.
      name: page
    description: Search users.
    name: zimperium-users-search
    outputs:
    - contextPath: Zimperium.Users.activationTokenUrl
      description: Activation token that is used to activate zIPS.
      type: String
    - contextPath: Zimperium.Users.agreedToTerms
      description: Whether the user completed enrollment.
      type: bool
    - contextPath: Zimperium.Users.alias
      description: User alias.
      type: String
    - contextPath: Zimperium.Users.createdDate
      description: User created date.
      type: Date
    - contextPath: Zimperium.Users.dateJoined
      description: User joined date.
      type: Date
    - contextPath: Zimperium.Users.email
      description: User email address.
      type: String
    - contextPath: Zimperium.Users.firstName
      description: User first name.
      type: String
    - contextPath: Zimperium.Users.lastLogin
      description: User last login date.
      type: Date
    - contextPath: Zimperium.Users.lastName
      description: User last name.
      type: String
    - contextPath: Zimperium.Users.middleName
      description: User middle name.
      type: String
    - contextPath: Zimperium.Users.lastSyncFromMdm
      description: Last time the user synced from MDM, e.g., AirWatch, Mobile Iron, etc.
      type: Date
    - contextPath: Zimperium.Users.lastZconsoleLogin
      description: User last login to the Zimperium console.
      type: Date
    - contextPath: Zimperium.Users.modifiedDate
      description: User modified date.
      type: Date
    - contextPath: Zimperium.Users.objectId
      description: User object ID.
      type: String
    - contextPath: Zimperium.Users.passwordExpirationDate
      description: Use password expiration date.
      type: Date
    - contextPath: Zimperium.Users.phoneNumber
      description: User phone number.
      type: String
    - contextPath: Zimperium.Users.phoneNumberVerified
      description: Whether the user phone number is verified.
      type: bool
    - contextPath: Zimperium.Users.pwdRecoveryRequest
      description: Whether the user requested password recovery.
      type: bool
    - contextPath: Zimperium.Users.role
      description: User role.
      type: Number
    - contextPath: Zimperium.Users.roles.roleId
      description: User role ID.
      type: Number
    - contextPath: Zimperium.Users.signupSteps
      description: User sign-up steps.
      type: Number
    - contextPath: Zimperium.Users.staff
      description: Whether the user is a staff member.
      type: bool
    - contextPath: Zimperium.Users.status
      description: User status.
      type: Number
    - contextPath: Zimperium.Users.superuser
      description: Whether the user is a superuser.
      type: bool
    - contextPath: Zimperium.Users.syncedFromMdm
      description: Whether the user is synced from MDM, e.g., AirWatch, Mobile Iron, etc.
      type: bool
    - contextPath: Zimperium.Users.termsVersion
      description: User terms version.
      type: String
  - arguments:
    - description: Object ID.
      name: object_id
      required: true
    description: Retrieves details for a single user by object ID.
    name: zimperium-user-get-by-id
    outputs:
    - contextPath: Zimperium.Users.activationTokenUrl
      description: Activation token that is used to activate zIPS.
      type: String
    - contextPath: Zimperium.Users.agreedToTerms
      description: Whether the user completed enrollment.
      type: Number
    - contextPath: Zimperium.Users.alias
      description: User alias.
      type: String
    - contextPath: Zimperium.Users.createdDate
      description: User created date.
      type: Date
    - contextPath: Zimperium.Users.dateJoined
      description: User joined date.
      type: Date
    - contextPath: Zimperium.Users.email
      description: User email address.
      type: String
    - contextPath: Zimperium.Users.firstName
      description: User first name.
      type: String
    - contextPath: Zimperium.Users.lastName
      description: User last name.
      type: String
    - contextPath: Zimperium.Users.middleName
      description: User middle name.
      type: String
    - contextPath: Zimperium.Users.lastLogin
      description: User last login date.
      type: Date
    - contextPath: Zimperium.Users.lastSyncFromMdm
      description: Last time the user synced from MDM, e.g., AirWatch, Mobile Iron, etc.
      type: Unknown
    - contextPath: Zimperium.Users.lastZconsoleLogin
      description: User last login to the Zimperium console.
      type: Date
    - contextPath: Zimperium.Users.modifiedDate
      description: User last modified date.
      type: Date
    - contextPath: Zimperium.Users.objectId
      description: User object ID.
      type: String
    - contextPath: Zimperium.Users.passwordExpirationDate
      description: Use password expiration date.
      type: Date
    - contextPath: Zimperium.Users.phoneNumber
      description: User phone number.
      type: String
    - contextPath: Zimperium.Users.phoneNumberVerified
      description: Whether the user phone number is verified.
      type: bool
    - contextPath: Zimperium.Users.pwdRecoveryRequest
      description: Whether the user requested password recovery.
      type: bool
    - contextPath: Zimperium.Users.role
      description: User role.
      type: Number
    - contextPath: Zimperium.Users.roles.roleId
      description: User role ID.
      type: Number
    - contextPath: Zimperium.Users.signupSteps
      description: User sign-up steps.
      type: Number
    - contextPath: Zimperium.Users.staff
      description: Whether the user is a staff member.
      type: bool
    - contextPath: Zimperium.Users.status
      description: User status.
      type: Number
    - contextPath: Zimperium.Users.superuser
      description: Whether the user is a superuser.
      type: bool
    - contextPath: Zimperium.Users.syncedFromMdm
      description: Whether the user is synced from MDM, e.g., AirWatch, Mobile Iron, etc.
      type: bool
    - contextPath: Zimperium.Users.termsVersion
      description: User terms version.
      type: String
  - arguments:
    - defaultValue: deviceId==*
      description: Search devices query.
      name: query
    - defaultValue: '10'
      description: Maximum number of users to retrieve in each page. Default is 10.
      name: size
    - defaultValue: '0'
      description: Page number.
      name: page
    description: Search devices.
    name: zimperium-devices-search
    outputs:
    - contextPath: Zimperium.Devices.appName
      description: Application name.
      type: String
    - contextPath: Zimperium.Devices.bundleId
      description: Bundle ID.
      type: String
    - contextPath: Zimperium.Devices.country
      description: Device country.
      type: String
    - contextPath: Zimperium.Devices.countryCode
      description: Device country code.
      type: String
    - contextPath: Zimperium.Devices.createdAt
      description: Created time of the device.
      type: Date
    - contextPath: Zimperium.Devices.deviceGroupName
      description: Device group name.
      type: String
    - contextPath: Zimperium.Devices.deviceHash
      description: Device hash.
      type: String
    - contextPath: Zimperium.Devices.deviceId
      description: Device ID.
      type: String
    - contextPath: Zimperium.Devices.email
      description: Email address associated to the device.
      type: String
    - contextPath: Zimperium.Devices.externalTrackingId1
      description: User pre-defined Zimperium tag.
      type: String
    - contextPath: Zimperium.Devices.externalTrackingId2
      description: User pre-defined Zimperium tag.
      type: String
    - contextPath: Zimperium.Devices.firstName
      description: Device owner first name.
      type: String
    - contextPath: Zimperium.Devices.lastName
      description: Device owner last name.
      type: String
    - contextPath: Zimperium.Devices.middleName
      description: Device owner middle name.
      type: String
    - contextPath: Zimperium.Devices.lastSeen
      description: Device last seen.
      type: Date
    - contextPath: Zimperium.Devices.mdmId
      description: 'MDM ID, e.g., AirWatch, Mobile Iron.'
      type: String
    - contextPath: Zimperium.Devices.model
      description: Device model.
      type: String
    - contextPath: Zimperium.Devices.operatorAlpha
      description: Name of the mobile operator.
      type: String
    - contextPath: Zimperium.Devices.osBuild
      description: OS build.
      type: String
    - contextPath: Zimperium.Devices.osSecurityPatch
      description: OS security patch.
      type: String
    - contextPath: Zimperium.Devices.osType
      description: OS type of the phone.
      type: String
    - contextPath: Zimperium.Devices.osUpgradeable
      description: Whether the OS is upgradable.
      type: bool
    - contextPath: Zimperium.Devices.osVersion
      description: OS version.
      type: String
    - contextPath: Zimperium.Devices.osVulnerable
      description: Whether the OS is vulnerable.
      type: bool
    - contextPath: Zimperium.Devices.phoneNumber
      description: Device phone number.
      type: String
    - contextPath: Zimperium.Devices.processor
      description: Device processor.
      type: String
    - contextPath: Zimperium.Devices.riskPosture
      description: Device risk.
      type: String
    - contextPath: Zimperium.Devices.riskPostureCode
      description: Device risk code.
      type: Number
    - contextPath: Zimperium.Devices.status
      description: Device status.
      type: String
    - contextPath: Zimperium.Devices.statusCode
      description: Device status code.
      type: Number
    - contextPath: Zimperium.Devices.systemToken
      description: Device system token.
      type: String
    - contextPath: Zimperium.Devices.type
      description: Device type.
      type: String
    - contextPath: Zimperium.Devices.updatedDate
      description: Device updated date.
      type: Date
    - contextPath: Zimperium.Devices.userId
      description: User ID of the device owner.
      type: String
    - contextPath: Zimperium.Devices.version
      description: Device version.
      type: String
    - contextPath: Zimperium.Devices.vulnerabilities
      description: Device vulnerabilities.
      type: String
    - contextPath: Zimperium.Devices.zdid
      description: Device ZD ID.
      type: String
    - contextPath: Zimperium.Devices.zipsDistributionVersion
      description: zIPS distribution version.
      type: String
    - contextPath: Zimperium.Devices.zipsVersion
      description: zIPS version.
      type: String
  - arguments:
    - description: Device ID.
      name: device_id
    - description: Zimperium ID.
      name: zdid
    description: Retrieves details for a single device.
    name: zimperium-device-get-by-id
    outputs:
    - contextPath: Zimperium.Devices.appName
      description: Application name.
      type: String
    - contextPath: Zimperium.Devices.bundleId
      description: Bundle ID.
      type: String
    - contextPath: Zimperium.Devices.country
      description: Device country.
      type: String
    - contextPath: Zimperium.Devices.countryCode
      description: Device country code.
      type: String
    - contextPath: Zimperium.Devices.createdAt
      description: Created time of the device.
      type: Date
    - contextPath: Zimperium.Devices.deviceGroupName
      description: Device group name.
      type: String
    - contextPath: Zimperium.Devices.deviceHash
      description: Device hash.
      type: String
    - contextPath: Zimperium.Devices.deviceId
      description: Device ID.
      type: String
    - contextPath: Zimperium.Devices.email
      description: Email address associated to the device.
      type: String
    - contextPath: Zimperium.Devices.externalTrackingId1
      description: User pre-defined Zimperium tag.
      type: String
    - contextPath: Zimperium.Devices.externalTrackingId2
      description: User pre-defined Zimperium tag.
      type: String
    - contextPath: Zimperium.Devices.firstName
      description: Device owner first name.
      type: String
    - contextPath: Zimperium.Devices.lastName
      description: Device owner last name.
      type: String
    - contextPath: Zimperium.Devices.middleName
      description: Device owner middle name.
      type: String
    - contextPath: Zimperium.Devices.lastSeen
      description: Device last seen time.
      type: Date
    - contextPath: Zimperium.Devices.mdmId
      description: 'MDM ID. e.g: AirWatch, Iron Mobile.'
      type: String
    - contextPath: Zimperium.Devices.model
      description: Device model.
      type: String
    - contextPath: Zimperium.Devices.operatorAlpha
      description: Name of the mobile operator.
      type: String
    - contextPath: Zimperium.Devices.osBuild
      description: OS build.
      type: String
    - contextPath: Zimperium.Devices.osSecurityPatch
      description: OS security patch.
      type: String
    - contextPath: Zimperium.Devices.osType
      description: OS type of the phone.
      type: String
    - contextPath: Zimperium.Devices.osUpgradeable
      description: Whether the OS is upgradable.
      type: bool
    - contextPath: Zimperium.Devices.osVersion
      description: OS version.
      type: String
    - contextPath: Zimperium.Devices.osVulnerable
      description: Whether the OS is vulnerable.
      type: bool
    - contextPath: Zimperium.Devices.phoneNumber
      description: Phone number.
      type: String
    - contextPath: Zimperium.Devices.processor
      description: Device processor.
      type: String
    - contextPath: Zimperium.Devices.riskPosture
      description: Device risk.
      type: String
    - contextPath: Zimperium.Devices.riskPostureCode
      description: Device risk code.
      type: Number
    - contextPath: Zimperium.Devices.status
      description: Device status.
      type: String
    - contextPath: Zimperium.Devices.statusCode
      description: Device status code.
      type: Number
    - contextPath: Zimperium.Devices.systemToken
      description: Device system token.
      type: String
    - contextPath: Zimperium.Devices.type
      description: Device type.
      type: String
    - contextPath: Zimperium.Devices.updatedDate
      description: Device updated date.
      type: Date
    - contextPath: Zimperium.Devices.userId
      description: Device owner user ID.
      type: String
    - contextPath: Zimperium.Devices.version
      description: Device version.
      type: String
    - contextPath: Zimperium.Devices.vulnerabilities
      description: Device vulnerabilities.
      type: String
    - contextPath: Zimperium.Devices.zdid
      description: Device ZD ID.
      type: String
    - contextPath: Zimperium.Devices.zipsDistributionVersion
      description: zIPS distribution version.
      type: String
    - contextPath: Zimperium.Devices.zipsVersion
      description: zIPS version.
      type: String
  - arguments:
    - defaultValue: 1 day
      description: <number> <time unit>, e.g., 7 days, 3 months, 1 year
      name: from_last_update
    - auto: PREDEFINED
      defaultValue: 'true'
      description: Whether to exclude deleted devices. Default is True.
      name: exclude_deleted
      predefined:
      - 'true'
      - 'false'
    - defaultValue: '10'
      description: Number of devices to retrieve in each page.
      name: size
    - defaultValue: '0'
      description: Page number.
      name: page
    description: Retrieves devices from Greater than Last Updated.
    name: zimperium-devices-get-last-updated
    outputs:
    - contextPath: Zimperium.Devices.appName
      description: Application name.
      type: String
    - contextPath: Zimperium.Devices.bundleId
      description: Bundle ID.
      type: String
    - contextPath: Zimperium.Devices.country
      description: Device country.
      type: String
    - contextPath: Zimperium.Devices.countryCode
      description: Device country code.
      type: String
    - contextPath: Zimperium.Devices.createdAt
      description: Created time of the device.
      type: Date
    - contextPath: Zimperium.Devices.deviceGroupName
      description: Device group name.
      type: String
    - contextPath: Zimperium.Devices.deviceHash
      description: Device hash.
      type: String
    - contextPath: Zimperium.Devices.deviceId
      description: Device ID.
      type: String
    - contextPath: Zimperium.Devices.email
      description: Email associated to the device.
      type: String
    - contextPath: Zimperium.Devices.externalTrackingId1
      description: User pre defined Zimperium Tag.
      type: String
    - contextPath: Zimperium.Devices.externalTrackingId2
      description: User pre defined Zimperium Tag.
      type: String
    - contextPath: Zimperium.Devices.firstName
      description: Device owner first name.
      type: String
    - contextPath: Zimperium.Devices.lastName
      description: Device owner last name.
      type: String
    - contextPath: Zimperium.Devices.middleName
      description: Device owner middle name.
      type: String
    - contextPath: Zimperium.Devices.lastSeen
      description: Device last seen time.
      type: Date
    - contextPath: Zimperium.Devices.mdmId
      description: 'MDM ID, e.g., AirWatch, Mobile Iron.'
      type: String
    - contextPath: Zimperium.Devices.model
      description: Device model.
      type: String
    - contextPath: Zimperium.Devices.operatorAlpha
      description: Name of the mobile operator.
      type: String
    - contextPath: Zimperium.Devices.osBuild
      description: OS build.
      type: String
    - contextPath: Zimperium.Devices.osSecurityPatch
      description: OS security patch.
      type: String
    - contextPath: Zimperium.Devices.osType
      description: OS type of the phone.
      type: String
    - contextPath: Zimperium.Devices.osUpgradeable
      description: Whether the OS is upgradable.
      type: bool
    - contextPath: Zimperium.Devices.osVersion
      description: OS version.
      type: String
    - contextPath: Zimperium.Devices.osVulnerable
      description: Whether the OS is vulnerable.
      type: bool
    - contextPath: Zimperium.Devices.phoneNumber
      description: Phone number.
      type: String
    - contextPath: Zimperium.Devices.processor
      description: Device processor.
      type: String
    - contextPath: Zimperium.Devices.riskPosture
      description: Device risk.
      type: String
    - contextPath: Zimperium.Devices.riskPostureCode
      description: Device risk code.
      type: Number
    - contextPath: Zimperium.Devices.status
      description: Device status.
      type: String
    - contextPath: Zimperium.Devices.statusCode
      description: Device status code.
      type: Number
    - contextPath: Zimperium.Devices.systemToken
      description: Device system token.
      type: String
    - contextPath: Zimperium.Devices.type
      description: Device type.
      type: String
    - contextPath: Zimperium.Devices.updatedDate
      description: Device updated date.
      type: Date
    - contextPath: Zimperium.Devices.userId
      description: Device owner user ID.
      type: String
    - contextPath: Zimperium.Devices.version
      description: Device version.
      type: String
    - contextPath: Zimperium.Devices.vulnerabilities
      description: Device vulnerabilities.
      type: String
    - contextPath: Zimperium.Devices.zdid
      description: Device ZD ID.
      type: String
    - contextPath: Zimperium.Devices.zipsDistributionVersion
      description: zIPS distribution version.
      type: String
    - contextPath: Zimperium.Devices.zipsVersion
      description: zIPS version.
      type: String
  - arguments:
    - description: Application name.
      name: app_name
    - description: Application hash.
      name: app_hash
    description: Retrieves application classification.
    name: zimperium-app-classification-get
    outputs:
    - contextPath: Zimperium.Application.classification
      description: Application classification.
      type: String
    - contextPath: Zimperium.Application.deviceCount
      description: Application device count.
      type: Number
    - contextPath: Zimperium.Application.hash
      description: Application hash.
      type: String
    - contextPath: Zimperium.Application.metadata
      description: Application metadata.
      type: Unknown
    - contextPath: Zimperium.Application.modifiedDate
      description: Application modified date.
      type: Date
    - contextPath: Zimperium.Application.name
      description: Application name.
      type: String
    - contextPath: Zimperium.Application.namespace
      description: Application name space.
      type: String
    - contextPath: Zimperium.Application.objectId
      description: Application object ID.
      type: String
    - contextPath: Zimperium.Application.privacyEnum
      description: Application privacy enum.
      type: Number
    - contextPath: Zimperium.Application.privacyRisk
      description: Application privacy risk.
      type: String
    - contextPath: Zimperium.Application.processState
      description: Application process state.
      type: String
    - contextPath: Zimperium.Application.score
      description: Application score (0 to 100). 0 is the best, 100 is the worst.
      type: Number
    - contextPath: Zimperium.Application.securityEnum
      description: Application security enum.
      type: Number
    - contextPath: Zimperium.Application.securityRisk
      description: Application security risk.
      type: String
    - contextPath: Zimperium.Application.systemToken
      description: System token.
      type: String
    - contextPath: Zimperium.Application.type
      description: Application type.
      type: Number
    - contextPath: Zimperium.Application.version
      description: Application version.
      type: String
  - arguments:
    - description: Bundle ID.
      name: bundle_id
    - description: iTunes ID.
      name: itunes_id
    - description: Application hash.
      name: app_hash
    - auto: PREDEFINED
      defaultValue: android
      description: Application platform.
      name: platform
      predefined:
      - ios
      - android
    description: Gets a report.
    name: zimperium-report-get
    outputs:
    - contextPath: Zimperium.Reports.app_analysis.analysis
      description: Application analysis data.
      type: Unknown
    - contextPath: Zimperium.Reports.behavior.count_sms
      description: The number of SMS messages.
      type: Number
    - contextPath: Zimperium.Reports.behavior.network.http_requests
      description: Network related data.
      type: Unknown
    - contextPath: Zimperium.Reports.behavior.telephony
      description: Standard permissions of the application.
      type: Telephony related data.
    - contextPath: Zimperium.Reports.certificate.app_signature
      description: Application signature.
      type: String
    - contextPath: Zimperium.Reports.certificate.serial_number_app_instances
      description: Application serial number.
      type: Number
    - contextPath: Zimperium.Reports.certificate.serial_number_risk_score
      description: Application risk score.
      type: Number
    - contextPath: Zimperium.Reports.distribution
      description: Related distribution data.
      type: Unknown
    - contextPath: Zimperium.Reports.md5
      description: Application md5 hash.
      type: String
    - contextPath: Zimperium.Reports.risk_profile.detection_rate
      description: Detection rate of the application.
      type: String
    - contextPath: Zimperium.Reports.risk_profile.intell_privacy
      description: Privacy intelligence,
      type: String
    - contextPath: Zimperium.Reports.risk_profile.intell_security
      description: Security intelligence.
      type: String
    - contextPath: Zimperium.Reports.risk_profile.overall_risk
      description: Overall risk.
      type: String
    - contextPath: Zimperium.Reports.risk_profile.privacy.Category
      description: Privacy category
      type: String
    - contextPath: Zimperium.Reports.risk_profile.privacy.Risk Level
      description: Privacy risk level.
      type: String
    - contextPath: Zimperium.Reports.risk_profile.privacy.desc
      description: Privacy description.
      type: String
    - contextPath: Zimperium.Reports.risk_profile.privacy_risk
      description: Privacy risk.
      type: Number
    - contextPath: Zimperium.Reports.risk_profile.security.Category
      description: Security category.
      type: String
    - contextPath: Zimperium.Reports.risk_profile.security.Risk Level
      description: Security risk level.
      type: String
    - contextPath: Zimperium.Reports.risk_profile.security.desc
      description: Security description.
      type: String
    - contextPath: Zimperium.Reports.risk_profile.security_risk
      description: Security risk.
      type: Number
    - contextPath: Zimperium.Reports.threats.detected
      description: Threats detected.
      type: Number
    - contextPath: Zimperium.Reports.threats.detected_skip
      description: Number of Skipped detected threats.
      type: Number
    - contextPath: Zimperium.Reports.threats.status
      description: Threats status.
      type: String
    - contextPath: Zimperium.Reports.threats.total
      description: Total threats.
      type: Number
  - arguments:
    - default: true
      description: The MD5 hash of the file.
      isArray: true
      name: file
      required: true
    outputs:
    - contextPath: DBotScore.Vendor
      description: The vendor used to calculate the score.
      type: String
    - contextPath: DBotScore.Score
      description: The actual score.
      type: Number
    - contextPath: DBotScore.Type
      description: The indicator type.
      type: String
    - contextPath: DBotScore.Indicator
      description: The indicator that was tested.
      type: String
    - contextPath: File.MD5
      description: MD5 hash of the file.
      type: String
    - contextPath: File.SHA1
      description: SHA1 hash of the file.
      type: String
    - contextPath: File.SHA256
      description: SHA256 hash of the file.
      type: String
    - contextPath: File.Malicious.Vendor
      description: For malicious files, the vendor that made the decision.
      type: String
    description: Checks the reputation of an app in Zimperium.
    name: file
  dockerimage: demisto/python3:3.10.12.62631
  isfetch: true
<<<<<<< HEAD
=======
  runonce: false
>>>>>>> 9ddafcfd
  script: '-'
  subtype: python3
  type: python
tests:
- Zimperium_Test
- Test Convert file hash to corresponding hashes
defaultmapperin: Zimperium-mapper
defaultclassifier: Zimperium<|MERGE_RESOLUTION|>--- conflicted
+++ resolved
@@ -969,10 +969,7 @@
     name: file
   dockerimage: demisto/python3:3.10.12.62631
   isfetch: true
-<<<<<<< HEAD
-=======
   runonce: false
->>>>>>> 9ddafcfd
   script: '-'
   subtype: python3
   type: python
