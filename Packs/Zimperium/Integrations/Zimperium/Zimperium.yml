category: Network Security
commonfields:
  id: Zimperium
  version: -1
configuration:
- defaultvalue: https://domain.zimperium.com
  display: Server URL (e.g. https://domain.zimperium.com)
  name: url
  required: true
  type: 0
- display: API Key
  name: api_key
<<<<<<< HEAD
  required: false
  type: 4
  hidden: true
- displaypassword: API Key
  name:  credentials_api_key
  required: false
=======
  type: 4
  hidden: true
- displaypassword: API Key
  name: credentials_api_key
>>>>>>> 31726edf
  hiddenusername: true
  type: 9
- display: Fetch incidents
  name: isFetch
  type: 8
- display: Fetch Query. e.g, severity==CRITICAL
  name: fetch_query
  type: 0
- defaultvalue: '50'
  display: Max fetch
  name: max_fetch
  type: 0
- defaultvalue: 7 days
  display: First fetch timestamp (<number> <time unit>, e.g., 12 hours, 7 days, 3 months, 1 year)
  name: fetch_time
  type: 0
- display: Incident type
  name: incidentType
  type: 13
- display: Trust any certificate (not secure)
  name: insecure
  type: 8
- display: Use system proxy settings
  name: proxy
  type: 8
- additionalinfo: Reliability of the source providing the intelligence data.
  defaultvalue: B - Usually reliable
  display: Source Reliability
  name: integrationReliability
  options:
  - A+ - 3rd party enrichment
  - A - Completely reliable
  - B - Usually reliable
  - C - Fairly reliable
  - D - Not usually reliable
  - E - Unreliable
  - F - Reliability cannot be judged
  type: 15
- defaultvalue: indicatorType
  name: feedExpirationPolicy
  display: ''
  options:
  - never
  - interval
  - indicatorType
  - suddenDeath
  type: 17
- defaultvalue: '20160'
  name: feedExpirationInterval
  display: ''
  type: 1
description: Fetch and investigate mobile security alerts, generated based on anomalous or unauthorized activities detected on a user's mobile device.
name: Zimperium
fromversion: 5.0.0
display: Zimperium
script:
  commands:
  - arguments:
    - defaultValue: eventId==*
      description: Search events query.
      name: query
    - auto: PREDEFINED
      defaultValue: 'false'
      description: Retrieve event full details.
      name: verbose
      predefined:
      - 'true'
      - 'false'
    - defaultValue: '10'
      description: Maximum number of events to retrieve in each page. Default is 10.
      name: size
    - defaultValue: '0'
      description: Page number.
      name: page
    description: Search events.
    name: zimperium-events-search
    outputs:
    - contextPath: Zimperium.Events.appName
      description: Application name.
      type: String
    - contextPath: Zimperium.Events.bssid
      description: Network BSSID.
      type: String
    - contextPath: Zimperium.Events.bundleId
      description: Bundle ID.
      type: String
    - contextPath: Zimperium.Events.country
      description: Event country.
      type: String
    - contextPath: Zimperium.Events.customerContactName
      description: Customer contact name.
      type: String
    - contextPath: Zimperium.Events.customerContactPhone
      description: Customer contact phone.
      type: String
    - contextPath: Zimperium.Events.customerId
      description: Customer ID.
      type: String
    - contextPath: Zimperium.Events.deviceHash
      description: Device hash.
      type: String
    - contextPath: Zimperium.Events.deviceId
      description: Device ID.
      type: string
    - contextPath: Zimperium.Events.deviceModel
      description: Device model.
      type: String
    - contextPath: Zimperium.Events.deviceTime
      description: Device time.
      type: String
    - contextPath: Zimperium.Events.eventDetail
      description: Event additional details.
      type: Unknown
    - contextPath: Zimperium.Events.eventFullName
      description: Event full name.
      type: String
    - contextPath: Zimperium.Events.eventId
      description: Event ID.
      type: String
    - contextPath: Zimperium.Events.eventName
      description: Event name.
      type: String
    - contextPath: Zimperium.Events.eventState
      description: Event state.
      type: String
    - contextPath: Zimperium.Events.eventStateCode
      description: Event status code.
      type: Number
    - contextPath: Zimperium.Events.eventVector
      description: Device or network attack vector.
      type: String
    - contextPath: Zimperium.Events.firstName
      description: First name of the phone owner.
      type: String
    - contextPath: Zimperium.Events.lastName
      description: Last name of the phone owner.
      type: String
    - contextPath: Zimperium.Events.middleName
      description: Middle name of the phone owner.
      type: String
    - contextPath: Zimperium.Events.incidentSummary
      description: Incident summary.
      type: String
    - contextPath: Zimperium.Events.lastSeenTime
      description: Event last seen time.
      type: Date
    - contextPath: Zimperium.Events.locationDetail
      description: Location details.
      type: String
    - contextPath: Zimperium.Events.latitude
      description: Latitude of the phone.
      type: String
    - contextPath: Zimperium.Events.longitude
      description: Longitude of the phone.
      type: String
    - contextPath: Zimperium.Events.mdmId
      description: MD ID.
      type: String
    - contextPath: Zimperium.Events.mitigatedDate
      description: Mitigated date of the phone.
      type: Date
    - contextPath: Zimperium.Events.osType
      description: OS type of the phone.
      type: String
    - contextPath: Zimperium.Events.osVersion
      description: OS version of the phone.
      type: String
    - contextPath: Zimperium.Events.persistedTime
      description: Persisted time of the event.
      type: Date
    - contextPath: Zimperium.Events.queuedTime
      description: Queued time of the event.
      type: Date
    - contextPath: Zimperium.Events.severity
      description: Severity of the event.
      type: String
    - contextPath: Zimperium.Events.ssid
      description: Network SSID.
      type: String
    - contextPath: Zimperium.Events.tag1
      description: User pre-defined Zimperium tag.
      type: String
    - contextPath: Zimperium.Events.tag2
      description: User pre defined Zimperium tag.
      type: String
    - contextPath: Zimperium.Events.typeDesc
      description: Event type description.
      type: String
    - contextPath: Zimperium.Events.userEmail
      description: Email address of the phone user.
      type: String
    - contextPath: Zimperium.Events.userPhoneNumber
      description: Phone number of the phone user.
      type: String
    - contextPath: Zimperium.Events.zdid
      description: Zimperium device ID.
      type: String
    - contextPath: Zimperium.Events.zipsVersion
      description: zIPS version where the event occurred.
      type: String
  - arguments:
    - description: The query to search for users.
      name: query
    - description: Search users by email address.
      name: email
    - defaultValue: '10'
      description: Maximum number of users to retrieve in each page. Default is 10.
      name: size
    - defaultValue: '0'
      description: Page number.
      name: page
    description: Search users.
    name: zimperium-users-search
    outputs:
    - contextPath: Zimperium.Users.activationTokenUrl
      description: Activation token that is used to activate zIPS.
      type: String
    - contextPath: Zimperium.Users.agreedToTerms
      description: Whether the user completed enrollment.
      type: bool
    - contextPath: Zimperium.Users.alias
      description: User alias.
      type: String
    - contextPath: Zimperium.Users.createdDate
      description: User created date.
      type: Date
    - contextPath: Zimperium.Users.dateJoined
      description: User joined date.
      type: Date
    - contextPath: Zimperium.Users.email
      description: User email address.
      type: String
    - contextPath: Zimperium.Users.firstName
      description: User first name.
      type: String
    - contextPath: Zimperium.Users.lastLogin
      description: User last login date.
      type: Date
    - contextPath: Zimperium.Users.lastName
      description: User last name.
      type: String
    - contextPath: Zimperium.Users.middleName
      description: User middle name.
      type: String
    - contextPath: Zimperium.Users.lastSyncFromMdm
      description: Last time the user synced from MDM, e.g., AirWatch, Mobile Iron, etc.
      type: Date
    - contextPath: Zimperium.Users.lastZconsoleLogin
      description: User last login to the Zimperium console.
      type: Date
    - contextPath: Zimperium.Users.modifiedDate
      description: User modified date.
      type: Date
    - contextPath: Zimperium.Users.objectId
      description: User object ID.
      type: String
    - contextPath: Zimperium.Users.passwordExpirationDate
      description: Use password expiration date.
      type: Date
    - contextPath: Zimperium.Users.phoneNumber
      description: User phone number.
      type: String
    - contextPath: Zimperium.Users.phoneNumberVerified
      description: Whether the user phone number is verified.
      type: bool
    - contextPath: Zimperium.Users.pwdRecoveryRequest
      description: Whether the user requested password recovery.
      type: bool
    - contextPath: Zimperium.Users.role
      description: User role.
      type: Number
    - contextPath: Zimperium.Users.roles.roleId
      description: User role ID.
      type: Number
    - contextPath: Zimperium.Users.signupSteps
      description: User sign-up steps.
      type: Number
    - contextPath: Zimperium.Users.staff
      description: Whether the user is a staff member.
      type: bool
    - contextPath: Zimperium.Users.status
      description: User status.
      type: Number
    - contextPath: Zimperium.Users.superuser
      description: Whether the user is a superuser.
      type: bool
    - contextPath: Zimperium.Users.syncedFromMdm
      description: Whether the user is synced from MDM, e.g., AirWatch, Mobile Iron, etc.
      type: bool
    - contextPath: Zimperium.Users.termsVersion
      description: User terms version.
      type: String
  - arguments:
    - description: Object ID.
      name: object_id
      required: true
    description: Retrieves details for a single user by object ID.
    name: zimperium-user-get-by-id
    outputs:
    - contextPath: Zimperium.Users.activationTokenUrl
      description: Activation token that is used to activate zIPS.
      type: String
    - contextPath: Zimperium.Users.agreedToTerms
      description: Whether the user completed enrollment.
      type: Number
    - contextPath: Zimperium.Users.alias
      description: User alias.
      type: String
    - contextPath: Zimperium.Users.createdDate
      description: User created date.
      type: Date
    - contextPath: Zimperium.Users.dateJoined
      description: User joined date.
      type: Date
    - contextPath: Zimperium.Users.email
      description: User email address.
      type: String
    - contextPath: Zimperium.Users.firstName
      description: User first name.
      type: String
    - contextPath: Zimperium.Users.lastName
      description: User last name.
      type: String
    - contextPath: Zimperium.Users.middleName
      description: User middle name.
      type: String
    - contextPath: Zimperium.Users.lastLogin
      description: User last login date.
      type: Date
    - contextPath: Zimperium.Users.lastSyncFromMdm
      description: Last time the user synced from MDM, e.g., AirWatch, Mobile Iron, etc.
      type: Unknown
    - contextPath: Zimperium.Users.lastZconsoleLogin
      description: User last login to the Zimperium console.
      type: Date
    - contextPath: Zimperium.Users.modifiedDate
      description: User last modified date.
      type: Date
    - contextPath: Zimperium.Users.objectId
      description: User object ID.
      type: String
    - contextPath: Zimperium.Users.passwordExpirationDate
      description: Use password expiration date.
      type: Date
    - contextPath: Zimperium.Users.phoneNumber
      description: User phone number.
      type: String
    - contextPath: Zimperium.Users.phoneNumberVerified
      description: Whether the user phone number is verified.
      type: bool
    - contextPath: Zimperium.Users.pwdRecoveryRequest
      description: Whether the user requested password recovery.
      type: bool
    - contextPath: Zimperium.Users.role
      description: User role.
      type: Number
    - contextPath: Zimperium.Users.roles.roleId
      description: User role ID.
      type: Number
    - contextPath: Zimperium.Users.signupSteps
      description: User sign-up steps.
      type: Number
    - contextPath: Zimperium.Users.staff
      description: Whether the user is a staff member.
      type: bool
    - contextPath: Zimperium.Users.status
      description: User status.
      type: Number
    - contextPath: Zimperium.Users.superuser
      description: Whether the user is a superuser.
      type: bool
    - contextPath: Zimperium.Users.syncedFromMdm
      description: Whether the user is synced from MDM, e.g., AirWatch, Mobile Iron, etc.
      type: bool
    - contextPath: Zimperium.Users.termsVersion
      description: User terms version.
      type: String
  - arguments:
    - defaultValue: deviceId==*
      description: Search devices query.
      name: query
    - defaultValue: '10'
      description: Maximum number of users to retrieve in each page. Default is 10.
      name: size
    - defaultValue: '0'
      description: Page number.
      name: page
    description: Search devices.
    name: zimperium-devices-search
    outputs:
    - contextPath: Zimperium.Devices.appName
      description: Application name.
      type: String
    - contextPath: Zimperium.Devices.bundleId
      description: Bundle ID.
      type: String
    - contextPath: Zimperium.Devices.country
      description: Device country.
      type: String
    - contextPath: Zimperium.Devices.countryCode
      description: Device country code.
      type: String
    - contextPath: Zimperium.Devices.createdAt
      description: Created time of the device.
      type: Date
    - contextPath: Zimperium.Devices.deviceGroupName
      description: Device group name.
      type: String
    - contextPath: Zimperium.Devices.deviceHash
      description: Device hash.
      type: String
    - contextPath: Zimperium.Devices.deviceId
      description: Device ID.
      type: String
    - contextPath: Zimperium.Devices.email
      description: Email address associated to the device.
      type: String
    - contextPath: Zimperium.Devices.externalTrackingId1
      description: User pre-defined Zimperium tag.
      type: String
    - contextPath: Zimperium.Devices.externalTrackingId2
      description: User pre-defined Zimperium tag.
      type: String
    - contextPath: Zimperium.Devices.firstName
      description: Device owner first name.
      type: String
    - contextPath: Zimperium.Devices.lastName
      description: Device owner last name.
      type: String
    - contextPath: Zimperium.Devices.middleName
      description: Device owner middle name.
      type: String
    - contextPath: Zimperium.Devices.lastSeen
      description: Device last seen.
      type: Date
    - contextPath: Zimperium.Devices.mdmId
      description: 'MDM ID, e.g., AirWatch, Mobile Iron.'
      type: String
    - contextPath: Zimperium.Devices.model
      description: Device model.
      type: String
    - contextPath: Zimperium.Devices.operatorAlpha
      description: Name of the mobile operator.
      type: String
    - contextPath: Zimperium.Devices.osBuild
      description: OS build.
      type: String
    - contextPath: Zimperium.Devices.osSecurityPatch
      description: OS security patch.
      type: String
    - contextPath: Zimperium.Devices.osType
      description: OS type of the phone.
      type: String
    - contextPath: Zimperium.Devices.osUpgradeable
      description: Whether the OS is upgradable.
      type: bool
    - contextPath: Zimperium.Devices.osVersion
      description: OS version.
      type: String
    - contextPath: Zimperium.Devices.osVulnerable
      description: Whether the OS is vulnerable.
      type: bool
    - contextPath: Zimperium.Devices.phoneNumber
      description: Device phone number.
      type: String
    - contextPath: Zimperium.Devices.processor
      description: Device processor.
      type: String
    - contextPath: Zimperium.Devices.riskPosture
      description: Device risk.
      type: String
    - contextPath: Zimperium.Devices.riskPostureCode
      description: Device risk code.
      type: Number
    - contextPath: Zimperium.Devices.status
      description: Device status.
      type: String
    - contextPath: Zimperium.Devices.statusCode
      description: Device status code.
      type: Number
    - contextPath: Zimperium.Devices.systemToken
      description: Device system token.
      type: String
    - contextPath: Zimperium.Devices.type
      description: Device type.
      type: String
    - contextPath: Zimperium.Devices.updatedDate
      description: Device updated date.
      type: Date
    - contextPath: Zimperium.Devices.userId
      description: User ID of the device owner.
      type: String
    - contextPath: Zimperium.Devices.version
      description: Device version.
      type: String
    - contextPath: Zimperium.Devices.vulnerabilities
      description: Device vulnerabilities.
      type: String
    - contextPath: Zimperium.Devices.zdid
      description: Device ZD ID.
      type: String
    - contextPath: Zimperium.Devices.zipsDistributionVersion
      description: zIPS distribution version.
      type: String
    - contextPath: Zimperium.Devices.zipsVersion
      description: zIPS version.
      type: String
  - arguments:
    - description: Device ID.
      name: device_id
    - description: Zimperium ID.
      name: zdid
    description: Retrieves details for a single device.
    name: zimperium-device-get-by-id
    outputs:
    - contextPath: Zimperium.Devices.appName
      description: Application name.
      type: String
    - contextPath: Zimperium.Devices.bundleId
      description: Bundle ID.
      type: String
    - contextPath: Zimperium.Devices.country
      description: Device country.
      type: String
    - contextPath: Zimperium.Devices.countryCode
      description: Device country code.
      type: String
    - contextPath: Zimperium.Devices.createdAt
      description: Created time of the device.
      type: Date
    - contextPath: Zimperium.Devices.deviceGroupName
      description: Device group name.
      type: String
    - contextPath: Zimperium.Devices.deviceHash
      description: Device hash.
      type: String
    - contextPath: Zimperium.Devices.deviceId
      description: Device ID.
      type: String
    - contextPath: Zimperium.Devices.email
      description: Email address associated to the device.
      type: String
    - contextPath: Zimperium.Devices.externalTrackingId1
      description: User pre-defined Zimperium tag.
      type: String
    - contextPath: Zimperium.Devices.externalTrackingId2
      description: User pre-defined Zimperium tag.
      type: String
    - contextPath: Zimperium.Devices.firstName
      description: Device owner first name.
      type: String
    - contextPath: Zimperium.Devices.lastName
      description: Device owner last name.
      type: String
    - contextPath: Zimperium.Devices.middleName
      description: Device owner middle name.
      type: String
    - contextPath: Zimperium.Devices.lastSeen
      description: Device last seen time.
      type: Date
    - contextPath: Zimperium.Devices.mdmId
      description: 'MDM ID. e.g: AirWatch, Iron Mobile.'
      type: String
    - contextPath: Zimperium.Devices.model
      description: Device model.
      type: String
    - contextPath: Zimperium.Devices.operatorAlpha
      description: Name of the mobile operator.
      type: String
    - contextPath: Zimperium.Devices.osBuild
      description: OS build.
      type: String
    - contextPath: Zimperium.Devices.osSecurityPatch
      description: OS security patch.
      type: String
    - contextPath: Zimperium.Devices.osType
      description: OS type of the phone.
      type: String
    - contextPath: Zimperium.Devices.osUpgradeable
      description: Whether the OS is upgradable.
      type: bool
    - contextPath: Zimperium.Devices.osVersion
      description: OS version.
      type: String
    - contextPath: Zimperium.Devices.osVulnerable
      description: Whether the OS is vulnerable.
      type: bool
    - contextPath: Zimperium.Devices.phoneNumber
      description: Phone number.
      type: String
    - contextPath: Zimperium.Devices.processor
      description: Device processor.
      type: String
    - contextPath: Zimperium.Devices.riskPosture
      description: Device risk.
      type: String
    - contextPath: Zimperium.Devices.riskPostureCode
      description: Device risk code.
      type: Number
    - contextPath: Zimperium.Devices.status
      description: Device status.
      type: String
    - contextPath: Zimperium.Devices.statusCode
      description: Device status code.
      type: Number
    - contextPath: Zimperium.Devices.systemToken
      description: Device system token.
      type: String
    - contextPath: Zimperium.Devices.type
      description: Device type.
      type: String
    - contextPath: Zimperium.Devices.updatedDate
      description: Device updated date.
      type: Date
    - contextPath: Zimperium.Devices.userId
      description: Device owner user ID.
      type: String
    - contextPath: Zimperium.Devices.version
      description: Device version.
      type: String
    - contextPath: Zimperium.Devices.vulnerabilities
      description: Device vulnerabilities.
      type: String
    - contextPath: Zimperium.Devices.zdid
      description: Device ZD ID.
      type: String
    - contextPath: Zimperium.Devices.zipsDistributionVersion
      description: zIPS distribution version.
      type: String
    - contextPath: Zimperium.Devices.zipsVersion
      description: zIPS version.
      type: String
  - arguments:
    - defaultValue: 1 day
      description: <number> <time unit>, e.g., 7 days, 3 months, 1 year
      name: from_last_update
    - auto: PREDEFINED
      defaultValue: 'true'
      description: Whether to exclude deleted devices. Default is True.
      name: exclude_deleted
      predefined:
      - 'true'
      - 'false'
    - defaultValue: '10'
      description: Number of devices to retrieve in each page.
      name: size
    - defaultValue: '0'
      description: Page number.
      name: page
    description: Retrieves devices from Greater than Last Updated.
    name: zimperium-devices-get-last-updated
    outputs:
    - contextPath: Zimperium.Devices.appName
      description: Application name.
      type: String
    - contextPath: Zimperium.Devices.bundleId
      description: Bundle ID.
      type: String
    - contextPath: Zimperium.Devices.country
      description: Device country.
      type: String
    - contextPath: Zimperium.Devices.countryCode
      description: Device country code.
      type: String
    - contextPath: Zimperium.Devices.createdAt
      description: Created time of the device.
      type: Date
    - contextPath: Zimperium.Devices.deviceGroupName
      description: Device group name.
      type: String
    - contextPath: Zimperium.Devices.deviceHash
      description: Device hash.
      type: String
    - contextPath: Zimperium.Devices.deviceId
      description: Device ID.
      type: String
    - contextPath: Zimperium.Devices.email
      description: Email associated to the device.
      type: String
    - contextPath: Zimperium.Devices.externalTrackingId1
      description: User pre defined Zimperium Tag.
      type: String
    - contextPath: Zimperium.Devices.externalTrackingId2
      description: User pre defined Zimperium Tag.
      type: String
    - contextPath: Zimperium.Devices.firstName
      description: Device owner first name.
      type: String
    - contextPath: Zimperium.Devices.lastName
      description: Device owner last name.
      type: String
    - contextPath: Zimperium.Devices.middleName
      description: Device owner middle name.
      type: String
    - contextPath: Zimperium.Devices.lastSeen
      description: Device last seen time.
      type: Date
    - contextPath: Zimperium.Devices.mdmId
      description: 'MDM ID, e.g., AirWatch, Mobile Iron.'
      type: String
    - contextPath: Zimperium.Devices.model
      description: Device model.
      type: String
    - contextPath: Zimperium.Devices.operatorAlpha
      description: Name of the mobile operator.
      type: String
    - contextPath: Zimperium.Devices.osBuild
      description: OS build.
      type: String
    - contextPath: Zimperium.Devices.osSecurityPatch
      description: OS security patch.
      type: String
    - contextPath: Zimperium.Devices.osType
      description: OS type of the phone.
      type: String
    - contextPath: Zimperium.Devices.osUpgradeable
      description: Whether the OS is upgradable.
      type: bool
    - contextPath: Zimperium.Devices.osVersion
      description: OS version.
      type: String
    - contextPath: Zimperium.Devices.osVulnerable
      description: Whether the OS is vulnerable.
      type: bool
    - contextPath: Zimperium.Devices.phoneNumber
      description: Phone number.
      type: String
    - contextPath: Zimperium.Devices.processor
      description: Device processor.
      type: String
    - contextPath: Zimperium.Devices.riskPosture
      description: Device risk.
      type: String
    - contextPath: Zimperium.Devices.riskPostureCode
      description: Device risk code.
      type: Number
    - contextPath: Zimperium.Devices.status
      description: Device status.
      type: String
    - contextPath: Zimperium.Devices.statusCode
      description: Device status code.
      type: Number
    - contextPath: Zimperium.Devices.systemToken
      description: Device system token.
      type: String
    - contextPath: Zimperium.Devices.type
      description: Device type.
      type: String
    - contextPath: Zimperium.Devices.updatedDate
      description: Device updated date.
      type: Date
    - contextPath: Zimperium.Devices.userId
      description: Device owner user ID.
      type: String
    - contextPath: Zimperium.Devices.version
      description: Device version.
      type: String
    - contextPath: Zimperium.Devices.vulnerabilities
      description: Device vulnerabilities.
      type: String
    - contextPath: Zimperium.Devices.zdid
      description: Device ZD ID.
      type: String
    - contextPath: Zimperium.Devices.zipsDistributionVersion
      description: zIPS distribution version.
      type: String
    - contextPath: Zimperium.Devices.zipsVersion
      description: zIPS version.
      type: String
  - arguments:
    - description: Application name.
      name: app_name
    - description: Application hash.
      name: app_hash
    description: Retrieves application classification.
    name: zimperium-app-classification-get
    outputs:
    - contextPath: Zimperium.Application.classification
      description: Application classification.
      type: String
    - contextPath: Zimperium.Application.deviceCount
      description: Application device count.
      type: Number
    - contextPath: Zimperium.Application.hash
      description: Application hash.
      type: String
    - contextPath: Zimperium.Application.metadata
      description: Application metadata.
      type: Unknown
    - contextPath: Zimperium.Application.modifiedDate
      description: Application modified date.
      type: Date
    - contextPath: Zimperium.Application.name
      description: Application name.
      type: String
    - contextPath: Zimperium.Application.namespace
      description: Application name space.
      type: String
    - contextPath: Zimperium.Application.objectId
      description: Application object ID.
      type: String
    - contextPath: Zimperium.Application.privacyEnum
      description: Application privacy enum.
      type: Number
    - contextPath: Zimperium.Application.privacyRisk
      description: Application privacy risk.
      type: String
    - contextPath: Zimperium.Application.processState
      description: Application process state.
      type: String
    - contextPath: Zimperium.Application.score
      description: Application score (0 to 100). 0 is the best, 100 is the worst.
      type: Number
    - contextPath: Zimperium.Application.securityEnum
      description: Application security enum.
      type: Number
    - contextPath: Zimperium.Application.securityRisk
      description: Application security risk.
      type: String
    - contextPath: Zimperium.Application.systemToken
      description: System token.
      type: String
    - contextPath: Zimperium.Application.type
      description: Application type.
      type: Number
    - contextPath: Zimperium.Application.version
      description: Application version.
      type: String
  - arguments:
    - description: Bundle ID.
      name: bundle_id
    - description: iTunes ID.
      name: itunes_id
    - description: Application hash.
      name: app_hash
    - auto: PREDEFINED
      defaultValue: android
      description: Application platform.
      name: platform
      predefined:
      - ios
      - android
    description: Gets a report.
    name: zimperium-report-get
    outputs:
    - contextPath: Zimperium.Reports.app_analysis.analysis
      description: Application analysis data.
      type: Unknown
    - contextPath: Zimperium.Reports.behavior.count_sms
      description: The number of SMS messages.
      type: Number
    - contextPath: Zimperium.Reports.behavior.network.http_requests
      description: Network related data.
      type: Unknown
    - contextPath: Zimperium.Reports.behavior.telephony
      description: Standard permissions of the application.
      type: Telephony related data.
    - contextPath: Zimperium.Reports.certificate.app_signature
      description: Application signature.
      type: String
    - contextPath: Zimperium.Reports.certificate.serial_number_app_instances
      description: Application serial number.
      type: Number
    - contextPath: Zimperium.Reports.certificate.serial_number_risk_score
      description: Application risk score.
      type: Number
    - contextPath: Zimperium.Reports.distribution
      description: Related distribution data.
      type: Unknown
    - contextPath: Zimperium.Reports.md5
      description: Application md5 hash.
      type: String
    - contextPath: Zimperium.Reports.risk_profile.detection_rate
      description: Detection rate of the application.
      type: String
    - contextPath: Zimperium.Reports.risk_profile.intell_privacy
      description: Privacy intelligence,
      type: String
    - contextPath: Zimperium.Reports.risk_profile.intell_security
      description: Security intelligence.
      type: String
    - contextPath: Zimperium.Reports.risk_profile.overall_risk
      description: Overall risk.
      type: String
    - contextPath: Zimperium.Reports.risk_profile.privacy.Category
      description: Privacy category
      type: String
    - contextPath: Zimperium.Reports.risk_profile.privacy.Risk Level
      description: Privacy risk level.
      type: String
    - contextPath: Zimperium.Reports.risk_profile.privacy.desc
      description: Privacy description.
      type: String
    - contextPath: Zimperium.Reports.risk_profile.privacy_risk
      description: Privacy risk.
      type: Number
    - contextPath: Zimperium.Reports.risk_profile.security.Category
      description: Security category.
      type: String
    - contextPath: Zimperium.Reports.risk_profile.security.Risk Level
      description: Security risk level.
      type: String
    - contextPath: Zimperium.Reports.risk_profile.security.desc
      description: Security description.
      type: String
    - contextPath: Zimperium.Reports.risk_profile.security_risk
      description: Security risk.
      type: Number
    - contextPath: Zimperium.Reports.threats.detected
      description: Threats detected.
      type: Number
    - contextPath: Zimperium.Reports.threats.detected_skip
      description: Number of Skipped detected threats.
      type: Number
    - contextPath: Zimperium.Reports.threats.status
      description: Threats status.
      type: String
    - contextPath: Zimperium.Reports.threats.total
      description: Total threats.
      type: Number
  - arguments:
    - default: true
      description: The MD5 hash of the file.
      isArray: true
      name: file
      required: true
    outputs:
    - contextPath: DBotScore.Vendor
      description: The vendor used to calculate the score.
      type: String
    - contextPath: DBotScore.Score
      description: The actual score.
      type: Number
    - contextPath: DBotScore.Type
      description: The indicator type.
      type: String
    - contextPath: DBotScore.Indicator
      description: The indicator that was tested.
      type: String
    - contextPath: File.MD5
      description: MD5 hash of the file.
      type: String
    - contextPath: File.SHA1
      description: SHA1 hash of the file.
      type: String
    - contextPath: File.SHA256
      description: SHA256 hash of the file.
      type: String
    - contextPath: File.Malicious.Vendor
      description: For malicious files, the vendor that made the decision.
      type: String
    description: Checks the reputation of an app in Zimperium.
    name: file
<<<<<<< HEAD
  dockerimage: demisto/python3:3.10.12.62631
  feed: false
=======
  dockerimage: demisto/python3:3.10.12.63474
>>>>>>> 31726edf
  isfetch: true
  runonce: false
  script: '-'
  subtype: python3
  type: python
tests:
- Zimperium_Test
- Test Convert file hash to corresponding hashes
defaultmapperin: Zimperium-mapper
defaultclassifier: Zimperium<|MERGE_RESOLUTION|>--- conflicted
+++ resolved
@@ -10,19 +10,10 @@
   type: 0
 - display: API Key
   name: api_key
-<<<<<<< HEAD
-  required: false
-  type: 4
-  hidden: true
-- displaypassword: API Key
-  name:  credentials_api_key
-  required: false
-=======
   type: 4
   hidden: true
 - displaypassword: API Key
   name: credentials_api_key
->>>>>>> 31726edf
   hiddenusername: true
   type: 9
 - display: Fetch incidents
@@ -976,12 +967,7 @@
       type: String
     description: Checks the reputation of an app in Zimperium.
     name: file
-<<<<<<< HEAD
-  dockerimage: demisto/python3:3.10.12.62631
-  feed: false
-=======
   dockerimage: demisto/python3:3.10.12.63474
->>>>>>> 31726edf
   isfetch: true
   runonce: false
   script: '-'
