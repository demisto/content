--- conflicted
+++ resolved
@@ -472,10 +472,7 @@
     - contextPath: Bigfix.QueryResults
       description: The results of the query
       type: unknown
-<<<<<<< HEAD
-=======
   runonce: false
->>>>>>> 9ddafcfd
   script: '-'
   subtype: python3
   type: python
