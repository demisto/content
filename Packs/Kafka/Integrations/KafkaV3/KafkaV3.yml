--- conflicted
+++ resolved
@@ -130,10 +130,7 @@
       description: Prints all partitions for a topic.
       type: number
   isfetch: true
-<<<<<<< HEAD
-=======
   runonce: false
->>>>>>> 9ddafcfd
   script: '-'
   type: python
   subtype: python3
