## [Unreleased]
<<<<<<< HEAD
Added support for lz4 compressed messages.
=======


## [20.5.0] - 2020-05-12
-
>>>>>>> bafd6422


## [20.4.0] - 2020-04-14
-


## [20.3.3] - 2020-03-18
-

## [20.2.0] - 2020-02-04
- Enhanced `kafka-fetch-partitions` description to be more descriptive. 

## [19.11.0] - 2019-11-12
Updated the Docker image ***demisto/pykafka*** to version 1.0.0.3321 (requires Demisto 5.0).

## [19.10.2] - 2019-10-29
-

## [19.10.1] - 2019-10-15
  - Added partitions outputs to the ***kafka-print-topic*** command.
  - Added the *Max number of messages to fetch* parameter.
  - Added the *Use TLS for connection* parameter.
  - Improved debug logging outputs.
  - Improved fetch incidents implementation (breaks backward compatibility).
  


## [19.9.1] - 2019-09-18
-<|MERGE_RESOLUTION|>--- conflicted
+++ resolved
@@ -1,12 +1,9 @@
 ## [Unreleased]
-<<<<<<< HEAD
 Added support for lz4 compressed messages.
-=======
 
 
 ## [20.5.0] - 2020-05-12
 -
->>>>>>> bafd6422
 
 
 ## [20.4.0] - 2020-04-14
