category: Messaging and Conferencing
commonfields:
  id: Kafka V2
  version: -1
configuration:
- display: CSV list of Kafka brokers to connect to, e.g. 172.16.20.207:9092,172.16.20.234:9093
  name: brokers
  required: true
  type: 0
- display: Use TLS for connection
  name: use_ssl
  type: 8
- display: CA certificate of Kafka server (.cer)
  name: ca_cert
  type: 12
- display: Client certificate (.cer)
  name: client_cert
  type: 12
- display: Client certificate key (.key)
  name: client_cert_key
  type: 12
- display: Client certificate key password (if required)
  name: additional_password
  type: 4
- display: Topic to fetch incidents from (Required for fetch incidents)
  name: topic
  type: 0
- display: CSV list of partitions to fetch messages from
  name: partition
  type: 0
- additionalinfo: The initial offset to start fetching from, not including the value set (e.g. if 3 is set, the first event that will be fetched will be with offset 4).
  display: Offset to fetch messages from (Exclusive)
  name: offset
  type: 0
- defaultvalue: '50'
  display: Max number of messages to fetch
  name: max_messages
  type: 0
- display: Fetch incidents
  name: isFetch
  type: 8
- display: Incident type
  name: incidentType
  type: 13
- additionalinfo: |-
    The max number of message bytes to retrieve in each attempted fetch request. Should be in multiples of 1024. If the fetching process is taking a long time, you should consider increasing this value. Default is '1048576'.
  defaultvalue: '1048576'
  display: Max number of bytes per message
  name: max_bytes_per_message
  type: 0
description: 'Deprecated. Use the Kafka v3 integration instead. The Open source distributed streaming platform.'
display: Kafka v2 (Deprecated)
deprecated: true
name: Kafka V2
script:
  commands:
  - arguments:
    - auto: PREDEFINED
      defaultValue: 'true'
      description: Whether to fetch topics available offsets or not.
      name: include_offsets
      predefined:
      - 'true'
      - 'false'
    description: Prints all partitions of a topic.
    name: kafka-print-topics
    outputs:
    - contextPath: Kafka.Topic.Name
      description: Kafka topic name
      type: String
    - contextPath: Kafka.Topic.Partitions.ID
      description: Topic partition ID
      type: Number
    - contextPath: Kafka.Topic.Partitions.EarliestOffset
      description: Topic partition earliest offset
      type: Number
    - contextPath: Kafka.Topic.Partitions.LatestOffset
      description: Topic partition latest offset
      type: Number
  - arguments:
    - description: A topic to filter messages by
      name: topic
      required: true
    - description: Message value (string)
      name: value
      required: true
    - description: Message partition key (number)
      name: partitioning_key
    description: Publishes a message to Kafka.
    name: kafka-publish-msg
  - arguments:
    - description: A topic to filter by
      name: topic
      required: true
    - defaultValue: Earliest
      description: Message offset to filter by. Acceptable values are 'Earliest', 'Latest', or any other offest number.
      name: offset
    - description: Partition (number)
      name: partition
    description: Consumes a single Kafka message.
    name: kafka-consume-msg
    outputs:
    - contextPath: Kafka.Topic.Name
      description: Name of the topic.
      type: string
    - contextPath: Kafka.Topic.Message.Value
      description: Value of the message.
      type: string
    - contextPath: Kafka.Topic.Message.Offset
      description: Offset of the value in the topic.
      type: number
  - arguments:
    - description: A topic to filter by
      name: topic
    description: Fetch partitions for a topic.
    name: kafka-fetch-partitions
    outputs:
    - contextPath: Kafka.Topic.Name
      description: Name of topic.
      type: string
    - contextPath: Kafka.Topic.Partition
      description: Prints all partitions for a topic.
      type: number
  dockerimage: demisto/pykafka:1.0.0.19034
  isfetch: true
<<<<<<< HEAD
=======
  runonce: false
>>>>>>> 9ddafcfd
  script: '-'
  subtype: python2
  type: python
tests:
- No Test - Can not connect to instance from remote
fromversion: 5.0.0<|MERGE_RESOLUTION|>--- conflicted
+++ resolved
@@ -123,10 +123,7 @@
       type: number
   dockerimage: demisto/pykafka:1.0.0.19034
   isfetch: true
-<<<<<<< HEAD
-=======
   runonce: false
->>>>>>> 9ddafcfd
   script: '-'
   subtype: python2
   type: python
