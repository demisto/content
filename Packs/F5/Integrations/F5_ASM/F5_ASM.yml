--- conflicted
+++ resolved
@@ -2635,11 +2635,7 @@
     - contextPath: f5.Policy.md5
       description: The MD5 hash of the policy.
       type: String
-<<<<<<< HEAD
-  dockerimage: demisto/python3:3.10.12.63474
-=======
   dockerimage: demisto/python3:3.10.13.86272
->>>>>>> 90cf3b88
   runonce: false
   script: '-'
   subtype: python3
