--- conflicted
+++ resolved
@@ -2,11 +2,7 @@
     "name": "Feedly",
     "description": "Import Articles from Feedly with enriched IOCs",
     "support": "partner",
-<<<<<<< HEAD
-    "currentVersion": "1.0.3",
-=======
-    "currentVersion": "1.0.4",
->>>>>>> ca114ad5
+    "currentVersion": "1.1.0",
     "author": "Feedly",
     "url": "https://feedly.com/i/landing/threatIntelligence",
     "email": "support@feedly.com",
