--- conflicted
+++ resolved
@@ -995,7 +995,6 @@
         Indicators.
     """
     return client.fetch_indicators_from_stream(
-<<<<<<< HEAD
         params["feedly_stream_id"],
         newer_than=get_newer_than_timestamp(params, context),
         ingest_reports=params.get("ingest_articles_as_indicators", True),  # type: ignore
@@ -1007,9 +1006,6 @@
         context.get(
             "last_fetched_article_crawled_time", time.time() - int(params.get("days_to_backfill", 7)) * 24 * 3600
         )
-=======
-        params["feedly_stream_id"], newer_than=float(context.get("last_successful_run", time.time() - 7 * 24 * 3600))
->>>>>>> ca114ad5
     )
 
 
@@ -1051,13 +1047,8 @@
             indicators, next_newer_than = fetch_indicators_command(client, params, demisto.getLastRun())
             for indicators_batch in batch(indicators, batch_size=2000):
                 demisto.createIndicators(indicators_batch)  # type: ignore
-<<<<<<< HEAD
             if next_newer_than:
                 set_next_newer_than(next_newer_than)
-=======
-            demisto.setLastRun({"last_successful_run": str(now)})
->>>>>>> ca114ad5
-
         else:
             raise NotImplementedError(f"Command {command} is not implemented.")
 
