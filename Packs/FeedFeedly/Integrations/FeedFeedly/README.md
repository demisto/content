--- conflicted
+++ resolved
@@ -3,25 +3,6 @@
 ## Configure Feedly in Cortex
 
 
-<<<<<<< HEAD
-    | **Parameter** | **Description** | **Required** |
-    | --- | --- | --- |
-    | Fetch indicators |  | False |
-    | API key |  | False |
-    | Indicator Reputation | Indicators from this integration instance will be marked with this reputation | False |
-    | Source Reliability | Reliability of the source providing the intelligence data | True |
-    | Traffic Light Protocol Color | The Traffic Light Protocol \(TLP\) designation to apply to indicators fetched from the feed | False |
-    | Feed Fetch Interval |  | False |
-    | Bypass exclusion list | When selected, the exclusion list is ignored for indicators from this feed. This means that if an indicator from this feed is on the exclusion list, the indicator might still be added to the system. | False |
-    | Trust any certificate (not secure) |  | False |
-    | Use system proxy settings |  | False |
-    |  |  | False |
-    |  |  | False |
-    | Stream ID | The stream id you want to fetch articles from. You can find it in Feedly by going to the stream, clicking on \`...\` &gt; \`Sharing\`, then \`Copy ID\` in the \`Feedly API Stream ID\` section. | True |
-    | Days to fetch for first run | Number of days to fetch articles from when running the integration for the first time | True |
-    | Ingest Articles as Indicators | When selected, the integration will ingest articles as indicators. If not selected, you may want to use the IncidentsFeedly integration to ingest articles as incidents. The current FeedFeedly integration will still be needed to ingest entities as indicators, and to create relationships between indicators. | False |
-    | Incremental feed | Incremental feeds pull only new or modified indicators that have been sent from the integration. The determination if the indicator is new or modified happens on the 3rd-party vendor's side, so only indicators that are new or modified are sent to Cortex XSOAR. Therefore, all indicators coming from these feeds are labeled new or modified. | False |
-=======
 | **Parameter** | **Description** | **Required** |
 | --- | --- | --- |
 | Fetch indicators |  | False |
@@ -37,8 +18,8 @@
 |  |  | False |
 | Stream ID | The stream id you want to fetch articles from. You can find it in Feedly by going to the stream, clicking on \`...\` &gt; \`Sharing\`, then \`Copy ID\` in the \`Feedly API Stream ID\` section. | True |
 | Days to fetch for first run | Number of days to fetch articles from when running the integration for the first time | True |
+| Ingest Articles as Indicators | When selected, the integration will ingest articles as indicators. If not selected, you may want to use the IncidentsFeedly integration to ingest articles as incidents. The current FeedFeedly integration will still be needed to ingest entities as indicators, and to create relationships between indicators. | False |
 | Incremental feed | Incremental feeds pull only new or modified indicators that have been sent from the integration. The determination if the indicator is new or modified happens on the 3rd-party vendor's side, so only indicators that are new or modified are sent to Cortex XSOAR. Therefore, all indicators coming from these feeds are labeled new or modified. | False |
->>>>>>> c2fdf867
 
 
 ## Commands
