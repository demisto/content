--- conflicted
+++ resolved
@@ -1,26 +1,4 @@
 {
-<<<<<<< HEAD
-  "name": "Aggregated Scripts",
-  "description": "A pack containing all aggregated scripts.",
-  "support": "xsoar",
-  "currentVersion": "1.0.0",
-  "author": "Cortex XSOAR",
-  "url": "https://www.paloaltonetworks.com/cortex",
-  "email": "",
-  "created": "2025-06-11T09:42:21Z",
-  "categories": [
-    "Utilities"
-  ],
-  "tags": [
-    "Core"
-  ],
-  "useCases": [],
-  "keywords": [],
-  "dependencies": {
-    "Palo_Alto_Networks_WildFire": {
-      "mandatory": false,
-      "display_name": "WildFire by Palo Alto Networks"
-=======
     "name": "Aggregated Scripts",
     "description": "A pack containing all aggregated scripts.",
     "support": "xsoar",
@@ -46,7 +24,6 @@
             "mandatory": false,
             "display_name": "Core - Investigation and Response"
         }
->>>>>>> 36cb4b66
     },
     "Core": {
       "mandatory": false,
