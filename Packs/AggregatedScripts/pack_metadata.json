{
    "name": "Aggregated Scripts",
    "description": "A pack containing all aggregated scripts.",
    "support": "xsoar",
<<<<<<< HEAD
    "currentVersion": "1.0.22",
=======
    "currentVersion": "1.1.2",
>>>>>>> eea4f2ab
    "author": "Cortex XSOAR",
    "url": "https://www.paloaltonetworks.com/cortex",
    "email": "",
    "created": "2025-06-11T09:42:21Z",
    "categories": [
        "Utilities"
    ],
    "tags": [
        "Core"
    ],
    "useCases": [],
    "keywords": [],
    "dependencies": {
        "Palo_Alto_Networks_WildFire": {
            "mandatory": false,
            "display_name": "WildFire by Palo Alto Networks"
        },
        "Core": {
            "mandatory": false,
            "display_name": "Core - Investigation and Response"
        },
        "MicrosoftGraphIdentityandAccess": {
            "mandatory": false,
            "display_name": "Azure Active Directory Identity And Access"
        },
        "MicrosoftGraphApplications": {
            "mandatory": false,
            "display_name": "Azure Active Directory Applications"
        }
    },
    "marketplaces": [
        "xsoar",
        "marketplacev2",
        "platform"
    ],
    "supportedModules": [
        "C1",
        "C3",
        "X0",
        "X1",
        "X3",
        "X5",
        "ENT_PLUS",
        "agentix"
    ]
}<|MERGE_RESOLUTION|>--- conflicted
+++ resolved
@@ -2,11 +2,7 @@
     "name": "Aggregated Scripts",
     "description": "A pack containing all aggregated scripts.",
     "support": "xsoar",
-<<<<<<< HEAD
-    "currentVersion": "1.0.22",
-=======
     "currentVersion": "1.1.2",
->>>>>>> eea4f2ab
     "author": "Cortex XSOAR",
     "url": "https://www.paloaltonetworks.com/cortex",
     "email": "",
@@ -27,14 +23,6 @@
         "Core": {
             "mandatory": false,
             "display_name": "Core - Investigation and Response"
-        },
-        "MicrosoftGraphIdentityandAccess": {
-            "mandatory": false,
-            "display_name": "Azure Active Directory Identity And Access"
-        },
-        "MicrosoftGraphApplications": {
-            "mandatory": false,
-            "display_name": "Azure Active Directory Applications"
         }
     },
     "marketplaces": [
