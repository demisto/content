--- conflicted
+++ resolved
@@ -2,11 +2,7 @@
     "name": "Aggregated Scripts",
     "description": "A pack containing all aggregated scripts.",
     "support": "xsoar",
-<<<<<<< HEAD
-    "currentVersion": "1.3.7",
-=======
     "currentVersion": "1.3.8",
->>>>>>> c474fa23
     "author": "Cortex XSOAR",
     "url": "https://www.paloaltonetworks.com/cortex",
     "email": "",
