{
    "name": "Aggregated Scripts",
    "description": "A pack containing all aggregated scripts.",
    "support": "xsoar",
<<<<<<< HEAD
    "currentVersion": "1.1.0",
=======
    "currentVersion": "1.0.19",
>>>>>>> 505b1fa2
    "author": "Cortex XSOAR",
    "url": "https://www.paloaltonetworks.com/cortex",
    "email": "",
    "created": "2025-06-11T09:42:21Z",
    "categories": [
        "Utilities"
    ],
    "tags": [
        "Core"
    ],
    "useCases": [],
    "keywords": [],
    "dependencies": {
        "Palo_Alto_Networks_WildFire": {
            "mandatory": false,
            "display_name": "WildFire by Palo Alto Networks"
        },
        "Core": {
            "mandatory": false,
            "display_name": "Core - Investigation and Response"
        }
    },
    "marketplaces": [
        "xsoar",
        "marketplacev2",
        "platform"
    ],
    "supportedModules": [
        "C1",
        "C3",
        "X0",
        "X1",
        "X3",
        "X5",
        "ENT_PLUS",
        "agentix"
    ]
}<|MERGE_RESOLUTION|>--- conflicted
+++ resolved
@@ -2,11 +2,7 @@
     "name": "Aggregated Scripts",
     "description": "A pack containing all aggregated scripts.",
     "support": "xsoar",
-<<<<<<< HEAD
-    "currentVersion": "1.1.0",
-=======
     "currentVersion": "1.0.19",
->>>>>>> 505b1fa2
     "author": "Cortex XSOAR",
     "url": "https://www.paloaltonetworks.com/cortex",
     "email": "",
