--- conflicted
+++ resolved
@@ -1,13 +1,9 @@
 from collections.abc import Callable
 from itertools import zip_longest
 from typing import Any
-<<<<<<< HEAD
-from enum import Enum
-=======
 from enum import StrEnum
 from copy import deepcopy
 
->>>>>>> f156e688
 
 from CommonServerPython import *
 
@@ -490,12 +486,8 @@
                 "IsIsolated": "IsIsolated",
                 "Vendor": "Brand",
             },
-<<<<<<< HEAD
-            post_processing=generic_endpint_post,
+            post_processing=generic_endpoint_post,
             main_key="ID",
-=======
-            post_processing=generic_endpoint_post,
->>>>>>> f156e688
         ),
         Command(
             brand=Brands.ACTIVE_DIRECTORY_QUERY_V2,
