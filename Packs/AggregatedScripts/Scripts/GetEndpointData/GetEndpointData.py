--- conflicted
+++ resolved
@@ -650,13 +650,6 @@
         for arg_type, arg in command_args.items():
             readable_outputs, endpoint_output = command_runner.run_command(command, {arg_type: arg})
 
-<<<<<<< HEAD
-            if endpoint_output:
-                multiple_endpoint_outputs.extend(endpoint_output)
-                add_endpoint_to_mapping(endpoint_output, endpoint_mapping, command.main_key)
-            if verbose:
-                multiple_endpoint_readable_outputs.extend(readable_outputs)
-=======
         if endpoint_output:
             if command.brand in [Brands.CORTEX_XDR_IR, Brands.CORTEX_CORE_IR]:
                 add_endpoint_to_mapping(endpoint_output, ir_mapping)
@@ -665,7 +658,6 @@
 
         if verbose:
             multiple_endpoint_readable_outputs.extend(readable_outputs)
->>>>>>> bd212d29
 
     return multiple_endpoint_outputs, multiple_endpoint_readable_outputs
 
