
#### Scripts

##### get-user-data

<<<<<<< HEAD
- Updated the Docker image to: *demisto/python3:3.12.12.6204436*.
- Updated the file-enrichment script to include Context and Human Readable entries for invalid inputs and enrichment failures.

##### ip-enrichment

- Updated the Docker image to: *demisto/python3:3.12.12.6204436*.
- Updated the ip-enrichment script to include Context and Human Readable entries for invalid inputs and enrichment failures.
- Updated the ip-enrichment script to run get-endpoint-data only on internal IP addresses.
- Updated the ip-enrichment script to treat CIDR and URL/HTTPS inputs as invalid and no longer extract the IP address from them.

##### cve-enrichment

- Updated the Docker image to: *demisto/python3:3.12.12.6204436*.
- Updated the cve-enrichment script to include Context and Human Readable entries for invalid inputs and enrichment failures.

##### url-enrichment

- Updated the Docker image to: *demisto/python3:3.12.12.6204436*.
- Updated the url-enrichment script to include Context and Human Readable entries for invalid inputs and enrichment failures.

##### domain-enrichment

- Updated the Docker image to: *demisto/python3:3.12.12.6204436*.
- Updated the domain-enrichment script to include Context and Human Readable entries for invalid inputs and enrichment failures.
=======
- Added support for the **properties** argument, allowing retrieval of specific fields for Microsoft users. This is supported only for Microsoft Graph User integration.
>>>>>>> 63f75bbe
<|MERGE_RESOLUTION|>--- conflicted
+++ resolved
@@ -3,31 +3,4 @@
 
 ##### get-user-data
 
-<<<<<<< HEAD
-- Updated the Docker image to: *demisto/python3:3.12.12.6204436*.
-- Updated the file-enrichment script to include Context and Human Readable entries for invalid inputs and enrichment failures.
-
-##### ip-enrichment
-
-- Updated the Docker image to: *demisto/python3:3.12.12.6204436*.
-- Updated the ip-enrichment script to include Context and Human Readable entries for invalid inputs and enrichment failures.
-- Updated the ip-enrichment script to run get-endpoint-data only on internal IP addresses.
-- Updated the ip-enrichment script to treat CIDR and URL/HTTPS inputs as invalid and no longer extract the IP address from them.
-
-##### cve-enrichment
-
-- Updated the Docker image to: *demisto/python3:3.12.12.6204436*.
-- Updated the cve-enrichment script to include Context and Human Readable entries for invalid inputs and enrichment failures.
-
-##### url-enrichment
-
-- Updated the Docker image to: *demisto/python3:3.12.12.6204436*.
-- Updated the url-enrichment script to include Context and Human Readable entries for invalid inputs and enrichment failures.
-
-##### domain-enrichment
-
-- Updated the Docker image to: *demisto/python3:3.12.12.6204436*.
-- Updated the domain-enrichment script to include Context and Human Readable entries for invalid inputs and enrichment failures.
-=======
-- Added support for the **properties** argument, allowing retrieval of specific fields for Microsoft users. This is supported only for Microsoft Graph User integration.
->>>>>>> 63f75bbe
+- Added support for the **properties** argument, allowing retrieval of specific fields for Microsoft users. This is supported only for Microsoft Graph User integration.