from typing import Any

import demistomock as demisto
import urllib3
from CommonServerPython import *  # noqa # pylint: disable=unused-wildcard-import

from CommonServerUserPython import *  # noqa

# Disable insecure warnings
urllib3.disable_warnings()

""" CONSTANTS """
MITRE_URL = "https://raw.githubusercontent.com/mitre-attack/attack-stix-data/master/enterprise-attack/enterprise-attack.json"

DEFAULT_FEED_TAGS = {"LOLBAS"}
""" CLIENT CLASS """


class Client(BaseClient):
    """Client class to interact with the service API"""

    def __init__(
        self, base_url: str, verify: bool, proxy: bool, create_relationships: bool, feed_tags: list[str], tlp_color: str
    ):
        super().__init__(base_url=base_url, verify=verify, proxy=proxy)
        self.create_relationships = create_relationships
        self.feed_tags = feed_tags
        self.tlp_color = tlp_color
        self.verify = verify
        self.proxy = proxy

    def get_indicators(self):  # pragma: no cover
        """
        Get indicators from LOLBAS API.
        """
        demisto.debug("Getting indicators from lolbas api.")
        return self._http_request("GET", "/lolbas.json", resp_type="json")

    def get_mitre_data(self) -> list[dict[str, Any]]:
        """
        Get MITRE data from GitHub.
        """
        headers = {"Content-Type": "application/taxii+json", "Accept": "application/vnd.oasis.taxii+json; version=2.0"}
        return self._http_request(full_url=MITRE_URL, method="GET", headers=headers, resp_type="json").get("objects", [])


""" COMMAND FUNCTIONS """


def test_module(client: Client):  # pragma: no cover
    """Tests API connectivity and authentication'

    Returning 'ok' indicates that the integration works like it is supposed to.
    Connection to the service is successful.
    Raises exceptions if something goes wrong.

    :type client: ``Client``
    :param Client: client to use

    :return: 'ok' if test passed, anything else will fail the test.
    :rtype: ``str``
    """
    client.get_indicators()
    return_results("ok")


def create_relationship_list(indicator: dict[str, Any]) -> list[dict[str, Any]]:
    """
    Create relationships between indicators.
    For example, if an indicator has a MITRE ID, create a relationship between the indicator and the MITRE ID.
    """
    relationships = []
    entity_a = indicator.get("value")
    for command in indicator.get("fields", {}).get("Commands", []):
        if mitre_id := command.get("mitrename"):
            relation_obj = EntityRelationship(
                name=EntityRelationship.Relationships.RELATED_TO,
                entity_a=entity_a,
                entity_a_type=ThreatIntel.ObjectsNames.TOOL,
                entity_b=mitre_id,
                entity_b_type=ThreatIntel.ObjectsNames.ATTACK_PATTERN,
            )
            relationships.append(relation_obj.to_indicator())
    return relationships


def map_indicator_fields(raw_indicator: dict[str, Any]) -> dict[str, Any]:
    command_keys = ["Command", "Description", "Usecase", "Category", "Privileges", "MitreID", "OperatingSystem", "MitreName"]

    mapped_commands = []
    mapped_detections = []
    mapped_paths = []
    commands = raw_indicator.get("Commands", [])
    detections = raw_indicator.get("Detection", [])
    paths = raw_indicator.get("Full_Path", [])
    if commands:
        for command in commands:
            mapped_commands.append({lolbas_field.lower(): command.get(lolbas_field) for lolbas_field in command_keys})
    if detections:
        for detection in detections:
            if detection_keys := list(detection.keys()):
                mapped_detections.append({"type": detection_keys[0], "content": detection.get(detection_keys[0])})
    if paths:
        for path in paths:
            mapped_paths.append({"path": path.get("Path")})

    return {
<<<<<<< HEAD
        "Commands": mapped_commands,
        "Detections": mapped_detections,
        "Paths": mapped_paths,
        "description": raw_indicator.get("Description"),
=======
        'Commands': mapped_commands,
        'Detections': mapped_detections,
        'Paths': mapped_paths,
        'description': raw_indicator.get('Description'),
        'url': raw_indicator.get('url')
>>>>>>> 04c4773b
    }


def build_indicator_custom_fields(client: Client) -> dict[str, Any]:
    """
    Map MITRE ID to MITRE name.
    """
    result_map = {}

    mitre_data = client.get_mitre_data()
    # filter only the attack-pattern objects.
    mitre_data = [obj for obj in mitre_data if obj.get("type") == "attack-pattern"]
    # build a dictionary list of mitre_id: mitre_name.
    for obj in mitre_data:
        external_refs = list(obj.get("external_references", []))
        for external_ref in external_refs:
            mitre_name = obj.get("name")
            if mitre_id := external_ref.get("external_id"):
                result_map[mitre_id] = mitre_name
    for mitre_id in result_map.keys():
        if len(mitre_id.split(".")) == 2:
            main_mitre_id = mitre_id.split(".")[0]
            result_map[mitre_id] = f"{result_map[main_mitre_id]}: {result_map[mitre_id]}"
    return result_map


def build_mitre_tags(raw_indicator: dict[str, Any], mitre_id_to_name: dict[str, str]) -> list[str]:
    """
    Returns an extended MITRE tags list of a single indicator.
    """
    mitre_tags = []
    for command in raw_indicator.get("Commands", []):
        if mitre_id := command.get("MitreID", ""):
            mitre_name = mitre_id_to_name.get(mitre_id, "")
            command["MitreName"] = mitre_name
            mitre_tags.extend([mitre_name, mitre_id, command.get("Category")])
    return mitre_tags


def build_indicators(client: Client, raw_indicators: list[dict[str, Any]]) -> list[dict[str, Any]]:
    """
    Builds indicators JSON data in XSOAR expected format from the raw response.
    """
    demisto.debug(f"Creating {len(raw_indicators)} indicators.")
    indicators: list[dict[str, Any]] = []
    mitre_id_to_name = build_indicator_custom_fields(client)

    for raw_indicator in raw_indicators:
        additional_tags = build_mitre_tags(raw_indicator, mitre_id_to_name)

        indicator: dict[str, Any] = {
            "type": ThreatIntel.ObjectsNames.TOOL,
            "value": raw_indicator.get("Name"),
            "fields": map_indicator_fields(raw_indicator),
            "rawJSON": raw_indicator,
        }
        if tlp_color := client.tlp_color:
            indicator["fields"]["trafficlightprotocol"] = tlp_color
        if feed_tags := client.feed_tags:
            indicator["fields"]["tags"] = feed_tags + additional_tags
        if client.create_relationships:
            indicator["relationships"] = create_relationship_list(indicator)
        indicators.append(indicator)
    return indicators


def create_relationships(indicator: dict[str, Any]) -> list[dict[str, Any]]:
    """
    Create relationships between indicators.
    """
    demisto.debug("Creating relationships.")
    return create_relationship_list(indicator)


def fetch_indicators(client: Client, limit: int = None) -> list[dict[str, Any]] | tuple[list[dict[str, Any]], str]:
    """
    Fetch indicators from LOLBAS API and create indicators in XSOAR.
    """
    response = client.get_indicators()
    indicators = build_indicators(client, response)
    if limit:
        return indicators[:limit], response
    return indicators, response


""" MAIN FUNCTION """


def get_indicators(client, limit):
    """
    Get indicators from LOLBAS API, mainly for debug.
    """
    hr_list = []
    output_list = []

    if limit and limit <= 0:
        raise ValueError("Limit must be a positive number.")
    indicators, raw_res = fetch_indicators(client, limit)
    indicators = indicators[:limit] if isinstance(indicators, list) else [indicators] if indicators else []
    for record in indicators:
        hr = {"Name": record.get("value"), "Description": record.get("fields", {}).get("description")}
        hr_list.append(hr)
<<<<<<< HEAD
        output_list.append(
            {
                "Type": record.get("type"),
                "Commands": record.get("fields", {}).get("Commands"),
                "Detections": record.get("fields", {}).get("Detections"),
                "Paths": record.get("fields", {}).get("Paths"),
            }
            | hr
        )
    return CommandResults(
        outputs=output_list,
        outputs_prefix="LOLBAS.Indicators",
        raw_response=raw_res,
        readable_output=tableToMarkdown("LOLBAS indicators", hr_list, headers=["Name", "Description"]),
        outputs_key_field="Name",
    )
=======
        output_list.append({'Type': record.get('type'),
                            'Commands': record.get('fields', {}).get('Commands'),
                            'Detections': record.get('fields', {}).get('Detections'),
                            'Paths': record.get('fields', {}).get('Paths'),
                            'URL': record.get('fields', {}).get('url')} | hr)
    return CommandResults(outputs=output_list, outputs_prefix='LOLBAS.Indicators', raw_response=raw_res,
                          readable_output=tableToMarkdown("LOLBAS indicators", hr_list, headers=['Name', 'Description']),
                          outputs_key_field='Name')
>>>>>>> 04c4773b


def main() -> None:  # pragma: no cover
    """main function, parses params and runs command functions

    :return:
    :rtype:
    """
    params = demisto.params()
    base_url = params.get("base_url")
    verify_certificate = not params.get("insecure", False)
    proxy = params.get("proxy", False)
    create_relationships = params.get("create_relationships", True)
    # Append default tags.
    feed_tags = list(set(argToList(params.get("feedTags", []))) | DEFAULT_FEED_TAGS)
    tlp_color = params.get("tlp_color", "")
    command = demisto.command()

    demisto.info(f"Command being called is {command}")
    try:
        client = Client(
            base_url=base_url,
            verify=verify_certificate,
            proxy=proxy,
            create_relationships=create_relationships,
            feed_tags=feed_tags,
            tlp_color=tlp_color,
        )

        if command == "test-module":
            test_module(client)
        elif command == "fetch-indicators":
            indicators, _ = fetch_indicators(client)
            for iter_ in batch(indicators, batch_size=2000):
                try:
                    demisto.createIndicators(iter_)
                except Exception:
                    # find problematic indicator
                    for indicator in iter_:
                        try:
                            demisto.createIndicators([indicator])
                        except Exception as err:
                            demisto.debug(
                                f"createIndicators Error: failed to create the following indicator:" f" {indicator}\n {err}"
                            )
                    raise
        elif command == "lolbas-get-indicators":
            limit = arg_to_number(demisto.args().get("limit", None))
            return_results(get_indicators(client, limit))
        else:
            raise NotImplementedError(f'Command "{command}" is not implemented.')

    except Exception as e:
        return_error(f"Failed to execute {demisto.command()} command.\nError:\n{e!s}")


""" ENTRY POINT """

if __name__ in ("__main__", "__builtin__", "builtins"):
    main()<|MERGE_RESOLUTION|>--- conflicted
+++ resolved
@@ -105,18 +105,11 @@
             mapped_paths.append({"path": path.get("Path")})
 
     return {
-<<<<<<< HEAD
         "Commands": mapped_commands,
         "Detections": mapped_detections,
         "Paths": mapped_paths,
         "description": raw_indicator.get("Description"),
-=======
-        'Commands': mapped_commands,
-        'Detections': mapped_detections,
-        'Paths': mapped_paths,
-        'description': raw_indicator.get('Description'),
-        'url': raw_indicator.get('url')
->>>>>>> 04c4773b
+        "url": raw_indicator.get("url")
     }
 
 
@@ -219,13 +212,13 @@
     for record in indicators:
         hr = {"Name": record.get("value"), "Description": record.get("fields", {}).get("description")}
         hr_list.append(hr)
-<<<<<<< HEAD
         output_list.append(
             {
                 "Type": record.get("type"),
                 "Commands": record.get("fields", {}).get("Commands"),
                 "Detections": record.get("fields", {}).get("Detections"),
                 "Paths": record.get("fields", {}).get("Paths"),
+                "URL": record.get("fields", {}).get("url")
             }
             | hr
         )
@@ -236,16 +229,6 @@
         readable_output=tableToMarkdown("LOLBAS indicators", hr_list, headers=["Name", "Description"]),
         outputs_key_field="Name",
     )
-=======
-        output_list.append({'Type': record.get('type'),
-                            'Commands': record.get('fields', {}).get('Commands'),
-                            'Detections': record.get('fields', {}).get('Detections'),
-                            'Paths': record.get('fields', {}).get('Paths'),
-                            'URL': record.get('fields', {}).get('url')} | hr)
-    return CommandResults(outputs=output_list, outputs_prefix='LOLBAS.Indicators', raw_response=raw_res,
-                          readable_output=tableToMarkdown("LOLBAS indicators", hr_list, headers=['Name', 'Description']),
-                          outputs_key_field='Name')
->>>>>>> 04c4773b
 
 
 def main() -> None:  # pragma: no cover
