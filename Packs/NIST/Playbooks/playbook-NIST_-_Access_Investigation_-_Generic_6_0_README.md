--- conflicted
+++ resolved
@@ -29,11 +29,6 @@
 
 ### Commands
 
-<<<<<<< HEAD
-* setIncident
-* ad-get-user
-=======
->>>>>>> 90cf3b88
 * closeInvestigation
 * send-mail
 * ad-get-user
