This playbook investigates an access incident by gathering user and IP information, and handling the incident based on the stages in "Handling an incident - Computer Security Incident Handling Guide" by NIST.
https://nvlpubs.nist.gov/nistpubs/SpecialPublications/NIST.SP.800-61r2.pdf

Used Sub-playbooks:
- IP Enrichment - Generic v2
- Account Enrichment - Generic v2.1
- Block IP - Generic v3
- NIST - Lessons Learned

## Dependencies

This playbook uses the following sub-playbooks, integrations, and scripts.

### Sub-playbooks

* Account Enrichment - Generic v2.1
* IP Enrichment - Generic v2
* NIST - Lessons Learned
* Block IP - Generic v3

### Integrations

* Active Directory Query v2

### Scripts

* GenerateInvestigationSummaryReport

### Commands

* setIncident
* ad-get-user
* closeInvestigation
* send-mail
* ad-expire-password
* ad-disable-account

## Playbook Inputs

---

| **Name** | **Description** | **Default Value** | **Required** |
| --- | --- | --- | --- |
| SrcIP | The source IP address from which the incident originated. |  | Optional |
| DstIP | The target IP address that was accessed. |  | Optional |
| Username | The email address of the account that was used to access the DstIP. |  | Optional |
| NotifyEmail | Email addresses to notify about the incident. |  | Optional |
| RemediationSLA | The Remediation SLA for the 'Containment, Eradication, and Recovery' stage \(in minutes\). |  | Optional |

## Playbook Outputs

---

| **Path** | **Description** | **Type** |
| --- | --- | --- |
| IP | The IP objects | unknown |
| Endpoint | The Endpoint's object | unknown |
| Endpoint.Hostname | The hostname to enrich | string |
| Endpoint.OS | Endpoint OS | string |
| Endpoint.IP | List of endpoint IP addresses | unknown |
| Endpoint.MAC | List of endpoint MAC addresses | unknown |
| Endpoint.Domain | Endpoint domain name | string |
| Account | The account object. | unknown |
| Account.DisplayName | The user display name. | unknown |
| Account.Groups | Groups for which the user is a member. | unknown |
| Account.Manager | The user manager. | unknown |
| Account.ID | The user distinguished name. | unknown |
<<<<<<< HEAD
| Account.Username | The user samAccountName. | unknown |
=======
| Account.Username | The user sAMAccountName. | unknown |
>>>>>>> 34b5802d
| Account.Email | The user email address. | unknown |
| ActiveDirectory.Users.userAccountControl | The user account control flag. | unknown |
| ActiveDirectory.Users.sAMAccountName | The user sAMAccountName. | unknown |
| ActiveDirectory.Users.name | The user common name. | unknown |

## Playbook Image

---

![Access Investigation - Generic - NIST](../doc_files/Access_Investigation_-_Generic_-_NIST.png)<|MERGE_RESOLUTION|>--- conflicted
+++ resolved
@@ -65,11 +65,7 @@
 | Account.Groups | Groups for which the user is a member. | unknown |
 | Account.Manager | The user manager. | unknown |
 | Account.ID | The user distinguished name. | unknown |
-<<<<<<< HEAD
-| Account.Username | The user samAccountName. | unknown |
-=======
 | Account.Username | The user sAMAccountName. | unknown |
->>>>>>> 34b5802d
 | Account.Email | The user email address. | unknown |
 | ActiveDirectory.Users.userAccountControl | The user account control flag. | unknown |
 | ActiveDirectory.Users.sAMAccountName | The user sAMAccountName. | unknown |
