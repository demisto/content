This playbook is intended to be run as an adhoc job to quickly create a custom content bundle with only selected items from the servers custom content.

Then you can import this new zip on the other XSOAR server.

Create a Job with the Type “XSOAR Dev to Prod”, and select this playbook to get started. For more information on Jobs: <https://xsoar.pan.dev/docs/incidents/incident-jobs>

## Dependencies

This playbook uses the following sub-playbooks, integrations, and scripts.

### Sub-playbooks

This playbook does not use any sub-playbooks.

### Integrations

<<<<<<< HEAD
* Demisto REST API
=======
* Core REST API
>>>>>>> ae29c3ad

### Scripts

* CustomContentBundleWizardry
* IsDemistoRestAPIInstanceAvailable

### Commands

* setIncident
* core-api-download
* closeInvestigation

## Playbook Inputs

---
There are no inputs for this playbook.

## Playbook Outputs

---
There are no outputs for this playbook.<|MERGE_RESOLUTION|>--- conflicted
+++ resolved
@@ -14,11 +14,7 @@
 
 ### Integrations
 
-<<<<<<< HEAD
-* Demisto REST API
-=======
 * Core REST API
->>>>>>> ae29c3ad
 
 ### Scripts
 
