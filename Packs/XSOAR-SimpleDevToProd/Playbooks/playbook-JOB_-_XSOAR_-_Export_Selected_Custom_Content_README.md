--- conflicted
+++ resolved
@@ -14,11 +14,7 @@
 
 ### Integrations
 
-<<<<<<< HEAD
-* Demisto REST API
-=======
 * Core REST API
->>>>>>> 51ee7d33
 
 ### Scripts
 
