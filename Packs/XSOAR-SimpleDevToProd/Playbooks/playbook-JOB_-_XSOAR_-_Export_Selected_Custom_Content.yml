--- conflicted
+++ resolved
@@ -62,11 +62,7 @@
       id: 3fb995fa-a0bf-4054-8f8c-d829a5ceb5d2
       iscommand: true
       name: Download Custom Content Bundle from Dev
-<<<<<<< HEAD
-      script: demisto-api-download
-=======
       script: '|||demisto-api-download'
->>>>>>> d4461153
       tags:
       - devcontent
       type: regular
