description: |-
  This playbook is intended to be run as an adhoc job to quickly create a custom content bundle with only selected items from the servers custom content.

  Then you can import this new zip on the other XSOAR server.

  Create a Job with the Type “XSOAR Dev to Prod”, and select this playbook to get started. For more information on Jobs: https://xsoar.pan.dev/docs/incidents/incident-jobs
id: JOB - XSOAR - Export Selected Custom Content
inputs: []
name: JOB - XSOAR - Export Selected Custom Content
outputs: []
starttaskid: "0"
tasks:
  "0":
    id: "0"
    ignoreworker: false
    nexttasks:
      '#none#':
      - "18"
    note: false
    quietmode: 0
    separatecontext: false
    skipunavailable: false
    task:
      brand: ""
      id: 7922fd1f-dbe0-4fa3-8eff-eba023351715
      iscommand: false
      name: ""
      version: -1
      description: ''
    taskid: 7922fd1f-dbe0-4fa3-8eff-eba023351715
    timertriggers: []
    type: start
    view: |-
      {
        "position": {
          "x": 162.5,
          "y": 340
        }
      }
  "1":
    id: "1"
    ignoreworker: false
    nexttasks:
      '#none#':
      - "11"
    note: false
    quietmode: 0
    reputationcalc: 1
    scriptarguments:
      description:
        simple: custom content bundle from Dev
      filename: {}
      uri:
        simple: /content/bundle
      using:
        simple: Demisto Dev
    separatecontext: false
    skipunavailable: false
    task:
      brand: ''
      description: Download files from XSOAR server
      id: 3fb995fa-a0bf-4054-8f8c-d829a5ceb5d2
      iscommand: true
      name: Download Custom Content Bundle from Dev
<<<<<<< HEAD
      script: '|||demisto-api-download'
=======
      script: '|||core-api-download'
>>>>>>> 5cfcc708
      tags:
      - devcontent
      type: regular
      version: -1
    taskid: 3fb995fa-a0bf-4054-8f8c-d829a5ceb5d2
    timertriggers: []
    type: regular
    view: |-
      {
        "position": {
          "x": 642.5,
          "y": 1200
        }
      }
  "8":
    id: "8"
    ignoreworker: false
    nexttasks:
      '#none#':
      - "19"
    note: false
    quietmode: 0
    separatecontext: false
    skipunavailable: false
    task:
      brand: ""
      id: 916f6772-41c6-4f98-8b26-e02847307bce
      iscommand: false
      name: Done
      type: title
      version: -1
      description: ''
    taskid: 916f6772-41c6-4f98-8b26-e02847307bce
    timertriggers: []
    type: title
    view: |-
      {
        "position": {
          "x": 120,
          "y": 2490
        }
      }
  "9":
    id: "9"
    ignoreworker: false
    nexttasks:
      "no":
      - "10"
      "yes":
      - "21"
    note: false
    quietmode: 0
    scriptarguments:
      instanceName:
        simple: Demisto Dev
    separatecontext: false
    skipunavailable: false
    task:
      brand: ""
      description: Checks if the provided REST API (Core or Demisto) instance is available for the XSOAR Simple Dev to Prod workflow.
      id: 7f36491b-0d32-469e-8a27-fd14a6f045c5
      iscommand: false
      name: Is the Demisto Dev REST API integration instance enabled?
      script: IsDemistoRestAPIInstanceAvailable
      type: condition
      version: -1
    taskid: 7f36491b-0d32-469e-8a27-fd14a6f045c5
    timertriggers: []
    type: condition
    view: |-
      {
        "position": {
          "x": 162.5,
          "y": 760
        }
      }
  "10":
    id: "10"
    ignoreworker: false
    nexttasks:
      '#none#':
      - "8"
    note: false
    quietmode: 0
    separatecontext: false
    skipunavailable: false
    task:
      brand: ""
<<<<<<< HEAD
      description: "# Setup Demisto Dev\n\nPlease setup a single instance of the Core REST API or Demisto REST API Integration for your Development server to continue using this playbook. \n\nThis instance must be named **Demisto Dev**.\n\nRerun this playbook once completed. \n"
      id: e09f3cae-5301-451b-85ca-138e4ca93bbf
      iscommand: false
      name: Enable Demisto Dev - Core or Demisto REST API integration instance to continue
=======
      description: "# Setup Demisto Dev\n\nPlease setup a single instance of the Core REST API Integration for your Development server to continue using this playbook. \n\nThis instance must be named **Demisto Dev**.\n\nRerun this playbook once completed. \n"
      id: e09f3cae-5301-451b-85ca-138e4ca93bbf
      iscommand: false
      name: Enable Demisto Dev - Core REST API integration instance to continue
>>>>>>> 5cfcc708
      type: regular
      version: -1
    taskid: e09f3cae-5301-451b-85ca-138e4ca93bbf
    timertriggers: []
    type: regular
    view: |-
      {
        "position": {
          "x": -317.5,
          "y": 1040
        }
      }
  "11":
    id: "11"
    ignoreworker: false
    nexttasks:
      '#none#':
      - "13"
    note: false
    quietmode: 0
    reputationcalc: 1
    scriptarguments:
      action: {}
      entry_id:
        complex:
          accessor: EntryID
          filters:
          - - left:
                iscontext: true
                value:
                  simple: File.Extension
              operator: isEqualString
              right:
                value:
                  simple: gz
          root: File
      file_names: {}
    separatecontext: false
    skipunavailable: false
    task:
      brand: ""
      description: Parse the content bundle from dev
      id: 66f99526-0385-443a-80e5-dd89529dea49
      iscommand: false
      name: Parse Dev Content Bundle
      script: CustomContentBundleWizardry
      type: regular
      version: -1
    taskid: 66f99526-0385-443a-80e5-dd89529dea49
    timertriggers: []
    type: regular
    view: |-
      {
        "position": {
          "x": 642.5,
          "y": 1385
        }
      }
  "13":
    form:
      description: Select the custom content items you want to migrate
      expired: false
      questions:
      - defaultrows: []
        fieldassociated: ""
        gridcolumns: []
        id: "0"
        label: ""
        labelarg:
          simple: Custom Content
        options: []
        optionsarg:
        - simple: ${CustomContent}
        placeholder: ""
        readonly: false
        required: true
        tooltip: Select one or more custom content items to bundle
        type: multiSelect
      sender: ""
      title: Select Custom Content
      totalanswers: 0
    id: "13"
    ignoreworker: false
    message:
      bcc:
      body:
        simple: Select the custom content items you want to migrate
      cc:
      format: ""
      methods: []
      subject:
      timings:
        completeafterreplies: 1
        retriescount: 2
        retriesinterval: 360
      to:
    nexttasks:
      '#none#':
      - "17"
    note: false
    quietmode: 0
    separatecontext: false
    skipunavailable: false
    task:
      brand: ""
      description: Select content items that you want to migrate
      id: 9cf0328c-9e6d-458f-829e-879e2eaa6f5b
      iscommand: false
      name: Select Content to Migrate
      type: collection
      version: -1
    taskid: 9cf0328c-9e6d-458f-829e-879e2eaa6f5b
    timertriggers: []
    type: collection
    view: |-
      {
        "position": {
          "x": 642.5,
          "y": 1560
        }
      }
  "14":
    id: "14"
    ignoreworker: false
    nexttasks:
      '#none#':
      - "15"
    note: false
    quietmode: 0
    reputationcalc: 1
    scriptarguments:
      action:
        simple: exportfiles
      entry_id:
        complex:
          accessor: EntryID
          filters:
          - - left:
                iscontext: true
                value:
                  simple: File.Extension
              operator: isEqualString
              right:
                value:
                  simple: gz
          root: File
      file_names:
        complex:
          accessor: "0"
          root: Select Custom Content.Answers
    separatecontext: false
    skipunavailable: false
    task:
      brand: ""
      description: Export the selected content items from the dev content bundle
      id: c6e4bab4-3f16-471f-8a07-3c3cad15c156
      iscommand: false
      name: Export Selected Files from Dev Content Bundle
      script: CustomContentBundleWizardry
      type: regular
      version: -1
    taskid: c6e4bab4-3f16-471f-8a07-3c3cad15c156
    timertriggers: []
    type: regular
    view: |-
      {
        "position": {
          "x": 642.5,
          "y": 1940
        }
      }
  "15":
    id: "15"
    ignoreworker: false
    nexttasks:
      '#none#':
      - "16"
    note: true
    quietmode: 0
    reputationcalc: 1
    scriptarguments:
      entryID:
        complex:
          accessor: EntryID
          filters:
          - - left:
                iscontext: true
                value:
                  simple: File.Name
              operator: inList
              right:
                iscontext: true
                value:
                  simple: Select Custom Content.Answers.0
          root: File
      password: {}
      zipName:
        simple: xsoar-custom-content
    separatecontext: false
    skipunavailable: false
    task:
      brand: ""
      description: Zip a file and upload to war room
      id: e1ab6f78-d0eb-4346-8abc-68ced7abedd5
      iscommand: false
      name: Create Selected Content Bundle
      script: ZipFile
      tags:
      - selectedcontent
      type: regular
      version: -1
    taskid: e1ab6f78-d0eb-4346-8abc-68ced7abedd5
    timertriggers: []
    type: regular
    view: |-
      {
        "position": {
          "x": 642.5,
          "y": 2105
        }
      }
  "16":
    id: "16"
    ignoreworker: false
    nexttasks:
      '#none#':
      - "8"
    note: false
    quietmode: 0
    reputationcalc: 1
    scriptarguments:
      value:
        simple: Download Content ${ZipFile.ZippedFile} and upload to Prod!
    separatecontext: false
    skipunavailable: false
    task:
      brand: ""
      description: Prints text to war room (Markdown supported)
      id: b9624d9b-8120-4dbd-8a2d-882974536fc5
      iscommand: false
      name: Download Content ${ZipFile.ZippedFile} and upload to Prod!
      script: Print
      type: regular
      version: -1
    taskid: b9624d9b-8120-4dbd-8a2d-882974536fc5
    timertriggers: []
    type: regular
    view: |-
      {
        "position": {
          "x": 642.5,
          "y": 2280
        }
      }
  "17":
    conditions:
    - condition:
      - - left:
            iscontext: true
            value:
              simple: Select Custom Content.Answers.0
          operator: isNotEmpty
      label: "yes"
    id: "17"
    ignoreworker: false
    nexttasks:
      '#default#':
      - "8"
      "yes":
      - "14"
    note: false
    quietmode: 0
    separatecontext: false
    skipunavailable: false
    task:
      brand: ""
      description: Check to ensure the user selected content items to export
      id: 104dc8b1-c095-4b71-80a0-ee35abfdc92a
      iscommand: false
      name: Are there selected content items to export?
      type: condition
      version: -1
    taskid: 104dc8b1-c095-4b71-80a0-ee35abfdc92a
    timertriggers: []
    type: condition
    view: |-
      {
        "position": {
          "x": 642.5,
          "y": 1735
        }
      }
  "18":
    id: "18"
    ignoreworker: false
    nexttasks:
      '#none#':
      - "9"
    note: false
    quietmode: 0
    scriptarguments:
      severity:
        simple: "0.5"
      xsoardevinstancename:
        simple: Demisto Dev
      xsoardevtoprodmethod:
        simple: Manual
    separatecontext: false
    skipunavailable: false
    task:
      brand: Builtin
      description: commands.local.cmd.set.incident
      id: 6db6e88b-0e57-400e-858b-082522f3e68a
      iscommand: true
      name: Set fields for XSOAR Dev to Prod Layout
      script: Builtin|||setIncident
      type: regular
      version: -1
    taskid: 6db6e88b-0e57-400e-858b-082522f3e68a
    timertriggers: []
    type: regular
    view: |-
      {
        "position": {
          "x": 162.5,
          "y": 540
        }
      }
  "19":
    id: "19"
    ignoreworker: false
    note: false
    quietmode: 0
    scriptarguments:
      assetid: {}
      closeNotes:
        simple: Job's Done
      closeReason:
        simple: Other
      democlosefield: {}
      emailclassification: {}
      id: {}
      incomingmirrorerror: {}
      outgoingmirrorerror: {}
      phishingsubtype: {}
      xsoartrainingpackuseful: {}
    separatecontext: false
    skipunavailable: false
    task:
      brand: Builtin
      description: commands.local.cmd.close.inv
      id: 4b370d8e-ea57-4b38-8e16-8eb0963931bd
      iscommand: true
      name: Close Job
      script: Builtin|||closeInvestigation
      type: regular
      version: -1
    taskid: 4b370d8e-ea57-4b38-8e16-8eb0963931bd
    timertriggers: []
    type: regular
    view: |-
      {
        "position": {
          "x": 120,
          "y": 2650
        }
      }
  "21":
    id: "21"
    ignoreworker: false
    nexttasks:
      '#none#':
      - "1"
    note: false
    quietmode: 0
    separatecontext: false
    skipunavailable: false
    task:
      brand: ""
      id: 24e57e13-556b-4281-8ec9-26a8f8c1a2fb
      iscommand: false
      name: Start Export Custom Content Workflow
      type: title
      version: -1
      description: ''
    taskid: 24e57e13-556b-4281-8ec9-26a8f8c1a2fb
    timertriggers: []
    type: title
    view: |-
      {
        "position": {
          "x": 642.5,
          "y": 1040
        }
      }
version: -1
view: |-
  {
    "linkLabelsPosition": {},
    "paper": {
      "dimensions": {
        "height": 2405,
        "width": 1340,
        "x": -317.5,
        "y": 340
      }
    }
  }
tests:
- No tests (auto formatted)
fromversion: 6.0.0
marketplaces:
- xsoar<|MERGE_RESOLUTION|>--- conflicted
+++ resolved
@@ -62,11 +62,7 @@
       id: 3fb995fa-a0bf-4054-8f8c-d829a5ceb5d2
       iscommand: true
       name: Download Custom Content Bundle from Dev
-<<<<<<< HEAD
-      script: '|||demisto-api-download'
-=======
       script: '|||core-api-download'
->>>>>>> 5cfcc708
       tags:
       - devcontent
       type: regular
@@ -155,17 +151,10 @@
     skipunavailable: false
     task:
       brand: ""
-<<<<<<< HEAD
-      description: "# Setup Demisto Dev\n\nPlease setup a single instance of the Core REST API or Demisto REST API Integration for your Development server to continue using this playbook. \n\nThis instance must be named **Demisto Dev**.\n\nRerun this playbook once completed. \n"
-      id: e09f3cae-5301-451b-85ca-138e4ca93bbf
-      iscommand: false
-      name: Enable Demisto Dev - Core or Demisto REST API integration instance to continue
-=======
       description: "# Setup Demisto Dev\n\nPlease setup a single instance of the Core REST API Integration for your Development server to continue using this playbook. \n\nThis instance must be named **Demisto Dev**.\n\nRerun this playbook once completed. \n"
       id: e09f3cae-5301-451b-85ca-138e4ca93bbf
       iscommand: false
       name: Enable Demisto Dev - Core REST API integration instance to continue
->>>>>>> 5cfcc708
       type: regular
       version: -1
     taskid: e09f3cae-5301-451b-85ca-138e4ca93bbf
