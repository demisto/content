--- conflicted
+++ resolved
@@ -14,11 +14,7 @@
 
 ### Integrations
 
-<<<<<<< HEAD
-* Demisto REST API
-=======
 * Core REST API
->>>>>>> 90cf3b88
 
 ### Scripts
 
@@ -27,11 +23,7 @@
 
 ### Commands
 
-<<<<<<< HEAD
-* demisto-api-download
-=======
 * core-api-download
->>>>>>> 90cf3b88
 * closeInvestigation
 * core-api-multipart
 * setIncident
