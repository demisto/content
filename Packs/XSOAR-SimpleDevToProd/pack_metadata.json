--- conflicted
+++ resolved
@@ -2,11 +2,7 @@
     "name": "XSOAR - Simple Dev to Prod",
     "description": "This pack simplifies exporting custom content items between your XSOAR environments.",
     "support": "community",
-<<<<<<< HEAD
-    "currentVersion": "1.0.6",
-=======
     "currentVersion": "1.0.7",
->>>>>>> 5cfcc708
     "author": "Mike Beauchamp",
     "url": "",
     "email": "mbeauchamp@paloaltonetworks.com",
