
#### Integrations
##### Dropbox Event Collector
<<<<<<< HEAD
- Added the "marketplaces" key with the "markeplacev2" value.
=======
- Updated the Docker image to: *demisto/fastapi:1.0.0.36992*.
- Documentation and metadata improvements.
>>>>>>> 6fb938e1
<|MERGE_RESOLUTION|>--- conflicted
+++ resolved
@@ -1,9 +1,4 @@
 
 #### Integrations
 ##### Dropbox Event Collector
-<<<<<<< HEAD
-- Added the "marketplaces" key with the "markeplacev2" value.
-=======
-- Updated the Docker image to: *demisto/fastapi:1.0.0.36992*.
-- Documentation and metadata improvements.
->>>>>>> 6fb938e1
+- Documentation and metadata improvements.