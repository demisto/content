--- conflicted
+++ resolved
@@ -74,15 +74,11 @@
       defaultValue: 3 days
     description: Get events.
     name: dropbox-get-events
-<<<<<<< HEAD
-  dockerimage: demisto/fastapi:1.0.0.61475
-=======
   dockerimage: demisto/fastapi:1.0.0.64153
   feed: false
   isfetch: false
   longRunning: false
   longRunningPort: false
->>>>>>> ad185257
   runonce: false
   script: '-'
   subtype: python3
