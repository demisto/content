{
    "name": "Dropbox",
    "description": "Use the Dropbox integration to fetch events",
    "support": "xsoar",
<<<<<<< HEAD
    "currentVersion": "1.0.8",
=======
    "currentVersion": "1.0.7",
>>>>>>> d4d92953
    "author": "Cortex XSOAR",
    "url": "https://www.paloaltonetworks.com/cortex",
    "email": "",
    "categories": [
        "Analytics & SIEM"
    ],
    "tags": [
        "Data Source"
    ],
    "useCases": [],
    "keywords": [],
    "marketplaces": [
        "marketplacev2"
    ]
}<|MERGE_RESOLUTION|>--- conflicted
+++ resolved
@@ -2,11 +2,7 @@
     "name": "Dropbox",
     "description": "Use the Dropbox integration to fetch events",
     "support": "xsoar",
-<<<<<<< HEAD
-    "currentVersion": "1.0.8",
-=======
     "currentVersion": "1.0.7",
->>>>>>> d4d92953
     "author": "Cortex XSOAR",
     "url": "https://www.paloaltonetworks.com/cortex",
     "email": "",
