--- conflicted
+++ resolved
@@ -22,11 +22,7 @@
   type: unknown
 scripttarget: 0
 subtype: python3
-<<<<<<< HEAD
-dockerimage: demisto/python3:3.10.11.58677
-=======
 dockerimage: demisto/python3:3.10.14.90585
->>>>>>> 90cf3b88
 runas: DBotWeakRole
 comment: Groups Pentera Full Actions Reports by Operation Type to generate an output usable in creating incidents
 fromversion: 5.0.0
