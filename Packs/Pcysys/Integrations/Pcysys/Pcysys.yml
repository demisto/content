category: Data Enrichment & Threat Intelligence
commonfields:
  id: Pentera
  version: -1
configuration:
- defaultvalue: https://pentera.com
  display: Server URL (e.g. https://192.168.64.128)
  name: url
  required: true
  type: 0
- defaultvalue: '5555'
  display: Pentera API port
  name: port
  required: true
  type: 0
- display: Client Id
  name: clientId
  required: true
  type: 0
- display: TGT  (The token from Pentera UI in Administration -> API Clients)
  name: tgt
  required: true
  type: 4
- display: Trust any certificate (not secure)
  name: insecure
  type: 8
  required: false
- display: Use system proxy settings
  name: proxy
  type: 8
  required: false
description: Automate remediation actions based on Pentera, the Automated Security Validation Platform, proactively exposing high-risk vulnerabilities.
display: Pentera
name: Pentera
script:
  commands:
  - arguments:
    - description: The name of the template that you want to run.
      name: template_name
      required: true
    description: Run a specific template by its name. Please add the template name in the parameters.
    name: pentera-run-template-by-name
    outputs:
    - contextPath: Pentera.TaskRun.TemplateName
      description: Returns the name of the template.
      type: String
    - contextPath: Pentera.TaskRun.ID
      description: The task run id.
      type: String
    - contextPath: Pentera.TaskRun.StartTime
      description: The date when the task run started.
      type: Date
    - contextPath: Pentera.TaskRun.EndTime
      description: The date when the task run ended.
      type: Date
    - contextPath: Pentera.TaskRun.Status
      description: 'The status of the task run; e.g.: Running, Done, etc.'
      type: String
  - arguments:
    - description: The ID of the task run.
      name: task_run_id
      required: true
    description: Get the status of a task run by its task run id.
    name: pentera-get-task-run-status
    outputs:
    - contextPath: Pentera.TaskRun.ID
      description: The task run id.
      type: String
    - contextPath: Pentera.TaskRun.TemplateName
      description: Returns the name of the template.
      type: String
    - contextPath: Pentera.TaskRun.StartTime
      description: The date when the task run started.
      type: Date
    - contextPath: Pentera.TaskRun.EndTime
      description: The date when the task run ended.
      type: Date
    - contextPath: Pentera.TaskRun.Status
      description: 'The status of the task run; e.g.: Running, Done, etc.'
      type: String
  - arguments:
    - description: The ID of the task run.
      name: task_run_id
      required: true
    description: Get the full action report of a task run.
    name: pentera-get-task-run-full-action-report
    outputs:
    - contextPath: Pentera.TaskRun.ID
      description: The task run id.
      type: String
    - contextPath: Pentera.TaskRun.TemplateName
      description: Returns the name of the template.
      type: String
    - contextPath: Pentera.TaskRun.StartTime
      description: The date when the task run started.
      type: Date
    - contextPath: Pentera.TaskRun.EndTime
      description: The date when the task run ended.
      type: Date
    - contextPath: Pentera.TaskRun.Status
      description: 'The status of the task run; e.g.: Running, Done, etc.'
      type: String
    - contextPath: Pentera.TaskRun.FullActionReport.Severity
      description: The sevirity of the action, from N/A to 10.0.
      type: Number
    - contextPath: Pentera.TaskRun.FullActionReport.Time
      description: The full date the action took place.
      type: Date
    - contextPath: Pentera.TaskRun.FullActionReport.Duration
      description: The duration of the action in milliseconds.
      type: Number
    - contextPath: Pentera.TaskRun.FullActionReport.OperationType
      description: 'The type of the action that ran; e.g.: "Scanning hosts", "Malware injected to host", etc.'
      type: String
    - contextPath: Pentera.TaskRun.FullActionReport.Techniques
      description: The MITRE technique(s) used with the relevant MITRE ID.
      type: String
    - contextPath: Pentera.TaskRun.FullActionReport.Parameters
      description: 'The relevant parameters of the action; e.g.: List of hosts IP addresses.'
      type: String
    - contextPath: Pentera.TaskRun.FullActionReport.Status
      description: 'The status of the action. Can be: success, failed, canceled, no_results.'
      type: String
<<<<<<< HEAD
  dockerimage: demisto/auth-utils:1.0.0.74087
=======
  dockerimage: demisto/pyjwt3:1.0.0.75440
>>>>>>> 939686ed
  runonce: false
  script: '-'
  subtype: python3
  type: python
fromversion: 5.0.0
tests:
- No tests (auto formatted)<|MERGE_RESOLUTION|>--- conflicted
+++ resolved
@@ -121,11 +121,7 @@
     - contextPath: Pentera.TaskRun.FullActionReport.Status
       description: 'The status of the action. Can be: success, failed, canceled, no_results.'
       type: String
-<<<<<<< HEAD
-  dockerimage: demisto/auth-utils:1.0.0.74087
-=======
   dockerimage: demisto/pyjwt3:1.0.0.75440
->>>>>>> 939686ed
   runonce: false
   script: '-'
   subtype: python3
