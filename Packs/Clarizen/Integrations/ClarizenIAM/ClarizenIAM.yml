category: Authentication & Identity Management
commonfields:
  id: Clarizen IAM
  version: -1
configuration:
- display: Base URL
  name: url
  required: true
  type: 0
- display: Username
  name: credentials
  required: true
  type: 9
- defaultvalue: 'true'
  display: Allow creating users
  name: create_user_enabled
  type: 8
- defaultvalue: 'true'
  display: Allow updating users
  name: update_user_enabled
  type: 8
- defaultvalue: 'true'
  display: Allow enabling users
  name: enable_user_enabled
  type: 8
- defaultvalue: 'true'
  display: Allow disabling users
  name: disable_user_enabled
  type: 8
- defaultvalue: 'true'
  display: Automatically create user if not found in update command
  name: create_if_not_exists
  type: 8
- defaultvalue: User Profile - IAM Clarizen (Incoming)
  display: Incoming Mapper
  name: mapper_in
  required: true
  type: 0
- defaultvalue: User Profile - IAM Clarizen (Outgoing)
  display: Outgoing Mapper
  name: mapper_out
  required: true
  type: 0
- display: Trust any certificate (not secure)
  name: insecure
  type: 8
- display: Use system proxy settings
  name: proxy
  type: 8
description: IAM integration for Clarizen. Handles user account auto-provisioning to Clarizen.
display: Clarizen IAM
name: Clarizen IAM
script:
  commands:
  - arguments:
    - description: User Profile indicator details.
      name: user-profile
      required: true
    - auto: PREDEFINED
      defaultValue: 'true'
      description: 'When set to true, after the command execution the status of the user in the 3rd-party integration will be active. Possible values: "true" and "false".'
      name: allow-enable
      predefined:
      - 'true'
      - 'false'
    description: Creates a user.
    execution: true
    name: iam-create-user
    outputs:
    - contextPath: IAM.Vendor.active
      description: When true, indicates that the employee's status is active in the 3rd-party integration.
      type: Boolean
    - contextPath: IAM.Vendor.brand
      description: Name of the integration.
      type: String
    - contextPath: IAM.Vendor.details
      description: Provides the raw data from the 3rd-party integration.
      type: string
    - contextPath: IAM.Vendor.email
      description: The employee's email address.
      type: String
    - contextPath: IAM.Vendor.errorCode
      description: HTTP error response code.
      type: Number
    - contextPath: IAM.Vendor.errorMessage
      description: Reason why the API failed.
      type: String
    - contextPath: IAM.Vendor.id
      description: The employee's user ID in the app.
      type: String
    - contextPath: IAM.Vendor.instanceName
      description: Name of the integration instance.
      type: string
    - contextPath: IAM.Vendor.success
      description: When true, indicates that the command was executed successfully.
      type: Boolean
    - contextPath: IAM.Vendor.username
      description: The employee's username in the app.
      type: String
  - arguments:
    - description: A User Profile indicator.
      name: user-profile
      required: true
    - auto: PREDEFINED
      defaultValue: 'true'
      description: 'When set to true, after the command execution the status of the user in the 3rd-party integration will be active. Possible values: "true" and "false".'
      name: allow-enable
      predefined:
      - 'true'
      - 'false'
    description: Updates an existing user with the data passed in the user-profile argument.
    execution: true
    name: iam-update-user
    outputs:
    - contextPath: IAM.Vendor.active
      description: When true, indicates that the employee's status is active in the 3rd-party integration.
      type: Boolean
    - contextPath: IAM.Vendor.brand
      description: Name of the integration.
      type: String
    - contextPath: IAM.Vendor.details
      description: Provides the raw data from the 3rd-party integration.
      type: string
    - contextPath: IAM.Vendor.email
      description: The employee's email address.
      type: String
    - contextPath: IAM.Vendor.errorCode
      description: HTTP error response code.
      type: Number
    - contextPath: IAM.Vendor.errorMessage
      description: Reason why the API failed.
      type: String
    - contextPath: IAM.Vendor.id
      description: The employee's user ID in the app.
      type: String
    - contextPath: IAM.Vendor.instanceName
      description: Name of the integration instance.
      type: string
    - contextPath: IAM.Vendor.success
      description: When true, indicates that the command was executed successfully.
      type: Boolean
    - contextPath: IAM.Vendor.username
      description: The employee's username in the app.
      type: String
  - arguments:
    - description: A User Profile indicator.
      name: user-profile
      required: true
    description: Retrieves a single user resource.
    name: iam-get-user
    outputs:
    - contextPath: IAM.Vendor.active
      description: When true, indicates that the employee's status is active in the 3rd-party integration.
      type: Boolean
    - contextPath: IAM.Vendor.brand
      description: Name of the integration.
      type: String
    - contextPath: IAM.Vendor.details
      description: Provides the raw data from the 3rd-party integration.
      type: string
    - contextPath: IAM.Vendor.email
      description: The employee's email address.
      type: String
    - contextPath: IAM.Vendor.errorCode
      description: HTTP error response code.
      type: Number
    - contextPath: IAM.Vendor.errorMessage
      description: Reason why the API failed.
      type: String
    - contextPath: IAM.Vendor.id
      description: The employee's user ID in the app.
      type: String
    - contextPath: IAM.Vendor.instanceName
      description: Name of the integration instance.
      type: string
    - contextPath: IAM.Vendor.success
      description: When true, indicates that the command was executed successfully.
      type: Boolean
    - contextPath: IAM.Vendor.username
      description: The employee's username in the app.
      type: String
  - arguments:
    - description: A User Profile indicator.
      name: user-profile
      required: true
    description: Disable an active user.
    execution: true
    name: iam-disable-user
    outputs:
    - contextPath: IAM.Vendor.active
      description: When true, indicates that the employee's status is active in the 3rd-party integration.
      type: Boolean
    - contextPath: IAM.Vendor.brand
      description: Name of the integration.
      type: String
    - contextPath: IAM.Vendor.details
      description: Provides the raw data from the 3rd-party integration.
      type: string
    - contextPath: IAM.Vendor.email
      description: The employee's email address.
      type: String
    - contextPath: IAM.Vendor.errorCode
      description: HTTP error response code.
      type: Number
    - contextPath: IAM.Vendor.errorMessage
      description: Reason why the API failed.
      type: String
    - contextPath: IAM.Vendor.id
      description: The employee's user ID in the app.
      type: String
    - contextPath: IAM.Vendor.instanceName
      description: Name of the integration instance.
      type: string
    - contextPath: IAM.Vendor.success
      description: When true, indicates that the command was executed successfully.
      type: Boolean
    - contextPath: IAM.Vendor.username
      description: The employee's username in the app.
      type: String
  - description: Retrieves a User Profile schema, which holds all of the user fields within the application. Used for outgoing-mapping through the Get Schema option.
    name: get-mapping-fields
<<<<<<< HEAD
  dockerimage: demisto/python3:3.10.11.54132
=======
  dockerimage: demisto/python3:3.10.12.63474
  isfetch: false
  longRunning: false
  longRunningPort: false
>>>>>>> ad185257
  runonce: false
  script: '-'
  subtype: python3
  type: python
  ismappable: true
  isremotesyncout: true
tests:
- No tests
fromversion: 6.0.0<|MERGE_RESOLUTION|>--- conflicted
+++ resolved
@@ -219,14 +219,10 @@
       type: String
   - description: Retrieves a User Profile schema, which holds all of the user fields within the application. Used for outgoing-mapping through the Get Schema option.
     name: get-mapping-fields
-<<<<<<< HEAD
-  dockerimage: demisto/python3:3.10.11.54132
-=======
   dockerimage: demisto/python3:3.10.12.63474
   isfetch: false
   longRunning: false
   longRunningPort: false
->>>>>>> ad185257
   runonce: false
   script: '-'
   subtype: python3
