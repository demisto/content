category: Network Security
commonfields:
  id: FortiManager
  version: -1
configuration:
- display: Server URL
  name: url
  required: true
  type: 0
- display: Username
  name: credentials
  required: true
  type: 9
- defaultvalue: global
  display: The instance ADOM
  name: adom
  required: true
  type: 0
- display: Trust any certificate (not secure)
  name: insecure
  type: 8
  required: false
- display: Use system proxy settings
  name: proxy
  type: 8
  required: false
description: FortiManager is a single console central management system that manages Fortinet devices.
display: FortiManager
name: FortiManager
script:
  commands:
  - arguments:
    - description: The FortiManager Administrative Domain (ADOM) from which to fetch the devices. Leave empty to use the instance ADOM.
      name: adom
    - description: The name of a specific device to get. If not specified, will get all devices.
      name: device
    - defaultValue: '0'
      description: From which index to start the list. Default is 0.
      name: offset
    - defaultValue: '50'
      description: Until which index to get the list. Default is 50.
      name: limit
    description: List all devices in the ADOM instance.
    name: fortimanager-devices-list
    outputs:
    - contextPath: FortiManager.Device.adm_pass
      description: The ADOM password.
      type: String
    - contextPath: FortiManager.Device.adm_usr
      description: The ADOM user.
      type: String
    - contextPath: FortiManager.Device.app_ver
      description: The app version of the device.
      type: String
    - contextPath: FortiManager.Device.av_ver
      description: The antivirus version of the device.
      type: String
    - contextPath: FortiManager.Device.beta
      description: The beta version of the device.
      type: Number
    - contextPath: FortiManager.Device.branch_pt
      description: The branch point of the device.
      type: Number
    - contextPath: FortiManager.Device.build
      description: The build of the device.
      type: Number
    - contextPath: FortiManager.Device.checksum
      description: The checksum of the device.
      type: String
    - contextPath: FortiManager.Device.conf_status
      description: The configuration status of the device.
      type: String
    - contextPath: FortiManager.Device.conn_mode
      description: The connection mode of the device.
      type: String
    - contextPath: FortiManager.Device.conn_status
      description: The connection status of the device.
      type: String
    - contextPath: FortiManager.Device.db_status
      description: The database status of the device.
      type: String
    - contextPath: FortiManager.Device.desc
      description: The description of the device.
      type: String
    - contextPath: FortiManager.Device.dev_status
      description: The status of the device.
      type: String
    - contextPath: FortiManager.Device.fap_cnt
      description: The FortiManager access point count.
      type: Number
    - contextPath: FortiManager.Device.faz.full_act
      description: Full act.
      type: Number
    - contextPath: FortiManager.Device.faz.perm
      description: Perm.
      type: Number
    - contextPath: FortiManager.Device.faz.quota
      description: Quota.
      type: Number
    - contextPath: FortiManager.Device.faz.used
      description: Used.
      type: Number
    - contextPath: FortiManager.Device.fex_cnt
      description: Fex count.
      type: Number
    - contextPath: FortiManager.Device.flags
      description: Flags.
      type: String
    - contextPath: FortiManager.Device.foslic_cpu
      description: Foslic CPU.
      type: Number
    - contextPath: FortiManager.Device.foslic_dr_site
      description: Foslic dr site.
      type: String
    - contextPath: FortiManager.Device.foslic_inst_time
      description: Foslic inst time.
      type: Number
    - contextPath: FortiManager.Device.foslic_last_sync
      description: Foslic last sync.
      type: Number
    - contextPath: FortiManager.Device.foslic_ram
      description: Foslic RAM.
      type: Number
    - contextPath: FortiManager.Device.foslic_type
      description: Foslic type.
      type: String
    - contextPath: FortiManager.Device.foslic_utm
      description: Foslic UTM.
      type: String
    - contextPath: FortiManager.Device.fsw_cnt
      description: FSW count.
      type: Number
    - contextPath: FortiManager.Device.ha_group_id
      description: HA group ID.
      type: Number
    - contextPath: FortiManager.Device.ha_group_name
      description: HA group name.
      type: String
    - contextPath: FortiManager.Device.ha_mode
      description: HA mode.
      type: String
    - contextPath: FortiManager.Device.hdisk_size
      description: Hard disk size.
      type: Number
    - contextPath: FortiManager.Device.hostname
      description: Hostname.
      type: String
    - contextPath: FortiManager.Device.hw_rev_major
      description: Hardware major revision number.
      type: Number
    - contextPath: FortiManager.Device.hw_rev_minor
      description: Hardware minor revision number.
      type: Number
    - contextPath: FortiManager.Device.ip
      description: Device IP.
      type: String
    - contextPath: FortiManager.Device.ips_ext
      description: External IP.
      type: Number
    - contextPath: FortiManager.Device.ips_ver
      description: IP version.
      type: String
    - contextPath: FortiManager.Device.last_checked
      description: Last checked.
      type: Number
    - contextPath: FortiManager.Device.last_resync
      description: Last resync.
      type: Number
    - contextPath: FortiManager.Device.latitude
      description: Latitude.
      type: String
    - contextPath: FortiManager.Device.lic_flags
      description: License flags.
      type: Number
    - contextPath: FortiManager.Device.lic_region
      description: License region.
      type: String
    - contextPath: FortiManager.Device.location_from
      description: Location from.
      type: String
    - contextPath: FortiManager.Device.logdisk_size
      description: Log disk size.
      type: Number
    - contextPath: FortiManager.Device.longitude
      description: Longitude.
      type: String
    - contextPath: FortiManager.Device.maxvdom
      description: Maximum VDOM.
      type: Number
    - contextPath: FortiManager.Device.meta_fields
      description: Meta fields.
      type: String
    - contextPath: FortiManager.Device.mgmt_id
      description: Management ID.
      type: Number
    - contextPath: FortiManager.Device.mgmt_if
      description: Management IF.
      type: String
    - contextPath: FortiManager.Device.mgmt_mode
      description: Management mode.
      type: String
    - contextPath: FortiManager.Device.mgt_vdom
      description: Management VDOM.
      type: String
    - contextPath: FortiManager.Device.module_sn
      description: Module serial number.
      type: String
    - contextPath: FortiManager.Device.mr
      description: Mr.
      type: Number
    - contextPath: FortiManager.Device.name
      description: Device name.
      type: String
    - contextPath: FortiManager.Device.os_type
      description: Device operating system type.
      type: String
    - contextPath: FortiManager.Device.os_ver
      description: Device operating system version.
      type: String
    - contextPath: FortiManager.Device.patch
      description: Patch.
      type: Number
    - contextPath: FortiManager.Device.platform_str
      description: Platform string.
      type: String
    - contextPath: FortiManager.Device.prefer_img_ver
      description: Prefer image version.
      type: String
    - contextPath: FortiManager.Device.prio
      description: Prio.
      type: Number
    - contextPath: FortiManager.Device.psk
      description: PSK.
      type: String
    - contextPath: FortiManager.Device.role
      description: Device role.
      type: String
    - contextPath: FortiManager.Device.sn
      description: Serial number.
      type: String
    - contextPath: FortiManager.Device.vdom.comments
      description: VDOM comments.
      type: String
    - contextPath: FortiManager.Device.vdom.name
      description: VDOM name.
      type: String
    - contextPath: FortiManager.Device.vdom.opmode
      description: VDOM opmode.
      type: String
    - contextPath: FortiManager.Device.vdom.rtm_prof_id
      description: VDOM rtm prof ID.
      type: Number
    - contextPath: FortiManager.Device.vdom.status
      description: VDOM status.
      type: String
    - contextPath: FortiManager.Device.vdom.vpn_id
      description: VDOM VPN ID.
      type: Number
    - contextPath: FortiManager.Device.version
      description: Device version.
      type: Number
    - contextPath: FortiManager.Device.vm_cpu
      description: VM CPU.
      type: Number
    - contextPath: FortiManager.Device.vm_cpu_limit
      description: VM CPU limit.
      type: Number
    - contextPath: FortiManager.Device.vm_lic_expire
      description: VM license expiration.
      type: Number
    - contextPath: FortiManager.Device.vm_mem
      description: VM memory.
      type: Number
    - contextPath: FortiManager.Device.vm_mem_limit
      description: VM memory limit.
      type: Number
    - contextPath: FortiManager.Device.vm_status
      description: VM status.
      type: Number
  - arguments:
    - description: The ADOM from which to fetch the device groups. Leave empty to use the instance ADOM.
      name: adom
    - description: The name of a device group to fetch.  If not specified, will get all device groups.
      name: group
    - defaultValue: '0'
      description: From which index to start the list. Default is 0.
      name: offset
    - defaultValue: '50'
      description: Until which index to get the list. Default is 50.
      name: limit
    description: List ADOM device groups.
    name: fortimanager-device-groups-list
    outputs:
    - contextPath: FortiManager.DeviceGroup.desc
      description: Description.
      type: String
    - contextPath: FortiManager.DeviceGroup.meta_fields
      description: Device group meta fields.
      type: String
    - contextPath: FortiManager.DeviceGroup.name
      description: Device group name.
      type: String
    - contextPath: FortiManager.DeviceGroup.os_type
      description: Device group operating system type.
      type: String
    - contextPath: FortiManager.DeviceGroup.type
      description: Device group type.
      type: String
  - arguments:
    - description: The ADOM from which to fetch the addresses. Leave empty to use the instance ADOM.
      name: adom
    - defaultValue: '0'
      description: From which index to start the list. Default is 0.
      name: offset
    - defaultValue: '50'
      description: To which index to get the list. Default is 50.
      name: limit
    - description: The name of a specific address to fetch.  If not specified, will get all addresses.
      name: address
    description: List ADOM firewall IPv4 addresses.
    name: fortimanager-address-list
    outputs:
    - contextPath: FortiManager.Address._image-base64
      description: Base64 of the address image.
      type: String
    - contextPath: FortiManager.Address.allow-routing
      description: Enable/disable use of this address in the static route configuration.
      type: String
    - contextPath: FortiManager.Address.associated-interface
      description: Network interface associated with address.
      type: String
    - contextPath: FortiManager.Address.cache-ttl
      description: Defines the minimal TTL of individual IP addresses in FQDN cache measured in seconds.
      type: Number
    - contextPath: FortiManager.Address.color
      description: The color of the icon in the GUI.
      type: Number
    - contextPath: FortiManager.Address.comment
      description: The comments attached to the address.
      type: String
    - contextPath: FortiManager.Address.country
      description: The IP addresses associated with a specific country.
      type: String
    - contextPath: FortiManager.Address.dynamic_mapping
      description: The address dynamic mapping information.
      type: String
    - contextPath: FortiManager.Address.end-ip
      description: The final IP address (inclusive) in the range for the address.
      type: String
    - contextPath: FortiManager.Address.epg-name
      description: The endpoint group name.
      type: String
    - contextPath: FortiManager.Address.filter
      description: The match criteria filter.
      type: String
    - contextPath: FortiManager.Address.fqdn
      description: The fully qualified domain name (fqdn) address.
      type: String
    - contextPath: FortiManager.Address.list.ip
      description: The IP list associated with the address.
      type: String
    - contextPath: FortiManager.Address.name
      description: The address name.
      type: String
    - contextPath: FortiManager.Address.obj-id
      description: The object ID for NSX.
      type: String
    - contextPath: FortiManager.Address.organization
      description: 'The organization domain name (Syntax: organization/domain).'
      type: String
    - contextPath: FortiManager.Address.policy-group
      description: The policy group name.
      type: String
    - contextPath: FortiManager.Address.sdn
      description: The software defined networking (SDN).
      type: String
    - contextPath: FortiManager.Address.sdn-tag
      description: The software defined networking (SDN) tag.
      type: String
    - contextPath: FortiManager.Address.start-ip
      description: The first IP address (inclusive) in the range for the address.
      type: String
    - contextPath: FortiManager.Address.subnet
      description: The IP address and subnet mask of address.
      type: String
    - contextPath: FortiManager.Address.subnet-name
      description: The subnet name.
      type: String
    - contextPath: FortiManager.Address.tagging.category
      description: The tag category.
      type: String
    - contextPath: FortiManager.Address.tagging.name
      description: The tagging entry name.
      type: String
    - contextPath: FortiManager.Address.tagging.tags
      description: The tags.
      type: String
    - contextPath: FortiManager.Address.tenant
      description: The tenant.
      type: String
    - contextPath: FortiManager.Address.type
      description: The type of address.
      type: String
    - contextPath: FortiManager.Address.uuid
      description: Universally Unique Identifier (UUID). This is automatically assigned but can be manually reset.
      type: String
    - contextPath: FortiManager.Address.visibility
      description: Enable/disable address visibility in the GUI.
      type: String
    - contextPath: FortiManager.Address.wildcard
      description: The IP address and wildcard netmask.
      type: String
    - contextPath: FortiManager.Address.wildcard-fqdn
      description: The fully qualified domain name (fqdn) with wildcard characters.
      type: String
  - arguments:
    - description: The ADOM on which to create the address. Leave empty to use the instance ADOM.
      name: adom
    - description: The address name.
      name: name
      required: true
    - auto: PREDEFINED
      description: 'The type of address. Possible values are: "ipmask", "iprange", "fqdn", "wildcard", "geography", "wildcard-fqdn", and "dynamic".'
      name: type
      predefined:
      - ipmask
      - iprange
      - fqdn
      - wildcard
      - geography
      - wildcard-fqdn
      - dynamic
      required: true
    - description: Policy group name.
      name: policy_group
    - description: A comment to add to the address.
      name: comment
    - description: The network interface associated with the address.
      name: associated_interface
    - description: The fully qualified domain name (fqdn) address. Required for fqdn address type.
      name: fqdn
    - description: First IP address (inclusive) in the range for the address. Required for iprange address type.
      name: start_ip
    - description: Final IP address (inclusive) in the range for the address. Required for iprange address type.
      name: end_ip
    - description: IP address and subnet mask of address. Required for ipmask address type.
      name: subnet
    - description: The subnet name
      name: subnet_name
    - auto: PREDEFINED
      description: 'The address SDN. Required for dynamic address type. Possible values are: "aci", "aws", "nsx", "nuage", and "azure".'
      name: sdn
      predefined:
      - aci
      - aws
      - nsx
      - nuage
      - azure
    - description: IP address and wildcard netmask. Required for wildcard address type.
      name: wildcard
    - description: The fully qualified domain name (fqdn) with wildcard characters. Required for wildcard-fqdn address type.
      name: wildcard_fqdn
    - description: 'The two letter abbreviation representing a country associated with an IP address (for example: "us"). Required for geography address type. '
      name: country
    description: Add a new IPv4 address.
    name: fortimanager-address-create
  - arguments:
    - description: The ADOM on which to update the address. Leave empty to use the instance ADOM.
      name: adom
    - description: The address name.
      name: name
      required: true
    - auto: PREDEFINED
      description: 'Type of address. Possible values are: "ipmask", "iprange", "fqdn", "wildcard", "geography", "wildcard-fqdn", and "dynamic".'
      name: type
      predefined:
      - ipmask
      - iprange
      - fqdn
      - wildcard
      - geography
      - wildcard-fqdn
      - dynamic
    - description: Policy group name.
      name: policy_group
    - description: A comment to add to the address.
      name: comment
    - description: Network interface associated with address.
      name: associated_interface
    - description: The fully qualified domain name (fqdn) address. Required for fqdn address type.
      name: fqdn
    - description: First IP address (inclusive) in the range for the address. Required for iprange address type.
      name: start_ip
    - description: Final IP address (inclusive) in the range for the address. Required for iprange address type.
      name: end_ip
    - description: IP address and subnet mask of address. Required for ipmask address type.
      name: subnet
    - description: The subnet name
      name: subnet_name
    - auto: PREDEFINED
      description: 'The address SDN. Required for dynamic address type. Possible values are: "aci", "aws", "nsx", "nuage", and "azure".'
      name: sdn
      predefined:
      - aci
      - aws
      - nsx
      - nuage
      - azure
    - description: IP address and wildcard netmask. Required for wildcard address type.
      name: wildcard
    - description: The fully qualified domain name (fqdn) with wildcard characters. Required for wildcard-fqdn address type.
      name: wildcard_fqdn
    - description: 'The two letter abbreviation representing a country associated with an IP address (for example: "us"). Required for geography address type. '
      name: country
    description: Add a new IPv4 address.
    name: fortimanager-address-update
  - arguments:
    - description: The ADOM from which to delete the address. Leave empty to use the default integration ADOM.
      name: adom
    - description: The address to delete.
      name: address
      required: true
    description: Delete an address.
    name: fortimanager-address-delete
  - arguments:
    - description: The ADOM from which to fetch the address groups. Leave empty to use the instance ADOM.
      name: adom
    - defaultValue: '0'
      description: From which index to start the list. Default is 0.
      name: offset
    - defaultValue: '50'
      description: To which index to get the list. Default is 50.
      name: limit
    - description: Name for a specific address group to fetch. If not specified, will get all address groups.
      name: address_group
    description: List ADOM IPv4 address groups.
    name: fortimanager-address-group-list
    outputs:
    - contextPath: FortiManager.AddressGroup._image-base64
      description: Base64 of the address group image.
      type: String
    - contextPath: FortiManager.AddressGroup.allow-routing
      description: Enable/disable use of this group in the static route configuration.
      type: String
    - contextPath: FortiManager.AddressGroup.color
      description: The color of the icon in the GUI.
      type: Number
    - contextPath: FortiManager.AddressGroup.comment
      description: The comment about the address group.
      type: String
    - contextPath: FortiManager.AddressGroup.dynamic_mapping._image-base64
      description: The address group dynamic mapping base64 image.
      type: String
    - contextPath: FortiManager.AddressGroup.dynamic_mapping._scope.name
      description: The address group dynamic mapping scope name.
      type: String
    - contextPath: FortiManager.AddressGroup.dynamic_mapping._scope.vdom
      description: The address group dynamic mapping scope VDOM.
      type: String
    - contextPath: FortiManager.AddressGroup.dynamic_mapping.allow-routing
      description: Enable/disable use of this dynamic mapping in the static route configuration.
      type: String
    - contextPath: FortiManager.AddressGroup.dynamic_mapping.color
      description: The color of the icon in the GUI.
      type: Number
    - contextPath: FortiManager.AddressGroup.dynamic_mapping.comment
      description: The comment about the address group dynamic mapping.
      type: String
    - contextPath: FortiManager.AddressGroup.dynamic_mapping.exclude
      description: Whether to enable or disable the exclusion of the dynamic mapping.
      type: String
    - contextPath: FortiManager.AddressGroup.dynamic_mapping.exclude-member
      description: The exclude member.
      type: String
    - contextPath: FortiManager.AddressGroup.dynamic_mapping.global-object
      description: The global object.
      type: Number
    - contextPath: FortiManager.AddressGroup.dynamic_mapping.member
      description: The address group dynamic mapping member.
      type: String
    - contextPath: FortiManager.AddressGroup.dynamic_mapping.tags
      description: The address group dynamic mapping tags.
      type: String
    - contextPath: FortiManager.AddressGroup.dynamic_mapping.type
      description: The address group dynamic mapping type.
      type: String
    - contextPath: FortiManager.AddressGroup.dynamic_mapping.uuid
      description: The address group dynamic mapping UUID.
      type: String
    - contextPath: FortiManager.AddressGroup.dynamic_mapping.visibility
      description: The address group dynamic mapping visibility.
      type: String
    - contextPath: FortiManager.AddressGroup.member
      description: The address objects contained within the group.
      type: String
    - contextPath: FortiManager.AddressGroup.name
      description: The address group name.
      type: String
    - contextPath: FortiManager.AddressGroup.tagging.category
      description: The tag category.
      type: String
    - contextPath: FortiManager.AddressGroup.tagging.name
      description: The tagging entry name.
      type: String
    - contextPath: FortiManager.AddressGroup.tagging.tags
      description: The tags.
      type: String
    - contextPath: FortiManager.AddressGroup.uuid
      description: Universally Unique Identifier (UUID). This is automatically assigned but can be manually reset.
      type: String
    - contextPath: FortiManager.AddressGroup.visibility
      description: Enable/disable address visibility in the GUI.
      type: String
  - arguments:
    - description: The ADOM on which to create the address group. Leave empty to use the instance ADOM.
      name: adom
    - description: Address group name.
      name: name
      required: true
    - description: A comma-separated list of the address or address group objects contained within the group.
      name: member
      required: true
    - description: A comment about the address group.
      name: comment
    description: Create a new address group.
    name: fortimanager-address-group-create
  - arguments:
    - description: The ADOM on which to update the address group. Leave empty to use the instance ADOM.
      name: adom
    - description: Address group name.
      name: name
      required: true
    - description: A comma-separated list of the address or address group objects contained within the group.
      name: member
    - description: A comment about the address group.
      name: comment
    description: Create a new address group.
    name: fortimanager-address-group-update
  - arguments:
    - description: The ADOM from which to delete the address group. Leave empty to use the default integration ADOM.
      name: adom
    - description: The address group to delete.
      name: address_group
      required: true
    description: Delete an address group.
    name: fortimanager-address-group-delete
  - arguments:
    - description: The ADOM from which to fetch the service categories. Leave empty to use the instance ADOM.
      name: adom
    - defaultValue: '0'
      description: From which index to start the list. Default is 0.
      name: offset
    - defaultValue: '50'
      description: To which index to get the list. Default is 50.
      name: limit
    - description: Name of a specific category to fetch. If not specified, will get all service groups.
      name: service_category
    description: List the ADOM service categories.
    name: fortimanager-service-categories-list
    outputs:
    - contextPath: FortiManager.ServiceCategory.comment
      description: Comment.
      type: String
    - contextPath: FortiManager.ServiceCategory.name
      description: Service category name.
      type: String
  - arguments:
    - description: The ADOM from which to fetch the service groups. Leave empty to use the instance ADOM.
      name: adom
    - defaultValue: '0'
      description: From which index to start the list. Default is 0.
      name: offset
    - defaultValue: '50'
      description: To which index to get the list. Default is 50.
      name: limit
    - description: Name of a specific service group to fetch. If not specified, will get all service groups.
      name: service_group
    description: List ADOM service groups.
    name: fortimanager-service-group-list
    outputs:
    - contextPath: FortiManager.ServiceGroup.color
      description: The color of the icon in the GUI.
      type: Number
    - contextPath: FortiManager.ServiceGroup.comment
      description: Comment.
      type: String
    - contextPath: FortiManager.ServiceGroup.member
      description: The service objects contained within the group.
      type: String
    - contextPath: FortiManager.ServiceGroup.name
      description: The address group name.
      type: String
    - contextPath: FortiManager.ServiceGroup.proxy
      description: Enable/disable web proxy service group.
      type: String
  - arguments:
    - description: The ADOM on which to create the service group. Leave empty to use the instance ADOM.
      name: adom
    - description: A comment.
      name: comment
    - description: The created service group name.
      name: name
      required: true
    - auto: PREDEFINED
      description: Enable/disable a web proxy service group.
      name: proxy
      predefined:
      - enable
      - disable
    - description: A comma-separated list of service objects to be contained within the group.
      name: member
      required: true
    description: Creates a new service group.
    name: fortimanager-service-group-create
  - arguments:
    - description: The ADOM on which to update the service group. Leave empty to use the instance ADOM.
      name: adom
    - description: A comment.
      name: comment
    - description: The created service group name.
      name: name
      required: true
    - auto: PREDEFINED
      description: Enable/disable a web proxy service group.
      name: proxy
      predefined:
      - enable
      - disable
    - description: A comma-sperated list of service objects to be contained within the group.
      name: member
    description: Create a new service group.
    name: fortimanager-service-group-update
  - arguments:
    - description: The ADOM from which to delete the service group. Leave empty to use the default integration ADOM.
      name: adom
    - description: The service group to delete.
      name: service_group
      required: true
    description: Delete a service group.
    name: fortimanager-service-group-delete
  - arguments:
    - description: The ADOM from which to fetch the custom service. Leave empty to use the instance ADOM.
      name: adom
    - defaultValue: '0'
      description: From which index to start the list. Default is 0.
      name: offset
    - defaultValue: '50'
      description: To which index to get the list. Default is 50.
      name: limit
    - description: Name of a specific custom service to fetch.  If not specified, will get all custom services.
      name: custom_service
    description: List the custom services.
    name: fortimanager-custom-service-list
    outputs:
    - contextPath: FortiManager.CustomService.app-category
      description: Application category ID.
      type: Number
    - contextPath: FortiManager.CustomService.app-service-type
      description: Application service type.
      type: String
    - contextPath: FortiManager.CustomService.application
      description: Application ID.
      type: Number
    - contextPath: FortiManager.CustomService.category
      description: Service category.
      type: String
    - contextPath: FortiManager.CustomService.check-reset-range
      description: Configure the type of ICMP error message verification.
      type: String
    - contextPath: FortiManager.CustomService.color
      description: Color of icon in the GUI.
      type: Number
    - contextPath: FortiManager.CustomService.comment
      description: Comment.
      type: String
    - contextPath: FortiManager.CustomService.fqdn
      description: Fully qualified domain (fqdn) name.
      type: String
    - contextPath: FortiManager.CustomService.helper
      description: Helper name.
      type: String
    - contextPath: FortiManager.CustomService.icmpcode
      description: ICMP code.
      type: Number
    - contextPath: FortiManager.CustomService.icmptype
      description: ICMP type.
      type: Number
    - contextPath: FortiManager.CustomService.iprange
      description: Start and end of the IP range associated with service.
      type: String
    - contextPath: FortiManager.CustomService.name
      description: Custom service name.
      type: String
    - contextPath: FortiManager.CustomService.protocol
      description: Protocol type based on IANA numbers.
      type: String
    - contextPath: FortiManager.CustomService.protocol-number
      description: IP protocol number.
      type: Number
    - contextPath: FortiManager.CustomService.proxy
      description: Enable/disable a web proxy service.
      type: String
    - contextPath: FortiManager.CustomService.sctp-portrange
      description: Multiple SCTP port ranges.
      type: String
    - contextPath: FortiManager.CustomService.session-ttl
      description: Session TTL (300 - 604800. Default is 0.).
      type: Number
    - contextPath: FortiManager.CustomService.tcp-halfclose-timer
      description: Wait time to close a TCP session waiting for an unanswered FIN packet (1 - 86400 sec. Default is 0.).
      type: Number
    - contextPath: FortiManager.CustomService.tcp-halfopen-timer
      description: Wait time to close a TCP session waiting for an unanswered open session packet (1 - 86400 sec. Default is 0.).
      type: Number
    - contextPath: FortiManager.CustomService.tcp-portrange
      description: Multiple TCP port ranges.
      type: String
    - contextPath: FortiManager.CustomService.tcp-timewait-timer
      description: Set the length of the TCP TIME-WAIT state in seconds (1 - 300 sec. Default is 0.).
      type: Number
    - contextPath: FortiManager.CustomService.udp-idle-timer
      description: UDP half close timeout (0 - 86400 sec. Default is 0.).
      type: Number
    - contextPath: FortiManager.CustomService.udp-portrange
      description: Multiple UDP port ranges.
      type: String
    - contextPath: FortiManager.CustomService.visibility
      description: Enable/disable the visibility of the service in the GUI.
      type: String
  - arguments:
    - description: The ADOM from which to fetch the custom service. Leave empty to use the instance ADOM.
      name: adom
    - description: The name of the new custom service.
      name: name
      required: true
    - description: Application category ID.
      name: app_category
    - auto: PREDEFINED
      defaultValue: disable
      description: 'Application service type. Possible values are: "app-id", "disable", and "app-category". Default is "disable".'
      name: app_service_type
      predefined:
      - app-id
      - disable
      - app-category
    - description: The application ID.
      name: application
    - description: The service category.
      name: category
    - auto: PREDEFINED
      description: 'Configure the type of ICMP error message verification. Possible values are: "disable", "default", and "strict".'
      name: check_reset_range
      predefined:
      - disable
      - default
      - strict
    - description: A comment.
      name: comment
    - description: Fully qualified domain name (fqdn).
      name: fqdn
    - auto: PREDEFINED
      description: Helper name.
      name: helper
      predefined:
      - disable
      - auto
      - ftp
      - tftp
      - ras
      - h323
      - tns
      - mms
      - sip
      - pptp
      - rtsp
      - dns-udp
      - dns-tcp
      - pmap
      - rsh
      - dcerpc
      - mgcp
      - gtp-c
      - gtp-u
      - gtp-b
    - description: ICMP code.
      name: icmpcode
    - description: ICMP type.
      name: icmptype
    - description: Start and end of the IP range associated with the service.
      name: iprange
    - auto: PREDEFINED
      description: 'Protocol type based on IANA numbers. Possible values are: "ICMP", "IP", "TCP/UDP/SCTP", "ICMP6", "HTTP", "FTP", "CONNECT", "SOCKS", "ALL", "SOCKS-TCP", and "SOCKS-UDP".'
      name: protocol
      predefined:
      - ICMP
      - IP
      - TCP/UDP/SCTP
      - ICMP6
      - HTTP
      - FTP
      - CONNECT
      - SOCKS
      - ALL
      - SOCKS-TCP
      - SOCKS-UDP
    - auto: PREDEFINED
      description: Enable/disable a web proxy service.
      name: proxy
      predefined:
      - enable
      - disable
    - description: Multiple SCTP port ranges.
      name: sctp_portrange
    - defaultValue: '0'
      description: Session TTL in the range of 300 - 604800. Default is 0.
      name: session_ttl
    - defaultValue: '0'
      description: Wait time to close a TCP session waiting for an unanswered FIN packet (1 - 86400 sec). Default is 0.
      name: tcp_halfclose_timer
    - defaultValue: '0'
      description: Wait time to close a TCP session waiting for an unanswered open session packet (1 - 86400 sec). Default is 0.
      name: tcp_halfopen_timer
    - description: Multiple TCP port ranges.
      name: tcp_portrange
    - defaultValue: '0'
      description: Set the length of the TCP TIME-WAIT state in seconds (1 - 300 sec). Default is 0.
      name: tcp_timewait_timer
    - defaultValue: '0'
      description: UDP half close timeout (0 - 86400 sec). Default is 0.
      name: udp_idle_timer
    - description: Multiple UDP port ranges.
      name: udp_portrange
    description: Create a new custom service.
    name: fortimanager-custom-service-create
  - arguments:
    - description: The ADOM in which to update the custom service. Leave empty to use the instance ADOM.
      name: adom
    - description: The name of the new custom service.
      name: name
      required: true
    - description: Application category ID.
      name: app_category
    - auto: PREDEFINED
      defaultValue: disable
      description: 'Application service type. Possible values are: "app-id", "disable", and "app-category". Default is "disable".'
      name: app_service_type
      predefined:
      - app-id
      - disable
      - app-category
    - description: The application ID.
      name: application
    - description: The service category.
      name: category
    - auto: PREDEFINED
      description: 'Configure the type of ICMP error message verification. Possible values are: "disable", "default", and "strict".'
      name: check_reset_range
      predefined:
      - disable
      - default
      - strict
    - description: A comment.
      name: comment
    - description: Fully qualified domain name (fqdn).
      name: fqdn
    - auto: PREDEFINED
      description: Helper name.
      name: helper
      predefined:
      - disable
      - auto
      - ftp
      - tftp
      - ras
      - h323
      - tns
      - mms
      - sip
      - pptp
      - rtsp
      - dns-udp
      - dns-tcp
      - pmap
      - rsh
      - dcerpc
      - mgcp
      - gtp-c
      - gtp-u
      - gtp-b
    - description: ICMP code.
      name: icmpcode
    - description: ICMP type.
      name: icmptype
    - description: Start and end of the IP range associated with service.
      name: iprange
    - auto: PREDEFINED
      description: 'Protocol type based on IANA numbers. Possible values are: "ICMP", "IP", "TCP/UDP/SCTP", "ICMP6", "HTTP", "FTP", "CONNECT", "SOCKS", "ALL", "SOCKS-TCP", and "SOCKS-UDP".'
      name: protocol
      predefined:
      - ICMP
      - IP
      - TCP/UDP/SCTP
      - ICMP6
      - HTTP
      - FTP
      - CONNECT
      - SOCKS
      - ALL
      - SOCKS-TCP
      - SOCKS-UDP
    - auto: PREDEFINED
      description: Enable/disable a web proxy service.
      name: proxy
      predefined:
      - enable
      - disable
    - description: Multiple SCTP port ranges.
      name: sctp_portrange
    - defaultValue: '0'
      description: Session TTL in the range of 300 - 604800. Default is 0.
      name: session_ttl
    - defaultValue: '0'
      description: Wait time to close a TCP session waiting for an unanswered FIN packet (1 - 86400 sec). Default is 0.
      name: tcp_halfclose_timer
    - defaultValue: '0'
      description: Wait time to close a TCP session waiting for an unanswered open session packet (1 - 86400 sec). Default is 0.
      name: tcp_halfopen_timer
    - description: Multiple TCP port ranges.
      name: tcp_portrange
    - defaultValue: '0'
      description: Set the length of the TCP TIME-WAIT state in seconds (1 - 300 sec). Default is 0.
      name: tcp_timewait_timer
    - defaultValue: '0'
      description: UDP half close timeout (0 - 86400 sec). Default is 0.
      name: udp_idle_timer
    - description: Multiple UDP port ranges.
      name: udp_portrange
    description: Update a custom service.
    name: fortimanager-custom-service-update
  - arguments:
    - description: The ADOM from which to delete the custom service. Leave empty to use the default integration ADOM.
      name: adom
    - description: The custome service to delete.
      name: custom
      required: true
    description: Delete a custom service.
    name: fortimanager-custom-service-delete
  - arguments:
    - description: The ADOM from which to fetch the firewall policy packages. Leave empty to use the instance ADOM.
      name: adom
    - defaultValue: '0'
      description: From which index to start the list. Default is 0.
      name: offset
    - defaultValue: '50'
      description: To which index to get the list. Default is 50.
      name: limit
    - description: Name of a specific policy package to fetch. If not specified, will get all policy packages.
      name: policy_package
    description: List ADOM policy packages.
    name: fortimanager-firewall-policy-package-list
    outputs:
    - contextPath: FortiManager.PolicyPackage.name
      description: Policy package name.
      type: String
    - contextPath: FortiManager.PolicyPackage.obj_ver
      description: Policy package object version.
      type: Number
    - contextPath: FortiManager.PolicyPackage.oid
      description: Policy package OID.
      type: Number
    - contextPath: FortiManager.PolicyPackage.package setting.central-nat
      description: Whether to use the central NAT.
      type: String
    - contextPath: FortiManager.PolicyPackage.package setting.consolidated-firewall-mode
      description: Whether to enable consolidate firewall mode.
      type: String
    - contextPath: FortiManager.PolicyPackage.package setting.fwpolicy-implicit-log
      description: Whether to enable firewall policy implicit log.
      type: String
    - contextPath: FortiManager.PolicyPackage.package setting.fwpolicy6-implicit-log
      description: Whether to enable firewall policy 6 implicit log.
      type: String
    - contextPath: FortiManager.PolicyPackage.package setting.inspection-mode
      description: Package inspection mode.
      type: String
    - contextPath: FortiManager.PolicyPackage.package setting.ngfw-mode
      description: Package NGFW mode.
      type: String
    - contextPath: FortiManager.PolicyPackage.package setting.ssl-ssh-profile
      description: Package SSL SSH profile.
      type: String
    - contextPath: FortiManager.PolicyPackage.scope_member.name
      description: Policy package scope member name.
      type: String
    - contextPath: FortiManager.PolicyPackage.scope_member.vdom
      description: Policy package scope member VDOM.
      type: String
    - contextPath: FortiManager.PolicyPackage.subobj
      description: Policy package sub-objects.
      type: Unknown
    - contextPath: FortiManager.PolicyPackage.type
      description: Policy package type.
      type: String
  - arguments:
    - description: The ADOM on which to create the service group. Leave empty to use the instance ADOM.
      name: adom
    - description: The name of the new policy package.
      name: name
      required: true
    - auto: PREDEFINED
      description: 'The type of package. Possible values are: "pkg" and "folder".'
      name: type
      predefined:
      - pkg
      - folder
      required: true
    - auto: PREDEFINED
      defaultValue: disable
      description: Whether to use central NAT. Default is "disable".
      name: central_nat
      predefined:
      - enable
      - disable
    - auto: PREDEFINED
      defaultValue: disable
      description: Whether to enable consolidate firewall mode. Default is "disable".
      name: consolidated_firewall_mode
      predefined:
      - enable
      - disable
    - auto: PREDEFINED
      defaultValue: disable
      description: Whether to enable firewall policy implicit log. Default is "disable".
      name: fwpolicy_implicit_log
      predefined:
      - enable
      - disable
    - auto: PREDEFINED
      defaultValue: disable
      description: Whether to enable firewall policy 6 implicit log. Default is "disable".
      name: fwpolicy6_implicit_log
      predefined:
      - enable
      - disable
    - auto: PREDEFINED
      defaultValue: proxy
      description: 'Package inspection mode. Possible values are: "proxy" and "flow". Default is "proxy".'
      name: inspection_mode
      predefined:
      - proxy
      - flow
    - auto: PREDEFINED
      defaultValue: profile-based
      description: 'Package NGFW mode. Possible values are: "profile-based" and "policy-based". Default is "profile-based".'
      name: ngfw_mode
      predefined:
      - profile-based
      - policy-based
    - description: Package SSL SSH profile.
      name: ssl_ssh_profile
      predefined:
      - ''
    description: Create a new firewall policy package.
    name: fortimanager-firewall-policy-package-create
  - arguments:
    - description: The ADOM on which to update the service group. Leave empty to use the instance ADOM.
      name: adom
    - description: The name of the Policy Package to update.
      name: name
      required: true
    - auto: PREDEFINED
      description: 'The type og package. Possible values are: "pkg" and "folder".'
      name: type
      predefined:
      - pkg
      - folder
    - auto: PREDEFINED
      description: Whether to use central NAT.
      name: central_nat
      predefined:
      - enable
      - disable
    - auto: PREDEFINED
      description: Whether to enable consolidate firewall mode.
      name: consolidated_firewall_mode
      predefined:
      - enable
      - disable
    - auto: PREDEFINED
      description: Whether to enable firewall policy implicit log.
      name: fwpolicy_implicit_log
      predefined:
      - enable
      - disable
    - auto: PREDEFINED
      description: Whether to enable firewall policy 6 implicit log.
      name: fwpolicy6_implicit_log
      predefined:
      - enable
      - disable
    - auto: PREDEFINED
      description: 'Package inspection mode. Possible values are: "proxy" and "flow".'
      name: inspection_mode
      predefined:
      - proxy
      - flow
    - auto: PREDEFINED
      description: 'Package NGFW mode. Possible values are: "profile-based" and "policy-based".'
      name: ngfw_mode
      predefined:
      - profile-based
      - policy-based
    - description: Package SSL SSH profile.
      name: ssl_ssh_profile
      predefined:
      - ''
    description: Create a new firewall policy package.
    name: fortimanager-firewall-policy-package-update
  - arguments:
    - description: The ADOM from which to delete the policy package. Leave empty to use the default integration ADOM.
      name: adom
    - description: The policy package path to delete.
      name: pkg_path
      required: true
    description: Delete a firewall policy package.
    name: fortimanager-firewall-policy-package-delete
  - arguments:
    - description: The package from which to fetch the policies.
      name: package
      required: true
    - description: The ADOM from which to fetch the policies. Leave empty to use the instance ADOM.
      name: adom
    - auto: PREDEFINED
      defaultValue: '0'
      description: From which index to start the list. Default is 0.
      name: offset
      predefined:
      - '50'
    - description: To which index to get the list.
      name: limit
    - description: An ID for the specific policy to fetch. If not specified, will get all policies.
      name: policy_id
    description: List specific firewall policies from a policy package.
    name: fortimanager-firewall-policy-list
    outputs:
    - contextPath: FortiManager.PolicyPackage.Policy.action
      description: Policy action (allow/deny/ipsec).
      type: String
    - contextPath: FortiManager.PolicyPackage.Policy.app-category
      description: Application category ID list.
      type: String
    - contextPath: FortiManager.PolicyPackage.Policy.app-group
      description: Application group names.
      type: String
    - contextPath: FortiManager.PolicyPackage.Policy.application
      description: Application ID list.
      type: Number
    - contextPath: FortiManager.PolicyPackage.Policy.application-list
      description: Name of an existing application list.
      type: String
    - contextPath: FortiManager.PolicyPackage.Policy.auth-cert
      description: HTTPS server certificate for policy authentication.
      type: String
    - contextPath: FortiManager.PolicyPackage.Policy.auth-path
      description: Enable/disable authentication-based routing.
      type: String
    - contextPath: FortiManager.PolicyPackage.Policy.auth-redirect-addr
      description: HTTP-to-HTTPS redirect address for firewall authentication.
      type: String
    - contextPath: FortiManager.PolicyPackage.Policy.auto-asic-offload
      description: Enable/disable offloading security profile processing to CP processors.
      type: String
    - contextPath: FortiManager.PolicyPackage.Policy.av-profile
      description: Name of an existing antivirus profile.
      type: String
    - contextPath: FortiManager.PolicyPackage.Policy.block-notification
      description: Enable/disable block notification.
      type: String
    - contextPath: FortiManager.PolicyPackage.Policy.captive-portal-exempt
      description: Enable to exempt some users from the captive portal.
      type: String
    - contextPath: FortiManager.PolicyPackage.Policy.capture-packet
      description: Enable/disable capture packets.
      type: String
    - contextPath: FortiManager.PolicyPackage.Policy.comments
      description: Comments.
      type: String
    - contextPath: FortiManager.PolicyPackage.Policy.custom-log-fields
      description: Custom fields to append to log messages for this policy.
      type: String
    - contextPath: FortiManager.PolicyPackage.Policy.delay-tcp-npu-session
      description: Enable TCP NPU session delay to guarantee packet order of 3-way handshake.
      type: String
    - contextPath: FortiManager.PolicyPackage.Policy.devices
      description: Names of devices or device groups that can be matched by the policy.
      type: String
    - contextPath: FortiManager.PolicyPackage.Policy.diffserv-forward
      description: Enable to change packet DiffServ values to the specified diffservcode-forward value.
      type: String
    - contextPath: FortiManager.PolicyPackage.Policy.diffserv-reverse
      description: Enable to change packet reverse (reply) DiffServ values to the specified diffservcode-rev value.
      type: String
    - contextPath: FortiManager.PolicyPackage.Policy.diffservcode-forward
      description: Change packet DiffServ to this value.
      type: String
    - contextPath: FortiManager.PolicyPackage.Policy.diffservcode-rev
      description: Change packet reverse (reply) DiffServ to this value.
      type: String
    - contextPath: FortiManager.PolicyPackage.Policy.disclaimer
      description: Enable/disable user authentication disclaimer.
      type: String
    - contextPath: FortiManager.PolicyPackage.Policy.dlp-sensor
      description: Name of an existing DLP sensor.
      type: String
    - contextPath: FortiManager.PolicyPackage.Policy.dnsfilter-profile
      description: Name of an existing DNS filter profile.
      type: String
    - contextPath: FortiManager.PolicyPackage.Policy.dscp-match
      description: Enable DSCP check.
      type: String
    - contextPath: FortiManager.PolicyPackage.Policy.dscp-negate
      description: Enable negated DSCP match.
      type: String
    - contextPath: FortiManager.PolicyPackage.Policy.dscp-value
      description: DSCP value.
      type: String
    - contextPath: FortiManager.PolicyPackage.Policy.dsri
      description: Enable DSRI to ignore HTTP server responses.
      type: String
    - contextPath: FortiManager.PolicyPackage.Policy.dstaddr
      description: Destination address and address group names.
      type: String
    - contextPath: FortiManager.PolicyPackage.Policy.dstaddr-negate
      description: When enabled, dstaddr specifies what the destination address must NOT be.
      type: String
    - contextPath: FortiManager.PolicyPackage.Policy.dstintf
      description: Outgoing (egress) interface.
      type: String
    - contextPath: FortiManager.PolicyPackage.Policy.firewall-session-dirty
      description: How to handle sessions if the configuration of this firewall policy changes.
      type: String
    - contextPath: FortiManager.PolicyPackage.Policy.fixedport
      description: Enable to prevent source NAT from changing a session source port.
      type: String
    - contextPath: FortiManager.PolicyPackage.Policy.fsso
      description: Enable/disable Fortinet single sign-on.
      type: String
    - contextPath: FortiManager.PolicyPackage.Policy.fsso-agent-for-ntlm
      description: FSSO agent to use for NTLM authentication.
      type: String
    - contextPath: FortiManager.PolicyPackage.Policy.global-label
      description: Label for the policy that appears when the GUI is in Global View mode.
      type: String
    - contextPath: FortiManager.PolicyPackage.Policy.groups
      description: Names of user groups that can authenticate with this policy.
      type: String
    - contextPath: FortiManager.PolicyPackage.Policy.gtp-profile
      description: GTP profile.
      type: String
    - contextPath: FortiManager.PolicyPackage.Policy.icap-profile
      description: Name of an existing ICAP profile.
      type: String
    - contextPath: FortiManager.PolicyPackage.Policy.identity-based-route
      description: Name of identity-based routing rule.
      type: String
    - contextPath: FortiManager.PolicyPackage.Policy.inbound
      description: Policy-based IPsec VPN. Only traffic from the remote network can initiate a VPN.
      type: String
    - contextPath: FortiManager.PolicyPackage.Policy.internet-service
      description: Enable/disable use of internet services for this policy. If enabled, destination address and service are not used.
      type: String
    - contextPath: FortiManager.PolicyPackage.Policy.internet-service-custom
      description: Custom internet service name.
      type: String
    - contextPath: FortiManager.PolicyPackage.Policy.internet-service-id
      description: Internet service ID.
      type: String
    - contextPath: FortiManager.PolicyPackage.Policy.internet-service-negate
      description: When enabled, internet service specifies what the service must NOT be.
      type: String
    - contextPath: FortiManager.PolicyPackage.Policy.internet-service-src
      description: Enable/disable use of internet services in source for this policy. If enabled, source address is not used.
      type: String
    - contextPath: FortiManager.PolicyPackage.Policy.internet-service-src-custom
      description: Custom internet service source name.
      type: String
    - contextPath: FortiManager.PolicyPackage.Policy.internet-service-src-id
      description: Internet service source ID.
      type: String
    - contextPath: FortiManager.PolicyPackage.Policy.internet-service-src-negate
      description: When enabled, internet-service-src specifies what the service must NOT be.
      type: String
    - contextPath: FortiManager.PolicyPackage.Policy.ippool
      description: Enable to use IP pools for source NAT.
      type: String
    - contextPath: FortiManager.PolicyPackage.Policy.ips-sensor
      description: Name of an existing IPS sensor.
      type: String
    - contextPath: FortiManager.PolicyPackage.Policy.label
      description: Label for the policy that appears when the GUI is in Section View mode.
      type: String
    - contextPath: FortiManager.PolicyPackage.Policy.learning-mode
      description: Enable to allow everything, but log all of the meaningful data for security information gathering. A learning report will be generated.
      type: String
    - contextPath: FortiManager.PolicyPackage.Policy.logtraffic
      description: Enable or disable logging. Log all sessions or security profile sessions.
      type: String
    - contextPath: FortiManager.PolicyPackage.Policy.logtraffic-start
      description: Record logs when a session starts and ends.
      type: String
    - contextPath: FortiManager.PolicyPackage.Policy.match-vip
      description: Enable to match packets that have had their destination addresses changed by a VIP.
      type: String
    - contextPath: FortiManager.PolicyPackage.Policy.mms-profile
      description: Name of an existing MMS profile.
      type: String
    - contextPath: FortiManager.PolicyPackage.Policy.name
      description: Policy name.
      type: String
    - contextPath: FortiManager.PolicyPackage.Policy.nat
      description: Enable/disable a source NAT.
      type: String
    - contextPath: FortiManager.PolicyPackage.Policy.natinbound
      description: 'Policy-based IPsec VPN: apply destination NAT to inbound traffic.'
      type: String
    - contextPath: FortiManager.PolicyPackage.Policy.natip
      description: 'Policy-based IPsec VPN: source NAT IP address for outgoing traffic.'
      type: String
    - contextPath: FortiManager.PolicyPackage.Policy.natoutbound
      description: 'Policy-based IPsec VPN: apply source NAT to outbound traffic.'
      type: String
    - contextPath: FortiManager.PolicyPackage.Policy.np-acceleration
      description: Enable/disable UTM Network Processor acceleration.
      type: String
    - contextPath: FortiManager.PolicyPackage.Policy.ntlm
      description: Enable/disable NTLM authentication.
      type: String
    - contextPath: FortiManager.PolicyPackage.Policy.ntlm-enabled-browsers
      description: HTTP-User-Agent value of supported browsers.
      type: String
    - contextPath: FortiManager.PolicyPackage.Policy.ntlm-guest
      description: Enable/disable NTLM guest user access.
      type: String
    - contextPath: FortiManager.PolicyPackage.Policy.outbound
      description: 'Policy-based IPsec VPN: only traffic from the internal network can initiate a VPN.'
      type: String
    - contextPath: FortiManager.PolicyPackage.Policy.per-ip-shaper
      description: Per-IP traffic shaper.
      type: String
    - contextPath: FortiManager.PolicyPackage.Policy.permit-any-host
      description: Accept UDP packets from any host.
      type: String
    - contextPath: FortiManager.PolicyPackage.Policy.permit-stun-host
      description: Accept UDP packets from any Session Traversal Utilities for NAT (STUN) host.
      type: String
    - contextPath: FortiManager.PolicyPackage.Policy.policyid
      description: Policy ID.
      type: Number
    - contextPath: FortiManager.PolicyPackage.Policy.poolname
      description: IP pool names.
      type: String
    - contextPath: FortiManager.PolicyPackage.Policy.profile-group
      description: Name of profile group.
      type: String
    - contextPath: FortiManager.PolicyPackage.Policy.profile-protocol-options
      description: Name of an existing protocol options profile.
      type: String
    - contextPath: FortiManager.PolicyPackage.Policy.profile-type
      description: Determine whether the firewall policy allows security profile groups or single profiles only.
      type: String
    - contextPath: FortiManager.PolicyPackage.Policy.radius-mac-auth-bypass
      description: Enable MAC authentication bypass. The bypassed MAC address must be received from RADIUS server.
      type: String
    - contextPath: FortiManager.PolicyPackage.Policy.redirect-url
      description: The URL users are directed to after seeing and accepting the disclaimer or authenticating.
      type: String
    - contextPath: FortiManager.PolicyPackage.Policy.replacemsg-override-group
      description: Override the default replacement message group for this policy.
      type: String
    - contextPath: FortiManager.PolicyPackage.Policy.rsso
      description: Enable/disable RADIUS single sign-on (RSSO).
      type: String
    - contextPath: FortiManager.PolicyPackage.Policy.rtp-addr
      description: Address names if this is an RTP NAT policy.
      type: String
    - contextPath: FortiManager.PolicyPackage.Policy.rtp-nat
      description: Enable Real Time Protocol (RTP) NAT.
      type: String
    - contextPath: FortiManager.PolicyPackage.Policy.scan-botnet-connections
      description: Block or monitor connections to Botnet servers or disable Botnet scanning.
      type: String
    - contextPath: FortiManager.PolicyPackage.Policy.schedule
      description: Schedule name.
      type: String
    - contextPath: FortiManager.PolicyPackage.Policy.schedule-timeout
      description: Enable to force current sessions to end when the schedule object times out. Disable allows them to end from inactivity.
      type: String
    - contextPath: FortiManager.PolicyPackage.Policy.send-deny-packet
      description: Enable to send a reply when a session is denied or blocked by a firewall policy.
      type: String
    - contextPath: FortiManager.PolicyPackage.Policy.service
      description: Service and service group names.
      type: String
    - contextPath: FortiManager.PolicyPackage.Policy.service-negate
      description: When enabled, service specifies what the service must NOT be.
      type: String
    - contextPath: FortiManager.PolicyPackage.Policy.session-ttl
      description: TTL in seconds for sessions accepted by this policy. (0 means use the system default session TTL.)
      type: Number
    - contextPath: FortiManager.PolicyPackage.Policy.spamfilter-profile
      description: Name of an existing spam filter profile.
      type: String
    - contextPath: FortiManager.PolicyPackage.Policy.srcaddr
      description: Source address and address group names.
      type: String
    - contextPath: FortiManager.PolicyPackage.Policy.srcaddr-negate
      description: When enabled, srcaddr specifies what the source address must NOT be.
      type: String
    - contextPath: FortiManager.PolicyPackage.Policy.srcintf
      description: Incoming (ingress) interface.
      type: String
    - contextPath: FortiManager.PolicyPackage.Policy.ssh-filter-profile
      description: Name of an existing SSH filter profile.
      type: String
    - contextPath: FortiManager.PolicyPackage.Policy.ssl-mirror
      description: Enable to copy decrypted SSL traffic to a FortiGate interface (called SSL mirroring).
      type: String
    - contextPath: FortiManager.PolicyPackage.Policy.ssl-mirror-intf
      description: SSL mirror interface name.
      type: String
    - contextPath: FortiManager.PolicyPackage.Policy.ssl-ssh-profile
      description: Name of an existing SSL SSH profile.
      type: String
    - contextPath: FortiManager.PolicyPackage.Policy.status
      description: Enable or disable this policy.
      type: String
    - contextPath: FortiManager.PolicyPackage.Policy.tcp-mss-receiver
      description: Receiver TCP maximum segment size (MSS).
      type: Number
    - contextPath: FortiManager.PolicyPackage.Policy.tcp-mss-sender
      description: Sender TCP maximum segment size (MSS).
      type: Number
    - contextPath: FortiManager.PolicyPackage.Policy.tcp-session-without-syn
      description: Enable/disable creation of TCP session without SYN flag.
      type: String
    - contextPath: FortiManager.PolicyPackage.Policy.timeout-send-rst
      description: Enable/disable sending RST packets when TCP sessions expire.
      type: String
    - contextPath: FortiManager.PolicyPackage.Policy.traffic-shaper
      description: Traffic shaper.
      type: String
    - contextPath: FortiManager.PolicyPackage.Policy.traffic-shaper-reverse
      description: Reverse traffic shaper.
      type: String
    - contextPath: FortiManager.PolicyPackage.Policy.url-category
      description: URL category ID list.
      type: String
    - contextPath: FortiManager.PolicyPackage.Policy.users
      description: Names of individual users that can authenticate with this policy.
      type: String
    - contextPath: FortiManager.PolicyPackage.Policy.utm-status
      description: Enable to add one or more security profiles (AV, IPS, etc.) to the firewall policy.
      type: String
    - contextPath: FortiManager.PolicyPackage.Policy.uuid
      description: Universally Unique Identifier (UUID; automatically assigned but can be manually reset).
      type: String
    - contextPath: FortiManager.PolicyPackage.Policy.vlan-cos-fwd
      description: 'VLAN forward direction user priority: 255 passthrough, 0 lowest, 7 highest.'
      type: Number
    - contextPath: FortiManager.PolicyPackage.Policy.vlan-cos-rev
      description: 'VLAN reverse direction user priority: 255 passthrough, 0 lowest, 7 highest.'
      type: Number
    - contextPath: FortiManager.PolicyPackage.Policy.vlan-filter
      description: Set VLAN filters.
      type: String
    - contextPath: FortiManager.PolicyPackage.Policy.voip-profile
      description: Name of an existing VoIP profile.
      type: String
    - contextPath: FortiManager.PolicyPackage.Policy.vpn_dst_node.host
      description: VPN destination node host.
      type: String
    - contextPath: FortiManager.PolicyPackage.Policy.vpn_dst_node.seq
      description: VPN destination node sequence.
      type: Number
    - contextPath: FortiManager.PolicyPackage.Policy.vpn_dst_node.subnet
      description: VPN destination node subnet.
      type: String
    - contextPath: FortiManager.PolicyPackage.Policy.vpn_src_node.host
      description: VPN source node host.
      type: String
    - contextPath: FortiManager.PolicyPackage.Policy.vpn_src_node.seq
      description: VPN source node sequence.
      type: Number
    - contextPath: FortiManager.PolicyPackage.Policy.vpn_src_node.subnet
      description: VPN source node subnet.
      type: String
    - contextPath: FortiManager.PolicyPackage.Policy.vpntunnel
      description: 'Policy-based IPsec VPN: name of the IPsec VPN Phase 1.'
      type: String
    - contextPath: FortiManager.PolicyPackage.Policy.waf-profile
      description: Name of an existing Web application firewall profile.
      type: String
    - contextPath: FortiManager.PolicyPackage.Policy.wanopt
      description: Enable/disable WAN optimization.
      type: String
    - contextPath: FortiManager.PolicyPackage.Policy.wanopt-detection
      description: WAN optimization auto-detection mode.
      type: String
    - contextPath: FortiManager.PolicyPackage.Policy.wanopt-passive-opt
      description: WAN optimization passive mode options. This option decides what IP address will be used to connect server.
      type: String
    - contextPath: FortiManager.PolicyPackage.Policy.wanopt-peer
      description: WAN optimization peer.
      type: String
    - contextPath: FortiManager.PolicyPackage.Policy.wanopt-profile
      description: WAN optimization profile.
      type: String
    - contextPath: FortiManager.PolicyPackage.Policy.wccp
      description: Enable/disable forwarding traffic matching this policy to a configured WCCP server.
      type: String
    - contextPath: FortiManager.PolicyPackage.Policy.webcache
      description: Enable/disable a web cache.
      type: String
    - contextPath: FortiManager.PolicyPackage.Policy.webcache-https
      description: Enable/disable a web cache for HTTPS.
      type: String
    - contextPath: FortiManager.PolicyPackage.Policy.webfilter-profile
      description: Name of an existing Web filter profile.
      type: String
    - contextPath: FortiManager.PolicyPackage.Policy.wsso
      description: Enable/disable WiFi single sign-on (WSSO).
      type: String
  - arguments:
    - description: The ADOM on which to create the service group. Leave empty to use the instance ADOM.
      name: adom
    - description: The package from which to create the policy.
      name: package
      required: true
    - auto: PREDEFINED
      description: 'The policy action. Possible values are: "deny", "accept", "ipsec", and "ssl-vpn".'
      name: action
      predefined:
      - deny
      - accept
      - ipsec
      - ssl-vpn
      required: true
    - description: A comment.
      name: comments
    - description: 'Destination address name. Note: dstaddr6 or dstaddr must be set.'
      name: dstaddr
    - description: 'IPv6 destination address (web proxy only). Note: dstaddr6 or dstaddr must be set.'
      name: dstaddr6
    - auto: PREDEFINED
      description: Enable/disable a negated destination address match.
      name: dstaddr_negate
      predefined:
      - disable
      - enable
    - defaultValue: any
      description: Destination interface name.
      name: dstintf
    - description: 'Source address name. Note: srcaddr or srcaddr6 must be set.'
      name: srcaddr
    - description: 'IPv6 source address (web proxy only). Note: srcaddr or srcaddr6 must be set.'
      name: srcaddr6
    - auto: PREDEFINED
      description: Enable/disable a negated source address match.
      name: srcaddr_negate
      predefined:
      - disable
      - enable
    - defaultValue: any
      description: Source interface name.
      name: srcintf
    - description: 'A comma-separated list of additional params and their values. For example: Field1=Value1,Field2=Value2.'
      name: additional_params
    - description: The name of the policy to create.
      name: name
      required: true
    - auto: PREDEFINED
      defaultValue: utm
      description: 'Enable or disable logging. Log all sessions or security profile sessions. Possible values are: "enable", "disable", "all", and "utm".'
      name: logtraffic
      predefined:
      - enable
      - disable
      - all
      - utm
      required: true
    - defaultValue: always
      description: Schedule name. Default is "always".
      name: schedule
      required: true
    - defaultValue: ALL
      description: Service and service group names. Default is "ALL".
      name: service
      required: true
    - auto: PREDEFINED
      defaultValue: enable
      description: Enable or disable this policy.
      name: status
      predefined:
      - enable
      - disable
      required: true
    - description: The ID of the policy to create. Leave empty to use system default.
      name: policyid
    description: Create a firewall policy.
    name: fortimanager-firewall-policy-create
  - arguments:
    - description: The ADOM on which to update the service group. Leave empty to use the instance ADOM.
      name: adom
    - description: The package from which to update the policy.
      name: package
      required: true
    - auto: PREDEFINED
      description: 'The policy action. Possible values are: "deny", "accept", "ipsec", and "ssl-vpn".'
      name: action
      predefined:
      - deny
      - accept
      - ipsec
      - ssl-vpn
    - description: A comment.
      name: comments
    - description: 'Destination address name. Note: dstaddr6 or dstaddr must be set.'
      name: dstaddr
    - description: 'IPv6 destination address (web proxy only). Note: dstaddr6 or dstaddr must be set.'
      name: dstaddr6
    - auto: PREDEFINED
      description: Enable/disable a negated destination address match.
      name: dstaddr_negate
      predefined:
      - disable
      - enable
    - description: Destination interface name.
      name: dstintf
    - description: 'Source address name. Note: srcaddr or srcaddr6 must be set.'
      name: srcaddr
    - description: 'IPv6 source address (web proxy only). Note: srcaddr or srcaddr6 must be set.'
      name: srcaddr6
    - auto: PREDEFINED
      description: Enable/disable a negated source address match.
      name: srcaddr_negate
      predefined:
      - disable
      - enable
    - description: Source interface name.
      name: srcintf
    - description: 'A comma-separated list of additional params and their values. exmaple: Field1=Value1,Field2=Value2.'
      name: additional_params
    - description: The name of the policy to update.
      name: name
    - auto: PREDEFINED
      description: 'Enable or disable logging. Log all sessions or security profile sessions. Possible values are: "enable", "disable", "all", and "utm".'
      name: logtraffic
      predefined:
      - enable
      - disable
      - all
      - utm
    - description: Schedule name.
      name: schedule
    - description: Service and service group names.
      name: service
    - auto: PREDEFINED
      description: Enable or disable this policy.
      name: status
      predefined:
      - enable
      - disable
    - description: The ID of the policy to update.
      name: policyid
      required: true
    description: Update a firewall policy.
    name: fortimanager-firewall-policy-update
  - arguments:
    - description: The ADOM from which to delete the policy. Leave empty to use the default integration ADOM.
      name: adom
    - description: The policy package from which we want to delete the policy.
      name: package
      required: true
    - description: The policy we want to delete.
      name: policy
      required: true
    description: Delete a firewall policy.
    name: fortimanager-firewall-policy-delete
  - arguments:
    - description: The ADOM from which to move the policy. Leave empty to use the default integration ADOM.
      name: adom
    - description: The policy package from which we want to move the policy.
      name: package
      required: true
    - description: The ID of the policy we want to move.
      name: policy
      required: true
    - description: The ID of the target policy by which we want to move the policy.
      name: target
      required: true
    - auto: PREDEFINED
      defaultValue: before
      description: 'Whether to move the policy before or after the target policy. Possible values are: "before" and "after". Default is "before".'
      name: option
      predefined:
      - before
      - after
      required: true
    description: Move a policy in the package.
    name: fortimanager-firewall-policy-move
  - arguments:
    - description: The ADOM from which to list dynamic interfaces. Leave empty to use the default integration ADOM.
      name: adom
    - defaultValue: '0'
      description: From which index to start the list. Default is 0.
      name: offset
    - defaultValue: '50'
      description: To which index to get the list. Default is 50.
      name: limit
    description: List dynamic interfaces
    name: fortimanager-dynamic-interface-list
    outputs:
    - contextPath: FortiManager.DynamicInterface.color
      description: Color of the icon in the GUI.
      type: Number
    - contextPath: FortiManager.DynamicInterface.default-mapping
      description: Default mapping of the Interface.
      type: String
    - contextPath: FortiManager.DynamicInterface.defmap-intf
      description: Default mapping interface.
      type: String
    - contextPath: FortiManager.DynamicInterface.defmap-intrazone-deny
      description: Default mapping intrazone deny.
      type: String
    - contextPath: FortiManager.DynamicInterface.defmap-zonemember
      description: Default mapping zone members
      type: String
    - contextPath: FortiManager.DynamicInterface.description
      description: Dynamic interface description.
      type: String
    - contextPath: FortiManager.DynamicInterface.dynamic_mapping._scope.name
      description: Dynamic mapping scope name.
      type: String
    - contextPath: FortiManager.DynamicInterface.dynamic_mapping._scope.vdom
      description: Dynamic mapping scope VDOM.
      type: String
    - contextPath: FortiManager.DynamicInterface.dynamic_mapping.egress-shaping-profile
      description: Dynamic mapping egress shaping profile.
      type: String
    - contextPath: FortiManager.DynamicInterface.dynamic_mapping.intrazone-deny
      description: Dynamic mapping intrazone deny.
      type: String
    - contextPath: FortiManager.DynamicInterface.dynamic_mapping.local-intf
      description: Dynamic mapping local interface.
      type: String
    - contextPath: FortiManager.DynamicInterface.egress-shaping-profile
      description: Egress shaping profile.
      type: String
    - contextPath: FortiManager.DynamicInterface.name
      description: Dynamic interface name.
      type: String
    - contextPath: FortiManager.DynamicInterface.platform_mapping.egress-shaping-profile
      description: Platform mapping egress shaping profile.
      type: String
    - contextPath: FortiManager.DynamicInterface.platform_mapping.intf-zone
      description: Platform mapping interface zone.
      type: String
    - contextPath: FortiManager.DynamicInterface.platform_mapping.intrazone-deny
      description: Platform mapping intrazone deny.
      type: String
    - contextPath: FortiManager.DynamicInterface.platform_mapping.name
      description: Platform mapping name.
      type: String
    - contextPath: FortiManager.DynamicInterface.single-intf
      description: Dynamic interface single interface.
      type: String
  - arguments:
    - description: The comment for the new ADOM revision.
      name: adom_rev_comment
    - description: The name for the new ADOM revision.
      name: adom_rev_name
    - description: The ADOM in which to install the policy package. Leave empty to use the default integration ADOM.
      name: adom
    - description: The comment for the device configuration revision that will be generated during install.
      name: dev_rev_comment
    - description: The policy package to install.
      name: package
      required: true
    - description: The device or device group name on which to install the package.
      name: name
      required: true
    - description: vdom on which to install the package.
      name: vdom
    description: Schedule a policy package installation.
    name: fortimanager-firewall-policy-package-install
    outputs:
    - contextPath: FortiManager.Installation.id
      description: The installation task ID.
      type: Number
  - arguments:
    - description: The installation task ID.
      name: task_id
      required: true
    description: Get installation status.
    name: fortimanager-firewall-policy-package-install-status
    outputs:
    - contextPath: FortiManager.Installation.adom
      description: The ADOM on which the installation occurred.
      type: Number
    - contextPath: FortiManager.Installation.end_tm
      description: The installation task end time.
      type: Number
    - contextPath: FortiManager.Installation.flags
      description: The installation_task_flags.
      type: Number
    - contextPath: FortiManager.Installation.id
      description: The installation task ID.
      type: Number
    - contextPath: FortiManager.Installation.line.detail
      description: The installation status details.
      type: String
    - contextPath: FortiManager.Installation.line.end_tm
      description: The installation task end time.
      type: Number
    - contextPath: FortiManager.Installation.line.err
      description: The installation error.
      type: Number
    - contextPath: FortiManager.Installation.line.history
      description: Installation task historical details.
      type: String
    - contextPath: FortiManager.Installation.line.ip
      description: The installation IP.
      type: String
    - contextPath: FortiManager.Installation.line.name
      description: The installation name.
      type: String
    - contextPath: FortiManager.Installation.line.oid
      description: The installation task oid.
      type: Number
    - contextPath: FortiManager.Installation.line.percent
      description: The installation task completion percent.
      type: Number
    - contextPath: FortiManager.Installation.line.start_tm
      description: The installation task start time.
      type: Number
    - contextPath: FortiManager.Installation.line.state
      description: The installation task state.
      type: String
    - contextPath: FortiManager.Installation.line.vdom
      description: The VDOM on which the installation occurred.
      type: String
    - contextPath: FortiManager.Installation.num_done
      description: The number of done tasks.
      type: Number
    - contextPath: FortiManager.Installation.num_err
      description: The number of errors found.
      type: Number
    - contextPath: FortiManager.Installation.num_lines
      description: The number of installation data lines.
      type: Number
    - contextPath: FortiManager.Installation.num_warn
      description: The number of warnings found.
      type: Number
    - contextPath: FortiManager.Installation.percent
      description: The installation task completion percent.
      type: Number
    - contextPath: FortiManager.Installation.pid
      description: The installation task PID.
      type: Number
    - contextPath: FortiManager.Installation.src
      description: The installation task source
      type: String
    - contextPath: FortiManager.Installation.start_tm
      description: The installation task start time.
      type: Number
    - contextPath: FortiManager.Installation.state
      description: The installation task state.
      type: String
    - contextPath: FortiManager.Installation.title
      description: The installation task title.
      type: String
    - contextPath: FortiManager.Installation.tot_percent
      description: The installation task completion percent.
      type: Number
    - contextPath: FortiManager.Installation.user
      description: The installation task user.
      type: String
<<<<<<< HEAD
  dockerimage: demisto/python3:3.10.12.63474
=======
  dockerimage: demisto/python3:3.10.13.86272
>>>>>>> 90cf3b88
  runonce: false
  script: '-'
  subtype: python3
  type: python
tests:
- No tests
fromversion: 5.0.0<|MERGE_RESOLUTION|>--- conflicted
+++ resolved
@@ -1985,11 +1985,7 @@
     - contextPath: FortiManager.Installation.user
       description: The installation task user.
       type: String
-<<<<<<< HEAD
-  dockerimage: demisto/python3:3.10.12.63474
-=======
   dockerimage: demisto/python3:3.10.13.86272
->>>>>>> 90cf3b88
   runonce: false
   script: '-'
   subtype: python3
