category: Data Enrichment & Threat Intelligence
commonfields:
  id: GoogleCloudSCC
  version: -1
configuration:
- additionalinfo: If the application runs on cloud provider (AWS, Azure) use workload identity federation configuration setup file otherwise use service account credential file.
  display: Service Account Configuration
  name: service_account_json
  required: true
  type: 4
- additionalinfo: Organization ID defines from which organization incidents need to be fetched.
  display: Organization ID
  name: organization_id
  required: true
  type: 0
- display: Fetch incidents
  name: isFetch
  type: 8
- additionalinfo: |-
    ID of the project to use for fetching incidents. If ID is not provided it will be taken from the provided service account JSON.
    Only required if the XSOAR instance is running on AWS or Azure cloud solutions.
  display: Project ID
  name: project_id
  type: 0
- additionalinfo: ID of subscription from which to fetch incidents.
  display: Subscription ID
  name: subscription_id
  type: 0
- additionalinfo: The maximum number of incidents to fetch every time.
  defaultvalue: '50'
  display: Max Incidents
  name: max_fetch
  type: 0
- display: Incident type
  name: incidentType
  type: 13
- additionalinfo: Enables to trust on all certificates
  display: Trust any certificate (not secure)
  name: insecure
  type: 8
- additionalinfo: Enables system proxy settings
  display: Use system proxy settings
  name: proxy
  type: 8
description: Security Command Center is a security and risk management platform for Google Cloud. Security Command Center enables you to understand your security and data attack surface by providing asset inventory and discovery, identifying vulnerabilities and threats, and helping you mitigate and remediate risks across an organization. This integration helps you to perform tasks related to findings and assets.
display: Google Cloud SCC
name: GoogleCloudSCC
script:
  commands:
  - arguments:
    - description: |-
        The filter expression is a list of one or more restrictions combined via logical operators AND and OR.
        Parentheses are supported, and OR has higher precedence than AND.Examples include:
        1) name
        2) securityCenterProperties.resource_name
        3) resourceProperties.name
        4) securityMarks.marks.marka

        The supported operators are:
        1) = for all value types.
        2) >, <, >=, <= for integer values.
        3) :, meaning substring matching, for strings.

        The following field and operator combinations are supported:
        1) name: =
        2) updateTime: =, >, <, >=, <

        Example: resourceProperties.displayName="test.com" OR resourceProperties.projectNumber="455757558851"
        Use a negated partial match on the empty string to filter based on a property not existing: "-resourceProperties.project=45".
      name: filter
    - description: |-
        This parameter defines what fields and order to use for sorting.
        The string value should be a comma-separated list of fields.
        The default sorting order is ascending. To specify descending order for a field, a suffix "desc" should be appended to the field name.
        For example: "name desc,resourceProperties.owner".
        The following fields are supported for orderBy:
        name, updateTime, resourceProperties,  securityMarks.marks,  securityCenterProperties.resource_name,
        securityCenterProperties.resource_display_name,  securityCenterProperties.resource_parent, securityCenterProperties.resource_parent_display_name,  securityCenterProperties.resource_project,
        securityCenterProperties.resource_project_display_name,  securityCenterProperties.resource_type.
      name: orderBy
    - description: |-
        Time is used as a reference point when filtering assets. The filter is limited to assets existing at the supplied time and their values are those at that specific time. If not provided, it will take current time. Format: YYYY-MM-ddTHH:mm:ss.sssZ
        Example:  2020-07-22T07:10:02.782Z.
      name: readTime
    - description: "When compareDuration is set, the \"stateChange\" attribute is updated to indicate whether the asset was added, removed, or remained present during the compareDuration period of time that precedes the readTime. \nPossible \"stateChange\" values when compareDuration is specified:\n1) ADDED\n2) REMOVED\n3) ACTIVE\n\nIf compareDuration is not specified, then the only possible stateChange is \"UNUSED\", \nExample value: 3.5s."
      name: compareDuration
    - description: |-
        A field mask is used to specify the specific response fields to be listed in the response.
        An empty field mask will list all fields. Comma-separated values are supported in this parameter.
        Example: "asset.resourceProperties.owner,asset.securityCenterProperties.resourceName".
      name: fieldMask
    - description: The value returned by the last response of the google-cloud-scc-asset-list command indicates that this is a continuation of prior assets.list call, and that the system should return the next page of data.
      name: pageToken
    - defaultValue: '10'
      description: The maximum number of results to return in a single response. The minimum value is 1 and maximum value is 1000.
      name: pageSize
    - description: ' This parameter is used to filter assets by resource types by providing a single value or a comma-separated value of resource types. If any resource type is not provided, by default all resource types will be considered for listing assets.The value provided inside resourceType would be applied in the query as a filter parameter for filtering results. Example: cloudfunction, bucket.'
      name: resourceType
    - description: 'This parameter is used to filter assets by the project by providing a single value or a comma-separated value of projects. If any project is not provided, by default all projects will be considered for listing assets. Value provided inside the project would be applied in the query as a filter parameter for filtering results. Example: Automeet, Backstory.'
      name: project
    - auto: PREDEFINED
      defaultValue: 'False'
      description: This parameter is used to filter assets by their lifeCycleState value by selecting an option from the dropdown. If 'True' is selected the assets having lifeCycleState as 'ACTIVE' will be fetched and if 'False' or no option selected from the dropdown, then assets with all states will be considered for listing assets. The value selected in activeAssetsOnly would be applied in the query as a filter parameter for filtering results.
      name: activeAssetsOnly
      predefined:
      - 'True'
      - 'False'
    deprecated: true
    description: Lists an organization's assets.
    name: google-cloud-scc-asset-list
    outputs:
    - contextPath: GoogleCloudSCC.Asset.name
      description: The relative resource name of the asset.
      type: String
    - contextPath: GoogleCloudSCC.Asset.securityCenterProperties.resourceName
      description: The full resource name of the Google Cloud resource this asset represents.
      type: String
    - contextPath: GoogleCloudSCC.Asset.securityCenterProperties.resourceType
      description: The type of the Google Cloud resource.
      type: String
    - contextPath: GoogleCloudSCC.Asset.securityCenterProperties.resourceParent
      description: The full resource name of the immediate parent of the resource.
      type: String
    - contextPath: GoogleCloudSCC.Asset.securityCenterProperties.resourceProject
      description: The full resource name of the project the resource belongs to.
      type: String
    - contextPath: GoogleCloudSCC.Asset.securityCenterProperties.resourceOwners
      description: Owners of the Google Cloud resource.
      type: String
    - contextPath: GoogleCloudSCC.Asset.securityCenterProperties.resourceDisplayName
      description: The user defined display name for this resource.
      type: String
    - contextPath: GoogleCloudSCC.Asset.securityCenterProperties.resourceParentDisplayName
      description: The user defined display name for the parent of this resource.
      type: String
    - contextPath: GoogleCloudSCC.Asset.securityCenterProperties.resourceProjectDisplayName
      description: The user defined display name for the project of this resource.
      type: String
    - contextPath: GoogleCloudSCC.Asset.securityCenterProperties.folders.resourceFolder
      description: Full resource name of this folder.
      type: String
    - contextPath: GoogleCloudSCC.Asset.securityCenterProperties.folders.resourceFolderDisplayName
      description: The user defined display name for this folder.
      type: String
    - contextPath: GoogleCloudSCC.Asset.resourceProperties
      description: Resource managed properties. These properties are managed and defined by the Google Cloud resource and cannot be modified by the user. Properties are varying from assets to assets.
      type: Unknown
    - contextPath: GoogleCloudSCC.Asset.securityMarks.name
      description: The relative resource name of the SecurityMarks.
      type: String
    - contextPath: GoogleCloudSCC.Asset.securityMarks.marks
      description: Mutable user specified security marks belonging to the parent resource.
      type: String
    - contextPath: GoogleCloudSCC.Asset.createTime
      description: The time at which the asset was created in the Security Command Center.
      type: String
    - contextPath: GoogleCloudSCC.Asset.updateTime
      description: The time at which the asset was last updated, added, or deleted in Security Command Center.
      type: String
    - contextPath: GoogleCloudSCC.Asset.iamPolicy.policyBlob
      description: Cloud IAM Policy information associated with the Google Cloud resource described by the Security Command Center asset.
      type: String
    - contextPath: GoogleCloudSCC.Asset.stateChange
      description: State change of the asset between the points in time.
      type: String
    - contextPath: GoogleCloudSCC.Asset.readTime
      description: Time used for executing the list request.
      type: String
    - contextPath: GoogleCloudSCC.Token.nextPageToken
      description: Token to retrieve the next page of results, or empty if there are no more results.
      type: String
    - contextPath: GoogleCloudSCC.Token.name
      description: Name of the command.
      type: String
  - arguments:
    - description: Filter findings by their severity (LOW, MEDIUM, HIGH, CRITICAL). Comma-separated values are supported and if any severity value is not provided, by default all the severities will be considered for listing of findings. Value provided inside severity would be applied in the query as a filter parameter for filtering results.
      name: severity
    - description: |-
        Filter findings by providing comma-separated values of categories or a single category.
        If any category value is not provided, by default all the categories will be considered for listing findings.
        Value provided inside the category would be applied in the query as a filter parameter for filtering results.
        For Example: anomaly,application.
      name: category
    - defaultValue: '-'
      description: Filter findings by providing the value of a single source type. If any source type Id value  is not provided, by default all source types will be considered for list findings.
      name: sourceTypeId
    - defaultValue: '10'
      description: The maximum number of results to return in a single response. The minimum value is 1 and maximum value is 1000.
      name: pageSize
    - defaultValue: ACTIVE
      description: Filter the findings by their state. Can be 'ACTIVE', 'INACTIVE'. Comma-separated values are supported and if any state value is not provided, by default 'ACTIVE' state will be considered for listing of findings. Value provided inside the state would be applied in the query as a filter parameter for filtering results.
      name: state
    - description: |
        The filter  expression is a list of one or more restrictions combined via logical operators AND and OR.
        Parentheses are supported, and OR has higher precedence than AND.Examples include:
        1) name
        2) sourceProperties.a_property
        3) securityMarks.marks.marka

        The supported operators are:
        1) = for all value types.
        2) >, <, >=, <= for integer values.
        3) :, meaning substring matching, for strings.

        The following field and operator combinations are supported:
        1) name: =
        2) parent: =, :
        3) resourceName: =, :
        4) state: =, :
        5) category: =, :
        6) externalUri: =, :
        7) eventTime: =, >, <, >=, <=
        8) severity: =, :
        9) findingClass: =

        Examples: "sourceProperties.browser="chrome" AND sourceProperties.event_type="proximity""
        Use a negated partial match on the empty string to filter based on a property not existing: "-severity=LOW".
      name: filter
    - description: |-
        This parameter defines what fields and order to use for sorting.
        The string value should be a comma separated list of fields. The default sorting order is ascending.
        To specify descending order for a field, a suffix " desc" should be appended to the field name.
        For example: "name desc,sourceProperties.browser".
        Supported fields: name, parent, state, category, resourceName, eventTime, sourceProperties, securityMarks.marks.
      name: orderBy
    - description: |-
        When compareDuration is set, the "stateChange" attribute is updated to indicate whether the finding had its state changed, the finding's state remained unchanged, or if the finding was added in any state during the compareDuration period of time that precedes the readTime. This is the time between (readTime - compareDuration) and readTime.
        The results aren't affected if the finding is made inactive and then active again.

        Possible "stateChange" values when compareDuration is specified:
        1) CHANGED
        2) UNCHANGED
        3) ADDED
        4) REMOVED

        If compareDuration is not specified, then the only possible stateChange is "UNUSED".
        Example value: "3.5s".
      name: compareDuration
    - description: "Time used as a reference point when filtering findings. The filter is limited to findings existing at the supplied time and their values are those at that specific time. If not provided, it will take current time. \nFormat: YYYY-MM-ddTHH:mm:ss.sssZ\nExample: 2020-07-22T07:10:02.782Z."
      name: readTime
    - description: |-
        A field mask is used to specify the specific response fields to be listed in the response.
        An empty field mask will list all fields. Comma-separated values are supported in this parameter.
        Example: "user.displayName,sourceProperties.browser".
      name: fieldMask
    - description: The value returned by the last response of a google-cloud-scc-finding-list command indicates that this is a continuation of a prior findings.list call, and that the system should return the next page of data.
      name: pageToken
    description: Lists an organization or source's findings.
    name: google-cloud-scc-finding-list
    outputs:
    - contextPath: GoogleCloudSCC.Finding.name
      description: The relative resource name of this finding.
      type: String
    - contextPath: GoogleCloudSCC.Finding.parent
      description: The relative resource name of the source the finding belongs to.
      type: String
    - contextPath: GoogleCloudSCC.Finding.resourceName
      description: For findings on Google Cloud resources, the full resource name of the Google Cloud resource this finding is for.
      type: String
    - contextPath: GoogleCloudSCC.Finding.state
      description: The state of the finding.
      type: String
    - contextPath: GoogleCloudSCC.Finding.category
      description: The additional taxonomy group within findings from a given source.
      type: String
    - contextPath: GoogleCloudSCC.Finding.externalUri
      description: The URI that, if available, points to a web page outside of Security Command Center where additional information about the finding can be found.
      type: String
    - contextPath: GoogleCloudSCC.Finding.createTime
      description: The time at which the finding was created in Security Command Center.
      type: String
    - contextPath: GoogleCloudSCC.Finding.eventTime
      description: The time at which the event took place, or when an update to the finding occurred.
      type: String
    - contextPath: GoogleCloudSCC.Finding.resource.name
      description: The full resource name of the resource.
      type: String
    - contextPath: GoogleCloudSCC.Finding.resource.parentDisplayName
      description: The human readable name of resource's parent.
      type: String
    - contextPath: GoogleCloudSCC.Finding.resource.parentName
      description: The full resource name of resource's parent.
      type: String
    - contextPath: GoogleCloudSCC.Finding.resource.projectDisplayName
      description: The human readable name of project that the resource belongs to.
      type: String
    - contextPath: GoogleCloudSCC.Finding.resource.projectName
      description: The full resource name of the project that the resource belongs to.
      type: String
    - contextPath: GoogleCloudSCC.Finding.resource.folders.resourceFolder
      description: Full resource name of this folder.
      type: String
    - contextPath: GoogleCloudSCC.Finding.resource.folders.resourceFolderDisplayName
      description: The user defined display name for this folder.
      type: String
    - contextPath: GoogleCloudSCC.Finding.stateChange
      description: State change of the finding between the points in time.
      type: String
    - contextPath: GoogleCloudSCC.Finding.sourceProperties
      description: Source specific properties. These properties are managed by the source that writes the finding. Properties are varying from finding to finding.
      type: Unknown
    - contextPath: GoogleCloudSCC.Finding.severity
      description: Severity of the finding.
      type: String
    - contextPath: GoogleCloudSCC.Finding.securityMarks.name
      description: The relative resource name of the SecurityMarks.
      type: String
    - contextPath: GoogleCloudSCC.Finding.securityMarks.marks
      description: Mutable user specified security marks belonging to the parent resource.
      type: String
    - contextPath: GoogleCloudSCC.Finding.readTime
      description: Time used for executing the list request.
      type: String
    - contextPath: GoogleCloudSCC.Token.nextPageToken
      description: Token to retrieve the next page of results, or empty if there are no more results.
      type: String
    - contextPath: GoogleCloudSCC.Token.name
      description: Name of the command.
      type: String
  - arguments:
    - description: |-
        The relative resource name of the finding.
        Format: organizations/{organization_id}/sources/{source_id}/finding/{findingId}
        Example: organizations/595779152576/sources/14801394649435054450/findings/bc5a86da657611ebb979005056a5924e.
      name: name
      required: true
    - description: |-
        Time at which the event took place. By default UTC current time will be taken if no value is provided in eventTime.
        Format: YYYY-MM-ddTHH:mm:ss.sssZ
        Example: 2020-07-22T07:10:02.782Z, 2014-10-02T15:01:23.045123456Z.
      name: eventTime
    - auto: PREDEFINED
      description: Related severity of the finding.
      name: severity
      predefined:
      - LOW
      - MEDIUM
      - HIGH
      - CRITICAL
    - description: URI that points to a web page outside of Cloud SCC (Security Command Center) where additional information about the finding can be found.
      name: externalUri
    - description: Source specific properties. These properties are managed by the source that writes the finding. For example "key1=val1,key2=val2".
      name: sourceProperties
    - description: A updateMask argument supports single or comma-separated fields that need to be updated/deleted. A updateMask is automatically generated in the backend for the specific arguments provided in the command and only those values will be updated. To delete attributes/properties, add those keys in updateMask without specifying those fields individually in the command arguments.
      name: updateMask
    description: Update an organization's or source's finding.
    name: google-cloud-scc-finding-update
    outputs:
    - contextPath: GoogleCloudSCC.Finding.name
      description: The relative resource name of this finding.
      type: String
    - contextPath: GoogleCloudSCC.Finding.parent
      description: The relative resource name of the source the finding belongs to.
      type: String
    - contextPath: GoogleCloudSCC.Finding.resourceName
      description: For findings on Google Cloud resources, the full resource name of the Google Cloud resource this finding is for.
      type: String
    - contextPath: GoogleCloudSCC.Finding.state
      description: The state of the finding.
      type: String
    - contextPath: GoogleCloudSCC.Finding.category
      description: The additional taxonomy group within findings from a given source.
      type: String
    - contextPath: GoogleCloudSCC.Finding.externalUri
      description: The URI that, if available, points to a web page outside of Security Command Center where additional information about the finding can be found.
      type: String
    - contextPath: GoogleCloudSCC.Finding.createTime
      description: The time at which the finding was created in Security Command Center.
      type: String
    - contextPath: GoogleCloudSCC.Finding.eventTime
      description: The time at which the event took place, or when an update to the finding occurred.
      type: String
    - contextPath: GoogleCloudSCC.Finding.sourceProperties
      description: Source specific properties. These properties are managed by the source that writes the finding. Properties are varying from finding to finding.
      type: Unknown
    - contextPath: GoogleCloudSCC.Finding.severity
      description: Severity of the finding.
      type: String
    - contextPath: GoogleCloudSCC.Finding.securityMarks.name
      description: The relative resource name of the SecurityMarks.
      type: String
    - contextPath: GoogleCloudSCC.Finding.securityMarks.marks
      description: Mutable user specified security marks belonging to the parent resource.
      type: String
  - arguments:
    - description: |-
        Name of the organization or project the assets belong to. Organization Id provided in the Integration Configuration will be taken by default, if no value is provided to the parent.

        Format: "organizations/[organization-number]" (such as "organizations/123"), "projects/[project-id]" (such as "projects/my-project-id"), or "projects/[project-number]" (such as "projects/12345").
      name: parent
    - description: "This parameter is used to filter assets by asset types by providing a single value or a comma-separated value of asset types.\nFor example: \"compute.googleapis.com/Disk\".\n\nRegular expression is also supported. \nFor example:\n1) \"compute.googleapis.com.*\" resources whose asset type starts with \"compute.googleapis.com\".\n2) \".*Instance\" resources whose asset type ends with \"Instance\".\n3) \".*Instance.*\" resources whose asset type contains \"Instance\"."
      name: assetTypes
    - defaultValue: '10'
      description: The maximum number of results to return in a single response. The minimum value is 1 and maximum value is 1000.
      name: pageSize
    - description: The nextPageToken returned from the previous scc-asset-resource-list command response, or unspecified for the first  scc-asset-resource-list command. It is a continuation of a prior scc-asset-resource-list call, and the API should return the next page of assets.
      name: pageToken
    - description: "Time used as a reference point when filtering assets. This can only be set to a timestamp between the current time and the current time minus 35 days (inclusive). If not provided, it will take current time. \n\nFormat:\n(<number> <time unit>, e.g., \"12 hours ago\", \"7 days ago\", \"1 week\", \"1 month\") or (<date> <time>, e.g. \"yyyy-mm-ddTHH-MM-SS\") or ( \"YYYY-MM-ddTHH:mm:ss.sssZ\", e.g. 2020-07-22T07:10:02.782Z) or (<date>, e.g. \"2020-07-22\")."
      name: readTime
    description: Lists cloud asset's resources.
    name: google-cloud-scc-asset-resource-list
    outputs:
    - contextPath: GoogleCloudSCC.CloudAsset.Resource.name
      description: The full name of the asset.
      type: String
    - contextPath: GoogleCloudSCC.CloudAsset.Resource.assetType
      description: The type of the asset.
      type: String
    - contextPath: GoogleCloudSCC.CloudAsset.Resource.updateTime
      description: The last update timestamp of an asset. The updateTime is updated when create/update/delete operation is performed.
      type: String
    - contextPath: GoogleCloudSCC.CloudAsset.Resource.readTime
      description: Time used for executing the list request.
      type: String
    - contextPath: GoogleCloudSCC.CloudAsset.Resource.ancestors
      description: The ancestry path of an asset in Google Cloud resource hierarchy, represented as a list of relative resource names. An ancestry path starts with the closest ancestor in the hierarchy and ends at root. If the asset is a project, folder, or organization, the ancestry path starts from the asset itself.
      type: Unknown
    - contextPath: GoogleCloudSCC.CloudAsset.Resource.resource.version
      description: The API version.
      type: String
    - contextPath: GoogleCloudSCC.CloudAsset.Resource.resource.discoveryDocumentUri
      description: The URL of the discovery document containing the resource's JSON schema. This value is unspecified for resources that do not have an API based on a discovery document, such as Cloud Bigtable.
      type: String
    - contextPath: GoogleCloudSCC.CloudAsset.Resource.resource.discoveryName
      description: The JSON schema name listed in the discovery document. This value is unspecified for resources that do not have an API based on a discovery document, such as Cloud Bigtable.
      type: String
    - contextPath: GoogleCloudSCC.CloudAsset.Resource.resource.resourceUrl
      description: The REST URL for accessing the resource. An HTTP GET request using this URL returns the resource itself.
      type: String
    - contextPath: GoogleCloudSCC.CloudAsset.Resource.resource.parent
      description: The full name of the immediate parent of this resource. For third-party assets, this field may be set differently.
      type: String
    - contextPath: GoogleCloudSCC.CloudAsset.Resource.resource.data
      description: The content of the resource, in which some sensitive fields are removed and may not be present.
      type: String
    - contextPath: GoogleCloudSCC.CloudAsset.Resource.resource.location
      description: The location of the resource in Google Cloud, such as its zone and region.
      type: String
    - contextPath: GoogleCloudSCC.Token.name
      description: Name of the command.
      type: String
    - contextPath: GoogleCloudSCC.Token.nextPageToken
      description: Token to retrieve the next page of results, or empty if there are no more results.
      type: String
  - arguments:
    - description: |-
        Name of the project. Supports comma separated values.

        Format: "projects/[project-number]" or for multiple projects "projects/[first-project-number], projects/[second-project-number]"
      name: projectName
      required: true
    - defaultValue: '2'
      description: Number of iterations to search the owner information. Each iteration retrieves 1000 records. The minimum value is 1 and maximum value is 10.
      name: maxIteration
    description: Gets the owner information for the provided projects.
    name: google-cloud-scc-asset-owner-get
    outputs:
    - contextPath: GoogleCloudSCC.CloudAsset.IamPolicy.name
      description: The full name of the asset.
      type: String
    - contextPath: GoogleCloudSCC.CloudAsset.IamPolicy.owners
      description: List of owners of the asset.
      type: Unknown
    - contextPath: GoogleCloudSCC.CloudAsset.IamPolicy.assetType
      description: The type of the asset.
      type: String
    - contextPath: GoogleCloudSCC.CloudAsset.IamPolicy.updateTime
      description: The last update timestamp of an asset. The updateTime is updated when create/update/delete operation is performed.
      type: String
    - contextPath: GoogleCloudSCC.CloudAsset.IamPolicy.readTime
      description: Time used for executing the list request.
      type: String
    - contextPath: GoogleCloudSCC.CloudAsset.IamPolicy.ancestors
      description: The ancestry path of an asset in Google Cloud resource hierarchy, represented as a list of relative resource names. An ancestry path starts with the closest ancestor in the hierarchy and ends at root. If the asset is a project, folder, or organization, the ancestry path starts from the asset itself.
      type: Unknown
    - contextPath: GoogleCloudSCC.CloudAsset.IamPolicy.version
      description: Specifies the format of the policy.
      type: String
    - contextPath: GoogleCloudSCC.CloudAsset.IamPolicy.etag
      description: 'The etag is used for optimistic concurrency control as a way to help prevent simultaneous updates of a policy from overwriting each other. It is strongly suggested that systems make use of the etag in the read-modify-write cycle to perform policy updates in order to avoid race conditions: An etag is returned in the response to getIamPolicy, and systems are expected to put that etag in the request to setIamPolicy to ensure that their change will be applied to the same version of the policy.'
      type: String
    - contextPath: GoogleCloudSCC.CloudAsset.IamPolicy.bindings.role
      description: A role is a named collection of permissions that provide the ability to perform actions on Google Cloud resources.
      type: String
    - contextPath: GoogleCloudSCC.CloudAsset.IamPolicy.bindings.members
      description: A member, also known as an identity or principal, which can be a user account, service account, Google group, or domain.
      type: Unknown
    - contextPath: GoogleCloudSCC.CloudAsset.IamPolicy.bindings.condition
      description: A condition, which is an optional logic expression that further constrains the role binding based on attributes about the request, such as its origin, the target resource, and so on. Conditions are typically used to control whether access is granted based on the context for a request.
      type: String
    - contextPath: GoogleCloudSCC.CloudAsset.IamPolicy.auditConfigs.service
      description: Specifies a service that will be enabled for audit logging.
      type: String
    - contextPath: GoogleCloudSCC.CloudAsset.IamPolicy.auditConfigs.auditLogConfigs.logType
      description: The log type that this config enables.
      type: String
    - contextPath: GoogleCloudSCC.CloudAsset.IamPolicy.auditConfigs.auditLogConfigs.exemptedMembers
      description: Specifies the identities that do not cause logging for this type of permission.
      type: String
  - arguments:
    - description: |-
        The relative resource name of the finding.

        Format: organizations/{organization_id}/sources/{source_id}/finding/{findingId}

        Example: organizations/595779152576/sources/14801394649435054450/findings/bc5a86da657611ebb979005056a5924e
      name: name
      required: true
    - auto: PREDEFINED
      description: The desired state of the finding.
      name: state
      predefined:
      - ACTIVE
      - INACTIVE
      required: true
    description: Update the state of organization's or source's finding.
    name: google-cloud-scc-finding-state-update
    outputs:
    - contextPath: GoogleCloudSCC.Finding.name
      description: The relative resource name of this finding.
      type: String
    - contextPath: GoogleCloudSCC.Finding.parent
      description: The relative resource name of the source the finding belongs to.
      type: String
    - contextPath: GoogleCloudSCC.Finding.resourceName
      description: For findings on Google Cloud resources, the full resource name of the Google Cloud resource this finding is for.
      type: String
    - contextPath: GoogleCloudSCC.Finding.state
      description: The state of the finding.
      type: String
    - contextPath: GoogleCloudSCC.Finding.category
      description: The additional taxonomy group within findings from a given source.
      type: String
    - contextPath: GoogleCloudSCC.Finding.externalUri
      description: The URI that, if available, points to a web page outside of Security Command Center where additional information about the finding can be found.
      type: String
    - contextPath: GoogleCloudSCC.Finding.createTime
      description: The time at which the finding was created in Security Command Center.
      type: String
    - contextPath: GoogleCloudSCC.Finding.eventTime
      description: The time at which the event took place, or when an update to the finding occurred.
      type: String
    - contextPath: GoogleCloudSCC.Finding.sourceProperties
      description: Source specific properties. These properties are managed by the source that writes the finding. Properties are varying from finding to finding.
      type: Unknown
    - contextPath: GoogleCloudSCC.Finding.severity
      description: Severity of the finding.
      type: String
    - contextPath: GoogleCloudSCC.Finding.securityMarks.name
      description: The relative resource name of the SecurityMarks.
      type: String
    - contextPath: GoogleCloudSCC.Finding.securityMarks.marks
      description: Mutable user specified security marks belonging to the parent resource.
      type: String
  dockerimage: demisto/google-api-py3:1.0.0.64100
  isfetch: true
<<<<<<< HEAD
=======
  runonce: false
>>>>>>> 9ddafcfd
  script: '-'
  subtype: python3
  type: python
tests:
- No tests (auto formatted)
defaultmapperin: GoogleCloudSCC-mapper
defaultclassifier: GoogleCloudSCC - Classifier
fromversion: 6.0.0<|MERGE_RESOLUTION|>--- conflicted
+++ resolved
@@ -554,10 +554,7 @@
       type: String
   dockerimage: demisto/google-api-py3:1.0.0.64100
   isfetch: true
-<<<<<<< HEAD
-=======
   runonce: false
->>>>>>> 9ddafcfd
   script: '-'
   subtype: python3
   type: python
