--- conflicted
+++ resolved
@@ -559,11 +559,7 @@
     - contextPath: GoogleCloudSCC.Finding.securityMarks.marks
       description: Mutable user specified security marks belonging to the parent resource.
       type: String
-<<<<<<< HEAD
-  dockerimage: demisto/google-api-py3:1.0.0.78763
-=======
   dockerimage: demisto/google-api-py3:1.0.0.85000
->>>>>>> 9d6c5180
   isfetch: true
   runonce: false
   script: '-'
