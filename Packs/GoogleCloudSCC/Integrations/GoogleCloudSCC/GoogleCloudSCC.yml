--- conflicted
+++ resolved
@@ -552,12 +552,8 @@
     - contextPath: GoogleCloudSCC.Finding.securityMarks.marks
       description: Mutable user specified security marks belonging to the parent resource.
       type: String
-<<<<<<< HEAD
-  dockerimage: demisto/google-api-py3:1.0.0.62314
-=======
   dockerimage: demisto/google-api-py3:1.0.0.64100
   feed: false
->>>>>>> b3358074
   isfetch: true
   script: '-'
   subtype: python3
