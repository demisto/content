--- conflicted
+++ resolved
@@ -1692,11 +1692,7 @@
     - contextPath: Exabeam.incidents.fields.description
       description: The incident description.
       type: String
-<<<<<<< HEAD
-  dockerimage: demisto/python3:3.10.13.78623
-=======
   dockerimage: demisto/python3:3.10.13.78960
->>>>>>> 6f77591c
   isfetch: true
   runonce: false
   script: '-'
