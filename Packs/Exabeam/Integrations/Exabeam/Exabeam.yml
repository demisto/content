--- conflicted
+++ resolved
@@ -1692,11 +1692,7 @@
     - contextPath: Exabeam.incidents.fields.description
       description: The incident description.
       type: String
-<<<<<<< HEAD
-  dockerimage: demisto/python3:3.10.13.78960
-=======
   dockerimage: demisto/python3:3.10.14.91134
->>>>>>> 90cf3b88
   isfetch: true
   runonce: false
   script: '-'
