--- conflicted
+++ resolved
@@ -2174,11 +2174,7 @@
     base_url = params.get('url')
     verify_certificate = not params.get('insecure', False)
     proxy = params.get('proxy', False)
-<<<<<<< HEAD
-    is_fetch = argToBoolean(params.get('isFetch'))
-=======
     is_fetch = argToBoolean(params.get('isFetch') or False)
->>>>>>> 90cf3b88
     headers = {'Accept': 'application/json', 'Csrf-Token': 'nocheck'}
 
     commands = {
