--- conflicted
+++ resolved
@@ -4,12 +4,9 @@
 from typing import Tuple, Dict, List, Any, Optional, Union
 import requests
 import dateparser
-<<<<<<< HEAD
+import urllib3
+
 from dateutil import parser
-=======
-import urllib3
-
->>>>>>> 41f6d587
 
 # disable insecure warnings
 urllib3.disable_warnings()
