category: Analytics & SIEM
sectionOrder:
- Connect
- Collect
commonfields:
  id: Microsoft Graph
  version: -1
configuration:
- defaultvalue: https://graph.microsoft.com
  display: Host URL
  name: host
  required: true
  type: 0
  section: Connect
- defaultvalue: Alerts v2
  display: MS graph security alert API Version
  name: api_version
  type: 15
  options:
  - Legacy Alerts
  - Alerts v2
  section: Connect
  required: false
- name: creds_auth_id
  type: 9
  section: Connect
  displaypassword: Application ID or Client ID
  hiddenusername: true
  required: false
- name: creds_tenant_id
  type: 9
  section: Connect
  displaypassword: Token or Tenant ID
  hiddenusername: true
  required: false
- name: creds_enc_key
  type: 9
  section: Connect
  displaypassword: Key or Client Secret
  hiddenusername: true
  required: false
- additionalinfo: See the Help tab.
  display: Application ID or Client ID
  name: auth_id
  type: 4
  section: Connect
  hidden: true
  required: false
- additionalinfo: See the Help tab.
  display: Token or Tenant ID
  name: tenant_id
  type: 4
  section: Connect
  hidden: true
  required: false
- display: Key or Client Secret
  name: enc_key
  type: 4
  section: Connect
  additionalinfo: See the Help tab.
  hidden: true
  required: false
- display: Certificate Thumbprint
  name: creds_certificate
  type: 9
  section: Connect
  displaypassword: Private Key
  required: false
- display: Certificate Thumbprint
  name: certificate_thumbprint
  type: 4
  section: Connect
  additionalinfo: Used for certificate authentication as it appears in the "Certificates & secrets" page of the app.
  hidden: true
  required: false
- display: Private Key
  name: private_key
  type: 14
  section: Connect
  additionalinfo: Used for certificate authentication. The private key of the registered certificate.
  hidden: true
  required: false
- display: Application redirect URI (for self-deployed mode)
  name: redirect_uri
  type: 0
  section: Connect
  required: false
- additionalinfo: Get the authorization code from steps 3-5 in the self deployed authorization process.
  displaypassword: Authorization code
  name: auth_code
  hiddenusername: true
  type: 9
  section: Connect
  required: false
  display: Authorization code
- display: Use Azure Managed Identities
  name: use_managed_identities
  type: 8
  section: Connect
  required: false
  additionalinfo: Relevant only if the integration is running on Azure VM. If selected, authenticates based on the value provided for the Azure Managed Identities Client ID field. If no value is provided for the Azure Managed Identities Client ID field, authenticates based on the System Assigned Managed Identity. For additional information, see the Help tab.
- name: managed_identities_client_id
  type: 9
  section: Connect
  required: false
  additionalinfo: The Managed Identities client ID for authentication - relevant only if the integration is running on Azure VM.
  displaypassword: Azure Managed Identities Client ID
  hiddenusername: true
- display: Trust any certificate (not secure)
  name: insecure
  type: 8
  section: Connect
  advanced: true
  required: false
- display: Use system proxy settings
  name: proxy
  type: 8
  section: Connect
  required: false
  advanced: true
- display: Use a self-deployed Azure application
  name: self_deployed
  type: 8
  section: Connect
  required: false
  additionalinfo: Select this checkbox if you are using a self-deployed Azure application.
  advanced: true
- display: Fetch incidents
  name: isFetch
  type: 8
  section: Collect
  required: false
- defaultvalue: '1'
  display: Incidents Fetch Interval
  name: incidentFetchInterval
  type: 19
  required: false
  section: Collect
- display: Incident type
  name: incidentType
  type: 13
  section: Connect
  required: false
- display: First fetch timestamp (<number> <time unit>, e.g., 12 hours, 7 days)
  additionalinfo: <number> <time unit>, for example 1 hour, 30 minutes
  name: fetch_time
  type: 0
  section: Collect
  required: false
- display: Max incidents per fetch
  name: fetch_limit
  type: 0
  section: Collect
  required: false
  defaultvalue: '10'
- display: Fetch incidents of the given providers only.
  additionalinfo: Relevant only for Legacy Alerts. Multiple providers can be inserted separated by a comma, for example "{first_provider},{second_provider}". If empty, incidents of all providers will be fetched.
  name: fetch_providers
  type: 0
  section: Collect
  advanced: true
  required: false
- display: Fetch incidents of the given service sources only.
  additionalinfo: Relevant only for Alerts v2. Multiple serviceSource can be inserted separated by a comma, for example "microsoftDefenderForEndpoint,microsoftDefenderForIdentity",. If empty, incidents of all providers will be fetched.
  name: fetch_service_sources
  type: 0
  section: Collect
  advanced: true
  required: false
- display: Fetched incidents filter
  additionalinfo: Use this field to filter fetched incidents according to any of the alert properties. Overrides the providers list, if given. Filter should be in the format "{property} eq '{property-value}'". Multiple filters can be applied separated with " and ", for example "createdDateTime eq YYYY-MM-DD and severity eq 'high'".
  name: fetch_filter
  type: 0
  section: Collect
  advanced: true
  required: false
description: Unified gateway to security insights - all from a unified Microsoft Graph Security API.
display: Microsoft Graph Security
name: Microsoft Graph
script:
  commands:
  - arguments:
    - auto: PREDEFINED
      description: When the alert was last modified in the following string format - YYYY-MM-DD.
      name: last_modified
      predefined:
      - Last24Hours
      - Last48Hours
      - LastWeek
    - auto: PREDEFINED
      description: Alert severity - set by vendor/provider.
      name: severity
      predefined:
      - unknown
      - informational
      - low
      - medium
      - high
    - description: Category of the alert, e.g. credentialTheft, ransomware (Categories can be added or removed by vendors.)
      name: category
    - description: The start time (creation time of alert) for the search in the following string format - YYYY-MM-DD.
      name: time_from
    - description: The end time (creation time of alert) for the search in the following string format -  YYYY-MM-DD.
      name: time_to
    - description: Use this field to filter on any of the alert properties in the format "{property} eq '{property-value}'", e.g. "category eq 'ransomware'".
      name: filter
    - auto: PREDEFINED
      description: Relevant only for Alerts v2. Use this field to filter by an alert's classification.
      name: classification
      predefined:
      - unknown
      - truePositive
      - falsePositive
      - benignPositive
    - auto: PREDEFINED
      description: Relevant only for Alerts v2. Use this field to filter the alerts by the service or product that created this alert.
      name: service_source
      predefined:
      - microsoftDefenderForEndpoint
      - microsoftDefenderForIdentity
      - microsoftDefenderForOffice365
      - microsoft365Defender
      - microsoftAppGovernance
      - microsoftDefenderForCloudApps
    - auto: PREDEFINED
      description: Relevant only for Alerts v2. Use this field to filter by alert's status.
      name: status
      predefined:
      - unknown
      - new
      - inProgress
      - resolved
    - description: Page number to return, zero indexed. The maximum number of alerts that can be skipped for Legacy Alerts is 500 (i.e., page * page_size must be <= 500).
      name: page
    - description: Number of results in a page. Default is 50. The limit for Legacy Alerts is 1000. The limit for Alerts v2 is 2000. When using Legacy Alerts, the response will provide <page_size> results for each provider.
      name: page_size
    - description: Number of total results to return. Default is 50.
      name: limit
      defaultValue: 50
    description: List alerts (security issues) within a customer's tenant that Microsoft or partner security solutions have identified.
    name: msg-search-alerts
    outputs:
    - contextPath: MsGraph.Alert.ID
      description: Alert ID.
      type: string
    - contextPath: MsGraph.Alert.Title
      description: Alert title.
      type: string
    - contextPath: MsGraph.Alert.Category
      description: Alert category.
      type: string
    - contextPath: MsGraph.Alert.Severity
      description: Alert severity.
      type: string
    - contextPath: MsGraph.Alert.CreatedDate
      description: Alert created date.
      type: date
    - contextPath: MsGraph.Alert.EventDate
      description: Relevant only for Legacy Alerts. Alert event time.
      type: date
    - contextPath: MsGraph.Alert.Status
      description: Alert status.
      type: string
    - contextPath: MsGraph.Alert.Vendor
      description: Relevant only for Legacy Alerts. Alert vendor.
      type: string
    - contextPath: MsGraph.Alert.MalwareStates
      description: Relevant only for Legacy Alerts. Alert malware states.
      type: string
    - contextPath: MsGraph.Alert.Provider
      description: Relevant only for Legacy Alerts. Alert provider.
      type: string
    - contextPath: MsGraph.Alert.ActorDisplayName
      description: Relevant only for Alerts v2. Alert actor name.
      type: Unknown
    - contextPath: MsGraph.Alert.AlertWebUrl
      description: Relevant only for Alerts v2. Alert web URL.
      type: String
    - contextPath: MsGraph.Alert.AssignedTo
      description: Relevant only for Alerts v2. Alert assignee.
      type: Unknown
    - contextPath: MsGraph.Alert.Classification
      description: Relevant only for Alerts v2. Alert classification.
      type: Unknown
    - contextPath: MsGraph.Alert.Description
      description: Relevant only for Alerts v2. Alert description.
      type: String
    - contextPath: MsGraph.Alert.DetectionSource
      description: Relevant only for Alerts v2. Alert detection source.
      type: String
    - contextPath: MsGraph.Alert.DetectorId
      description: Relevant only for Alerts v2. Alert detector ID.
      type: String
    - contextPath: MsGraph.Alert.Determination
      description: Relevant only for Alerts v2. Alert determination.
      type: Unknown
    - contextPath: MsGraph.Alert.Evidence.@odata.Type
      description: Relevant only for Alerts v2. Alert evidence type.
      type: String
    - contextPath: MsGraph.Alert.Evidence.AzureAdDeviceId
      description: Relevant only for Alerts v2. Evidence azure device ID.
      type: String
    - contextPath: MsGraph.Alert.Evidence.CreatedDate
      description: Relevant only for Alerts v2. Evidence creation time.
      type: Date
    - contextPath: MsGraph.Alert.Evidence.DefenderAvStatus
      description: Relevant only for Alerts v2. Evidence Defender AV status.
      type: String
    - contextPath: MsGraph.Alert.Evidence.DeviceDnsName
      description: Relevant only for Alerts v2. Evidence device DNS name.
      type: String
    - contextPath: MsGraph.Alert.Evidence.FirstSeenDateTime
      description: Relevant only for Alerts v2. Evidence first seen time.
      type: Date
    - contextPath: MsGraph.Alert.Evidence.HealthStatus
      description: Relevant only for Alerts v2. Evidence health status.
      type: String
    - contextPath: MsGraph.Alert.Evidence.MdeDeviceId
      description: Relevant only for Alerts v2. Evidence MDE device ID.
      type: String
    - contextPath: MsGraph.Alert.Evidence.OnboardingStatus
      description: Relevant only for Alerts v2. Evidence onboarding status.
      type: String
    - contextPath: MsGraph.Alert.Evidence.OsBuild
      description: Relevant only for Alerts v2. Evidence OS build.
      type: Number
    - contextPath: MsGraph.Alert.Evidence.OsPlatform
      description: Relevant only for Alerts v2. Evidence OS platform.
      type: String
    - contextPath: MsGraph.Alert.Evidence.RbacGroupId
      description: Relevant only for Alerts v2. Evidence RBAC group ID.
      type: Number
    - contextPath: MsGraph.Alert.Evidence.RbacGroupName
      description: Relevant only for Alerts v2. Evidence RBAC group name.
      type: String
    - contextPath: MsGraph.Alert.Evidence.RemediationStatus
      description: Relevant only for Alerts v2. Evidence remediation status.
      type: String
    - contextPath: MsGraph.Alert.Evidence.RemediationStatusDetails
      description: Relevant only for Alerts v2. Evidence remediation status details.
      type: Unknown
    - contextPath: MsGraph.Alert.Evidence.RiskScore
      description: Relevant only for Alerts v2. Evidence risk score.
      type: String
    - contextPath: MsGraph.Alert.Evidence.Tags
      description: Relevant only for Alerts v2. Evidence tags.
      type: String
    - contextPath: MsGraph.Alert.Evidence.Verdict
      description: Relevant only for Alerts v2. Evidence verdict.
      type: String
    - contextPath: MsGraph.Alert.Evidence.Version
      description: Relevant only for Alerts v2. Evidence version.
      type: String
    - contextPath: MsGraph.Alert.Evidence.VmMetadata
      description: Relevant only for Alerts v2. Evidence VM metadata.
      type: Unknown
    - contextPath: MsGraph.Alert.FirstActivityDateTime
      description: Relevant only for Alerts v2. Evidence first activity time.
      type: Date
    - contextPath: MsGraph.Alert.IncidentId
      description: Relevant only for Alerts v2. Alert incident ID.
      type: String
    - contextPath: MsGraph.Alert.IncidentWebUrl
      description: Relevant only for Alerts v2. Alert incident URL.
      type: String
    - contextPath: MsGraph.Alert.LastActivityDateTime
      description: Relevant only for Alerts v2. Alert last activity time.
      type: Date
    - contextPath: MsGraph.Alert.LastUpdateDateTime
      description: Relevant only for Alerts v2. Alert last update time.
      type: Date
    - contextPath: MsGraph.Alert.ProviderAlertId
      description: Relevant only for Alerts v2. Alert provider ID.
      type: String
    - contextPath: MsGraph.Alert.RecommendedActions
      description: Relevant only for Alerts v2. Alert recommended action.
      type: String
    - contextPath: MsGraph.Alert.ResolvedDateTime
      description: Relevant only for Alerts v2. Alert closing time.
      type: Date
    - contextPath: MsGraph.Alert.ServiceSource
      description: Relevant only for Alerts v2. Alert service source.
      type: String
    - contextPath: MsGraph.Alert.TenantId
      description: Relevant only for Alerts v2. Alert tenant ID.
      type: String
    - contextPath: MsGraph.Alert.ThreatDisplayName
      description: Relevant only for Alerts v2. Alert threat display name.
      type: Unknown
    - contextPath: MsGraph.Alert.ThreatFamilyName
      description: Relevant only for Alerts v2. Alert threat family name.
      type: Unknown
  - arguments:
    - default: true
      description: The Alert ID - Provider-generated GUID/unique identifier.
      name: alert_id
      required: true
    - defaultValue: All
      description: 'Relevant only for Legacy Alerts. Fields to fetch for a specified alert apart from the basic properties, given as comma separated values, e.g., NetworkConnections,Processes. The possible values are: All, NetworkConnections, Processes, RegistryKeys, UserStates, HostStates, FileStates, CloudAppStates, MalwareStates, CustomerComments, Triggers, VendorInformation, VulnerabilityStates. Default is All.'
      name: fields_to_include
    description: Get details for a specific alert.
    name: msg-get-alert-details
    outputs:
    - contextPath: MsGraph.Alert.ID
      description: Alert ID.
      type: string
    - contextPath: MsGraph.Alert.Title
      description: Alert title.
      type: string
    - contextPath: MsGraph.Alert.Category
      description: Alert category.
      type: string
    - contextPath: MsGraph.Alert.Severity
      description: Alert severity.
      type: string
    - contextPath: MsGraph.Alert.CreatedDate
      description: Alert created date.
      type: date
    - contextPath: MsGraph.Alert.EventDate
      description: Relevant only for Legacy Alerts. Alert event time.
      type: date
    - contextPath: MsGraph.Alert.Status
      description: Alert status.
      type: string
    - contextPath: MsGraph.Alert.Vendor
      description: Relevant only for Legacy Alerts. Alert vendor/provider.
      type: string
    - contextPath: MsGraph.Alert.Provider
      description: Relevant only for Legacy Alerts. Alert provider.
      type: string
    - contextPath: MsGraph.Alert.@odata.Context
      description: Relevant only for Alerts v2. Alert odata context.
      type: String
    - contextPath: MsGraph.Alert.ActorDisplayName
      description: Relevant only for Alerts v2. Alert actor name.
      type: Unknown
    - contextPath: MsGraph.Alert.AlertWebUrl
      description: Relevant only for Alerts v2. Alert web URL.
      type: String
    - contextPath: MsGraph.Alert.AssignedTo
      description: Relevant only for Alerts v2. Alert assignee.
      type: Unknown
    - contextPath: MsGraph.Alert.Classification
      description: Relevant only for Alerts v2. Alert classification.
      type: Unknown
    - contextPath: MsGraph.Alert.Comments.Comment
      description: Relevant only for Alerts v2. Alert comment.
      type: String
    - contextPath: MsGraph.Alert.Comments.CreatedByDisplayName
      description: Relevant only for Alerts v2. Alert comment creator name.
      type: String
    - contextPath: MsGraph.Alert.Comments.CreatedDate
      description: Relevant only for Alerts v2. Alert comment creation time.
      type: Date
    - contextPath: MsGraph.Alert.Description
      description: Relevant only for Alerts v2. Alert description.
      type: String
    - contextPath: MsGraph.Alert.DetectionSource
      description: Relevant only for Alerts v2. Alert detection source.
      type: String
    - contextPath: MsGraph.Alert.DetectorId
      description: Relevant only for Alerts v2. Alert detector ID.
      type: String
    - contextPath: MsGraph.Alert.Determination
      description: Relevant only for Alerts v2. Alert determination.
      type: Unknown
    - contextPath: MsGraph.Alert.Evidence.@odata.Type
      description: Relevant only for Alerts v2. Alert evidence.
      type: String
    - contextPath: MsGraph.Alert.Evidence.CreatedDate
      description: Relevant only for Alerts v2. Evidence creation time.
      type: Date
    - contextPath: MsGraph.Alert.Evidence.DetectionStatus
      description: Relevant only for Alerts v2. Evidence detection status.
      type: Unknown
    - contextPath: MsGraph.Alert.Evidence.ImageFile.FileName
      description: Relevant only for Alerts v2. Evidence image file name.
      type: String
    - contextPath: MsGraph.Alert.Evidence.ImageFile.FilePath
      description: Relevant only for Alerts v2. Evidence image file path.
      type: String
    - contextPath: MsGraph.Alert.Evidence.ImageFile.FilePublisher
      description: Relevant only for Alerts v2. Evidence image file publisher.
      type: Unknown
    - contextPath: MsGraph.Alert.Evidence.ImageFile.FileSize
      description: Relevant only for Alerts v2. Evidence image file size.
      type: Unknown
    - contextPath: MsGraph.Alert.Evidence.ImageFile.Issuer
      description: Relevant only for Alerts v2. Evidence image file issuer.
      type: Unknown
    - contextPath: MsGraph.Alert.Evidence.ImageFile.Sha1
      description: Relevant only for Alerts v2. Evidence image file SHA1 hash.
      type: String
    - contextPath: MsGraph.Alert.Evidence.ImageFile.Sha256
      description: Relevant only for Alerts v2. Evidence image file SHA256 hash.
      type: String
    - contextPath: MsGraph.Alert.Evidence.ImageFile.Signer
      description: Relevant only for Alerts v2. Evidence image file signer.
      type: Unknown
    - contextPath: MsGraph.Alert.Evidence.MdeDeviceId
      description: Relevant only for Alerts v2. Evidence MDE device ID.
      type: Unknown
    - contextPath: MsGraph.Alert.Evidence.ParentProcessCreationDateTime
      description: Relevant only for Alerts v2. Evidence parent process creation time.
      type: Date
    - contextPath: MsGraph.Alert.Evidence.ParentProcessId
      description: Relevant only for Alerts v2. Evidence parent process process ID.
      type: Number
    - contextPath: MsGraph.Alert.Evidence.ParentProcessImageFile
      description: Relevant only for Alerts v2. Evidence parent process image file.
      type: Unknown
    - contextPath: MsGraph.Alert.Evidence.ProcessCommandLine
      description: Relevant only for Alerts v2. Evidence process command line.
      type: String
    - contextPath: MsGraph.Alert.Evidence.ProcessCreationDateTime
      description: Relevant only for Alerts v2.  Evidence process creation time.
      type: Date
    - contextPath: MsGraph.Alert.Evidence.ProcessId
      description: Relevant only for Alerts v2.  Evidence process ID.
      type: Number
    - contextPath: MsGraph.Alert.Evidence.RemediationStatus
      description: Relevant only for Alerts v2. Evidence remediation status.
      type: String
    - contextPath: MsGraph.Alert.Evidence.RemediationStatusDetails
      description: Relevant only for Alerts v2. Evidence remediation status details.
      type: Unknown
    - contextPath: MsGraph.Alert.Evidence.UserAccount.AccountName
      description: Relevant only for Alerts v2. Evidence user account name.
      type: String
    - contextPath: MsGraph.Alert.Evidence.UserAccount.AzureAdUserId
      description: Relevant only for Alerts v2. Evidence user account Azure AD user ID.
      type: Unknown
    - contextPath: MsGraph.Alert.Evidence.UserAccount.DisplayName
      description: Relevant only for Alerts v2. Evidence user account display name.
      type: String
    - contextPath: MsGraph.Alert.Evidence.UserAccount.DomainName
      description: Relevant only for Alerts v2. Evidence user account domain name.
      type: Unknown
    - contextPath: MsGraph.Alert.Evidence.UserAccount.UserPrincipalName
      description: Relevant only for Alerts v2. Evidence user account user principal name.
      type: Unknown
    - contextPath: MsGraph.Alert.Evidence.UserAccount.UserSid
      description: Relevant only for Alerts v2. Evidence user account user SID.
      type: String
    - contextPath: MsGraph.Alert.Evidence.Verdict
      description: Relevant only for Alerts v2. Evidence verdict.
      type: String
    - contextPath: MsGraph.Alert.Evidence.FileDetails.FileName
      description: Relevant only for Alerts v2. Evidence file details file name.
      type: String
    - contextPath: MsGraph.Alert.Evidence.FileDetails.FilePath
      description: Relevant only for Alerts v2. Evidence file details file path.
      type: String
    - contextPath: MsGraph.Alert.Evidence.FileDetails.FilePublisher
      description: Relevant only for Alerts v2. Evidence file details file publisher.
      type: Unknown
    - contextPath: MsGraph.Alert.Evidence.FileDetails.FileSize
      description: Relevant only for Alerts v2. Evidence file details file size.
      type: Unknown
    - contextPath: MsGraph.Alert.Evidence.FileDetails.Issuer
      description: Relevant only for Alerts v2. Evidence file details file issuer.
      type: Unknown
    - contextPath: MsGraph.Alert.Evidence.FileDetails.Sha1
      description: Relevant only for Alerts v2. Evidence file details SHA1 hash.
      type: String
    - contextPath: MsGraph.Alert.Evidence.FileDetails.Sha256
      description: Relevant only for Alerts v2. Evidence file details SHA256 hash.
      type: String
    - contextPath: MsGraph.Alert.Evidence.FileDetails.Signer
      description: Relevant only for Alerts v2. Evidence file details file signer.
      type: Unknown
    - contextPath: MsGraph.Alert.Evidence.CֹountryLetterCode
      description: Relevant only for Alerts v2. Evidence country letter code.
      type: Unknown
    - contextPath: MsGraph.Alert.Evidence.IpAddress
      description: Relevant only for Alerts v2. Evidence IP address.
      type: String
    - contextPath: MsGraph.Alert.Evidence.AzureAdDeviceId
      description: Relevant only for Alerts v2. Evidence Azure AD device ID.
      type: Unknown
    - contextPath: MsGraph.Alert.Evidence.DefenderAvStatus
      description: Relevant only for Alerts v2. Evidence Defender AV status.
      type: String
    - contextPath: MsGraph.Alert.Evidence.DeviceDnsName
      description: Relevant only for Alerts v2. Evidence device DNS name.
      type: String
    - contextPath: MsGraph.Alert.Evidence.FirstSeenDateTime
      description: Relevant only for Alerts v2. Evidence first seen time.
      type: Date
    - contextPath: MsGraph.Alert.Evidence.HealthStatus
      description: Relevant only for Alerts v2. Evidence health status.
      type: String
    - contextPath: MsGraph.Alert.Evidence.OnboardingStatus
      description: Relevant only for Alerts v2. Evidence onboarding status.
      type: String
    - contextPath: MsGraph.Alert.Evidence.OsBuild
      description: Relevant only for Alerts v2. Evidence OS build.
      type: Unknown
    - contextPath: MsGraph.Alert.Evidence.OsPlatform
      description: Relevant only for Alerts v2. Evidence OS platform.
      type: String
    - contextPath: MsGraph.Alert.Evidence.RbacGroupId
      description: Relevant only for Alerts v2. Evidence RBAC group ID.
      type: Number
    - contextPath: MsGraph.Alert.Evidence.RbacGroupName
      description: Relevant only for Alerts v2. Evidence RBAC group name.
      type: String
    - contextPath: MsGraph.Alert.Evidence.RiskScore
      description: Relevant only for Alerts v2. Evidence risk score.
      type: String
    - contextPath: MsGraph.Alert.Evidence.Version
      description: Relevant only for Alerts v2. Evidence version.
      type: String
    - contextPath: MsGraph.Alert.Evidence.VmMetadata
      description: Relevant only for Alerts v2. Evidence VM metadata.
      type: Unknown
    - contextPath: MsGraph.Alert.FirstActivityDateTime
      description: Relevant only for Alerts v2. Evidence first activity time.
      type: Date
    - contextPath: MsGraph.Alert.IncidentId
      description: Relevant only for Alerts v2. Alert incident ID.
      type: String
    - contextPath: MsGraph.Alert.IncidentWebUrl
      description: Relevant only for Alerts v2. Alert incident URL.
      type: String
    - contextPath: MsGraph.Alert.LastActivityDateTime
      description: Relevant only for Alerts v2. Alert last activity time.
      type: Date
    - contextPath: MsGraph.Alert.LastUpdateDateTime
      description: Relevant only for Alerts v2. Alert last update time.
      type: Date
    - contextPath: MsGraph.Alert.ProviderAlertId
      description: Relevant only for Alerts v2. Alert provider ID.
      type: String
    - contextPath: MsGraph.Alert.RecommendedActions
      description: Relevant only for Alerts v2. Alert recommended action.
      type: String
    - contextPath: MsGraph.Alert.ResolvedDateTime
      description: Relevant only for Alerts v2. Alert closing time.
      type: Date
    - contextPath: MsGraph.Alert.ServiceSource
      description: Relevant only for Alerts v2. Alert service source.
      type: String
    - contextPath: MsGraph.Alert.TenantId
      description: Relevant only for Alerts v2. Alert tenant ID.
      type: String
    - contextPath: MsGraph.Alert.ThreatDisplayName
      description: Relevant only for Alerts v2. Alert threat display name.
      type: Unknown
    - contextPath: MsGraph.Alert.ThreatFamilyName
      description: Relevant only for Alerts v2. Alert threat family name.
      type: Unknown
  - arguments:
    - description: The Alert ID. Provider-generated GUID/unique identifier.
      name: alert_id
      required: true
    - description: Name of the analyst the alert is assigned to for triage, investigation, or remediation.
      name: assigned_to
    - description: Relevant only for Legacy Alerts. Time the alert was closed in the string format MM/DD/YYYY.
      name: closed_date_time
    - description: Relevant only for Legacy Alerts. Analyst comments on the alert (for customer alert management).
      name: comments
    - auto: PREDEFINED
      description: Relevant only for Legacy Alerts. Analyst feedback on the alert.
      name: feedback
      predefined:
      - unknown
      - truePositive
      - falsePositive
      - benignPositive
    - auto: PREDEFINED
      description: Alert lifecycle status (stage).
      name: status
      predefined:
      - unknown
      - newAlert
      - inProgress
      - resolved
    - description: Relevant only for Legacy Alerts. User-definable labels that can be applied to an alert and can serve as filter conditions, for example "HVA", "SAW).
      name: tags
    - description: Relevant only for Legacy Alerts. Details about the security service vendor, for example Microsoft.
      name: vendor_information
    - description: Relevant only for Legacy Alerts. Details about the security service vendor, for example Windows Defender ATP.
      name: provider_information
    - auto: PREDEFINED
      description: Relevant only for Alerts v2. Use this field to update the alert's classification.
      name: classification
      predefined:
      - unknown
      - truePositive
      - falsePositive
      - benignPositive
    - auto: PREDEFINED
      description: Relevant only for Alerts v2. Use this field to update the alert's determination.
      name: determination
      predefined:
      - unknown
      - apt
      - malware
      - phishing
      - other
      - securityPersonnel
      - securityTesting
      - multiStagedAttack
      - maliciousUserActivity
      - lineOfBusinessApplication
      - unwantedSoftware
    description: Update an editable alert property within any integrated solution to keep alert status and assignments in sync across solutions using its reference ID.
    name: msg-update-alert
    outputs:
    - contextPath: MsGraph.Alert.ID
      description: Alert ID.
      type: string
    - contextPath: MsGraph.Alert.Status
      description: Alert status, will appear only if changed.
      type: string
  - arguments:
    - default: true
      description: The alert ID - Provider-generated GUID/unique identifier.
      name: alert_id
      required: true
    - description: The comment to add to each alert.
      isArray: true
      name: comment
      required: true
      type: string
    description: Relevant only for Alerts v2. create a comment for an existing alert.
    name: msg-create-alert-comment
    outputs:
    - contextPath: MsGraph.AlertComment.ID
      description: The alert ID that the comment was added to.
      type: String
    - contextPath: MsGraph.AlertComment.Comments.Comment
      description: The comment itself.
      type: String
    - contextPath: MsGraph.AlertComment.Comments.CreatedByDisplayName
      description: The comment's creator display name.
      type: String
    - contextPath: MsGraph.AlertComment.Comments.CreatedDate
      description: The comment's creation time.
      type: Date
  - deprecated: true
    description: Deprecated. Use the Azure Active Directory Users integration instead.
    name: msg-get-users
    outputs:
    - contextPath: MsGraph.User.Email
      description: User email address.
      type: string
    - contextPath: MsGraph.User.ID
      description: User ID.
      type: string
    - contextPath: MsGraph.User.Title
      description: User job title.
      type: string
    - contextPath: MsGraph.User.Name
      description: User name.
      type: string
  - arguments:
    - default: true
      description: User ID of user to retreive.
      name: user_id
      required: true
    deprecated: true
    description: Deprecated. Use the Azure Active Directory Users integration instead.
    name: msg-get-user
    outputs:
    - contextPath: MsGraph.User.Email
      description: User email address.
      type: string
    - contextPath: MsGraph.User.ID
      description: User ID.
      type: string
    - contextPath: MsGraph.User.Title
      description: User job title.
      type: string
    - contextPath: MsGraph.User.Name
      description: User name.
      type: string
  - description: Run this command if for some reason you need to rerun the authentication process.
    execution: false
    name: ms-graph-security-auth-reset
    arguments: []
  - deprecated: false
    arguments:
    - description: Which permissions the integration should have.
      name: permission_type
      isArray: true
      defaultValue: all
      auto: PREDEFINED
      predefined:
      - 'ediscovery'
      - 'alerts'
<<<<<<< HEAD
=======
      - 'threat assessment'
>>>>>>> 51ee7d33
      - 'all'
    description: Tests connectivity to Microsoft Graph Security.
    execution: false
    name: msg-auth-test
  - arguments: []
    description: Generate the login URL used for authorization code flow.
    execution: false
    name: msg-generate-login-url
  - arguments:
    - description: The name of the eDiscovery case.
      isArray: false
      name: display_name
      required: true
    - description: The case description.
      isArray: false
      name: description
      required: false
    - description: The external case number for customer reference.
      isArray: false
      name: external_id
      required: false
    description: Create a new eDiscovery case. This command only creates an eDiscovery (Premium) case using the new case format. To learn more about the new case format in eDiscovery, see https://learn.microsoft.com/en-us/microsoft-365/compliance/advanced-ediscovery-new-case-format.
    execution: false
    name: msg-create-ediscovery-case
    outputs:
    - contextPath: MsGraph.eDiscoveryCase.CaseId
      description: The ID of the eDiscovery case.
      type: String
    - contextPath: MsGraph.eDiscoveryCase.CaseStatus
      description: 'The case status. Possible values are: unknown, active, pendingDelete, closing, closed, and closedWithError.'
      type: String
    - contextPath: MsGraph.eDiscoveryCase.CreatedDateTime
      description: 'The date and time when the entity was created. The Timestamp type represents date and time information using ISO 8601 format and is always in UTC time. For example, midnight UTC on Jan 1, 2014 is 2014-01-01T00:00:00Z.'
      type: Date
    - contextPath: MsGraph.eDiscoveryCase.Description
      description: The case description.
      type: String
    - contextPath: MsGraph.eDiscoveryCase.DisplayName
      description: The case name.
      type: String
    - contextPath: MsGraph.eDiscoveryCase.ExternalId
      description: The external case number for customer reference.
      type: String
    - contextPath: MsGraph.eDiscoveryCase.LastModifiedDateTime
      description: 'The latest date and time when the case was modified. The Timestamp type represents date and time information using ISO 8601 format and is always in UTC time. For example, midnight UTC on Jan 1, 2014 is 2014-01-01T00:00:00Z.'
      type: Date
  - arguments:
    - description: The ID of the eDiscovery case.
      isArray: false
      name: case_id
      required: true
    description: |-
      Close an eDiscovery case. When the legal case or investigation supported by a eDiscovery (Standard) case is completed, you can close the case. Here's what happens when you close a case:
      If the case contains any eDiscovery holds, they'll be turned off. After the hold is turned off, a 30-day grace period (called a delay hold) is applied to content locations that were on hold. This helps prevent content from being immediately deleted and provides admins the opportunity to search for and restore content before it may be permanently deleted after the delay hold period expires. For more information, see Removing content locations from an eDiscovery hold.
      Closing a case only turns off the holds that are associated with that case. If other holds are placed on a content location (such as a Litigation Hold, a retention policy, or a hold from a different eDiscovery (Standard) case) those holds will still be maintained.
      The case is still listed on the eDiscovery (Standard) page in the Microsoft Purview compliance portal. The details, holds, searches, and members of a closed case are retained.
      You can edit a case after it's closed. For example, you can add or remove members, create searches, and export search results. The primary difference between active and closed cases is that eDiscovery holds are turned off when a case is closed.
    execution: false
    name: msg-close-ediscovery-case
  - arguments:
    - description: The ID of the eDiscovery case.
      isArray: false
      name: case_id
      required: true
    description: Reopen an eDiscovery case. When you reopen an eDiscovery (Premium) case, any holds that were in place when the case was closed won't be automatically reinstated. After the case is reopened, you'll have to go to the Holds tab and turn on the previous holds. To turn on a hold, select it to display the flyout page, and then set the Status toggle to On.
    execution: false
    name: msg-reopen-ediscovery-case
  - arguments:
    - description: The ID of the eDiscovery case.
      isArray: false
      name: case_id
      required: true
    description: Delete an eDiscovery case. Before you can delete a case, you must first delete all holds listed on the holds page of the case. That includes deleting holds with a status of Off. Default hold policies can only be deleted when the hold is turned off. You must close an active case to turn off any default hold policies in the case. Once the holds are turned off for default hold policies, they can be deleted.
    execution: false
    name: msg-delete-ediscovery-case
  - arguments:
    - description: The ID of the eDiscovery case.
      isArray: false
      name: case_id
      required: true
    - description: The name of the eDiscovery case.
      isArray: false
      name: display_name
      required: true
    - description: The case description.
      isArray: false
      name: description
      required: false
    - description: The external case number for customer reference.
      isArray: false
      name: external_id
      required: false
    description: Update an eDiscovery case.
    execution: false
    name: msg-update-ediscovery-case
  - arguments:
    - description: The ID of the eDiscovery case. If provided, only this ID will be returned.
      isArray: false
      name: case_id
      required: false
    - description: The maximum number of results to return.
      isArray: false
      name: limit
      required: false
      defaultValue: 50
    - auto: PREDEFINED
      description: Show all results if true.
      isArray: false
      name: all_results
      predefined:
      - 'true'
      - 'false'
      required: false
    description: Lists edicovery cases.
    execution: false
    name: msg-list-ediscovery-cases
    outputs:
    - contextPath: MsGraph.eDiscoveryCase.CaseId
      description: The ID of the eDiscovery case.
      type: String
    - contextPath: MsGraph.eDiscoveryCase.CaseStatus
      description: 'The case status. Possible values are: unknown, active, pendingDelete, closing, closed, and closedWithError.'
      type: String
    - contextPath: MsGraph.eDiscoveryCase.CreatedDateTime
      description: 'The date and time when the entity was created. The Timestamp type represents date and time information using ISO 8601 format and is always in UTC time. For example, midnight UTC on Jan 1, 2014 is 2014-01-01T00:00:00Z.'
      type: Date
    - contextPath: MsGraph.eDiscoveryCase.Description
      description: The case description.
      type: String
    - contextPath: MsGraph.eDiscoveryCase.DisplayName
      description: The case name.
      type: String
    - contextPath: MsGraph.eDiscoveryCase.ExternalId
      description: The external case number for customer reference.
      type: String
    - contextPath: MsGraph.eDiscoveryCase.LastModifiedDateTime
      description: 'The latest date and time when the case was modified. The Timestamp type represents date and time information using ISO 8601 format and is always in UTC time. For example, midnight UTC on Jan 1, 2014 is 2014-01-01T00:00:00Z.'
      type: Date
    - contextPath: MsGraph.eDiscoveryCase.ClosedBy.User.DisplayName
      description: The user who closed the case.
      type: String
    - contextPath: MsGraph.eDiscoveryCase.LastModifiedBy.User.DisplayName
      description: The user who last modified the case.
      type: String
    - contextPath: MsGraph.eDiscoveryCase.ClosedDateTime
      description: 'The date and time when the case was closed. The Timestamp type represents date and time information using ISO 8601 format and is always in UTC time. For example, midnight UTC on Jan 1, 2014 is 2014-01-01T00:00:00Z.'
      type: Date
  - arguments:
    - description: The ID of the eDiscovery case.
      isArray: false
      name: case_id
      required: true
    - description: Custodian's primary SMTP address.
      isArray: false
      name: email
      required: true
    description: Create a new ediscoveryCustodian object. After the custodian object is created, you will need to create the custodian's userSource to reference their mailbox and OneDrive for Business site.
    execution: false
    name: msg-create-ediscovery-custodian
    outputs:
    - contextPath: MsGraph.eDiscoveryCustodian.CreatedDateTime
      description: Date and time when the custodian was added to the case.
      type: Date
    - contextPath: MsGraph.eDiscoveryCustodian.CustodianId
      description: The ID for the custodian in the specified case. Read-only.
      type: String
    - contextPath: MsGraph.eDiscoveryCustodian.CustodianStatus
      description: 'Status of the custodian. Possible values are: active, released.'
      type: String
    - contextPath: MsGraph.eDiscoveryCustodian.DisplayName
      description: Display name of the custodian.
      type: String
    - contextPath: MsGraph.eDiscoveryCustodian.Email
      description: Email address of the custodian.
      type: String
    - contextPath: MsGraph.eDiscoveryCustodian.HoldStatus
      description: 'The hold status of the custodian.The possible values are: notApplied, applied, applying, removing, partial.'
      type: String
    - contextPath: MsGraph.eDiscoveryCustodian.LastModifiedDateTime
      description: Date and time the custodian object was last modified.
      type: Date
  - arguments:
    - description: The ID of the eDiscovery case.
      isArray: false
      name: case_id
      required: true
    - description: The ID of the custodian on the given eDiscovery case. If provided, only this ID will be returned.
      isArray: false
      name: custodian_id
      required: false
    - description: Number of total results to return.
      isArray: false
      name: limit
      required: false
      defaultValue: 50
    - auto: PREDEFINED
      description: Show all results if true.
      isArray: false
      name: all_results
      predefined:
      - 'true'
      - 'false'
      required: false
    description: List custodians on a given eDiscovery case.
    execution: false
    name: msg-list-ediscovery-custodians
    outputs:
    - contextPath: MsGraph.eDiscoveryCustodian.CreatedDateTime
      description: Date and time when the custodian was added to the case.
      type: Date
    - contextPath: MsGraph.eDiscoveryCustodian.CustodianId
      description: The ID for the custodian in the specified case. Read-only.
      type: String
    - contextPath: MsGraph.eDiscoveryCustodian.CustodianStatus
      description: 'Status of the custodian. Possible values are: active, released.'
      type: String
    - contextPath: MsGraph.eDiscoveryCustodian.DisplayName
      description: Display name of the custodian.
      type: String
    - contextPath: MsGraph.eDiscoveryCustodian.Email
      description: Email address of the custodian.
      type: String
    - contextPath: MsGraph.eDiscoveryCustodian.HoldStatus
      description: 'The hold status of the custodian. The possible values are: notApplied, applied, applying, removing, partial.'
      type: String
    - contextPath: MsGraph.eDiscoveryCustodian.LastModifiedDateTime
      description: Date and time the custodian object was last modified.
      type: Date
    - contextPath: MsGraph.eDiscoveryCustodian.ReleasedDateTime
      description: Date and time the custodian was released from the case.
      type: Date
  - arguments:
    - description: The ID of the eDiscovery case.
      isArray: false
      name: case_id
      required: true
    - description: The ID of the custodian on the given eDiscovery case.
      isArray: false
      name: custodian_id
      required: true
    description: Release a custodian from a case. For details, see https://learn.microsoft.com/en-us/microsoft-365/compliance/manage-new-custodians#release-a-custodian-from-a-case.
    execution: false
    name: msg-release-ediscovery-custodian
  - arguments:
    - description: The ID of the eDiscovery case.
      isArray: false
      name: case_id
      required: true
    - description: The ID of the custodian on the given eDiscovery case.
      isArray: false
      name: custodian_id
      required: true
    description: Activate a custodian that has been released from a case to make them part of the case again. For details, see https://learn.microsoft.com/en-us/microsoft-365/compliance/ediscovery-manage-new-custodians?view=o365-worldwide#re-activate-custodian.
    execution: false
    name: msg-activate-ediscovery-custodian
  - arguments:
    - description: The ID of the eDiscovery case.
      isArray: false
      name: case_id
      required: true
    - description: The ID of the custodian on the given eDiscovery case.
      isArray: false
      name: custodian_id
      required: true
    - description: SMTP address of the user.
      isArray: false
      name: email
      required: true
    - description: Specifies which sources are included in this group.
      isArray: true
      name: included_sources
      required: true
      auto: PREDEFINED
      predefined:
      - mailbox
      - site
      - mailbox, site
    description: Create a new userSource object associated with an eDiscovery custodian. Use the msg-list-ediscovery-custodians command in order to get all available custodians.
    execution: false
    name: msg-create-ediscovery-custodian-user-source
    outputs:
    - contextPath: MsGraph.CustodianUserSource.CreatedBy.Application.DisplayName
      description: The name of the application who created the userSource.
      type: String
    - contextPath: MsGraph.CustodianUserSource.CreatedBy.Application.ID
      description: The ID of the application who created the userSource.
      type: String
    - contextPath: MsGraph.CustodianUserSource.CreatedBy.User.DisplayName
      description: The name of the user who created the userSource.
      type: String
    - contextPath: MsGraph.CustodianUserSource.CreatedBy.User.ID
      description: The ID of the user who created the userSource.
      type: String
    - contextPath: MsGraph.CustodianUserSource.CreatedBy.User.UserPrincipalName
      description: Internet-style login name of the user who created the userSource.
      type: String
    - contextPath: MsGraph.CustodianUserSource.CreatedDateTime
      description: The date and time the userSource was created.
      type: Date
    - contextPath: MsGraph.CustodianUserSource.DisplayName
      description: The display name associated with the mailbox and site.
      type: String
    - contextPath: MsGraph.CustodianUserSource.Email
      description: Email address of the user's mailbox.
      type: String
    - contextPath: MsGraph.CustodianUserSource.HoldStatus
      description: 'The hold status of the userSource. The possible values are: notApplied, applied, applying, removing, partial.'
      type: String
    - contextPath: MsGraph.CustodianUserSource.IncludedSources
      description: 'Specifies which sources are included in this group. Possible values are: mailbox, site.'
      type: String
    - contextPath: MsGraph.CustodianUserSource.UserSourceId
      description: The ID of the userSource. This is not the ID of the actual group.
      type: String
  - arguments:
    - description: The ID of the eDiscovery case.
      isArray: false
      name: case_id
      required: true
    - description: The ID of the custodian on the given eDiscovery case.
      isArray: false
      name: custodian_id
      required: true
    - description: URL of the site, for example, https://contoso.sharepoint.com/sites/HumanResources.
      isArray: false
      name: site
      required: true
    description: Create a new siteSource object associated with an eDiscovery custodian. Use the msg-list-ediscovery-custodians command in order to get all available custodians.
    execution: false
    name: msg-create-ediscovery-custodian-site-source
    outputs:
    - contextPath: MsGraph.CustodianSiteSource.CreatedBy.Application.DisplayName
      description: The name of the application who created the siteSource.
      type: String
    - contextPath: MsGraph.CustodianSiteSource.CreatedBy.Application.ID
      description: The ID of the application who created the siteSource.
      type: String
    - contextPath: MsGraph.CustodianSiteSource.CreatedBy.User.DisplayName
      description: The name of the user who created the siteSource.
      type: String
    - contextPath: MsGraph.CustodianSiteSource.CreatedBy.User.ID
      description: The ID of the user who created the siteSource.
      type: String
    - contextPath: MsGraph.CustodianSiteSource.CreatedBy.User.UserPrincipalName
      description: Internet-style login name of the user who created the siteSource.
      type: String
    - contextPath: MsGraph.CustodianSiteSource.CreatedDateTime
      description: The date and time the siteSource was created.
      type: Date
    - contextPath: MsGraph.CustodianSiteSource.DisplayName
      description: The display name of the siteSource. This will be the name of the SharePoint site.
      type: String
    - contextPath: MsGraph.CustodianSiteSource.HoldStatus
      description: 'The hold status of the siteSource. The possible values are: notApplied, applied, applying, removing, partial.'
      type: String
    - contextPath: MsGraph.CustodianSiteSource.SiteSourceId
      description: The ID of the siteSource.
      type: String
  - arguments:
    - description: The ID of the eDiscovery case.
      isArray: false
      name: case_id
      required: true
    - description: The ID of the custodian on the given eDiscovery case.
      isArray: false
      name: custodian_id
      required: true
    - description: The ID of the userSource. If provided, only this ID will be returned.
      isArray: false
      name: user_source_id
      required: false
    - description: Number of total results to return.
      isArray: false
      name: limit
      required: false
      defaultValue: 50
    - auto: PREDEFINED
      description: Show all results if true.
      isArray: false
      name: all_results
      predefined:
      - 'true'
      - 'false'
      required: false
    description: Get a list of the userSource objects associated with an eDiscoveryCustodian. Use the msg-list-ediscovery-custodians command in order to get all available custodians.
    execution: false
    name: msg-list-ediscovery-custodian-user-sources
    outputs:
    - contextPath: MsGraph.CustodianUserSource.CreatedBy.Application.DisplayName
      description: The name of the application who created the userSource.
      type: String
    - contextPath: MsGraph.CustodianUserSource.CreatedBy.Application.ID
      description: The ID of the application who created the userSource.
      type: String
    - contextPath: MsGraph.CustodianUserSource.CreatedBy.User.DisplayName
      description: The name of the user who created the userSource.
      type: String
    - contextPath: MsGraph.CustodianUserSource.CreatedBy.User.ID
      description: The ID of the user who created the userSource.
      type: String
    - contextPath: MsGraph.CustodianUserSource.CreatedBy.User.UserPrincipalName
      description: Internet-style login name of the user who created the userSource.
      type: String
    - contextPath: MsGraph.CustodianUserSource.CreatedDateTime
      description: The date and time the userSource was created.
      type: Date
    - contextPath: MsGraph.CustodianUserSource.DisplayName
      description: The display name associated with the mailbox and site.
      type: String
    - contextPath: MsGraph.CustodianUserSource.Email
      description: Email address of the user's mailbox.
      type: String
    - contextPath: MsGraph.CustodianUserSource.HoldStatus
      description: 'The hold status of the userSource. The possible values are: notApplied, applied, applying, removing, partial.'
      type: String
    - contextPath: MsGraph.CustodianUserSource.IncludedSources
      description: 'Specifies which sources are included in this group. Possible values are: mailbox, site.'
      type: String
    - contextPath: MsGraph.CustodianUserSource.SiteWebUrl
      description: The URL of the user's OneDrive for Business site. Read-only.
      type: String
    - contextPath: MsGraph.CustodianUserSource.UserSourceId
      description: The ID of the userSource. This is not the ID of the actual group.
      type: String
  - arguments:
    - description: The ID of the eDiscovery case.
      isArray: false
      name: case_id
      required: true
    - description: The ID of the custodian on the given eDiscovery case.
      isArray: false
      name: custodian_id
      required: true
    - description: The ID of the siteSource. If provided, only this ID will be returned.
      isArray: false
      name: site_source_id
      required: false
    - description: Number of total results to return.
      isArray: false
      name: limit
      required: false
      defaultValue: 50
    - auto: PREDEFINED
      description: Show all results if true.
      isArray: false
      name: all_results
      predefined:
      - 'true'
      - 'false'
      required: false
    description: Get a list of the siteSource objects associated with an eDiscoveryCustodian. Use the msg-list-ediscovery-custodians command in order to get all available custodians.
    execution: false
    name: msg-list-ediscovery-custodian-site-sources
    outputs:
    - contextPath: MsGraph.CustodianSiteSource.CreatedBy.Application.DisplayName
      description: The name of the application who created the siteSource.
      type: String
    - contextPath: MsGraph.CustodianSiteSource.CreatedBy.Application.ID
      description: The ID of the application who created the siteSource.
      type: String
    - contextPath: MsGraph.CustodianSiteSource.CreatedBy.User.DisplayName
      description: The name of the user who created the siteSource.
      type: String
    - contextPath: MsGraph.CustodianSiteSource.CreatedBy.User.ID
      description: The ID of the user who created the siteSource.
      type: String
    - contextPath: MsGraph.CustodianSiteSource.CreatedBy.User.UserPrincipalName
      description: Internet-style login name of the user who created the siteSource.
      type: String
    - contextPath: MsGraph.CustodianSiteSource.CreatedDateTime
      description: The date and time the siteSource was created.
      type: Date
    - contextPath: MsGraph.CustodianSiteSource.DisplayName
      description: The display name of the siteSource. This will be the name of the SharePoint site.
      type: String
    - contextPath: MsGraph.CustodianSiteSource.HoldStatus
      description: 'The hold status of the siteSource. The possible values are: notApplied, applied, applying, removing, partial.'
      type: String
    - contextPath: MsGraph.CustodianSiteSource.SiteSourceId
      description: The ID of the siteSource.
      type: String
    - contextPath: MsGraph.CustodianSiteSource.Site.ID
      description: The unique identifier of the item. Read-only.
      type: String
    - contextPath: MsGraph.CustodianSiteSource.Site.WebUrl
      description: URL that displays the item in the browser. Read-only.
      type: String
    - contextPath: MsGraph.CustodianSiteSource.Site.CreatedDate
      description: The date and time the siteSource was created.
      type: Date
  - arguments:
    - description: The ID of the eDiscovery case.
      isArray: false
      name: case_id
      required: true
    - description: URL of the site, for example, https://contoso.sharepoint.com/sites/HumanResources.
      isArray: false
      name: site
      required: false
    - description: Email address of the user's mailbox.
      isArray: false
      name: email
      required: false
    description: Create a new eDiscoveryNoncustodialDataSource object.
    execution: false
    name: msg-create-ediscovery-non-custodial-data-source
    outputs:
    - contextPath: MsGraph.NoncustodialDataSource.CreatedDateTime
      description: Created date and time of the nonCustodialDataSource.
      type: Date
    - contextPath: MsGraph.NoncustodialDataSource.DataSourceId
      description: Unique identifier of the nonCustodialDataSource.
      type: String
    - contextPath: MsGraph.NoncustodialDataSource.DataSourceStatus
      description: 'Latest status of the nonCustodialDataSource. Possible values are: Active, Released.'
      type: String
    - contextPath: MsGraph.NoncustodialDataSource.DisplayName
      description: Display name of the noncustodialDataSource.
      type: String
    - contextPath: MsGraph.NoncustodialDataSource.HoldStatus
      description: 'The hold status of the nonCustodialDataSource.The possible values are: notApplied, applied, applying, removing, partial.'
      type: String
    - contextPath: MsGraph.NoncustodialDataSource.LastModifiedDateTime
      description: Last modified date and time of the nonCustodialDataSource.
      type: Date
    - contextPath: MsGraph.NoncustodialDataSource.ReleasedDateTime
      description: Date and time that the nonCustodialDataSource was released from the case.
      type: Date
  - arguments:
    - description: The ID of the eDiscovery case.
      isArray: false
      name: case_id
      required: true
    - description: The ID of the dataSource. If provided, only this ID will be returned.
      isArray: false
      name: data_source_id
      required: false
    - description: The maximum number of results to return.
      isArray: false
      name: limit
      required: false
      defaultValue: 50
    - auto: PREDEFINED
      description: Show all results if true.
      isArray: false
      name: all_results
      predefined:
      - 'true'
      - 'false'
    description: Get a list of the non-custodial data sources and their properties.
    execution: false
    name: msg-list-ediscovery-non-custodial-data-sources
    outputs:
    - contextPath: MsGraph.NoncustodialDataSource.CreatedDateTime
      description: Created date and time of the nonCustodialDataSource.
      type: Date
    - contextPath: MsGraph.NoncustodialDataSource.DataSourceId
      description: Unique identifier of the nonCustodialDataSource.
      type: String
    - contextPath: MsGraph.NoncustodialDataSource.DataSourceStatus
      description: 'Latest status of the nonCustodialDataSource. Possible values are: Active, Released.'
      type: String
    - contextPath: MsGraph.NoncustodialDataSource.DisplayName
      description: Display name of the noncustodialDataSource.
      type: String
    - contextPath: MsGraph.NoncustodialDataSource.HoldStatus
      description: 'The hold status of the nonCustodialDataSource.The possible values are: notApplied, applied, applying, removing, partial.'
      type: String
    - contextPath: MsGraph.NoncustodialDataSource.LastModifiedDateTime
      description: Last modified date and time of the nonCustodialDataSource.
      type: Date
    - contextPath: MsGraph.NoncustodialDataSource.ReleasedDateTime
      description: Date and time that the nonCustodialDataSource was released from the case.
      type: Date
  - arguments:
    - description: The ID of the eDiscovery case.
      isArray: false
      name: case_id
      required: true
    - description: A comma-separated list of custodians IDs to apply a hold to.
      isArray: true
      name: custodian_id
      required: true
    description: |-
      Start the process of applying hold on eDiscovery custodians.
      Available return statuses: 
      notApplied - The custodian is not on hold (all sources in it are not on hold).
      applied - The custodian is on hold (all sources are on hold).
      applying - The custodian is in applying the hold state (applyHold operation triggered).
      removing - The custodian is in removing the hold state(removeHold operation triggered).
      partial - The custodian is in a mixed state where some sources are on hold and some not on hold or error state.
    execution: false
    name: msg-apply-hold-ediscovery-custodian
  - arguments:
    - description: The ID of the eDiscovery case.
      isArray: false
      name: case_id
      required: true
    - description: A comma-separated list of custodians IDs to remove a hold from.
      isArray: true
      name: custodian_id
      required: true
    description: Start the process of removing a hold from eDiscovery custodians.
    execution: false
    name: msg-remove-hold-ediscovery-custodian
  - arguments:
    - description: The ID of the eDiscovery case.
      isArray: false
      name: case_id
      required: true
    - description: The display name of the search.
      isArray: false
      name: display_name
      required: true
    - description: The description of the search.
      isArray: false
      name: description
      required: false
    - description: The query string used for the search. The query string format is KQL (Keyword Query Language). For details, see Keyword queries and search conditions for Content Search and eDiscovery. You can refine searches by using fields paired with values, for example, subject:"Quarterly Financials" AND Date>=06/01/2016 AND Date<=07/01/2016.
      isArray: false
      name: content_query
      required: false
    - description: When specified, the collection will span across a service for an entire workload.
      isArray: false
      name: data_source_scopes
      required: false
      auto: PREDEFINED
      predefined:
      - none
      - allTenantMailboxes
      - allTenantSites
      - allCaseCustodians
      - allCaseNoncustodialDataSources
    description: Create a new eDiscoverySearch object.
    execution: false
    name: msg-create-ediscovery-search
    outputs:
    - contextPath: MsGraph.eDiscoverySearch.ContentQuery
      description: 'The query string in KQL (Keyword Query Language) query. For details, see https://learn.microsoft.com/en-us/microsoft-365/compliance/keyword-queries-and-search-conditions. You can refine searches by using fields paired with values; for example, subject:"Quarterly Financials" AND Date>=06/01/2016 AND Date<=07/01/2016.'
      type: String
    - contextPath: MsGraph.eDiscoverySearch.CreatedBy.Application.DisplayName
      description: Name of the application who created the eDiscovery search.
      type: String
    - contextPath: MsGraph.eDiscoverySearch.CreatedBy.Application.ID
      description: ID of the application who created the eDiscovery search.
      type: String
    - contextPath: MsGraph.eDiscoverySearch.CreatedBy.User.DisplayName
      description: Name of the user who created the eDiscovery search.
      type: String
    - contextPath: MsGraph.eDiscoverySearch.CreatedBy.User.ID
      description: ID of the user who created the eDiscovery search.
      type: String
    - contextPath: MsGraph.eDiscoverySearch.CreatedBy.User.UserPrincipalName
      description: Internet-style login name of the user who created the eDiscovery search.
      type: String
    - contextPath: MsGraph.eDiscoverySearch.CreatedDateTime
      description: The date and time the eDiscovery search was created.
      type: Date
    - contextPath: MsGraph.eDiscoverySearch.DataSourceScopes
      description: 'When specified, the collection will span across a service for an entire workload. Possible values are: none, allTenantMailboxes, allTenantSites, allCaseCustodians, allCaseNoncustodialDataSources.'
      type: String
    - contextPath: MsGraph.eDiscoverySearch.Description
      description: The description of the eDiscovery search.
      type: String
    - contextPath: MsGraph.eDiscoverySearch.DisplayName
      description: The display name of the eDiscovery search.
      type: String
    - contextPath: MsGraph.eDiscoverySearch.LastModifiedDateTime
      description: 'The last date and time the eDiscovery search was modified.'
      type: Date
    - contextPath: MsGraph.eDiscoverySearch.SearchId
      description: The ID for the eDiscovery search.
      type: String
  - arguments:
    - description: The ID of the eDiscovery case.
      isArray: false
      name: case_id
      required: true
    - description: The ID of the eDiscovery search.
      isArray: false
      name: search_id
      required: true
    - description: The display name of the search.
      isArray: false
      name: display_name
      required: true
    - description: The description of the search.
      isArray: false
      name: description
      required: false
    - description: The query string used for the search. The format of the query string is KQL (Keyword Query Language). For details, see Keyword queries and search conditions for Content Search and eDiscovery. You can refine searches by using fields paired with values, for example, subject:"Quarterly Financials" AND Date>=06/01/2016 AND Date<=07/01/2016.
      isArray: false
      name: content_query
      required: false
    - description: When specified, the collection will span across a service for an entire workload.
      isArray: false
      name: data_source_scopes
      required: false
      auto: PREDEFINED
      predefined:
      - none
      - allTenantMailboxes
      - allTenantSites
      - allCaseCustodians
      - allCaseNoncustodialDataSources
    description: Update an eDiscoverySearch object.
    execution: false
    name: msg-update-ediscovery-search
  - arguments:
    - description: The id of the eDiscovery case.
      isArray: false
      name: case_id
      required: true
    - description: The ID of the eDiscovery search. If provided, only this ID will be returned.
      isArray: false
      name: search_id
      required: false
    - description: The maximum number of results to return.
      isArray: false
      name: limit
      required: false
      defaultValue: 50
    - auto: PREDEFINED
      description: Show all results if true.
      isArray: false
      name: all_results
      predefined:
      - 'true'
      - 'false'
      required: false
    description: Get the list of eDiscoverySearch resources from an eDiscovery case.
    execution: false
    name: msg-list-ediscovery-searchs
    outputs:
    - contextPath: MsGraph.eDiscoverySearch.ContentQuery
      description: 'The query string in KQL (Keyword Query Language) query. For details, see Keyword queries and search conditions for Content Search and eDiscovery. You can refine searches by using fields paired with values, for example, subject:"Quarterly Financials" AND Date>=06/01/2016 AND Date<=07/01/2016.'
      type: String
    - contextPath: MsGraph.eDiscoverySearch.CreatedBy.Application.DisplayName
      description: Name of the application who created the eDiscovery search.
      type: String
    - contextPath: MsGraph.eDiscoverySearch.CreatedBy.Application.ID
      description: ID of the application who created the eDiscovery search.
      type: String
    - contextPath: MsGraph.eDiscoverySearch.CreatedBy.User.DisplayName
      description: Name of the user who created the eDiscovery search.
      type: String
    - contextPath: MsGraph.eDiscoverySearch.CreatedBy.User.ID
      description: ID of the user who created the eDiscovery search.
      type: String
    - contextPath: MsGraph.eDiscoverySearch.CreatedBy.User.UserPrincipalName
      description: Internet-style login name of the user who created the eDiscovery search.
      type: String
    - contextPath: MsGraph.eDiscoverySearch.CreatedDateTime
      description: The date and time the eDiscovery search was created.
      type: Date
    - contextPath: MsGraph.eDiscoverySearch.DataSourceScopes
      description: 'When specified, the collection will span across a service for an entire workload. Possible values are: none, allTenantMailboxes, allTenantSites, allCaseCustodians, allCaseNoncustodialDataSources.'
      type: String
    - contextPath: MsGraph.eDiscoverySearch.Description
      description: The description of the eDiscovery search.
      type: String
    - contextPath: MsGraph.eDiscoverySearch.DisplayName
      description: The display name of the eDiscovery search.
      type: String
    - contextPath: MsGraph.eDiscoverySearch.SearchId
      description: The ID for the eDiscovery search.
      type: String
    - contextPath: MsGraph.eDiscoverySearch.LastModifiedDateTime
      description: The last date and time the eDiscovery search was modified.
      type: String
    - contextPath: MsGraph.eDiscoverySearch.LastModifiedBy.Application.DisplayName
      description: Name of the application who last modified the eDiscovery search.
      type: String
    - contextPath: MsGraph.eDiscoverySearch.LastModifiedBy.Application.ID
      description: ID of the application who last modified the eDiscovery search.
      type: String
    - contextPath: MsGraph.eDiscoverySearch.LastModifiedBy.User.DisplayName
      description: Name of the user who last modified the eDiscovery search.
      type: String
    - contextPath: MsGraph.eDiscoverySearch.LastModifiedBy.User.ID
      description: ID of the user who last modified the eDiscovery search.
      type: String
    - contextPath: MsGraph.eDiscoverySearch.LastModifiedBy.User.UserPrincipalName
      description: Internet-style login name of the user who last modified the eDiscovery search.
      type: String
  - arguments:
    - description: The ID of the eDiscovery case.
      isArray: false
      name: case_id
      required: true
    - description: The ID of the eDiscovery search.
      isArray: false
      name: search_id
      required: false
    description: Delete an eDiscoverySearch object.
    execution: true
    name: msg-delete-ediscovery-search
  - arguments:
    - description: The ID of the eDiscovery case.
      isArray: false
      name: case_id
      required: true
    - description: The ID of the eDiscovery search.
      isArray: false
      name: search_id
      required: true
    - description: The ID of the eDiscovery search.
      isArray: false
      name: purge_type
      required: false
      auto: PREDEFINED
      predefined:
      - permanentlyDelete
    - description: The ID of the eDiscovery search.
      isArray: false
      name: purge_areas
      required: false
      auto: PREDEFINED
      predefined:
      - teamsMessages
    description: |-
      Delete Microsoft Teams messages contained in an eDiscovery search.
      Note: This request purges Teams data only. It does not purge other types of data such as mailbox items.

      You can collect and purge the following categories of Teams content:

      Teams 1:1 chats - Chat messages, posts, and attachments shared in a Teams conversation between two people. Teams 1:1 chats are also called conversations.
      Teams group chats - Chat messages, posts, and attachments shared in a Teams conversation between three or more people. Also called 1:N chats or group conversations.
      Teams channels - Chat messages, posts, replies, and attachments shared in a standard Teams channel.
      Private channels - Message posts, replies, and attachments shared in a private Teams channel.
      Shared channels - Message posts, replies, and attachments shared in a shared Teams channel.
    execution: false
    name: msg-purge-ediscovery-data
<<<<<<< HEAD
  dockerimage: demisto/crypto:1.0.0.68914
=======
  - arguments:
    - description: The email address of the user who received the email.
      isArray: false
      name: recipient_email
      required: true
    - description: The expected assessment.
      isArray: false
      name: expected_assessment
      auto: PREDEFINED
      predefined:
      - 'block'
      - 'unblock'
      required: true
    - description: The category of the threat.
      isArray: false
      name: category
      defaultValue: all
      auto: PREDEFINED
      predefined:
      - 'spam'
      - 'phishing'
      - 'malware'
      required: true
    - description: Message user. Could be the user's ID or the user's email.
      isArray: false
      name: message_user
      required: true
    - description: "Message ID. Message has to contain the 'X-MS-Exchange-Organization-Network-Message-Id' header in the message or the 'X-MS-Office365-Filtering-Correlation-Id' header in quarantined messages. Use the msgraph-mail-list-emails command from the Microsoft Graph Mail pack  with the proper user_id in order to get all available messages."
      isArray: false
      name: message_id
      required: true
    - description: The ID of the request (generated in the polling command).
      name: request_id
      deprecated: true
    - description: The timeout in seconds until polling ends.
      name: timeout_in_seconds
      deprecated: true
      defaultValue: '720'
    description: Create and retrieve a mail threat assessment.
    execution: false
    name: msg-create-mail-assessment-request
    polling: true
    outputs:
    - contextPath: MSGraphMail.MailAssessment.ID
      description: Mail assessment ID.
      type: String
    - contextPath: MSGraphMail.MailAssessment.CreatedDateTime
      description: The datetime the mail assessment was created.
      type: String
    - contextPath: MSGraphMail.MailAssessment.ContentType
      description: The content type.
      type: String
    - contextPath: MSGraphMail.MailAssessment.ExpectedAssessment
      description: The expected assessment.
      type: String
    - contextPath: MSGraphMail.MailAssessment.Category
      description: The category of the mail assessment.
      type: String
    - contextPath: MSGraphMail.MailAssessment.Status
      description: The status of the mail assessment.
      type: String
    - contextPath: MSGraphMail.MailAssessment.RequestSource
      description: The request source of the mail assessment.
      type: String
    - contextPath: MSGraphMail.MailAssessment.RecipientEmail
      description: The email recipient of the mail assessment.
      type: String
    - contextPath: MSGraphMail.MailAssessment.DestinationRoutingReason
      description: The destination routing reason for the mail assessment.
      type: String
    - contextPath: MSGraphMail.MailAssessment.MessageID
      description: The message ID of the mail assessment.
      type: String
    - contextPath: MSGraphMail.MailAssessment.CreatedUserID
      description: The user ID that was created for the mail assessment.
      type: String
    - contextPath: MSGraphMail.MailAssessment.CreatedUsername
      description: The user name that was created for the mail assessment.
      type: String
    - contextPath: MSGraphMail.MailAssessment.ResultType
      description: The result type of the mail assessment.
      type: String
    - contextPath: MSGraphMail.MailAssessment.ResultMessage
      description: The result message of the mail assessment.
      type: String
  - arguments:
    - description: The email of the user who recieved the mail.
      isArray: false
      name: recipient_email
      required: true
    - description: The expected assessment.
      isArray: false
      name: expected_assessment
      defaultValue: all
      auto: PREDEFINED
      predefined:
      - 'block'
      - 'unblock'
      required: true
    - description: The category of the threat.
      isArray: false
      name: category
      defaultValue: all
      auto: PREDEFINED
      predefined:
      - 'spam'
      - 'phishing'
      - 'malware'
      required: true
    - description: Base 64 encoded eml file.
      isArray: false
      name: content_data
      required: false
    - description: Entry ID.
      isArray: false
      name: entry_id
      required: false
    - description: The ID of the request (generated in the polling command).
      name: request_id
      deprecated: true
    - description: The timeout in seconds until polling ends.
      name: timeout_in_seconds
      deprecated: true
      defaultValue: '720'
    description: Create email file assessment request.
    execution: false
    name: msg-create-email-file-assessment-request
    polling: true
    outputs:
    - contextPath: MSGraphMail.EmailAssessment.ID
      description: The mail assessment ID.
      type: String
    - contextPath: MSGraphMail.EmailAssessment.CreatedDateTime
      description: The datetime the mail assessment was created.
      type: String
    - contextPath: MSGraphMail.EmailAssessment.ContentType
      description: The content type.
      type: String
    - contextPath: MSGraphMail.EmailAssessment.ExpectedAssessment
      description: The expected assessment.
      type: String
    - contextPath: MSGraphMail.EmailAssessment.Category
      description: The category of the mail assessment.
      type: String
    - contextPath: MSGraphMail.EmailAssessment.Status
      description: The status of the mail assessment.
      type: String
    - contextPath: MSGraphMail.EmailAssessment.RequestSource
      description: The request source of the mail assessment.
      type: String
    - contextPath: MSGraphMail.EmailAssessment.RecipientEmail
      description: The email recipient of the mail assessment.
      type: String
    - contextPath: MSGraphMail.EmailAssessment.DestinationRoutingReason
      description: The destination routing reason for the mail assessment.
      type: String
    - contextPath: MSGraphMail.EmailAssessment.CreatedUserID
      description: The user ID that was created for the mail assessment.
      type: String
    - contextPath: MSGraphMail.EmailAssessment.CreatedUsername
      description: The user name that was created for the mail assessment.
      type: String
    - contextPath: MSGraphMail.EmailAssessment.ResultType
      description: The result type of the mail assessment.
      type: String
    - contextPath: MSGraphMail.EmailAssessment.ResultMessage
      description: The result message of the mail assessment.
      type: String
  - arguments:
    - description: The expected assessment.
      isArray: false
      name: expected_assessment
      defaultValue: all
      auto: PREDEFINED
      predefined:
      - 'block'
      - 'unblock'
      required: true
    - description: The category of the threat.
      isArray: false
      name: category
      defaultValue: all
      auto: PREDEFINED
      predefined:
      - 'phishing'
      - 'malware'
      required: true
    - description: The file name.
      isArray: false
      name: file_name
      required: true
    - description: Base 64 encoded text file.
      isArray: false
      name: content_data
      required: false
    - description: Entry ID.
      isArray: false
      name: entry_id
      required: false
    - description: Whether to hide the polling result (automatically filled by polling).
      name: hide_polling_output
      deprecated: true
    - description: The ID of the request (generated in the polling command).
      name: request_id
      deprecated: true
    description: Create file assessment request.
    execution: false
    name: msg-create-file-assessment-request
    polling: true
    outputs:
    - contextPath: MSGraphMail.FileAssessment.ID
      description: The mail assessment ID.
      type: String
    - contextPath: MSGraphMail.FileAssessment.CreatedDateTime
      description: The datetime the file assessment was created.
      type: String
    - contextPath: MSGraphMail.FileAssessment.ContentType
      description: The content type.
      type: String
    - contextPath: MSGraphMail.FileAssessment.ExpectedAssessment
      description: The expected assessment.
      type: String
    - contextPath: MSGraphMail.FileAssessment.Category
      description: The category of the file assessment.
      type: String
    - contextPath: MSGraphMail.FileAssessment.Status
      description: The status of the file assessment.
      type: String
    - contextPath: MSGraphMail.FileAssessment.RequestSource
      description: The request source of the file assessment.
      type: String
    - contextPath: MSGraphMail.FileAssessment.FileName
      description: The file name of the file assessment.
      type: String
    - contextPath: MSGraphMail.FileAssessment.CreatedUserID
      description: The user ID that was created for the file assessment.
      type: String
    - contextPath: MSGraphMail.FileAssessment.CreatedUsername
      description: The user name that was created for the mail assessment.
      type: String
    - contextPath: MSGraphMail.FileAssessment.ResultType
      description: The result type of the file assessment.
      type: String
    - contextPath: MSGraphMail.FileAssessment.ResultMessage
      description: The result message of the file assessment.
      type: String
  - arguments:
    - description: The expected assessment.
      isArray: false
      name: expected_assessment
      defaultValue: all
      auto: PREDEFINED
      predefined:
      - 'block'
      - 'unblock'
      required: true
    - description: The category of the threat.
      isArray: false
      name: category
      defaultValue: all
      auto: PREDEFINED
      predefined:
      - 'phishing'
      - 'malware'
      required: true
    - description: The URL of the threat.
      isArray: false
      name: url
      required: true
    - description: The request_id (generated in the polling command).
      name: request_id
      deprecated: true
    - description: The timeout in seconds until polling ends.
      name: timeout_in_seconds
      deprecated: true
      defaultValue: '720'
    description: Create the URL assessment request.
    execution: false
    name: msg-create-url-assessment-request
    polling: true
    outputs:
    - contextPath: MSGraphMail.UrlAssessment.ID
      description: The mail assessment ID.
      type: String
    - contextPath: MSGraphMail.UrlAssessment.Url
      description: The URL of the URL assessment.
      type: string
    - contextPath: MSGraphMail.UrlAssessment.CreatedDateTime
      description: The datetime the URL assessment was created.
      type: String
    - contextPath: MSGraphMail.UrlAssessment.ContentType
      description: The content type of the URL assessment.
      type: String
    - contextPath: MSGraphMail.UrlAssessment.ExpectedAssessment
      description: The expected assessment of the URL assessment.
      type: String
    - contextPath: MSGraphMail.UrlAssessment.Category
      description: The category of the URL assessment.
      type: String
    - contextPath: MSGraphMail.UrlAssessment.Status
      description: The status of the URL assessment.
      type: String
    - contextPath: MSGraphMail.UrlAssessment.RequestSource
      description: The request source for the URL assessment.
      type: String
    - contextPath: MSGraphMail.UrlAssessment.RecipientEmail
      description: The recipient email for the URL assessment.
      type: String
    - contextPath: MSGraphMail.UrlAssessment.DestinationRoutingReason
      description: The destination routing reason for the URL assessment.
      type: String
    - contextPath: MSGraphMail.UrlAssessment.CreatedUserID
      description: The user ID created for the URL assessment.
      type: String
    - contextPath: MSGraphMail.UrlAssessment.CreatedUsername
      description: The user name created for the URL assessment.
      type: String
    - contextPath: MSGraphMail.UrlAssessment.ResultType
      description: The result type of the URL assessment.
      type: String
    - contextPath: MSGraphMail.UrlAssessment.ResultMessage
      description: The result message of the URL assessment.
      type: String
  - arguments:
    - description: The request ID.
      isArray: false
      name: request_id
      required: false
    - description: The filter for the request. Example category eq 'malware’ and ContentType eq 'file'. Available fields are expectedAssessment, ContentType, status, requestSource.
      isArray: false
      name: filter
      required: false
    - description: The order by which to retrieve the results.
      isArray: false
      name: order_by
      auto: PREDEFINED
      predefined:
      - 'id'
      - 'createdDateTime'
      - 'ContentType'
      - 'expectedAssessment'
      - 'category'
      - 'status'
      - 'requestSource'
      required: false
    - description: The sort order.
      isArray: false
      name: sort_order
      auto: PREDEFINED
      predefined:
      - 'asc'
      - 'desc'
      required: false
    - description: The maximum number of results to retrieve.
      isArray: false
      name: limt
      required: false
    - description: The next token.
      isArray: false
      name: next_token
      required: false
    description: Create URL assessment request.
    execution: false
    name: msg-list-threat-assessment-requests
    polling: true
    outputs:
    - contextPath: MsGraph.AssessmentRequestNextToken.next_token
      description: The next token for the assessment request.
      type: String
    - contextPath: MSGraphMail.AssessmentRequest.ID
      description: The assessment request ID.
      type: String
    - contextPath: MSGraphMail.AssessmentRequest.CreatedDateTime
      description: The datetime the assessment request was created.
      type: String
    - contextPath: MSGraphMail.AssessmentRequest.ContentType
      description: The content type of the assessment request.
      type: String
    - contextPath: MSGraphMail.AssessmentRequest.ExpectedAssessment
      description: The expected assessment of the assessment request.
      type: String
    - contextPath: MSGraphMail.AssessmentRequest.Category
      description: The category of the assessment request.
      type: String
    - contextPath: MSGraphMail.AssessmentRequest.Status
      description: The status of the assessment request.
      type: String
    - contextPath: MSGraphMail.AssessmentRequest.URL
      description: The URL of the assessment request.
      type: String
    - contextPath: MSGraphMail.AssessmentRequest.RequestSource
      description: The request source for the assessment request.
      type: String
    - contextPath: MSGraphMail.AssessmentRequest.RecipientEmail
      description: The email recipient for the assessment request.
      type: String
    - contextPath: MSGraphMail.AssessmentRequest.FileName
      description: The file name of the assessment request.
      type: String
    - contextPath: MSGraphMail.AssessmentRequest.DestinationRoutingReason
      description: The destination routing reason for the assessment request.
      type: String
    - contextPath: MSGraphMail.AssessmentRequest.CreatedUserID
      description: The user ID create for the assessment request.
      type: String
    - contextPath: MSGraphMail.AssessmentRequest.CreatedUsername
      description: The user name created for the assessment request.
      type: String
    - contextPath: MSGraphMail.AssessmentRequest.ResultType
      description: The result type of the assessment request.
      type: String
    - contextPath: MSGraphMail.AssessmentRequest.ResultMessage
      description: The result message of the assessment request.
      type: String
  dockerimage: demisto/crypto:1.0.0.82826
>>>>>>> 51ee7d33
  isfetch: true
  runonce: false
  script: '-'
  subtype: python3
  type: python
  feed: false
tests:
- Microsoft Graph Security Test dev
- Microsoft Graph Security Test prod
- Microsoft Graph Security Test self deployed
- Microsoft Graph Security Test dev v2
- Microsoft Graph Security Test prod v2
- Microsoft Graph Security Test self deployed v2
- MSG-ediscovery-tpb
<<<<<<< HEAD
=======
- MSG-Threat-Assessment-test
>>>>>>> 51ee7d33
fromversion: 5.0.0<|MERGE_RESOLUTION|>--- conflicted
+++ resolved
@@ -790,10 +790,7 @@
       predefined:
       - 'ediscovery'
       - 'alerts'
-<<<<<<< HEAD
-=======
       - 'threat assessment'
->>>>>>> 51ee7d33
       - 'all'
     description: Tests connectivity to Microsoft Graph Security.
     execution: false
@@ -1627,9 +1624,6 @@
       Shared channels - Message posts, replies, and attachments shared in a shared Teams channel.
     execution: false
     name: msg-purge-ediscovery-data
-<<<<<<< HEAD
-  dockerimage: demisto/crypto:1.0.0.68914
-=======
   - arguments:
     - description: The email address of the user who received the email.
       isArray: false
@@ -2045,7 +2039,6 @@
       description: The result message of the assessment request.
       type: String
   dockerimage: demisto/crypto:1.0.0.82826
->>>>>>> 51ee7d33
   isfetch: true
   runonce: false
   script: '-'
@@ -2060,8 +2053,5 @@
 - Microsoft Graph Security Test prod v2
 - Microsoft Graph Security Test self deployed v2
 - MSG-ediscovery-tpb
-<<<<<<< HEAD
-=======
 - MSG-Threat-Assessment-test
->>>>>>> 51ee7d33
 fromversion: 5.0.0