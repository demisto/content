--- conflicted
+++ resolved
@@ -737,10 +737,7 @@
       type: string
   dockerimage: demisto/crypto:1.0.0.58768
   isfetch: true
-<<<<<<< HEAD
-=======
   runonce: false
->>>>>>> 9ddafcfd
   script: '-'
   subtype: python3
   type: python
