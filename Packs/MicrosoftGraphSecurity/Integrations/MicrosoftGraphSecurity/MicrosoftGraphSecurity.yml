--- conflicted
+++ resolved
@@ -59,7 +59,6 @@
   section: Connect
   additionalinfo: See the Help tab.
   hidden: true
-<<<<<<< HEAD
   required: false
 - display: Certificate Thumbprint
   name: creds_certificate
@@ -68,16 +67,6 @@
   displaypassword: Private Key
   required: false
 - display: Certificate Thumbprint
-=======
-  required: false
-- display: Certificate Thumbprint
-  name: creds_certificate
-  type: 9
-  section: Connect
-  displaypassword: Private Key
-  required: false
-- display: Certificate Thumbprint
->>>>>>> 90cf3b88
   name: certificate_thumbprint
   type: 4
   section: Connect
@@ -135,11 +124,7 @@
   section: Connect
   required: false
   additionalinfo: Select this checkbox if you are using a self-deployed Azure application.
-<<<<<<< HEAD
-  advanced: true
-=======
   advanced: false
->>>>>>> 90cf3b88
 - display: Fetch incidents
   name: isFetch
   type: 8
@@ -189,8 +174,6 @@
   section: Collect
   advanced: true
   required: false
-<<<<<<< HEAD
-=======
 - display: Microsoft 365 Defender context
   name: microsoft_365_defender_context
   defaultvalue: "false"
@@ -198,7 +181,6 @@
   required: false
   additionalinfo: Save Hunting Query result to the Microsoft 365 Defender context.
     path
->>>>>>> 90cf3b88
 description: Unified gateway to security insights - all from a unified Microsoft Graph Security API.
 display: Microsoft Graph Security
 name: Microsoft Graph
@@ -262,11 +244,7 @@
     - description: Number of total results to return. Default is 50.
       name: limit
       defaultValue: 50
-<<<<<<< HEAD
-    description: List alerts (security issues) within a customer's tenant that Microsoft or partner security solutions have identified.
-=======
     description: Get a list of alerts (security issues) within a customer's tenant that Microsoft or partner security solutions have identified.
->>>>>>> 90cf3b88
     name: msg-search-alerts
     outputs:
     - contextPath: MsGraph.Alert.ID
@@ -718,27 +696,15 @@
       - unknown
       - truePositive
       - falsePositive
-<<<<<<< HEAD
-      - benignPositive
-=======
       - informationalExpectedActivity
->>>>>>> 90cf3b88
     - auto: PREDEFINED
       description: Relevant only for Alerts v2. Use this field to update the alert's determination.
       name: determination
       predefined:
       - unknown
-<<<<<<< HEAD
-      - apt
       - malware
       - phishing
       - other
-      - securityPersonnel
-=======
-      - malware
-      - phishing
-      - other
->>>>>>> 90cf3b88
       - securityTesting
       - multiStagedAttack
       - maliciousUserActivity
@@ -829,10 +795,7 @@
       predefined:
       - 'ediscovery'
       - 'alerts'
-<<<<<<< HEAD
-=======
       - 'threat assessment'
->>>>>>> 90cf3b88
       - 'all'
     description: Tests connectivity to Microsoft Graph Security.
     execution: false
@@ -946,11 +909,7 @@
       - 'true'
       - 'false'
       required: false
-<<<<<<< HEAD
-    description: Lists edicovery cases.
-=======
     description: Get a list of the eDiscovery cases.
->>>>>>> 90cf3b88
     execution: false
     name: msg-list-ediscovery-cases
     outputs:
@@ -1040,11 +999,7 @@
       - 'true'
       - 'false'
       required: false
-<<<<<<< HEAD
-    description: List custodians on a given eDiscovery case.
-=======
     description: Get a list of the custodians on a given eDiscovery case.
->>>>>>> 90cf3b88
     execution: false
     name: msg-list-ediscovery-custodians
     outputs:
@@ -1571,11 +1526,7 @@
       - 'true'
       - 'false'
       required: false
-<<<<<<< HEAD
-    description: Get the list of eDiscoverySearch resources from an eDiscovery case.
-=======
     description: Get a list of eDiscoverySearch resources from an eDiscovery case.
->>>>>>> 90cf3b88
     execution: false
     name: msg-list-ediscovery-searchs
     outputs:
@@ -1657,12 +1608,8 @@
       required: false
       auto: PREDEFINED
       predefined:
-<<<<<<< HEAD
-      - permanentlyDelete
-=======
       - permanentlydeleted
       - recoverable
->>>>>>> 90cf3b88
     - description: The ID of the eDiscovery search.
       isArray: false
       name: purge_areas
@@ -1670,10 +1617,7 @@
       auto: PREDEFINED
       predefined:
       - teamsMessages
-<<<<<<< HEAD
-=======
       - mailboxes
->>>>>>> 90cf3b88
     description: |-
       Delete Microsoft Teams messages contained in an eDiscovery search.
       Note: This request purges Teams data only. It does not purge other types of data such as mailbox items.
@@ -1687,9 +1631,6 @@
       Shared channels - Message posts, replies, and attachments shared in a shared Teams channel.
     execution: false
     name: msg-purge-ediscovery-data
-<<<<<<< HEAD
-  dockerimage: demisto/crypto:1.0.0.68914
-=======
   - arguments:
     - description: The email address of the user who received the email.
       isArray: false
@@ -2316,7 +2257,6 @@
       description: The system tags associated with the incident.
       type: String collection
   dockerimage: demisto/crypto:1.0.0.87358
->>>>>>> 90cf3b88
   isfetch: true
   runonce: false
   script: '-'
@@ -2331,9 +2271,5 @@
 - Microsoft Graph Security Test prod v2
 - Microsoft Graph Security Test self deployed v2
 - MSG-ediscovery-tpb
-<<<<<<< HEAD
-fromversion: 5.0.0
-=======
 - MSG-Threat-Assessment-test
-fromversion: 5.0.0 
->>>>>>> 90cf3b88
+fromversion: 5.0.0 