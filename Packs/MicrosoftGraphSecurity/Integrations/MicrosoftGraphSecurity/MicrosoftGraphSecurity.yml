category: Analytics & SIEM
commonfields:
  id: Microsoft Graph
  version: -1
configuration:
- defaultvalue: https://graph.microsoft.com
  display: Host URL (e.g. https://graph.microsoft.com)
  name: host
  required: true
  type: 0
- display: ID (received from the admin consent - see Detailed Instructions (?) section)
  name: auth_id
  required: true
  type: 4
- display: Token (received from the admin consent - see Detailed Instructions (?)
    section)
  name: tenant_id
  required: true
  type: 4
- display: Key (received from the admin consent - see Detailed Instructions (?) section)
  name: enc_key
  required: true
  type: 4
- display: Trust any certificate (not secure)
  name: insecure
  required: false
  type: 8
- display: Use system proxy settings
  name: proxy
  required: false
  type: 8
- display: Use a self-deployed Azure Application
  name: self_deployed
  required: false
  type: 8
- display: Fetch incidents
  name: isFetch
  required: false
  type: 8
- display: Incident type
  name: incidentType
  required: false
  type: 13
- defaultvalue: 1 day
  display: First fetch time range (<number> <time unit>, e.g., 1 hour, 30 minutes)
  hidden: false
  name: fetch_time
  required: false
  type: 0
- defaultvalue: '10'
  display: How many incidents to fetch each time
  hidden: false
  name: fetch_limit
  required: false
  type: 0
- display: Fetch incidents of the given providers only. Multiple providers can be
    inserted, seperated by a comma, e.g. "{first_provider},{second_provioder}". If
    empty, incidents of all providers will be fetched.
  hidden: false
  name: fetch_providers
  required: false
  type: 0
- display: Use this field to filter the incidents that are being fetched according
    to any of the alert properties. Filter should be in the format "{property} eq
    '{property-value}'", multiple filters can be applied seperated with " and ", e.g.
    "createdDateTime eq YYYY-MM-DD and severity eq 'high'". Overrides the providers
    list, if given.
  hidden: false
  name: fetch_filter
  required: false
  type: 0
description: Unified gateway to security insights - all from a unified Microsoft Graph
  Security API.
display: Microsoft Graph Security
name: Microsoft Graph
script:
  commands:
  - arguments:
    - auto: PREDEFINED
      default: false
      description: When the alert was last modified in the following string format
        - YYYY-MM-DD
      isArray: false
      name: last_modified
      predefined:
      - Last24Hours
      - Last48Hours
      - LastWeek
      required: false
      secret: false
    - auto: PREDEFINED
      default: false
      description: Alert severity - set by vendor/provider.
      isArray: false
      name: severity
      predefined:
      - unknown
      - informational
      - low
      - medium
      - high
      required: false
      secret: false
    - default: false
      description: Category of the alert, e.g. credentialTheft, ransomware (Categories
        can be added or removed by vendors.)
      isArray: false
      name: category
      required: false
      secret: false
    - default: false
      description: The start time (creation time of alert) for the search in the following
        string format - YYYY-MM-DD
      isArray: false
      name: time_from
      required: false
      secret: false
    - default: false
      description: The end time (creation time of alert) for the search in the following
        string format -  YYYY-MM-DD
      isArray: false
      name: time_to
      required: false
      secret: false
    - default: false
      description: Use this field to filter on any of the alert properties in the
        format "{property} eq '{property-value}'", e.g. "category eq 'ransomware'"
      isArray: false
      name: filter
      required: false
      secret: false
    deprecated: false
    description: List alerts (security issues) within a customer's tenant that Microsoft
      or partner security solutions have identified.
    execution: false
    name: msg-search-alerts
    outputs:
    - contextPath: MsGraph.Alert.ID
      description: Alert ID
      type: string
    - contextPath: MsGraph.Alert.Title
      description: Alert title
      type: string
    - contextPath: MsGraph.Alert.Category
      description: Alert category
      type: string
    - contextPath: MsGraph.Alert.Severity
      description: Alert severity
      type: string
    - contextPath: MsGraph.Alert.CreatedDate
      description: Alert created date
      type: date
    - contextPath: MsGraph.Alert.EventDate
      description: Alert event time
      type: date
    - contextPath: MsGraph.Alert.Status
      description: Alert status
      type: string
    - contextPath: MsGraph.Alert.Vendor
      description: Alert vendor/provider
      type: string
    - contextPath: MsGraph.Alert.MalwareStates
      description: Alert malware states
      type: string
    - contextPath: MsGraph.Alert.Vendor
      description: Alert vendor
      type: string
    - contextPath: MsGraph.Alert.Provider
      description: Alert provider
      type: string
  - arguments:
    - default: true
      description: The Alert ID - Provider-generated GUID/unique identifier.
      isArray: false
      name: alert_id
      required: true
      secret: false
    - default: false
      defaultValue: All
      description: 'Fields to fetch for specified Alert apart from the basic properties,
        given as comma separated values, e.g. NetworkConnections,Processes. Optional
        values: All,NetworkConnections,Processes,RegistryKeys,UserStates,HostStates,FileStates,CloudAppStates,MalwareStates,CustomerComment,Triggers,VendorInformation,VulnerabilityStates'
      isArray: false
      name: fields_to_include
      required: false
      secret: false
    deprecated: false
    description: Get details for a specific alert.
    execution: false
    name: msg-get-alert-details
    outputs:
    - contextPath: MsGraph.Alert.ID
      description: Alert ID
      type: string
    - contextPath: MsGraph.Alert.Title
      description: Alert title
      type: string
    - contextPath: MsGraph.Alert.Category
      description: Alert category
      type: string
    - contextPath: MsGraph.Alert.Severity
      description: Alert severity
      type: string
    - contextPath: MsGraph.Alert.CreatedDate
      description: Alert created date
      type: date
    - contextPath: MsGraph.Alert.EventDate
      description: Alert event date
      type: date
    - contextPath: MsGraph.Alert.Status
      description: Alert status
      type: string
    - contextPath: MsGraph.Alert.Vendor
      description: Alert vendor
      type: string
    - contextPath: MsGraph.Alert.Provider
      description: Alert provider
      type: Unknown
  - arguments:
    - default: false
      description: The Alert ID. Provider-generated GUID/unique identifier.
      isArray: false
      name: alert_id
      required: true
      secret: false
    - default: false
      description: Name of the analyst the alert is assigned to for triage, investigation,
        or remediation.
      isArray: false
      name: assigned_to
      required: false
      secret: false
    - default: false
      description: Time at which the alert was closed in the following string format
        - MM/DD/YYYY
      isArray: false
      name: closed_date_time
      required: false
      secret: false
    - default: false
      description: Analyst comments on the alert (for customer alert management).
      isArray: false
      name: comments
      required: false
      secret: false
    - auto: PREDEFINED
      default: false
      description: Analyst feedback on the alert.
      isArray: false
      name: feedback
      predefined:
      - unknown
      - truePositive
      - falsePositive
      - benignPositive
      required: false
      secret: false
    - auto: PREDEFINED
      default: false
      description: Alert lifecycle status (stage).
      isArray: false
      name: status
      predefined:
      - unknown
      - newAlert
      - inProgress
      - resolved
      required: false
      secret: false
    - default: false
      description: User-definable labels that can be applied to an alert and can serve
        as filter conditions, e.g.  "HVA", "SAW).
      isArray: false
      name: tags
      required: false
      secret: false
    - default: false
      description: Details about the security service vendor, e.g. Microsoft
      isArray: false
      name: vendor_information
      required: true
      secret: false
    - default: false
      description: Details about the security service vendor, e.g. Windows Defender
        ATP
      isArray: false
      name: provider_information
      required: true
      secret: false
    deprecated: false
    description: Update an editable alert property within any integrated solution
      to keep alert status and assignments in sync across solutions using its reference
      ID.
    execution: false
    name: msg-update-alert
    outputs:
    - contextPath: MsGraph.Alert.ID
      description: Alert ID
      type: string
    - contextPath: MsGraph.Alert.Status
      description: Alert status
      type: string
  - deprecated: true
    description: Deprecated. Use the Microsoft Graph User integration instead.
    execution: false
    name: msg-get-users
    outputs:
    - contextPath: MsGraph.User.Email
      description: User email address
      type: string
    - contextPath: MsGraph.User.ID
      description: User ID
      type: string
    - contextPath: MsGraph.User.Title
      description: User job title
      type: string
    - contextPath: MsGraph.User.Name
      description: User name
      type: string
  - arguments:
    - default: true
      description: User ID of user to retreive
      isArray: false
      name: user_id
      required: true
      secret: false
    deprecated: true
    description: Deprecated. Use the Microsoft Graph User integration instead.
    execution: false
    name: msg-get-user
    outputs:
    - contextPath: MsGraph.User.Email
      description: User email address
      type: string
    - contextPath: MsGraph.User.ID
      description: User ID
      type: string
    - contextPath: MsGraph.User.Title
      description: User job title
      type: string
    - contextPath: MsGraph.User.Name
      description: User name
      type: string
  dockerimage: demisto/crypto:1.0.0.11412
  feed: false
  isfetch: true
  longRunning: false
  longRunningPort: false
  runonce: false
  script: '-'
  subtype: python3
  type: python
<<<<<<< HEAD
  dockerimage45: demisto/crypto:1.0.0.10743
tests:
- Microsoft Graph Security Test
=======
  dockerimage45: demisto/crypto:1.0.0.7634
tests:
- Microsoft Graph Test
>>>>>>> 3039727c
fromversion: 4.1.0<|MERGE_RESOLUTION|>--- conflicted
+++ resolved
@@ -350,13 +350,7 @@
   script: '-'
   subtype: python3
   type: python
-<<<<<<< HEAD
-  dockerimage45: demisto/crypto:1.0.0.10743
+  dockerimage45: demisto/crypto:1.0.0.7634
 tests:
 - Microsoft Graph Security Test
-=======
-  dockerimage45: demisto/crypto:1.0.0.7634
-tests:
-- Microsoft Graph Test
->>>>>>> 3039727c
 fromversion: 4.1.0