category: Analytics & SIEM
sectionOrder:
- Connect
- Collect
commonfields:
  id: Microsoft Graph
  version: -1
configuration:
- defaultvalue: https://graph.microsoft.com
  display: Host URL
  name: host
  required: true
  type: 0
  section: Connect
- defaultvalue: Alerts v2
  display: MS graph security alert API Version
  name: api_version
  type: 15
  options:
  - Legacy Alerts
  - Alerts v2
  section: Connect
  required: false
- name: creds_auth_id
  type: 9
  section: Connect
  displaypassword: Application ID or Client ID
  hiddenusername: true
  required: false
- name: creds_tenant_id
  type: 9
  section: Connect
  displaypassword: Token or Tenant ID
  hiddenusername: true
  required: false
- name: creds_enc_key
  type: 9
  section: Connect
  displaypassword: Key or Client Secret
  hiddenusername: true
  required: false
- additionalinfo: See the Help tab.
  display: Application ID or Client ID
  name: auth_id
  type: 4
  section: Connect
  hidden: true
  required: false
- additionalinfo: See the Help tab.
  display: Token or Tenant ID
  name: tenant_id
  type: 4
  section: Connect
  hidden: true
  required: false
- display: Key or Client Secret
  name: enc_key
  type: 4
  section: Connect
  additionalinfo: See the Help tab.
  hidden: true
  required: false
- display: Certificate Thumbprint
  name: creds_certificate
  type: 9
  section: Connect
  displaypassword: Private Key
  required: false
- display: Certificate Thumbprint
  name: certificate_thumbprint
  type: 4
  section: Connect
  additionalinfo: Used for certificate authentication as it appears in the "Certificates & secrets" page of the app.
  hidden: true
  required: false
- display: Private Key
  name: private_key
  type: 14
  section: Connect
  additionalinfo: Used for certificate authentication. The private key of the registered certificate.
  hidden: true
  required: false
- display: Application redirect URI (for self-deployed mode)
  name: redirect_uri
  type: 0
  section: Connect
  required: false
- additionalinfo: Get the authorization code from steps 3-5 in the self deployed authorization process.
  displaypassword: Authorization code
  name: auth_code
  hiddenusername: true
  type: 9
  section: Connect
  required: false
  display: Authorization code
- display: Use Azure Managed Identities
  name: use_managed_identities
  type: 8
  section: Connect
  required: false
  additionalinfo: Relevant only if the integration is running on Azure VM. If selected, authenticates based on the value provided for the Azure Managed Identities Client ID field. If no value is provided for the Azure Managed Identities Client ID field, authenticates based on the System Assigned Managed Identity. For additional information, see the Help tab.
- name: managed_identities_client_id
  type: 9
  section: Connect
  required: false
  additionalinfo: The Managed Identities client ID for authentication - relevant only if the integration is running on Azure VM.
  displaypassword: Azure Managed Identities Client ID
  hiddenusername: true
- display: Trust any certificate (not secure)
  name: insecure
  type: 8
  section: Connect
  advanced: true
  required: false
- display: Use system proxy settings
  name: proxy
  type: 8
  section: Connect
  required: false
  advanced: true
- display: Use a self-deployed Azure application
  name: self_deployed
  type: 8
  section: Connect
  required: false
  additionalinfo: Select this checkbox if you are using a self-deployed Azure application.
  advanced: false
- display: Fetch incidents
  name: isFetch
  type: 8
  section: Collect
  required: false
- defaultvalue: '1'
  display: Incidents Fetch Interval
  name: incidentFetchInterval
  type: 19
  required: false
  section: Collect
- display: Incident type
  name: incidentType
  type: 13
  section: Connect
  required: false
- display: First fetch timestamp (<number> <time unit>, e.g., 12 hours, 7 days)
  additionalinfo: <number> <time unit>, for example 1 hour, 30 minutes
  name: fetch_time
  type: 0
  section: Collect
  required: false
- display: Max incidents per fetch
  name: fetch_limit
  type: 0
  section: Collect
  required: false
  defaultvalue: '10'
- display: Fetch incidents of the given providers only.
  additionalinfo: Relevant only for Legacy Alerts. Multiple providers can be inserted separated by a comma, for example "{first_provider},{second_provider}". If empty, incidents of all providers will be fetched.
  name: fetch_providers
  type: 0
  section: Collect
  advanced: true
  required: false
- display: Fetch incidents of the given service sources only.
  additionalinfo: Relevant only for Alerts v2. Multiple serviceSource can be inserted separated by a comma, for example "microsoftDefenderForEndpoint,microsoftDefenderForIdentity",. If empty, incidents of all providers will be fetched.
  name: fetch_service_sources
  type: 0
  section: Collect
  advanced: true
  required: false
- display: Fetched incidents filter
  additionalinfo: Use this field to filter fetched incidents according to any of the alert properties. Overrides the providers list, if given. Filter should be in the format "{property} eq '{property-value}'". Multiple filters can be applied separated with " and ", for example "createdDateTime eq YYYY-MM-DD and severity eq 'high'".
  name: fetch_filter
  type: 0
  section: Collect
  advanced: true
  required: false
- display: Microsoft 365 Defender context
  name: microsoft_365_defender_context
  defaultvalue: "false"
  type: 8
  required: false
<<<<<<< HEAD
  additionalinfo: Save Hunting Query result to the Microsoft 365 Defender context.
    path
=======
  additionalinfo: Save Hunting Query result to the Microsoft 365 Defender context path.
>>>>>>> 37ccf6d6
  section: Collect
description: Unified gateway to security insights - all from a unified Microsoft Graph Security API.
display: Microsoft Graph Security
name: Microsoft Graph
script:
  commands:
  - arguments:
    - auto: PREDEFINED
      description: When the alert was last modified in the following string format - YYYY-MM-DD.
      name: last_modified
      predefined:
      - Last24Hours
      - Last48Hours
      - LastWeek
    - auto: PREDEFINED
      description: Alert severity - set by vendor/provider.
      name: severity
      predefined:
      - unknown
      - informational
      - low
      - medium
      - high
    - description: Category of the alert, e.g. credentialTheft, ransomware (Categories can be added or removed by vendors.)
      name: category
    - description: The start time (creation time of alert) for the search in the following string format - YYYY-MM-DD.
      name: time_from
    - description: The end time (creation time of alert) for the search in the following string format -  YYYY-MM-DD.
      name: time_to
    - description: Use this field to filter on any of the alert properties in the format "{property} eq '{property-value}'", e.g. "category eq 'ransomware'".
      name: filter
    - auto: PREDEFINED
      description: Relevant only for Alerts v2. Use this field to filter by an alert's classification.
      name: classification
      predefined:
      - unknown
      - truePositive
      - falsePositive
      - benignPositive
    - auto: PREDEFINED
      description: Relevant only for Alerts v2. Use this field to filter the alerts by the service or product that created this alert.
      name: service_source
      predefined:
      - microsoftDefenderForEndpoint
      - microsoftDefenderForIdentity
      - microsoftDefenderForOffice365
      - microsoft365Defender
      - microsoftAppGovernance
      - microsoftDefenderForCloudApps
    - auto: PREDEFINED
      description: Relevant only for Alerts v2. Use this field to filter by alert's status.
      name: status
      predefined:
      - unknown
      - new
      - inProgress
      - resolved
    - description: Page number to return, zero indexed. The maximum number of alerts that can be skipped for Legacy Alerts is 500 (i.e., page * page_size must be <= 500).
      name: page
    - description: Number of results in a page. Default is 50. The limit for Legacy Alerts is 1000. The limit for Alerts v2 is 2000. When using Legacy Alerts, the response will provide <page_size> results for each provider.
      name: page_size
    - description: Number of total results to return. Default is 50.
      name: limit
      defaultValue: 50
    description: Get a list of alerts (security issues) within a customer's tenant that Microsoft or partner security solutions have identified.
    name: msg-search-alerts
    outputs:
    - contextPath: MsGraph.Alert.ID
      description: Alert ID.
      type: string
    - contextPath: MsGraph.Alert.Title
      description: Alert title.
      type: string
    - contextPath: MsGraph.Alert.Category
      description: Alert category.
      type: string
    - contextPath: MsGraph.Alert.Severity
      description: Alert severity.
      type: string
    - contextPath: MsGraph.Alert.CreatedDate
      description: Alert created date.
      type: date
    - contextPath: MsGraph.Alert.EventDate
      description: Relevant only for Legacy Alerts. Alert event time.
      type: date
    - contextPath: MsGraph.Alert.Status
      description: Alert status.
      type: string
    - contextPath: MsGraph.Alert.Vendor
      description: Relevant only for Legacy Alerts. Alert vendor.
      type: string
    - contextPath: MsGraph.Alert.MalwareStates
      description: Relevant only for Legacy Alerts. Alert malware states.
      type: string
    - contextPath: MsGraph.Alert.Provider
      description: Relevant only for Legacy Alerts. Alert provider.
      type: string
    - contextPath: MsGraph.Alert.ActorDisplayName
      description: Relevant only for Alerts v2. Alert actor name.
      type: Unknown
    - contextPath: MsGraph.Alert.AlertWebUrl
      description: Relevant only for Alerts v2. Alert web URL.
      type: String
    - contextPath: MsGraph.Alert.AssignedTo
      description: Relevant only for Alerts v2. Alert assignee.
      type: Unknown
    - contextPath: MsGraph.Alert.Classification
      description: Relevant only for Alerts v2. Alert classification.
      type: Unknown
    - contextPath: MsGraph.Alert.Description
      description: Relevant only for Alerts v2. Alert description.
      type: String
    - contextPath: MsGraph.Alert.DetectionSource
      description: Relevant only for Alerts v2. Alert detection source.
      type: String
    - contextPath: MsGraph.Alert.DetectorId
      description: Relevant only for Alerts v2. Alert detector ID.
      type: String
    - contextPath: MsGraph.Alert.Determination
      description: Relevant only for Alerts v2. Alert determination.
      type: Unknown
    - contextPath: MsGraph.Alert.Evidence.@odata.Type
      description: Relevant only for Alerts v2. Alert evidence type.
      type: String
    - contextPath: MsGraph.Alert.Evidence.AzureAdDeviceId
      description: Relevant only for Alerts v2. Evidence azure device ID.
      type: String
    - contextPath: MsGraph.Alert.Evidence.CreatedDate
      description: Relevant only for Alerts v2. Evidence creation time.
      type: Date
    - contextPath: MsGraph.Alert.Evidence.DefenderAvStatus
      description: Relevant only for Alerts v2. Evidence Defender AV status.
      type: String
    - contextPath: MsGraph.Alert.Evidence.DeviceDnsName
      description: Relevant only for Alerts v2. Evidence device DNS name.
      type: String
    - contextPath: MsGraph.Alert.Evidence.FirstSeenDateTime
      description: Relevant only for Alerts v2. Evidence first seen time.
      type: Date
    - contextPath: MsGraph.Alert.Evidence.HealthStatus
      description: Relevant only for Alerts v2. Evidence health status.
      type: String
    - contextPath: MsGraph.Alert.Evidence.MdeDeviceId
      description: Relevant only for Alerts v2. Evidence MDE device ID.
      type: String
    - contextPath: MsGraph.Alert.Evidence.OnboardingStatus
      description: Relevant only for Alerts v2. Evidence onboarding status.
      type: String
    - contextPath: MsGraph.Alert.Evidence.OsBuild
      description: Relevant only for Alerts v2. Evidence OS build.
      type: Number
    - contextPath: MsGraph.Alert.Evidence.OsPlatform
      description: Relevant only for Alerts v2. Evidence OS platform.
      type: String
    - contextPath: MsGraph.Alert.Evidence.RbacGroupId
      description: Relevant only for Alerts v2. Evidence RBAC group ID.
      type: Number
    - contextPath: MsGraph.Alert.Evidence.RbacGroupName
      description: Relevant only for Alerts v2. Evidence RBAC group name.
      type: String
    - contextPath: MsGraph.Alert.Evidence.RemediationStatus
      description: Relevant only for Alerts v2. Evidence remediation status.
      type: String
    - contextPath: MsGraph.Alert.Evidence.RemediationStatusDetails
      description: Relevant only for Alerts v2. Evidence remediation status details.
      type: Unknown
    - contextPath: MsGraph.Alert.Evidence.RiskScore
      description: Relevant only for Alerts v2. Evidence risk score.
      type: String
    - contextPath: MsGraph.Alert.Evidence.Tags
      description: Relevant only for Alerts v2. Evidence tags.
      type: String
    - contextPath: MsGraph.Alert.Evidence.Verdict
      description: Relevant only for Alerts v2. Evidence verdict.
      type: String
    - contextPath: MsGraph.Alert.Evidence.Version
      description: Relevant only for Alerts v2. Evidence version.
      type: String
    - contextPath: MsGraph.Alert.Evidence.VmMetadata
      description: Relevant only for Alerts v2. Evidence VM metadata.
      type: Unknown
    - contextPath: MsGraph.Alert.FirstActivityDateTime
      description: Relevant only for Alerts v2. Evidence first activity time.
      type: Date
    - contextPath: MsGraph.Alert.IncidentId
      description: Relevant only for Alerts v2. Alert incident ID.
      type: String
    - contextPath: MsGraph.Alert.IncidentWebUrl
      description: Relevant only for Alerts v2. Alert incident URL.
      type: String
    - contextPath: MsGraph.Alert.LastActivityDateTime
      description: Relevant only for Alerts v2. Alert last activity time.
      type: Date
    - contextPath: MsGraph.Alert.LastUpdateDateTime
      description: Relevant only for Alerts v2. Alert last update time.
      type: Date
    - contextPath: MsGraph.Alert.ProviderAlertId
      description: Relevant only for Alerts v2. Alert provider ID.
      type: String
    - contextPath: MsGraph.Alert.RecommendedActions
      description: Relevant only for Alerts v2. Alert recommended action.
      type: String
    - contextPath: MsGraph.Alert.ResolvedDateTime
      description: Relevant only for Alerts v2. Alert closing time.
      type: Date
    - contextPath: MsGraph.Alert.ServiceSource
      description: Relevant only for Alerts v2. Alert service source.
      type: String
    - contextPath: MsGraph.Alert.TenantId
      description: Relevant only for Alerts v2. Alert tenant ID.
      type: String
    - contextPath: MsGraph.Alert.ThreatDisplayName
      description: Relevant only for Alerts v2. Alert threat display name.
      type: Unknown
    - contextPath: MsGraph.Alert.ThreatFamilyName
      description: Relevant only for Alerts v2. Alert threat family name.
      type: Unknown
  - arguments:
    - default: true
      description: The Alert ID - Provider-generated GUID/unique identifier.
      name: alert_id
      required: true
    - defaultValue: All
      description: 'Relevant only for Legacy Alerts. Fields to fetch for a specified alert apart from the basic properties, given as comma separated values, e.g., NetworkConnections,Processes. The possible values are: All, NetworkConnections, Processes, RegistryKeys, UserStates, HostStates, FileStates, CloudAppStates, MalwareStates, CustomerComments, Triggers, VendorInformation, VulnerabilityStates. Default is All.'
      name: fields_to_include
    description: Get details for a specific alert.
    name: msg-get-alert-details
    outputs:
    - contextPath: MsGraph.Alert.ID
      description: Alert ID.
      type: string
    - contextPath: MsGraph.Alert.Title
      description: Alert title.
      type: string
    - contextPath: MsGraph.Alert.Category
      description: Alert category.
      type: string
    - contextPath: MsGraph.Alert.Severity
      description: Alert severity.
      type: string
    - contextPath: MsGraph.Alert.CreatedDate
      description: Alert created date.
      type: date
    - contextPath: MsGraph.Alert.EventDate
      description: Relevant only for Legacy Alerts. Alert event time.
      type: date
    - contextPath: MsGraph.Alert.Status
      description: Alert status.
      type: string
    - contextPath: MsGraph.Alert.Vendor
      description: Relevant only for Legacy Alerts. Alert vendor/provider.
      type: string
    - contextPath: MsGraph.Alert.Provider
      description: Relevant only for Legacy Alerts. Alert provider.
      type: string
    - contextPath: MsGraph.Alert.@odata.Context
      description: Relevant only for Alerts v2. Alert odata context.
      type: String
    - contextPath: MsGraph.Alert.ActorDisplayName
      description: Relevant only for Alerts v2. Alert actor name.
      type: Unknown
    - contextPath: MsGraph.Alert.AlertWebUrl
      description: Relevant only for Alerts v2. Alert web URL.
      type: String
    - contextPath: MsGraph.Alert.AssignedTo
      description: Relevant only for Alerts v2. Alert assignee.
      type: Unknown
    - contextPath: MsGraph.Alert.Classification
      description: Relevant only for Alerts v2. Alert classification.
      type: Unknown
    - contextPath: MsGraph.Alert.Comments.Comment
      description: Relevant only for Alerts v2. Alert comment.
      type: String
    - contextPath: MsGraph.Alert.Comments.CreatedByDisplayName
      description: Relevant only for Alerts v2. Alert comment creator name.
      type: String
    - contextPath: MsGraph.Alert.Comments.CreatedDate
      description: Relevant only for Alerts v2. Alert comment creation time.
      type: Date
    - contextPath: MsGraph.Alert.Description
      description: Relevant only for Alerts v2. Alert description.
      type: String
    - contextPath: MsGraph.Alert.DetectionSource
      description: Relevant only for Alerts v2. Alert detection source.
      type: String
    - contextPath: MsGraph.Alert.DetectorId
      description: Relevant only for Alerts v2. Alert detector ID.
      type: String
    - contextPath: MsGraph.Alert.Determination
      description: Relevant only for Alerts v2. Alert determination.
      type: Unknown
    - contextPath: MsGraph.Alert.Evidence.@odata.Type
      description: Relevant only for Alerts v2. Alert evidence.
      type: String
    - contextPath: MsGraph.Alert.Evidence.CreatedDate
      description: Relevant only for Alerts v2. Evidence creation time.
      type: Date
    - contextPath: MsGraph.Alert.Evidence.DetectionStatus
      description: Relevant only for Alerts v2. Evidence detection status.
      type: Unknown
    - contextPath: MsGraph.Alert.Evidence.ImageFile.FileName
      description: Relevant only for Alerts v2. Evidence image file name.
      type: String
    - contextPath: MsGraph.Alert.Evidence.ImageFile.FilePath
      description: Relevant only for Alerts v2. Evidence image file path.
      type: String
    - contextPath: MsGraph.Alert.Evidence.ImageFile.FilePublisher
      description: Relevant only for Alerts v2. Evidence image file publisher.
      type: Unknown
    - contextPath: MsGraph.Alert.Evidence.ImageFile.FileSize
      description: Relevant only for Alerts v2. Evidence image file size.
      type: Unknown
    - contextPath: MsGraph.Alert.Evidence.ImageFile.Issuer
      description: Relevant only for Alerts v2. Evidence image file issuer.
      type: Unknown
    - contextPath: MsGraph.Alert.Evidence.ImageFile.Sha1
      description: Relevant only for Alerts v2. Evidence image file SHA1 hash.
      type: String
    - contextPath: MsGraph.Alert.Evidence.ImageFile.Sha256
      description: Relevant only for Alerts v2. Evidence image file SHA256 hash.
      type: String
    - contextPath: MsGraph.Alert.Evidence.ImageFile.Signer
      description: Relevant only for Alerts v2. Evidence image file signer.
      type: Unknown
    - contextPath: MsGraph.Alert.Evidence.MdeDeviceId
      description: Relevant only for Alerts v2. Evidence MDE device ID.
      type: Unknown
    - contextPath: MsGraph.Alert.Evidence.ParentProcessCreationDateTime
      description: Relevant only for Alerts v2. Evidence parent process creation time.
      type: Date
    - contextPath: MsGraph.Alert.Evidence.ParentProcessId
      description: Relevant only for Alerts v2. Evidence parent process process ID.
      type: Number
    - contextPath: MsGraph.Alert.Evidence.ParentProcessImageFile
      description: Relevant only for Alerts v2. Evidence parent process image file.
      type: Unknown
    - contextPath: MsGraph.Alert.Evidence.ProcessCommandLine
      description: Relevant only for Alerts v2. Evidence process command line.
      type: String
    - contextPath: MsGraph.Alert.Evidence.ProcessCreationDateTime
      description: Relevant only for Alerts v2.  Evidence process creation time.
      type: Date
    - contextPath: MsGraph.Alert.Evidence.ProcessId
      description: Relevant only for Alerts v2.  Evidence process ID.
      type: Number
    - contextPath: MsGraph.Alert.Evidence.RemediationStatus
      description: Relevant only for Alerts v2. Evidence remediation status.
      type: String
    - contextPath: MsGraph.Alert.Evidence.RemediationStatusDetails
      description: Relevant only for Alerts v2. Evidence remediation status details.
      type: Unknown
    - contextPath: MsGraph.Alert.Evidence.UserAccount.AccountName
      description: Relevant only for Alerts v2. Evidence user account name.
      type: String
    - contextPath: MsGraph.Alert.Evidence.UserAccount.AzureAdUserId
      description: Relevant only for Alerts v2. Evidence user account Azure AD user ID.
      type: Unknown
    - contextPath: MsGraph.Alert.Evidence.UserAccount.DisplayName
      description: Relevant only for Alerts v2. Evidence user account display name.
      type: String
    - contextPath: MsGraph.Alert.Evidence.UserAccount.DomainName
      description: Relevant only for Alerts v2. Evidence user account domain name.
      type: Unknown
    - contextPath: MsGraph.Alert.Evidence.UserAccount.UserPrincipalName
      description: Relevant only for Alerts v2. Evidence user account user principal name.
      type: Unknown
    - contextPath: MsGraph.Alert.Evidence.UserAccount.UserSid
      description: Relevant only for Alerts v2. Evidence user account user SID.
      type: String
    - contextPath: MsGraph.Alert.Evidence.Verdict
      description: Relevant only for Alerts v2. Evidence verdict.
      type: String
    - contextPath: MsGraph.Alert.Evidence.FileDetails.FileName
      description: Relevant only for Alerts v2. Evidence file details file name.
      type: String
    - contextPath: MsGraph.Alert.Evidence.FileDetails.FilePath
      description: Relevant only for Alerts v2. Evidence file details file path.
      type: String
    - contextPath: MsGraph.Alert.Evidence.FileDetails.FilePublisher
      description: Relevant only for Alerts v2. Evidence file details file publisher.
      type: Unknown
    - contextPath: MsGraph.Alert.Evidence.FileDetails.FileSize
      description: Relevant only for Alerts v2. Evidence file details file size.
      type: Unknown
    - contextPath: MsGraph.Alert.Evidence.FileDetails.Issuer
      description: Relevant only for Alerts v2. Evidence file details file issuer.
      type: Unknown
    - contextPath: MsGraph.Alert.Evidence.FileDetails.Sha1
      description: Relevant only for Alerts v2. Evidence file details SHA1 hash.
      type: String
    - contextPath: MsGraph.Alert.Evidence.FileDetails.Sha256
      description: Relevant only for Alerts v2. Evidence file details SHA256 hash.
      type: String
    - contextPath: MsGraph.Alert.Evidence.FileDetails.Signer
      description: Relevant only for Alerts v2. Evidence file details file signer.
      type: Unknown
    - contextPath: MsGraph.Alert.Evidence.CֹountryLetterCode
      description: Relevant only for Alerts v2. Evidence country letter code.
      type: Unknown
    - contextPath: MsGraph.Alert.Evidence.IpAddress
      description: Relevant only for Alerts v2. Evidence IP address.
      type: String
    - contextPath: MsGraph.Alert.Evidence.AzureAdDeviceId
      description: Relevant only for Alerts v2. Evidence Azure AD device ID.
      type: Unknown
    - contextPath: MsGraph.Alert.Evidence.DefenderAvStatus
      description: Relevant only for Alerts v2. Evidence Defender AV status.
      type: String
    - contextPath: MsGraph.Alert.Evidence.DeviceDnsName
      description: Relevant only for Alerts v2. Evidence device DNS name.
      type: String
    - contextPath: MsGraph.Alert.Evidence.FirstSeenDateTime
      description: Relevant only for Alerts v2. Evidence first seen time.
      type: Date
    - contextPath: MsGraph.Alert.Evidence.HealthStatus
      description: Relevant only for Alerts v2. Evidence health status.
      type: String
    - contextPath: MsGraph.Alert.Evidence.OnboardingStatus
      description: Relevant only for Alerts v2. Evidence onboarding status.
      type: String
    - contextPath: MsGraph.Alert.Evidence.OsBuild
      description: Relevant only for Alerts v2. Evidence OS build.
      type: Unknown
    - contextPath: MsGraph.Alert.Evidence.OsPlatform
      description: Relevant only for Alerts v2. Evidence OS platform.
      type: String
    - contextPath: MsGraph.Alert.Evidence.RbacGroupId
      description: Relevant only for Alerts v2. Evidence RBAC group ID.
      type: Number
    - contextPath: MsGraph.Alert.Evidence.RbacGroupName
      description: Relevant only for Alerts v2. Evidence RBAC group name.
      type: String
    - contextPath: MsGraph.Alert.Evidence.RiskScore
      description: Relevant only for Alerts v2. Evidence risk score.
      type: String
    - contextPath: MsGraph.Alert.Evidence.Version
      description: Relevant only for Alerts v2. Evidence version.
      type: String
    - contextPath: MsGraph.Alert.Evidence.VmMetadata
      description: Relevant only for Alerts v2. Evidence VM metadata.
      type: Unknown
    - contextPath: MsGraph.Alert.FirstActivityDateTime
      description: Relevant only for Alerts v2. Evidence first activity time.
      type: Date
    - contextPath: MsGraph.Alert.IncidentId
      description: Relevant only for Alerts v2. Alert incident ID.
      type: String
    - contextPath: MsGraph.Alert.IncidentWebUrl
      description: Relevant only for Alerts v2. Alert incident URL.
      type: String
    - contextPath: MsGraph.Alert.LastActivityDateTime
      description: Relevant only for Alerts v2. Alert last activity time.
      type: Date
    - contextPath: MsGraph.Alert.LastUpdateDateTime
      description: Relevant only for Alerts v2. Alert last update time.
      type: Date
    - contextPath: MsGraph.Alert.ProviderAlertId
      description: Relevant only for Alerts v2. Alert provider ID.
      type: String
    - contextPath: MsGraph.Alert.RecommendedActions
      description: Relevant only for Alerts v2. Alert recommended action.
      type: String
    - contextPath: MsGraph.Alert.ResolvedDateTime
      description: Relevant only for Alerts v2. Alert closing time.
      type: Date
    - contextPath: MsGraph.Alert.ServiceSource
      description: Relevant only for Alerts v2. Alert service source.
      type: String
    - contextPath: MsGraph.Alert.TenantId
      description: Relevant only for Alerts v2. Alert tenant ID.
      type: String
    - contextPath: MsGraph.Alert.ThreatDisplayName
      description: Relevant only for Alerts v2. Alert threat display name.
      type: Unknown
    - contextPath: MsGraph.Alert.ThreatFamilyName
      description: Relevant only for Alerts v2. Alert threat family name.
      type: Unknown
  - arguments:
    - description: The Alert ID. Provider-generated GUID/unique identifier.
      name: alert_id
      required: true
    - description: Name of the analyst the alert is assigned to for triage, investigation, or remediation.
      name: assigned_to
    - description: Relevant only for Legacy Alerts. Time the alert was closed in the string format MM/DD/YYYY.
      name: closed_date_time
    - description: Relevant only for Legacy Alerts. Analyst comments on the alert (for customer alert management).
      name: comments
    - auto: PREDEFINED
      description: Relevant only for Legacy Alerts. Analyst feedback on the alert.
      name: feedback
      predefined:
      - unknown
      - truePositive
      - falsePositive
      - benignPositive
    - auto: PREDEFINED
      description: Alert lifecycle status (stage).
      name: status
      predefined:
      - unknown
      - newAlert
      - inProgress
      - resolved
    - description: Relevant only for Legacy Alerts. User-definable labels that can be applied to an alert and can serve as filter conditions, for example "HVA", "SAW).
      name: tags
    - description: Relevant only for Legacy Alerts. Details about the security service vendor, for example Microsoft.
      name: vendor_information
    - description: Relevant only for Legacy Alerts. Details about the security service vendor, for example Windows Defender ATP.
      name: provider_information
    - auto: PREDEFINED
      description: Relevant only for Alerts v2. Use this field to update the alert's classification.
      name: classification
      predefined:
      - unknown
      - truePositive
      - falsePositive
      - informationalExpectedActivity
    - auto: PREDEFINED
      description: Relevant only for Alerts v2. Use this field to update the alert's determination.
      name: determination
      predefined:
      - unknown
      - malware
      - phishing
      - other
      - securityTesting
      - multiStagedAttack
      - maliciousUserActivity
      - lineOfBusinessApplication
      - unwantedSoftware
    description: Update an editable alert property within any integrated solution to keep alert status and assignments in sync across solutions using its reference ID.
    name: msg-update-alert
    outputs:
    - contextPath: MsGraph.Alert.ID
      description: Alert ID.
      type: string
    - contextPath: MsGraph.Alert.Status
      description: Alert status, will appear only if changed.
      type: string
  - arguments:
    - default: true
      description: The alert ID - Provider-generated GUID/unique identifier.
      name: alert_id
      required: true
    - description: The comment to add to each alert.
      isArray: true
      name: comment
      required: true
      type: string
    description: Relevant only for Alerts v2. create a comment for an existing alert.
    name: msg-create-alert-comment
    outputs:
    - contextPath: MsGraph.AlertComment.ID
      description: The alert ID that the comment was added to.
      type: String
    - contextPath: MsGraph.AlertComment.Comments.Comment
      description: The comment itself.
      type: String
    - contextPath: MsGraph.AlertComment.Comments.CreatedByDisplayName
      description: The comment's creator display name.
      type: String
    - contextPath: MsGraph.AlertComment.Comments.CreatedDate
      description: The comment's creation time.
      type: Date
  - deprecated: true
    description: Deprecated. Use the Azure Active Directory Users integration instead.
    name: msg-get-users
    outputs:
    - contextPath: MsGraph.User.Email
      description: User email address.
      type: string
    - contextPath: MsGraph.User.ID
      description: User ID.
      type: string
    - contextPath: MsGraph.User.Title
      description: User job title.
      type: string
    - contextPath: MsGraph.User.Name
      description: User name.
      type: string
  - arguments:
    - default: true
      description: User ID of user to retreive.
      name: user_id
      required: true
    deprecated: true
    description: Deprecated. Use the Azure Active Directory Users integration instead.
    name: msg-get-user
    outputs:
    - contextPath: MsGraph.User.Email
      description: User email address.
      type: string
    - contextPath: MsGraph.User.ID
      description: User ID.
      type: string
    - contextPath: MsGraph.User.Title
      description: User job title.
      type: string
    - contextPath: MsGraph.User.Name
      description: User name.
      type: string
  - description: Run this command if for some reason you need to rerun the authentication process.
    execution: false
    name: ms-graph-security-auth-reset
    arguments: []
  - deprecated: false
    arguments:
    - description: Which permissions the integration should have.
      name: permission_type
      isArray: true
      defaultValue: all
      auto: PREDEFINED
      predefined:
      - 'ediscovery'
      - 'alerts'
      - 'threat assessment'
      - 'all'
    description: Tests connectivity to Microsoft Graph Security.
    execution: false
    name: msg-auth-test
  - arguments: []
    description: Generate the login URL used for authorization code flow.
    execution: false
    name: msg-generate-login-url
  - arguments:
    - description: The name of the eDiscovery case.
      isArray: false
      name: display_name
      required: true
    - description: The case description.
      isArray: false
      name: description
      required: false
    - description: The external case number for customer reference.
      isArray: false
      name: external_id
      required: false
    description: Create a new eDiscovery case. This command only creates an eDiscovery (Premium) case using the new case format. To learn more about the new case format in eDiscovery, see https://learn.microsoft.com/en-us/microsoft-365/compliance/advanced-ediscovery-new-case-format.
    execution: false
    name: msg-create-ediscovery-case
    outputs:
    - contextPath: MsGraph.eDiscoveryCase.CaseId
      description: The ID of the eDiscovery case.
      type: String
    - contextPath: MsGraph.eDiscoveryCase.CaseStatus
      description: 'The case status. Possible values are: unknown, active, pendingDelete, closing, closed, and closedWithError.'
      type: String
    - contextPath: MsGraph.eDiscoveryCase.CreatedDateTime
      description: 'The date and time when the entity was created. The Timestamp type represents date and time information using ISO 8601 format and is always in UTC time. For example, midnight UTC on Jan 1, 2014 is 2014-01-01T00:00:00Z.'
      type: Date
    - contextPath: MsGraph.eDiscoveryCase.Description
      description: The case description.
      type: String
    - contextPath: MsGraph.eDiscoveryCase.DisplayName
      description: The case name.
      type: String
    - contextPath: MsGraph.eDiscoveryCase.ExternalId
      description: The external case number for customer reference.
      type: String
    - contextPath: MsGraph.eDiscoveryCase.LastModifiedDateTime
      description: 'The latest date and time when the case was modified. The Timestamp type represents date and time information using ISO 8601 format and is always in UTC time. For example, midnight UTC on Jan 1, 2014 is 2014-01-01T00:00:00Z.'
      type: Date
  - arguments:
    - description: The ID of the eDiscovery case.
      isArray: false
      name: case_id
      required: true
    description: |-
      Close an eDiscovery case. When the legal case or investigation supported by a eDiscovery (Standard) case is completed, you can close the case. Here's what happens when you close a case:
      If the case contains any eDiscovery holds, they'll be turned off. After the hold is turned off, a 30-day grace period (called a delay hold) is applied to content locations that were on hold. This helps prevent content from being immediately deleted and provides admins the opportunity to search for and restore content before it may be permanently deleted after the delay hold period expires. For more information, see Removing content locations from an eDiscovery hold.
      Closing a case only turns off the holds that are associated with that case. If other holds are placed on a content location (such as a Litigation Hold, a retention policy, or a hold from a different eDiscovery (Standard) case) those holds will still be maintained.
      The case is still listed on the eDiscovery (Standard) page in the Microsoft Purview compliance portal. The details, holds, searches, and members of a closed case are retained.
      You can edit a case after it's closed. For example, you can add or remove members, create searches, and export search results. The primary difference between active and closed cases is that eDiscovery holds are turned off when a case is closed.
    execution: false
    name: msg-close-ediscovery-case
  - arguments:
    - description: The ID of the eDiscovery case.
      isArray: false
      name: case_id
      required: true
    description: Reopen an eDiscovery case. When you reopen an eDiscovery (Premium) case, any holds that were in place when the case was closed won't be automatically reinstated. After the case is reopened, you'll have to go to the Holds tab and turn on the previous holds. To turn on a hold, select it to display the flyout page, and then set the Status toggle to On.
    execution: false
    name: msg-reopen-ediscovery-case
  - arguments:
    - description: The ID of the eDiscovery case.
      isArray: false
      name: case_id
      required: true
    description: Delete an eDiscovery case. Before you can delete a case, you must first delete all holds listed on the holds page of the case. That includes deleting holds with a status of Off. Default hold policies can only be deleted when the hold is turned off. You must close an active case to turn off any default hold policies in the case. Once the holds are turned off for default hold policies, they can be deleted.
    execution: false
    name: msg-delete-ediscovery-case
  - arguments:
    - description: The ID of the eDiscovery case.
      isArray: false
      name: case_id
      required: true
    - description: The name of the eDiscovery case.
      isArray: false
      name: display_name
      required: true
    - description: The case description.
      isArray: false
      name: description
      required: false
    - description: The external case number for customer reference.
      isArray: false
      name: external_id
      required: false
    description: Update an eDiscovery case.
    execution: false
    name: msg-update-ediscovery-case
  - arguments:
    - description: The ID of the eDiscovery case. If provided, only this ID will be returned.
      isArray: false
      name: case_id
      required: false
    - description: The maximum number of results to return.
      isArray: false
      name: limit
      required: false
      defaultValue: 50
    - auto: PREDEFINED
      description: Show all results if true.
      isArray: false
      name: all_results
      predefined:
      - 'true'
      - 'false'
      required: false
    description: Get a list of the eDiscovery cases.
    execution: false
    name: msg-list-ediscovery-cases
    outputs:
    - contextPath: MsGraph.eDiscoveryCase.CaseId
      description: The ID of the eDiscovery case.
      type: String
    - contextPath: MsGraph.eDiscoveryCase.CaseStatus
      description: 'The case status. Possible values are: unknown, active, pendingDelete, closing, closed, and closedWithError.'
      type: String
    - contextPath: MsGraph.eDiscoveryCase.CreatedDateTime
      description: 'The date and time when the entity was created. The Timestamp type represents date and time information using ISO 8601 format and is always in UTC time. For example, midnight UTC on Jan 1, 2014 is 2014-01-01T00:00:00Z.'
      type: Date
    - contextPath: MsGraph.eDiscoveryCase.Description
      description: The case description.
      type: String
    - contextPath: MsGraph.eDiscoveryCase.DisplayName
      description: The case name.
      type: String
    - contextPath: MsGraph.eDiscoveryCase.ExternalId
      description: The external case number for customer reference.
      type: String
    - contextPath: MsGraph.eDiscoveryCase.LastModifiedDateTime
      description: 'The latest date and time when the case was modified. The Timestamp type represents date and time information using ISO 8601 format and is always in UTC time. For example, midnight UTC on Jan 1, 2014 is 2014-01-01T00:00:00Z.'
      type: Date
    - contextPath: MsGraph.eDiscoveryCase.ClosedBy.User.DisplayName
      description: The user who closed the case.
      type: String
    - contextPath: MsGraph.eDiscoveryCase.LastModifiedBy.User.DisplayName
      description: The user who last modified the case.
      type: String
    - contextPath: MsGraph.eDiscoveryCase.ClosedDateTime
      description: 'The date and time when the case was closed. The Timestamp type represents date and time information using ISO 8601 format and is always in UTC time. For example, midnight UTC on Jan 1, 2014 is 2014-01-01T00:00:00Z.'
      type: Date
  - arguments:
    - description: The ID of the eDiscovery case.
      isArray: false
      name: case_id
      required: true
    - description: Custodian's primary SMTP address.
      isArray: false
      name: email
      required: true
    description: Create a new ediscoveryCustodian object. After the custodian object is created, you will need to create the custodian's userSource to reference their mailbox and OneDrive for Business site.
    execution: false
    name: msg-create-ediscovery-custodian
    outputs:
    - contextPath: MsGraph.eDiscoveryCustodian.CreatedDateTime
      description: Date and time when the custodian was added to the case.
      type: Date
    - contextPath: MsGraph.eDiscoveryCustodian.CustodianId
      description: The ID for the custodian in the specified case. Read-only.
      type: String
    - contextPath: MsGraph.eDiscoveryCustodian.CustodianStatus
      description: 'Status of the custodian. Possible values are: active, released.'
      type: String
    - contextPath: MsGraph.eDiscoveryCustodian.DisplayName
      description: Display name of the custodian.
      type: String
    - contextPath: MsGraph.eDiscoveryCustodian.Email
      description: Email address of the custodian.
      type: String
    - contextPath: MsGraph.eDiscoveryCustodian.HoldStatus
      description: 'The hold status of the custodian.The possible values are: notApplied, applied, applying, removing, partial.'
      type: String
    - contextPath: MsGraph.eDiscoveryCustodian.LastModifiedDateTime
      description: Date and time the custodian object was last modified.
      type: Date
  - arguments:
    - description: The ID of the eDiscovery case.
      isArray: false
      name: case_id
      required: true
    - description: The ID of the custodian on the given eDiscovery case. If provided, only this ID will be returned.
      isArray: false
      name: custodian_id
      required: false
    - description: Number of total results to return.
      isArray: false
      name: limit
      required: false
      defaultValue: 50
    - auto: PREDEFINED
      description: Show all results if true.
      isArray: false
      name: all_results
      predefined:
      - 'true'
      - 'false'
      required: false
    description: Get a list of the custodians on a given eDiscovery case.
    execution: false
    name: msg-list-ediscovery-custodians
    outputs:
    - contextPath: MsGraph.eDiscoveryCustodian.CreatedDateTime
      description: Date and time when the custodian was added to the case.
      type: Date
    - contextPath: MsGraph.eDiscoveryCustodian.CustodianId
      description: The ID for the custodian in the specified case. Read-only.
      type: String
    - contextPath: MsGraph.eDiscoveryCustodian.CustodianStatus
      description: 'Status of the custodian. Possible values are: active, released.'
      type: String
    - contextPath: MsGraph.eDiscoveryCustodian.DisplayName
      description: Display name of the custodian.
      type: String
    - contextPath: MsGraph.eDiscoveryCustodian.Email
      description: Email address of the custodian.
      type: String
    - contextPath: MsGraph.eDiscoveryCustodian.HoldStatus
      description: 'The hold status of the custodian. The possible values are: notApplied, applied, applying, removing, partial.'
      type: String
    - contextPath: MsGraph.eDiscoveryCustodian.LastModifiedDateTime
      description: Date and time the custodian object was last modified.
      type: Date
    - contextPath: MsGraph.eDiscoveryCustodian.ReleasedDateTime
      description: Date and time the custodian was released from the case.
      type: Date
  - arguments:
    - description: The ID of the eDiscovery case.
      isArray: false
      name: case_id
      required: true
    - description: The ID of the custodian on the given eDiscovery case.
      isArray: false
      name: custodian_id
      required: true
    description: Release a custodian from a case. For details, see https://learn.microsoft.com/en-us/microsoft-365/compliance/manage-new-custodians#release-a-custodian-from-a-case.
    execution: false
    name: msg-release-ediscovery-custodian
  - arguments:
    - description: The ID of the eDiscovery case.
      isArray: false
      name: case_id
      required: true
    - description: The ID of the custodian on the given eDiscovery case.
      isArray: false
      name: custodian_id
      required: true
    description: Activate a custodian that has been released from a case to make them part of the case again. For details, see https://learn.microsoft.com/en-us/microsoft-365/compliance/ediscovery-manage-new-custodians?view=o365-worldwide#re-activate-custodian.
    execution: false
    name: msg-activate-ediscovery-custodian
  - arguments:
    - description: The ID of the eDiscovery case.
      isArray: false
      name: case_id
      required: true
    - description: The ID of the custodian on the given eDiscovery case.
      isArray: false
      name: custodian_id
      required: true
    - description: SMTP address of the user.
      isArray: false
      name: email
      required: true
    - description: Specifies which sources are included in this group.
      isArray: true
      name: included_sources
      required: true
      auto: PREDEFINED
      predefined:
      - mailbox
      - site
      - mailbox, site
    description: Create a new userSource object associated with an eDiscovery custodian. Use the msg-list-ediscovery-custodians command in order to get all available custodians.
    execution: false
    name: msg-create-ediscovery-custodian-user-source
    outputs:
    - contextPath: MsGraph.CustodianUserSource.CreatedBy.Application.DisplayName
      description: The name of the application who created the userSource.
      type: String
    - contextPath: MsGraph.CustodianUserSource.CreatedBy.Application.ID
      description: The ID of the application who created the userSource.
      type: String
    - contextPath: MsGraph.CustodianUserSource.CreatedBy.User.DisplayName
      description: The name of the user who created the userSource.
      type: String
    - contextPath: MsGraph.CustodianUserSource.CreatedBy.User.ID
      description: The ID of the user who created the userSource.
      type: String
    - contextPath: MsGraph.CustodianUserSource.CreatedBy.User.UserPrincipalName
      description: Internet-style login name of the user who created the userSource.
      type: String
    - contextPath: MsGraph.CustodianUserSource.CreatedDateTime
      description: The date and time the userSource was created.
      type: Date
    - contextPath: MsGraph.CustodianUserSource.DisplayName
      description: The display name associated with the mailbox and site.
      type: String
    - contextPath: MsGraph.CustodianUserSource.Email
      description: Email address of the user's mailbox.
      type: String
    - contextPath: MsGraph.CustodianUserSource.HoldStatus
      description: 'The hold status of the userSource. The possible values are: notApplied, applied, applying, removing, partial.'
      type: String
    - contextPath: MsGraph.CustodianUserSource.IncludedSources
      description: 'Specifies which sources are included in this group. Possible values are: mailbox, site.'
      type: String
    - contextPath: MsGraph.CustodianUserSource.UserSourceId
      description: The ID of the userSource. This is not the ID of the actual group.
      type: String
  - arguments:
    - description: The ID of the eDiscovery case.
      isArray: false
      name: case_id
      required: true
    - description: The ID of the custodian on the given eDiscovery case.
      isArray: false
      name: custodian_id
      required: true
    - description: URL of the site, for example, https://contoso.sharepoint.com/sites/HumanResources.
      isArray: false
      name: site
      required: true
    description: Create a new siteSource object associated with an eDiscovery custodian. Use the msg-list-ediscovery-custodians command in order to get all available custodians.
    execution: false
    name: msg-create-ediscovery-custodian-site-source
    outputs:
    - contextPath: MsGraph.CustodianSiteSource.CreatedBy.Application.DisplayName
      description: The name of the application who created the siteSource.
      type: String
    - contextPath: MsGraph.CustodianSiteSource.CreatedBy.Application.ID
      description: The ID of the application who created the siteSource.
      type: String
    - contextPath: MsGraph.CustodianSiteSource.CreatedBy.User.DisplayName
      description: The name of the user who created the siteSource.
      type: String
    - contextPath: MsGraph.CustodianSiteSource.CreatedBy.User.ID
      description: The ID of the user who created the siteSource.
      type: String
    - contextPath: MsGraph.CustodianSiteSource.CreatedBy.User.UserPrincipalName
      description: Internet-style login name of the user who created the siteSource.
      type: String
    - contextPath: MsGraph.CustodianSiteSource.CreatedDateTime
      description: The date and time the siteSource was created.
      type: Date
    - contextPath: MsGraph.CustodianSiteSource.DisplayName
      description: The display name of the siteSource. This will be the name of the SharePoint site.
      type: String
    - contextPath: MsGraph.CustodianSiteSource.HoldStatus
      description: 'The hold status of the siteSource. The possible values are: notApplied, applied, applying, removing, partial.'
      type: String
    - contextPath: MsGraph.CustodianSiteSource.SiteSourceId
      description: The ID of the siteSource.
      type: String
  - arguments:
    - description: The ID of the eDiscovery case.
      isArray: false
      name: case_id
      required: true
    - description: The ID of the custodian on the given eDiscovery case.
      isArray: false
      name: custodian_id
      required: true
    - description: The ID of the userSource. If provided, only this ID will be returned.
      isArray: false
      name: user_source_id
      required: false
    - description: Number of total results to return.
      isArray: false
      name: limit
      required: false
      defaultValue: 50
    - auto: PREDEFINED
      description: Show all results if true.
      isArray: false
      name: all_results
      predefined:
      - 'true'
      - 'false'
      required: false
    description: Get a list of the userSource objects associated with an eDiscoveryCustodian. Use the msg-list-ediscovery-custodians command in order to get all available custodians.
    execution: false
    name: msg-list-ediscovery-custodian-user-sources
    outputs:
    - contextPath: MsGraph.CustodianUserSource.CreatedBy.Application.DisplayName
      description: The name of the application who created the userSource.
      type: String
    - contextPath: MsGraph.CustodianUserSource.CreatedBy.Application.ID
      description: The ID of the application who created the userSource.
      type: String
    - contextPath: MsGraph.CustodianUserSource.CreatedBy.User.DisplayName
      description: The name of the user who created the userSource.
      type: String
    - contextPath: MsGraph.CustodianUserSource.CreatedBy.User.ID
      description: The ID of the user who created the userSource.
      type: String
    - contextPath: MsGraph.CustodianUserSource.CreatedBy.User.UserPrincipalName
      description: Internet-style login name of the user who created the userSource.
      type: String
    - contextPath: MsGraph.CustodianUserSource.CreatedDateTime
      description: The date and time the userSource was created.
      type: Date
    - contextPath: MsGraph.CustodianUserSource.DisplayName
      description: The display name associated with the mailbox and site.
      type: String
    - contextPath: MsGraph.CustodianUserSource.Email
      description: Email address of the user's mailbox.
      type: String
    - contextPath: MsGraph.CustodianUserSource.HoldStatus
      description: 'The hold status of the userSource. The possible values are: notApplied, applied, applying, removing, partial.'
      type: String
    - contextPath: MsGraph.CustodianUserSource.IncludedSources
      description: 'Specifies which sources are included in this group. Possible values are: mailbox, site.'
      type: String
    - contextPath: MsGraph.CustodianUserSource.SiteWebUrl
      description: The URL of the user's OneDrive for Business site. Read-only.
      type: String
    - contextPath: MsGraph.CustodianUserSource.UserSourceId
      description: The ID of the userSource. This is not the ID of the actual group.
      type: String
  - arguments:
    - description: The ID of the eDiscovery case.
      isArray: false
      name: case_id
      required: true
    - description: The ID of the custodian on the given eDiscovery case.
      isArray: false
      name: custodian_id
      required: true
    - description: The ID of the siteSource. If provided, only this ID will be returned.
      isArray: false
      name: site_source_id
      required: false
    - description: Number of total results to return.
      isArray: false
      name: limit
      required: false
      defaultValue: 50
    - auto: PREDEFINED
      description: Show all results if true.
      isArray: false
      name: all_results
      predefined:
      - 'true'
      - 'false'
      required: false
    description: Get a list of the siteSource objects associated with an eDiscoveryCustodian. Use the msg-list-ediscovery-custodians command in order to get all available custodians.
    execution: false
    name: msg-list-ediscovery-custodian-site-sources
    outputs:
    - contextPath: MsGraph.CustodianSiteSource.CreatedBy.Application.DisplayName
      description: The name of the application who created the siteSource.
      type: String
    - contextPath: MsGraph.CustodianSiteSource.CreatedBy.Application.ID
      description: The ID of the application who created the siteSource.
      type: String
    - contextPath: MsGraph.CustodianSiteSource.CreatedBy.User.DisplayName
      description: The name of the user who created the siteSource.
      type: String
    - contextPath: MsGraph.CustodianSiteSource.CreatedBy.User.ID
      description: The ID of the user who created the siteSource.
      type: String
    - contextPath: MsGraph.CustodianSiteSource.CreatedBy.User.UserPrincipalName
      description: Internet-style login name of the user who created the siteSource.
      type: String
    - contextPath: MsGraph.CustodianSiteSource.CreatedDateTime
      description: The date and time the siteSource was created.
      type: Date
    - contextPath: MsGraph.CustodianSiteSource.DisplayName
      description: The display name of the siteSource. This will be the name of the SharePoint site.
      type: String
    - contextPath: MsGraph.CustodianSiteSource.HoldStatus
      description: 'The hold status of the siteSource. The possible values are: notApplied, applied, applying, removing, partial.'
      type: String
    - contextPath: MsGraph.CustodianSiteSource.SiteSourceId
      description: The ID of the siteSource.
      type: String
    - contextPath: MsGraph.CustodianSiteSource.Site.ID
      description: The unique identifier of the item. Read-only.
      type: String
    - contextPath: MsGraph.CustodianSiteSource.Site.WebUrl
      description: URL that displays the item in the browser. Read-only.
      type: String
    - contextPath: MsGraph.CustodianSiteSource.Site.CreatedDate
      description: The date and time the siteSource was created.
      type: Date
  - arguments:
    - description: The ID of the eDiscovery case.
      isArray: false
      name: case_id
      required: true
    - description: URL of the site, for example, https://contoso.sharepoint.com/sites/HumanResources.
      isArray: false
      name: site
      required: false
    - description: Email address of the user's mailbox.
      isArray: false
      name: email
      required: false
    description: Create a new eDiscoveryNoncustodialDataSource object.
    execution: false
    name: msg-create-ediscovery-non-custodial-data-source
    outputs:
    - contextPath: MsGraph.NoncustodialDataSource.CreatedDateTime
      description: Created date and time of the nonCustodialDataSource.
      type: Date
    - contextPath: MsGraph.NoncustodialDataSource.DataSourceId
      description: Unique identifier of the nonCustodialDataSource.
      type: String
    - contextPath: MsGraph.NoncustodialDataSource.DataSourceStatus
      description: 'Latest status of the nonCustodialDataSource. Possible values are: Active, Released.'
      type: String
    - contextPath: MsGraph.NoncustodialDataSource.DisplayName
      description: Display name of the noncustodialDataSource.
      type: String
    - contextPath: MsGraph.NoncustodialDataSource.HoldStatus
      description: 'The hold status of the nonCustodialDataSource.The possible values are: notApplied, applied, applying, removing, partial.'
      type: String
    - contextPath: MsGraph.NoncustodialDataSource.LastModifiedDateTime
      description: Last modified date and time of the nonCustodialDataSource.
      type: Date
    - contextPath: MsGraph.NoncustodialDataSource.ReleasedDateTime
      description: Date and time that the nonCustodialDataSource was released from the case.
      type: Date
  - arguments:
    - description: The ID of the eDiscovery case.
      isArray: false
      name: case_id
      required: true
    - description: The ID of the dataSource. If provided, only this ID will be returned.
      isArray: false
      name: data_source_id
      required: false
    - description: The maximum number of results to return.
      isArray: false
      name: limit
      required: false
      defaultValue: 50
    - auto: PREDEFINED
      description: Show all results if true.
      isArray: false
      name: all_results
      predefined:
      - 'true'
      - 'false'
    description: Get a list of the non-custodial data sources and their properties.
    execution: false
    name: msg-list-ediscovery-non-custodial-data-sources
    outputs:
    - contextPath: MsGraph.NoncustodialDataSource.CreatedDateTime
      description: Created date and time of the nonCustodialDataSource.
      type: Date
    - contextPath: MsGraph.NoncustodialDataSource.DataSourceId
      description: Unique identifier of the nonCustodialDataSource.
      type: String
    - contextPath: MsGraph.NoncustodialDataSource.DataSourceStatus
      description: 'Latest status of the nonCustodialDataSource. Possible values are: Active, Released.'
      type: String
    - contextPath: MsGraph.NoncustodialDataSource.DisplayName
      description: Display name of the noncustodialDataSource.
      type: String
    - contextPath: MsGraph.NoncustodialDataSource.HoldStatus
      description: 'The hold status of the nonCustodialDataSource.The possible values are: notApplied, applied, applying, removing, partial.'
      type: String
    - contextPath: MsGraph.NoncustodialDataSource.LastModifiedDateTime
      description: Last modified date and time of the nonCustodialDataSource.
      type: Date
    - contextPath: MsGraph.NoncustodialDataSource.ReleasedDateTime
      description: Date and time that the nonCustodialDataSource was released from the case.
      type: Date
  - arguments:
    - description: The ID of the eDiscovery case.
      isArray: false
      name: case_id
      required: true
    - description: A comma-separated list of custodians IDs to apply a hold to.
      isArray: true
      name: custodian_id
      required: true
    description: |-
      Start the process of applying hold on eDiscovery custodians.
      Available return statuses: 
      notApplied - The custodian is not on hold (all sources in it are not on hold).
      applied - The custodian is on hold (all sources are on hold).
      applying - The custodian is in applying the hold state (applyHold operation triggered).
      removing - The custodian is in removing the hold state(removeHold operation triggered).
      partial - The custodian is in a mixed state where some sources are on hold and some not on hold or error state.
    execution: false
    name: msg-apply-hold-ediscovery-custodian
  - arguments:
    - description: The ID of the eDiscovery case.
      isArray: false
      name: case_id
      required: true
    - description: A comma-separated list of custodians IDs to remove a hold from.
      isArray: true
      name: custodian_id
      required: true
    description: Start the process of removing a hold from eDiscovery custodians.
    execution: false
    name: msg-remove-hold-ediscovery-custodian
  - arguments:
    - description: The ID of the eDiscovery case.
      isArray: false
      name: case_id
      required: true
    - description: The display name of the search.
      isArray: false
      name: display_name
      required: true
    - description: The description of the search.
      isArray: false
      name: description
      required: false
    - description: The query string used for the search. The query string format is KQL (Keyword Query Language). For details, see Keyword queries and search conditions for Content Search and eDiscovery. You can refine searches by using fields paired with values, for example, subject:"Quarterly Financials" AND Date>=06/01/2016 AND Date<=07/01/2016.
      isArray: false
      name: content_query
      required: false
    - description: When specified, the collection will span across a service for an entire workload.
      isArray: false
      name: data_source_scopes
      required: false
      auto: PREDEFINED
      predefined:
      - none
      - allTenantMailboxes
      - allTenantSites
      - allCaseCustodians
      - allCaseNoncustodialDataSources
    description: Create a new eDiscoverySearch object.
    execution: false
    name: msg-create-ediscovery-search
    outputs:
    - contextPath: MsGraph.eDiscoverySearch.ContentQuery
      description: 'The query string in KQL (Keyword Query Language) query. For details, see https://learn.microsoft.com/en-us/microsoft-365/compliance/keyword-queries-and-search-conditions. You can refine searches by using fields paired with values; for example, subject:"Quarterly Financials" AND Date>=06/01/2016 AND Date<=07/01/2016.'
      type: String
    - contextPath: MsGraph.eDiscoverySearch.CreatedBy.Application.DisplayName
      description: Name of the application who created the eDiscovery search.
      type: String
    - contextPath: MsGraph.eDiscoverySearch.CreatedBy.Application.ID
      description: ID of the application who created the eDiscovery search.
      type: String
    - contextPath: MsGraph.eDiscoverySearch.CreatedBy.User.DisplayName
      description: Name of the user who created the eDiscovery search.
      type: String
    - contextPath: MsGraph.eDiscoverySearch.CreatedBy.User.ID
      description: ID of the user who created the eDiscovery search.
      type: String
    - contextPath: MsGraph.eDiscoverySearch.CreatedBy.User.UserPrincipalName
      description: Internet-style login name of the user who created the eDiscovery search.
      type: String
    - contextPath: MsGraph.eDiscoverySearch.CreatedDateTime
      description: The date and time the eDiscovery search was created.
      type: Date
    - contextPath: MsGraph.eDiscoverySearch.DataSourceScopes
      description: 'When specified, the collection will span across a service for an entire workload. Possible values are: none, allTenantMailboxes, allTenantSites, allCaseCustodians, allCaseNoncustodialDataSources.'
      type: String
    - contextPath: MsGraph.eDiscoverySearch.Description
      description: The description of the eDiscovery search.
      type: String
    - contextPath: MsGraph.eDiscoverySearch.DisplayName
      description: The display name of the eDiscovery search.
      type: String
    - contextPath: MsGraph.eDiscoverySearch.LastModifiedDateTime
      description: 'The last date and time the eDiscovery search was modified.'
      type: Date
    - contextPath: MsGraph.eDiscoverySearch.SearchId
      description: The ID for the eDiscovery search.
      type: String
  - arguments:
    - description: The ID of the eDiscovery case.
      isArray: false
      name: case_id
      required: true
    - description: The ID of the eDiscovery search.
      isArray: false
      name: search_id
      required: true
    - description: The display name of the search.
      isArray: false
      name: display_name
      required: true
    - description: The description of the search.
      isArray: false
      name: description
      required: false
    - description: The query string used for the search. The format of the query string is KQL (Keyword Query Language). For details, see Keyword queries and search conditions for Content Search and eDiscovery. You can refine searches by using fields paired with values, for example, subject:"Quarterly Financials" AND Date>=06/01/2016 AND Date<=07/01/2016.
      isArray: false
      name: content_query
      required: false
    - description: When specified, the collection will span across a service for an entire workload.
      isArray: false
      name: data_source_scopes
      required: false
      auto: PREDEFINED
      predefined:
      - none
      - allTenantMailboxes
      - allTenantSites
      - allCaseCustodians
      - allCaseNoncustodialDataSources
    description: Update an eDiscoverySearch object.
    execution: false
    name: msg-update-ediscovery-search
  - arguments:
    - description: The id of the eDiscovery case.
      isArray: false
      name: case_id
      required: true
    - description: The ID of the eDiscovery search. If provided, only this ID will be returned.
      isArray: false
      name: search_id
      required: false
    - description: The maximum number of results to return.
      isArray: false
      name: limit
      required: false
      defaultValue: 50
    - auto: PREDEFINED
      description: Show all results if true.
      isArray: false
      name: all_results
      predefined:
      - 'true'
      - 'false'
      required: false
    description: Get a list of eDiscoverySearch resources from an eDiscovery case.
    execution: false
    name: msg-list-ediscovery-searchs
    outputs:
    - contextPath: MsGraph.eDiscoverySearch.ContentQuery
      description: 'The query string in KQL (Keyword Query Language) query. For details, see Keyword queries and search conditions for Content Search and eDiscovery. You can refine searches by using fields paired with values, for example, subject:"Quarterly Financials" AND Date>=06/01/2016 AND Date<=07/01/2016.'
      type: String
    - contextPath: MsGraph.eDiscoverySearch.CreatedBy.Application.DisplayName
      description: Name of the application who created the eDiscovery search.
      type: String
    - contextPath: MsGraph.eDiscoverySearch.CreatedBy.Application.ID
      description: ID of the application who created the eDiscovery search.
      type: String
    - contextPath: MsGraph.eDiscoverySearch.CreatedBy.User.DisplayName
      description: Name of the user who created the eDiscovery search.
      type: String
    - contextPath: MsGraph.eDiscoverySearch.CreatedBy.User.ID
      description: ID of the user who created the eDiscovery search.
      type: String
    - contextPath: MsGraph.eDiscoverySearch.CreatedBy.User.UserPrincipalName
      description: Internet-style login name of the user who created the eDiscovery search.
      type: String
    - contextPath: MsGraph.eDiscoverySearch.CreatedDateTime
      description: The date and time the eDiscovery search was created.
      type: Date
    - contextPath: MsGraph.eDiscoverySearch.DataSourceScopes
      description: 'When specified, the collection will span across a service for an entire workload. Possible values are: none, allTenantMailboxes, allTenantSites, allCaseCustodians, allCaseNoncustodialDataSources.'
      type: String
    - contextPath: MsGraph.eDiscoverySearch.Description
      description: The description of the eDiscovery search.
      type: String
    - contextPath: MsGraph.eDiscoverySearch.DisplayName
      description: The display name of the eDiscovery search.
      type: String
    - contextPath: MsGraph.eDiscoverySearch.SearchId
      description: The ID for the eDiscovery search.
      type: String
    - contextPath: MsGraph.eDiscoverySearch.LastModifiedDateTime
      description: The last date and time the eDiscovery search was modified.
      type: String
    - contextPath: MsGraph.eDiscoverySearch.LastModifiedBy.Application.DisplayName
      description: Name of the application who last modified the eDiscovery search.
      type: String
    - contextPath: MsGraph.eDiscoverySearch.LastModifiedBy.Application.ID
      description: ID of the application who last modified the eDiscovery search.
      type: String
    - contextPath: MsGraph.eDiscoverySearch.LastModifiedBy.User.DisplayName
      description: Name of the user who last modified the eDiscovery search.
      type: String
    - contextPath: MsGraph.eDiscoverySearch.LastModifiedBy.User.ID
      description: ID of the user who last modified the eDiscovery search.
      type: String
    - contextPath: MsGraph.eDiscoverySearch.LastModifiedBy.User.UserPrincipalName
      description: Internet-style login name of the user who last modified the eDiscovery search.
      type: String
  - arguments:
    - description: The ID of the eDiscovery case.
      isArray: false
      name: case_id
      required: true
    - description: The ID of the eDiscovery search.
      isArray: false
      name: search_id
      required: false
    description: Delete an eDiscoverySearch object.
    execution: true
    name: msg-delete-ediscovery-search
  - arguments:
    - description: The ID of the eDiscovery case.
      isArray: false
      name: case_id
      required: true
    - description: The ID of the eDiscovery search.
      isArray: false
      name: search_id
      required: true
    - description: The ID of the eDiscovery search.
      isArray: false
      name: purge_type
      required: false
      auto: PREDEFINED
      predefined:
      - permanentlyDelete
      - recoverable
    - description: The ID of the eDiscovery search.
      isArray: false
      name: purge_areas
      required: false
      auto: PREDEFINED
      predefined:
      - teamsMessages
      - mailboxes
    description: |-
      Delete Microsoft Teams messages contained in an eDiscovery search.
      Note: This request purges Teams data only. It does not purge other types of data such as mailbox items.

      You can collect and purge the following categories of Teams content:

      Teams 1:1 chats - Chat messages, posts, and attachments shared in a Teams conversation between two people. Teams 1:1 chats are also called conversations.
      Teams group chats - Chat messages, posts, and attachments shared in a Teams conversation between three or more people. Also called 1:N chats or group conversations.
      Teams channels - Chat messages, posts, replies, and attachments shared in a standard Teams channel.
      Private channels - Message posts, replies, and attachments shared in a private Teams channel.
      Shared channels - Message posts, replies, and attachments shared in a shared Teams channel.
    execution: false
    name: msg-purge-ediscovery-data
  - arguments:
    - description: The email address of the user who received the email.
      isArray: false
      name: recipient_email
      required: true
    - description: The expected assessment.
      isArray: false
      name: expected_assessment
      auto: PREDEFINED
      predefined:
      - 'block'
      - 'unblock'
      required: true
    - description: The category of the threat.
      isArray: false
      name: category
      defaultValue: all
      auto: PREDEFINED
      predefined:
      - 'spam'
      - 'phishing'
      - 'malware'
      required: true
    - description: Message user. Could be the user's ID or the user's email.
      isArray: false
      name: message_user
      required: true
    - description: "Message ID. Message has to contain the 'X-MS-Exchange-Organization-Network-Message-Id' header in the message or the 'X-MS-Office365-Filtering-Correlation-Id' header in quarantined messages. Use the msgraph-mail-list-emails command from the Microsoft Graph Mail pack  with the proper user_id in order to get all available messages."
      isArray: false
      name: message_id
      required: true
    - description: The ID of the request (generated in the polling command).
      name: request_id
      deprecated: true
    - description: The timeout in seconds until polling ends.
      name: timeout_in_seconds
      deprecated: true
      defaultValue: '720'
    description: Create and retrieve a mail threat assessment.
    execution: false
    name: msg-create-mail-assessment-request
    polling: true
    outputs:
    - contextPath: MSGraphMail.MailAssessment.ID
      description: Mail assessment ID.
      type: String
    - contextPath: MSGraphMail.MailAssessment.CreatedDateTime
      description: The datetime the mail assessment was created.
      type: String
    - contextPath: MSGraphMail.MailAssessment.ContentType
      description: The content type.
      type: String
    - contextPath: MSGraphMail.MailAssessment.ExpectedAssessment
      description: The expected assessment.
      type: String
    - contextPath: MSGraphMail.MailAssessment.Category
      description: The category of the mail assessment.
      type: String
    - contextPath: MSGraphMail.MailAssessment.Status
      description: The status of the mail assessment.
      type: String
    - contextPath: MSGraphMail.MailAssessment.RequestSource
      description: The request source of the mail assessment.
      type: String
    - contextPath: MSGraphMail.MailAssessment.RecipientEmail
      description: The email recipient of the mail assessment.
      type: String
    - contextPath: MSGraphMail.MailAssessment.DestinationRoutingReason
      description: The destination routing reason for the mail assessment.
      type: String
    - contextPath: MSGraphMail.MailAssessment.MessageID
      description: The message ID of the mail assessment.
      type: String
    - contextPath: MSGraphMail.MailAssessment.CreatedUserID
      description: The user ID that was created for the mail assessment.
      type: String
    - contextPath: MSGraphMail.MailAssessment.CreatedUsername
      description: The user name that was created for the mail assessment.
      type: String
    - contextPath: MSGraphMail.MailAssessment.ResultType
      description: The result type of the mail assessment.
      type: String
    - contextPath: MSGraphMail.MailAssessment.ResultMessage
      description: The result message of the mail assessment.
      type: String
  - arguments:
    - description: The email of the user who recieved the mail.
      isArray: false
      name: recipient_email
      required: true
    - description: The expected assessment.
      isArray: false
      name: expected_assessment
      defaultValue: all
      auto: PREDEFINED
      predefined:
      - 'block'
      - 'unblock'
      required: true
    - description: The category of the threat.
      isArray: false
      name: category
      defaultValue: all
      auto: PREDEFINED
      predefined:
      - 'spam'
      - 'phishing'
      - 'malware'
      required: true
    - description: Base 64 encoded eml file.
      isArray: false
      name: content_data
      required: false
    - description: Entry ID.
      isArray: false
      name: entry_id
      required: false
    - description: The ID of the request (generated in the polling command).
      name: request_id
      deprecated: true
    - description: The timeout in seconds until polling ends.
      name: timeout_in_seconds
      deprecated: true
      defaultValue: '720'
    description: Create email file assessment request.
    execution: false
    name: msg-create-email-file-assessment-request
    polling: true
    outputs:
    - contextPath: MSGraphMail.EmailAssessment.ID
      description: The mail assessment ID.
      type: String
    - contextPath: MSGraphMail.EmailAssessment.CreatedDateTime
      description: The datetime the mail assessment was created.
      type: String
    - contextPath: MSGraphMail.EmailAssessment.ContentType
      description: The content type.
      type: String
    - contextPath: MSGraphMail.EmailAssessment.ExpectedAssessment
      description: The expected assessment.
      type: String
    - contextPath: MSGraphMail.EmailAssessment.Category
      description: The category of the mail assessment.
      type: String
    - contextPath: MSGraphMail.EmailAssessment.Status
      description: The status of the mail assessment.
      type: String
    - contextPath: MSGraphMail.EmailAssessment.RequestSource
      description: The request source of the mail assessment.
      type: String
    - contextPath: MSGraphMail.EmailAssessment.RecipientEmail
      description: The email recipient of the mail assessment.
      type: String
    - contextPath: MSGraphMail.EmailAssessment.DestinationRoutingReason
      description: The destination routing reason for the mail assessment.
      type: String
    - contextPath: MSGraphMail.EmailAssessment.CreatedUserID
      description: The user ID that was created for the mail assessment.
      type: String
    - contextPath: MSGraphMail.EmailAssessment.CreatedUsername
      description: The user name that was created for the mail assessment.
      type: String
    - contextPath: MSGraphMail.EmailAssessment.ResultType
      description: The result type of the mail assessment.
      type: String
    - contextPath: MSGraphMail.EmailAssessment.ResultMessage
      description: The result message of the mail assessment.
      type: String
  - arguments:
    - description: The expected assessment.
      isArray: false
      name: expected_assessment
      defaultValue: all
      auto: PREDEFINED
      predefined:
      - 'block'
      - 'unblock'
      required: true
    - description: The category of the threat.
      isArray: false
      name: category
      defaultValue: all
      auto: PREDEFINED
      predefined:
      - 'phishing'
      - 'malware'
      required: true
    - description: The file name.
      isArray: false
      name: file_name
      required: true
    - description: Base 64 encoded text file.
      isArray: false
      name: content_data
      required: false
    - description: Entry ID.
      isArray: false
      name: entry_id
      required: false
    - description: Whether to hide the polling result (automatically filled by polling).
      name: hide_polling_output
      deprecated: true
    - description: The ID of the request (generated in the polling command).
      name: request_id
      deprecated: true
    description: Create file assessment request.
    execution: false
    name: msg-create-file-assessment-request
    polling: true
    outputs:
    - contextPath: MSGraphMail.FileAssessment.ID
      description: The mail assessment ID.
      type: String
    - contextPath: MSGraphMail.FileAssessment.CreatedDateTime
      description: The datetime the file assessment was created.
      type: String
    - contextPath: MSGraphMail.FileAssessment.ContentType
      description: The content type.
      type: String
    - contextPath: MSGraphMail.FileAssessment.ExpectedAssessment
      description: The expected assessment.
      type: String
    - contextPath: MSGraphMail.FileAssessment.Category
      description: The category of the file assessment.
      type: String
    - contextPath: MSGraphMail.FileAssessment.Status
      description: The status of the file assessment.
      type: String
    - contextPath: MSGraphMail.FileAssessment.RequestSource
      description: The request source of the file assessment.
      type: String
    - contextPath: MSGraphMail.FileAssessment.FileName
      description: The file name of the file assessment.
      type: String
    - contextPath: MSGraphMail.FileAssessment.CreatedUserID
      description: The user ID that was created for the file assessment.
      type: String
    - contextPath: MSGraphMail.FileAssessment.CreatedUsername
      description: The user name that was created for the mail assessment.
      type: String
    - contextPath: MSGraphMail.FileAssessment.ResultType
      description: The result type of the file assessment.
      type: String
    - contextPath: MSGraphMail.FileAssessment.ResultMessage
      description: The result message of the file assessment.
      type: String
  - arguments:
    - description: The expected assessment.
      isArray: false
      name: expected_assessment
      defaultValue: all
      auto: PREDEFINED
      predefined:
      - 'block'
      - 'unblock'
      required: true
    - description: The category of the threat.
      isArray: false
      name: category
      defaultValue: all
      auto: PREDEFINED
      predefined:
      - 'phishing'
      - 'malware'
      required: true
    - description: The URL of the threat.
      isArray: false
      name: url
      required: true
    - description: The request_id (generated in the polling command).
      name: request_id
      deprecated: true
    - description: The timeout in seconds until polling ends.
      name: timeout_in_seconds
      deprecated: true
      defaultValue: '720'
    description: Create the URL assessment request.
    execution: false
    name: msg-create-url-assessment-request
    polling: true
    outputs:
    - contextPath: MSGraphMail.UrlAssessment.ID
      description: The mail assessment ID.
      type: String
    - contextPath: MSGraphMail.UrlAssessment.Url
      description: The URL of the URL assessment.
      type: string
    - contextPath: MSGraphMail.UrlAssessment.CreatedDateTime
      description: The datetime the URL assessment was created.
      type: String
    - contextPath: MSGraphMail.UrlAssessment.ContentType
      description: The content type of the URL assessment.
      type: String
    - contextPath: MSGraphMail.UrlAssessment.ExpectedAssessment
      description: The expected assessment of the URL assessment.
      type: String
    - contextPath: MSGraphMail.UrlAssessment.Category
      description: The category of the URL assessment.
      type: String
    - contextPath: MSGraphMail.UrlAssessment.Status
      description: The status of the URL assessment.
      type: String
    - contextPath: MSGraphMail.UrlAssessment.RequestSource
      description: The request source for the URL assessment.
      type: String
    - contextPath: MSGraphMail.UrlAssessment.RecipientEmail
      description: The recipient email for the URL assessment.
      type: String
    - contextPath: MSGraphMail.UrlAssessment.DestinationRoutingReason
      description: The destination routing reason for the URL assessment.
      type: String
    - contextPath: MSGraphMail.UrlAssessment.CreatedUserID
      description: The user ID created for the URL assessment.
      type: String
    - contextPath: MSGraphMail.UrlAssessment.CreatedUsername
      description: The user name created for the URL assessment.
      type: String
    - contextPath: MSGraphMail.UrlAssessment.ResultType
      description: The result type of the URL assessment.
      type: String
    - contextPath: MSGraphMail.UrlAssessment.ResultMessage
      description: The result message of the URL assessment.
      type: String
  - arguments:
    - description: The request ID.
      isArray: false
      name: request_id
      required: false
    - description: The filter for the request. Example category eq 'malware’ and ContentType eq 'file'. Available fields are expectedAssessment, ContentType, status, requestSource.
      isArray: false
      name: filter
      required: false
    - description: The order by which to retrieve the results.
      isArray: false
      name: order_by
      auto: PREDEFINED
      predefined:
      - 'id'
      - 'createdDateTime'
      - 'ContentType'
      - 'expectedAssessment'
      - 'category'
      - 'status'
      - 'requestSource'
      required: false
    - description: The sort order.
      isArray: false
      name: sort_order
      auto: PREDEFINED
      predefined:
      - 'asc'
      - 'desc'
      required: false
    - description: The maximum number of results to retrieve.
      isArray: false
      name: limt
      required: false
    - description: The next token.
      isArray: false
      name: next_token
      required: false
    description: Get a list of the threat assessment requests.
    execution: false
    name: msg-list-threat-assessment-requests
    polling: true
    outputs:
    - contextPath: MsGraph.AssessmentRequestNextToken.next_token
      description: The next token for the assessment request.
      type: String
    - contextPath: MSGraphMail.AssessmentRequest.ID
      description: The assessment request ID.
      type: String
    - contextPath: MSGraphMail.AssessmentRequest.CreatedDateTime
      description: The datetime the assessment request was created.
      type: String
    - contextPath: MSGraphMail.AssessmentRequest.ContentType
      description: The content type of the assessment request.
      type: String
    - contextPath: MSGraphMail.AssessmentRequest.ExpectedAssessment
      description: The expected assessment of the assessment request.
      type: String
    - contextPath: MSGraphMail.AssessmentRequest.Category
      description: The category of the assessment request.
      type: String
    - contextPath: MSGraphMail.AssessmentRequest.Status
      description: The status of the assessment request.
      type: String
    - contextPath: MSGraphMail.AssessmentRequest.URL
      description: The URL of the assessment request.
      type: String
    - contextPath: MSGraphMail.AssessmentRequest.RequestSource
      description: The request source for the assessment request.
      type: String
    - contextPath: MSGraphMail.AssessmentRequest.RecipientEmail
      description: The email recipient for the assessment request.
      type: String
    - contextPath: MSGraphMail.AssessmentRequest.FileName
      description: The file name of the assessment request.
      type: String
    - contextPath: MSGraphMail.AssessmentRequest.DestinationRoutingReason
      description: The destination routing reason for the assessment request.
      type: String
    - contextPath: MSGraphMail.AssessmentRequest.CreatedUserID
      description: The user ID create for the assessment request.
      type: String
    - contextPath: MSGraphMail.AssessmentRequest.CreatedUsername
      description: The user name created for the assessment request.
      type: String
    - contextPath: MSGraphMail.AssessmentRequest.ResultType
      description: The result type of the assessment request.
      type: String
    - contextPath: MSGraphMail.AssessmentRequest.ResultMessage
      description: The result message of the assessment request.
      type: String
  - arguments:
    - name: query
      description: Advanced hunting query.
      required: true
    - name: limit
      description: Number of entries. Enter -1 for unlimited query. In case a limit also appears in the query, priority will be given to the query.
      defaultValue: '50'
    - name: timeout
      description: The time limit in seconds for the http request to run.
      defaultValue: '50'
    description: Advanced hunting is a threat-hunting tool that uses specially constructed queries to examine the past 30 days of event data in Microsoft Graph Security.
    name: msg-advanced-hunting
    outputs:
    - contextPath: MsGraph.Hunt.query
      description: The query used. Also acted as a key.
      type: String
    - contextPath: MsGraph.Hunt.results
      description: The results of the query.
      type: Unknown
    - contextPath: Microsoft365Defender.Hunt.query
      description: The query used. Also acted as a key.
      type: String
    - contextPath: Microsoft365Defender.Hunt.results
      description: The results of the query.
      type: Unknown
  - arguments:
    - name: incident_id
      description: Incident's ID.
    - name: limit
      description: Number of incidents in the list. Maximum is 50.
      defaultValue: '50'
    - name: timeout
      description: The time limit in seconds for the http request to run.
      defaultValue: '50'
    - name: status
      description: The status of the incident.
      auto: PREDEFINED
      predefined:
      - 'active'
      - 'redirected'
      - 'resolved'
      - 'inProgress'
      - 'unknownFutureValue'
      - 'awaitingAction'
    - name: assigned_to
      description: Owner of the incident.
    - name: severity
      description: Indicates the possible impact on assets. The higher the severity, the greater the impact. Typically higher severity items require the most immediate attention.
      auto: PREDEFINED
      predefined:
      - 'unknown'
      - 'informational'
      - 'low'
      - 'medium'
      - 'high'
      - 'unknownFutureValue'
    - name: classification
      description: The specification for the incident.
    - name: odata
      description: Filter incidents using 'odata' query.
    description: Get a list of incident objects that Microsoft graph created to track attacks in an organization. If you want a specific incident, just enter incident_id.
    name: msg-list-security-incident
    outputs:
    - contextPath: MsGraph.Incident.assignedTo
      description: Owner of the incident, or null if no owner is assigned. Free editable text.
      type: string
    - contextPath: MsGraph.Incident.classification
      description: The specification for the incident. Possible values are unknown, falsePositive, truePositive, informationalExpectedActivity, unknownFutureValue.
      type: string
    - contextPath: MsGraph.Incident.comments
      description: Array of comments created by the Security Operations (SecOps) team when the incident is managed.
      type: string
    - contextPath: MsGraph.Incident.createdDateTime
      description: Time when the incident was first created.
      type: date
    - contextPath: MsGraph.Incident.customTags
      description: Array of custom tags associated with an incident.
      type: string
    - contextPath: MsGraph.Incident.description
      description: Description of the incident.
      type: string
    - contextPath: MsGraph.Incident.determination
      description: Specifies the determination of the incident. Possible values are unknown, apt, malware, securityPersonnel, securityTesting, unwantedSoftware, other, multiStagedAttack, compromisedUser, phishing, maliciousUserActivity, clean, insufficientData, confirmedUserActivity, lineOfBusinessApplication, unknownFutureValue.
      type: string
    - contextPath: MsGraph.Incident.displayName
      description: The incident name.
      type: string
    - contextPath: MsGraph.Incident.id
      description: Unique identifier to represent the incident.
      type: number
    - contextPath: MsGraph.Incident.incidentWebUrl
      description: The URL for the incident page in the Microsoft 365 Defender portal.
      type: string
    - contextPath: MsGraph.Incident.lastModifiedBy
      description: The identity that last modified the incident.
      type: string
    - contextPath: MsGraph.Incident.lastUpdateDateTime
      description: Time when the incident was last updated.
      type: string
    - contextPath: MsGraph.Incident.redirectIncidentId
      description: Only populated in case an incident is grouped with another incident, as part of the logic that processes incidents. In such a case, the status property is redirected.
      type: string
    - contextPath: MsGraph.Incident.severity
      description: Indicates the possible impact on assets. The higher the severity, the bigger the impact. Typically higher severity items require the most immediate attention. Possible values are unknown, informational, low, medium, high, unknownFutureValue.
      type: string
    - contextPath: MsGraph.Incident.status
      description: The status of the incident. Possible values are active, resolved, inProgress, redirected, unknownFutureValue, and awaitingAction.
      type: string
    - contextPath: MsGraph.Incident.tenantId
      description: The Microsoft Entra tenant in which the alert was created.
      type: string
    - contextPath: MsGraph.Incident.systemTags
      description: The system tags associated with the incident.
      type: string
  - arguments:
    - name: incident_id
      description: Incident's ID.
      required: true
    - name: status
      description: Categorize incidents (as Active, Resolved, or Redirected).
      auto: PREDEFINED
      predefined:
      - active
      - resolved
      - redirected
      - unknownFutureValue
    - name: assigned_to
      description: Owner of the incident.
    - name: determination
      description: Determination of the incident.
      auto: PREDEFINED
      predefined:
      - unknown
      - apt
      - malware
      - securityPersonnel
      - unwantedSoftware
      - other
      - multiStagedAttack
      - compromisedUser
      - phishing
      - maliciousUserActivity
      - notMalicious
    - name: classification
      description: The specification for the incident.
      auto: PREDEFINED
      predefined:
      - unknown
      - falsePositive
      - truePositive
      - informationalExpectedActivity
      - unknownFutureValue
    - name: custom_tags
      description: Array of custom tags associated with an incident.
    - name: timeout
      description: The time limit in seconds for the http request to run.
      defaultValue: '50'
    description: Update the incident with the given ID.
    name: msg-update-security-incident
    outputs:
    - contextPath: MsGraph.Incident.assignedTo
      description: Owner of the incident, or null if no owner is assigned. Free editable text.
      type: String
    - contextPath: MsGraph.Incident.classification
      description: The specification for the incident. Possible values are unknown, falsePositive, truePositive, informationalExpectedActivity, unknownFutureValue.
      type: String
    - contextPath: MsGraph.Incident.comments
      description: Array of comments created by the Security Operations (SecOps) team when the incident is managed.
      type: String
    - contextPath: MsGraph.Incident.createdDateTime
      description: Time when the incident was first created.
      type: Date
    - contextPath: MsGraph.Incident.customTags
      description: Array of custom tags associated with an incident.
      type: String
    - contextPath: MsGraph.Incident.description
      description: Description of the incident.
      type: String
    - contextPath: MsGraph.Incident.determination
      description: Specifies the determination of the incident. Possible values are unknown, apt, malware, securityPersonnel, securityTesting, unwantedSoftware, other, multiStagedAttack, compromisedUser, phishing, maliciousUserActivity, clean, insufficientData, confirmedUserActivity, lineOfBusinessApplication, unknownFutureValue.
      type: String
    - contextPath: MsGraph.Incident.displayName
      description: The incident name.
      type: String
    - contextPath: MsGraph.Incident.id
      description: Unique identifier to represent the incident.
      type: String
    - contextPath: MsGraph.Incident.incidentWebUrl
      description: The URL for the incident page in the Microsoft 365 Defender portal.
      type: String
    - contextPath: MsGraph.Incident.lastModifiedBy
      description: The identity that last modified the incident.
      type: String
    - contextPath: MsGraph.Incident.lastUpdateDateTime
      description: Time when the incident was last updated.
      type: Date
    - contextPath: MsGraph.Incident.redirectIncidentId
      description: Only populated in case an incident is grouped with another incident, as part of the logic that processes incidents. In such a case, the status property is redirected.
      type: String
    - contextPath: MsGraph.Incident.severity
      description: Indicates the possible impact on assets. The higher the severity, the bigger the impact. Typically higher severity items require the most immediate attention. Possible values are unknown, informational, low, medium, high, unknownFutureValue.
      type: String
    - contextPath: MsGraph.Incident.status
      description: The status of the incident. Possible values are active, resolved, inProgress, redirected, unknownFutureValue, and awaitingAction.
      type: String
    - contextPath: MsGraph.Incident.tenantId
      description: The Microsoft Entra tenant in which the alert was created.
      type: String
    - contextPath: MsGraph.Incident.systemTags
      description: The system tags associated with the incident.
      type: String collection
  dockerimage: demisto/crypto:1.0.0.2005673
  isfetch: true
  runonce: false
  script: '-'
  subtype: python3
  type: python
  feed: false
tests:
- Microsoft Graph Security Test dev
- Microsoft Graph Security Test prod
- Microsoft Graph Security Test self deployed
- Microsoft Graph Security Test dev v2
- Microsoft Graph Security Test prod v2
- Microsoft Graph Security Test self deployed v2
- MSG-ediscovery-tpb
- MSG-Threat-Assessment-test
fromversion: 5.0.0<|MERGE_RESOLUTION|>--- conflicted
+++ resolved
@@ -179,12 +179,7 @@
   defaultvalue: "false"
   type: 8
   required: false
-<<<<<<< HEAD
-  additionalinfo: Save Hunting Query result to the Microsoft 365 Defender context.
-    path
-=======
   additionalinfo: Save Hunting Query result to the Microsoft 365 Defender context path.
->>>>>>> 37ccf6d6
   section: Collect
 description: Unified gateway to security insights - all from a unified Microsoft Graph Security API.
 display: Microsoft Graph Security
