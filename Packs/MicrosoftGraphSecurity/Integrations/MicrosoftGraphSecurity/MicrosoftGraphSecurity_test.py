import itertools
from types import SimpleNamespace

from MicrosoftGraphSecurity import MsGraphClient, create_search_alerts_filters, search_alerts_command, \
    get_users_command, fetch_incidents, get_alert_details_command, main, MANAGED_IDENTITIES_TOKEN_URL, \
    Resources, create_data_to_update, create_alert_comment_command, create_filter_query, to_msg_command_results, \
    list_ediscovery_custodian_site_sources_command, update_ediscovery_case_command, update_ediscovery_search_command, \
    capitalize_dict_keys_first_letter, created_by_fields_to_hr, list_ediscovery_search_command, purge_ediscovery_data_command, \
    list_ediscovery_non_custodial_data_source_command, list_ediscovery_case_command, activate_ediscovery_custodian_command, \
    release_ediscovery_custodian_command, close_ediscovery_case_command, reopen_ediscovery_case_command, \
<<<<<<< HEAD
    create_ediscovery_non_custodial_data_source_command, list_ediscovery_custodian_command
=======
    create_ediscovery_non_custodial_data_source_command, list_ediscovery_custodian_command, \
    create_mail_assessment_request_command, create_email_file_request_command, create_file_assessment_request_command, \
    create_url_assessment_request_command, list_threat_assessment_requests_command, get_message_user
>>>>>>> 51ee7d33
from CommonServerPython import DemistoException
import pytest
import json
import demistomock as demisto
import re

API_V2 = "Alerts v2"
API_V1 = "Legacy Alerts"
client_mocker = MsGraphClient(tenant_id="tenant_id", auth_id="auth_id", enc_key='enc_key', app_name='app_name',
                              base_url='url', verify='use_ssl', proxy='proxy', self_deployed='self_deployed')


def load_json(path):
    with open(path, encoding='utf-8') as f:
        return json.load(f)


@pytest.mark.parametrize(
    'api_response, keys_to_replace, expected_output', [
        ({'keyOne': {'keyTwo': {'keyThree': 'a'}, 'keyFour': {'keyFive': 'b'}}},
         {},
         {'KeyOne': {'KeyFour': {'KeyFive': 'b'}, 'KeyTwo': {'KeyThree': 'a'}}}),

        ({'keyOne': {'keyTwo': 'a'}, 'customOverride': 'a'},
         {'customOverride': 'SOMETHING'},
         {'KeyOne': {'KeyTwo': 'a'}, 'SOMETHING': 'a'})
    ])
def test_capitalize_dict_keys_first_letter(api_response, keys_to_replace, expected_output):
    """
    Given
        a response from the api
    When
        calling capitalize_dict_keys_first_letter with optional keys_to_replace
    Then
        Results are recursively formatted, manual keys are replaces

    """
    assert capitalize_dict_keys_first_letter(api_response, keys_to_replace) == expected_output


def test_get_users_command(mocker):
    test_data = load_json("./test_data/test_get_users_command.json")
    mocker.patch.object(client_mocker, "get_users", return_value=test_data.get('raw_user_data'))
    hr, ec, _ = get_users_command(client_mocker, {})
    assert hr == test_data.get('expected_hr')
    assert ec == test_data.get('expected_ec')


def mock_request(method, url_suffix, params):
    return params
<<<<<<< HEAD
=======


@pytest.mark.parametrize(
    'test_case', [
        "test_case_1", "test_case_2", "test_case_3"
    ])
def test_get_alert_details_command(mocker, test_case):
    """
        Given:
        - test case that point to the relevant test case in the json test data which include:
          args including alert_id and fields_to_include, response mock, expected hr and ec outputs, and api version.
        - Case 1: args with all fields to include in fields_to_include, response of a Legacy Alerts alert and,
                  api version Legacy Alerts flag.
        - Case 2: args with only FileStates to include in fields_to_include, response of a Legacy Alerts alert and,
                  api version Legacy Alerts flag.
        - Case 3: args with only FileStates to include in fields_to_include, response of a Legacy Alerts alert and,
                  api version Alerts v2 flag.

        When:
        - Running get_alert_details_command.

        Then:
        - Ensure that the alert was parsed correctly and right HR and EC outputs are returned.
        - Case 1: Should parse all the response information into the HR,
                  and only the relevant fields from the response into the ec.
        - Case 2: Should parse only the FileStates section from the response into the HR,
                  and only the relevant fields from the response into the ec.
        - Case 3: Should ignore the the fields_to_include argument and parse all the response information into the HR,
                  and all fields from the response into the ec.
    """
    test_data = load_json("./test_data/test_get_alert_details_command.json").get(test_case)
    mocker.patch.object(client_mocker, 'get_alert_details', return_value=test_data.get('mock_response'))
    mocker.patch('MicrosoftGraphSecurity.API_VER', test_data.get('api_version'))
    hr, ec, _ = get_alert_details_command(client_mocker, test_data.get('args'))
    assert hr == test_data.get('expected_hr')
    assert ec == test_data.get('expected_ec')
>>>>>>> 51ee7d33


@pytest.mark.parametrize(
    'test_case', [
<<<<<<< HEAD
        "test_case_1", "test_case_2", "test_case_3"
    ])
def test_get_alert_details_command(mocker, test_case):
    """
        Given:
        - test case that point to the relevant test case in the json test data which include:
          args including alert_id and fields_to_include, response mock, expected hr and ec outputs, and api version.
        - Case 1: args with all fields to include in fields_to_include, response of a Legacy Alerts alert and,
                  api version Legacy Alerts flag.
        - Case 2: args with only FileStates to include in fields_to_include, response of a Legacy Alerts alert and,
                  api version Legacy Alerts flag.
        - Case 3: args with only FileStates to include in fields_to_include, response of a Legacy Alerts alert and,
                  api version Alerts v2 flag.

        When:
        - Running get_alert_details_command.

        Then:
        - Ensure that the alert was parsed correctly and right HR and EC outputs are returned.
        - Case 1: Should parse all the response information into the HR,
                  and only the relevant fields from the response into the ec.
        - Case 2: Should parse only the FileStates section from the response into the HR,
                  and only the relevant fields from the response into the ec.
        - Case 3: Should ignore the the fields_to_include argument and parse all the response information into the HR,
                  and all fields from the response into the ec.
    """
    test_data = load_json("./test_data/test_get_alert_details_command.json").get(test_case)
    mocker.patch.object(client_mocker, 'get_alert_details', return_value=test_data.get('mock_response'))
    mocker.patch('MicrosoftGraphSecurity.API_VER', test_data.get('api_version'))
    hr, ec, _ = get_alert_details_command(client_mocker, test_data.get('args'))
    assert hr == test_data.get('expected_hr')
    assert ec == test_data.get('expected_ec')


@pytest.mark.parametrize(
    'test_case', [
        "test_case_1", "test_case_2",
    ])
def test_search_alerts_command(mocker, test_case):
    """
        Given:
        - test case that point to the relevant test case in the json test data which include:
          args, api version, response mock, expected hr and ec outputs.
        - Case 1: args with medium severity and limit of 50 incidents, response of a Legacy Alerts search_alert command results,
                  and a Legacy Alerts api version flag.
        - Case 2: args with limit of 1 incident, response of a Legacy Alerts search_alert command results with 2 alerts,
                  and a Alerts v2 api version flag.

        When:
        - Running search_alerts_command.

        Then:
        - Ensure that the response was parsed correctly and right HR and EC outputs are returned.
        - Case 1: Should parse all the response information into the HR,
                  and only the relevant fields from the response into the ec.
        - Case 2: Should concat the second incident from the response,
                  parse all only the first incident response information into the HR,
                  and all fields from the first incident response into the ec.
    """
    test_data = load_json("./test_data/test_search_alerts_command.json").get(test_case)
    mocker.patch.object(client_mocker, 'search_alerts', return_value=test_data.get('mock_response'))
    mocker.patch('MicrosoftGraphSecurity.API_VER', test_data.get('api_version'))
    hr, ec, _ = search_alerts_command(client_mocker, test_data.get('args'))
    assert hr == test_data.get('expected_hr')
    assert ec == test_data.get('expected_ec')


=======
        "test_case_1", "test_case_2",
    ])
def test_search_alerts_command(mocker, test_case):
    """
        Given:
        - test case that point to the relevant test case in the json test data which include:
          args, api version, response mock, expected hr and ec outputs.
        - Case 1: args with medium severity and limit of 50 incidents, response of a Legacy Alerts search_alert command results,
                  and a Legacy Alerts api version flag.
        - Case 2: args with limit of 1 incident, response of a Legacy Alerts search_alert command results with 2 alerts,
                  and a Alerts v2 api version flag.

        When:
        - Running search_alerts_command.

        Then:
        - Ensure that the response was parsed correctly and right HR and EC outputs are returned.
        - Case 1: Should parse all the response information into the HR,
                  and only the relevant fields from the response into the ec.
        - Case 2: Should concat the second incident from the response,
                  parse all only the first incident response information into the HR,
                  and all fields from the first incident response into the ec.
    """
    test_data = load_json("./test_data/test_search_alerts_command.json").get(test_case)
    mocker.patch.object(client_mocker, 'search_alerts', return_value=test_data.get('mock_response'))
    mocker.patch('MicrosoftGraphSecurity.API_VER', test_data.get('api_version'))
    hr, ec, _ = search_alerts_command(client_mocker, test_data.get('args'))
    assert hr == test_data.get('expected_hr')
    assert ec == test_data.get('expected_ec')


>>>>>>> 51ee7d33
@pytest.mark.parametrize(
    'test_case', [
        "test_case_1",
    ])
def test_fetch_incidents_command(mocker, test_case):
    """
        Given:
        - test case that point to the relevant test case in the json test data which include a response mock.
        - Case 1: Response of a Legacy Alerts search_alert command results.
<<<<<<< HEAD

        When:
        - Running fetch_incidents.

        Then:
        - Ensure that the length of the results and the different fields of the fetched incidents are returned correctly.
        - Case 1: Ensure that the len of the incidents returned in the first iteration is 3, then 1 and then 0.
    """
    mocker.patch('MicrosoftGraphSecurity.parse_date_range', return_value=("2020-04-19 08:14:21", 'never mind'))
    test_data = load_json("./test_data/test_fetch_incidents_command.json").get(test_case)
    mocker.patch.object(client_mocker, 'search_alerts', return_value=test_data.get('mock_response'))
    incidents = fetch_incidents(client_mocker, fetch_time='1 hour', fetch_limit=10, providers='', filter='',
                                service_sources='')
    assert len(incidents) == 3
    assert incidents[0].get('severity') == 2
    assert incidents[2].get('occurred') == '2020-04-20T16:54:50.2722072Z'

    incidents = fetch_incidents(client_mocker, fetch_time='1 hour', fetch_limit=1, providers='', filter='',
                                service_sources='')
    assert len(incidents) == 1
    assert incidents[0].get('name') == 'test alert - da637218501473413212_-1554891308'

    incidents = fetch_incidents(client_mocker, fetch_time='1 hour', fetch_limit=0, providers='', filter='',
                                service_sources='')
    assert len(incidents) == 0


@pytest.mark.parametrize('args, expected_params, is_fetch, api_version', [
    ({'filter': "Category eq 'Malware' and Severity eq 'High'", "status": "resolved"},
     {'$filter': "Category eq 'Malware' and Severity eq 'High'"}, True, API_V1),
    ({'filter': "Category eq 'Malware' and Severity eq 'High'", "status": "resolved"},
     {'$filter': "Category eq 'Malware' and Severity eq 'High' and status eq 'resolved'"}, True, API_V2),
    ({'filter': "Category eq 'Malware' and Severity eq 'High'", "status": "resolved"},
     {'$top': '50', '$filter': "Category eq 'Malware' and Severity eq 'High'"}, False, API_V1),
    ({'page': "2"}, {'$top': '50', '$skip': 100, '$filter': ''}, False, API_V1)
])
def test_create_search_alerts_filters(mocker, args, expected_params, is_fetch, api_version):
    """
        Given:
        - args, expected_params results, is_fetch flag, and a api_version flag.
        - Case 1: args with filter and status (relevant only for Alerts v2) fields, is_fetch is True and,
                  API version flag is Legacy Alerts.
        - Case 2: args with filter and status (relevant only for Alerts v2) fields, is_fetch is True and,
                  API version flag is Alerts v2.
        - Case 3: args with filter and status (relevant only for Alerts v2) fields, is_fetch is False and,
                  API version flag is Legacy Alerts.
        - Case 4: args with only page field, is_fetch is False and API version flag is Legacy Alerts.

        When:
        - Running create_search_alerts_filters.

        Then:
        - Ensure that the right fields were parsed into the query.
        - Case 1: Should include only the value of the filter field from the args.
        - Case 2: Should include both the value of the filter field from the args and the status.
        - Case 3: Should include only the value of the filter field from the args in the $filter field in the params,
          and 50 in the $top field.
        - Case 4: Should return a params dict with empty $filter field, 50 in the $top field, and 100 in the $skip field.
    """
    mocker.patch('MicrosoftGraphSecurity.API_VER', api_version)
    params = create_search_alerts_filters(args, is_fetch=is_fetch)
    assert params == expected_params


@pytest.mark.parametrize('args, expected_error, api_version', [
    ({"page_size": "1001"}, "Please note that the page size limit for Legacy Alerts is 1000", API_V1),
    ({"page_size": "1000", "page": "3"},
     'Please note that the maximum amount of alerts you can skip in Legacy Alerts is 500',
     API_V1),
    ({"page_size": "2001"}, "Please note that the page size limit for Alerts v2 is 2000", API_V2)
])
def test_create_search_alerts_filters_errors(mocker, args, expected_error, api_version):
    """
        Given:
        - args, expected_error, and a api_version flag.
        - Case 1: Args with page_size = 1001, and API version flag is Legacy Alerts.
        - Case 2: Args with page_size = 1000 and page = 3 (total of page=3000) and API version flag is Legacy Alerts.
        - Case 3: Args with page_size = 2001, and API version flag is Alerts v2.

        When:
        - Running create_search_alerts_filters.

        Then:
        - Ensure that the right error was thrown.
        - Case 1: Should throw an error for page_size too big for Legacy Alerts limitations.
        - Case 2: Should throw an error for too many alerts to skip for Legacy Alerts limitations.
        - Case 3: Should throw an error for page_size too big for Alerts v2 limitations.
    """
    mocker.patch('MicrosoftGraphSecurity.API_VER', api_version)
    with pytest.raises(DemistoException) as e:
        create_search_alerts_filters(args, is_fetch=False)
    assert str(e.value.message) == expected_error


@pytest.mark.parametrize(argnames='client_id', argvalues=['test_client_id', None])
def test_test_module_command_with_managed_identities(mocker, requests_mock, client_id):
    """
        Given:
            - Managed Identities client id for authentication.
        When:
            - Calling test_module.
        Then:
            - Ensure the output are as expected.
    """
    mock_token = {'access_token': 'test_token', 'expires_in': '86400'}
    get_mock = requests_mock.get(MANAGED_IDENTITIES_TOKEN_URL, json=mock_token)
    requests_mock.get(re.compile(f'^{Resources.graph}.*'), json={'value': []})

    params = {
        'managed_identities_client_id': {'password': client_id},
        'use_managed_identities': 'True',
        'resource_group': 'test_resource_group',
        'host': Resources.graph
    }
    mocker.patch.object(demisto, 'params', return_value=params)
    mocker.patch.object(demisto, 'command', return_value='test-module')
    mocker.patch.object(demisto, 'results')
    mocker.patch('MicrosoftApiModule.get_integration_context', return_value={})

    main()

    assert 'ok' in demisto.results.call_args[0][0]['Contents']
    qs = get_mock.last_request.qs
    assert qs['resource'] == [Resources.graph]
    assert client_id and qs['client_id'] == [client_id] or 'client_id' not in qs


@pytest.mark.parametrize('args, expected_results, api_version', [
    ({'vendor_information': 'vendor_information', 'provider_information': 'provider_information',
      'assigned_to': 'someone'},
     {'vendorInformation': {'provider': 'provider_information', 'vendor': 'vendor_information'},
      'assignedTo': 'someone'},
     API_V1),
    (
        {'vendor_information': 'vendor_information', 'provider_information': 'provider_information',
         'comments': 'comment'},
        {'vendorInformation': {'provider': 'provider_information', 'vendor': 'vendor_information'},
         'comments': ['comment']},
        API_V1),
    ({'comments': 'comment', 'status': 'new'}, {'status': 'new'}, API_V2)
])
def test_create_data_to_update(mocker, args, expected_results, api_version):
    """
        Given:
        - args, expected_results, and a api_version flag.
        - Case 1: args with vendor_information, provider information, and assigned_to fields.
                  And API version flag is Legacy Alerts.
        - Case 2: args with vendor_information, provider information, and comment (relevant only for Legacy Alerts) fields,
                  and API version flag is Legacy Alerts.
        - Case 3: args with status ('new' which is supported only by Alerts v2) and comment (relevant only for Legacy Alerts),
                  and API version flag is Alerts v2.

        When:
        - Running create_data_to_update.

        Then:
        - Ensure that the right fields were parsed into the data dict.
        - Case 1: Should parse vendor_information and provider information fields into an inner dictionary,
                  and add the assigned_to as assignedTo into the data dict.
        - Case 2: Should parse vendor_information and provider information fields into an inner dictionary,
                  and add the comments as a list into the data dict.
        - Case 3: Should parse only status into the data dict.
    """
    mocker.patch('MicrosoftGraphSecurity.API_VER', api_version)
    data = create_data_to_update(args)
    assert data == expected_results


@pytest.mark.parametrize('args, expected_error, api_version', [
    ({'assigned_to': 'someone'},
     'When using Legacy Alerts, both vendor_information and provider_information must be provided.',
     API_V1),
    ({'closed_date_time': 'now'},
     "No data relevant for Alerts v2 to update was provided, please provide at least one of the "
     "following: assigned_to, determination, classification, status.", API_V2)
])
def test_create_data_to_update_errors(mocker, args, expected_error, api_version):
    """
        Given:
        - args, expected_error, and a api_version flag.
        - Case 1: args with only assigned_to field, and API version flag is Legacy Alerts.
        - Case 2: Args with only 'closed_date_time' field (relevant only for Legacy Alerts),  and API version flag is Alerts v2.

        When:
        - Running create_data_to_update.

        Then:
        - Ensure that the right error was thrown.
        - Case 1: Should throw an error for missing vendor and provider information.
        - Case 2: Should throw an error for missingAlerts v2 relevant data to update.
    """
    mocker.patch('MicrosoftGraphSecurity.API_VER', api_version)
    with pytest.raises(DemistoException) as e:
        create_data_to_update(args)
    assert str(e.value.message) == expected_error


@pytest.mark.parametrize('args, expected_error, api_version', [
    ({'alert_id': 'alert_id', "comment": "comment"},
     "This command is available only for Alerts v2."
     " If you wish to add a comment to an alert with Legacy Alerts please use 'msg-update-alert' command.",
     API_V1)
])
def test_create_alert_comment_command_error(mocker, args, expected_error, api_version):
    """
        Given:
        - args, expected_error, and a api_version flag.
        - Case 1: args with alert_id and a comment to add, and API version flag is Legacy Alerts.

        When:
        - Running create_alert_comment_command.

        Then:
        - Ensure that the right error was thrown.
        - Case 1: Should throw an error for running the command using Legacy Alerts of the API.
    """
    mocker.patch('MicrosoftGraphSecurity.API_VER', api_version)
    with pytest.raises(DemistoException) as e:
        create_alert_comment_command(client_mocker, args)
    assert str(e.value.message) == expected_error


@pytest.mark.parametrize('test_case', [
    "test_case_1", "test_case_2"
])
def test_create_alert_comment_command(mocker, test_case):
    """
        Given:
        - test case that point to the relevant test case in the json test data which include:
          args including alert_id and comment to add, response mock, and expected hr and ec outputs
        - Case 1: Mock response of a comment with only one comment (the one that just got added).
        - Case 2: Mock response of a comment with two comments.
        When:
        - Running create_alert_comment_command.

        Then:
        - Ensure that the alert was parsed correctly and right HR and EC outputs are returned.
        - Case 1: Should return a table with one entry.
        - Case 2: Should return a table with two entries, one for each comment.
    """
    test_data = load_json("./test_data/test_create_alert_comment_command.json").get(test_case)
    mocker.patch.object(client_mocker, 'create_alert_comment', return_value=test_data.get('mock_response'))
    hr, ec, _ = create_alert_comment_command(client_mocker, test_data.get('args'))
    assert hr == test_data.get('expected_hr')
    assert ec == test_data.get('expected_ec')


@pytest.mark.parametrize('param, providers_param, service_sources_param, expected_results, api_version', [
    ("param", "providers_param", "service_sources_param", "param", API_V1),
    ("param", "providers_param", "service_sources_param", "param", API_V2),
    ("", "providers_param", "service_sources_param", "vendorInformation/provider eq 'providers_param'", API_V1),
    ("", "providers_param", "service_sources_param", "serviceSource eq 'service_sources_param'", API_V2),
    ("", "", "", "", API_V2)
])
def test_create_filter_query(mocker, param, providers_param, service_sources_param, expected_results, api_version):
    """
        Given:
        - param, providers_param, service_sources_param function arguments,
          expected_results, and a api_version flag.
        - Case 1: param, providers_param, and service_sources_param function arguments filled,
                  and API version flag is Legacy Alerts.
        - Case 2: param, providers_param, and service_sources_param function arguments filled, and API version flag is Alerts v2.
        - Case 3: Only providers_param and service_sources_param function arguments filled, and API version flag is Legacy Alerts.
        - Case 4: Only providers_param and service_sources_param function arguments filled, and API version flag is Alerts v2.
        - Case 5: param, providers_param, and service_sources_param function arguments Empty, and API version flag is Alerts v2.
        When:
        - Running create_filter_query.

        Then:
        - Ensure that the right option was returned.
        - Case 1: Should return param.
        - Case 2: Should return param.
        - Case 3: Should return providers_param.
        - Case 4: Should return service_sources_param.
        - Case 5: Should return an empty string.
    """
    mocker.patch('MicrosoftGraphSecurity.API_VER', api_version)
    filter_query = create_filter_query(param, providers_param, service_sources_param)
    assert filter_query == expected_results


def test_to_msg_command_results():
    """
    Given: An example msg edsicvoery response
    When: calling to_msg_command_results
    Then:
        1. Outputs are replaced properly
        2. data.context is stripped out
        3. none is removed

    """
    res = load_json("./test_data/list_cases_response.json")

    results = to_msg_command_results(raw_object_list=res.get('value'),
                                     raw_res=res,
                                     outputs_prefix='MsGraph.SomePrefix',
                                     output_key_field='SomeId',
                                     raw_keys_to_replace={'status': 'SomeStatus', 'id': 'SomeId'})

    assert all('@odata.context' not in o for o in results.outputs)
    assert all('SomeId' in o for o in results.outputs)
    assert all('SomeId' in o for o in results.outputs)
    assert all(None not in o.values() for o in results.outputs)


def test_create_ediscovery_custodian_site_source_command(mocker):
    """
    Given: An example msg edsicvoery list site source response
    When: calling list_ediscovery_custodian_site_sources_command
    Then:
        1. The proper URL is used in the request
        2. @odata.id is stripped out of context
        3. The proper ids and output prefixes are used

    """
    mock = mocker.patch.object(client_mocker.ms_client, "http_request",
                               return_value=load_json("./test_data/list_site_source_single.json"))

    results = list_ediscovery_custodian_site_sources_command(client_mocker,
                                                             {'case_id': 'case_id', 'custodian_id': 'custodian_id'})
    assert mock.call_args.kwargs['url_suffix'] == \
        'security/cases/ediscoveryCases/case_id/custodians/custodian_id/siteSources'
    assert not any('@odata.id' in o for o in results.outputs)
    assert results.outputs_prefix == 'MsGraph.CustodianSiteSource'
    assert results.outputs_key_field == 'SiteSourceId'
    assert all('SiteSourceId' in o for o in results.outputs)
    assert 'Created By Name' in results.readable_output


@pytest.mark.parametrize('command_function, description, external_id',
                         list(itertools.product(
                             [update_ediscovery_case_command, update_ediscovery_search_command],
                             ['value', '', None], ['value', '', None])))
def test_update_ediscovery_case_command(mocker, command_function, description, external_id):
    """
    Given:
        update ediscovery commands
    When:
        an empty value is recieved as an argument
    Then:
        the argument shouldnt be sent to the api (dont want to override a real value with an update)
    """
    mock = mocker.patch.object(client_mocker.ms_client, "http_request")

    some_id = 'some_id'
    command_function(client_mocker,
                     {'display_name': 'name', 'description': description,
                      'external_id': external_id, 'case_id': some_id})
    assert not set(mock.call_args.kwargs['json_data'].values()) & {None, ''}

=======

        When:
        - Running fetch_incidents.

        Then:
        - Ensure that the length of the results and the different fields of the fetched incidents are returned correctly.
        - Case 1: Ensure that the len of the incidents returned in the first iteration is 3, then 1 and then 0.
    """
    mocker.patch('MicrosoftGraphSecurity.parse_date_range', return_value=("2020-04-19 08:14:21", 'never mind'))
    test_data = load_json("./test_data/test_fetch_incidents_command.json").get(test_case)
    mocker.patch.object(client_mocker, 'search_alerts', return_value=test_data.get('mock_response'))
    incidents = fetch_incidents(client_mocker, fetch_time='1 hour', fetch_limit=10, providers='', filter='',
                                service_sources='')
    assert len(incidents) == 3
    assert incidents[0].get('severity') == 2
    assert incidents[2].get('occurred') == '2020-04-20T16:54:50.2722072Z'

    incidents = fetch_incidents(client_mocker, fetch_time='1 hour', fetch_limit=1, providers='', filter='',
                                service_sources='')
    assert len(incidents) == 1
    assert incidents[0].get('name') == 'test alert - da637218501473413212_-1554891308'

    incidents = fetch_incidents(client_mocker, fetch_time='1 hour', fetch_limit=0, providers='', filter='',
                                service_sources='')
    assert len(incidents) == 0


@pytest.mark.parametrize('args, expected_params, is_fetch, api_version', [
    ({'filter': "Category eq 'Malware' and Severity eq 'High'", "status": "resolved"},
     {'$filter': "Category eq 'Malware' and Severity eq 'High'"}, True, API_V1),
    ({'filter': "Category eq 'Malware' and Severity eq 'High'", "status": "resolved"},
     {'$filter': "Category eq 'Malware' and Severity eq 'High' and status eq 'resolved'"}, True, API_V2),
    ({'filter': "Category eq 'Malware' and Severity eq 'High'", "status": "resolved"},
     {'$top': '50', '$filter': "Category eq 'Malware' and Severity eq 'High'"}, False, API_V1),
    ({'page': "2"}, {'$top': '50', '$skip': 100, '$filter': ''}, False, API_V1)
])
def test_create_search_alerts_filters(mocker, args, expected_params, is_fetch, api_version):
    """
        Given:
        - args, expected_params results, is_fetch flag, and a api_version flag.
        - Case 1: args with filter and status (relevant only for Alerts v2) fields, is_fetch is True and,
                  API version flag is Legacy Alerts.
        - Case 2: args with filter and status (relevant only for Alerts v2) fields, is_fetch is True and,
                  API version flag is Alerts v2.
        - Case 3: args with filter and status (relevant only for Alerts v2) fields, is_fetch is False and,
                  API version flag is Legacy Alerts.
        - Case 4: args with only page field, is_fetch is False and API version flag is Legacy Alerts.

        When:
        - Running create_search_alerts_filters.

        Then:
        - Ensure that the right fields were parsed into the query.
        - Case 1: Should include only the value of the filter field from the args.
        - Case 2: Should include both the value of the filter field from the args and the status.
        - Case 3: Should include only the value of the filter field from the args in the $filter field in the params,
          and 50 in the $top field.
        - Case 4: Should return a params dict with empty $filter field, 50 in the $top field, and 100 in the $skip field.
    """
    mocker.patch('MicrosoftGraphSecurity.API_VER', api_version)
    params = create_search_alerts_filters(args, is_fetch=is_fetch)
    assert params == expected_params


@pytest.mark.parametrize('args, expected_error, api_version', [
    ({"page_size": "1001"}, "Please note that the page size limit for Legacy Alerts is 1000", API_V1),
    ({"page_size": "1000", "page": "3"},
     'Please note that the maximum amount of alerts you can skip in Legacy Alerts is 500',
     API_V1),
    ({"page_size": "2001"}, "Please note that the page size limit for Alerts v2 is 2000", API_V2)
])
def test_create_search_alerts_filters_errors(mocker, args, expected_error, api_version):
    """
        Given:
        - args, expected_error, and a api_version flag.
        - Case 1: Args with page_size = 1001, and API version flag is Legacy Alerts.
        - Case 2: Args with page_size = 1000 and page = 3 (total of page=3000) and API version flag is Legacy Alerts.
        - Case 3: Args with page_size = 2001, and API version flag is Alerts v2.

        When:
        - Running create_search_alerts_filters.

        Then:
        - Ensure that the right error was thrown.
        - Case 1: Should throw an error for page_size too big for Legacy Alerts limitations.
        - Case 2: Should throw an error for too many alerts to skip for Legacy Alerts limitations.
        - Case 3: Should throw an error for page_size too big for Alerts v2 limitations.
    """
    mocker.patch('MicrosoftGraphSecurity.API_VER', api_version)
    with pytest.raises(DemistoException) as e:
        create_search_alerts_filters(args, is_fetch=False)
    assert str(e.value.message) == expected_error


@pytest.mark.parametrize(argnames='client_id', argvalues=['test_client_id', None])
def test_test_module_command_with_managed_identities(mocker, requests_mock, client_id):
    """
        Given:
            - Managed Identities client id for authentication.
        When:
            - Calling test_module.
        Then:
            - Ensure the output are as expected.
    """
    mock_token = {'access_token': 'test_token', 'expires_in': '86400'}
    get_mock = requests_mock.get(MANAGED_IDENTITIES_TOKEN_URL, json=mock_token)
    requests_mock.get(re.compile(f'^{Resources.graph}.*'), json={'value': []})

    params = {
        'managed_identities_client_id': {'password': client_id},
        'use_managed_identities': 'True',
        'resource_group': 'test_resource_group',
        'host': Resources.graph
    }
    mocker.patch.object(demisto, 'params', return_value=params)
    mocker.patch.object(demisto, 'command', return_value='test-module')
    mocker.patch.object(demisto, 'results')
    mocker.patch('MicrosoftApiModule.get_integration_context', return_value={})

    main()

    assert 'ok' in demisto.results.call_args[0][0]['Contents']
    qs = get_mock.last_request.qs
    assert qs['resource'] == [Resources.graph]
    assert client_id and qs['client_id'] == [client_id] or 'client_id' not in qs


@pytest.mark.parametrize('args, expected_results, api_version', [
    ({'vendor_information': 'vendor_information', 'provider_information': 'provider_information',
      'assigned_to': 'someone'},
     {'vendorInformation': {'provider': 'provider_information', 'vendor': 'vendor_information'},
      'assignedTo': 'someone'},
     API_V1),
    (
        {'vendor_information': 'vendor_information', 'provider_information': 'provider_information',
         'comments': 'comment'},
        {'vendorInformation': {'provider': 'provider_information', 'vendor': 'vendor_information'},
         'comments': ['comment']},
        API_V1),
    ({'comments': 'comment', 'status': 'new'}, {'status': 'new'}, API_V2)
])
def test_create_data_to_update(mocker, args, expected_results, api_version):
    """
        Given:
        - args, expected_results, and a api_version flag.
        - Case 1: args with vendor_information, provider information, and assigned_to fields.
                  And API version flag is Legacy Alerts.
        - Case 2: args with vendor_information, provider information, and comment (relevant only for Legacy Alerts) fields,
                  and API version flag is Legacy Alerts.
        - Case 3: args with status ('new' which is supported only by Alerts v2) and comment (relevant only for Legacy Alerts),
                  and API version flag is Alerts v2.

        When:
        - Running create_data_to_update.

        Then:
        - Ensure that the right fields were parsed into the data dict.
        - Case 1: Should parse vendor_information and provider information fields into an inner dictionary,
                  and add the assigned_to as assignedTo into the data dict.
        - Case 2: Should parse vendor_information and provider information fields into an inner dictionary,
                  and add the comments as a list into the data dict.
        - Case 3: Should parse only status into the data dict.
    """
    mocker.patch('MicrosoftGraphSecurity.API_VER', api_version)
    data = create_data_to_update(args)
    assert data == expected_results


@pytest.mark.parametrize('args, expected_error, api_version', [
    ({'assigned_to': 'someone'},
     'When using Legacy Alerts, both vendor_information and provider_information must be provided.',
     API_V1),
    ({'closed_date_time': 'now'},
     "No data relevant for Alerts v2 to update was provided, please provide at least one of the "
     "following: assigned_to, determination, classification, status.", API_V2)
])
def test_create_data_to_update_errors(mocker, args, expected_error, api_version):
    """
        Given:
        - args, expected_error, and a api_version flag.
        - Case 1: args with only assigned_to field, and API version flag is Legacy Alerts.
        - Case 2: Args with only 'closed_date_time' field (relevant only for Legacy Alerts),  and API version flag is Alerts v2.

        When:
        - Running create_data_to_update.

        Then:
        - Ensure that the right error was thrown.
        - Case 1: Should throw an error for missing vendor and provider information.
        - Case 2: Should throw an error for missingAlerts v2 relevant data to update.
    """
    mocker.patch('MicrosoftGraphSecurity.API_VER', api_version)
    with pytest.raises(DemistoException) as e:
        create_data_to_update(args)
    assert str(e.value.message) == expected_error


@pytest.mark.parametrize('args, expected_error, api_version', [
    ({'alert_id': 'alert_id', "comment": "comment"},
     "This command is available only for Alerts v2."
     " If you wish to add a comment to an alert with Legacy Alerts please use 'msg-update-alert' command.",
     API_V1)
])
def test_create_alert_comment_command_error(mocker, args, expected_error, api_version):
    """
        Given:
        - args, expected_error, and a api_version flag.
        - Case 1: args with alert_id and a comment to add, and API version flag is Legacy Alerts.

        When:
        - Running create_alert_comment_command.

        Then:
        - Ensure that the right error was thrown.
        - Case 1: Should throw an error for running the command using Legacy Alerts of the API.
    """
    mocker.patch('MicrosoftGraphSecurity.API_VER', api_version)
    with pytest.raises(DemistoException) as e:
        create_alert_comment_command(client_mocker, args)
    assert str(e.value.message) == expected_error


@pytest.mark.parametrize('test_case', [
    "test_case_1", "test_case_2"
])
def test_create_alert_comment_command(mocker, test_case):
    """
        Given:
        - test case that point to the relevant test case in the json test data which include:
          args including alert_id and comment to add, response mock, and expected hr and ec outputs
        - Case 1: Mock response of a comment with only one comment (the one that just got added).
        - Case 2: Mock response of a comment with two comments.
        When:
        - Running create_alert_comment_command.

        Then:
        - Ensure that the alert was parsed correctly and right HR and EC outputs are returned.
        - Case 1: Should return a table with one entry.
        - Case 2: Should return a table with two entries, one for each comment.
    """
    test_data = load_json("./test_data/test_create_alert_comment_command.json").get(test_case)
    mocker.patch.object(client_mocker, 'create_alert_comment', return_value=test_data.get('mock_response'))
    hr, ec, _ = create_alert_comment_command(client_mocker, test_data.get('args'))
    assert hr == test_data.get('expected_hr')
    assert ec == test_data.get('expected_ec')


@pytest.mark.parametrize('param, providers_param, service_sources_param, expected_results, api_version', [
    ("param", "providers_param", "service_sources_param", "param", API_V1),
    ("param", "providers_param", "service_sources_param", "param", API_V2),
    ("", "providers_param", "service_sources_param", "vendorInformation/provider eq 'providers_param'", API_V1),
    ("", "providers_param", "service_sources_param", "serviceSource eq 'service_sources_param'", API_V2),
    ("", "", "", "", API_V2)
])
def test_create_filter_query(mocker, param, providers_param, service_sources_param, expected_results, api_version):
    """
        Given:
        - param, providers_param, service_sources_param function arguments,
          expected_results, and a api_version flag.
        - Case 1: param, providers_param, and service_sources_param function arguments filled,
                  and API version flag is Legacy Alerts.
        - Case 2: param, providers_param, and service_sources_param function arguments filled, and API version flag is Alerts v2.
        - Case 3: Only providers_param and service_sources_param function arguments filled, and API version flag is Legacy Alerts.
        - Case 4: Only providers_param and service_sources_param function arguments filled, and API version flag is Alerts v2.
        - Case 5: param, providers_param, and service_sources_param function arguments Empty, and API version flag is Alerts v2.
        When:
        - Running create_filter_query.

        Then:
        - Ensure that the right option was returned.
        - Case 1: Should return param.
        - Case 2: Should return param.
        - Case 3: Should return providers_param.
        - Case 4: Should return service_sources_param.
        - Case 5: Should return an empty string.
    """
    mocker.patch('MicrosoftGraphSecurity.API_VER', api_version)
    filter_query = create_filter_query(param, providers_param, service_sources_param)
    assert filter_query == expected_results


def test_to_msg_command_results():
    """
    Given: An example msg edsicvoery response
    When: calling to_msg_command_results
    Then:
        1. Outputs are replaced properly
        2. data.context is stripped out
        3. none is removed

    """
    res = load_json("./test_data/list_cases_response.json")

    results = to_msg_command_results(raw_object_list=res.get('value'),
                                     raw_res=res,
                                     outputs_prefix='MsGraph.SomePrefix',
                                     output_key_field='SomeId',
                                     raw_keys_to_replace={'status': 'SomeStatus', 'id': 'SomeId'})

    assert all('@odata.context' not in o for o in results.outputs)
    assert all('SomeId' in o for o in results.outputs)
    assert all('SomeId' in o for o in results.outputs)
    assert all(None not in o.values() for o in results.outputs)


def test_create_ediscovery_custodian_site_source_command(mocker):
    """
    Given: An example msg edsicvoery list site source response
    When: calling list_ediscovery_custodian_site_sources_command
    Then:
        1. The proper URL is used in the request
        2. @odata.id is stripped out of context
        3. The proper ids and output prefixes are used

    """
    mock = mocker.patch.object(client_mocker.ms_client, "http_request",
                               return_value=load_json("./test_data/list_site_source_single.json"))

    results = list_ediscovery_custodian_site_sources_command(client_mocker,
                                                             {'case_id': 'case_id', 'custodian_id': 'custodian_id'})
    assert mock.call_args.kwargs['url_suffix'] == \
        'security/cases/ediscoveryCases/case_id/custodians/custodian_id/siteSources'
    assert not any('@odata.id' in o for o in results.outputs)
    assert results.outputs_prefix == 'MsGraph.CustodianSiteSource'
    assert results.outputs_key_field == 'SiteSourceId'
    assert all('SiteSourceId' in o for o in results.outputs)
    assert 'Created By Name' in results.readable_output


@pytest.mark.parametrize('command_function, description, external_id',
                         list(itertools.product(
                             [update_ediscovery_case_command, update_ediscovery_search_command],
                             ['value', '', None], ['value', '', None])))
def test_update_ediscovery_case_command(mocker, command_function, description, external_id):
    """
    Given:
        update ediscovery commands
    When:
        an empty value is recieved as an argument
    Then:
        the argument shouldnt be sent to the api (dont want to override a real value with an update)
    """
    mock = mocker.patch.object(client_mocker.ms_client, "http_request")

    some_id = 'some_id'
    command_function(client_mocker,
                     {'display_name': 'name', 'description': description,
                      'external_id': external_id, 'case_id': some_id})
    assert not set(mock.call_args.kwargs['json_data'].values()) & {None, ''}

>>>>>>> 51ee7d33

def test_created_by_fields_to_hr():
    """
    Given
        A context dictionary
    When
        Calling created_by_fields_to_hr
    Then
        get the created fields flattened onto main dict
    """
    assert created_by_fields_to_hr(
        {'Field1': 'val1', 'CreatedBy': {'User': {'DisplayName': 'Bob', 'UserPrincipalName': 'Frank'}}}) == \
        {'CreatedByAppName': None, 'CreatedByName': 'Bob', 'CreatedByUPN': 'Frank', 'Field1': 'val1'}


def test_list_ediscovery_search_command(mocker):
    """

    Given:
        A raw response with one result
    When:
        calling list search command
    Then:
    Prefixes are correct, nested value is in the readable output
    """
    raw_response = load_json("./test_data/list_search_single_response.json")
    mocker.patch.object(client_mocker, "list_ediscovery_search",
                        return_value=raw_response)

    results = list_ediscovery_search_command(client_mocker, {})

    assert results.raw_response == raw_response
    assert results.outputs_key_field == 'SearchId'
    assert results.outputs_key_field == 'SearchId'
    assert results.outputs_prefix == 'MsGraph.eDiscoverySearch'
    assert results.outputs[0]['CreatedBy']['User']['DisplayName'] in results.readable_output


@pytest.mark.parametrize('command_to_check', ['all', 'ediscovery', 'alerts'])
def test_test_auth_code_command(mocker, command_to_check):
    """
    Given
        a permission set to test
    When
        Calling test_auth_code_command

    Then
        The proper permissions are called

    """
    from MicrosoftGraphSecurity import test_auth_code_command

    mock_ediscovery = mocker.patch.object(client_mocker, "list_ediscovery_cases",
                                          return_value=load_json("./test_data/list_cases_response.json"))
    mock_alerts = mocker.patch('MicrosoftGraphSecurity.test_function')
<<<<<<< HEAD
=======
    mock_threat_assessment = mocker.patch.object(client_mocker, "list_threat_assessment_requests",
                                                 return_value=load_json("./test_data/list_threat_assessment.json"))
>>>>>>> 51ee7d33
    test_auth_code_command(client_mocker, {'permission_type': command_to_check})

    if command_to_check == 'alerts':
        assert not mock_ediscovery.called
<<<<<<< HEAD
=======
        assert not mock_threat_assessment.called
>>>>>>> 51ee7d33
        assert mock_alerts.called
    elif command_to_check == 'any':
        assert mock_ediscovery.called
        assert mock_alerts.called
<<<<<<< HEAD
    elif command_to_check == 'ediscovery':
        assert mock_ediscovery.called
        assert not mock_alerts.called
=======
        assert mock_threat_assessment.called
    elif command_to_check == 'ediscovery':
        assert mock_ediscovery.called
        assert not mock_alerts.called
        assert not mock_threat_assessment.called
    elif command_to_check == 'threat assessment':
        assert not mock_ediscovery.called
        assert not mock_alerts.called
        assert mock_threat_assessment.called
>>>>>>> 51ee7d33


def test_purge_ediscovery_data_command(mocker):
    mocker.patch.object(client_mocker, 'purge_ediscovery_data', return_value=SimpleNamespace(headers={}))
<<<<<<< HEAD
    assert 'eDiscovery purge status is success.' == purge_ediscovery_data_command(client_mocker, {}).readable_output
=======
    assert purge_ediscovery_data_command(client_mocker, {}).readable_output == 'eDiscovery purge status is success.'
>>>>>>> 51ee7d33


def test_list_ediscovery_non_custodial_data_source_command_empty_output(mocker):
    mocker.patch.object(client_mocker, 'list_ediscovery_noncustodial_datasources', return_value={'value': []})
<<<<<<< HEAD
    assert '### Results:\n**No entries.**\n' == \
           list_ediscovery_non_custodial_data_source_command(client_mocker, {}).readable_output
=======
    assert list_ediscovery_non_custodial_data_source_command(client_mocker, {}).readable_output == \
        '### Results:\n**No entries.**\n'
>>>>>>> 51ee7d33


def test_list_ediscovery_case_command(mocker):
    raw_response = load_json("./test_data/list_cases_response.json")
    mocker.patch.object(client_mocker, 'list_ediscovery_cases',
                        return_value=raw_response)
    results = list_ediscovery_case_command(client_mocker, {})
    assert len(raw_response['value']) == len(results.outputs)
    assert all(output['CreatedDateTime'] in results.readable_output for output in results.outputs)


def test_activate_ediscovery_custodian_command(mocker):
    mocker.patch.object(client_mocker, 'activate_edsicovery_custodian', return_value=None)
    assert activate_ediscovery_custodian_command(client_mocker, {'case_id': 'caseid', 'custodian_id': 'custodian_id'}) \
        .readable_output == 'Custodian with id custodian_id Case was reactivated on case with id caseid successfully.'


def test_release_ediscovery_custodian_command(mocker):
    mocker.patch.object(client_mocker, 'release_edsicovery_custodian', return_value=None)
    assert release_ediscovery_custodian_command(client_mocker, {'case_id': 'caseid', 'custodian_id': 'custodian_id'}) \
        .readable_output == 'Custodian with id custodian_id was released from case with id caseid successfully.'


def test_close_ediscovery_case_command(mocker):
    mocker.patch.object(client_mocker, 'close_edsicovery_case', return_value=None)
    assert close_ediscovery_case_command(client_mocker, {'case_id': 'caseid'}) \
        .readable_output == 'Case with id caseid was closed successfully.'


def test_reopen_ediscovery_case_command(mocker):
    mocker.patch.object(client_mocker, 'reopen_edsicovery_case', return_value=None)
    assert reopen_ediscovery_case_command(client_mocker, {'case_id': 'caseid'}) \
        .readable_output == 'Case with id caseid was reopened successfully.'


@pytest.mark.parametrize('site, email, should_error', [('exists', None, False),
                                                       ('', 'Exists', False),
                                                       ('exists', 'also exists', True),
                                                       (None, None, True)])
def test_create_ediscovery_non_custodial_data_source_command_invalid_args(mocker, site, email, should_error):
    """
    Given:
        Arguments that arent valid for this command
    When:
        Calling the command
    Then
        An exception is raised

    """
    mocker.patch.object(client_mocker, 'create_ediscovery_non_custodial_data_source', return_value=None)
    try:
        create_ediscovery_non_custodial_data_source_command(client_mocker, {'site': site, 'email': email})
        assert not should_error
    except ValueError:
        assert should_error
<<<<<<< HEAD


def test_empty_list_ediscovery_custodian_command(mocker):
    mocker.patch.object(client_mocker, 'list_ediscovery_custodians', return_value={})
    assert list_ediscovery_custodian_command(client_mocker, {}).readable_output == '### Results:\n**No entries.**\n'
=======


def test_empty_list_ediscovery_custodian_command(mocker):
    mocker.patch.object(client_mocker, 'list_ediscovery_custodians', return_value={})
    assert list_ediscovery_custodian_command(client_mocker, {}).readable_output == '### Results:\n**No entries.**\n'


THREAT_ASSESSMENT_COMMANDS = {
    'mail_assessment_request': create_mail_assessment_request_command,
    'email_file_assessment_request': create_email_file_request_command,
    'file_assessment_request': create_file_assessment_request_command,
    'url_assessment_request': create_url_assessment_request_command,
    'list_assessment_requests': list_threat_assessment_requests_command
}


@pytest.mark.parametrize('mock_func, command_name, expected_result',
                         [
                             ('create_mail_assessment_request', 'mail_assessment_request', 'mail_assessment_request.json'),
                             ('create_email_file_assessment_request', 'email_file_assessment_request',
                              'email_file_assessment_request.json'),
                             ('create_file_assessment_request', 'file_assessment_request', 'file_assessment_request.json'),
                             ('create_url_assessment_request', 'url_assessment_request', 'url_assessment_request.json')])
def test_create_mail_assessment_request_command(mocker, mock_func, command_name, expected_result):
    """

    Given:
        A raw response with one result
    When:
        calling list search command
    Then:
        Nested value is in the readable output
    """
    raw_response = load_json(f"./test_data/{expected_result}")
    mocker.patch.object(client_mocker, mock_func,
                        return_value={'request_id': '123'})
    mocker.patch.object(client_mocker, "get_threat_assessment_request_status",
                        return_value={'status': 'completed'})
    mocker.patch.object(client_mocker, "get_threat_assessment_request",
                        return_value=raw_response)
    mocker.patch("MicrosoftGraphSecurity.get_content_data", return_value="content_data")
    mocker.patch("MicrosoftGraphSecurity.get_message_user", return_value="user_mail")
    mocker.patch("CommonServerPython.is_demisto_version_ge", return_value=True)
    results = THREAT_ASSESSMENT_COMMANDS[command_name]({}, client_mocker)

    assert results.raw_response == raw_response
    assert results.outputs.get('ID') == raw_response.get('id')
    assert results.outputs.get("Content Type") == raw_response.get("contentType")


def test_list_threat_assessment_requests_command(mocker):
    raw_response = load_json("./test_data/list_threat_assessment.json")
    mocker.patch.object(client_mocker, "list_threat_assessment_requests",
                        return_value=raw_response)

    result = list_threat_assessment_requests_command(client_mocker, {})
    assert len(result) == 2
    assert result[0].outputs_prefix == 'MSGraphMail.AssessmentRequest'
    assert len(result[0].outputs) == 4
    assert result[1].outputs_prefix == 'MsGraph.AssessmentRequestNextToken'
    assert result[1].outputs == {'next_token': 'test_token'}


@pytest.mark.parametrize('user, expected_result',
                         [
                             ('testuser@test.com', 'test user id'),
                             ('test user id', 'test user id')
                         ])
def test_get_message_user(mocker, user, expected_result):
    mocker.patch.object(client_mocker, "get_user_id",
                        return_value={'value': [{"id": "test user id"}]})
    message_user = get_message_user(client_mocker, user)
    assert message_user == expected_result
>>>>>>> 51ee7d33
<|MERGE_RESOLUTION|>--- conflicted
+++ resolved
@@ -8,13 +8,9 @@
     capitalize_dict_keys_first_letter, created_by_fields_to_hr, list_ediscovery_search_command, purge_ediscovery_data_command, \
     list_ediscovery_non_custodial_data_source_command, list_ediscovery_case_command, activate_ediscovery_custodian_command, \
     release_ediscovery_custodian_command, close_ediscovery_case_command, reopen_ediscovery_case_command, \
-<<<<<<< HEAD
-    create_ediscovery_non_custodial_data_source_command, list_ediscovery_custodian_command
-=======
     create_ediscovery_non_custodial_data_source_command, list_ediscovery_custodian_command, \
     create_mail_assessment_request_command, create_email_file_request_command, create_file_assessment_request_command, \
     create_url_assessment_request_command, list_threat_assessment_requests_command, get_message_user
->>>>>>> 51ee7d33
 from CommonServerPython import DemistoException
 import pytest
 import json
@@ -65,8 +61,6 @@
 
 def mock_request(method, url_suffix, params):
     return params
-<<<<<<< HEAD
-=======
 
 
 @pytest.mark.parametrize(
@@ -103,44 +97,6 @@
     hr, ec, _ = get_alert_details_command(client_mocker, test_data.get('args'))
     assert hr == test_data.get('expected_hr')
     assert ec == test_data.get('expected_ec')
->>>>>>> 51ee7d33
-
-
-@pytest.mark.parametrize(
-    'test_case', [
-<<<<<<< HEAD
-        "test_case_1", "test_case_2", "test_case_3"
-    ])
-def test_get_alert_details_command(mocker, test_case):
-    """
-        Given:
-        - test case that point to the relevant test case in the json test data which include:
-          args including alert_id and fields_to_include, response mock, expected hr and ec outputs, and api version.
-        - Case 1: args with all fields to include in fields_to_include, response of a Legacy Alerts alert and,
-                  api version Legacy Alerts flag.
-        - Case 2: args with only FileStates to include in fields_to_include, response of a Legacy Alerts alert and,
-                  api version Legacy Alerts flag.
-        - Case 3: args with only FileStates to include in fields_to_include, response of a Legacy Alerts alert and,
-                  api version Alerts v2 flag.
-
-        When:
-        - Running get_alert_details_command.
-
-        Then:
-        - Ensure that the alert was parsed correctly and right HR and EC outputs are returned.
-        - Case 1: Should parse all the response information into the HR,
-                  and only the relevant fields from the response into the ec.
-        - Case 2: Should parse only the FileStates section from the response into the HR,
-                  and only the relevant fields from the response into the ec.
-        - Case 3: Should ignore the the fields_to_include argument and parse all the response information into the HR,
-                  and all fields from the response into the ec.
-    """
-    test_data = load_json("./test_data/test_get_alert_details_command.json").get(test_case)
-    mocker.patch.object(client_mocker, 'get_alert_details', return_value=test_data.get('mock_response'))
-    mocker.patch('MicrosoftGraphSecurity.API_VER', test_data.get('api_version'))
-    hr, ec, _ = get_alert_details_command(client_mocker, test_data.get('args'))
-    assert hr == test_data.get('expected_hr')
-    assert ec == test_data.get('expected_ec')
 
 
 @pytest.mark.parametrize(
@@ -176,39 +132,6 @@
     assert ec == test_data.get('expected_ec')
 
 
-=======
-        "test_case_1", "test_case_2",
-    ])
-def test_search_alerts_command(mocker, test_case):
-    """
-        Given:
-        - test case that point to the relevant test case in the json test data which include:
-          args, api version, response mock, expected hr and ec outputs.
-        - Case 1: args with medium severity and limit of 50 incidents, response of a Legacy Alerts search_alert command results,
-                  and a Legacy Alerts api version flag.
-        - Case 2: args with limit of 1 incident, response of a Legacy Alerts search_alert command results with 2 alerts,
-                  and a Alerts v2 api version flag.
-
-        When:
-        - Running search_alerts_command.
-
-        Then:
-        - Ensure that the response was parsed correctly and right HR and EC outputs are returned.
-        - Case 1: Should parse all the response information into the HR,
-                  and only the relevant fields from the response into the ec.
-        - Case 2: Should concat the second incident from the response,
-                  parse all only the first incident response information into the HR,
-                  and all fields from the first incident response into the ec.
-    """
-    test_data = load_json("./test_data/test_search_alerts_command.json").get(test_case)
-    mocker.patch.object(client_mocker, 'search_alerts', return_value=test_data.get('mock_response'))
-    mocker.patch('MicrosoftGraphSecurity.API_VER', test_data.get('api_version'))
-    hr, ec, _ = search_alerts_command(client_mocker, test_data.get('args'))
-    assert hr == test_data.get('expected_hr')
-    assert ec == test_data.get('expected_ec')
-
-
->>>>>>> 51ee7d33
 @pytest.mark.parametrize(
     'test_case', [
         "test_case_1",
@@ -218,7 +141,6 @@
         Given:
         - test case that point to the relevant test case in the json test data which include a response mock.
         - Case 1: Response of a Legacy Alerts search_alert command results.
-<<<<<<< HEAD
 
         When:
         - Running fetch_incidents.
@@ -569,358 +491,6 @@
                       'external_id': external_id, 'case_id': some_id})
     assert not set(mock.call_args.kwargs['json_data'].values()) & {None, ''}
 
-=======
-
-        When:
-        - Running fetch_incidents.
-
-        Then:
-        - Ensure that the length of the results and the different fields of the fetched incidents are returned correctly.
-        - Case 1: Ensure that the len of the incidents returned in the first iteration is 3, then 1 and then 0.
-    """
-    mocker.patch('MicrosoftGraphSecurity.parse_date_range', return_value=("2020-04-19 08:14:21", 'never mind'))
-    test_data = load_json("./test_data/test_fetch_incidents_command.json").get(test_case)
-    mocker.patch.object(client_mocker, 'search_alerts', return_value=test_data.get('mock_response'))
-    incidents = fetch_incidents(client_mocker, fetch_time='1 hour', fetch_limit=10, providers='', filter='',
-                                service_sources='')
-    assert len(incidents) == 3
-    assert incidents[0].get('severity') == 2
-    assert incidents[2].get('occurred') == '2020-04-20T16:54:50.2722072Z'
-
-    incidents = fetch_incidents(client_mocker, fetch_time='1 hour', fetch_limit=1, providers='', filter='',
-                                service_sources='')
-    assert len(incidents) == 1
-    assert incidents[0].get('name') == 'test alert - da637218501473413212_-1554891308'
-
-    incidents = fetch_incidents(client_mocker, fetch_time='1 hour', fetch_limit=0, providers='', filter='',
-                                service_sources='')
-    assert len(incidents) == 0
-
-
-@pytest.mark.parametrize('args, expected_params, is_fetch, api_version', [
-    ({'filter': "Category eq 'Malware' and Severity eq 'High'", "status": "resolved"},
-     {'$filter': "Category eq 'Malware' and Severity eq 'High'"}, True, API_V1),
-    ({'filter': "Category eq 'Malware' and Severity eq 'High'", "status": "resolved"},
-     {'$filter': "Category eq 'Malware' and Severity eq 'High' and status eq 'resolved'"}, True, API_V2),
-    ({'filter': "Category eq 'Malware' and Severity eq 'High'", "status": "resolved"},
-     {'$top': '50', '$filter': "Category eq 'Malware' and Severity eq 'High'"}, False, API_V1),
-    ({'page': "2"}, {'$top': '50', '$skip': 100, '$filter': ''}, False, API_V1)
-])
-def test_create_search_alerts_filters(mocker, args, expected_params, is_fetch, api_version):
-    """
-        Given:
-        - args, expected_params results, is_fetch flag, and a api_version flag.
-        - Case 1: args with filter and status (relevant only for Alerts v2) fields, is_fetch is True and,
-                  API version flag is Legacy Alerts.
-        - Case 2: args with filter and status (relevant only for Alerts v2) fields, is_fetch is True and,
-                  API version flag is Alerts v2.
-        - Case 3: args with filter and status (relevant only for Alerts v2) fields, is_fetch is False and,
-                  API version flag is Legacy Alerts.
-        - Case 4: args with only page field, is_fetch is False and API version flag is Legacy Alerts.
-
-        When:
-        - Running create_search_alerts_filters.
-
-        Then:
-        - Ensure that the right fields were parsed into the query.
-        - Case 1: Should include only the value of the filter field from the args.
-        - Case 2: Should include both the value of the filter field from the args and the status.
-        - Case 3: Should include only the value of the filter field from the args in the $filter field in the params,
-          and 50 in the $top field.
-        - Case 4: Should return a params dict with empty $filter field, 50 in the $top field, and 100 in the $skip field.
-    """
-    mocker.patch('MicrosoftGraphSecurity.API_VER', api_version)
-    params = create_search_alerts_filters(args, is_fetch=is_fetch)
-    assert params == expected_params
-
-
-@pytest.mark.parametrize('args, expected_error, api_version', [
-    ({"page_size": "1001"}, "Please note that the page size limit for Legacy Alerts is 1000", API_V1),
-    ({"page_size": "1000", "page": "3"},
-     'Please note that the maximum amount of alerts you can skip in Legacy Alerts is 500',
-     API_V1),
-    ({"page_size": "2001"}, "Please note that the page size limit for Alerts v2 is 2000", API_V2)
-])
-def test_create_search_alerts_filters_errors(mocker, args, expected_error, api_version):
-    """
-        Given:
-        - args, expected_error, and a api_version flag.
-        - Case 1: Args with page_size = 1001, and API version flag is Legacy Alerts.
-        - Case 2: Args with page_size = 1000 and page = 3 (total of page=3000) and API version flag is Legacy Alerts.
-        - Case 3: Args with page_size = 2001, and API version flag is Alerts v2.
-
-        When:
-        - Running create_search_alerts_filters.
-
-        Then:
-        - Ensure that the right error was thrown.
-        - Case 1: Should throw an error for page_size too big for Legacy Alerts limitations.
-        - Case 2: Should throw an error for too many alerts to skip for Legacy Alerts limitations.
-        - Case 3: Should throw an error for page_size too big for Alerts v2 limitations.
-    """
-    mocker.patch('MicrosoftGraphSecurity.API_VER', api_version)
-    with pytest.raises(DemistoException) as e:
-        create_search_alerts_filters(args, is_fetch=False)
-    assert str(e.value.message) == expected_error
-
-
-@pytest.mark.parametrize(argnames='client_id', argvalues=['test_client_id', None])
-def test_test_module_command_with_managed_identities(mocker, requests_mock, client_id):
-    """
-        Given:
-            - Managed Identities client id for authentication.
-        When:
-            - Calling test_module.
-        Then:
-            - Ensure the output are as expected.
-    """
-    mock_token = {'access_token': 'test_token', 'expires_in': '86400'}
-    get_mock = requests_mock.get(MANAGED_IDENTITIES_TOKEN_URL, json=mock_token)
-    requests_mock.get(re.compile(f'^{Resources.graph}.*'), json={'value': []})
-
-    params = {
-        'managed_identities_client_id': {'password': client_id},
-        'use_managed_identities': 'True',
-        'resource_group': 'test_resource_group',
-        'host': Resources.graph
-    }
-    mocker.patch.object(demisto, 'params', return_value=params)
-    mocker.patch.object(demisto, 'command', return_value='test-module')
-    mocker.patch.object(demisto, 'results')
-    mocker.patch('MicrosoftApiModule.get_integration_context', return_value={})
-
-    main()
-
-    assert 'ok' in demisto.results.call_args[0][0]['Contents']
-    qs = get_mock.last_request.qs
-    assert qs['resource'] == [Resources.graph]
-    assert client_id and qs['client_id'] == [client_id] or 'client_id' not in qs
-
-
-@pytest.mark.parametrize('args, expected_results, api_version', [
-    ({'vendor_information': 'vendor_information', 'provider_information': 'provider_information',
-      'assigned_to': 'someone'},
-     {'vendorInformation': {'provider': 'provider_information', 'vendor': 'vendor_information'},
-      'assignedTo': 'someone'},
-     API_V1),
-    (
-        {'vendor_information': 'vendor_information', 'provider_information': 'provider_information',
-         'comments': 'comment'},
-        {'vendorInformation': {'provider': 'provider_information', 'vendor': 'vendor_information'},
-         'comments': ['comment']},
-        API_V1),
-    ({'comments': 'comment', 'status': 'new'}, {'status': 'new'}, API_V2)
-])
-def test_create_data_to_update(mocker, args, expected_results, api_version):
-    """
-        Given:
-        - args, expected_results, and a api_version flag.
-        - Case 1: args with vendor_information, provider information, and assigned_to fields.
-                  And API version flag is Legacy Alerts.
-        - Case 2: args with vendor_information, provider information, and comment (relevant only for Legacy Alerts) fields,
-                  and API version flag is Legacy Alerts.
-        - Case 3: args with status ('new' which is supported only by Alerts v2) and comment (relevant only for Legacy Alerts),
-                  and API version flag is Alerts v2.
-
-        When:
-        - Running create_data_to_update.
-
-        Then:
-        - Ensure that the right fields were parsed into the data dict.
-        - Case 1: Should parse vendor_information and provider information fields into an inner dictionary,
-                  and add the assigned_to as assignedTo into the data dict.
-        - Case 2: Should parse vendor_information and provider information fields into an inner dictionary,
-                  and add the comments as a list into the data dict.
-        - Case 3: Should parse only status into the data dict.
-    """
-    mocker.patch('MicrosoftGraphSecurity.API_VER', api_version)
-    data = create_data_to_update(args)
-    assert data == expected_results
-
-
-@pytest.mark.parametrize('args, expected_error, api_version', [
-    ({'assigned_to': 'someone'},
-     'When using Legacy Alerts, both vendor_information and provider_information must be provided.',
-     API_V1),
-    ({'closed_date_time': 'now'},
-     "No data relevant for Alerts v2 to update was provided, please provide at least one of the "
-     "following: assigned_to, determination, classification, status.", API_V2)
-])
-def test_create_data_to_update_errors(mocker, args, expected_error, api_version):
-    """
-        Given:
-        - args, expected_error, and a api_version flag.
-        - Case 1: args with only assigned_to field, and API version flag is Legacy Alerts.
-        - Case 2: Args with only 'closed_date_time' field (relevant only for Legacy Alerts),  and API version flag is Alerts v2.
-
-        When:
-        - Running create_data_to_update.
-
-        Then:
-        - Ensure that the right error was thrown.
-        - Case 1: Should throw an error for missing vendor and provider information.
-        - Case 2: Should throw an error for missingAlerts v2 relevant data to update.
-    """
-    mocker.patch('MicrosoftGraphSecurity.API_VER', api_version)
-    with pytest.raises(DemistoException) as e:
-        create_data_to_update(args)
-    assert str(e.value.message) == expected_error
-
-
-@pytest.mark.parametrize('args, expected_error, api_version', [
-    ({'alert_id': 'alert_id', "comment": "comment"},
-     "This command is available only for Alerts v2."
-     " If you wish to add a comment to an alert with Legacy Alerts please use 'msg-update-alert' command.",
-     API_V1)
-])
-def test_create_alert_comment_command_error(mocker, args, expected_error, api_version):
-    """
-        Given:
-        - args, expected_error, and a api_version flag.
-        - Case 1: args with alert_id and a comment to add, and API version flag is Legacy Alerts.
-
-        When:
-        - Running create_alert_comment_command.
-
-        Then:
-        - Ensure that the right error was thrown.
-        - Case 1: Should throw an error for running the command using Legacy Alerts of the API.
-    """
-    mocker.patch('MicrosoftGraphSecurity.API_VER', api_version)
-    with pytest.raises(DemistoException) as e:
-        create_alert_comment_command(client_mocker, args)
-    assert str(e.value.message) == expected_error
-
-
-@pytest.mark.parametrize('test_case', [
-    "test_case_1", "test_case_2"
-])
-def test_create_alert_comment_command(mocker, test_case):
-    """
-        Given:
-        - test case that point to the relevant test case in the json test data which include:
-          args including alert_id and comment to add, response mock, and expected hr and ec outputs
-        - Case 1: Mock response of a comment with only one comment (the one that just got added).
-        - Case 2: Mock response of a comment with two comments.
-        When:
-        - Running create_alert_comment_command.
-
-        Then:
-        - Ensure that the alert was parsed correctly and right HR and EC outputs are returned.
-        - Case 1: Should return a table with one entry.
-        - Case 2: Should return a table with two entries, one for each comment.
-    """
-    test_data = load_json("./test_data/test_create_alert_comment_command.json").get(test_case)
-    mocker.patch.object(client_mocker, 'create_alert_comment', return_value=test_data.get('mock_response'))
-    hr, ec, _ = create_alert_comment_command(client_mocker, test_data.get('args'))
-    assert hr == test_data.get('expected_hr')
-    assert ec == test_data.get('expected_ec')
-
-
-@pytest.mark.parametrize('param, providers_param, service_sources_param, expected_results, api_version', [
-    ("param", "providers_param", "service_sources_param", "param", API_V1),
-    ("param", "providers_param", "service_sources_param", "param", API_V2),
-    ("", "providers_param", "service_sources_param", "vendorInformation/provider eq 'providers_param'", API_V1),
-    ("", "providers_param", "service_sources_param", "serviceSource eq 'service_sources_param'", API_V2),
-    ("", "", "", "", API_V2)
-])
-def test_create_filter_query(mocker, param, providers_param, service_sources_param, expected_results, api_version):
-    """
-        Given:
-        - param, providers_param, service_sources_param function arguments,
-          expected_results, and a api_version flag.
-        - Case 1: param, providers_param, and service_sources_param function arguments filled,
-                  and API version flag is Legacy Alerts.
-        - Case 2: param, providers_param, and service_sources_param function arguments filled, and API version flag is Alerts v2.
-        - Case 3: Only providers_param and service_sources_param function arguments filled, and API version flag is Legacy Alerts.
-        - Case 4: Only providers_param and service_sources_param function arguments filled, and API version flag is Alerts v2.
-        - Case 5: param, providers_param, and service_sources_param function arguments Empty, and API version flag is Alerts v2.
-        When:
-        - Running create_filter_query.
-
-        Then:
-        - Ensure that the right option was returned.
-        - Case 1: Should return param.
-        - Case 2: Should return param.
-        - Case 3: Should return providers_param.
-        - Case 4: Should return service_sources_param.
-        - Case 5: Should return an empty string.
-    """
-    mocker.patch('MicrosoftGraphSecurity.API_VER', api_version)
-    filter_query = create_filter_query(param, providers_param, service_sources_param)
-    assert filter_query == expected_results
-
-
-def test_to_msg_command_results():
-    """
-    Given: An example msg edsicvoery response
-    When: calling to_msg_command_results
-    Then:
-        1. Outputs are replaced properly
-        2. data.context is stripped out
-        3. none is removed
-
-    """
-    res = load_json("./test_data/list_cases_response.json")
-
-    results = to_msg_command_results(raw_object_list=res.get('value'),
-                                     raw_res=res,
-                                     outputs_prefix='MsGraph.SomePrefix',
-                                     output_key_field='SomeId',
-                                     raw_keys_to_replace={'status': 'SomeStatus', 'id': 'SomeId'})
-
-    assert all('@odata.context' not in o for o in results.outputs)
-    assert all('SomeId' in o for o in results.outputs)
-    assert all('SomeId' in o for o in results.outputs)
-    assert all(None not in o.values() for o in results.outputs)
-
-
-def test_create_ediscovery_custodian_site_source_command(mocker):
-    """
-    Given: An example msg edsicvoery list site source response
-    When: calling list_ediscovery_custodian_site_sources_command
-    Then:
-        1. The proper URL is used in the request
-        2. @odata.id is stripped out of context
-        3. The proper ids and output prefixes are used
-
-    """
-    mock = mocker.patch.object(client_mocker.ms_client, "http_request",
-                               return_value=load_json("./test_data/list_site_source_single.json"))
-
-    results = list_ediscovery_custodian_site_sources_command(client_mocker,
-                                                             {'case_id': 'case_id', 'custodian_id': 'custodian_id'})
-    assert mock.call_args.kwargs['url_suffix'] == \
-        'security/cases/ediscoveryCases/case_id/custodians/custodian_id/siteSources'
-    assert not any('@odata.id' in o for o in results.outputs)
-    assert results.outputs_prefix == 'MsGraph.CustodianSiteSource'
-    assert results.outputs_key_field == 'SiteSourceId'
-    assert all('SiteSourceId' in o for o in results.outputs)
-    assert 'Created By Name' in results.readable_output
-
-
-@pytest.mark.parametrize('command_function, description, external_id',
-                         list(itertools.product(
-                             [update_ediscovery_case_command, update_ediscovery_search_command],
-                             ['value', '', None], ['value', '', None])))
-def test_update_ediscovery_case_command(mocker, command_function, description, external_id):
-    """
-    Given:
-        update ediscovery commands
-    When:
-        an empty value is recieved as an argument
-    Then:
-        the argument shouldnt be sent to the api (dont want to override a real value with an update)
-    """
-    mock = mocker.patch.object(client_mocker.ms_client, "http_request")
-
-    some_id = 'some_id'
-    command_function(client_mocker,
-                     {'display_name': 'name', 'description': description,
-                      'external_id': external_id, 'case_id': some_id})
-    assert not set(mock.call_args.kwargs['json_data'].values()) & {None, ''}
-
->>>>>>> 51ee7d33
 
 def test_created_by_fields_to_hr():
     """
@@ -976,28 +546,17 @@
     mock_ediscovery = mocker.patch.object(client_mocker, "list_ediscovery_cases",
                                           return_value=load_json("./test_data/list_cases_response.json"))
     mock_alerts = mocker.patch('MicrosoftGraphSecurity.test_function')
-<<<<<<< HEAD
-=======
     mock_threat_assessment = mocker.patch.object(client_mocker, "list_threat_assessment_requests",
                                                  return_value=load_json("./test_data/list_threat_assessment.json"))
->>>>>>> 51ee7d33
     test_auth_code_command(client_mocker, {'permission_type': command_to_check})
 
     if command_to_check == 'alerts':
         assert not mock_ediscovery.called
-<<<<<<< HEAD
-=======
         assert not mock_threat_assessment.called
->>>>>>> 51ee7d33
         assert mock_alerts.called
     elif command_to_check == 'any':
         assert mock_ediscovery.called
         assert mock_alerts.called
-<<<<<<< HEAD
-    elif command_to_check == 'ediscovery':
-        assert mock_ediscovery.called
-        assert not mock_alerts.called
-=======
         assert mock_threat_assessment.called
     elif command_to_check == 'ediscovery':
         assert mock_ediscovery.called
@@ -1007,27 +566,17 @@
         assert not mock_ediscovery.called
         assert not mock_alerts.called
         assert mock_threat_assessment.called
->>>>>>> 51ee7d33
 
 
 def test_purge_ediscovery_data_command(mocker):
     mocker.patch.object(client_mocker, 'purge_ediscovery_data', return_value=SimpleNamespace(headers={}))
-<<<<<<< HEAD
-    assert 'eDiscovery purge status is success.' == purge_ediscovery_data_command(client_mocker, {}).readable_output
-=======
     assert purge_ediscovery_data_command(client_mocker, {}).readable_output == 'eDiscovery purge status is success.'
->>>>>>> 51ee7d33
 
 
 def test_list_ediscovery_non_custodial_data_source_command_empty_output(mocker):
     mocker.patch.object(client_mocker, 'list_ediscovery_noncustodial_datasources', return_value={'value': []})
-<<<<<<< HEAD
-    assert '### Results:\n**No entries.**\n' == \
-           list_ediscovery_non_custodial_data_source_command(client_mocker, {}).readable_output
-=======
     assert list_ediscovery_non_custodial_data_source_command(client_mocker, {}).readable_output == \
         '### Results:\n**No entries.**\n'
->>>>>>> 51ee7d33
 
 
 def test_list_ediscovery_case_command(mocker):
@@ -1083,13 +632,6 @@
         assert not should_error
     except ValueError:
         assert should_error
-<<<<<<< HEAD
-
-
-def test_empty_list_ediscovery_custodian_command(mocker):
-    mocker.patch.object(client_mocker, 'list_ediscovery_custodians', return_value={})
-    assert list_ediscovery_custodian_command(client_mocker, {}).readable_output == '### Results:\n**No entries.**\n'
-=======
 
 
 def test_empty_list_ediscovery_custodian_command(mocker):
@@ -1162,5 +704,4 @@
     mocker.patch.object(client_mocker, "get_user_id",
                         return_value={'value': [{"id": "test user id"}]})
     message_user = get_message_user(client_mocker, user)
-    assert message_user == expected_result
->>>>>>> 51ee7d33
+    assert message_user == expected_result