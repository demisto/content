--- conflicted
+++ resolved
@@ -8,14 +8,10 @@
     capitalize_dict_keys_first_letter, created_by_fields_to_hr, list_ediscovery_search_command, purge_ediscovery_data_command, \
     list_ediscovery_non_custodial_data_source_command, list_ediscovery_case_command, activate_ediscovery_custodian_command, \
     release_ediscovery_custodian_command, close_ediscovery_case_command, reopen_ediscovery_case_command, \
-<<<<<<< HEAD
-    create_ediscovery_non_custodial_data_source_command, list_ediscovery_custodian_command
-=======
     create_ediscovery_non_custodial_data_source_command, list_ediscovery_custodian_command, \
     create_mail_assessment_request_command, create_email_file_request_command, create_file_assessment_request_command, \
     create_url_assessment_request_command, list_threat_assessment_requests_command, get_message_user, \
     update_incident_command, advanced_hunting_command, get_list_security_incident_command
->>>>>>> 90cf3b88
 from CommonServerPython import DemistoException
 import pytest
 import json
@@ -66,8 +62,6 @@
 
 def mock_request(method, url_suffix, params):
     return params
-<<<<<<< HEAD
-=======
 
 
 @pytest.mark.parametrize(
@@ -104,44 +98,6 @@
     hr, ec, _ = get_alert_details_command(client_mocker, test_data.get('args'))
     assert hr == test_data.get('expected_hr')
     assert ec == test_data.get('expected_ec')
->>>>>>> 90cf3b88
-
-
-@pytest.mark.parametrize(
-    'test_case', [
-<<<<<<< HEAD
-        "test_case_1", "test_case_2", "test_case_3"
-    ])
-def test_get_alert_details_command(mocker, test_case):
-    """
-        Given:
-        - test case that point to the relevant test case in the json test data which include:
-          args including alert_id and fields_to_include, response mock, expected hr and ec outputs, and api version.
-        - Case 1: args with all fields to include in fields_to_include, response of a Legacy Alerts alert and,
-                  api version Legacy Alerts flag.
-        - Case 2: args with only FileStates to include in fields_to_include, response of a Legacy Alerts alert and,
-                  api version Legacy Alerts flag.
-        - Case 3: args with only FileStates to include in fields_to_include, response of a Legacy Alerts alert and,
-                  api version Alerts v2 flag.
-
-        When:
-        - Running get_alert_details_command.
-
-        Then:
-        - Ensure that the alert was parsed correctly and right HR and EC outputs are returned.
-        - Case 1: Should parse all the response information into the HR,
-                  and only the relevant fields from the response into the ec.
-        - Case 2: Should parse only the FileStates section from the response into the HR,
-                  and only the relevant fields from the response into the ec.
-        - Case 3: Should ignore the the fields_to_include argument and parse all the response information into the HR,
-                  and all fields from the response into the ec.
-    """
-    test_data = load_json("./test_data/test_get_alert_details_command.json").get(test_case)
-    mocker.patch.object(client_mocker, 'get_alert_details', return_value=test_data.get('mock_response'))
-    mocker.patch('MicrosoftGraphSecurity.API_VER', test_data.get('api_version'))
-    hr, ec, _ = get_alert_details_command(client_mocker, test_data.get('args'))
-    assert hr == test_data.get('expected_hr')
-    assert ec == test_data.get('expected_ec')
 
 
 @pytest.mark.parametrize(
@@ -162,24 +118,6 @@
         - Running search_alerts_command.
 
         Then:
-=======
-        "test_case_1", "test_case_2",
-    ])
-def test_search_alerts_command(mocker, test_case):
-    """
-        Given:
-        - test case that point to the relevant test case in the json test data which include:
-          args, api version, response mock, expected hr and ec outputs.
-        - Case 1: args with medium severity and limit of 50 incidents, response of a Legacy Alerts search_alert command results,
-                  and a Legacy Alerts api version flag.
-        - Case 2: args with limit of 1 incident, response of a Legacy Alerts search_alert command results with 2 alerts,
-                  and a Alerts v2 api version flag.
-
-        When:
-        - Running search_alerts_command.
-
-        Then:
->>>>>>> 90cf3b88
         - Ensure that the response was parsed correctly and right HR and EC outputs are returned.
         - Case 1: Should parse all the response information into the HR,
                   and only the relevant fields from the response into the ec.
@@ -204,7 +142,6 @@
         Given:
         - test case that point to the relevant test case in the json test data which include a response mock.
         - Case 1: Response of a Legacy Alerts search_alert command results.
-<<<<<<< HEAD
 
         When:
         - Running fetch_incidents.
@@ -474,277 +411,6 @@
         - Running create_filter_query.
 
         Then:
-=======
-
-        When:
-        - Running fetch_incidents.
-
-        Then:
-        - Ensure that the length of the results and the different fields of the fetched incidents are returned correctly.
-        - Case 1: Ensure that the len of the incidents returned in the first iteration is 3, then 1 and then 0.
-    """
-    mocker.patch('MicrosoftGraphSecurity.parse_date_range', return_value=("2020-04-19 08:14:21", 'never mind'))
-    test_data = load_json("./test_data/test_fetch_incidents_command.json").get(test_case)
-    mocker.patch.object(client_mocker, 'search_alerts', return_value=test_data.get('mock_response'))
-    incidents = fetch_incidents(client_mocker, fetch_time='1 hour', fetch_limit=10, providers='', filter='',
-                                service_sources='')
-    assert len(incidents) == 3
-    assert incidents[0].get('severity') == 2
-    assert incidents[2].get('occurred') == '2020-04-20T16:54:50.2722072Z'
-
-    incidents = fetch_incidents(client_mocker, fetch_time='1 hour', fetch_limit=1, providers='', filter='',
-                                service_sources='')
-    assert len(incidents) == 1
-    assert incidents[0].get('name') == 'test alert - da637218501473413212_-1554891308'
-
-    incidents = fetch_incidents(client_mocker, fetch_time='1 hour', fetch_limit=0, providers='', filter='',
-                                service_sources='')
-    assert len(incidents) == 0
-
-
-@pytest.mark.parametrize('args, expected_params, is_fetch, api_version', [
-    ({'filter': "Category eq 'Malware' and Severity eq 'High'", "status": "resolved"},
-     {'$filter': "Category eq 'Malware' and Severity eq 'High'"}, True, API_V1),
-    ({'filter': "Category eq 'Malware' and Severity eq 'High'", "status": "resolved"},
-     {'$filter': "Category eq 'Malware' and Severity eq 'High' and status eq 'resolved'"}, True, API_V2),
-    ({'filter': "Category eq 'Malware' and Severity eq 'High'", "status": "resolved"},
-     {'$top': '50', '$filter': "Category eq 'Malware' and Severity eq 'High'"}, False, API_V1),
-    ({'page': "2"}, {'$top': '50', '$skip': 100, '$filter': ''}, False, API_V1)
-])
-def test_create_search_alerts_filters(mocker, args, expected_params, is_fetch, api_version):
-    """
-        Given:
-        - args, expected_params results, is_fetch flag, and a api_version flag.
-        - Case 1: args with filter and status (relevant only for Alerts v2) fields, is_fetch is True and,
-                  API version flag is Legacy Alerts.
-        - Case 2: args with filter and status (relevant only for Alerts v2) fields, is_fetch is True and,
-                  API version flag is Alerts v2.
-        - Case 3: args with filter and status (relevant only for Alerts v2) fields, is_fetch is False and,
-                  API version flag is Legacy Alerts.
-        - Case 4: args with only page field, is_fetch is False and API version flag is Legacy Alerts.
-
-        When:
-        - Running create_search_alerts_filters.
-
-        Then:
-        - Ensure that the right fields were parsed into the query.
-        - Case 1: Should include only the value of the filter field from the args.
-        - Case 2: Should include both the value of the filter field from the args and the status.
-        - Case 3: Should include only the value of the filter field from the args in the $filter field in the params,
-          and 50 in the $top field.
-        - Case 4: Should return a params dict with empty $filter field, 50 in the $top field, and 100 in the $skip field.
-    """
-    mocker.patch('MicrosoftGraphSecurity.API_VER', api_version)
-    params = create_search_alerts_filters(args, is_fetch=is_fetch)
-    assert params == expected_params
-
-
-@pytest.mark.parametrize('args, expected_error, api_version', [
-    ({"page_size": "1001"}, "Please note that the page size limit for Legacy Alerts is 1000", API_V1),
-    ({"page_size": "1000", "page": "3"},
-     'Please note that the maximum amount of alerts you can skip in Legacy Alerts is 500',
-     API_V1),
-    ({"page_size": "2001"}, "Please note that the page size limit for Alerts v2 is 2000", API_V2)
-])
-def test_create_search_alerts_filters_errors(mocker, args, expected_error, api_version):
-    """
-        Given:
-        - args, expected_error, and a api_version flag.
-        - Case 1: Args with page_size = 1001, and API version flag is Legacy Alerts.
-        - Case 2: Args with page_size = 1000 and page = 3 (total of page=3000) and API version flag is Legacy Alerts.
-        - Case 3: Args with page_size = 2001, and API version flag is Alerts v2.
-
-        When:
-        - Running create_search_alerts_filters.
-
-        Then:
-        - Ensure that the right error was thrown.
-        - Case 1: Should throw an error for page_size too big for Legacy Alerts limitations.
-        - Case 2: Should throw an error for too many alerts to skip for Legacy Alerts limitations.
-        - Case 3: Should throw an error for page_size too big for Alerts v2 limitations.
-    """
-    mocker.patch('MicrosoftGraphSecurity.API_VER', api_version)
-    with pytest.raises(DemistoException) as e:
-        create_search_alerts_filters(args, is_fetch=False)
-    assert str(e.value.message) == expected_error
-
-
-@pytest.mark.parametrize(argnames='client_id', argvalues=['test_client_id', None])
-def test_test_module_command_with_managed_identities(mocker, requests_mock, client_id):
-    """
-        Given:
-            - Managed Identities client id for authentication.
-        When:
-            - Calling test_module.
-        Then:
-            - Ensure the output are as expected.
-    """
-    mock_token = {'access_token': 'test_token', 'expires_in': '86400'}
-    get_mock = requests_mock.get(MANAGED_IDENTITIES_TOKEN_URL, json=mock_token)
-    requests_mock.get(re.compile(f'^{Resources.graph}.*'), json={'value': []})
-
-    params = {
-        'managed_identities_client_id': {'password': client_id},
-        'use_managed_identities': 'True',
-        'resource_group': 'test_resource_group',
-        'host': Resources.graph
-    }
-    mocker.patch.object(demisto, 'params', return_value=params)
-    mocker.patch.object(demisto, 'command', return_value='test-module')
-    mocker.patch.object(demisto, 'results')
-    mocker.patch('MicrosoftApiModule.get_integration_context', return_value={})
-
-    main()
-
-    assert 'ok' in demisto.results.call_args[0][0]['Contents']
-    qs = get_mock.last_request.qs
-    assert qs['resource'] == [Resources.graph]
-    assert client_id and qs['client_id'] == [client_id] or 'client_id' not in qs
-
-
-@pytest.mark.parametrize('args, expected_results, api_version', [
-    ({'vendor_information': 'vendor_information', 'provider_information': 'provider_information',
-      'assigned_to': 'someone'},
-     {'vendorInformation': {'provider': 'provider_information', 'vendor': 'vendor_information'},
-      'assignedTo': 'someone'},
-     API_V1),
-    (
-        {'vendor_information': 'vendor_information', 'provider_information': 'provider_information',
-         'comments': 'comment'},
-        {'vendorInformation': {'provider': 'provider_information', 'vendor': 'vendor_information'},
-         'comments': ['comment']},
-        API_V1),
-    ({'comments': 'comment', 'status': 'new'}, {'status': 'new'}, API_V2)
-])
-def test_create_data_to_update(mocker, args, expected_results, api_version):
-    """
-        Given:
-        - args, expected_results, and a api_version flag.
-        - Case 1: args with vendor_information, provider information, and assigned_to fields.
-                  And API version flag is Legacy Alerts.
-        - Case 2: args with vendor_information, provider information, and comment (relevant only for Legacy Alerts) fields,
-                  and API version flag is Legacy Alerts.
-        - Case 3: args with status ('new' which is supported only by Alerts v2) and comment (relevant only for Legacy Alerts),
-                  and API version flag is Alerts v2.
-
-        When:
-        - Running create_data_to_update.
-
-        Then:
-        - Ensure that the right fields were parsed into the data dict.
-        - Case 1: Should parse vendor_information and provider information fields into an inner dictionary,
-                  and add the assigned_to as assignedTo into the data dict.
-        - Case 2: Should parse vendor_information and provider information fields into an inner dictionary,
-                  and add the comments as a list into the data dict.
-        - Case 3: Should parse only status into the data dict.
-    """
-    mocker.patch('MicrosoftGraphSecurity.API_VER', api_version)
-    data = create_data_to_update(args)
-    assert data == expected_results
-
-
-@pytest.mark.parametrize('args, expected_error, api_version', [
-    ({'assigned_to': 'someone'},
-     'When using Legacy Alerts, both vendor_information and provider_information must be provided.',
-     API_V1),
-    ({'closed_date_time': 'now'},
-     "No data relevant for Alerts v2 to update was provided, please provide at least one of the "
-     "following: assigned_to, determination, classification, status.", API_V2)
-])
-def test_create_data_to_update_errors(mocker, args, expected_error, api_version):
-    """
-        Given:
-        - args, expected_error, and a api_version flag.
-        - Case 1: args with only assigned_to field, and API version flag is Legacy Alerts.
-        - Case 2: Args with only 'closed_date_time' field (relevant only for Legacy Alerts),  and API version flag is Alerts v2.
-
-        When:
-        - Running create_data_to_update.
-
-        Then:
-        - Ensure that the right error was thrown.
-        - Case 1: Should throw an error for missing vendor and provider information.
-        - Case 2: Should throw an error for missingAlerts v2 relevant data to update.
-    """
-    mocker.patch('MicrosoftGraphSecurity.API_VER', api_version)
-    with pytest.raises(DemistoException) as e:
-        create_data_to_update(args)
-    assert str(e.value.message) == expected_error
-
-
-@pytest.mark.parametrize('args, expected_error, api_version', [
-    ({'alert_id': 'alert_id', "comment": "comment"},
-     "This command is available only for Alerts v2."
-     " If you wish to add a comment to an alert with Legacy Alerts please use 'msg-update-alert' command.",
-     API_V1)
-])
-def test_create_alert_comment_command_error(mocker, args, expected_error, api_version):
-    """
-        Given:
-        - args, expected_error, and a api_version flag.
-        - Case 1: args with alert_id and a comment to add, and API version flag is Legacy Alerts.
-
-        When:
-        - Running create_alert_comment_command.
-
-        Then:
-        - Ensure that the right error was thrown.
-        - Case 1: Should throw an error for running the command using Legacy Alerts of the API.
-    """
-    mocker.patch('MicrosoftGraphSecurity.API_VER', api_version)
-    with pytest.raises(DemistoException) as e:
-        create_alert_comment_command(client_mocker, args)
-    assert str(e.value.message) == expected_error
-
-
-@pytest.mark.parametrize('test_case', [
-    "test_case_1", "test_case_2"
-])
-def test_create_alert_comment_command(mocker, test_case):
-    """
-        Given:
-        - test case that point to the relevant test case in the json test data which include:
-          args including alert_id and comment to add, response mock, and expected hr and ec outputs
-        - Case 1: Mock response of a comment with only one comment (the one that just got added).
-        - Case 2: Mock response of a comment with two comments.
-        When:
-        - Running create_alert_comment_command.
-
-        Then:
-        - Ensure that the alert was parsed correctly and right HR and EC outputs are returned.
-        - Case 1: Should return a table with one entry.
-        - Case 2: Should return a table with two entries, one for each comment.
-    """
-    test_data = load_json("./test_data/test_create_alert_comment_command.json").get(test_case)
-    mocker.patch.object(client_mocker, 'create_alert_comment', return_value=test_data.get('mock_response'))
-    hr, ec, _ = create_alert_comment_command(client_mocker, test_data.get('args'))
-    assert hr == test_data.get('expected_hr')
-    assert ec == test_data.get('expected_ec')
-
-
-@pytest.mark.parametrize('param, providers_param, service_sources_param, expected_results, api_version', [
-    ("param", "providers_param", "service_sources_param", "param", API_V1),
-    ("param", "providers_param", "service_sources_param", "param", API_V2),
-    ("", "providers_param", "service_sources_param", "vendorInformation/provider eq 'providers_param'", API_V1),
-    ("", "providers_param", "service_sources_param", "serviceSource eq 'service_sources_param'", API_V2),
-    ("", "", "", "", API_V2)
-])
-def test_create_filter_query(mocker, param, providers_param, service_sources_param, expected_results, api_version):
-    """
-        Given:
-        - param, providers_param, service_sources_param function arguments,
-          expected_results, and a api_version flag.
-        - Case 1: param, providers_param, and service_sources_param function arguments filled,
-                  and API version flag is Legacy Alerts.
-        - Case 2: param, providers_param, and service_sources_param function arguments filled, and API version flag is Alerts v2.
-        - Case 3: Only providers_param and service_sources_param function arguments filled, and API version flag is Legacy Alerts.
-        - Case 4: Only providers_param and service_sources_param function arguments filled, and API version flag is Alerts v2.
-        - Case 5: param, providers_param, and service_sources_param function arguments Empty, and API version flag is Alerts v2.
-        When:
-        - Running create_filter_query.
-
-        Then:
->>>>>>> 90cf3b88
         - Ensure that the right option was returned.
         - Case 1: Should return param.
         - Case 2: Should return param.
@@ -835,7 +501,6 @@
         Calling created_by_fields_to_hr
     Then
         get the created fields flattened onto main dict
-<<<<<<< HEAD
     """
     assert created_by_fields_to_hr(
         {'Field1': 'val1', 'CreatedBy': {'User': {'DisplayName': 'Bob', 'UserPrincipalName': 'Frank'}}}) == \
@@ -844,12 +509,6 @@
 
 def test_list_ediscovery_search_command(mocker):
     """
-=======
-    """
-    assert created_by_fields_to_hr(
-        {'Field1': 'val1', 'CreatedBy': {'User': {'DisplayName': 'Bob', 'UserPrincipalName': 'Frank'}}}) == \
-        {'CreatedByAppName': None, 'CreatedByName': 'Bob', 'CreatedByUPN': 'Frank', 'Field1': 'val1'}
->>>>>>> 90cf3b88
 
     Given:
         A raw response with one result
@@ -870,31 +529,6 @@
     assert results.outputs_prefix == 'MsGraph.eDiscoverySearch'
     assert results.outputs[0]['CreatedBy']['User']['DisplayName'] in results.readable_output
 
-<<<<<<< HEAD
-=======
-def test_list_ediscovery_search_command(mocker):
-    """
-
-    Given:
-        A raw response with one result
-    When:
-        calling list search command
-    Then:
-    Prefixes are correct, nested value is in the readable output
-    """
-    raw_response = load_json("./test_data/list_search_single_response.json")
-    mocker.patch.object(client_mocker, "list_ediscovery_search",
-                        return_value=raw_response)
-
-    results = list_ediscovery_search_command(client_mocker, {})
-
-    assert results.raw_response == raw_response
-    assert results.outputs_key_field == 'SearchId'
-    assert results.outputs_key_field == 'SearchId'
-    assert results.outputs_prefix == 'MsGraph.eDiscoverySearch'
-    assert results.outputs[0]['CreatedBy']['User']['DisplayName'] in results.readable_output
-
->>>>>>> 90cf3b88
 
 @pytest.mark.parametrize('command_to_check', ['all', 'ediscovery', 'alerts'])
 def test_test_auth_code_command(mocker, command_to_check):
@@ -909,94 +543,6 @@
 
     """
     from MicrosoftGraphSecurity import test_auth_code_command
-<<<<<<< HEAD
-
-    mock_ediscovery = mocker.patch.object(client_mocker, "list_ediscovery_cases",
-                                          return_value=load_json("./test_data/list_cases_response.json"))
-    mock_alerts = mocker.patch('MicrosoftGraphSecurity.test_function')
-    test_auth_code_command(client_mocker, {'permission_type': command_to_check})
-
-    if command_to_check == 'alerts':
-        assert not mock_ediscovery.called
-        assert mock_alerts.called
-    elif command_to_check == 'any':
-        assert mock_ediscovery.called
-        assert mock_alerts.called
-    elif command_to_check == 'ediscovery':
-        assert mock_ediscovery.called
-        assert not mock_alerts.called
-
-
-def test_purge_ediscovery_data_command(mocker):
-    mocker.patch.object(client_mocker, 'purge_ediscovery_data', return_value=SimpleNamespace(headers={}))
-    assert 'eDiscovery purge status is success.' == purge_ediscovery_data_command(client_mocker, {}).readable_output
-
-
-def test_list_ediscovery_non_custodial_data_source_command_empty_output(mocker):
-    mocker.patch.object(client_mocker, 'list_ediscovery_noncustodial_datasources', return_value={'value': []})
-    assert '### Results:\n**No entries.**\n' == \
-           list_ediscovery_non_custodial_data_source_command(client_mocker, {}).readable_output
-
-
-def test_list_ediscovery_case_command(mocker):
-    raw_response = load_json("./test_data/list_cases_response.json")
-    mocker.patch.object(client_mocker, 'list_ediscovery_cases',
-                        return_value=raw_response)
-    results = list_ediscovery_case_command(client_mocker, {})
-    assert len(raw_response['value']) == len(results.outputs)
-    assert all(output['CreatedDateTime'] in results.readable_output for output in results.outputs)
-
-
-def test_activate_ediscovery_custodian_command(mocker):
-    mocker.patch.object(client_mocker, 'activate_edsicovery_custodian', return_value=None)
-    assert activate_ediscovery_custodian_command(client_mocker, {'case_id': 'caseid', 'custodian_id': 'custodian_id'}) \
-        .readable_output == 'Custodian with id custodian_id Case was reactivated on case with id caseid successfully.'
-
-
-def test_release_ediscovery_custodian_command(mocker):
-    mocker.patch.object(client_mocker, 'release_edsicovery_custodian', return_value=None)
-    assert release_ediscovery_custodian_command(client_mocker, {'case_id': 'caseid', 'custodian_id': 'custodian_id'}) \
-        .readable_output == 'Custodian with id custodian_id was released from case with id caseid successfully.'
-
-
-def test_close_ediscovery_case_command(mocker):
-    mocker.patch.object(client_mocker, 'close_edsicovery_case', return_value=None)
-    assert close_ediscovery_case_command(client_mocker, {'case_id': 'caseid'}) \
-        .readable_output == 'Case with id caseid was closed successfully.'
-
-
-def test_reopen_ediscovery_case_command(mocker):
-    mocker.patch.object(client_mocker, 'reopen_edsicovery_case', return_value=None)
-    assert reopen_ediscovery_case_command(client_mocker, {'case_id': 'caseid'}) \
-        .readable_output == 'Case with id caseid was reopened successfully.'
-
-
-@pytest.mark.parametrize('site, email, should_error', [('exists', None, False),
-                                                       ('', 'Exists', False),
-                                                       ('exists', 'also exists', True),
-                                                       (None, None, True)])
-def test_create_ediscovery_non_custodial_data_source_command_invalid_args(mocker, site, email, should_error):
-    """
-    Given:
-        Arguments that arent valid for this command
-    When:
-        Calling the command
-    Then
-        An exception is raised
-
-    """
-    mocker.patch.object(client_mocker, 'create_ediscovery_non_custodial_data_source', return_value=None)
-    try:
-        create_ediscovery_non_custodial_data_source_command(client_mocker, {'site': site, 'email': email})
-        assert not should_error
-    except ValueError:
-        assert should_error
-
-
-def test_empty_list_ediscovery_custodian_command(mocker):
-    mocker.patch.object(client_mocker, 'list_ediscovery_custodians', return_value={})
-    assert list_ediscovery_custodian_command(client_mocker, {}).readable_output == '### Results:\n**No entries.**\n'
-=======
 
     mock_ediscovery = mocker.patch.object(client_mocker, "list_ediscovery_cases",
                                           return_value=load_json("./test_data/list_cases_response.json"))
@@ -1222,5 +768,4 @@
     assert results.outputs_prefix == expected_results['outputs_prefix']
     assert results.outputs_key_field == expected_results['outputs_key_field']
     assert results.outputs == expected_results['outputs']
-    assert results.readable_output == expected_results['readable_output']
->>>>>>> 90cf3b88
+    assert results.readable_output == expected_results['readable_output']