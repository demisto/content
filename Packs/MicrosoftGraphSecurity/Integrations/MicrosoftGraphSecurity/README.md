--- conflicted
+++ resolved
@@ -11,8 +11,6 @@
 For more information, see: https://github.com/microsoftgraph/security-api-solutions/issues/56.
 - When using Alerts V2, only the following properties are supported as filters for the *Fetched incidents filter* parameter and *filter* arguments: assignedTo, classification, determination, createdDateTime, lastUpdateDateTime, severity, serviceSource and status. See [Microsoft optional query parameters](https://learn.microsoft.com/en-us/graph/api/security-list-alerts_v2?view=graph-rest-1.0&tabs=http#optional-query-parameters).
 - As of July 2023, Microsoft Graph API does **not support** a solution to search for and delete emails. To do this, refer to the [Security & Compliance](https://xsoar.pan.dev/docs/reference/integrations/security-and-compliance) integration. 
-<<<<<<< HEAD
-=======
 - When using Threat Assessment, only the following properties are supported as filters for *filter* parameter: expectedAssessment, ContentType ,status and requestSource.
 - For Threat Assessment commands the only authorization that supported is [Authorize on Behalf of a User](https://xsoar.pan.dev/docs/reference/articles/microsoft-integrations---authentication#authorize-on-behalf-of-a-user)
 - When using Threat Assessment, for information protection, The following limits apply to any request on /informationProtection:
@@ -22,7 +20,6 @@
     | --- | --- | --- |
     | POST | 150 requests per 15 minutes and 10000 requests per 24 hours. | 1 request per 15 minutes and 3 requests per 24 hours. |
 
->>>>>>> 51ee7d33
 
 ### Required Permissions
 
@@ -42,15 +39,12 @@
 1. eDiscovery.Read.All - Delegated (Required for the `list-ediscovery` commands)
 2. eDiscovery.ReadWrite.All - Delegated (Required for the `create/update-ediscovery` commands)
 
-<<<<<<< HEAD
-=======
 Threat Assessment:
 
 1. Mail.Read.Shared - Delegated
 2. ThreatAssessment.ReadWrite.All - Delegated
 3. User.Read.All - Delegated
 
->>>>>>> 51ee7d33
 ## Configure Microsoft Graph Security on Cortex XSOAR
 
 1. Navigate to **Settings** > **Integrations** > **Servers & Services**.
@@ -493,7 +487,6 @@
 | MsGraph.eDiscoveryCase.ClosedDateTime | Date | The date and time when the case was closed. The Timestamp type represents date and time information using ISO 8601 format and is always in UTC time. For example, midnight UTC on Jan 1, 2014 is 2014-01-01T00:00:00Z | 
 
 #### Command example
-<<<<<<< HEAD
 
 ```!msg-list-ediscovery-cases limit=5```
 
@@ -605,119 +598,6 @@
 
 #### Human Readable Output
 
-=======
-
-```!msg-list-ediscovery-cases limit=5```
-
-#### Context Example
-
-```json
-{
-    "MsGraph": {
-        "eDiscoveryCase": [
-            {
-                "CaseId": "06386565-47d4-410b-96f9-007978319c02",
-                "CaseStatus": "active",
-                "ClosedBy": {
-                    "User": {
-                        "DisplayName": ""
-                    }
-                },
-                "CreatedDateTime": "2023-06-18T10:55:12.63Z",
-                "Description": "",
-                "DisplayName": "a",
-                "ExternalId": "123",
-                "LastModifiedBy": {
-                    "User": {
-                        "DisplayName": "Content Test"
-                    }
-                },
-                "LastModifiedDateTime": "2023-06-20T12:25:05.797Z"
-            },
-            {
-                "CaseId": "44bbe68b-0da1-42b4-9ad0-00e8b52f64e2",
-                "CaseStatus": "active",
-                "ClosedBy": {
-                    "User": {
-                        "DisplayName": ""
-                    }
-                },
-                "CreatedDateTime": "2023-06-18T11:59:33.44Z",
-                "Description": "",
-                "DisplayName": "asassdda",
-                "ExternalId": "",
-                "LastModifiedBy": {
-                    "User": {
-                        "DisplayName": "Content Test"
-                    }
-                },
-                "LastModifiedDateTime": "2023-06-18T11:59:33.44Z"
-            },
-            {
-                "CaseId": "f108b7fa-d177-438e-9679-01cd79e3df3f",
-                "CaseStatus": "active",
-                "ClosedBy": {
-                    "User": {
-                        "DisplayName": ""
-                    }
-                },
-                "CreatedDateTime": "2023-06-20T07:08:01.95Z",
-                "Description": "wrking",
-                "DisplayName": "justw orkok?",
-                "ExternalId": "",
-                "LastModifiedBy": {
-                    "User": {
-                        "DisplayName": "Content Test"
-                    }
-                },
-                "LastModifiedDateTime": "2023-06-20T07:08:01.95Z"
-            },
-            {
-                "CaseId": "f346c6f5-1d66-4fab-a46b-0abc99c2cef0",
-                "CaseStatus": "active",
-                "ClosedBy": {
-                    "User": {
-                        "DisplayName": ""
-                    }
-                },
-                "CreatedDateTime": "2023-06-18T11:54:59.873Z",
-                "Description": "",
-                "DisplayName": "asasdda",
-                "ExternalId": "",
-                "LastModifiedBy": {
-                    "User": {
-                        "DisplayName": "Content Test"
-                    }
-                },
-                "LastModifiedDateTime": "2023-06-18T11:54:59.873Z"
-            },
-            {
-                "CaseId": "1a346a94-5220-46ae-a821-0bbbadf4009d",
-                "CaseStatus": "active",
-                "ClosedBy": {
-                    "User": {
-                        "DisplayName": ""
-                    }
-                },
-                "CreatedDateTime": "2023-06-12T07:05:27.557Z",
-                "Description": "Test Case 104 description",
-                "DisplayName": "Test Case 104",
-                "ExternalId": "",
-                "LastModifiedBy": {
-                    "User": {
-                        "DisplayName": "Content Test"
-                    }
-                },
-                "LastModifiedDateTime": "2023-06-12T07:05:27.557Z"
-            }
-        ]
-    }
-}
-```
-
-#### Human Readable Output
-
->>>>>>> 51ee7d33
 >### Results:
 
 >|Display Name|Description|External Id|Case Status|Case Id|Created Date Time|Last Modified Date Time|Last Modified By Name|
@@ -1841,8 +1721,6 @@
 
 #### Human Readable Output
 
-<<<<<<< HEAD
-=======
 
 ### msg-create-mail-assessment-request
 
@@ -2290,7 +2168,6 @@
 >| 49c5ef5b-1f65-444a-e6b9-08d772ea2059 | "2019-11-27T03:30:18.6890937Z"| mail | block| spam| pending| administrator | avishaibrandies@microsoft.com |63798129-a62c-4f9e-2c6d-08d772fcfb0e|spam attempt.|notJunk|
 >| ab2ad9b3-2213-4091-ae0c-08d76ddbcacf | 2019-11-20T17:05:06.4088076Z| mail | block| malware| pending| administrator | avishaibrandies@microsoft.com |63798129-a62c-4f9e-2c6d-08d772fcfb0e|Malware attempt.|notJunk|
 
->>>>>>> 51ee7d33
 >### Authorization instructions
 >1. Click on the [login URL]() to sign in and grant Cortex XSOAR permissions for your Azure Service Management.
 You will be automatically redirected to a link with the following structure:
