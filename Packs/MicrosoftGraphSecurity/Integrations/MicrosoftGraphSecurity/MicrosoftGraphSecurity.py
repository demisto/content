--- conflicted
+++ resolved
@@ -5,10 +5,7 @@
 from enum import Enum
 
 import urllib3
-<<<<<<< HEAD
-=======
 import re
->>>>>>> 51ee7d33
 from CommonServerUserPython import *
 
 from typing import Any
@@ -27,10 +24,7 @@
 API_VER = API_V2
 PAGE_SIZE_LIMIT_DICT = {API_V2: 2000, API_V1: 1000}
 API_V1_PAGE_LIMIT = 500
-<<<<<<< HEAD
-=======
 THREAT_ASSESSMENT_URL_PREFIX = 'informationProtection/threatAssessmentRequests'
->>>>>>> 51ee7d33
 
 DataSourceType = {
     'USER': {
@@ -53,35 +47,19 @@
     }
 }
 
-<<<<<<< HEAD
-=======
 EMAIL_REGEX = r"[a-zA-Z0-9_.+-]+@[a-zA-Z0-9-]+\.[a-zA-Z0-9-.]+"
->>>>>>> 51ee7d33
+
 
 class HoldAction(Enum):
     APPLY = 'apply'
     REMOVE = 'remove'
 
-<<<<<<< HEAD
-=======
-class HoldAction(Enum):
-    APPLY = 'apply'
-    REMOVE = 'remove'
->>>>>>> 51ee7d33
 
 POSSIBLE_FIELDS_TO_INCLUDE = ["All", "NetworkConnections", "Processes", "RegistryKeys", "UserStates", "HostStates",
                               "FileStates",
                               "CloudAppStates", "MalwareStates", "CustomerComments", "Triggers", "VendorInformation",
                               "VulnerabilityStates"]
 
-<<<<<<< HEAD
-=======
-POSSIBLE_FIELDS_TO_INCLUDE = ["All", "NetworkConnections", "Processes", "RegistryKeys", "UserStates", "HostStates",
-                              "FileStates",
-                              "CloudAppStates", "MalwareStates", "CustomerComments", "Triggers", "VendorInformation",
-                              "VulnerabilityStates"]
-
->>>>>>> 51ee7d33
 RELEVANT_DATA_TO_UPDATE_PER_VERSION = {API_V1: {'assigned_to': 'assignedTo', 'closed_date_time': 'closedDateTime',
                                                 'comments': 'comments', 'feedback': 'feedback', 'status': 'status',
                                                 'tags': 'tags'},
@@ -208,7 +186,6 @@
                 'webUrl': site,
             }
         })
-<<<<<<< HEAD
 
     def list_ediscovery_custodians_sources(self, case_id, custodian_id, source_id, source_type):
         url = f'security/cases/ediscoveryCases/{case_id}/custodians/{custodian_id}/{source_type["url_suffix"]}'
@@ -276,6 +253,73 @@
             'purgeAreas': purge_areas
         }
         return self.ms_client.http_request(method='POST', url_suffix=url, json_data=body, resp_type='response')
+
+    def create_mail_assessment_request(self, recipient_email, expected_assessment, category, user_id, message_id):
+        body = {
+            "@odata.type": "#microsoft.graph.mailAssessmentRequest",
+            "recipientEmail": recipient_email,
+            "expectedAssessment": expected_assessment,
+            "category": category,
+            "messageUri": f"https://graph.microsoft.com/v1.0/users/{user_id}/messages/{message_id}"
+        }
+        return self.ms_client.http_request(method='POST', url_suffix=THREAT_ASSESSMENT_URL_PREFIX, json_data=body)
+
+    def get_user_id(self, email):
+        return self.ms_client.http_request(method='GET', url_suffix='users', params={'$filter': f"mail eq '{email}'"})
+
+    def get_threat_assessment_request(self, request_id):
+        return self.ms_client.http_request(method='GET',
+                                           url_suffix=f'{THREAT_ASSESSMENT_URL_PREFIX}/{request_id}',
+                                           params={'$expand': 'results'})
+
+    def get_threat_assessment_request_status(self, request_id):
+        return self.ms_client.http_request(method='GET',
+                                           url_suffix=f'{THREAT_ASSESSMENT_URL_PREFIX}/{request_id}',
+                                           params={'$select': 'status'})
+
+    def create_email_file_assessment_request(self, recipient_email, expected_assessment, category, content_data):
+        body = {
+            "@odata.type": "#microsoft.graph.emailFileAssessmentRequest",
+            "recipientEmail": recipient_email,
+            "expectedAssessment": expected_assessment,
+            "category": category,
+            "contentData": content_data
+        }
+        return self.ms_client.http_request(method='POST', url_suffix=THREAT_ASSESSMENT_URL_PREFIX, json_data=body)
+
+    def create_file_assessment_request(self, expected_assessment, category, file_name, content_data):
+        body = {
+            "@odata.type": "#microsoft.graph.fileAssessmentRequest",
+            "expectedAssessment": expected_assessment,
+            "category": category,
+            "fileName": file_name,
+            "contentData": content_data
+        }
+        return self.ms_client.http_request(method='POST', url_suffix=THREAT_ASSESSMENT_URL_PREFIX, json_data=body)
+
+    def create_url_assessment_request(self, expected_assessment, category, url):
+        body = {
+            "@odata.type": "#microsoft.graph.urlAssessmentRequest",
+            "expectedAssessment": expected_assessment,
+            "category": category,
+            "url": url,
+        }
+        return self.ms_client.http_request(method='POST', url_suffix=THREAT_ASSESSMENT_URL_PREFIX, json_data=body)
+
+    def list_threat_assessment_requests(self, filters=None, order_by=None, sort_order=None, next_token=None):
+        params = {}
+        if next_token:
+            return self.ms_client.http_request(method='GET', url_suffix=THREAT_ASSESSMENT_URL_PREFIX,
+                                               params={'$skipToken': next_token}, retries=1, status_list_to_retry=[405])
+        if filters:
+            params['$filter'] = filters
+        if order_by:
+            params['$orderby'] = order_by
+            if sort_order:
+                params['$orderby'] = f"{order_by} {sort_order}"
+
+        return self.ms_client.http_request(method='GET', url_suffix=THREAT_ASSESSMENT_URL_PREFIX,
+                                           params=params, retries=1, status_list_to_retry=[405])
 
 
 ''' HELPER FUNCTIONS '''
@@ -463,329 +507,6 @@
     return ediscovery_source_command_results(source_list, source_type, raw_res)
 
 
-=======
-
-    def list_ediscovery_custodians_sources(self, case_id, custodian_id, source_id, source_type):
-        url = f'security/cases/ediscoveryCases/{case_id}/custodians/{custodian_id}/{source_type["url_suffix"]}'
-        if source_id:
-            url += f'/{source_id}'
-        return self.ms_client.http_request(method='GET', url_suffix=url)
-
-    def create_ediscovery_non_custodial_data_source(self, case_id, site, email):
-        url = f'security/cases/ediscoveryCases/{case_id}/noncustodialDataSources'
-        body = {
-            "dataSource": {"@odata.type": "microsoft.graph.security.userSource", "email": email}
-        } if email else {
-            "dataSource": {"@odata.type": "microsoft.graph.security.siteSource",
-                           "site": {"webUrl": site}}}
-        return self.ms_client.http_request(method='POST', url_suffix=url, json_data=body)
-
-    def list_ediscovery_noncustodial_datasources(self, case_id, source_id):
-        url = f'security/cases/ediscoveryCases/{case_id}/noncustodialDataSources'
-        if source_id:
-            url += f'/{source_id}'
-        return self.ms_client.http_request(method='GET', url_suffix=url)
-
-    def update_hold_ediscovery_custodian(self, case_id: str, custodian_id: str, hold_action: HoldAction):
-        url = f'security/cases/ediscoveryCases/{case_id}/custodians/{hold_action.value}Hold'
-        body = {
-            'ids': custodian_id.split(',')
-        }
-        return self.ms_client.http_request(method='POST', url_suffix=url, resp_type='response', json_data=body)
-
-    def create_ediscovery_search(self, case_id, display_name, description, query, data_source_scopes):
-        url = f'/security/cases/ediscoveryCases/{case_id}/searches'
-        body = {
-            'displayName': display_name,
-            'description': description,
-            'contentQuery': query,
-            'dataSourceScopes': data_source_scopes
-        }
-        return self.ms_client.http_request(method='POST', url_suffix=url, json_data=body)
-
-    def update_ediscovery_search(self, case_id, search_id, display_name, description, query, data_source_scopes):
-        url = f'/security/cases/ediscoveryCases/{case_id}/searches/{search_id}'
-        body = {
-            'displayName': display_name,
-            'description': description,
-            'contentQuery': query,
-            'dataSourceScopes': data_source_scopes
-        }
-        remove_nulls_from_dictionary(body)
-        self.ms_client.http_request(ok_codes=[204], method='PATCH', url_suffix=url, json_data=body, resp_type='text')
-
-    def list_ediscovery_search(self, case_id, search_id):
-        url = f'security/cases/ediscoveryCases/{case_id}/searches'
-        if search_id:
-            url += f'/{search_id}'
-        return self.ms_client.http_request(method='GET', url_suffix=url)
-
-    def delete_ediscovery_search(self, case_id, search_id):
-        url = f'security/cases/ediscoveryCases/{case_id}/searches/{search_id}'
-        self.ms_client.http_request(ok_codes=[204], method='DELETE', url_suffix=url, resp_type='text')
-
-    def purge_ediscovery_data(self, case_id, search_id, purge_type, purge_areas):
-        url = f'security/cases/ediscoveryCases/{case_id}/searches/{search_id}/purgeData'
-        body = {
-            'purgeType': purge_type,
-            'purgeAreas': purge_areas
-        }
-        return self.ms_client.http_request(method='POST', url_suffix=url, json_data=body, resp_type='response')
-
-    def create_mail_assessment_request(self, recipient_email, expected_assessment, category, user_id, message_id):
-        body = {
-            "@odata.type": "#microsoft.graph.mailAssessmentRequest",
-            "recipientEmail": recipient_email,
-            "expectedAssessment": expected_assessment,
-            "category": category,
-            "messageUri": f"https://graph.microsoft.com/v1.0/users/{user_id}/messages/{message_id}"
-        }
-        return self.ms_client.http_request(method='POST', url_suffix=THREAT_ASSESSMENT_URL_PREFIX, json_data=body)
-
-    def get_user_id(self, email):
-        return self.ms_client.http_request(method='GET', url_suffix='users', params={'$filter': f"mail eq '{email}'"})
-
-    def get_threat_assessment_request(self, request_id):
-        return self.ms_client.http_request(method='GET',
-                                           url_suffix=f'{THREAT_ASSESSMENT_URL_PREFIX}/{request_id}',
-                                           params={'$expand': 'results'})
-
-    def get_threat_assessment_request_status(self, request_id):
-        return self.ms_client.http_request(method='GET',
-                                           url_suffix=f'{THREAT_ASSESSMENT_URL_PREFIX}/{request_id}',
-                                           params={'$select': 'status'})
-
-    def create_email_file_assessment_request(self, recipient_email, expected_assessment, category, content_data):
-        body = {
-            "@odata.type": "#microsoft.graph.emailFileAssessmentRequest",
-            "recipientEmail": recipient_email,
-            "expectedAssessment": expected_assessment,
-            "category": category,
-            "contentData": content_data
-        }
-        return self.ms_client.http_request(method='POST', url_suffix=THREAT_ASSESSMENT_URL_PREFIX, json_data=body)
-
-    def create_file_assessment_request(self, expected_assessment, category, file_name, content_data):
-        body = {
-            "@odata.type": "#microsoft.graph.fileAssessmentRequest",
-            "expectedAssessment": expected_assessment,
-            "category": category,
-            "fileName": file_name,
-            "contentData": content_data
-        }
-        return self.ms_client.http_request(method='POST', url_suffix=THREAT_ASSESSMENT_URL_PREFIX, json_data=body)
-
-    def create_url_assessment_request(self, expected_assessment, category, url):
-        body = {
-            "@odata.type": "#microsoft.graph.urlAssessmentRequest",
-            "expectedAssessment": expected_assessment,
-            "category": category,
-            "url": url,
-        }
-        return self.ms_client.http_request(method='POST', url_suffix=THREAT_ASSESSMENT_URL_PREFIX, json_data=body)
-
-    def list_threat_assessment_requests(self, filters=None, order_by=None, sort_order=None, next_token=None):
-        params = {}
-        if next_token:
-            return self.ms_client.http_request(method='GET', url_suffix=THREAT_ASSESSMENT_URL_PREFIX,
-                                               params={'$skipToken': next_token}, retries=1, status_list_to_retry=[405])
-        if filters:
-            params['$filter'] = filters
-        if order_by:
-            params['$orderby'] = order_by
-            if sort_order:
-                params['$orderby'] = f"{order_by} {sort_order}"
-
-        return self.ms_client.http_request(method='GET', url_suffix=THREAT_ASSESSMENT_URL_PREFIX,
-                                           params=params, retries=1, status_list_to_retry=[405])
-
-
-''' HELPER FUNCTIONS '''
-
-
-def get_status_of_operation(client: MsGraphClient, res: Response) -> str:
-    """
-    Some responses from MSG where an action is called return a url in the headers that we can use to retrieve the status
-    Args:
-        client: Microsoft
-        GraphClient
-        res: the response from the api
-
-    Returns:
-        The status
-    """
-    location = res.headers.get('Location')
-    status = 'success'  # if no location is returned then the custodian is already in this state/theres no data sources
-    if location:
-        location = 'security' + location.split('/security')[1]  # chop off the baseurl
-        resp = client.get(location)
-        demisto.debug(f'response from location get: {resp}')
-        status = resp.get('status')
-    return status
-
-
-def create_search_alerts_filters(args, is_fetch=False):
-    """
-    Creates the relevant filters for the search_alerts function.
-    Args:
-        args (Dict): The command's arguments dictionary.
-        is_fetch (bool): wether the search_alerts function is being called from fetch incidents or not.
-    Returns:
-        Dict: The filter dictionary to use
-    """
-    last_modified = args.get('last_modified')
-    severity = args.get('severity')
-    category = args.get('category')
-    time_from = args.get('time_from')
-    time_to = args.get('time_to')
-    filter_query = args.get('filter')
-    page = args.get('page')
-    page_size = int(args.get('page_size', 50)) if is_fetch and args.get('page_size') or not is_fetch else 0
-    filters = []
-    params: dict[str, str] = {}
-    if last_modified:
-        last_modified_query_key: str = "lastModifiedDateTime" if API_VER == API_V1 else "lastUpdateDateTime"
-        filters.append(f"{last_modified_query_key} gt {get_timestamp(last_modified)}")
-    if category:
-        filters.append(f"category eq '{category}'")
-    if severity:
-        filters.append(f"severity eq '{severity}'")
-    if time_from:  # changed to ge and le in order to solve issue #27884
-        filters.append(f"createdDateTime ge {time_from}")
-    if time_to:
-        filters.append(f"createdDateTime le {time_to}")
-    if filter_query:
-        filters.append(f"{filter_query}")
-    if page_size:
-        if PAGE_SIZE_LIMIT_DICT.get(API_VER, 1000) < page_size:
-            raise DemistoException(
-                f"Please note that the page size limit for {API_VER} is {PAGE_SIZE_LIMIT_DICT.get(API_VER)}")
-        params['$top'] = str(page_size)
-    if page and page_size:
-        page = int(page)
-        page = page * page_size
-        if API_VER == API_V1 and page > API_V1_PAGE_LIMIT:
-            raise DemistoException(f"Please note that the maximum amount of alerts you can skip in {API_VER} is"
-                                   f" {API_V1_PAGE_LIMIT}")
-        params['$skip'] = page
-    if API_VER == API_V2:
-        relevant_filters_v2 = ['classification', 'serviceSource', 'status']
-        for key in relevant_filters_v2:
-            if val := args.get(key):
-                filters.append(f"{key} eq '{val}'")
-    filters = " and ".join(filters)
-    params['$filter'] = filters
-    return params
-
-
-def created_by_fields_to_hr(ret_context: dict):
-    hr = ret_context.copy()
-    hr['CreatedByName'] = dict_safe_get(ret_context, ['CreatedBy', "User", "DisplayName"])
-    hr['CreatedByUPN'] = dict_safe_get(ret_context, ['CreatedBy', "User", "UserPrincipalName"])
-    hr['CreatedByAppName'] = dict_safe_get(ret_context, ['CreatedBy', "Application", "DisplayName"])
-    hr.pop("CreatedBy", None)
-    return hr
-
-
-def create_data_to_update(args):
-    """
-    Creates the data dictionary to update alert for the update_alert function according to the configured API version.
-    Args:
-        args (Dict): The command's arguments dictionary.
-    Returns:
-        Dict: A dictionary object containing the alert's fields to update.
-    """
-    relevant_data_to_update_per_version_dict: dict = RELEVANT_DATA_TO_UPDATE_PER_VERSION.get(API_VER, {})
-    if all(not args.get(key) for key in list(relevant_data_to_update_per_version_dict.keys())):
-        raise DemistoException(
-            f"No data relevant for {API_VER} to update was provided, please provide at least one of the"
-            f" following: {(', ').join(list(relevant_data_to_update_per_version_dict.keys()))}.")
-    data: dict[str, Any] = {}
-    if API_VER == API_V1:
-        vendor_information = args.get('vendor_information')
-        provider_information = args.get('provider_information')
-        if not vendor_information or not provider_information:
-            raise DemistoException(
-                "When using Legacy Alerts, both vendor_information and provider_information must be provided.")
-        data['vendorInformation'] = {
-            'provider': provider_information,
-            'vendor': vendor_information
-        }
-    if assigned_to := args.get('assigned_to'):
-        data['assignedTo'] = assigned_to
-    for relevant_args_key, relevant_data_key in relevant_data_to_update_per_version_dict.items():
-        if val := args.get(relevant_args_key):
-            if relevant_args_key == 'tags' or relevant_args_key == 'comments':
-                data[relevant_data_key] = [val]
-            else:
-                data[relevant_data_key] = val
-    return data
-
-
-def validate_fields_list(fields_list):
-    if unsupported_fields := (set(fields_list) - set(POSSIBLE_FIELDS_TO_INCLUDE)):
-        raise DemistoException(f"The following fields are not supported by the commands as fields to include: "
-                               f"{(', ').join(unsupported_fields)}.\nPlease make sure to enter only fields from the "
-                               f"following list: {(', ').join(POSSIBLE_FIELDS_TO_INCLUDE)}.")
-
-
-def get_timestamp(time_description):
-    if time_description == 'Last24Hours':
-        time_delta = 1
-    elif time_description == 'Last48Hours':
-        time_delta = 2
-    else:
-        time_delta = 7
-    return datetime.strftime(datetime.now() - timedelta(time_delta), '%Y-%m-%d')
-
-
-def capitalize_dict_keys_first_letter(response, keys_to_replace: dict = DEFAULT_KEYS_TO_REPLACE):
-    """
-    Recursively creates a data dictionary where all key starts with capital letters.
-    Args:
-        keys_to_replace: keys that should have custom replacements not according to capitalize_first_letter
-        response (Dict / str): The dictionary to update.
-    Returns:
-        Dict: The updated dictionary.
-    """
-    if isinstance(response, str):
-        return response
-    parsed_dict: dict = {}
-    if isinstance(response, dict):
-        for key, value in response.items():
-            if keys_to_replace and key in keys_to_replace:
-                parsed_dict[keys_to_replace[key]] = value
-            elif key == 'id':
-                parsed_dict['ID'] = value
-            elif isinstance(value, dict):
-                parsed_dict[capitalize_first_letter(key)] = capitalize_dict_keys_first_letter(value)
-            elif isinstance(value, list):
-                parsed_dict[capitalize_first_letter(key)] = [capitalize_dict_keys_first_letter(list_item) for list_item
-                                                             in value]
-            else:
-                parsed_dict[capitalize_first_letter(key)] = value
-    return parsed_dict
-
-
-def capitalize_first_letter(string):
-    return string[:1].upper() + string[1:]
-
-
-def list_ediscovery_custodian_sources(client: MsGraphClient, args, source_type):
-    raw_res = client.list_ediscovery_custodians_sources(args.get('case_id'), args.get('custodian_id'),
-                                                        args.get(f"{source_type['type']}_source_id".lower()),
-                                                        source_type)
-    if source_list := raw_res.get('value'):
-        demisto.info(f'returned {len(source_list)} results from the api')
-    else:
-        source_list = [raw_res]  # api doesnt return a list if only 1 result
-
-    if not argToBoolean(args.get('all_results', 'false')):
-        source_list = source_list[:arg_to_number(args.get('limit', 50))]
-    return ediscovery_source_command_results(source_list, source_type, raw_res)
-
-
->>>>>>> 51ee7d33
 def create_filter_query(filter_param: str, providers_param: str, service_sources_param: str):
     """
     Creates the relevant filters to the query filter according to the used API ver and the user's configured filter.
@@ -821,7 +542,6 @@
     hr['ClosedByName'] = dict_safe_get(ret_context, ['ClosedBy', "User", "DisplayName"])
     return hr
 
-<<<<<<< HEAD
 
 def ediscovery_cases_command_results(raw_case_list: list, raw_res=None) -> CommandResults:
     """
@@ -832,18 +552,6 @@
         raw_case_list: the raw response from the api, as a list
 
 
-=======
-
-def ediscovery_cases_command_results(raw_case_list: list, raw_res=None) -> CommandResults:
-    """
-    Returns the CommandResults for a list of eDiscoveryCases from the API
-    Args:
-        raw_res: the raw_response to be used. If not provided assumed response==raw_res
-        limit: max number of entries to return. Does not affect raw_result
-        raw_case_list: the raw response from the api, as a list
-
-
->>>>>>> 51ee7d33
     Returns: A CommandResults object
 
     """
@@ -1558,32 +1266,6 @@
 
 
 def test_auth_code_command(client: MsGraphClient, args):
-<<<<<<< HEAD
-    """
-    Called to test authorization code flow (since integration context cant be accessed during test_module)
-    Calls list cases with no arguments
-    """
-
-    permissions = args.get('permission_type', 'all')
-    if permissions == 'all':
-        permissions = "ediscovery, alerts"
-    for permission in argToList(permissions):
-        try:
-            demisto.debug(f'checking permission {permission}')
-            match permission:
-                case 'ediscovery':
-                    list_ediscovery_case_command(client, {})
-                case 'alerts':
-                    test_function(client, args, True)
-        except Exception as e:
-            raise DemistoException(f'Authorization was not successful for permission {permission} '
-                                   'Check that you have the required permissions') from e
-    return CommandResults(readable_output='Authentication was successful.')
-
-
-def test_function(client: MsGraphClient, args, has_access_to_context=False):
-    """
-=======
     """
     Called to test authorization code flow (since integration context cant be accessed during test_module)
     Calls list cases with no arguments
@@ -1609,7 +1291,6 @@
 
 def test_function(client: MsGraphClient, args, has_access_to_context=False):    # pragma: no cover
     """
->>>>>>> 51ee7d33
     Args:
         has_access_to_context (bool): Whether this function is called from a command that allows this integration to access the
         context. When called from the test button on an integration, we dont have access to the integration context. Since auth
@@ -1975,10 +1656,6 @@
         'msg-list-ediscovery-searchs': list_ediscovery_search_command,
         'msg-delete-ediscovery-search': delete_ediscovery_search_command,
         'msg-purge-ediscovery-data': purge_ediscovery_data_command,
-<<<<<<< HEAD
-
-=======
->>>>>>> 51ee7d33
     }
     command = demisto.command()
     LOG(f'Command being called is {command}')
@@ -2013,8 +1690,6 @@
                                         filter=fetch_filter, providers=fetch_providers,
                                         service_sources=fetch_service_sources)
             demisto.incidents(incidents)
-<<<<<<< HEAD
-=======
         elif command == 'msg-create-mail-assessment-request':
             return_results(create_mail_assessment_request_command(args, client))
         elif command == 'msg-create-email-file-assessment-request':
@@ -2025,7 +1700,6 @@
             return_results(create_url_assessment_request_command(args, client))
         elif command == 'msg-list-threat-assessment-requests':
             return_results(list_threat_assessment_requests_command(client, args))
->>>>>>> 51ee7d33
         elif command == "ms-graph-security-auth-reset":
             return_results(reset_auth())
         elif demisto.command() == 'msg-generate-login-url':
@@ -2033,11 +1707,7 @@
         else:
             if command not in commands:
                 raise NotImplementedError(f'The provided command {command} was not implemented.')
-<<<<<<< HEAD
-            command_res = commands[command](client, demisto.args())  # type: ignore
-=======
             command_res = commands[command](client, args)  # type: ignore
->>>>>>> 51ee7d33
             if isinstance(command_res, CommandResults):
                 return_results(command_res)
             else:
