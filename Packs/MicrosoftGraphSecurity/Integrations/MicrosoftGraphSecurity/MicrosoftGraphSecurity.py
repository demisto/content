from requests import Response

import demistomock as demisto  # noqa: F401
from CommonServerPython import *  # noqa: F401
from enum import Enum

import urllib3
<<<<<<< HEAD
=======
import re
>>>>>>> 90cf3b88
from CommonServerUserPython import *

from typing import Any
from MicrosoftApiModule import *  # noqa: E402

<<<<<<< HEAD
# disable insecure warnings
=======
#  disable insecure warnings
>>>>>>> 90cf3b88
DEFAULT_KEYS_TO_REPLACE = {'createdDateTime': 'CreatedDate'}
urllib3.disable_warnings()

APP_NAME = 'ms-graph-security'
API_V2 = "Alerts v2"
API_V1 = "Legacy Alerts"
LEGACY_API_ENDPOINT = 'security/alerts'
API_V2_ENDPOINT = 'security/alerts_v2'
CMD_URL = API_V2_ENDPOINT
API_VER = API_V2
PAGE_SIZE_LIMIT_DICT = {API_V2: 2000, API_V1: 1000}
API_V1_PAGE_LIMIT = 500
<<<<<<< HEAD
=======
THREAT_ASSESSMENT_URL_PREFIX = 'informationProtection/threatAssessmentRequests'
MAX_ITEMS_PER_RESPONSE = 50
>>>>>>> 90cf3b88

DataSourceType = {
    'USER': {
        'type': 'User',
        'url_suffix': 'userSources',
        'unique_table_headers': ['IncludedSources'],
        'outputs_prefix': 'CustodianUserSource'
    },
    'SITE': {
        'type': 'Site',
        'url_suffix': 'siteSources',
        'unique_table_headers': [],
        'outputs_prefix': 'CustodianSiteSource'
    },
    'NON_CUSTODIAL': {
        'type': 'Data',
        'url_suffix': 'noncustodialDataSources',
        'unique_table_headers': ['LastModifiedDateTime', 'ReleasedDateTime', 'Status'],
        'outputs_prefix': 'NoncustodialDataSource'
    }
}

<<<<<<< HEAD
=======
EMAIL_REGEX = r"[a-zA-Z0-9_.+-]+@[a-zA-Z0-9-]+\.[a-zA-Z0-9-.]+"
>>>>>>> 90cf3b88

class HoldAction(Enum):
    APPLY = 'apply'
    REMOVE = 'remove'

<<<<<<< HEAD
=======
class HoldAction(Enum):
    APPLY = 'apply'
    REMOVE = 'remove'
>>>>>>> 90cf3b88

POSSIBLE_FIELDS_TO_INCLUDE = ["All", "NetworkConnections", "Processes", "RegistryKeys", "UserStates", "HostStates",
                              "FileStates",
                              "CloudAppStates", "MalwareStates", "CustomerComments", "Triggers", "VendorInformation",
                              "VulnerabilityStates"]

<<<<<<< HEAD
=======
POSSIBLE_FIELDS_TO_INCLUDE = ["All", "NetworkConnections", "Processes", "RegistryKeys", "UserStates", "HostStates",
                              "FileStates",
                              "CloudAppStates", "MalwareStates", "CustomerComments", "Triggers", "VendorInformation",
                              "VulnerabilityStates"]

>>>>>>> 90cf3b88
RELEVANT_DATA_TO_UPDATE_PER_VERSION = {API_V1: {'assigned_to': 'assignedTo', 'closed_date_time': 'closedDateTime',
                                                'comments': 'comments', 'feedback': 'feedback', 'status': 'status',
                                                'tags': 'tags'},
                                       API_V2: {'assigned_to': 'assignedTo', 'determination': 'determination',
                                                'classification': 'classification', 'status': 'status'}
                                       }


class MsGraphClient:
    """
    Microsoft Graph Mail Client enables authorized access to a user's Office 365 mail data in a personal account.
    """

    def __init__(self, tenant_id, proxy,
                 certificate_thumbprint: str | None = None, api_version: str = "", **kwargs):
        self.ms_client = MicrosoftClient(
            tenant_id=tenant_id,
            proxy=proxy, certificate_thumbprint=certificate_thumbprint,
            managed_identities_resource_uri=Resources.graph,
            command_prefix=APP_NAME, **kwargs
        )
        if api_version == API_V1:
            global CMD_URL, API_VER
            API_VER = API_V1
            CMD_URL = LEGACY_API_ENDPOINT

    def get(self, url, **kwargs):
        return self.ms_client.http_request(method='GET', url_suffix=url, **kwargs)

    def search_alerts(self, params):
        cmd_url = CMD_URL
        demisto.debug(f'Fetching MS Graph Security incidents with params: {params}')
        response = self.ms_client.http_request(method='GET', url_suffix=cmd_url, params=params)
        return response

    def get_alert_details(self, alert_id):
        cmd_url = f'{CMD_URL}/{alert_id}'
        response = self.ms_client.http_request(method='GET', url_suffix=cmd_url)
        return response

    def update_alert(self, alert_id, params):
        cmd_url = f'{CMD_URL}/{alert_id}'
        self.ms_client.http_request(method='PATCH', url_suffix=cmd_url, json_data=params, resp_type="text")

    def get_users(self):
        cmd_url = 'users'
        response = self.ms_client.http_request(method='GET', url_suffix=cmd_url)
        return response

    def get_user(self, user_id):
        cmd_url = f'users/{user_id}'
        response = self.ms_client.http_request(method='GET', url_suffix=cmd_url)
        return response

    def create_alert_comment(self, alert_id, params):
        cmd_url = f'{CMD_URL}/{alert_id}/comments'
        response = self.ms_client.http_request(method='POST', url_suffix=cmd_url, json_data=params)
        return response

    def list_ediscovery_cases(self, case_id: str | None):
        url = 'security/cases/ediscoveryCases'
        if case_id:
            url += f'/{case_id}'
        return self.ms_client.http_request(method='GET', url_suffix=url)

    def create_edsicovery_case(self, display_name, description, external_id):
        url = 'security/cases/ediscoveryCases'
        return self.ms_client.http_request(method='POST', url_suffix=url, json_data={
            'displayName': display_name,
            'description': description,
            'externalId': external_id
        })

    def update_edsicovery_case(self, case_id, display_name, description, external_id):
        url = f'security/cases/ediscoveryCases/{case_id}'
        req = {'displayName': display_name,
               'description': description,
               'externalId': external_id}

        remove_nulls_from_dictionary(req)
        self.ms_client.http_request(ok_codes=[204], method='PATCH', url_suffix=url, json_data=req, resp_type='text')

    def close_edsicovery_case(self, case_id):
        url = f'security/cases/ediscoveryCases/{case_id}/close'
        self.ms_client.http_request(ok_codes=[204], method='POST', url_suffix=url, resp_type='text')

    def reopen_edsicovery_case(self, case_id):
        url = f'security/cases/ediscoveryCases/{case_id}/reopen'
        self.ms_client.http_request(ok_codes=[204], method='POST', url_suffix=url, resp_type='text')

    def release_edsicovery_custodian(self, case_id, custodian_id):
        url = f'security/cases/ediscoveryCases/{case_id}/custodians/{custodian_id}/release'
        self.ms_client.http_request(ok_codes=[202], method='POST', url_suffix=url, resp_type='text')

    def activate_edsicovery_custodian(self, case_id, custodian_id):
        url = f'security/cases/ediscoveryCases/{case_id}/custodians/{custodian_id}/activate'
        self.ms_client.http_request(ok_codes=[202], method='POST', url_suffix=url, resp_type='text')

    def delete_edsicovery_case(self, case_id):
        url = f'security/cases/ediscoveryCases/{case_id}'
        self.ms_client.http_request(ok_codes=[204], method='DELETE', url_suffix=url, resp_type='text')

    def create_edsicovery_custodian(self, case_id, email):
        url = f'security/cases/ediscoveryCases/{case_id}/custodians'
        return self.ms_client.http_request(method='POST', url_suffix=url, json_data={'email': email})

    def list_ediscovery_custodians(self, case_id, custodian_id):
        url = f'security/cases/ediscoveryCases/{case_id}/custodians'
        if custodian_id:
            url += f'/{custodian_id}'
        return self.ms_client.http_request(method='GET', url_suffix=url)

    def create_edsicovery_custodian_user_source(self, case_id, custodian_id, email, included_sources):
        url = f'security/cases/ediscoveryCases/{case_id}/custodians/{custodian_id}/userSources'
        return self.ms_client.http_request(method='POST', url_suffix=url, json_data={
            'email': email,
            'includedSources': included_sources
        })

    def create_edsicovery_custodian_site_source(self, case_id, custodian_id, site):
        url = f'security/cases/ediscoveryCases/{case_id}/custodians/{custodian_id}/siteSources'
        return self.ms_client.http_request(method='POST', url_suffix=url, json_data={
            'site': {
                'webUrl': site,
            }
        })

    def list_ediscovery_custodians_sources(self, case_id, custodian_id, source_id, source_type):
        url = f'security/cases/ediscoveryCases/{case_id}/custodians/{custodian_id}/{source_type["url_suffix"]}'
        if source_id:
            url += f'/{source_id}'
        return self.ms_client.http_request(method='GET', url_suffix=url)

    def create_ediscovery_non_custodial_data_source(self, case_id, site, email):
        url = f'security/cases/ediscoveryCases/{case_id}/noncustodialDataSources'
        body = {
            "dataSource": {"@odata.type": "microsoft.graph.security.userSource", "email": email}
        } if email else {
            "dataSource": {"@odata.type": "microsoft.graph.security.siteSource",
                           "site": {"webUrl": site}}}
        return self.ms_client.http_request(method='POST', url_suffix=url, json_data=body)

    def list_ediscovery_noncustodial_datasources(self, case_id, source_id):
        url = f'security/cases/ediscoveryCases/{case_id}/noncustodialDataSources'
        if source_id:
            url += f'/{source_id}'
        return self.ms_client.http_request(method='GET', url_suffix=url)

    def update_hold_ediscovery_custodian(self, case_id: str, custodian_id: str, hold_action: HoldAction):
        url = f'security/cases/ediscoveryCases/{case_id}/custodians/{hold_action.value}Hold'
        body = {
            'ids': custodian_id.split(',')
        }
        return self.ms_client.http_request(method='POST', url_suffix=url, resp_type='response', json_data=body)

    def create_ediscovery_search(self, case_id, display_name, description, query, data_source_scopes):
        url = f'/security/cases/ediscoveryCases/{case_id}/searches'
        body = {
            'displayName': display_name,
            'description': description,
            'contentQuery': query,
            'dataSourceScopes': data_source_scopes
        }
        return self.ms_client.http_request(method='POST', url_suffix=url, json_data=body)

    def update_ediscovery_search(self, case_id, search_id, display_name, description, query, data_source_scopes):
        url = f'/security/cases/ediscoveryCases/{case_id}/searches/{search_id}'
        body = {
            'displayName': display_name,
            'description': description,
            'contentQuery': query,
            'dataSourceScopes': data_source_scopes
        }
        remove_nulls_from_dictionary(body)
        self.ms_client.http_request(ok_codes=[204], method='PATCH', url_suffix=url, json_data=body, resp_type='text')

    def list_ediscovery_search(self, case_id, search_id):
        url = f'security/cases/ediscoveryCases/{case_id}/searches'
        if search_id:
            url += f'/{search_id}'
        return self.ms_client.http_request(method='GET', url_suffix=url)

    def delete_ediscovery_search(self, case_id, search_id):
        url = f'security/cases/ediscoveryCases/{case_id}/searches/{search_id}'
        self.ms_client.http_request(ok_codes=[204], method='DELETE', url_suffix=url, resp_type='text')

    def purge_ediscovery_data(self, case_id, search_id, purge_type, purge_areas):
        url = f'security/cases/ediscoveryCases/{case_id}/searches/{search_id}/purgeData'
        body = {
            'purgeType': purge_type,
            'purgeAreas': purge_areas
        }
        return self.ms_client.http_request(method='POST', url_suffix=url, json_data=body, resp_type='response')

<<<<<<< HEAD
=======
    def create_mail_assessment_request(self, recipient_email, expected_assessment, category, user_id, message_id):
        body = {
            "@odata.type": "#microsoft.graph.mailAssessmentRequest",
            "recipientEmail": recipient_email,
            "expectedAssessment": expected_assessment,
            "category": category,
            "messageUri": f"https://graph.microsoft.com/v1.0/users/{user_id}/messages/{message_id}"
        }
        return self.ms_client.http_request(method='POST', url_suffix=THREAT_ASSESSMENT_URL_PREFIX, json_data=body)

    def get_user_id(self, email):
        return self.ms_client.http_request(method='GET', url_suffix='users', params={'$filter': f"mail eq '{email}'"})

    def get_threat_assessment_request(self, request_id):
        return self.ms_client.http_request(method='GET',
                                           url_suffix=f'{THREAT_ASSESSMENT_URL_PREFIX}/{request_id}',
                                           params={'$expand': 'results'})

    def get_threat_assessment_request_status(self, request_id):
        return self.ms_client.http_request(method='GET',
                                           url_suffix=f'{THREAT_ASSESSMENT_URL_PREFIX}/{request_id}',
                                           params={'$select': 'status'})

    def create_email_file_assessment_request(self, recipient_email, expected_assessment, category, content_data):
        body = {
            "@odata.type": "#microsoft.graph.emailFileAssessmentRequest",
            "recipientEmail": recipient_email,
            "expectedAssessment": expected_assessment,
            "category": category,
            "contentData": content_data
        }
        return self.ms_client.http_request(method='POST', url_suffix=THREAT_ASSESSMENT_URL_PREFIX, json_data=body)

    def create_file_assessment_request(self, expected_assessment, category, file_name, content_data):
        body = {
            "@odata.type": "#microsoft.graph.fileAssessmentRequest",
            "expectedAssessment": expected_assessment,
            "category": category,
            "fileName": file_name,
            "contentData": content_data
        }
        return self.ms_client.http_request(method='POST', url_suffix=THREAT_ASSESSMENT_URL_PREFIX, json_data=body)

    def create_url_assessment_request(self, expected_assessment, category, url):
        body = {
            "@odata.type": "#microsoft.graph.urlAssessmentRequest",
            "expectedAssessment": expected_assessment,
            "category": category,
            "url": url,
        }
        return self.ms_client.http_request(method='POST', url_suffix=THREAT_ASSESSMENT_URL_PREFIX, json_data=body)

    def list_threat_assessment_requests(self, filters=None, order_by=None, sort_order=None, next_token=None):
        params = {}
        if next_token:
            return self.ms_client.http_request(method='GET', url_suffix=THREAT_ASSESSMENT_URL_PREFIX,
                                               params={'$skipToken': next_token}, retries=1, status_list_to_retry=[405])
        if filters:
            params['$filter'] = filters
        if order_by:
            params['$orderby'] = order_by
            if sort_order:
                params['$orderby'] = f"{order_by} {sort_order}"

        return self.ms_client.http_request(method='GET', url_suffix=THREAT_ASSESSMENT_URL_PREFIX,
                                           params=params, retries=1, status_list_to_retry=[405])

    def advanced_hunting_request(self, query: str, timeout: int):
        """
        POST request to the advanced hunting API:
        Args:
            query (str): query advanced hunting query language
            timeout (int): The amount of time (in seconds) that a request will wait for a client to
                     establish a connection to a remote machine before a timeout occurs.

        Returns:
            The response object contains three top-level properties:

                Stats - A dictionary of query performance statistics.
                Schema - The schema of the response, a list of Name-Type pairs for each column.
                Results - A list of advanced hunting events.
        """
        return self.ms_client.http_request(method='POST', url_suffix='security/runHuntingQuery', json_data={"Query": query},
                                           timeout=timeout)

    def get_incidents_request(self, url_suffix: str, timeout: int, ) -> dict:
        """
        Perform a GET request to retrieve incidents.

        Args:
            url_suffix (str): The URL suffix for the request, including any filters or additional parameters.
            timeout (int): The timeout for the request in seconds.

        Returns:
            dict: The request results as a dictionary, containing:
                - '@odata.context'
                - 'value': The updated incident(s).
        """

        incident = self.ms_client.http_request(
            method='GET', url_suffix=url_suffix, timeout=timeout)
        return incident

    def update_incident_request(self, incident_id: int, status: Optional[str], assigned_to: Optional[str],
                                classification: Optional[str],
                                determination: Optional[str], custom_tags: Optional[List[str]], timeout: int) -> dict:
        """
        PATCH request to update single incident.
        Args:
            incident_id (int): incident's id
            status (str): Specifies the current status of the alert. Possible values are: (Active, Resolved or Redirected)
            assigned_to (str): Owner of the incident.
            classification (str): Specification of the alert. Possible values are: Unknown, FalsePositive, TruePositive.
            determination (str):  Specifies the determination of the alert. Possible values are: NotAvailable, Apt,
                                 Malware, SecurityPersonnel, SecurityTesting, UnwantedSoftware, Other.
            tags (list): Custom tags associated with an incident. Separated by commas without spaces (CSV)
                 for example: tag1,tag2,tag3.
            timeout (int): The amount of time (in seconds) that a request will wait for a client to
                establish a connection to a remote machine before a timeout occurs.
            comment (str): Comment to be added to the incident
       Returns( Dict): request results as dict:
                    { '@odata.context',
                      'value': updated incident,
                    }

        """
        body = assign_params(status=status, assignedTo=assigned_to, classification=classification,
                             determination=determination, customTags=custom_tags)

        updated_incident = self.ms_client.http_request(method='PATCH', url_suffix=f'security/incidents/{incident_id}',
                                                       json_data=body, timeout=timeout)
        return updated_incident

>>>>>>> 90cf3b88

''' HELPER FUNCTIONS '''


def get_status_of_operation(client: MsGraphClient, res: Response) -> str:
    """
    Some responses from MSG where an action is called return a url in the headers that we can use to retrieve the status
    Args:
        client: Microsoft
        GraphClient
        res: the response from the api

    Returns:
        The status
    """
    location = res.headers.get('Location')
    status = 'success'  # if no location is returned then the custodian is already in this state/theres no data sources
    if location:
        location = 'security' + location.split('/security')[1]  # chop off the baseurl
        resp = client.get(location)
        demisto.debug(f'response from location get: {resp}')
        status = resp.get('status')
    return status


def create_search_alerts_filters(args, is_fetch=False):
    """
    Creates the relevant filters for the search_alerts function.
    Args:
        args (Dict): The command's arguments dictionary.
        is_fetch (bool): wether the search_alerts function is being called from fetch incidents or not.
    Returns:
        Dict: The filter dictionary to use
    """
    last_modified = args.get('last_modified')
    severity = args.get('severity')
    category = args.get('category')
    time_from = args.get('time_from')
    time_to = args.get('time_to')
    filter_query = args.get('filter')
    page = args.get('page')
    page_size = int(args.get('page_size', 50)) if is_fetch and args.get('page_size') or not is_fetch else 0
    filters = []
    params: dict[str, str] = {}
    if last_modified:
        last_modified_query_key: str = "lastModifiedDateTime" if API_VER == API_V1 else "lastUpdateDateTime"
        filters.append(f"{last_modified_query_key} gt {get_timestamp(last_modified)}")
    if category:
        filters.append(f"category eq '{category}'")
    if severity:
        filters.append(f"severity eq '{severity}'")
    if time_from:  # changed to ge and le in order to solve issue #27884
        filters.append(f"createdDateTime ge {time_from}")
    if time_to:
        filters.append(f"createdDateTime le {time_to}")
    if filter_query:
        filters.append(f"{filter_query}")
    if page_size:
        if PAGE_SIZE_LIMIT_DICT.get(API_VER, 1000) < page_size:
            raise DemistoException(
                f"Please note that the page size limit for {API_VER} is {PAGE_SIZE_LIMIT_DICT.get(API_VER)}")
        params['$top'] = str(page_size)
    if page and page_size:
        page = int(page)
        page = page * page_size
        if API_VER == API_V1 and page > API_V1_PAGE_LIMIT:
            raise DemistoException(f"Please note that the maximum amount of alerts you can skip in {API_VER} is"
                                   f" {API_V1_PAGE_LIMIT}")
        params['$skip'] = page
    if API_VER == API_V2:
        relevant_filters_v2 = ['classification', 'serviceSource', 'status']
        for key in relevant_filters_v2:
            if val := args.get(key):
                filters.append(f"{key} eq '{val}'")
    filters = " and ".join(filters)
    params['$filter'] = filters
    return params


def created_by_fields_to_hr(ret_context: dict):
    hr = ret_context.copy()
    hr['CreatedByName'] = dict_safe_get(ret_context, ['CreatedBy', "User", "DisplayName"])
    hr['CreatedByUPN'] = dict_safe_get(ret_context, ['CreatedBy', "User", "UserPrincipalName"])
    hr['CreatedByAppName'] = dict_safe_get(ret_context, ['CreatedBy', "Application", "DisplayName"])
    hr.pop("CreatedBy", None)
    return hr


def create_data_to_update(args):
    """
    Creates the data dictionary to update alert for the update_alert function according to the configured API version.
    Args:
        args (Dict): The command's arguments dictionary.
    Returns:
        Dict: A dictionary object containing the alert's fields to update.
    """
    relevant_data_to_update_per_version_dict: dict = RELEVANT_DATA_TO_UPDATE_PER_VERSION.get(API_VER, {})
    if all(not args.get(key) for key in list(relevant_data_to_update_per_version_dict.keys())):
        raise DemistoException(
            f"No data relevant for {API_VER} to update was provided, please provide at least one of the"
            f" following: {(', ').join(list(relevant_data_to_update_per_version_dict.keys()))}.")
    data: dict[str, Any] = {}
    if API_VER == API_V1:
        vendor_information = args.get('vendor_information')
        provider_information = args.get('provider_information')
        if not vendor_information or not provider_information:
            raise DemistoException(
                "When using Legacy Alerts, both vendor_information and provider_information must be provided.")
        data['vendorInformation'] = {
            'provider': provider_information,
            'vendor': vendor_information
        }
    if assigned_to := args.get('assigned_to'):
        data['assignedTo'] = assigned_to
    for relevant_args_key, relevant_data_key in relevant_data_to_update_per_version_dict.items():
        if val := args.get(relevant_args_key):
            if relevant_args_key == 'tags' or relevant_args_key == 'comments':
                data[relevant_data_key] = [val]
            else:
                data[relevant_data_key] = val
    return data


def validate_fields_list(fields_list):
    if unsupported_fields := (set(fields_list) - set(POSSIBLE_FIELDS_TO_INCLUDE)):
        raise DemistoException(f"The following fields are not supported by the commands as fields to include: "
                               f"{(', ').join(unsupported_fields)}.\nPlease make sure to enter only fields from the "
                               f"following list: {(', ').join(POSSIBLE_FIELDS_TO_INCLUDE)}.")


def get_timestamp(time_description):
    if time_description == 'Last24Hours':
        time_delta = 1
    elif time_description == 'Last48Hours':
        time_delta = 2
    else:
        time_delta = 7
    return datetime.strftime(datetime.now() - timedelta(time_delta), '%Y-%m-%d')


def capitalize_dict_keys_first_letter(response, keys_to_replace: dict = DEFAULT_KEYS_TO_REPLACE):
    """
    Recursively creates a data dictionary where all key starts with capital letters.
    Args:
        keys_to_replace: keys that should have custom replacements not according to capitalize_first_letter
        response (Dict / str): The dictionary to update.
    Returns:
        Dict: The updated dictionary.
    """
    if isinstance(response, str):
        return response
    parsed_dict: dict = {}
    if isinstance(response, dict):
        for key, value in response.items():
            if keys_to_replace and key in keys_to_replace:
                parsed_dict[keys_to_replace[key]] = value
            elif key == 'id':
                parsed_dict['ID'] = value
            elif isinstance(value, dict):
                parsed_dict[capitalize_first_letter(key)] = capitalize_dict_keys_first_letter(value)
            elif isinstance(value, list):
                parsed_dict[capitalize_first_letter(key)] = [capitalize_dict_keys_first_letter(list_item) for list_item
                                                             in value]
            else:
                parsed_dict[capitalize_first_letter(key)] = value
    return parsed_dict


def capitalize_first_letter(string):
    return string[:1].upper() + string[1:]

<<<<<<< HEAD

def list_ediscovery_custodian_sources(client: MsGraphClient, args, source_type):
    raw_res = client.list_ediscovery_custodians_sources(args.get('case_id'), args.get('custodian_id'),
                                                        args.get(f"{source_type['type']}_source_id".lower()),
                                                        source_type)
    if source_list := raw_res.get('value'):
        demisto.info(f'returned {len(source_list)} results from the api')
    else:
        source_list = [raw_res]  # api doesnt return a list if only 1 result

    if not argToBoolean(args.get('all_results', 'false')):
        source_list = source_list[:arg_to_number(args.get('limit', 50))]
    return ediscovery_source_command_results(source_list, source_type, raw_res)


=======

def list_ediscovery_custodian_sources(client: MsGraphClient, args, source_type):
    raw_res = client.list_ediscovery_custodians_sources(args.get('case_id'), args.get('custodian_id'),
                                                        args.get(f"{source_type['type']}_source_id".lower()),
                                                        source_type)
    if source_list := raw_res.get('value'):
        demisto.info(f'returned {len(source_list)} results from the api')
    else:
        source_list = [raw_res]  # api doesnt return a list if only 1 result

    if not argToBoolean(args.get('all_results', 'false')):
        source_list = source_list[:arg_to_number(args.get('limit', 50))]
    return ediscovery_source_command_results(source_list, source_type, raw_res)


>>>>>>> 90cf3b88
def create_filter_query(filter_param: str, providers_param: str, service_sources_param: str):
    """
    Creates the relevant filters to the query filter according to the used API ver and the user's configured filter.
    Args:
        filter_param (str): configured user filter.
        providers_param (str): comma separated list of providers to fetch alerts by.
        service_sources_param (str): comma separated list of service_sources to fetch alerts by.
    Returns:
        str: filter query to use
    """
    filter_query = ""
    if filter_param:
        filter_query = filter_param
    else:
        if API_VER == API_V1 and providers_param:
            providers_query = []
            providers_lst = providers_param.split(',')
            for provider in providers_lst:
                providers_query.append(f"vendorInformation/provider eq '{provider}'")
            filter_query = (" or ".join(providers_query))
        elif API_VER == API_V2 and service_sources_param:
            service_sources_query = []
            service_sources_lst = service_sources_param.split(',')
            for service_source in service_sources_lst:
                service_sources_query.append(f"serviceSource eq '{service_source}'")
            filter_query = (" or ".join(service_sources_query))
    return filter_query


def to_cases_hr(ret_context: dict):
    hr = ret_context.copy()
    hr['LastModifiedByName'] = dict_safe_get(ret_context, ['LastModifiedBy', "User", "DisplayName"])
    hr['ClosedByName'] = dict_safe_get(ret_context, ['ClosedBy', "User", "DisplayName"])
    return hr


def ediscovery_cases_command_results(raw_case_list: list, raw_res=None) -> CommandResults:
    """
    Returns the CommandResults for a list of eDiscoveryCases from the API
    Args:
        raw_res: the raw_response to be used. If not provided assumed response==raw_res
        limit: max number of entries to return. Does not affect raw_result
        raw_case_list: the raw response from the api, as a list

<<<<<<< HEAD

    Returns: A CommandResults object

    """
    return to_msg_command_results(raw_object_list=raw_case_list,
                                  raw_res=raw_res,
                                  outputs_prefix='MsGraph.eDiscoveryCase',
                                  output_key_field='CaseId',
                                  raw_keys_to_replace={'status': 'CaseStatus', 'id': 'CaseId'},
                                  table_headers=['DisplayName', 'Description', 'ExternalId', 'CaseStatus', 'CaseId',
                                                 'CreatedDateTime', 'LastModifiedDateTime', 'LastModifiedByName',
                                                 'ClosedByName'],
                                  to_hr=to_cases_hr)


def custodian_to_hr(ret_context: dict):
    hr = ret_context.copy()
    hr['LastModifiedByName'] = dict_safe_get(ret_context, ['LastModifiedBy', "User", "DisplayName"])
    hr['ClosedByName'] = dict_safe_get(ret_context, ['ClosedBy', "User", "DisplayName"])
    return hr


def ediscovery_custodian_command_results(raw_custodian_list, raw_res=None):
    return to_msg_command_results(raw_object_list=raw_custodian_list,
                                  raw_res=raw_res,
                                  outputs_prefix='MsGraph.eDiscoveryCustodian',
                                  output_key_field='CustodianId',
                                  raw_keys_to_replace={'status': 'CustodianStatus', 'id': 'CustodianId'},
                                  table_headers=['DisplayName', 'Email', 'CustodianStatus', 'CustodianId',
                                                 'CreatedDateTime', 'LastModifiedDateTime', 'LastModifiedByName',
                                                 'ClosedByName', 'AcknowledgedDateTime',
                                                 'HoldStatus', 'ReleasedDateTime'],
                                  to_hr=custodian_to_hr)


def to_msg_command_results(raw_object_list, outputs_prefix, output_key_field, raw_keys_to_replace, raw_res=None,
                           table_headers=[], to_hr=lambda x: x):
    """
    General function to return command results for Microsoft Graph.

    Keys beginning with @ will be stripped from the response.
    Keys will be converted to CapitalCaseFormat
    Empty elements will be removed

    Args:
        raw_object_list: the list of objects from the api. One item will be converted to a list of one
        outputs_prefix: The outputs prefix for the command
        output_key_field: The key field for the CommandResults
        raw_keys_to_replace: Keys to replace with a specific alternative. EG { 'id' : 'CustomID' }
        raw_res: The raw response exactly as received from the API. Will assume same as raw_object_list if not provided
        table_headers: Headers to show in the human readable output
        to_hr: A function that will take a context dictionary as input and convert it to a human readable dictionary.
        Default is identity function

    Returns:
        A CommandResults object
    """
    raw_res = raw_res or raw_object_list
    if not isinstance(raw_object_list, list):
        raw_object_list = [raw_object_list]
    context_list = []
    human_readable_list = []
    for res in raw_object_list:
        context = capitalize_dict_keys_first_letter(res, keys_to_replace=raw_keys_to_replace)
        keys_to_del = [key for key in context if key.startswith('@')]
        for key in keys_to_del:
            del context[key]
        context = remove_empty_elements(context)
        context_list.append(context)
        human_readable_list.append(to_hr(context))
    return CommandResults(
        outputs_prefix=outputs_prefix,
        outputs_key_field=output_key_field,
        raw_response=raw_res,
        outputs=context_list,
        readable_output=tableToMarkdown('Results:', human_readable_list,
                                        headers=table_headers,
                                        headerTransform=pascalToSpace, removeNull=True))


def to_ediscovery_search_command_results(resp, raw_res=None):
    return to_msg_command_results(resp,
                                  raw_res=raw_res,
                                  output_key_field='SearchId',
                                  outputs_prefix='MsGraph.eDiscoverySearch',
                                  raw_keys_to_replace={'id': 'SearchId'},
                                  table_headers=['DisplayName', 'Description', 'DataSourceScopes', 'SearchId',
                                                 'CreatedByName', 'CreatedByAppName', 'CreatedByUPN', 'CreatedDateTime',
                                                 'LastModifiedDateTime', 'AdditionalSources'],
                                  to_hr=created_by_fields_to_hr)


def ediscovery_source_command_results(raw_case_list: list, source_type, raw_res=None):
    type_name = source_type["type"]
    demisto.debug(f'Returning command results for source {type_name}')

    output_key_field = f'{type_name}SourceId'
    return to_msg_command_results(raw_object_list=raw_case_list,
                                  raw_res=raw_res,
                                  outputs_prefix=f'MsGraph.{source_type["outputs_prefix"]}',
                                  output_key_field=output_key_field,
                                  raw_keys_to_replace={'id': output_key_field},
                                  table_headers=['DisplayName', 'Email', output_key_field, 'HoldStatus',
                                                 'CreatedDateTime', 'CreatedByName', 'CreatedByUPN', 'CreatedByAppName',
                                                 'SiteWebUrl'] + source_type['unique_table_headers'],
                                  to_hr=created_by_fields_to_hr)
=======

    Returns: A CommandResults object

    """
    return to_msg_command_results(raw_object_list=raw_case_list,
                                  raw_res=raw_res,
                                  outputs_prefix='MsGraph.eDiscoveryCase',
                                  output_key_field='CaseId',
                                  raw_keys_to_replace={'status': 'CaseStatus', 'id': 'CaseId'},
                                  table_headers=['DisplayName', 'Description', 'ExternalId', 'CaseStatus', 'CaseId',
                                                 'CreatedDateTime', 'LastModifiedDateTime', 'LastModifiedByName',
                                                 'ClosedByName'],
                                  to_hr=to_cases_hr)


def custodian_to_hr(ret_context: dict):
    hr = ret_context.copy()
    hr['LastModifiedByName'] = dict_safe_get(ret_context, ['LastModifiedBy', "User", "DisplayName"])
    hr['ClosedByName'] = dict_safe_get(ret_context, ['ClosedBy', "User", "DisplayName"])
    return hr


def ediscovery_custodian_command_results(raw_custodian_list, raw_res=None):
    return to_msg_command_results(raw_object_list=raw_custodian_list,
                                  raw_res=raw_res,
                                  outputs_prefix='MsGraph.eDiscoveryCustodian',
                                  output_key_field='CustodianId',
                                  raw_keys_to_replace={'status': 'CustodianStatus', 'id': 'CustodianId'},
                                  table_headers=['DisplayName', 'Email', 'CustodianStatus', 'CustodianId',
                                                 'CreatedDateTime', 'LastModifiedDateTime', 'LastModifiedByName',
                                                 'ClosedByName', 'AcknowledgedDateTime',
                                                 'HoldStatus', 'ReleasedDateTime'],
                                  to_hr=custodian_to_hr)


def to_msg_command_results(raw_object_list, outputs_prefix, output_key_field, raw_keys_to_replace, raw_res=None,
                           table_headers=[], to_hr=lambda x: x):
    """
    General function to return command results for Microsoft Graph.

    Keys beginning with @ will be stripped from the response.
    Keys will be converted to CapitalCaseFormat
    Empty elements will be removed

    Args:
        raw_object_list: the list of objects from the api. One item will be converted to a list of one
        outputs_prefix: The outputs prefix for the command
        output_key_field: The key field for the CommandResults
        raw_keys_to_replace: Keys to replace with a specific alternative. EG { 'id' : 'CustomID' }
        raw_res: The raw response exactly as received from the API. Will assume same as raw_object_list if not provided
        table_headers: Headers to show in the human readable output
        to_hr: A function that will take a context dictionary as input and convert it to a human readable dictionary.
        Default is identity function

    Returns:
        A CommandResults object
    """
    raw_res = raw_res or raw_object_list
    if not isinstance(raw_object_list, list):
        raw_object_list = [raw_object_list]
    context_list = []
    human_readable_list = []
    for res in raw_object_list:
        context = capitalize_dict_keys_first_letter(res, keys_to_replace=raw_keys_to_replace)
        keys_to_del = [key for key in context if key.startswith('@')]
        for key in keys_to_del:
            del context[key]
        context = remove_empty_elements(context)
        context_list.append(context)
        human_readable_list.append(to_hr(context))
    return CommandResults(
        outputs_prefix=outputs_prefix,
        outputs_key_field=output_key_field,
        raw_response=raw_res,
        outputs=context_list,
        readable_output=tableToMarkdown('Results:', human_readable_list,
                                        headers=table_headers,
                                        headerTransform=pascalToSpace, removeNull=True))


def to_ediscovery_search_command_results(resp, raw_res=None):
    return to_msg_command_results(resp,
                                  raw_res=raw_res,
                                  output_key_field='SearchId',
                                  outputs_prefix='MsGraph.eDiscoverySearch',
                                  raw_keys_to_replace={'id': 'SearchId'},
                                  table_headers=['DisplayName', 'Description', 'DataSourceScopes', 'SearchId',
                                                 'CreatedByName', 'CreatedByAppName', 'CreatedByUPN', 'CreatedDateTime',
                                                 'LastModifiedDateTime', 'AdditionalSources'],
                                  to_hr=created_by_fields_to_hr)


def ediscovery_source_command_results(raw_case_list: list, source_type, raw_res=None):
    type_name = source_type["type"]
    demisto.debug(f'Returning command results for source {type_name}')

    output_key_field = f'{type_name}SourceId'
    return to_msg_command_results(raw_object_list=raw_case_list,
                                  raw_res=raw_res,
                                  outputs_prefix=f'MsGraph.{source_type["outputs_prefix"]}',
                                  output_key_field=output_key_field,
                                  raw_keys_to_replace={'id': output_key_field},
                                  table_headers=['DisplayName', 'Email', output_key_field, 'HoldStatus',
                                                 'CreatedDateTime', 'CreatedByName', 'CreatedByUPN', 'CreatedByAppName',
                                                 'SiteWebUrl'] + source_type['unique_table_headers'],
                                  to_hr=created_by_fields_to_hr)


def query_set_limit(query: str, limit: int) -> str:
    """
    Set the limit of a query if it doesn't already have a limit set.

    Args:
        query (str): The query string.
        limit (int): The limit to set.

    Returns:
        str: The modified query string with the limit set,
        or the original query if it already had a limit set or if the limit is less than 0.
    """
    if limit < 0 or "limit " in query or "take " in query:
        return query

    return f"{query} | limit {limit}"


def convert_list_incidents_to_readable(incidents_list: list) -> list:
    """
    Convert a list of raw incidents to a list of readable incidents.

    Args:
        incidents_list (list): The list of raw incidents to convert, expected to be in the format [incident1, incident2, ...].

    Returns:
        list: A list containing the converted readable incidents.
    """
    readable_incidents = []
    for incident in incidents_list:
        readable_incident = convert_single_incident_to_readable(incident)
        readable_incidents.append(readable_incident)
    return readable_incidents


def convert_single_incident_to_readable(raw_incident: dict) -> dict:
    """
    Converts incident received from Microsoft Graph Security to readable format
    Args:
        raw_incident (Dict): The incident as received from Microsoft Graph Security

    Returns: new dictionary with keys mapping.

    """
    if not raw_incident:
        raw_incident = {}

    return {
        'Display name': raw_incident.get('displayName'),
        'id': raw_incident.get('id'),
        'Severity': raw_incident.get('severity'),
        'Status': raw_incident.get('status'),
        'Assigned to': raw_incident.get('assignedTo', 'Unassigned'),
        'Custom tags': ', '.join(raw_incident.get('customTags', [])),
        'System tags': ', '.join(raw_incident.get('systemTags', [])),
        'Classification': raw_incident.get('classification'),
        'Determination': raw_incident.get('determination'),
        'Created date time': raw_incident.get('createdDateTime'),
        'Updated date time': raw_incident.get('lastUpdateDateTime'),
    }


def get_list_incidents(client: MsGraphClient, args: dict) -> list:
    """
    Retrieve a list of security incidents based on the provided arguments.

    Args:
        client (MsGraphClient): The Microsoft Graph client instance.
        args (dict): A dictionary containing the command arguments

    Returns:
        list: A list of security incidents.
    """
    timeout = arg_to_number(args['timeout'])  # default value is defined
    limit = arg_to_number(args['limit'])  # default value is defined
    url_suffix = set_url_suffix_list_incidents(args)  # type:ignore[arg-type]
    incidents_response = client.get_incidents_request(url_suffix, timeout)  # type:ignore[arg-type]
    incidents_list: list = incidents_response.get("value", [])

    count_incidents = len(incidents_list)
    nextLink = incidents_response.get("@odata.nextLink")

    while nextLink and count_incidents < limit:  # type:ignore[operator]
        url_suffix = f'security/{nextLink.split("/")[-1]}'
        top = limit - count_incidents  # type:ignore[operator]
        if top <= MAX_ITEMS_PER_RESPONSE:
            url_suffix += f"&$top={top}"
        new_incidents_respond = client.get_incidents_request(url_suffix, timeout)  # type:ignore[arg-type]
        incidents_list.extend(new_incidents_respond.get("value", []))
        count_incidents = len(incidents_list)
        nextLink = new_incidents_respond.get("@odata.nextLink")

    return incidents_list


def set_url_suffix_list_incidents(args: dict) -> str:
    """
    Set the URL suffix for retrieving a list of security incidents based on the provided arguments.

    Args:
        args (dict): A dictionary containing the command arguments:
            - 'limit' (str): The maximum number of incidents to retrieve.
            - 'status' (str): Filter by status.
            - 'assigned_to' (str): Filter by assigned user.
            - 'severity' (str): Filter by severity.
            - 'classification' (str): Filter by classification.
            - 'odata' (str): Filter by odata.

    Returns:
        str: The URL suffix for the request.
    """
    limit = arg_to_number(args['limit'])  # default value is defined
    top = limit if limit <= MAX_ITEMS_PER_RESPONSE else None  # type:ignore[operator]
    args_for_filter = {
        'status': args.get('status'),
        'assigned_to': args.get('assigned_to'),
        'severity': args.get('severity'),
        'classification': args.get('classification'),
        'odata': args.get('odata')
    }

    filters = []
    url_suffix = 'security/incidents?'
    if top:
        url_suffix += f'$top={str(top)}'
    if any(args_for_filter.values()):
        url_suffix += '&$filter='
        for key, value in args_for_filter.items():
            if value:
                filters.append(f'{key} eq \'{value}\'')
        url_suffix += ' and '.join(filters)

    return url_suffix
>>>>>>> 90cf3b88


''' COMMAND FUNCTIONS '''


def fetch_incidents(client: MsGraphClient, fetch_time: str, fetch_limit: int, filter: str, providers: str,
                    service_sources: str) -> list:
    """
    This function will execute each interval (default is 1 minute).
    This function will return up to the given limit alerts according to the given filters using the search_alerts function.
    Args:
        client (MsGraphClient): MsGraphClient client object.
        fetch_time (str): time interval for fetch alerts.
        fetch_limit (int): limit for number of fetch alerts per fetch.
        filter (str): configured user filter.
        providers (str): comma separated list of providers to fetch alerts by.
        service_sources (str): comma separated list of service_sources to fetch alerts by.
    Returns:
        List: list of fetched alerts.
    """
    filter_query = create_filter_query(filter, providers, service_sources)
    severity_map = {'low': 1, 'medium': 2, 'high': 3, 'unknown': 0, 'informational': 0}

    last_run = demisto.getLastRun()
    timestamp_format = '%Y-%m-%dT%H:%M:%S.%fZ'
    new_last_run = last_run if last_run else {'time': parse_date_range(fetch_time, date_format=timestamp_format)[0]}
    demisto_incidents: list = []
    time_from = new_last_run.get('time')
    time_to = datetime.now().strftime(timestamp_format)

    # Get incidents from MS Graph Security
    demisto.debug(f'Fetching MS Graph Security incidents. From: {time_from}. To: {time_to}. Filter: {filter_query}')
    args = {'time_to': time_to, 'time_from': time_from, 'filter': filter_query}
    params = create_search_alerts_filters(args, is_fetch=True)
    incidents = client.search_alerts(params)['value']

    if incidents:
        count = 0
        incidents = sorted(incidents, key=lambda k: k['createdDateTime'])  # sort the incidents by time-increasing order
        last_incident_time = last_run.get('time', '0')
        demisto.debug(f'Incidents times: {[incidents[i]["createdDateTime"] for i in range(len(incidents))]}\n')
        for incident in incidents:
            incident_time = incident.get('createdDateTime')
            if incident_time > last_incident_time and count < fetch_limit:
                demisto_incidents.append({
                    'name': incident.get('title') + " - " + incident.get('id'),
                    'occurred': incident.get('createdDateTime'),
                    'severity': severity_map.get(incident.get('severity', ''), 0),
                    'rawJSON': json.dumps(incident)
                })
                count += 1
        if demisto_incidents:
            last_incident_time = demisto_incidents[-1].get('occurred')
            new_last_run.update({'time': last_incident_time})

    demisto.setLastRun(new_last_run)
    return demisto_incidents


def search_alerts_command(client: MsGraphClient, args):
    """
    Retrieve a list of alerts filtered by the given filter arguments.

    Args:
        client (MsGraphClient): MsGraphClient client object.
        args (Dict): The command's arguments dictionary.

    Returns:
        str, Dict, Dict: table of returned alerts, parsed outputs and request's response.
    """
    params = create_search_alerts_filters(args, is_fetch=False)
    alerts = client.search_alerts(params)['value']
    limit = int(args.get('limit'))
    if limit < len(alerts):
        alerts = alerts[:limit]
    outputs, table_headers = [], []
    if API_VER == API_V1:
        for alert in alerts:
            outputs.append({
                'ID': alert['id'],
                'Title': alert['title'],
                'Category': alert['category'],
                'Severity': alert['severity'],
                'CreatedDate': alert['createdDateTime'],
                'EventDate': alert['eventDateTime'],
                'Status': alert['status'],
                'Vendor': alert['vendorInformation']['vendor'],
                'Provider': alert['vendorInformation']['provider']
            })
        table_headers = ['ID', 'Vendor', 'Provider', 'Title', 'Category', 'Severity', 'CreatedDate', 'EventDate',
                         'Status']
    else:
        outputs = [capitalize_dict_keys_first_letter(alert) for alert in alerts]
        table_headers = ['ID', 'DetectionSource', 'ServiceSource', 'Title', 'Category', 'Severity', 'CreatedDate',
                         'LastUpdateDateTime', 'Status', 'IncidentId']
    ec = {
        'MsGraph.Alert(val.ID && val.ID === obj.ID)': outputs
    }
    human_readable = tableToMarkdown('Microsoft Security Graph Alerts', outputs, table_headers, removeNull=True)
    return human_readable, ec, alerts


def get_alert_details_command(client: MsGraphClient, args):
    """
    Retrieve information about an alert with the given id.
<<<<<<< HEAD

    Args:
        client (MsGraphClient): MsGraphClient client object.
        args (Dict): The command's arguments dictionary.

=======

    Args:
        client (MsGraphClient): MsGraphClient client object.
        args (Dict): The command's arguments dictionary.

>>>>>>> 90cf3b88
    Returns:
        str, Dict, Dict: Human readable output with information about the alert, parsed outputs and request's response.
    """
    alert_id = args.get('alert_id')

    alert_details = client.get_alert_details(alert_id)

    hr = f'## Microsoft Security Graph Alert Details - {alert_id}\n'
    if API_VER == API_V2:
        outputs = capitalize_dict_keys_first_letter(alert_details)
        table_headers = ['ID', 'DetectionSource', 'ServiceSource', 'Title', 'Category', 'Severity', 'CreatedDate',
                         'LastUpdateDateTime', 'Status', 'IncidentId']
        ec = {
            'MsGraph.Alert(val.ID && val.ID === obj.ID)': outputs
        }
        hr += tableToMarkdown('', outputs, table_headers, removeNull=True)
    else:
        fields_to_include = args.get('fields_to_include')
        if fields_to_include:
            fields_list = fields_to_include.split(',')
            validate_fields_list(fields_list)
        else:
            fields_list = []
        show_all_fields = 'All' in fields_list

        basic_properties_title = 'Basic Properties'
        basic_properties = {
            'ActivityGroupName': alert_details['activityGroupName'],
            'AssignedTo': alert_details['assignedTo'],
            'AzureTenantID': alert_details['azureTenantId'],
            'Category': alert_details['category'],
            'ClosedDate': alert_details['closedDateTime'],
            'Confidence': alert_details['confidence'],
            'CreatedDate': alert_details['createdDateTime'],
            'Description': alert_details['description'],
            'EventDate': alert_details['eventDateTime'],
            'LastModifiedDate': alert_details['eventDateTime'],
            'Severity': alert_details['severity'],
            'Status': alert_details['status'],
            'Title': alert_details['title']
        }
        hr += tableToMarkdown(basic_properties_title, basic_properties, removeNull=True)

        if 'CloudAppStates' in fields_list or show_all_fields:
            cloud_apps_states = alert_details['cloudAppStates']
            if cloud_apps_states:
                cloud_apps_hr = []
                for state in cloud_apps_states:
                    cloud_apps_hr.append({
                        'DestinationSerivceIP': state['destinationServiceIp'],
                        'DestinationSerivceName': state['destinationServiceName'],
                        'RiskScore': state['riskScore']
                    })
                cloud_apps_title = 'Cloud Application States for Alert'
                hr += tableToMarkdown(cloud_apps_title, cloud_apps_hr, removeNull=True)

        if 'CustomerComments' in fields_list or show_all_fields:
            comments = alert_details['comments']
            if comments:
                comments_hr = '### Customer Provided Comments for Alert\n'
                for comment in comments:
                    comments_hr += f'- {comment}\n'
                hr += comments_hr

        if 'FileStates' in fields_list or show_all_fields:
            file_states = alert_details['fileStates']
            if file_states:
                file_states_hr = []
                for state in file_states:
                    file_state = {
                        'Name': state['name'],
                        'Path': state['path'],
                        'RiskScore': state['riskScore']
                    }
                    file_hash = state.get('fileHash')
                    if file_hash:
                        file_state['FileHash'] = file_hash['hashValue']
                    file_states_hr.append(file_state)
                file_states_title = 'File Security States for Alert'
                hr += tableToMarkdown(file_states_title, file_states_hr, removeNull=True)

        if 'HostStates' in fields_list or show_all_fields:
            host_states = alert_details['hostStates']
            if host_states:
                host_states_hr = []
                for state in host_states:
                    host_state = {
                        'Fqdn': state['fqdn'],
                        'NetBiosName': state['netBiosName'],
                        'OS': state['os'],
                        'PrivateIPAddress': state['privateIpAddress'],
                        'PublicIPAddress': state['publicIpAddress']
                    }
                    aad_joined = state.get('isAzureAadJoined')
                    if aad_joined:
                        host_state['IsAsureAadJoined'] = aad_joined
                    aad_registered = state.get('isAzureAadRegistered')
                    if aad_registered:
                        host_state['IsAsureAadRegistered'] = aad_registered
                    risk_score = state.get('riskScore')
                    if risk_score:
                        host_state['RiskScore'] = risk_score
                    host_states_hr.append(host_state)
                host_states_title = 'Host Security States for Alert'
                hr += tableToMarkdown(host_states_title, host_states_hr, removeNull=True)

        if 'MalwareStates' in fields_list or show_all_fields:
            malware_states = alert_details['malwareStates']
            if malware_states:
                malware_states_hr = []
                for state in malware_states:
                    malware_states_hr.append({
                        'Category': state['category'],
                        'Familiy': state['family'],
                        'Name': state['name'],
                        'Severity': state['severity'],
                        'WasRunning': state['wasRunning']
                    })
                malware_states_title = 'Malware States for Alert'
                hr += tableToMarkdown(malware_states_title, malware_states_hr, removeNull=True)

        if 'NetworkConnections' in fields_list or show_all_fields:
            network_connections = alert_details['networkConnections']
            if network_connections:
                network_connections_hr = []
                for connection in network_connections:
                    connection_hr = {}
                    for key, value in connection.items():
                        if value or value is False:
                            connection_hr[capitalize_first_letter(key)] = value
                    network_connections_hr.append(connection_hr)
                network_connections_title = 'Network Connections for Alert'
                hr += tableToMarkdown(network_connections_title, network_connections_hr, removeNull=True)

        if 'Processes' in fields_list or show_all_fields:
            processes = alert_details['processes']
            if processes:
                processes_hr = []
                for process in processes:
                    process_hr = {}
                    for key, value in process.items():
                        if value or value is False:
                            process_hr[capitalize_first_letter(key)] = value
                    processes_hr.append(process_hr)
                processes_title = 'Processes for Alert'
                hr += tableToMarkdown(processes_title, processes_hr, removeNull=True)

        if 'Triggers' in fields_list or show_all_fields:
            triggers = alert_details['triggers']
            if triggers:
                triggers_hr = []
                for trigger in triggers:
                    triggers_hr.append({
                        'Name': trigger['name'],
                        'Type': trigger['type'],
                        'Value': trigger['value']
                    })
                triggers_title = 'Triggers for Alert'
                hr += tableToMarkdown(triggers_title, triggers_hr, removeNull=True)

        if 'UserStates' in fields_list or show_all_fields:
            user_states = alert_details['userStates']
            if user_states:
                user_states_hr = []
                for state in user_states:
                    state_hr = {}
                    for key, value in state.items():
                        if value or value is False:
                            state_hr[capitalize_first_letter(key)] = value
                    user_states_hr.append(state_hr)
                user_states_title = 'User Security States for Alert'
                hr += tableToMarkdown(user_states_title, user_states_hr, removeNull=True)

        if 'VendorInformation' in fields_list or show_all_fields:
            vendor_information = alert_details['vendorInformation']
            if vendor_information:
                vendor_info_hr = {
                    'Provider': vendor_information['provider'],
                    'ProviderVersion': vendor_information['providerVersion'],
                    'SubProvider': vendor_information['subProvider'],
                    'Vendor': vendor_information['vendor']
                }
                vendor_info_title = 'Vendor Information for Alert'
                hr += tableToMarkdown(vendor_info_title, vendor_info_hr, removeNull=True)

        if 'VulnerabilityStates' in fields_list or show_all_fields:
            vulnerability_states = alert_details['vulnerabilityStates']
            if vulnerability_states:
                vulnerability_states_hr = []
                for state in vulnerability_states:
                    vulnerability_states_hr.append({
                        'CVE': state['cve'],
                        'Severity': state['severity'],
                        'WasRunning': state['wasRunning']
                    })
                vulnerability_states_title = 'Vulnerability States for Alert'
                hr += tableToMarkdown(vulnerability_states_title, vulnerability_states_hr, removeNull=True)

        if 'RegistryKeys' in fields_list or show_all_fields:
            registry_keys = alert_details['registryKeyStates']
            if registry_keys:
                registry_keys_hr = []
                for r_key in registry_keys:
                    r_key_hr = {}
                    for key, value in r_key.items():
                        if value or value is False:
                            r_key_hr[capitalize_first_letter(key)] = value
                    registry_keys_hr.append(r_key_hr)
                registry_keys_title = 'Registry Keys for Alert'
                hr += tableToMarkdown(registry_keys_title, registry_keys_hr, removeNull=True)
        context = {
            'ID': alert_details['id'],
            'Title': alert_details['title'],
            'Category': alert_details['category'],
            'Severity': alert_details['severity'],
            'CreatedDate': alert_details['createdDateTime'],
            'EventDate': alert_details['eventDateTime'],
            'Status': alert_details['status'],
            'Vendor': alert_details['vendorInformation']['vendor'],
            'Provider': alert_details['vendorInformation']['provider']
        }
        ec = {
            'MsGraph.Alert(val.ID && val.ID === obj.ID)': context
        }
    return hr, ec, alert_details


def update_alert_command(client: MsGraphClient, args):
    alert_id = args.get('alert_id')
    status: str = args.get('status', "")
    if status == "newAlert" and API_VER == API_V2:
        args["status"] = "new"
        status = "new"
    provider_information = args.get('provider_information')
    params = create_data_to_update(args)
    client.update_alert(alert_id, params)
    context = {
        'ID': alert_id
    }
    if status:
        context['Status'] = status
    ec = {
        'MsGraph.Alert(val.ID && val.ID === obj.ID)': context
    }
    human_readable = f'Alert {alert_id} has been successfully updated.'
    if status and API_VER == API_V1 and provider_information in {'IPC', 'MCAS', 'Azure Sentinel'}:
        human_readable += f'\nUpdating status for alerts from provider {provider_information} gets updated across \
Microsoft Graph Security API integrated applications but not reflected in the provider`s management experience.\n \
        For more details, see the \
[Microsoft documentation](https://docs.microsoft.com/en-us/graph/api/resources/security-api-overview?view=graph-rest-1.0#alerts)'
    return human_readable, ec, context


def get_users_command(client: MsGraphClient, args):
    users = client.get_users()['value']
    outputs = []
    for user in users:
        outputs.append({
            'Name': user['displayName'],
            'Title': user['jobTitle'],
            'Email': user['mail'],
            'ID': user['id']
        })
    ec = {
        'MsGraph.User(val.ID && val.ID === obj.ID)': outputs
    }
    table_headers = ['Name', 'Title', 'Email', 'ID']
    human_readable = tableToMarkdown('Microsoft Graph Users', outputs, table_headers, removeNull=True)
    return human_readable, ec, users


def get_user_command(client: MsGraphClient, args):
    user_id = args.get('user_id')
    raw_user = client.get_user(user_id)
    user = {
        'Name': raw_user['displayName'],
        'Title': raw_user['jobTitle'],
        'Email': raw_user['mail'],
        'ID': raw_user['id']
    }
    ec = {
        'MsGraph.User(val.ID && val.ID === obj.ID)': user
    }
    table_headers = ['Name', 'Title', 'Email', 'ID']
    human_readable = tableToMarkdown('Microsoft Graph User ' + user_id, user, table_headers, removeNull=True)
    return human_readable, ec, raw_user


def create_alert_comment_command(client: MsGraphClient, args):
    """
    Adds a comment to an alert with the given id

    Args:
        client (MsGraphClient): MsGraphClient client object.
        args (Dict): The command's arguments dictionary.

    Returns:
        str, Dict, Dict: the human readable, parsed outputs and request's response.
    """
    if API_VER == API_V1:
        raise DemistoException("This command is available only for Alerts v2. If you"
                               " wish to add a comment to an alert with Legacy Alerts please use 'msg-update-alert' command.")
    alert_id = args.get('alert_id', '')
    comment = args.get('comment', '')
    params = {"comment": comment}
    res = client.create_alert_comment(alert_id, params)
    comments = [capitalize_dict_keys_first_letter(comment) for comment in res.get('value', [])]
    context = {
        'ID': alert_id,
        'Comments': comments
    }
    ec = {
        'MsGraph.AlertComment(val.ID && val.ID == obj.ID)': context
    }
    header = f'Microsoft Security Graph Create Alert Comment - {alert_id}\n'
    human_readable = tableToMarkdown(header, comments, removeNull=True)
    return human_readable, ec, res


def create_ediscovery_case_command(client: MsGraphClient, args: dict):
    """
    """
    res = client.create_edsicovery_case(args.get('display_name'), args.get('description'), args.get('external_id'))
    return ediscovery_cases_command_results([res], res)


def close_ediscovery_case_command(client: MsGraphClient, args):
    """
    """
    client.close_edsicovery_case(args.get('case_id'))
    return CommandResults(readable_output=f'Case with id {args.get("case_id")} was closed successfully.')


def reopen_ediscovery_case_command(client: MsGraphClient, args):
    """
    """
    client.reopen_edsicovery_case(args.get('case_id'))
    return CommandResults(readable_output=f'Case with id {args.get("case_id")} was reopened successfully.')


def update_ediscovery_case_command(client: MsGraphClient, args):
    """
    """
    client.update_edsicovery_case(args.get('case_id'), args.get('display_name'), args.get('description'),
                                  args.get('external_id'))
    return CommandResults(readable_output=f'Case with id {args.get("case_id")} was updated successfully.')


def release_ediscovery_custodian_command(client: MsGraphClient, args):
    """
    """
    client.release_edsicovery_custodian(args.get('case_id'), args.get('custodian_id'))
    return CommandResults(readable_output=f'Custodian with id {args.get("custodian_id")} was released from '
                                          f'case with id {args.get("case_id")} successfully.')


def activate_ediscovery_custodian_command(client: MsGraphClient, args):
    """
    """
    client.activate_edsicovery_custodian(args.get('case_id'), args.get('custodian_id'))
    return CommandResults(readable_output=f'Custodian with id {args.get("custodian_id")} Case was reactivated on '
                                          f'case with id {args.get("case_id")} successfully.')


def create_ediscovery_custodian_user_source_command(client: MsGraphClient, args):
    """
    """
    resp = client.create_edsicovery_custodian_user_source(args.get('case_id'), args.get('custodian_id'),
                                                          args.get('email'), args.get('included_sources'))
    return ediscovery_source_command_results(resp, DataSourceType['USER'])


def create_ediscovery_custodian_site_source_command(client: MsGraphClient, args):
    resp = client.create_edsicovery_custodian_site_source(args.get('case_id'), args.get('custodian_id'),
                                                          args.get('site'))
    return ediscovery_source_command_results(resp, DataSourceType['SITE'])


def create_ediscovery_non_custodial_data_source_command(client: MsGraphClient, args):
    site = args.get('site')
    email = args.get('email')
    if not (bool(site) ^ bool(email)):
        raise ValueError('One of either the site argument or the email argument must be provided, not both')

    resp = client.create_ediscovery_non_custodial_data_source(args.get('case_id'), site, email)

    return to_msg_command_results(raw_object_list=resp,
                                  outputs_prefix='MsGraph.NoncustodialDataSource',
                                  output_key_field='DataSourceId',
                                  raw_keys_to_replace={'status': 'DataSourceStatus', 'id': 'DataSourceId'})


def delete_ediscovery_case_command(client: MsGraphClient, args):
    client.delete_edsicovery_case(args.get('case_id'))
    return CommandResults(readable_output='Case was deleted successfully.')


def create_ediscovery_custodian_command(client: MsGraphClient, args):
    res = client.create_edsicovery_custodian(args.get('case_id'), args.get('email'))
    return ediscovery_custodian_command_results(res)


def list_ediscovery_case_command(client: MsGraphClient, args):
    raw_res = client.list_ediscovery_cases(args.get('case_id'))
    if case_list := raw_res.get('value'):
        demisto.info(f'returned {raw_res.get("@odata.count")} results from the api')
    else:
        case_list = [raw_res]  # api doesnt return a list if only 1 result
    if not argToBoolean(args.get('all_results', 'false')):
        case_list = case_list[:arg_to_number(args.get('limit', 50))]
    return ediscovery_cases_command_results(case_list, raw_res)


def list_ediscovery_custodian_command(client: MsGraphClient, args):
    raw_res = client.list_ediscovery_custodians(args.get('case_id'), args.get('custodian_id'))
    if custodian_list := raw_res.get('value'):
        demisto.info(f'returned {raw_res.get("@odata.count")} results from the api')
    else:
        custodian_list = [raw_res]  # api doesnt return a list if only 1 result
    if not argToBoolean(args.get('all_results', 'false')):
        custodian_list = custodian_list[:arg_to_number(args.get('limit', 50))]
    return ediscovery_custodian_command_results(custodian_list, raw_res)


def list_ediscovery_custodian_user_sources_command(client: MsGraphClient, args):
    return list_ediscovery_custodian_sources(client, args, DataSourceType['USER'])


def list_ediscovery_custodian_site_sources_command(client: MsGraphClient, args):
    return list_ediscovery_custodian_sources(client, args, DataSourceType['SITE'])


def list_ediscovery_non_custodial_data_source_command(client: MsGraphClient, args):
    raw_res = client.list_ediscovery_noncustodial_datasources(args.get('case_id'), args.get('data_source_id'))
    if source_list := raw_res.get('value'):
        demisto.info(f'returned {len(source_list)} results from the api')
    else:
        source_list = [raw_res]  # api doesnt return a list if only 1 result
    if not argToBoolean(args.get('all_results', 'false')):
        source_list = source_list[:arg_to_number(args.get('limit'))]
    return ediscovery_source_command_results(source_list, DataSourceType['NON_CUSTODIAL'], raw_res)


def update_hold_ediscovery_custodian_command(client: MsGraphClient, args, hold_action: HoldAction):
    demisto.debug(f'{hold_action.value=}')
    res = client.update_hold_ediscovery_custodian(args.get('case_id'), args.get('custodian_id'), hold_action)
    status = get_status_of_operation(client, res)
    return CommandResults(readable_output=f'{hold_action.value.capitalize()} hold status is {status}.')


def apply_hold_ediscovery_custodian_command(client: MsGraphClient, args):
    return update_hold_ediscovery_custodian_command(client, args, HoldAction.APPLY)


def remove_hold_ediscovery_custodian_command(client: MsGraphClient, args):
    return update_hold_ediscovery_custodian_command(client, args, HoldAction.REMOVE)


def update_ediscovery_search_command(client: MsGraphClient, args):
    client.update_ediscovery_search(args.get('case_id'), args.get('search_id'), args.get('display_name'),
                                    args.get('description'),
                                    args.get('query'), args.get('data_source_scopes'))

    return CommandResults(readable_output=f'eDiscovery search {args.get("search_id")} was updated successfully.')


def delete_ediscovery_search_command(client: MsGraphClient, args):
    client.delete_ediscovery_search(args.get('case_id'), args.get('search_id'))

    return CommandResults(readable_output=f'eDiscovery search {args.get("search_id")} was deleted successfully.')


def purge_ediscovery_data_command(client: MsGraphClient, args):
    resp = client.purge_ediscovery_data(args.get('case_id'), args.get('search_id'), args.get('purge_type'),
                                        args.get('purge_areas'))
    status = get_status_of_operation(client, resp)
    return CommandResults(readable_output=f'eDiscovery purge status is {status}.')


def create_ediscovery_search_command(client: MsGraphClient, args):
    resp = client.create_ediscovery_search(args.get('case_id'), args.get('display_name'), args.get('description'),
                                           args.get('query'), args.get('data_source_scopes'))

    return to_ediscovery_search_command_results(resp)


def list_ediscovery_search_command(client: MsGraphClient, args):

    raw_res = client.list_ediscovery_search(args.get('case_id'), args.get('search_id'))
    if case_list := raw_res.get('value'):
        demisto.info(f'returned {len(case_list)} results from the api')
    else:
        case_list = [raw_res]
    if not argToBoolean(args.get('all_results', 'false')):
        case_list = case_list[:arg_to_number(args.get('limit'))]
    return to_ediscovery_search_command_results(case_list, raw_res)


def test_auth_code_command(client: MsGraphClient, args):
    """
    Called to test authorization code flow (since integration context cant be accessed during test_module)
    Calls list cases with no arguments
    """
<<<<<<< HEAD

    permissions = args.get('permission_type', 'all')
    if permissions == 'all':
        permissions = "ediscovery, alerts"
=======
    permissions = args.get('permission_type', 'all')
    if permissions == 'all':
        permissions = "ediscovery, alerts, threat assessment"
>>>>>>> 90cf3b88
    for permission in argToList(permissions):
        try:
            demisto.debug(f'checking permission {permission}')
            match permission:
                case 'ediscovery':
                    list_ediscovery_case_command(client, {})
                case 'alerts':
                    test_function(client, args, True)
<<<<<<< HEAD
=======
                case 'threat assessment':
                    list_threat_assessment_requests_command(client, {})
>>>>>>> 90cf3b88
        except Exception as e:
            raise DemistoException(f'Authorization was not successful for permission {permission} '
                                   'Check that you have the required permissions') from e
    return CommandResults(readable_output='Authentication was successful.')


<<<<<<< HEAD
def test_function(client: MsGraphClient, args, has_access_to_context=False):
    """
=======
def advanced_hunting_command(client: MsGraphClient, args: dict) -> list[CommandResults] | CommandResults:
    """
    Sends a query for the advanced hunting tool.
    Args:
        client(Client): Microsoft Graph Security's client to preform the API calls.
        args(Dict): Demisto arguments:
              - query (str) - The query to run (required)
              - limit (int) - number of entries in the result, -1 for no limit.
              - timeout (int) - waiting time for command execution.
    Returns:

    """
    query = args['query']  # required argument
    limit = arg_to_number(args['limit'])  # default value is defined
    timeout = arg_to_number(args['timeout'])  # default value is defined

    query = query_set_limit(query, limit)  # type:ignore[arg-type]

    response = client.advanced_hunting_request(query=query, timeout=timeout)  # type:ignore[arg-type]
    results = response.get('results')
    schema = response.get('schema', {})
    headers = [item.get('name') for item in schema]
    context_result = {'query': query, 'results': results}
    human_readable_table = tableToMarkdown(name=f" Result of query: {query}:", t=results,
                                           headers=headers)

    microsoft_365_defender_context = demisto.params().get("microsoft_365_defender_context")

    command_result_ms_graph = CommandResults(
        outputs_prefix='MsGraph.Hunt',
        outputs_key_field='query',
        outputs=context_result,
        readable_output=human_readable_table
    )

    if microsoft_365_defender_context:
        command_result_microsoft_defender = CommandResults(
            outputs_prefix='Microsoft365Defender.Hunt',
            outputs_key_field='query',
            outputs=context_result,
            readable_output="See Results Above"
        )
        return [command_result_ms_graph, command_result_microsoft_defender]

    return command_result_ms_graph


def get_list_security_incident_command(client: MsGraphClient, args: dict) -> CommandResults:
    """
    Retrieve a list of security incidents or a single incident based on the provided arguments.

    Args:
        client (MsGraphClient): The Microsoft Graph client object.
        args (dict): A dictionary containing the command arguments:
            - 'timeout' (str): The timeout for the request in seconds.
            - 'incident_id' (str): The ID of the incident to retrieve. If None, retrieves a list of incidents.

    Returns:
        CommandResults: The command results object containing the outputs and readable output.
    """
    timeout = arg_to_number(args['timeout'])  # default value is defined
    incident_id = arg_to_number(args.get('incident_id'))

    if incident_id:  # Case of single incident
        url_suffix = f'security/incidents/{incident_id}'
        incident_response = client.get_incidents_request(url_suffix, timeout)  # type:ignore[arg-type]
        if incident_response.get('@odata.context'):
            del incident_response['@odata.context']

        name = f'Incident No. {incident_id}:'
        readable_incident = convert_single_incident_to_readable(incident_response)
        headers = list(readable_incident)
        outputs = incident_response

    else:        # Case of list incidents
        incidents_list = get_list_incidents(client, args)
        name = 'Incidents:'
        readable_incident = convert_list_incidents_to_readable(incidents_list)  # type:ignore[assignment]
        headers = list(readable_incident[0])
        outputs = incidents_list  # type:ignore[assignment]

    human_readable_table = tableToMarkdown(name=name, t=readable_incident, headers=headers)
    return CommandResults(outputs_prefix='MsGraph.Incident', outputs_key_field='id',
                          outputs=outputs, readable_output=human_readable_table)


def update_incident_command(client: MsGraphClient, args: dict) -> CommandResults:
    """
    Update an incident.
    Args:
        client(Client): Microsoft Graph Security's client to preform the API calls.
        args(Dict): Demisto arguments:
              - incident_id (int) - incident's id (required)
              - status (str) - Specifies the current status of the alert. Possible values are: (Active, Resolved or Redirected)
              - assigned_to (str) - Owner of the incident.
              - classification (str) - Specification of the alert. Possible values are: Unknown, FalsePositive, TruePositive.
              - determination (str) -  Specifies the determination of the alert. Possible values are: NotAvailable, Apt,
                                 Malware, SecurityPersonnel, SecurityTesting, UnwantedSoftware, Other.
              - custom_tags - Custom tags associated with an incident. Separated by commas without spaces (CSV)
                       for example: tag1,tag2,tag3.

    Returns: CommandResults
    """
    incident_id = arg_to_number(args['incident_id'])  # required argument
    status = args.get('status')
    assigned_to = args.get('assigned_to')
    determination = args.get('determination')
    classification = args.get('classification')
    custom_tags = argToList(args.get('custom_tags'))
    timeout = arg_to_number(args['timeout'])    # default value is defined
    updated_incident = client.update_incident_request(incident_id=incident_id, status=status,  # type:ignore[arg-type]
                                                      assigned_to=assigned_to, classification=classification,
                                                      determination=determination, custom_tags=custom_tags,
                                                      timeout=timeout)  # type:ignore[arg-type]

    if updated_incident.get('@odata.context'):
        del updated_incident['@odata.context']

    readable_incident = convert_single_incident_to_readable(updated_incident)
    human_readable_table = tableToMarkdown(name=f"Updated incident No. {incident_id}:",
                                           t=readable_incident, headers=list(readable_incident))
    return CommandResults(outputs_prefix='MsGraph.Incident', outputs_key_field='id',
                          outputs=updated_incident, readable_output=human_readable_table)


def test_function(client: MsGraphClient, args, has_access_to_context=False):    # pragma: no cover
    """
>>>>>>> 90cf3b88
    Args:
        has_access_to_context (bool): Whether this function is called from a command that allows this integration to access the
        context. When called from the test button on an integration, we dont have access to the integration context. Since auth
        code workflow depends on reading from and writing to the context, if we dont have access, this function cannot run
        successfully, so we will throw an exception.
       Performs basic GET request to check if the API is reachable and authentication is successful.
    Returns:
        'ok' if connection is successful.
    Raises:
        DemistoException: If using auth code flow and called from test_module
    """
    if not has_access_to_context and hasattr(client.ms_client, 'grant_type') \
            and client.ms_client.grant_type == AUTHORIZATION_CODE:
        raise DemistoException(
            "Test module is not available for the authorization code flow."
            " Use the msg-auth-test command instead.")

    response = client.ms_client.http_request(
        method='GET', url_suffix=CMD_URL, params={'$top': 1}, resp_type='response')
    try:
        data = response.json() if response.text else {}
        if not response.ok:
            return_error(f'API call to MS Graph Security failed. Please check authentication related parameters.'
                         f' [{response.status_code}] - {demisto.get(data, "error.message")}')

        params: dict = demisto.params()

        if params.get('isFetch'):
            fetch_time = params.get('fetch_time', '1 day')
            fetch_providers = params.get('fetch_providers', '')
            fetch_filter = params.get('fetch_filter', '')
            fetch_service_sources = params.get('fetch_service_sources', '')

            filter_query = create_filter_query(fetch_filter, fetch_providers, fetch_service_sources)
            timestamp_format = '%Y-%m-%dT%H:%M:%S.%fZ'
            time_from = parse_date_range(fetch_time, date_format=timestamp_format)[0]
            time_to = datetime.now().strftime(timestamp_format)
            args = {'time_to': time_to, 'time_from': time_from, 'filter': filter_query}
            params = create_search_alerts_filters(args, is_fetch=True)
            try:
                client.search_alerts(params)['value']
            except Exception as e:
                if 'Invalid ODATA query filter' in e.args[0]:
                    raise DemistoException("Wrong filter format, correct usage: {property} eq '{property-value}'"
                                           "\n\n" + e.args[0])
                raise e

        return 'ok', None, None

    except TypeError as ex:
        demisto.debug(str(ex))
        return_error(f'API call to MS Graph Security failed, could not parse result. '
                     f'Please check authentication related parameters. [{response.status_code}]')


def get_message_user(client, message_user):
    is_email = re.search(EMAIL_REGEX, message_user)
    if is_email:
        user_result = (client.get_user_id(message_user)).get('value')
        if not user_result:
            raise DemistoException(f'{message_user} is not a valid user')
        return user_result[0].get('id')
    return message_user


def is_base_64(string: str) -> bool:    # pragma: no cover
    """
    Validate if string is base 64 encoded.
    Args:
        string (str): String to validate.

    Returns:
        bool: True if the string is base 64 encoded ,  else False.

    """
    try:
        if isinstance(string, str):
            # If there's any unicode here, an exception will be thrown and the function will return false
            string_bytes = bytes(string, 'ascii')
        elif isinstance(string, bytes):
            string_bytes = string
        else:
            raise ValueError("Argument must be string or bytes")
        return base64.b64encode(base64.b64decode(string_bytes)) == string_bytes
    except Exception:
        return False


def get_content_data(entry_id, content_data):   # pragma: no cover

    if not (entry_id or content_data) or (entry_id and content_data):
        raise DemistoException('Just one of entry_id or content_data arguments has to be provided.')
    try:
        if entry_id:
            file = demisto.getFilePath(entry_id)
            file_path = file['path']
            with open(file_path, 'rb') as fp:
                content = base64.b64encode(fp.read())
                return str(content, encoding='utf-8')
        if content_data:
            return content_data if is_base_64(content_data) else base64.b64encode(content_data)

    except Exception as e:
        raise DemistoException(f'Failed loading content data: {e}')


def get_result_outputs(result) -> Dict:
    output = {
        'ID': result.get('id'),
        'Created DateTime': result.get('createdDateTime'),
        'Content Type': result.get('contentType'),
        'Expected Assessment': result.get('expectedAssessment'),
        'Category': result.get('category'),
        'Status': result.get('status'),
        'Request Source': result.get('requestSource'),
        'Recipient Email': result.get('recipientEmail'),
        'Destination Routing Reason': result.get('destinationRoutingReason'),
        'URL': result.get('url'),
        'File Name': result.get('fileName'),
    }
    if created_by := result.get('createdBy'):
        output['Created User ID'] = created_by.get('user', {}).get('id')
        output['Created Username'] = created_by.get('user', {}).get('displayName')

    if results := result.get('results'):
        output['Result Type'] = results[0].get('resultType')
        output['Result message'] = results[0].get('message')
    return output


def get_threat_assessment_request(client: MsGraphClient, request_id):
    result = client.get_threat_assessment_request(request_id)
    outputs = get_result_outputs(result)
    readable_output = tableToMarkdown('Threat assessment request:', outputs, removeNull=True)

    return [CommandResults(readable_output=readable_output,
                           raw_response=result,
                           outputs=outputs,
                           outputs_prefix='MSGraphMail.AssessmentRequest')]


@polling_function('msg-create-mail-assessment-request',
                  timeout=arg_to_number(demisto.args().get("timeout_in_seconds", 720)),
                  requires_polling_arg=False)
def create_mail_assessment_request_command(args, client: MsGraphClient) -> PollResult | CommandResults:

    if not (request_id := args.get('request_id')):
        message_user = get_message_user(client, args.get('message_user'))
        result = client.create_mail_assessment_request(args.get('recipient_email'),
                                                       args.get('expected_assessment'),
                                                       args.get('category'),
                                                       message_user,
                                                       args.get('message_id'))
        request_id = result.get('id')

    result = client.get_threat_assessment_request(request_id)
    status = result.get('status')
    demisto.debug(f"status is: {status}")
    if status == 'completed' or result.get('results'):
        outputs = get_result_outputs(result)
        outputs['Message ID'] = args.get('message_id')
        readable_output = tableToMarkdown('Mail assessment request:', outputs, removeNull=True)

        results = CommandResults(readable_output=readable_output,
                                 raw_response=result,
                                 outputs=outputs,
                                 outputs_prefix='MSGraphMail.MailAssessment')
        return PollResult(response=results)
    else:
        return PollResult(continue_to_poll=True, args_for_next_run={"request_id": request_id, **args},
                          response=None,
                          partial_result=CommandResults(readable_output="The status is pending, still waiting to get results..."))


@polling_function('msg-create-email-file-assessment-request',
                  timeout=arg_to_number(demisto.args().get("timeout_in_seconds", 720)),
                  requires_polling_arg=False)
def create_email_file_request_command(args, client: MsGraphClient) -> PollResult | CommandResults:

    if not (request_id := args.get('request_id')):
        content_data = get_content_data(args.get('entry_id'), args.get('content_data'))
        result = client.create_email_file_assessment_request(args.get('recipient_email'),
                                                             args.get('expected_assessment'),
                                                             args.get('category'),
                                                             content_data)
        request_id = result.get('id')
    demisto.debug(f"got request id: {request_id}")
    result = client.get_threat_assessment_request(request_id)
    status = result.get('status')
    demisto.debug(f"status is: {status}")
    if status == 'completed' or result.get('results'):
        outputs = get_result_outputs(result)
        readable_output = tableToMarkdown('Email file assessment request results:', outputs, removeNull=True)

        results = CommandResults(readable_output=readable_output,
                                 raw_response=result,
                                 outputs=outputs,
                                 outputs_prefix='MSGraphMail.EmailAssessment')
        return PollResult(response=results)
    else:
        return PollResult(continue_to_poll=True, args_for_next_run={"request_id": request_id, **args},
                          response=None,
                          partial_result=CommandResults(readable_output="The status is pending, still waiting to get results..."))


@polling_function('msg-create-file-assessment-request', requires_polling_arg=False)
def create_file_assessment_request_command(args, client) -> PollResult | CommandResults:

    if not (request_id := args.get('request_id')):
        content_data = get_content_data(args.get('entry_id'), args.get('content_data'))
        demisto.debug(f"got content data: {content_data}")
        result = client.create_file_assessment_request(args.get('expected_assessment'),
                                                       args.get('category'),
                                                       args.get('file_name'),
                                                       content_data)
        request_id = result.get('id')

    demisto.debug(f"got request id: {request_id}")
    result = client.get_threat_assessment_request_status(request_id)
    status = result.get('status')

    demisto.debug(f"status is: {status}")
    if status == 'completed':
        result = client.get_threat_assessment_request(request_id)
        outputs = get_result_outputs(result)
        readable_output = tableToMarkdown('File assessment request results:', outputs, removeNull=True)

        results = CommandResults(readable_output=readable_output,
                                 raw_response=result,
                                 outputs=outputs,
                                 outputs_prefix='MSGraphMail.FileAssessment')
        return PollResult(response=results)
    else:
        return PollResult(continue_to_poll=True, args_for_next_run={"request_id": request_id, **args},
                          response=None,
                          partial_result=CommandResults(readable_output="The status is pending, still waiting to get results..."))


@polling_function('msg-create-url-assessment-request',
                  timeout=arg_to_number(demisto.args().get("timeout_in_seconds", 720)),
                  requires_polling_arg=False)
def create_url_assessment_request_command(args, client: MsGraphClient) -> PollResult | CommandResults:

    if not (request_id := args.get('request_id')):
        result = client.create_url_assessment_request(args.get('expected_assessment'),
                                                      args.get('category'),
                                                      args.get('url'))
        request_id = result.get('id')

    result = client.get_threat_assessment_request_status(request_id)
    status = result.get('status')
    demisto.debug(f"status is : {status}")
    if status == 'completed':
        result = client.get_threat_assessment_request(request_id)
        outputs = get_result_outputs(result)
        readable_output = tableToMarkdown('URL assessment request results:', outputs, removeNull=True)

        results = CommandResults(readable_output=readable_output,
                                 raw_response=result,
                                 outputs=outputs,
                                 outputs_prefix='MSGraphMail.UrlAssessment')
        return PollResult(response=results)
    else:
        return PollResult(continue_to_poll=True, args_for_next_run={"request_id": request_id, **args},
                          response=None,
                          partial_result=CommandResults(readable_output="The status is pending, still waiting to get results..."))


def list_threat_assessment_requests_command(client: MsGraphClient, args) -> list[CommandResults]:
    command_results = []
    limit = args.get('limit')

    if request_id := args.get('request_id'):
        return get_threat_assessment_request(client, request_id)

    result = client.list_threat_assessment_requests(
        args.get('filter'),
        args.get('order_by'),
        args.get('sort_order'),
        args.get('next_token')
    )
    outputs = []
    requests_list = result.get('value')
    if limit:
        requests_list = requests_list[:limit]
    for req in requests_list:
        outputs.append(get_result_outputs(req))
    readable_outputs = tableToMarkdown('Threat assessment request results:', outputs, removeNull=True)
    command_results.append(CommandResults(readable_output=readable_outputs,
                                          raw_response=result,
                                          outputs=outputs,
                                          outputs_prefix='MSGraphMail.AssessmentRequest'))

    skip_token_field = result.get('@odata.nextLink')
    demisto.debug(f"skip_token_field: {skip_token_field}")
    if skip_token_field:
        next_token_value: List[str] = re.split(r'skip[t|T]oken=', skip_token_field)
        if len(next_token_value) > 1:
            next_token: str = next_token_value[1]

            command_results.append(CommandResults(readable_output=f'Next token is: {next_token}\n' if next_token else None,
                                                  outputs={"next_token": next_token},
                                                  outputs_prefix='MsGraph.AssessmentRequestNextToken'))

    return command_results


def main():
    params: dict = demisto.params()
    args: dict = demisto.args()
    url = params.get('host', '').rstrip('/') + '/v1.0/'
    tenant = params.get('creds_tenant_id', {}).get('password') or params.get('tenant_id')
    auth_and_token_url = params.get('creds_auth_id', {}).get('password') or params.get('auth_id', '')
    enc_key = params.get('creds_enc_key', {}).get('password') or params.get('enc_key')
    use_ssl = not params.get('insecure', False)
    proxy = params.get('proxy', False)
    certificate_thumbprint = params.get('creds_certificate', {}).get('identifier') or params.get(
        'certificate_thumbprint')
    private_key = replace_spaces_in_credential(params.get('creds_certificate', {}).get('password')) or params.get(
        'private_key')
    managed_identities_client_id = get_azure_managed_identities_client_id(params)
    self_deployed: bool = params.get('self_deployed', False) or managed_identities_client_id is not None
    api_version: str = params.get('api_version', API_V2)

    if not managed_identities_client_id:
        if not self_deployed and not enc_key:
            raise DemistoException('Key must be provided. For further information see '
                                   'https://xsoar.pan.dev/docs/reference/articles/microsoft-integrations---authentication')
        elif not enc_key and not (certificate_thumbprint and private_key):
            raise DemistoException('Key or Certificate Thumbprint and Private Key must be provided.')

    commands = {
        'test-module': test_function,
        'msg-auth-test': test_auth_code_command,
        'msg-search-alerts': search_alerts_command,
        'msg-get-alert-details': get_alert_details_command,
        'msg-update-alert': update_alert_command,
        'msg-get-users': get_users_command,
        'msg-get-user': get_user_command,
        'msg-create-alert-comment': create_alert_comment_command,

        # eDiscovery commands
        'msg-create-ediscovery-case': create_ediscovery_case_command,
        'msg-list-ediscovery-cases': list_ediscovery_case_command,
        'msg-update-ediscovery-case': update_ediscovery_case_command,
        'msg-close-ediscovery-case': close_ediscovery_case_command,
        'msg-reopen-ediscovery-case': reopen_ediscovery_case_command,
        'msg-delete-ediscovery-case': delete_ediscovery_case_command,
        'msg-create-ediscovery-custodian': create_ediscovery_custodian_command,
        'msg-list-ediscovery-custodians': list_ediscovery_custodian_command,
        'msg-release-ediscovery-custodian': release_ediscovery_custodian_command,
        'msg-activate-ediscovery-custodian': activate_ediscovery_custodian_command,
        'msg-create-ediscovery-custodian-user-source': create_ediscovery_custodian_user_source_command,
        'msg-list-ediscovery-custodian-user-sources': list_ediscovery_custodian_user_sources_command,
        'msg-create-ediscovery-custodian-site-source': create_ediscovery_custodian_site_source_command,
        'msg-list-ediscovery-custodian-site-sources': list_ediscovery_custodian_site_sources_command,
        'msg-create-ediscovery-non-custodial-data-source': create_ediscovery_non_custodial_data_source_command,
        'msg-list-ediscovery-non-custodial-data-sources': list_ediscovery_non_custodial_data_source_command,
        'msg-apply-hold-ediscovery-custodian': apply_hold_ediscovery_custodian_command,
        'msg-remove-hold-ediscovery-custodian': remove_hold_ediscovery_custodian_command,
        'msg-create-ediscovery-search': create_ediscovery_search_command,
        'msg-update-ediscovery-search': update_ediscovery_search_command,
        'msg-list-ediscovery-searchs': list_ediscovery_search_command,
        'msg-delete-ediscovery-search': delete_ediscovery_search_command,
        'msg-purge-ediscovery-data': purge_ediscovery_data_command,
<<<<<<< HEAD

=======
        'msg-advanced-hunting': advanced_hunting_command,
        'msg-list-security-incident': get_list_security_incident_command,
        'msg-update-security-incident': update_incident_command,
>>>>>>> 90cf3b88
    }
    command = demisto.command()
    LOG(f'Command being called is {command}')

    try:
        auth_code = params.get('auth_code', {}).get('password')
        redirect_uri = params.get('redirect_uri')
        grant_type = AUTHORIZATION_CODE if auth_code and redirect_uri else CLIENT_CREDENTIALS

        client: MsGraphClient = MsGraphClient(tenant_id=tenant,
                                              auth_code=auth_code,
                                              auth_id=auth_and_token_url,
                                              enc_key=enc_key,
                                              redirect_uri=redirect_uri,
                                              app_name=APP_NAME,
                                              base_url=url,
                                              verify=use_ssl,
                                              proxy=proxy,
                                              self_deployed=self_deployed,
                                              certificate_thumbprint=certificate_thumbprint,
                                              private_key=private_key,
                                              managed_identities_client_id=managed_identities_client_id,
                                              api_version=api_version,
                                              grant_type=grant_type)
        if command == "fetch-incidents":
            fetch_time = params.get('fetch_time', '1 day')
            fetch_limit = params.get('fetch_limit', 10) or 10
            fetch_providers = params.get('fetch_providers', '')
            fetch_service_sources = params.get('fetch_service_sources', '')
            fetch_filter = params.get('fetch_filter', '')
            incidents = fetch_incidents(client, fetch_time=fetch_time, fetch_limit=int(fetch_limit),
                                        filter=fetch_filter, providers=fetch_providers,
                                        service_sources=fetch_service_sources)
            demisto.incidents(incidents)
<<<<<<< HEAD
=======
        elif command == 'msg-create-mail-assessment-request':
            return_results(create_mail_assessment_request_command(args, client))
        elif command == 'msg-create-email-file-assessment-request':
            return_results(create_email_file_request_command(args, client))
        elif command == 'msg-create-file-assessment-request':
            return_results(create_file_assessment_request_command(args, client))
        elif command == 'msg-create-url-assessment-request':
            return_results(create_url_assessment_request_command(args, client))
        elif command == 'msg-list-threat-assessment-requests':
            return_results(list_threat_assessment_requests_command(client, args))
>>>>>>> 90cf3b88
        elif command == "ms-graph-security-auth-reset":
            return_results(reset_auth())
        elif demisto.command() == 'msg-generate-login-url':
            return_results(generate_login_url(client.ms_client))
<<<<<<< HEAD
        else:
            if command not in commands:
                raise NotImplementedError(f'The provided command {command} was not implemented.')
            command_res = commands[command](client, demisto.args())  # type: ignore
            if isinstance(command_res, CommandResults):
=======

        else:
            if command not in commands:
                raise NotImplementedError(f'The provided command {command} was not implemented.')
            command_res = commands[command](client, args)  # type: ignore
            if isinstance(command_res, (CommandResults | list)):
>>>>>>> 90cf3b88
                return_results(command_res)
            else:
                human_readable, entry_context, raw_response = command_res  # pylint: disable=E0633  # type: ignore
                return_outputs(readable_output=human_readable, outputs=entry_context, raw_response=raw_response)

    except Exception as err:
        return_error(f'Failed to execute {command} command.\nError:\n{err}\nTraceback:{traceback.format_exc()}')
<<<<<<< HEAD


=======


>>>>>>> 90cf3b88
if __name__ in ['__main__', 'builtin', 'builtins']:
    main()<|MERGE_RESOLUTION|>--- conflicted
+++ resolved
@@ -5,20 +5,13 @@
 from enum import Enum
 
 import urllib3
-<<<<<<< HEAD
-=======
 import re
->>>>>>> 90cf3b88
 from CommonServerUserPython import *
 
 from typing import Any
 from MicrosoftApiModule import *  # noqa: E402
 
-<<<<<<< HEAD
-# disable insecure warnings
-=======
 #  disable insecure warnings
->>>>>>> 90cf3b88
 DEFAULT_KEYS_TO_REPLACE = {'createdDateTime': 'CreatedDate'}
 urllib3.disable_warnings()
 
@@ -31,11 +24,8 @@
 API_VER = API_V2
 PAGE_SIZE_LIMIT_DICT = {API_V2: 2000, API_V1: 1000}
 API_V1_PAGE_LIMIT = 500
-<<<<<<< HEAD
-=======
 THREAT_ASSESSMENT_URL_PREFIX = 'informationProtection/threatAssessmentRequests'
 MAX_ITEMS_PER_RESPONSE = 50
->>>>>>> 90cf3b88
 
 DataSourceType = {
     'USER': {
@@ -58,35 +48,19 @@
     }
 }
 
-<<<<<<< HEAD
-=======
 EMAIL_REGEX = r"[a-zA-Z0-9_.+-]+@[a-zA-Z0-9-]+\.[a-zA-Z0-9-.]+"
->>>>>>> 90cf3b88
+
 
 class HoldAction(Enum):
     APPLY = 'apply'
     REMOVE = 'remove'
 
-<<<<<<< HEAD
-=======
-class HoldAction(Enum):
-    APPLY = 'apply'
-    REMOVE = 'remove'
->>>>>>> 90cf3b88
 
 POSSIBLE_FIELDS_TO_INCLUDE = ["All", "NetworkConnections", "Processes", "RegistryKeys", "UserStates", "HostStates",
                               "FileStates",
                               "CloudAppStates", "MalwareStates", "CustomerComments", "Triggers", "VendorInformation",
                               "VulnerabilityStates"]
 
-<<<<<<< HEAD
-=======
-POSSIBLE_FIELDS_TO_INCLUDE = ["All", "NetworkConnections", "Processes", "RegistryKeys", "UserStates", "HostStates",
-                              "FileStates",
-                              "CloudAppStates", "MalwareStates", "CustomerComments", "Triggers", "VendorInformation",
-                              "VulnerabilityStates"]
-
->>>>>>> 90cf3b88
 RELEVANT_DATA_TO_UPDATE_PER_VERSION = {API_V1: {'assigned_to': 'assignedTo', 'closed_date_time': 'closedDateTime',
                                                 'comments': 'comments', 'feedback': 'feedback', 'status': 'status',
                                                 'tags': 'tags'},
@@ -281,8 +255,6 @@
         }
         return self.ms_client.http_request(method='POST', url_suffix=url, json_data=body, resp_type='response')
 
-<<<<<<< HEAD
-=======
     def create_mail_assessment_request(self, recipient_email, expected_assessment, category, user_id, message_id):
         body = {
             "@odata.type": "#microsoft.graph.mailAssessmentRequest",
@@ -416,7 +388,6 @@
                                                        json_data=body, timeout=timeout)
         return updated_incident
 
->>>>>>> 90cf3b88
 
 ''' HELPER FUNCTIONS '''
 
@@ -588,7 +559,6 @@
 def capitalize_first_letter(string):
     return string[:1].upper() + string[1:]
 
-<<<<<<< HEAD
 
 def list_ediscovery_custodian_sources(client: MsGraphClient, args, source_type):
     raw_res = client.list_ediscovery_custodians_sources(args.get('case_id'), args.get('custodian_id'),
@@ -604,23 +574,6 @@
     return ediscovery_source_command_results(source_list, source_type, raw_res)
 
 
-=======
-
-def list_ediscovery_custodian_sources(client: MsGraphClient, args, source_type):
-    raw_res = client.list_ediscovery_custodians_sources(args.get('case_id'), args.get('custodian_id'),
-                                                        args.get(f"{source_type['type']}_source_id".lower()),
-                                                        source_type)
-    if source_list := raw_res.get('value'):
-        demisto.info(f'returned {len(source_list)} results from the api')
-    else:
-        source_list = [raw_res]  # api doesnt return a list if only 1 result
-
-    if not argToBoolean(args.get('all_results', 'false')):
-        source_list = source_list[:arg_to_number(args.get('limit', 50))]
-    return ediscovery_source_command_results(source_list, source_type, raw_res)
-
-
->>>>>>> 90cf3b88
 def create_filter_query(filter_param: str, providers_param: str, service_sources_param: str):
     """
     Creates the relevant filters to the query filter according to the used API ver and the user's configured filter.
@@ -665,7 +618,6 @@
         limit: max number of entries to return. Does not affect raw_result
         raw_case_list: the raw response from the api, as a list
 
-<<<<<<< HEAD
 
     Returns: A CommandResults object
 
@@ -772,113 +724,6 @@
                                                  'CreatedDateTime', 'CreatedByName', 'CreatedByUPN', 'CreatedByAppName',
                                                  'SiteWebUrl'] + source_type['unique_table_headers'],
                                   to_hr=created_by_fields_to_hr)
-=======
-
-    Returns: A CommandResults object
-
-    """
-    return to_msg_command_results(raw_object_list=raw_case_list,
-                                  raw_res=raw_res,
-                                  outputs_prefix='MsGraph.eDiscoveryCase',
-                                  output_key_field='CaseId',
-                                  raw_keys_to_replace={'status': 'CaseStatus', 'id': 'CaseId'},
-                                  table_headers=['DisplayName', 'Description', 'ExternalId', 'CaseStatus', 'CaseId',
-                                                 'CreatedDateTime', 'LastModifiedDateTime', 'LastModifiedByName',
-                                                 'ClosedByName'],
-                                  to_hr=to_cases_hr)
-
-
-def custodian_to_hr(ret_context: dict):
-    hr = ret_context.copy()
-    hr['LastModifiedByName'] = dict_safe_get(ret_context, ['LastModifiedBy', "User", "DisplayName"])
-    hr['ClosedByName'] = dict_safe_get(ret_context, ['ClosedBy', "User", "DisplayName"])
-    return hr
-
-
-def ediscovery_custodian_command_results(raw_custodian_list, raw_res=None):
-    return to_msg_command_results(raw_object_list=raw_custodian_list,
-                                  raw_res=raw_res,
-                                  outputs_prefix='MsGraph.eDiscoveryCustodian',
-                                  output_key_field='CustodianId',
-                                  raw_keys_to_replace={'status': 'CustodianStatus', 'id': 'CustodianId'},
-                                  table_headers=['DisplayName', 'Email', 'CustodianStatus', 'CustodianId',
-                                                 'CreatedDateTime', 'LastModifiedDateTime', 'LastModifiedByName',
-                                                 'ClosedByName', 'AcknowledgedDateTime',
-                                                 'HoldStatus', 'ReleasedDateTime'],
-                                  to_hr=custodian_to_hr)
-
-
-def to_msg_command_results(raw_object_list, outputs_prefix, output_key_field, raw_keys_to_replace, raw_res=None,
-                           table_headers=[], to_hr=lambda x: x):
-    """
-    General function to return command results for Microsoft Graph.
-
-    Keys beginning with @ will be stripped from the response.
-    Keys will be converted to CapitalCaseFormat
-    Empty elements will be removed
-
-    Args:
-        raw_object_list: the list of objects from the api. One item will be converted to a list of one
-        outputs_prefix: The outputs prefix for the command
-        output_key_field: The key field for the CommandResults
-        raw_keys_to_replace: Keys to replace with a specific alternative. EG { 'id' : 'CustomID' }
-        raw_res: The raw response exactly as received from the API. Will assume same as raw_object_list if not provided
-        table_headers: Headers to show in the human readable output
-        to_hr: A function that will take a context dictionary as input and convert it to a human readable dictionary.
-        Default is identity function
-
-    Returns:
-        A CommandResults object
-    """
-    raw_res = raw_res or raw_object_list
-    if not isinstance(raw_object_list, list):
-        raw_object_list = [raw_object_list]
-    context_list = []
-    human_readable_list = []
-    for res in raw_object_list:
-        context = capitalize_dict_keys_first_letter(res, keys_to_replace=raw_keys_to_replace)
-        keys_to_del = [key for key in context if key.startswith('@')]
-        for key in keys_to_del:
-            del context[key]
-        context = remove_empty_elements(context)
-        context_list.append(context)
-        human_readable_list.append(to_hr(context))
-    return CommandResults(
-        outputs_prefix=outputs_prefix,
-        outputs_key_field=output_key_field,
-        raw_response=raw_res,
-        outputs=context_list,
-        readable_output=tableToMarkdown('Results:', human_readable_list,
-                                        headers=table_headers,
-                                        headerTransform=pascalToSpace, removeNull=True))
-
-
-def to_ediscovery_search_command_results(resp, raw_res=None):
-    return to_msg_command_results(resp,
-                                  raw_res=raw_res,
-                                  output_key_field='SearchId',
-                                  outputs_prefix='MsGraph.eDiscoverySearch',
-                                  raw_keys_to_replace={'id': 'SearchId'},
-                                  table_headers=['DisplayName', 'Description', 'DataSourceScopes', 'SearchId',
-                                                 'CreatedByName', 'CreatedByAppName', 'CreatedByUPN', 'CreatedDateTime',
-                                                 'LastModifiedDateTime', 'AdditionalSources'],
-                                  to_hr=created_by_fields_to_hr)
-
-
-def ediscovery_source_command_results(raw_case_list: list, source_type, raw_res=None):
-    type_name = source_type["type"]
-    demisto.debug(f'Returning command results for source {type_name}')
-
-    output_key_field = f'{type_name}SourceId'
-    return to_msg_command_results(raw_object_list=raw_case_list,
-                                  raw_res=raw_res,
-                                  outputs_prefix=f'MsGraph.{source_type["outputs_prefix"]}',
-                                  output_key_field=output_key_field,
-                                  raw_keys_to_replace={'id': output_key_field},
-                                  table_headers=['DisplayName', 'Email', output_key_field, 'HoldStatus',
-                                                 'CreatedDateTime', 'CreatedByName', 'CreatedByUPN', 'CreatedByAppName',
-                                                 'SiteWebUrl'] + source_type['unique_table_headers'],
-                                  to_hr=created_by_fields_to_hr)
 
 
 def query_set_limit(query: str, limit: int) -> str:
@@ -1014,7 +859,6 @@
         url_suffix += ' and '.join(filters)
 
     return url_suffix
->>>>>>> 90cf3b88
 
 
 ''' COMMAND FUNCTIONS '''
@@ -1120,19 +964,11 @@
 def get_alert_details_command(client: MsGraphClient, args):
     """
     Retrieve information about an alert with the given id.
-<<<<<<< HEAD
 
     Args:
         client (MsGraphClient): MsGraphClient client object.
         args (Dict): The command's arguments dictionary.
 
-=======
-
-    Args:
-        client (MsGraphClient): MsGraphClient client object.
-        args (Dict): The command's arguments dictionary.
-
->>>>>>> 90cf3b88
     Returns:
         str, Dict, Dict: Human readable output with information about the alert, parsed outputs and request's response.
     """
@@ -1636,16 +1472,9 @@
     Called to test authorization code flow (since integration context cant be accessed during test_module)
     Calls list cases with no arguments
     """
-<<<<<<< HEAD
-
-    permissions = args.get('permission_type', 'all')
-    if permissions == 'all':
-        permissions = "ediscovery, alerts"
-=======
     permissions = args.get('permission_type', 'all')
     if permissions == 'all':
         permissions = "ediscovery, alerts, threat assessment"
->>>>>>> 90cf3b88
     for permission in argToList(permissions):
         try:
             demisto.debug(f'checking permission {permission}')
@@ -1654,21 +1483,14 @@
                     list_ediscovery_case_command(client, {})
                 case 'alerts':
                     test_function(client, args, True)
-<<<<<<< HEAD
-=======
                 case 'threat assessment':
                     list_threat_assessment_requests_command(client, {})
->>>>>>> 90cf3b88
         except Exception as e:
             raise DemistoException(f'Authorization was not successful for permission {permission} '
                                    'Check that you have the required permissions') from e
     return CommandResults(readable_output='Authentication was successful.')
 
 
-<<<<<<< HEAD
-def test_function(client: MsGraphClient, args, has_access_to_context=False):
-    """
-=======
 def advanced_hunting_command(client: MsGraphClient, args: dict) -> list[CommandResults] | CommandResults:
     """
     Sends a query for the advanced hunting tool.
@@ -1796,7 +1618,6 @@
 
 def test_function(client: MsGraphClient, args, has_access_to_context=False):    # pragma: no cover
     """
->>>>>>> 90cf3b88
     Args:
         has_access_to_context (bool): Whether this function is called from a command that allows this integration to access the
         context. When called from the test button on an integration, we dont have access to the integration context. Since auth
@@ -2162,13 +1983,9 @@
         'msg-list-ediscovery-searchs': list_ediscovery_search_command,
         'msg-delete-ediscovery-search': delete_ediscovery_search_command,
         'msg-purge-ediscovery-data': purge_ediscovery_data_command,
-<<<<<<< HEAD
-
-=======
         'msg-advanced-hunting': advanced_hunting_command,
         'msg-list-security-incident': get_list_security_incident_command,
         'msg-update-security-incident': update_incident_command,
->>>>>>> 90cf3b88
     }
     command = demisto.command()
     LOG(f'Command being called is {command}')
@@ -2203,8 +2020,6 @@
                                         filter=fetch_filter, providers=fetch_providers,
                                         service_sources=fetch_service_sources)
             demisto.incidents(incidents)
-<<<<<<< HEAD
-=======
         elif command == 'msg-create-mail-assessment-request':
             return_results(create_mail_assessment_request_command(args, client))
         elif command == 'msg-create-email-file-assessment-request':
@@ -2215,25 +2030,16 @@
             return_results(create_url_assessment_request_command(args, client))
         elif command == 'msg-list-threat-assessment-requests':
             return_results(list_threat_assessment_requests_command(client, args))
->>>>>>> 90cf3b88
         elif command == "ms-graph-security-auth-reset":
             return_results(reset_auth())
         elif demisto.command() == 'msg-generate-login-url':
             return_results(generate_login_url(client.ms_client))
-<<<<<<< HEAD
-        else:
-            if command not in commands:
-                raise NotImplementedError(f'The provided command {command} was not implemented.')
-            command_res = commands[command](client, demisto.args())  # type: ignore
-            if isinstance(command_res, CommandResults):
-=======
 
         else:
             if command not in commands:
                 raise NotImplementedError(f'The provided command {command} was not implemented.')
             command_res = commands[command](client, args)  # type: ignore
             if isinstance(command_res, (CommandResults | list)):
->>>>>>> 90cf3b88
                 return_results(command_res)
             else:
                 human_readable, entry_context, raw_response = command_res  # pylint: disable=E0633  # type: ignore
@@ -2241,12 +2047,7 @@
 
     except Exception as err:
         return_error(f'Failed to execute {command} command.\nError:\n{err}\nTraceback:{traceback.format_exc()}')
-<<<<<<< HEAD
-
-
-=======
-
-
->>>>>>> 90cf3b88
+
+
 if __name__ in ['__main__', 'builtin', 'builtins']:
     main()