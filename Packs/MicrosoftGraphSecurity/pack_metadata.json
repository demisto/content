--- conflicted
+++ resolved
@@ -1,31 +1,8 @@
 {
-<<<<<<< HEAD
-    "name": "Microsoft Graph Security",
-    "description": "Unified gateway to security insights - all from a unified Microsoft Graph\n  Security API.",
-    "support": "Cortex XSOAR",
-    "serverMinVersion": "4.1.0",
-    "currentVersion": "2.0.0",
-    "author": "Cortex XSOAR",
-    "url": "https://www.paloaltonetworks.com/cortex",
-    "email": "",
-    "categories": [
-        "Analytics & SIEM"
-    ],
-    "tags": [],
-    "created": "2020-04-21T08:58:13Z",
-    "updated": "2020-04-21T08:58:13Z",
-    "beta": false,
-    "deprecated": false,
-    "certification": "certified",
-    "useCases": [],
-    "keywords": [],
-    "dependencies": {},
-    "price": 0
-=======
   "name": "Microsoft Graph Security",
   "description": "Unified gateway to security insights - all from a unified Microsoft Graph\n  Security API.",
   "support": "Cortex XSOAR",
-  "currentVersion": "1.0.0",
+  "currentVersion": "2.0.0",
   "author": "Cortex XSOAR",
   "url": "https://www.paloaltonetworks.com/cortex",
   "email": "",
@@ -36,5 +13,4 @@
   "tags": [],
   "useCases": [],
   "keywords": []
->>>>>>> 5266e95f
 }