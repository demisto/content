
#### Integrations
##### Whois
<<<<<<< HEAD
- Added support for the *verbose* argument to the ***whois*** command.
=======
- Added the *verbose* argument in the ***whois*** command.
>>>>>>> 030219cc
<|MERGE_RESOLUTION|>--- conflicted
+++ resolved
@@ -1,8 +1,4 @@
 
 #### Integrations
 ##### Whois
-<<<<<<< HEAD
-- Added support for the *verbose* argument to the ***whois*** command.
-=======
-- Added the *verbose* argument in the ***whois*** command.
->>>>>>> 030219cc
+- Added the *verbose* argument to the ***whois*** command.
