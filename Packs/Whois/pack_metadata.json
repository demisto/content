--- conflicted
+++ resolved
@@ -2,11 +2,7 @@
     "name": "Whois",
     "description": "This Content Pack helps you run Whois commands as playbook tasks or real-time actions within Cortex XSOAR to obtain valuable domain metadata.",
     "support": "xsoar",
-<<<<<<< HEAD
-    "currentVersion": "1.5.5",
-=======
     "currentVersion": "1.5.6",
->>>>>>> 51ee7d33
     "author": "Cortex XSOAR",
     "url": "https://www.paloaltonetworks.com/cortex",
     "email": "",
