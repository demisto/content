{
    "name": "Whois_CIAC-6900",
    "description": "This Content Pack helps you run Whois commands as playbook tasks or real-time actions within Cortex XSOAR to obtain valuable domain metadata.",
    "support": "xsoar",
<<<<<<< HEAD
    "currentVersion": "1.5.0",
=======
    "currentVersion": "1.4.16",
>>>>>>> 6f1b19f6
    "author": "Cortex XSOAR",
    "url": "https://www.paloaltonetworks.com/cortex",
    "email": "",
    "created": "2020-03-31T17:09:43Z",
    "categories": [
        "Data Enrichment & Threat Intelligence"
    ],
    "tags": [
        "Getting Started",
        "Plug & Enrich",
        "Free Enricher"
    ],
    "useCases": [],
    "keywords": [],
    "dependencies": {
        "DomainTools": {
            "mandatory": false,
            "display_name": "DomainTools"
        },
        "CommonScripts": {
            "mandatory": true,
            "display_name": "Common Scripts"
        },
        "JsonWhoIs": {
            "mandatory": false,
            "display_name": "JsonWhoIs"
        }
    },
    "marketplaces": [
        "xsoar",
        "marketplacev2"
    ]
}<|MERGE_RESOLUTION|>--- conflicted
+++ resolved
@@ -2,11 +2,7 @@
     "name": "Whois_CIAC-6900",
     "description": "This Content Pack helps you run Whois commands as playbook tasks or real-time actions within Cortex XSOAR to obtain valuable domain metadata.",
     "support": "xsoar",
-<<<<<<< HEAD
-    "currentVersion": "1.5.0",
-=======
     "currentVersion": "1.4.16",
->>>>>>> 6f1b19f6
     "author": "Cortex XSOAR",
     "url": "https://www.paloaltonetworks.com/cortex",
     "email": "",
