Provides data enrichment for domains.
This integration was integrated and tested with version 1.0 of Whois
## Configure Whois on Cortex XSOAR

1. Navigate to **Settings** > **Integrations** > **Servers & Services**.
2. Search for Whois.
3. Click **Add instance** to create and configure a new integration instance.

<<<<<<< HEAD
    | **Parameter** | **Required** |
    | --- | --- |
    | Return Errors | False |
    | Proxy URL | False |
    | Use system proxy settings | False |
=======
| **Parameter** | **Description** | **Required** |
| --- | --- | --- |
| with_error | Return Errors | False |
| proxy_url | Proxy URL. Supports socks4/socks5/http connect proxies (e.g. socks5h://host:1080) | False |
| Source Reliability | Reliability of the source providing the intelligence data. The default value is B - Usually reliable. | True |
>>>>>>> a71fd1a0

4. Click **Test** to validate the URLs, token, and connection.
## Commands
You can execute these commands from the Cortex XSOAR CLI, as part of an automation, or in a playbook.
After you successfully execute a command, a DBot message appears in the War Room with the command details.
### whois
***
Provides data enrichment for domains.


#### Base Command

`whois`
#### Input

| **Argument Name** | **Description** | **Required** |
| --- | --- | --- |
| query | The domain to enrich. | Required | 


#### Context Output

| **Path** | **Type** | **Description** |
| --- | --- | --- |
| DBotScore.Score | string | The actual score. | 
| DBotScore.Indicator | string | The indicator that was tested. | 
| DBotScore.Type | string | The indicator type. | 
| DBotScore.Vendor | string | The vendor used to calculate the score. | 
| Domain.Name | string | The domain name. | 
| Domain.Whois.Name | string | The domain name. | 
| Domain.Whois.DomainStatus | string | The domain status. | 
| Domain.Whois.DNSSec | string | The domain name system security extension \(DNSSEC\). | 
| Domain.Whois.NameServers | string | The name servers. | 
| Domain.Whois.CreationDate | date | The date that the domain was created. | 
| Domain.Whois.UpdatedDate | date | The date that the domain was last updated. | 
| Domain.Whois.ExpirationDate | date | The date that the domain expires. | 
| Domain.Whois.Registrar.Name | string | The name of the registrar. | 
| Domain.Whois.Emails | string | The abuse emails. | 
| Domain.Whois.Registrar.AbuseEmail | string | The email address of the contact for reporting abuse. | 
| Domain.Whois.Registrant.name | string | The name of the registrant. | 
| Domain.Whois.Registrant.email | string | The email address of the registrant. | 
| Domain.Whois.Raw | string | The raw output. | 
| Domain.Whois.Administrator.country | string | The country of the domain administrator. | 
| Domain.Whois.Administrator.name | string | The name of domain administrator. | 
| Domain.Whois.Administrator.state | string | The state of domain administrator. | 
| Domain.Whois.Administrator.email | string | The email address of the domain administrator. | 
| Domain.Whois.Administrator.organization | string | The organization of the domain administrator. | 
| Domain.Whois.Administrator.postalcode | string | The postal code of the domain administrator | 
| Domain.Whois.Administrator.street | string | The street of the domain admin | 
| Domain.Whois.Administrator.phone | string | The phone number of the domain administrator. | 
| Domain.Whois.Administrator.city | string | The city of the domain administrator. | 
| Domain.Whois.TechAdmin.country | string | The country of tech administrator. | 
| Domain.Whois.TechAdmin.name | string | The name of tech administrator. | 
| Domain.Whois.TechAdmin.state | string | The state of tech administrator. | 
| Domain.Whois.TechAdmin.email | string | The email address of the tech administrator. | 
| Domain.Whois.TechAdmin.organization | string | The organization of the tech administrator. | 
| Domain.Whois.TechAdmin.postalcode | string | The postal code of the tech administrator. | 
| Domain.Whois.TechAdmin.street | string | The street of the tech administrator. | 
| Domain.Whois.TechAdmin.phone | string | The phone number of the tech administrator. | 
| Domain.Whois.TechAdmin.city | string | The city of the tech administrator. | 
| Domain.Whois.Registrant.country | string | The country of the registrant. | 
| Domain.Whois.Registrant.state | string | The state of the registrant. | 
| Domain.Whois.Registrant.organization | string | The organization of the registrant. | 
| Domain.Whois.Registrant.postalcode | string | The postal code of the registrant. | 
| Domain.Whois.Registrant.street | string | The street of the registrant. | 
| Domain.Whois.Registrant.phone | string | The phone number of the registrant. | 
| Domain.Whois.Registrant.city | string | The city of the registrant. | 
| Domain.Whois.ID | string | The ID of the domain. | 
| Domain.Whois.QueryStatus | string | The result of the command \("Success" or "Failed"\). | 
| Domain.Whois.QueryValue | string | The query requested by the user. | 
| Domain.Whois.QueryResult | Boolean | Whether the query found a matching result. | 


#### Command Example
```!whois query=paloaltonetworks.com```

#### Context Example
```json
{
    "DBotScore": {
        "Indicator": "paloaltonetworks.com",
        "Score": 0,
        "Type": "domain",
        "Vendor": "Whois"
    },
    "Domain": {
        "Admin": {
            "Country": "US",
            "Name": "Palo Alto Networks, Inc.",
            "State": "CA",
            "country": "US",
            "name": "Palo Alto Networks, Inc.",
            "state": "CA"
        },
        "CreationDate": "20-02-2005",
        "DomainStatus": [
            "clientUpdateProhibited (https://www.icann.org/epp#clientUpdateProhibited)",
            "clientTransferProhibited (https://www.icann.org/epp#clientTransferProhibited)",
            "clientDeleteProhibited (https://www.icann.org/epp#clientDeleteProhibited)"
        ],
        "ExpirationDate": "20-02-2024",
        "FeedRelatedIndicators": [
            {
                "type": "Email",
                "value": "abusecomplaints@markmonitor.com"
            },
            {
                "type": "Email",
                "value": "whoisrequest@markmonitor.com"
            }
        ],
        "Name": "paloaltonetworks.com",
        "NameServers": [
            "ns6.dnsmadeeasy.com",
            "ns2.p23.dynect.net",
            "ns4.p23.dynect.net",
            "ns7.dnsmadeeasy.com",
            "ns3.p23.dynect.net",
            "ns5.dnsmadeeasy.com",
            "ns1.p23.dynect.net"
        ],
        "Organization": "Palo Alto Networks, Inc.",
        "Registrant": {
            "Country": "US",
            "Organization": "Palo Alto Networks, Inc.",
            "State": "CA",
            "country": "US",
            "organization": "Palo Alto Networks, Inc.",
            "state": "CA"
        },
        "Registrar": {
            "Name": [
                "MarkMonitor, Inc."
            ]
        },
        "Tech": {
            "Country": "US",
            "Organization": "Palo Alto Networks, Inc."
        },
        "UpdatedDate": "15-07-2020",
        "WHOIS": {
            "Admin": {
                "country": "US",
                "name": "Palo Alto Networks, Inc.",
                "state": "CA"
            },
            "CreationDate": "20-02-2005",
            "DomainStatus": [
                "clientUpdateProhibited (https://www.icann.org/epp#clientUpdateProhibited)",
                "clientTransferProhibited (https://www.icann.org/epp#clientTransferProhibited)",
                "clientDeleteProhibited (https://www.icann.org/epp#clientDeleteProhibited)"
            ],
            "ExpirationDate": "20-02-2024",
            "NameServers": [
                "ns6.dnsmadeeasy.com",
                "ns2.p23.dynect.net",
                "ns4.p23.dynect.net",
                "ns7.dnsmadeeasy.com",
                "ns3.p23.dynect.net",
                "ns5.dnsmadeeasy.com",
                "ns1.p23.dynect.net"
            ],
            "Registrar": [
                "MarkMonitor, Inc."
            ],
            "UpdatedDate": "15-07-2020"
        },
        "Whois": {
            "Administrator": {
                "country": "US",
                "name": "Palo Alto Networks, Inc.",
                "state": "CA"
            },
            "CreationDate": "20-02-2005",
            "DomainStatus": [
                "clientUpdateProhibited (https://www.icann.org/epp#clientUpdateProhibited)",
                "clientTransferProhibited (https://www.icann.org/epp#clientTransferProhibited)",
                "clientDeleteProhibited (https://www.icann.org/epp#clientDeleteProhibited)"
            ],
            "Emails": [
                "abusecomplaints@markmonitor.com",
                "whoisrequest@markmonitor.com"
            ],
            "ExpirationDate": "20-02-2024",
            "ID": [
                "143300555_DOMAIN_COM-VRSN"
            ],
            "Name": "paloaltonetworks.com",
            "NameServers": [
                "ns6.dnsmadeeasy.com",
                "ns2.p23.dynect.net",
                "ns4.p23.dynect.net",
                "ns7.dnsmadeeasy.com",
                "ns3.p23.dynect.net",
                "ns5.dnsmadeeasy.com",
                "ns1.p23.dynect.net"
            ],
            "QueryResult": true,
            "QueryStatus": "Success",
            "QueryValue": "paloaltonetworks.com",
            "Raw": [
                "Domain Name: paloaltonetworks.com\nRegistry Domain ID: 143300555_DOMAIN_COM-VRSN\nRegistrar WHOIS Server: whois.markmonitor.com\nRegistrar URL: http://www.markmonitor.com\nUpdated Date: 2020-07-15T08:11:10-0700\nCreation Date: 2005-02-20T18:42:10-0800\nRegistrar Registration Expiration Date: 2024-02-20T18:42:10-0800\nRegistrar: MarkMonitor, Inc.\nRegistrar IANA ID: 292\nRegistrar Abuse Contact Email: abusecomplaints@markmonitor.com\nRegistrar Abuse Contact Phone: +1.2083895770\nDomain Status: clientUpdateProhibited (https://www.icann.org/epp#clientUpdateProhibited)\nDomain Status: clientTransferProhibited (https://www.icann.org/epp#clientTransferProhibited)\nDomain Status: clientDeleteProhibited (https://www.icann.org/epp#clientDeleteProhibited)\nRegistrant Organization: Palo Alto Networks, Inc.\nRegistrant State/Province: CA\nRegistrant Country: US\nRegistrant Email: Select Request Email Form at https://domains.markmonitor.com/whois/paloaltonetworks.com\nAdmin Organization: Palo Alto Networks, Inc.\nAdmin State/Province: CA\nAdmin Country: US\nAdmin Email: Select Request Email Form at https://domains.markmonitor.com/whois/paloaltonetworks.com\nTech Organization: Palo Alto Networks, Inc.\nTech State/Province: CA\nTech Country: US\nTech Email: Select Request Email Form at https://domains.markmonitor.com/whois/paloaltonetworks.com\nName Server: ns6.dnsmadeeasy.com\nName Server: ns2.p23.dynect.net\nName Server: ns4.p23.dynect.net\nName Server: ns7.dnsmadeeasy.com\nName Server: ns3.p23.dynect.net\nName Server: ns5.dnsmadeeasy.com\nName Server: ns1.p23.dynect.net\nDNSSEC: signedDelegation\nURL of the ICANN WHOIS Data Problem Reporting System: http://wdprs.internic.net/\n>>> Last update of WHOIS database: 2021-03-21T18:19:52-0700 <<<\n\nFor more information on WHOIS status codes, please visit:\n  https://www.icann.org/resources/pages/epp-status-codes\n\nIf you wish to contact this domain\u2019s Registrant, Administrative, or Technical\ncontact, and such email address is not visible above, you may do so via our web\nform, pursuant to ICANN\u2019s Temporary Specification. To verify that you are not a\nrobot, please enter your email address to receive a link to a page that\nfacilitates email communication with the relevant contact(s).\n\nWeb-based WHOIS:\n  https://domains.markmonitor.com/whois\n\nIf you have a legitimate interest in viewing the non-public WHOIS details, send\nyour request and the reasons for your request to whoisrequest@markmonitor.com\nand specify the domain name in the subject line. We will review that request and\nmay ask for supporting documentation and explanation.\n\nThe data in MarkMonitor\u2019s WHOIS database is provided for information purposes,\nand to assist persons in obtaining information about or related to a domain\nname\u2019s registration record. While MarkMonitor believes the data to be accurate,\nthe data is provided \"as is\" with no guarantee or warranties regarding its\naccuracy.\n\nBy submitting a WHOIS query, you agree that you will use this data only for\nlawful purposes and that, under no circumstances will you use this data to:\n  (1) allow, enable, or otherwise support the transmission by email, telephone,\nor facsimile of mass, unsolicited, commercial advertising, or spam; or\n  (2) enable high volume, automated, or electronic processes that send queries,\ndata, or email to MarkMonitor (or its systems) or the domain name contacts (or\nits systems).\n\nMarkMonitor reserves the right to modify these terms at any time.\n\nBy submitting this query, you agree to abide by this policy.\n\nMarkMonitor Domain Management(TM)\nProtecting companies and consumers in a digital world.\n\nVisit MarkMonitor at https://www.markmonitor.com\nContact us at +1.8007459229\nIn Europe, at +44.02032062220\n\n",
                "   Domain Name: PALOALTONETWORKS.COM\n   Registry Domain ID: 143300555_DOMAIN_COM-VRSN\n   Registrar WHOIS Server: whois.markmonitor.com\n   Registrar URL: http://www.markmonitor.com\n   Updated Date: 2020-07-15T15:11:11Z\n   Creation Date: 2005-02-21T02:42:10Z\n   Registry Expiry Date: 2024-02-21T02:42:10Z\n   Registrar: MarkMonitor Inc.\n   Registrar IANA ID: 292\n   Registrar Abuse Contact Email: abusecomplaints@markmonitor.com\n   Registrar Abuse Contact Phone: +1.2083895740\n   Domain Status: clientDeleteProhibited https://icann.org/epp#clientDeleteProhibited\n   Domain Status: clientTransferProhibited https://icann.org/epp#clientTransferProhibited\n   Domain Status: clientUpdateProhibited https://icann.org/epp#clientUpdateProhibited\n   Name Server: NS1.P23.DYNECT.NET\n   Name Server: NS2.P23.DYNECT.NET\n   Name Server: NS3.P23.DYNECT.NET\n   Name Server: NS4.P23.DYNECT.NET\n   Name Server: NS5.DNSMADEEASY.COM\n   Name Server: NS6.DNSMADEEASY.COM\n   Name Server: NS7.DNSMADEEASY.COM\n   DNSSEC: signedDelegation\n   DNSSEC DS Data: 49528 5 2 7077CA9EB6941F017FF162B030946028A4C3818D56BB15DD119DC9A0524BED46\n   DNSSEC DS Data: 49528 5 1 58E723E3E8E047E22C6EEA46E71203B96CEEDEA5\n   URL of the ICANN Whois Inaccuracy Complaint Form: https://www.icann.org/wicf/\n>>> Last update of whois database: 2021-03-22T01:19:41Z <<<\n\nFor more information on Whois status codes, please visit https://icann.org/epp\n\nNOTICE: The expiration date displayed in this record is the date the\nregistrar's sponsorship of the domain name registration in the registry is\ncurrently set to expire. This date does not necessarily reflect the expiration\ndate of the domain name registrant's agreement with the sponsoring\nregistrar.  Users may consult the sponsoring registrar's Whois database to\nview the registrar's reported date of expiration for this registration.\n\nTERMS OF USE: You are not authorized to access or query our Whois\ndatabase through the use of electronic processes that are high-volume and\nautomated except as reasonably necessary to register domain names or\nmodify existing registrations; the Data in VeriSign Global Registry\nServices' (\"VeriSign\") Whois database is provided by VeriSign for\ninformation purposes only, and to assist persons in obtaining information\nabout or related to a domain name registration record. VeriSign does not\nguarantee its accuracy. By submitting a Whois query, you agree to abide\nby the following terms of use: You agree that you may use this Data only\nfor lawful purposes and that under no circumstances will you use this Data\nto: (1) allow, enable, or otherwise support the transmission of mass\nunsolicited, commercial advertising or solicitations via e-mail, telephone,\nor facsimile; or (2) enable high volume, automated, electronic processes\nthat apply to VeriSign (or its computer systems). The compilation,\nrepackaging, dissemination or other use of this Data is expressly\nprohibited without the prior written consent of VeriSign. You agree not to\nuse electronic processes that are automated and high-volume to access or\nquery the Whois database except as reasonably necessary to register\ndomain names or modify existing registrations. VeriSign reserves the right\nto restrict your access to the Whois database in its sole discretion to ensure\noperational stability.  VeriSign may restrict or terminate your access to the\nWhois database for failure to abide by these terms of use. VeriSign\nreserves the right to modify these terms at any time.\n\nThe Registry database contains ONLY .COM, .NET, .EDU domains and\nRegistrars.\n"
            ],
            "Registrant": {
                "country": "US",
                "organization": "Palo Alto Networks, Inc.",
                "state": "CA"
            },
            "Registrar": {
                "Name": [
                    "MarkMonitor, Inc."
                ]
            },
            "TechAdmin": {
                "country": "US",
                "organization": "Palo Alto Networks, Inc.",
                "state": "CA"
            },
            "UpdatedDate": "15-07-2020"
        }
    }
}
```

#### Human Readable Output

>### Whois results for paloaltonetworks.com
>|Administrator|Creation Date|Domain Status|Emails|Expiration Date|ID|Name|NameServers|QueryStatus|Registrant|Registrar|Tech Admin|Updated Date|
>|---|---|---|---|---|---|---|---|---|---|---|---|---|
>| country: US<br/>state: CA<br/>name: Palo Alto Networks, Inc. | 20-02-2005 | clientUpdateProhibited (https://www.icann.org/epp#clientUpdateProhibited),<br/>clientTransferProhibited (https://www.icann.org/epp#clientTransferProhibited),<br/>clientDeleteProhibited (https://www.icann.org/epp#clientDeleteProhibited) | abusecomplaints@markmonitor.com,<br/>whoisrequest@markmonitor.com | 20-02-2024 | 143300555_DOMAIN_COM-VRSN | paloaltonetworks.com | ns6.dnsmadeeasy.com,<br/>ns2.p23.dynect.net,<br/>ns4.p23.dynect.net,<br/>ns7.dnsmadeeasy.com,<br/>ns3.p23.dynect.net,<br/>ns5.dnsmadeeasy.com,<br/>ns1.p23.dynect.net | Success | organization: Palo Alto Networks, Inc.<br/>state: CA<br/>country: US | MarkMonitor, Inc. | organization: Palo Alto Networks, Inc.<br/>state: CA<br/>country: US | 15-07-2020 |


### domain
***
Provides data enrichment for domains.


#### Base Command

`domain`
#### Input

| **Argument Name** | **Description** | **Required** |
| --- | --- | --- |
| domain | The domain to enrich. | Required | 


#### Context Output

| **Path** | **Type** | **Description** |
| --- | --- | --- |
| DBotScore.Score | string | The actual score. | 
| DBotScore.Indicator | string | The indicator that was tested. | 
| DBotScore.Type | string | The indicator type. | 
| DBotScore.Vendor | string | The vendor used to calculate the score. | 
| Domain.Name | string | The domain name. | 
| Domain.Whois.Name | string | The domain name. | 
| Domain.Whois.DomainStatus | string | The domain status. | 
| Domain.Whois.DNSSec | string | The domain name system security extension \(DNSSEC\). | 
| Domain.Whois.NameServers | string | The name servers. | 
| Domain.Whois.CreationDate | date | The date that the domain was created. | 
| Domain.Whois.UpdatedDate | date | The date that the domain was last updated. | 
| Domain.Whois.ExpirationDate | date | The date that the domain expires. | 
| Domain.Whois.Registrar.Name | string | The name of the registrar. | 
| Domain.Whois.Emails | string | The abuse emails. | 
| Domain.Whois.Registrar.AbuseEmail | string | The email address of the contact for reporting abuse. | 
| Domain.Whois.Registrant.name | string | The name of the registrant. | 
| Domain.Whois.Registrant.email | string | The email address of the registrant. | 
| Domain.Whois.Raw | string | The raw output. | 
| Domain.Whois.Administrator.country | string | The country of the domain administrator. | 
| Domain.Whois.Administrator.name | string | The name of domain administrator. | 
| Domain.Whois.Administrator.state | string | The state of domain administrator. | 
| Domain.Whois.Administrator.email | string | The email address of the domain administrator. | 
| Domain.Whois.Administrator.organization | string | The organization of the domain administrator. | 
| Domain.Whois.Administrator.postalcode | string | The postal code of the domain administrator | 
| Domain.Whois.Administrator.street | string | The street of the domain admin | 
| Domain.Whois.Administrator.phone | string | The phone number of the domain administrator. | 
| Domain.Whois.Administrator.city | string | The city of the domain administrator. | 
| Domain.Whois.TechAdmin.country | string | The country of tech administrator. | 
| Domain.Whois.TechAdmin.name | string | The name of tech administrator. | 
| Domain.Whois.TechAdmin.state | string | The state of tech administrator. | 
| Domain.Whois.TechAdmin.email | string | The email address of the tech administrator. | 
| Domain.Whois.TechAdmin.organization | string | The organization of the tech administrator. | 
| Domain.Whois.TechAdmin.postalcode | string | The postal code of the tech administrator. | 
| Domain.Whois.TechAdmin.street | string | The street of the tech administrator. | 
| Domain.Whois.TechAdmin.phone | string | The phone number of the tech administrator. | 
| Domain.Whois.TechAdmin.city | string | The city of the tech administrator. | 
| Domain.Whois.Registrant.country | string | The country of the registrant. | 
| Domain.Whois.Registrant.state | string | The state of the registrant. | 
| Domain.Whois.Registrant.organization | string | The organization of the registrant. | 
| Domain.Whois.Registrant.postalcode | string | The postal code of the registrant. | 
| Domain.Whois.Registrant.street | string | The street of the registrant. | 
| Domain.Whois.Registrant.phone | string | The phone number of the registrant. | 
| Domain.Whois.Registrant.city | string | The city of the registrant. | 
| Domain.Whois.ID | string | The ID of the domain. | 
| Domain.Whois.QueryStatus | string | The result of the command \("Success" or "Failed"\). | 
| Domain.Whois.QueryResult | Boolean | Whether the query found a matching result. | 
| Domain.Admin.Country | String | The country of the domain administrator. | 
| Domain.Admin.Name | String | The name of domain administrator. | 
| Domain.Admin.State | String | The state of domain administrator. | 
| Domain.Admin.country | String | The country of the domain administrator. | 
| Domain.Admin.name | String | The name of domain administrator. | 
| Domain.Admin.state | String | The state of domain administrator. | 
| Domain.CreationDate | Date | The date that the domain was created. | 
| Domain.DomainStatus | String | The domain status. | 
| Domain.ExpirationDate | Date | The date that the domain expires. | 
| Domain.FeedRelatedIndicators.type | String | Indicators that are associated with the Domain. | 
| Domain.FeedRelatedIndicators.value | String | The type of the indicators that are associated with the Domain. | 
| Domain.Name | String | The domain name. | 
| Domain.NameServers | String | The name servers. | 
| Domain.Organization | String | The organization name. | 
| Domain.Registrant.Country | String | The country of the registrant. | 
| Domain.Registrant.Organization | String | The organization of the registrant. | 
| Domain.Registrant.State | String | The state of the registrant. | 
| Domain.Registrant.country | String | The country of the registrant. | 
| Domain.Registrant.organization | String | The organization of the registrant. | 
| Domain.Registrant.state | String | The state of the registrant. | 
| Domain.Registrar.Name | String | The name of the registrar. | 
| Domain.Tech.Country | String | The country of tech administrator. | 
| Domain.Tech.Organization | String | The organization of the tech administrator. | 
| Domain.UpdatedDate | Date | The date that the domain was last updated. | 


#### Command Example
```!domain domain=google.com```

#### Context Example
```json
{
    "DBotScore": {
        "Indicator": "google.com",
        "Score": 0,
        "Type": "domain",
        "Vendor": "Whois"
    },
    "Domain": {
        "Admin": {
            "Country": "US",
            "Name": "Google LLC",
            "State": "CA",
            "country": "US",
            "name": "Google LLC",
            "state": "CA"
        },
        "CreationDate": "15-09-1997",
        "DomainStatus": [
            "clientUpdateProhibited (https://www.icann.org/epp#clientUpdateProhibited)",
            "clientTransferProhibited (https://www.icann.org/epp#clientTransferProhibited)",
            "clientDeleteProhibited (https://www.icann.org/epp#clientDeleteProhibited)",
            "serverUpdateProhibited (https://www.icann.org/epp#serverUpdateProhibited)",
            "serverTransferProhibited (https://www.icann.org/epp#serverTransferProhibited)",
            "serverDeleteProhibited (https://www.icann.org/epp#serverDeleteProhibited)"
        ],
        "ExpirationDate": "13-09-2028",
        "FeedRelatedIndicators": [
            {
                "type": "Email",
                "value": "abusecomplaints@markmonitor.com"
            },
            {
                "type": "Email",
                "value": "whoisrequest@markmonitor.com"
            }
        ],
        "Name": "google.com",
        "NameServers": [
            "ns2.google.com",
            "ns1.google.com",
            "ns3.google.com",
            "ns4.google.com"
        ],
        "Organization": "Google LLC",
        "Registrant": {
            "Country": "US",
            "Organization": "Google LLC",
            "State": "CA",
            "country": "US",
            "organization": "Google LLC",
            "state": "CA"
        },
        "Registrar": {
            "Name": [
                "MarkMonitor, Inc."
            ]
        },
        "Tech": {
            "Country": "US",
            "Organization": "Google LLC"
        },
        "UpdatedDate": "09-09-2019",
        "WHOIS": {
            "Admin": {
                "country": "US",
                "name": "Google LLC",
                "state": "CA"
            },
            "CreationDate": "15-09-1997",
            "DomainStatus": [
                "clientUpdateProhibited (https://www.icann.org/epp#clientUpdateProhibited)",
                "clientTransferProhibited (https://www.icann.org/epp#clientTransferProhibited)",
                "clientDeleteProhibited (https://www.icann.org/epp#clientDeleteProhibited)",
                "serverUpdateProhibited (https://www.icann.org/epp#serverUpdateProhibited)",
                "serverTransferProhibited (https://www.icann.org/epp#serverTransferProhibited)",
                "serverDeleteProhibited (https://www.icann.org/epp#serverDeleteProhibited)"
            ],
            "ExpirationDate": "13-09-2028",
            "NameServers": [
                "ns2.google.com",
                "ns1.google.com",
                "ns3.google.com",
                "ns4.google.com"
            ],
            "Registrar": [
                "MarkMonitor, Inc."
            ],
            "UpdatedDate": "09-09-2019"
        },
        "Whois": {
            "Administrator": {
                "country": "US",
                "name": "Google LLC",
                "state": "CA"
            },
            "CreationDate": "15-09-1997",
            "DomainStatus": [
                "clientUpdateProhibited (https://www.icann.org/epp#clientUpdateProhibited)",
                "clientTransferProhibited (https://www.icann.org/epp#clientTransferProhibited)",
                "clientDeleteProhibited (https://www.icann.org/epp#clientDeleteProhibited)",
                "serverUpdateProhibited (https://www.icann.org/epp#serverUpdateProhibited)",
                "serverTransferProhibited (https://www.icann.org/epp#serverTransferProhibited)",
                "serverDeleteProhibited (https://www.icann.org/epp#serverDeleteProhibited)"
            ],
            "Emails": [
                "abusecomplaints@markmonitor.com",
                "whoisrequest@markmonitor.com"
            ],
            "ExpirationDate": "13-09-2028",
            "ID": [
                "2138514_DOMAIN_COM-VRSN"
            ],
            "Name": "google.com",
            "NameServers": [
                "ns2.google.com",
                "ns1.google.com",
                "ns3.google.com",
                "ns4.google.com"
            ],
            "QueryResult": true,
            "QueryStatus": "Success",
            "QueryValue": null,
            "Raw": [
                "Domain Name: google.com\nRegistry Domain ID: 2138514_DOMAIN_COM-VRSN\nRegistrar WHOIS Server: whois.markmonitor.com\nRegistrar URL: http://www.markmonitor.com\nUpdated Date: 2019-09-09T08:39:04-0700\nCreation Date: 1997-09-15T00:00:00-0700\nRegistrar Registration Expiration Date: 2028-09-13T00:00:00-0700\nRegistrar: MarkMonitor, Inc.\nRegistrar IANA ID: 292\nRegistrar Abuse Contact Email: abusecomplaints@markmonitor.com\nRegistrar Abuse Contact Phone: +1.2083895770\nDomain Status: clientUpdateProhibited (https://www.icann.org/epp#clientUpdateProhibited)\nDomain Status: clientTransferProhibited (https://www.icann.org/epp#clientTransferProhibited)\nDomain Status: clientDeleteProhibited (https://www.icann.org/epp#clientDeleteProhibited)\nDomain Status: serverUpdateProhibited (https://www.icann.org/epp#serverUpdateProhibited)\nDomain Status: serverTransferProhibited (https://www.icann.org/epp#serverTransferProhibited)\nDomain Status: serverDeleteProhibited (https://www.icann.org/epp#serverDeleteProhibited)\nRegistrant Organization: Google LLC\nRegistrant State/Province: CA\nRegistrant Country: US\nRegistrant Email: Select Request Email Form at https://domains.markmonitor.com/whois/google.com\nAdmin Organization: Google LLC\nAdmin State/Province: CA\nAdmin Country: US\nAdmin Email: Select Request Email Form at https://domains.markmonitor.com/whois/google.com\nTech Organization: Google LLC\nTech State/Province: CA\nTech Country: US\nTech Email: Select Request Email Form at https://domains.markmonitor.com/whois/google.com\nName Server: ns2.google.com\nName Server: ns1.google.com\nName Server: ns3.google.com\nName Server: ns4.google.com\nDNSSEC: unsigned\nURL of the ICANN WHOIS Data Problem Reporting System: http://wdprs.internic.net/\n>>> Last update of WHOIS database: 2021-03-21T18:17:16-0700 <<<\n\nFor more information on WHOIS status codes, please visit:\n  https://www.icann.org/resources/pages/epp-status-codes\n\nIf you wish to contact this domain\u2019s Registrant, Administrative, or Technical\ncontact, and such email address is not visible above, you may do so via our web\nform, pursuant to ICANN\u2019s Temporary Specification. To verify that you are not a\nrobot, please enter your email address to receive a link to a page that\nfacilitates email communication with the relevant contact(s).\n\nWeb-based WHOIS:\n  https://domains.markmonitor.com/whois\n\nIf you have a legitimate interest in viewing the non-public WHOIS details, send\nyour request and the reasons for your request to whoisrequest@markmonitor.com\nand specify the domain name in the subject line. We will review that request and\nmay ask for supporting documentation and explanation.\n\nThe data in MarkMonitor\u2019s WHOIS database is provided for information purposes,\nand to assist persons in obtaining information about or related to a domain\nname\u2019s registration record. While MarkMonitor believes the data to be accurate,\nthe data is provided \"as is\" with no guarantee or warranties regarding its\naccuracy.\n\nBy submitting a WHOIS query, you agree that you will use this data only for\nlawful purposes and that, under no circumstances will you use this data to:\n  (1) allow, enable, or otherwise support the transmission by email, telephone,\nor facsimile of mass, unsolicited, commercial advertising, or spam; or\n  (2) enable high volume, automated, or electronic processes that send queries,\ndata, or email to MarkMonitor (or its systems) or the domain name contacts (or\nits systems).\n\nMarkMonitor reserves the right to modify these terms at any time.\n\nBy submitting this query, you agree to abide by this policy.\n\nMarkMonitor Domain Management(TM)\nProtecting companies and consumers in a digital world.\n\nVisit MarkMonitor at https://www.markmonitor.com\nContact us at +1.8007459229\nIn Europe, at +44.02032062220\n--\n",
                "   Domain Name: GOOGLE.COM\n   Registry Domain ID: 2138514_DOMAIN_COM-VRSN\n   Registrar WHOIS Server: whois.markmonitor.com\n   Registrar URL: http://www.markmonitor.com\n   Updated Date: 2019-09-09T15:39:04Z\n   Creation Date: 1997-09-15T04:00:00Z\n   Registry Expiry Date: 2028-09-14T04:00:00Z\n   Registrar: MarkMonitor Inc.\n   Registrar IANA ID: 292\n   Registrar Abuse Contact Email: abusecomplaints@markmonitor.com\n   Registrar Abuse Contact Phone: +1.2083895740\n   Domain Status: clientDeleteProhibited https://icann.org/epp#clientDeleteProhibited\n   Domain Status: clientTransferProhibited https://icann.org/epp#clientTransferProhibited\n   Domain Status: clientUpdateProhibited https://icann.org/epp#clientUpdateProhibited\n   Domain Status: serverDeleteProhibited https://icann.org/epp#serverDeleteProhibited\n   Domain Status: serverTransferProhibited https://icann.org/epp#serverTransferProhibited\n   Domain Status: serverUpdateProhibited https://icann.org/epp#serverUpdateProhibited\n   Name Server: NS1.GOOGLE.COM\n   Name Server: NS2.GOOGLE.COM\n   Name Server: NS3.GOOGLE.COM\n   Name Server: NS4.GOOGLE.COM\n   DNSSEC: unsigned\n   URL of the ICANN Whois Inaccuracy Complaint Form: https://www.icann.org/wicf/\n>>> Last update of whois database: 2021-03-22T01:19:41Z <<<\n\nFor more information on Whois status codes, please visit https://icann.org/epp\n\nNOTICE: The expiration date displayed in this record is the date the\nregistrar's sponsorship of the domain name registration in the registry is\ncurrently set to expire. This date does not necessarily reflect the expiration\ndate of the domain name registrant's agreement with the sponsoring\nregistrar.  Users may consult the sponsoring registrar's Whois database to\nview the registrar's reported date of expiration for this registration.\n\nTERMS OF USE: You are not authorized to access or query our Whois\ndatabase through the use of electronic processes that are high-volume and\nautomated except as reasonably necessary to register domain names or\nmodify existing registrations; the Data in VeriSign Global Registry\nServices' (\"VeriSign\") Whois database is provided by VeriSign for\ninformation purposes only, and to assist persons in obtaining information\nabout or related to a domain name registration record. VeriSign does not\nguarantee its accuracy. By submitting a Whois query, you agree to abide\nby the following terms of use: You agree that you may use this Data only\nfor lawful purposes and that under no circumstances will you use this Data\nto: (1) allow, enable, or otherwise support the transmission of mass\nunsolicited, commercial advertising or solicitations via e-mail, telephone,\nor facsimile; or (2) enable high volume, automated, electronic processes\nthat apply to VeriSign (or its computer systems). The compilation,\nrepackaging, dissemination or other use of this Data is expressly\nprohibited without the prior written consent of VeriSign. You agree not to\nuse electronic processes that are automated and high-volume to access or\nquery the Whois database except as reasonably necessary to register\ndomain names or modify existing registrations. VeriSign reserves the right\nto restrict your access to the Whois database in its sole discretion to ensure\noperational stability.  VeriSign may restrict or terminate your access to the\nWhois database for failure to abide by these terms of use. VeriSign\nreserves the right to modify these terms at any time.\n\nThe Registry database contains ONLY .COM, .NET, .EDU domains and\nRegistrars.\n"
            ],
            "Registrant": {
                "country": "US",
                "organization": "Google LLC",
                "state": "CA"
            },
            "Registrar": {
                "Name": [
                    "MarkMonitor, Inc."
                ]
            },
            "TechAdmin": {
                "country": "US",
                "organization": "Google LLC",
                "state": "CA"
            },
            "UpdatedDate": "09-09-2019"
        }
    }
}
```

#### Human Readable Output

>### Whois results for google.com
>|Administrator|Creation Date|Domain Status|Emails|Expiration Date|ID|Name|NameServers|QueryStatus|Registrant|Registrar|Tech Admin|Updated Date|
>|---|---|---|---|---|---|---|---|---|---|---|---|---|
>| country: US<br/>state: CA<br/>name: Google LLC | 15-09-1997 | clientUpdateProhibited (https://www.icann.org/epp#clientUpdateProhibited),<br/>clientTransferProhibited (https://www.icann.org/epp#clientTransferProhibited),<br/>clientDeleteProhibited (https://www.icann.org/epp#clientDeleteProhibited),<br/>serverUpdateProhibited (https://www.icann.org/epp#serverUpdateProhibited),<br/>serverTransferProhibited (https://www.icann.org/epp#serverTransferProhibited),<br/>serverDeleteProhibited (https://www.icann.org/epp#serverDeleteProhibited) | abusecomplaints@markmonitor.com,<br/>whoisrequest@markmonitor.com | 13-09-2028 | 2138514_DOMAIN_COM-VRSN | google.com | ns2.google.com,<br/>ns1.google.com,<br/>ns3.google.com,<br/>ns4.google.com | Success | organization: Google LLC<br/>state: CA<br/>country: US | MarkMonitor, Inc. | organization: Google LLC<br/>state: CA<br/>country: US | 09-09-2019 |


### ip
***
Provides data enrichment for ips.


#### Base Command

`ip`
#### Input

| **Argument Name** | **Description** | **Required** |
| --- | --- | --- |
| ip | The IP to enrich. | Required | 


#### Context Output

| **Path** | **Type** | **Description** |
| --- | --- | --- |
| Whois.IP.asn | string | Globally unique identifier used for routing information exchange with Autonomous Systems. | 
| Whois.IP.asn_cidr | string | Network routing block assigned to an ASN. | 
| Whois.IP.asn_country_code | string | ASN assigned country code in ISO 3166-1 format. | 
| Whois.IP.asn_date | Date | ASN allocation date in ISO 8601 format. | 
| Whois.IP.asn_description | string | The ASN description | 
| Whois.IP.asn_registry | string | ASN assigned regional internet registry. | 
| Whois.IP.entities | string | list of object names referenced by an RIR network. Map these to the objects dict keys. | 
| Whois.IP.network.cidr | string | Network routing block an IP address belongs to. | 
| Whois.IP.network.country | string | Country code registered with the RIR in ISO 3166-1 format. | 
| Whois.IP.network.end_address | string | The last IP address in a network block. | 
| Whois.IP.network.events.action | string | The reason for an event. | 
| Whois.IP.network.events.actor | string | The identifier for an event initiator \(if any\). | 
| Whois.IP.network.events.timestamp | Date | The date an event occured in ISO 8601 format. | 
| Whois.IP.network.handle | string | Unique identifier for a registered object. | 
| Whois.IP.network.ip_version | string | IP protocol version \(v4 or v6\) of an IP address. | 
| Whois.IP.network.links | string | HTTP/HTTPS links provided for an RIR object. | 
| Whois.IP.network.name | string | The identifier assigned to the network registration for an IP address. | 
| Whois.IP.network.notices.description | string | The description/body of a notice. | 
| Whois.IP.network.notices.links | string | list of HTTP/HTTPS links provided for a notice. | 
| Whois.IP.network.notices.title | string | The title/header for a notice. | 
| Whois.IP.network.parent_handle | string | Unique identifier for the parent network of a registered network. | 
| Whois.IP.network.remarks | string | List of remark \(notice\) dictionaries. | 
| Whois.IP.network.start_address | string | The first IP address in a network block. | 
| Whois.IP.network.status | string | List indicating the state of a registered object. | 
| Whois.IP.network.type | string | The RIR classification of a registered network. | 
| Whois.IP.query | string | The IP address | 
| IP.Address | string | IP address | 
| IP.ASN | string | The autonomous system name for the IP address, for example: "AS8948". | 
| IP.Geo.Country | string | The country in which the IP address is located. | 
| IP.Organization.Name | string | The organization name. | 
| IP.feed_related_indicators.value | string | Indicators that are associated with the IP. | 
| IP.feed_related_indicators.type | string | The type of the indicators that are associated with the IP | 


#### Command Example
```!ip ip=8.8.8.8```

#### Context Example
```json
{
    "DBotScore": {
        "Indicator": "8.8.8.8",
        "Score": 0,
        "Type": "ip",
        "Vendor": "Whois"
    },
    "IP": {
        "ASN": "15169",
        "Address": "8.8.8.8",
        "FeedRelatedIndicators": {
            "description": null,
            "type": "IP",
            "value": "8.8.8.0/24"
        },
        "Geo": {
            "Country": "US"
        },
        "Organization": {
            "Name": "GOOGLE, US"
        }
    },
    "Whois": {
        "IP": {
            "asn": "15169",
            "asn_cidr": "8.8.8.0/24",
            "asn_country_code": "US",
            "asn_date": "1992-12-01",
            "asn_description": "GOOGLE, US",
            "asn_registry": "arin",
            "entities": [
                "GOGL"
            ],
            "network": {
                "cidr": "8.8.8.0/24",
                "country": null,
                "end_address": "8.8.8.255",
                "events": [
                    {
                        "action": "last changed",
                        "actor": null,
                        "timestamp": "2014-03-14T16:52:05-04:00"
                    },
                    {
                        "action": "registration",
                        "actor": null,
                        "timestamp": "2014-03-14T16:52:05-04:00"
                    }
                ],
                "handle": "NET-8-8-8-0-1",
                "ip_version": "v4",
                "links": [
                    "https://rdap.arin.net/registry/ip/8.8.8.0",
                    "https://whois.arin.net/rest/net/NET-8-8-8-0-1",
                    "https://rdap.arin.net/registry/ip/8.0.0.0/9"
                ],
                "name": "LVLT-GOGL-8-8-8",
                "notices": [
                    {
                        "description": "By using the ARIN RDAP/Whois service, you are agreeing to the RDAP/Whois Terms of Use",
                        "links": [
                            "https://www.arin.net/resources/registry/whois/tou/"
                        ],
                        "title": "Terms of Service"
                    },
                    {
                        "description": "If you see inaccuracies in the results, please visit: ",
                        "links": [
                            "https://www.arin.net/resources/registry/whois/inaccuracy_reporting/"
                        ],
                        "title": "Whois Inaccuracy Reporting"
                    },
                    {
                        "description": "Copyright 1997-2021, American Registry for Internet Numbers, Ltd.",
                        "links": null,
                        "title": "Copyright Notice"
                    }
                ],
                "parent_handle": "NET-8-0-0-0-1",
                "raw": null,
                "remarks": null,
                "start_address": "8.8.8.0",
                "status": [
                    "active"
                ],
                "type": "ALLOCATION"
            },
            "nir": null,
            "objects": {
                "ABUSE5250-ARIN": {
                    "contact": {
                        "address": [
                            {
                                "type": null,
                                "value": "1600 Amphitheatre Parkway\nMountain View\nCA\n94043\nUnited States"
                            }
                        ],
                        "email": [
                            {
                                "type": null,
                                "value": "network-abuse@google.com"
                            }
                        ],
                        "kind": "group",
                        "name": "Abuse",
                        "phone": [
                            {
                                "type": [
                                    "work",
                                    "voice"
                                ],
                                "value": "+1-650-253-0000"
                            }
                        ],
                        "role": null,
                        "title": null
                    },
                    "entities": null,
                    "events": [
                        {
                            "action": "last changed",
                            "actor": null,
                            "timestamp": "2018-10-24T11:23:55-04:00"
                        },
                        {
                            "action": "registration",
                            "actor": null,
                            "timestamp": "2015-11-06T15:36:35-05:00"
                        }
                    ],
                    "events_actor": null,
                    "handle": "ABUSE5250-ARIN",
                    "links": [
                        "https://rdap.arin.net/registry/entity/ABUSE5250-ARIN",
                        "https://whois.arin.net/rest/poc/ABUSE5250-ARIN"
                    ],
                    "notices": [
                        {
                            "description": "By using the ARIN RDAP/Whois service, you are agreeing to the RDAP/Whois Terms of Use",
                            "links": [
                                "https://www.arin.net/resources/registry/whois/tou/"
                            ],
                            "title": "Terms of Service"
                        },
                        {
                            "description": "If you see inaccuracies in the results, please visit: ",
                            "links": [
                                "https://www.arin.net/resources/registry/whois/inaccuracy_reporting/"
                            ],
                            "title": "Whois Inaccuracy Reporting"
                        },
                        {
                            "description": "Copyright 1997-2021, American Registry for Internet Numbers, Ltd.",
                            "links": null,
                            "title": "Copyright Notice"
                        }
                    ],
                    "raw": null,
                    "remarks": [
                        {
                            "description": "Please note that the recommended way to file abuse complaints are located in the following links.\n\nTo report abuse and illegal activity: https://www.google.com/contact/\n\nFor legal requests: http://support.google.com/legal \n\nRegards,\nThe Google Team",
                            "links": null,
                            "title": "Registration Comments"
                        },
                        {
                            "description": "ARIN has attempted to validate the data for this POC, but has received no response from the POC since 2019-10-24",
                            "links": null,
                            "title": "Unvalidated POC"
                        }
                    ],
                    "roles": [
                        "abuse"
                    ],
                    "status": null
                },
                "GOGL": {
                    "contact": {
                        "address": [
                            {
                                "type": null,
                                "value": "1600 Amphitheatre Parkway\nMountain View\nCA\n94043\nUnited States"
                            }
                        ],
                        "email": null,
                        "kind": "org",
                        "name": "Google LLC",
                        "phone": null,
                        "role": null,
                        "title": null
                    },
                    "entities": [
                        "ABUSE5250-ARIN",
                        "ZG39-ARIN"
                    ],
                    "events": [
                        {
                            "action": "last changed",
                            "actor": null,
                            "timestamp": "2019-10-31T15:45:45-04:00"
                        },
                        {
                            "action": "registration",
                            "actor": null,
                            "timestamp": "2000-03-30T00:00:00-05:00"
                        }
                    ],
                    "events_actor": null,
                    "handle": "GOGL",
                    "links": [
                        "https://rdap.arin.net/registry/entity/GOGL",
                        "https://whois.arin.net/rest/org/GOGL"
                    ],
                    "notices": null,
                    "raw": null,
                    "remarks": [
                        {
                            "description": "Please note that the recommended way to file abuse complaints are located in the following links. \n\nTo report abuse and illegal activity: https://www.google.com/contact/\n\nFor legal requests: http://support.google.com/legal \n\nRegards, \nThe Google Team",
                            "links": null,
                            "title": "Registration Comments"
                        }
                    ],
                    "roles": [
                        "registrant"
                    ],
                    "status": null
                },
                "ZG39-ARIN": {
                    "contact": {
                        "address": [
                            {
                                "type": null,
                                "value": "1600 Amphitheatre Parkway\nMountain View\nCA\n94043\nUnited States"
                            }
                        ],
                        "email": [
                            {
                                "type": null,
                                "value": "arin-contact@google.com"
                            }
                        ],
                        "kind": "group",
                        "name": "Google LLC",
                        "phone": [
                            {
                                "type": [
                                    "work",
                                    "voice"
                                ],
                                "value": "+1-650-253-0000"
                            }
                        ],
                        "role": null,
                        "title": null
                    },
                    "entities": null,
                    "events": [
                        {
                            "action": "last changed",
                            "actor": null,
                            "timestamp": "2019-10-30T07:05:21-04:00"
                        },
                        {
                            "action": "registration",
                            "actor": null,
                            "timestamp": "2000-11-30T13:54:08-05:00"
                        }
                    ],
                    "events_actor": null,
                    "handle": "ZG39-ARIN",
                    "links": [
                        "https://rdap.arin.net/registry/entity/ZG39-ARIN",
                        "https://whois.arin.net/rest/poc/ZG39-ARIN"
                    ],
                    "notices": [
                        {
                            "description": "By using the ARIN RDAP/Whois service, you are agreeing to the RDAP/Whois Terms of Use",
                            "links": [
                                "https://www.arin.net/resources/registry/whois/tou/"
                            ],
                            "title": "Terms of Service"
                        },
                        {
                            "description": "If you see inaccuracies in the results, please visit: ",
                            "links": [
                                "https://www.arin.net/resources/registry/whois/inaccuracy_reporting/"
                            ],
                            "title": "Whois Inaccuracy Reporting"
                        },
                        {
                            "description": "Copyright 1997-2021, American Registry for Internet Numbers, Ltd.",
                            "links": null,
                            "title": "Copyright Notice"
                        }
                    ],
                    "raw": null,
                    "remarks": null,
                    "roles": [
                        "technical",
                        "administrative"
                    ],
                    "status": [
                        "validated"
                    ]
                }
            },
            "query": "8.8.8.8",
            "raw": null
        }
    }
}
```

#### Human Readable Output

>### Whois results:
>|query|asn|asn_cidr|asn_country_code|asn_date|asn_description|
>|---|---|---|---|---|---|
>| 8.8.8.8 | 15169 | 8.8.8.0/24 | US | 1992-12-01 | GOOGLE, US |
<|MERGE_RESOLUTION|>--- conflicted
+++ resolved
@@ -6,19 +6,12 @@
 2. Search for Whois.
 3. Click **Add instance** to create and configure a new integration instance.
 
-<<<<<<< HEAD
     | **Parameter** | **Required** |
     | --- | --- |
     | Return Errors | False |
     | Proxy URL | False |
     | Use system proxy settings | False |
-=======
-| **Parameter** | **Description** | **Required** |
-| --- | --- | --- |
-| with_error | Return Errors | False |
-| proxy_url | Proxy URL. Supports socks4/socks5/http connect proxies (e.g. socks5h://host:1080) | False |
-| Source Reliability | Reliability of the source providing the intelligence data. The default value is B - Usually reliable. | True |
->>>>>>> a71fd1a0
+    | Source Reliability | True |
 
 4. Click **Test** to validate the URLs, token, and connection.
 ## Commands
@@ -386,8 +379,8 @@
         ],
         "Name": "google.com",
         "NameServers": [
+            "ns1.google.com",
             "ns2.google.com",
-            "ns1.google.com",
             "ns3.google.com",
             "ns4.google.com"
         ],
