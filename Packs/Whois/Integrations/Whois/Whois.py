--- conflicted
+++ resolved
@@ -13,10 +13,7 @@
 RATE_LIMIT_RETRY_COUNT_DEFAULT: int = 0
 RATE_LIMIT_WAIT_SECONDS_DEFAULT: int = 120
 RATE_LIMIT_ERRORS_SUPPRESSEDL_DEFAULT: bool = False
-<<<<<<< HEAD
-=======
 IS_SYNC_MODE = argToBoolean(demisto.args().get("syncMode", False))
->>>>>>> 9d6c5180
 
 # flake8: noqa
 
@@ -8502,7 +8499,6 @@
         ip_obj = ipwhois.IPWhois(ip, proxy_opener=proxy_opener)
     else:
         ip_obj = ipwhois.IPWhois(ip)
-<<<<<<< HEAD
 
     try:
         return ip_obj.lookup_rdap(depth=1, retry_count=retry_count, rate_limit_timeout=rate_limit_timeout)
@@ -8513,23 +8509,8 @@
 
         demisto.error(f'HTTPError when trying to lookup rdap info. Error: {e}')
         raise e
-=======
-
-    try:
-        return ip_obj.lookup_rdap(depth=1, retry_count=retry_count, rate_limit_timeout=rate_limit_timeout)
-    except urllib.error.HTTPError as e:
-        if rate_limit_errors_suppressed:
-            demisto.debug(f'Suppressed HTTPError when trying to lookup rdap info. Error: {e}')
-            return None
->>>>>>> 9d6c5180
-
-        demisto.error(f'HTTPError when trying to lookup rdap info. Error: {e}')
-        raise e
-
-<<<<<<< HEAD
-=======
-
->>>>>>> 9d6c5180
+
+
 def get_param_or_arg(param_key: str, arg_key: str):
     return demisto.params().get(param_key) or demisto.args().get(arg_key)
 
@@ -8547,10 +8528,6 @@
     """
 
     ips = demisto.args().get('ip', '1.1.1.1')
-<<<<<<< HEAD
-    rate_limit_retry_count: int = int(get_param_or_arg('rate_limit_retry_count',
-                                      'rate_limit_retry_count') or RATE_LIMIT_RETRY_COUNT_DEFAULT)
-=======
     rate_limit_retry_count: int = (
         RATE_LIMIT_RETRY_COUNT_DEFAULT
         if IS_SYNC_MODE
@@ -8559,7 +8536,6 @@
             or RATE_LIMIT_RETRY_COUNT_DEFAULT
         )
     )
->>>>>>> 9d6c5180
     rate_limit_wait_seconds: int = int(get_param_or_arg('rate_limit_wait_seconds',
                                        'rate_limit_wait_seconds') or RATE_LIMIT_WAIT_SECONDS_DEFAULT)
     rate_limit_errors_suppressed: bool = bool(get_param_or_arg(
