--- conflicted
+++ resolved
@@ -575,10 +575,7 @@
       description: Reliability of the source providing the intelligence data.
       type: String
   dockerimage: demisto/ippysocks-py3:1.0.0.63627
-<<<<<<< HEAD
-=======
   runonce: false
->>>>>>> 9ddafcfd
   script: '-'
   subtype: python3
   type: python
