## [Unreleased]
<<<<<<< HEAD
-
=======
Added the *Domain.Whois.QueryResult* output, which tells whether the query found a matching result.
>>>>>>> 20e4de8c

## [20.4.1] - 2020-04-29
 - Fixed an issue where duplicate fields were created by the ***domain*** and ***whois*** commands outputs.
 - Added support for the *Domain.Whois.QueryValue* context output in ***whois*** command.
 - You can now query Whois with subdomains.  
 - Fixed an issue where Whois fails when too many requests are used.
 - Fixed an issue where Whois overwritten other vendors' DBotScore.
 
## [20.4.0] - 2020-04-14
-


## [20.3.3] - 2020-03-18
Added the ***domain*** command to enable domain enrichment.

## [19.9.1] - 2019-09-18
  - Updated documentation to reflect capabilities of the Whois integration.
  - Added context outputs to match context standards, which enables outputs to be found for field mapping.

## [19.8.0] - 2019-08-06
  - Added support for Socks and HTTP Connect proxy.<|MERGE_RESOLUTION|>--- conflicted
+++ resolved
@@ -1,9 +1,5 @@
 ## [Unreleased]
-<<<<<<< HEAD
--
-=======
 Added the *Domain.Whois.QueryResult* output, which tells whether the query found a matching result.
->>>>>>> 20e4de8c
 
 ## [20.4.1] - 2020-04-29
  - Fixed an issue where duplicate fields were created by the ***domain*** and ***whois*** commands outputs.
