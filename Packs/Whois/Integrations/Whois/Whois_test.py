import datetime

import Whois
import demistomock as demisto
import pytest
import subprocess
import time
import tempfile
import sys

from CommonServerPython import DBotScoreReliability


def assert_results_ok():
    assert demisto.results.call_count == 1
    # call_args is tuple (args list, kwargs). we only need the first one
    results = demisto.results.call_args[0]
    assert len(results) == 1
    assert results[0] == 'ok'


def test_test_command(mocker):
    mocker.patch.object(demisto, 'results')
    mocker.patch.object(demisto, 'command', return_value='test-module')
    Whois.main()
    assert_results_ok()


@pytest.mark.parametrize(
    'query,expected',
    [("app.paloaltonetwork.com", "paloaltonetwork.com"),
     ("test.this.google.co.il", "google.co.il"),
     ("app.XSOAR.test", "app.XSOAR.test")]
)
def test_get_domain_from_query(query, expected):
    from Whois import get_domain_from_query
    assert get_domain_from_query(query) == expected


def test_socks_proxy_fail(mocker):
    mocker.patch.object(demisto, 'params', return_value={'proxy_url': 'socks5://localhost:1180'})
    mocker.patch.object(demisto, 'command', return_value='test-module')
    mocker.patch.object(demisto, 'results')
    with pytest.raises(SystemExit) as err:
        Whois.main()
    assert err.type == SystemExit
    assert demisto.results.call_count == 1
    # call_args is tuple (args list, kwargs). we only need the first one
    results = demisto.results.call_args[0]
    assert len(results) == 1
    assert "Couldn't connect with the socket-server" in results[0]['Contents']


def test_socks_proxy(mocker, request):
    mocker.patch.object(demisto, 'params', return_value={'proxy_url': 'socks5h://localhost:9980'})
    mocker.patch.object(demisto, 'command', return_value='test-module')
    mocker.patch.object(demisto, 'results')
    tmp = tempfile.TemporaryFile('w+')
    microsocks = './test_data/microsocks_darwin' if 'darwin' in sys.platform else './test_data/microsocks'
    process = subprocess.Popen([microsocks, "-p", "9980"], stderr=subprocess.STDOUT, stdout=tmp)

    def cleanup():
        process.kill()

    request.addfinalizer(cleanup)
    time.sleep(1)
    Whois.main()
    assert_results_ok()
    tmp.seek(0)
    assert 'connected to' in tmp.read()  # make sure we went through microsocks


TEST_QUERY_RESULT_INPUT = [
    (
        {'contacts': {'admin': None, 'billing': None, 'registrant': None, 'tech': None},
         'raw': ['NOT FOUND\n>>> Last update of WHOIS database: 2020-05-07T13:55:34Z <<<']},
        'rsqupuo.info',
        DBotScoreReliability.B,
        False
    ),
    (
        {'contacts': {'admin': None, 'billing': None, 'registrant': None, 'tech': None},
         'raw': ['No match for "BLABLA43213422342AS.COM".>>> Last update of whois database: 2020-05-20T08:39:17Z <<<']},
        "BLABLA43213422342AS.COM",
        DBotScoreReliability.B, False
    ),
    (
        {'status': ['clientUpdateProhibited (https://www.icann.org/epp#clientUpdateProhibited)'],
         'updated_date': [datetime.datetime(2019, 9, 9, 8, 39, 4)],
         'contacts': {'admin': {'country': 'US', 'state': 'CA', 'name': 'Google LLC'},
                      'tech': {'organization': 'Google LLC', 'state': 'CA', 'country': 'US'},
                      'registrant': {'organization': 'Google LLC', 'state': 'CA', 'country': 'US'}, 'billing': None},
         'nameservers': ['ns1.google.com', 'ns4.google.com', 'ns3.google.com', 'ns2.google.com'],
         'expiration_date': [datetime.datetime(2028, 9, 13, 0, 0), datetime.datetime(2028, 9, 13, 0, 0)],
         'emails': ['abusecomplaints@markmonitor.com', 'whoisrequest@markmonitor.com'],
         'raw': ['Domain Name: google.com\nRegistry Domain ID: 2138514_DOMAIN_COM-VRSN'],
         'creation_date': [datetime.datetime(1997, 9, 15, 0, 0)], 'id': ['2138514_DOMAIN_COM-VRSN']},
        'google.com',
        DBotScoreReliability.B,
        True
    ),
    (
        {'contacts': {'admin': None, 'billing': None, 'registrant': None, 'tech': None}},
        'rsqupuo.info',
        DBotScoreReliability.B,
        False
    ),
    (
        {'status': ['clientUpdateProhibited (https://www.icann.org/epp#clientUpdateProhibited)'],
         'updated_date': [datetime.datetime(2019, 9, 9, 8, 39, 4)],
         'contacts': {'admin': {'country': 'US', 'state': 'CA', 'name': 'Google LLC'},
                      'tech': {'organization': 'Google LLC', 'state': 'CA', 'country': 'US'},
                      'registrant': {'organization': 'Google LLC', 'state': 'CA', 'country': 'US'}, 'billing': None},
         'nameservers': ['ns1.google.com', 'ns4.google.com', 'ns3.google.com', 'ns2.google.com'],
         'expiration_date': [datetime.datetime(2028, 9, 13, 0, 0), datetime.datetime(2028, 9, 13, 0, 0)],
         'emails': ['abusecomplaints@markmonitor.com', 'whoisrequest@markmonitor.com'],
         'raw': 'Domain Name: google.com\nRegistry Domain ID: 2138514_DOMAIN_COM-VRSN',
         'creation_date': [datetime.datetime(1997, 9, 15, 0, 0)], 'id': ['2138514_DOMAIN_COM-VRSN']},
        'google.com',
        DBotScoreReliability.B,
        True
    ),
    (
        {'status': ['clientUpdateProhibited (https://www.icann.org/epp#clientUpdateProhibited)'],
         'updated_date': [datetime.datetime(2019, 9, 9, 8, 39, 4)],
         'contacts': {'admin': {'country': 'US', 'state': 'CA', 'name': 'Google LLC'},
                      'tech': {'organization': 'Google LLC', 'state': 'CA', 'country': 'US'},
                      'registrant': {'organization': 'Google LLC', 'state': 'CA', 'country': 'US'}, 'billing': None},
         'nameservers': ['ns1.google.com', 'ns4.google.com', 'ns3.google.com', 'ns2.google.com'],
         'expiration_date': [datetime.datetime(2028, 9, 13, 0, 0), datetime.datetime(2028, 9, 13, 0, 0)],
         'emails': ['abusecomplaints@markmonitor.com', 'whoisrequest@markmonitor.com'],
         'raw': {'data': 'Domain Name: google.com\nRegistry Domain ID: 2138514_DOMAIN_COM-VRSN'},
         'creation_date': [datetime.datetime(1997, 9, 15, 0, 0)], 'id': ['2138514_DOMAIN_COM-VRSN']},
        'google.com',
        DBotScoreReliability.B,
        True
    ),
    (
        {'contacts': {'admin': None, 'billing': None, 'registrant': None, 'tech': None},
         'raw': {'data': 'Domain Name: google.com\nRegistry Domain ID: 2138514_DOMAIN_COM-VRSN'}},
        'rsqupuo.info',
        DBotScoreReliability.B,
        True
    ),
]


@pytest.mark.parametrize('whois_result, domain, reliability, expected', TEST_QUERY_RESULT_INPUT)
def test_query_result(whois_result, domain, reliability, expected):
    from Whois import create_outputs
<<<<<<< HEAD
    md, standard_ec, dbot_score = create_outputs(whois_result, domain)
    assert standard_ec['Whois']['QueryResult'] == expected


def test_ip_command():
    """
    Given:
        - IP addresses

    When:
        - running the IP command

    Then:
        - Verify the result is as expected
        - Verify support list of IPs
    """
    from Whois import ip_command
    result = ip_command(['8.8.8.8', '4.4.4.4'])
    assert len(result) == 2
    assert result[0].outputs_prefix == 'Whois.IP'
    assert result[0].outputs.get('query') == '8.8.8.8'
    assert result[1].outputs.get('query') == '4.4.4.4'
=======
    md, standard_ec, dbot_score = create_outputs(whois_result, domain, reliability)
    assert standard_ec['Whois']['QueryResult'] == expected
    assert dbot_score.get('DBotScore(val.Indicator && val.Indicator == obj.Indicator && val.Vendor == obj.Vendor && '
                          'val.Type == obj.Type)').get('Reliability') == 'B - Usually reliable'
>>>>>>> a71fd1a0
<|MERGE_RESOLUTION|>--- conflicted
+++ resolved
@@ -75,7 +75,6 @@
         {'contacts': {'admin': None, 'billing': None, 'registrant': None, 'tech': None},
          'raw': ['NOT FOUND\n>>> Last update of WHOIS database: 2020-05-07T13:55:34Z <<<']},
         'rsqupuo.info',
-        DBotScoreReliability.B,
         False
     ),
     (
@@ -148,9 +147,10 @@
 @pytest.mark.parametrize('whois_result, domain, reliability, expected', TEST_QUERY_RESULT_INPUT)
 def test_query_result(whois_result, domain, reliability, expected):
     from Whois import create_outputs
-<<<<<<< HEAD
-    md, standard_ec, dbot_score = create_outputs(whois_result, domain)
+    md, standard_ec, dbot_score = create_outputs(whois_result, domain, reliability)
     assert standard_ec['Whois']['QueryResult'] == expected
+    assert dbot_score.get('DBotScore(val.Indicator && val.Indicator == obj.Indicator && val.Vendor == obj.Vendor && '
+                          'val.Type == obj.Type)').get('Reliability') == 'B - Usually reliable'
 
 
 def test_ip_command():
@@ -170,10 +170,4 @@
     assert len(result) == 2
     assert result[0].outputs_prefix == 'Whois.IP'
     assert result[0].outputs.get('query') == '8.8.8.8'
-    assert result[1].outputs.get('query') == '4.4.4.4'
-=======
-    md, standard_ec, dbot_score = create_outputs(whois_result, domain, reliability)
-    assert standard_ec['Whois']['QueryResult'] == expected
-    assert dbot_score.get('DBotScore(val.Indicator && val.Indicator == obj.Indicator && val.Vendor == obj.Vendor && '
-                          'val.Type == obj.Type)').get('Reliability') == 'B - Usually reliable'
->>>>>>> a71fd1a0
+    assert result[1].outputs.get('query') == '4.4.4.4'