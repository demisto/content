--- conflicted
+++ resolved
@@ -1,13 +1,8 @@
 {
     "name": "CybelAngel",
     "description": "CybelAngel Event Collector receives reports from the CybelAngel platform, which specializes in external attack surface protection and management.",
-<<<<<<< HEAD
     "support": "partner",
     "currentVersion": "1.0.5",
-=======
-    "support": "xsoar",
-    "currentVersion": "1.0.4",
->>>>>>> d685d85a
     "author": "Cortex XSOAR",
     "url": "https://www.paloaltonetworks.com/cortex",
     "email": "david.neil@cybelangel.com",
