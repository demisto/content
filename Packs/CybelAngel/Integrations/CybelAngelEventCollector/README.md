--- conflicted
+++ resolved
@@ -2,8 +2,7 @@
 
 ## Configure CybelAngel in Cortex
 
-<<<<<<< HEAD
-## Required Modules
+## Required Modules (For XSIAM)
 - Account Takeover Protection module is required for Credentials watchlist events.
   
 - Domain Protection module is required for Domain events.
@@ -22,17 +21,6 @@
 | The maximum number of Credential watchlist events per fetch | False        |
 | The maximum number of Domain watchlist events  per fetch    | False        |
 
-=======
-| **Parameter**                                                     | **Required** |
-|-------------------------------------------------------------------|--------------|
-| Server URL                                                        | True         |
-| Client ID                                                         | True         |
-| Client Secret                                                     | True         |
-| First fetch timestamp (number, time unit, e.g., 12 hours, 7 days) | False        |
-| The maximum number of events per fetch                            | True         |
-| Trust any certificate (not secure)                                | False        |
-| Use system proxy settings                                         | False        |
->>>>>>> c28f62e9
 
 ## Commands
 
@@ -52,16 +40,11 @@
 
 | **Argument Name** | **Description** | **Required** |
 | --- | --- | --- |
-<<<<<<< HEAD
-| should_push_events   | Set this argument to True in order to create events, otherwise the command will only display them. Possible values are: True, False. Default is False. | Required | 
-| events_type_to_fetch | Which events to fetch. Possible values are: Reports, Domain wathclish, Credentials watchlist. Default is Reports.                                      | Optional | 
-| start_date           | Get events from a specific start date formatted with ISO 8601.                                                                                         | Optional | 
-| end_date             | Get events until a specific end date formatted with ISO 8601.                                                                                          | Optional | 
-| limit                | The maximum number of events to return. Default is 50.                                                                                                 | Optional | 
-=======
-| start_date | Get reports from a specific start date. | Optional |
-| end_date | Get reports until a specific end date. If not provided, uses current date. | Optional |
->>>>>>> c28f62e9
+| should_push_events   | Set to True in order to create events, otherwise  will only display them. Possible values are: True, False. Default is False. | Required | 
+| events_type_to_fetch | Which events to fetch. Possible values are: Reports, Domain wathclish, Credentials watchlist. Default is Reports.             | Optional | 
+| start_date           | Get events from a specific start date formatted with ISO 8601, Example: "2025-01-14T10:22:45".                                | Optional | 
+| end_date             | Get events until a specific end date formatted with ISO 8601, Example: "2025-01-14T10:22:45".                                 | Optional | 
+| limit                | The maximum number of events to return. Default is 50.                                                                        | Optional | 
 
 #### Context Output
 
