category: Data Enrichment & Threat Intelligence
sectionOrder:
- Connect
- Collect
commonfields:
  id: CybelAngel Event Collector
  version: -1
configuration:
- defaultvalue: https://platform.cybelangel.com
  display: Server URL
  name: url
  required: true
  type: 0
  section: Connect
- display: Client ID
  displaypassword: Client Secret
  name: credentials
  type: 9
  required: true
  section: Connect
- display: The maximum number of events per fetch
  name: max_fetch
  defaultvalue: "5000"
  advanced: true
  type: 0
  required: true
  section: Collect
  hidden:
  - xsoar
- defaultvalue: 30 days
  display: First fetch timestamp (<number> <time unit>, e.g., 12 hours, 7 days)
  name: first_fetch
  required: false
  type: 0
  section: Collect
  hidden:
  - xsoar
- display: Trust any certificate (not secure)
  name: insecure
  type: 8
  required: false
  section: Connect
  advanced: true
- display: Use system proxy settings
  name: proxy
  type: 8
  required: false
  section: Connect
  advanced: true
description: 'CybelAngel collects reports from the CybelAngel platform, which specializes in external attack surface protection and management.'
display: CybelAngel
name: CybelAngel Event Collector
script:
  commands:
  - arguments:
    - description: 'Get reports from a specific start date formatted with ISO 8601.'
      name: start_date
      required: true
    - description: 'Get reports until a specific end date formatted with ISO 8601.'
      name: end_date
      required: true
    - description: 'The maximum number of reports to return.'
      name: limit
      required: true
      defaultValue: 50
    description: 'Send events from CybelAngel to XSIAM. Used mainly for debugging.'
    name: cybelangel-get-events
    outputs: []
  - name: cybelangel-report-list
    description: 'Retrieve reports from CybelAngel.'
    arguments:
    - name: start_date
      description: 'Get reports from a specific start date formatted with ISO 8601.'
      defaultValue: '3 Days ago'
      required: false
    - description: 'Get reports until a specific end date formatted with ISO 8601.'
      defaultValue: 'Now'
      name: end_date
      required: false
    outputs:
    - contextPath: CybelAngel.Report
      description: 'The retrieved reports.'
  - name: cybelangel-report-get
    description: 'Retrieve reports from CybelAngel.'
    arguments:
    - name: report_id
      description: 'The ID of the report to retrieve.'
      required: true
    - name: pdf
      description: 'If true, retrieves the report as a PDF file.'
      defaultValue: False
      required: false
      auto: PREDEFINED
      predefined:
      - 'True'
      - 'False'
    outputs:
    - contextPath: CybelAngel.Report
      description: 'The retrieved reports.'
    - contextPath: InfoFile.EntryID
      description: 'Entry ID of the saved PDF file.'
      type: String
  - name: cybelangel-mirror-report-get
    description: 'Retrieve the mirror details for the specified report.'
    arguments:
    - name: report_id
      description: 'The ID of the report.'
      required: true
    - name: csv
      description: 'If true, retrieves the mirror report in CSV format.'
      defaultValue: False
      required: false
      auto: PREDEFINED
      predefined:
      - 'True'
      - 'False'
    outputs:
    - contextPath: CybelAngel.ReportMirror
      description: 'Mirror details of the report.'
    - contextPath: InfoFile.EntryID
      description: 'Entry ID of the saved CSV file.'
  - name: cybelangel-archive-report-by-id-get
    description: 'Retrieve an archived report by ID as a ZIP file.'
    arguments:
    - name: report_id
      description: 'The ID of the archived report.'
      required: true
    outputs:
    - contextPath: InfoFile.EntryID
      description: 'Entry ID of the saved ZIP file.'
  - name: cybelangel-report-status-update
    description: 'Update the status of one or multiple reports.'
    arguments:
    - name: report_ids
      description: 'List of report IDs to update.'
      isArray: true
      required: true
    - auto: PREDEFINED
      name: status
      description: 'The new status of the reports.'
      required: true
      predefined:
      - 'draft'
      - 'open'
      - 'in_progress'
      - 'resolved'
      - 'discarded'
  - name: cybelangel-report-comments-get
    description: 'Retrieve comments from a report.'
    arguments:
    - name: report_id
      description: 'The ID of the report.'
      required: true
    outputs:
    - contextPath: CybelAngel.Report.Comment
      description: 'The list of comments for the report.'
  - name: cybelangel-report-comment-create
    description: 'Create a new comment on a report.'
    arguments:
    - name: discussion_id
      description: 'The discussion_id is made of report id and tenant id like uuid:uuid. Example: <report_id>:<your-tenant-id>.'
      required: true
    - name: content
      description: 'The content of the comment.'
      required: true
    - name: parent_id
      description: 'The ID of the parent comment (for replies).'
      required: false
    - name: assigned
      description: 'Specifies if the comment is assigned to analysts (true/false).'
      defaultValue: false
      required: false
  - name: cybelangel-report-attachment-get
    description: 'Retrieve an attachment from a report.'
    arguments:
    - name: report_id
      description: 'The ID of the report.'
      required: true
    - name: attachment_id
      description: 'The ID of the attachment.'
      required: true
    outputs:
    - contextPath: InfoFile.EntryID
      description: 'Entry ID of the retrieved file.'
  - name: cybelangel-report-remediation-request-create
    description: 'Create a remediation request for a report.'
    arguments:
    - name: report_id
      description: 'The ID of the report.'
      required: true
    - name: requestor_email
      description: 'Email of the requestor.'
      required: true
    - name: requestor_fullname
      description: 'Full name of the requestor.'
      required: true
  runonce: false
  script: '-'
  type: python
  subtype: python3
  dockerimage: demisto/python3:3.12.8.1983910
  isfetchevents: true
fromversion: 8.0.0
marketplaces:
  - xsoar
  - marketplacev2
tests:
<<<<<<< HEAD
- No tests (auto formatted)
supportlevelheader: xsoar
=======
- CybelAngel Test Playbook
>>>>>>> d685d85a
<|MERGE_RESOLUTION|>--- conflicted
+++ resolved
@@ -205,9 +205,5 @@
   - xsoar
   - marketplacev2
 tests:
-<<<<<<< HEAD
-- No tests (auto formatted)
-supportlevelheader: xsoar
-=======
 - CybelAngel Test Playbook
->>>>>>> d685d85a
+supportlevelheader: xsoar