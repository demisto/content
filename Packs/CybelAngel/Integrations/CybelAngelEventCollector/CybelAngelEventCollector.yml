category: Data Enrichment & Threat Intelligence
sectionOrder:
- Connect
- Collect
commonfields:
  id: CybelAngel Event Collector
  version: -1
configuration:
- defaultvalue: https://platform.cybelangel.com
  display: Server URL
  name: url
  required: true
  type: 0
  section: Connect
- display: Client ID
  displaypassword: Client Secret
  name: credentials
  type: 9
  required: true
  section: Connect
- display: The maximum number of events per fetch
  name: max_fetch
  defaultvalue: "5000"
  advanced: true
  type: 0
  required: true
  section: Collect
  hidden:
  - xsoar
- defaultvalue: 30 days
  display: First fetch timestamp (<number> <time unit>, e.g., 12 hours, 7 days)
  name: first_fetch
  required: false
  type: 0
  section: Collect
  hidden:
  - xsoar
- display: Trust any certificate (not secure)
  name: insecure
  type: 8
  required: false
  section: Connect
  advanced: true
- display: Use system proxy settings
  name: proxy
  type: 8
  required: false
  section: Connect
  advanced: true
description: 'CybelAngel collects reports from the CybelAngel platform, which specializes in external attack surface protection and management.'
display: CybelAngel
name: CybelAngel Event Collector
script:
  commands:
  - arguments:
    - description: 'Get reports from a specific start date formatted with ISO 8601.'
      name: start_date
      required: true
    - description: 'Get reports until a specific end date formatted with ISO 8601.'
      name: end_date
      required: true
    - description: 'The maximum number of reports to return.'
      name: limit
      required: true
      defaultValue: 50
    description: 'Send events from CybelAngel to XSIAM. Used mainly for debugging.'
    name: cybelangel-get-events
    outputs: []
  - name: cybelangel-report-list
    description: 'Retrieve reports from CybelAngel.'
    arguments:
    - name: start_date
      description: 'Get reports from a specific start date formatted with ISO 8601.'
      defaultValue: '3 Days ago'
      required: false
    - description: 'Get reports until a specific end date formatted with ISO 8601.'
      defaultValue: 'Now'
      name: end_date
      required: false
    outputs:
    - contextPath: CybelAngel.Report
      description: 'The retrieved reports.'
  - name: cybelangel-report-get
    description: 'Retrieve reports from CybelAngel.'
    arguments:
    - name: report_id
      description: 'The ID of the report to retrieve.'
      required: true
    - name: pdf
      description: 'If true, retrieves the report as a PDF file.'
      defaultValue: False
      required: false
      auto: PREDEFINED
      predefined:
      - 'True'
      - 'False'
    outputs:
    - contextPath: CybelAngel.Report
      description: 'The retrieved reports.'
    - contextPath: InfoFile.EntryID
      description: 'Entry ID of the saved PDF file.'
      type: String
  - name: cybelangel-mirror-report-get
    description: 'Retrieve the mirror details for the specified report.'
    arguments:
    - name: report_id
      description: 'The ID of the report.'
      required: true
    - name: csv
      description: 'If true, retrieves the mirror report in CSV format.'
      defaultValue: False
      required: false
      auto: PREDEFINED
      predefined:
      - 'True'
      - 'False'
    outputs:
    - contextPath: CybelAngel.ReportMirror
      description: 'Mirror details of the report.'
    - contextPath: InfoFile.EntryID
      description: 'Entry ID of the saved CSV file.'
  - name: cybelangel-archive-report-by-id-get
    description: 'Retrieve an archived report by ID as a ZIP file.'
    arguments:
    - name: report_id
      description: 'The ID of the archived report.'
      required: true
    outputs:
    - contextPath: InfoFile.EntryID
      description: 'Entry ID of the saved ZIP file.'
  - name: cybelangel-report-status-update
    description: 'Update the status of one or multiple reports.'
    arguments:
    - name: report_ids
      description: 'List of report IDs to update.'
      isArray: true
      required: true
    - auto: PREDEFINED
      name: status
      description: 'The new status of the reports.'
      required: true
      predefined:
      - 'draft'
      - 'open'
      - 'in_progress'
      - 'resolved'
      - 'discarded'
  - name: cybelangel-report-comments-get
    description: 'Retrieve comments from a report.'
    arguments:
    - name: report_id
      description: 'The ID of the report.'
      required: true
    outputs:
    - contextPath: CybelAngel.Report.Comment
      description: 'The list of comments for the report.'
  - name: cybelangel-report-comment-create
    description: 'Create a new comment on a report.'
    arguments:
    - name: discussion_id
      description: 'The discussion_id is made of report id and tenant id like uuid:uuid. Example: <report_id>:<your-tenant-id>.'
      required: true
    - name: content
      description: 'The content of the comment.'
      required: true
    - name: parent_id
      description: 'The ID of the parent comment (for replies).'
      required: false
    - name: assigned
      description: 'Specifies if the comment is assigned to analysts (true/false).'
      defaultValue: false
      required: false
  - name: cybelangel-report-attachment-get
    description: 'Retrieve an attachment from a report.'
    arguments:
    - name: report_id
      description: 'The ID of the report.'
      required: true
    - name: attachment_id
      description: 'The ID of the attachment.'
      required: true
    outputs:
    - contextPath: InfoFile.EntryID
      description: 'Entry ID of the retrieved file.'
  - name: cybelangel-report-remediation-request-create
    description: 'Create a remediation request for a report.'
    arguments:
    - name: report_id
      description: 'The ID of the report.'
      required: true
    - name: requestor_email
      description: 'Email of the requestor.'
      required: true
    - name: requestor_fullname
      description: 'Full name of the requestor.'
      required: true
  runonce: false
  script: '-'
  type: python
  subtype: python3
  dockerimage: demisto/python3:3.12.8.1983910
  isfetchevents: true
fromversion: 8.0.0
marketplaces:
<<<<<<< HEAD
- marketplacev2
- platform
=======
  - xsoar
  - marketplacev2
>>>>>>> 8dcbff12
tests:
- CybelAngel Test Playbook<|MERGE_RESOLUTION|>--- conflicted
+++ resolved
@@ -202,12 +202,8 @@
   isfetchevents: true
 fromversion: 8.0.0
 marketplaces:
-<<<<<<< HEAD
-- marketplacev2
-- platform
-=======
   - xsoar
   - marketplacev2
->>>>>>> 8dcbff12
+  - platform
 tests:
 - CybelAngel Test Playbook