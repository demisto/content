commonfields:
  id: Genians
  version: -1
name: Genians
display: Genians
category: Network Security
description: Use the Genian NAC integration to block IP addresses using the assign tag.
detaileddescription:
configuration:
- display: Server IP (e.g. 172.29.62.26)
  name: server_ip
  defaultvalue: ""
  type: 0
  required: true
- display: API Key (e.g. 912fae69-b454-4608-bf4b-fa142353b463)
  name: apikey
  defaultvalue: ""
  type: 4
  required: true
- display: Trust any certificate (not secure)
  name: insecure
  defaultvalue: "false"
  type: 8
- display: Tag Name (e.g. THREAT, GUEST)
  name: tag_name
  defaultvalue: ""
  type: 0
  required: true
- display: Fetch indicators
  name: feed
  type: 8
script:
  commands:
  - name: genians-assign-ip-tag
    arguments:
    - name: ip
      required: true
      description: Threat IP Address (e.g. 192.168.100.87)
    outputs:
    - contextPath: genians.tag.nodeId
      description: nodeid of IP
      type: string
    - contextPath: genians.tag.Name
      description: Tag name
      type: string
    description: Assigns a tag to the Node specified.
  - name: genians-unassign-ip-tag
    arguments:
    - name: ip
      required: true
      description: IP Address (e.g. 192.168.100.87)
    outputs:
    - contextPath: genians.tag.nodeId
      description: nodeid of IP
      type: string
    - contextPath: genians.tag.Name
      description: Tag name
      type: string
    description: Removes the tag(s) from the Node specified.
  dockerimage: demisto/python3:3.9.8.24399
<<<<<<< HEAD
=======
  runonce: false
>>>>>>> 9ddafcfd
  script: '-'
  subtype: python3
  type: python
fromversion: 5.5.0
tests:
- No tests- test in NonCircleTests<|MERGE_RESOLUTION|>--- conflicted
+++ resolved
@@ -58,10 +58,7 @@
       type: string
     description: Removes the tag(s) from the Node specified.
   dockerimage: demisto/python3:3.9.8.24399
-<<<<<<< HEAD
-=======
   runonce: false
->>>>>>> 9ddafcfd
   script: '-'
   subtype: python3
   type: python
