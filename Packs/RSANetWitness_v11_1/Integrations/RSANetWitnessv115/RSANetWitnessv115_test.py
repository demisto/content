--- conflicted
+++ resolved
@@ -412,12 +412,12 @@
 
     mocker.patch.object(RSANetWitnessv115, "UpdateRemoteSystemArgs", return_value=UpdateRemoteSystemArgsResponse())
     mocker.patch.object(client, "get_incident_request", return_value={"id": "INC-1", "status": "New"})
-    mocker_update = mocker.patch.object(client, "update_incident_request", return_value={
-                                        "id": "INC-1", "status": "ClosedFalsePositive"})
+    mocker_update = mocker.patch.object(client, "update_incident_request", return_value={"id": "INC-1", "status": "ClosedFalsePositive"})
     result = update_remote_system_command(client, {}, {})
     mocker_update.assert_called_with("INC-1", "ClosedFalsePositive", None)
-
+    
     assert result == paging_data
+    
 
 
 def test_update_remote_system_command_with_nonupdated_incident(mocker):
@@ -433,6 +433,7 @@
         Then:
             Check if RSA status was not updated.
     """
+    paging_data = "INC-1"
 
     class UpdateRemoteSystemArgsResponse:
         def __init__(self) -> dict:
@@ -444,11 +445,7 @@
     mocker.patch.object(client, "get_incident_request", return_value={"id": "INC-1", "status": "New"})
     mocker_update_remote_system = mocker.patch.object(client, "update_incident_request")
 
-<<<<<<< HEAD
-    assert not (mocker_update_remote_system.called())
-=======
     assert not(mocker_update_remote_system.called)
->>>>>>> 5f84d398
 
 
 def test_get_remote_data_command(mocker):
@@ -612,13 +609,8 @@
     DATE_FORMAT = '%Y-%m-%dT%H:%M:%S.%MZ'
     created_date = datetime.now() - timedelta(days= max_time_mirror_inc - 1)
 
-<<<<<<< HEAD
-    mocker.patch.object(demisto, "getIntegrationContext", return_value={"IncidentsDataCount": {
-                        "INC-1": {"Created": datetime.now() - timedelta(days=max_time_mirror_inc - 1)}}})
-=======
     mocker.patch.object(demisto, "getIntegrationContext",
                         return_value={"IncidentsDataCount": {"INC-1": {"Created": created_date.strftime(DATE_FORMAT)}}})
->>>>>>> 5f84d398
 
     assert clean_old_inc_context(max_time_mirror_inc) is None
 
@@ -639,14 +631,8 @@
     DATE_FORMAT = '%Y-%m-%dT%H:%M:%S.%MZ'
     created_date = datetime.now() - timedelta(days=max_time_mirror_inc + 1)
 
-<<<<<<< HEAD
-    mocker.patch.object(demisto, "getIntegrationContext", return_value={"IncidentsDataCount": {
-                        "INC-1": {"Created": datetime.now() - timedelta(days=max_time_mirror_inc + 1)}}})
-
-=======
     mocker.patch.object(demisto, "getIntegrationContext",
                         return_value={"IncidentsDataCount": {"INC-1": {"Created": created_date.strftime(DATE_FORMAT)}}})
->>>>>>> 5f84d398
     assert clean_old_inc_context(max_time_mirror_inc) is None
 
 
