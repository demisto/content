import json
import pytest
import demistomock as demisto


from CommonServerPython import CommandResults, DemistoException
import RSANetWitnessv115
from RSANetWitnessv115 import Client, list_incidents_command, update_incident_command, remove_incident_command, \
    incident_add_journal_entry_command, incident_list_alerts_command, services_list_command, hosts_list_command, \
    snapshots_list_for_host_command, snapshot_details_get_command, files_list_command, scan_request_command, \
    host_alerts_list_command, file_alerts_list_command, file_download_command, mft_download_request_command, \
    system_dump_download_request_command, process_dump_download_request_command, endpoint_isolate_from_network_command, \
    endpoint_update_exclusions_command, endpoint_isolation_remove_command, endpoint_command, create_time, create_filter, \
    create_exclusions_list, remove_duplicates_in_items, remove_duplicates_for_fetch, fetch_incidents, paging_command, \
    fetch_alerts_related_incident, get_mapping_fields_command, xsoar_status_to_rsa_status, update_remote_system_command, \
    get_remote_data_command, get_modified_remote_data_command, struct_inc_context, clean_secret_integration_context, \
    clean_old_inc_context


def util_load_json(path):
    with open(path, encoding='utf-8') as f:
        return json.loads(f.read())


def write_to_json(path, new_data):
    with open(path, mode='w') as f:
        f.write(json.dumps(new_data))


client = Client(server_url='http://test.com', verify=False, proxy=False, headers={}, service_id='abc',
                fetch_time='1 year',
                fetch_limit='1', cred={'identifier': 'test', 'password': 'test'})
http_responses = util_load_json('test_data/http_responses.json')
command_results = util_load_json('test_data/command_results.json')
args_single_inc = {'id': 'INC-1'}


@pytest.mark.parametrize(
    'function_to_mock, function_to_test, args, http_response_key, expected_command_results_key', [
        ('get_incident_request', list_incidents_command, {'id': 'INC-1'}, 'single_incident', 'single_incident'),
        ('list_incidents_request', list_incidents_command, {}, 'list_incidents', 'list_incidents'),
        ('update_incident_request', update_incident_command, {'id': 'INC-1', 'status': 'InProgress'}, 'single_incident',
         'update_incident'),
        ('remove_incident_request', remove_incident_command, {'id': 'INC-1'}, 'empty_response', 'empty_response'),
        ('incident_add_journal_entry_request', incident_add_journal_entry_command, {'id': 'INC-1', 'notes': 'test',
                                                                                    'author': 'Admin'},
         'empty_response', 'empty_response'),
        ('incident_list_alerts_request', incident_list_alerts_command, {'id': 'INC-1'}, 'list_alerts_for_incident',
         'list_alerts_for_incident'),
        ('services_list_request', services_list_command, {}, 'services_list', 'services_list'),
        ('hosts_list_request', hosts_list_command, {}, 'hosts_list', 'hosts_list'),
        ('snapshots_list_for_host_request', snapshots_list_for_host_command, {'agent_id': '1'}, 'snapshot_list',
         'snapshot_list'),
        ('snapshot_details_get_request', snapshot_details_get_command,
         {'agent_id': '1', 'snapshot_timestamp': '"2021-10-19T08:51:50.913Z"', 'limit': '1'}, 'snapshot_details',
         'snapshot_details'),
        ('files_list_request', files_list_command, {}, 'files_list', 'files_list'),
        ('scan_request_request', scan_request_command, {'agent_id': '1'}, 'empty_response', 'empty_response'),
        ('host_alerts_list_request', host_alerts_list_command, {'agent_id': '1'}, 'host_alerts', 'host_alerts'),
        ('file_alerts_list_request', file_alerts_list_command, {'check_sum': '1'}, 'file_alerts', 'file_alerts'),
        ('file_download_request', file_download_command, {'path': 'test/path'}, 'empty_response', 'empty_response'),
        ('mft_download_request_request', mft_download_request_command, {'agent_id': '1'}, 'empty_response',
         'empty_response'),
        ('system_dump_download_request_request', system_dump_download_request_command, {'agent_id': '1'},
         'empty_response', 'empty_response'),
        ('process_dump_download_request_request', process_dump_download_request_command, {'agent_id': '1'},
         'empty_response', 'empty_response'),
        ('endpoint_isolate_from_network_request', endpoint_isolate_from_network_command, {'agent_id': '1'},
         'empty_response', 'empty_response'),
        ('endpoint_update_exclusions_request', endpoint_update_exclusions_command, {'agent_id': '1'},
         'empty_response', 'empty_response'),
        ('endpoint_isolation_remove_request', endpoint_isolation_remove_command, {'agent_id': '1'},
         'empty_response', 'empty_response')
    ])
def test_commands(mocker, function_to_mock, function_to_test, args, http_response_key, expected_command_results_key):
    """
        Given:
        - RSA NW client.

        When:
         Calling the relevant command with basic arguments.

        Then:
         Assert the command outputs are as expected.

    """
    mocked_http_response = http_responses[http_response_key]
    expected_command_results = command_results[expected_command_results_key]

    mocker.patch.object(client, function_to_mock, return_value=mocked_http_response)

    command_result: CommandResults = function_to_test(client, args)
    assert command_result.outputs == expected_command_results


def test_hosts_command_bad_filter(mocker):
    """
     Given:
        - RSA NW client.

        When:
         Calling the hosts_list command with bad filter

        Then:
         Value Error is raised.
    """
    mocker.patch.object(client, 'hosts_list_request', return_value={})
    with pytest.raises(DemistoException, match="filter structure is invalid"):
        hosts_list_command(client, {"filter": 'bad:filter'})


def test_endpoint_command_service_id_error(mocker):
    """
     Given:
        - RSA NW client.

        When:
         Calling the endpoint_command command without service_id in client.

        Then:
         Error is raised.
    """
    no_service_id_client = Client(server_url='http://test.com', verify=False, proxy=False, headers={}, service_id=None,
                                  fetch_time='1 year', fetch_limit='100', cred={})

    mocker.patch.object(no_service_id_client, 'hosts_list_request', return_value={})
    with pytest.raises(DemistoException, match="No Service Id provided - To use endpoint command via RSA NetWitness"
                                               " service id must be set in the integration configuration."):
        endpoint_command(no_service_id_client, {})


def test_endpoint_command(mocker):
    """
        Given:
        - RSA NW client.

        When:
         Calling the endpoint command with basic arguments.

        Then:
         Assert the command outputs are as expected (common results list).

    """
    mocked_http_response = http_responses['hosts_list']
    expected_command_results = command_results['endpoint_command']
    mocker.patch.object(client, 'hosts_list_request', return_value=mocked_http_response)

    command_result = endpoint_command(client, {'id': '1'})
    assert command_result[0].to_context() == expected_command_results


def test_create_time():
    """
        Given:
        - A date.

        When:
         Calling the create_time function.

        Then:
         Assert the result date string is as expected.

    """
    res = create_time('2020-1-1')
    assert res == '2020-01-01T00:00:00.00Z'


def test_create_filter():
    """
        Given:
        - Args dict.

        When:
         Calling the create_filter function.

        Then:
         Assert the filter is as expected.

    """
    args = {'agentId': '1', 'riskScore': '1', 'ip': '1.1.1.1,2.3.4.5', 'hostName': 'host_name_test'}
    expected_filter = util_load_json('test_data/create_filter_res.json')
    res = create_filter(args)
    assert res == expected_filter


def test_create_exclusions_list():
    """
        Given:
        - IP's list in string form from mixed types (v4 and v6).

        When:
         Calling the create_exclusions_list function.

        Then:
         Assert the result is the expected list.

    """
    ip_list = '1.2.3.4,0000:0000:0000:0000:0000:0000:0000:0000'
    res = create_exclusions_list(ip_list)

    assert res == [{'ip': '1.2.3.4', 'v4': True}, {'ip': '0000:0000:0000:0000:0000:0000:0000:0000', 'v4': False}]


def test_remove_duplicates_in_items():
    """
        Given:
        - List of incident's id duplicate items

        When:
         Calling the remove_duplicates_in_items

        Then:
         Assert the result is list without duplicates.

    """

    inc_list = [{'id': '1'}, {'id': '2'}, {'id': '1'}]
    new_list = remove_duplicates_in_items(inc_list, 'id')

    assert new_list == [{'id': '1'}, {'id': '2'}]


def test_remove_duplicates_for_fetch():
    """
        Given:
        - List of incident's and list of id's

        When:
         Calling the remove_duplicates_for_fetch.

        Then:
         Assert the result is list without given id's.

    """

    inc_list = [{'id': '1'}, {'id': '2'}]
    ids_list = ['1']
    new_list = remove_duplicates_for_fetch(inc_list, ids_list)

    assert new_list == [{'id': '2'}]


def test_get_incidents(mocker):
    """
            Given:
            - client with fetch parameters

            When:
             Calling the get_incidents command.

            Then:
             Assert the amount of results is according to fetch limit.

        """

    fetch_responses = util_load_json('test_data/get_incidents_results.json')
    mocked_http_response = fetch_responses['get_inc_response']
    mocker.patch.object(client, 'list_incidents_request', return_value=mocked_http_response)

    items, _, timestamp = client.get_incidents()
    assert items == fetch_responses['get_inc_results']


@pytest.mark.parametrize(
    'alerts_limit',
    [
        1,
        2
    ]
)
def test_fetch_alerts_related_incident(mocker, alerts_limit: int):
    """
    Given:
            alerts_limit(int): limit of alerts per incident
    When:
            Calling the fetch_alerts_related_incident command with alerts_limit.
    Then:
            Assert that the amount of response from the fetch_alerts_related_incident is as the limit given.
    """
    fetch_responses = util_load_json('test_data/fetch_alerts.json')
    mocker.patch.object(client, 'incident_list_alerts_request', return_value=fetch_responses)
    res = fetch_alerts_related_incident(client, 'test_id', alerts_limit)
    assert len(res) == alerts_limit


@pytest.mark.parametrize(
    'import_alerts, test_data_key',
    [
        (True, "fetch_incidents_with_alerts"),
        (False, "fetch_incidents_without_alerts"),
    ]
)
def test_fetch_incidents(mocker, import_alerts: bool, test_data_key: str):
    """
            Given:
            client with fetch parameters

            When:
             Calling the fetch_incidents command.

            Then:
             Assert that the incidents received are as expected

        """
    fetch_responses = util_load_json('test_data/fetch_incidents.json')
    mocked_http__incidents_response = fetch_responses['list_incidents_request'][0]
    mocked_http__alerts_response = fetch_responses['incident_list_alerts_request'][0]
    mocker.patch.object(client, 'list_incidents_request', return_value=mocked_http__incidents_response)
    mocker.patch.object(client, 'incident_list_alerts_request', return_value=mocked_http__alerts_response)

    incidents = fetch_incidents(client, params={"import_alerts": import_alerts})
    assert incidents == fetch_responses[test_data_key][0]


def test_generate_token(mocker):
    """
        Given:
        client with credentials

        When:
        Calling the generate_token() command.

        Then:
        Make api request and save the new token and refresh token

    """
    token_resp = util_load_json('test_data/token_resp.json')
    mocker.patch.object(client, '_http_request', return_value=token_resp)
    mocker.patch.object(demisto, 'setIntegrationContext')
    client.generate_new_token()
    assert client.refresh_token == token_resp['refreshToken']


def test_paging_command(mocker):
    """
        Given:
        A - command to run with no limit and page size = 2
        B - command to run with limit that require 2 requests

        When:
        Calling the paging_command.

        Then:
        Assert results are as expected and paging happens.

    """
    paging_data = util_load_json('test_data/paging_command_data.json')
    mocker.patch.object(client, 'list_incidents_request', return_value=paging_data['api_response'])
    _, no_limit_results = paging_command(None, '2', None, client.list_incidents_request)
    _, limit_req_results = paging_command(2, None, None, client.list_incidents_request)

    assert no_limit_results == limit_req_results == paging_data['results']


def test_get_mapping_fields_command():
    """
    Given:
        -  Client
        -  Mapping fields
    When
        - running get_mapping_fields_command
    Then
        - the result fits the expected mapping.
    """
    paging_data = util_load_json('test_data/command_results.json')
    res = get_mapping_fields_command()

    assert paging_data['get_mapping_fields'] == res.extract_mapping()


@pytest.mark.parametrize(
    'xsoar_status, xsoar_close_reason, expected_rsa_status',
    [
        (1, None, "New"),
        (2, None, "Closed"),
        (2, "False positive", "ClosedFalsePositive"),
    ]
)
def test_xsoar_status_to_rsa_status(mocker, xsoar_status: int, xsoar_close_reason: str | None, expected_rsa_status: str):
    """
    Given:
        -  XSOAR Status int
        -  XSOAR Close reason
    When
        - running xsoar_status_to_rsa_status
    Then
        - Return RSA Status
    """
    assert xsoar_status_to_rsa_status(xsoar_status, xsoar_close_reason) == expected_rsa_status


def test_update_remote_system_command_with_updated_incident(mocker):
    """
        Given:
        - client with fetch parameters
        - args with incident ID, status, delta_keys
        - param no used by integration

        When:
            Calling the update_remote_system_command.

        Then:
            Check if RSA status has been updated.
    """
    paging_data = "INC-1"

    class UpdateRemoteSystemArgsResponse:
        def __init__(self) -> dict:
            self.delta = {"key": "value"}
            self.remote_incident_id = "INC-1"
            self.data = {"status": 2, "closeReason": "False positive"}

    mocker.patch.object(RSANetWitnessv115, "UpdateRemoteSystemArgs", return_value=UpdateRemoteSystemArgsResponse())
    mocker.patch.object(client, "get_incident_request", return_value={"id": "INC-1", "status": "New"})
    mocker_update = mocker.patch.object(client, "update_incident_request", return_value={"id": "INC-1", "status": "ClosedFalsePositive"})
    result = update_remote_system_command(client, {}, {})
    mocker_update.assert_called_with("INC-1", "ClosedFalsePositive", None)
    
    assert result == paging_data
    


def test_update_remote_system_command_with_nonupdated_incident(mocker):
    """
        Given:
        - client with fetch parameters
        - args with incident ID, status, delta_keys
        - param no used by integration

        When:
            Calling the update_remote_system_command.

        Then:
            Check if RSA status was not updated.
    """
    paging_data = "INC-1"

    class UpdateRemoteSystemArgsResponse:
        def __init__(self) -> dict:
            self.delta = {"key": "value"}
            self.remote_incident_id = "INC-1"
            self.data = {"status": 1, "closeReason": "New"}

    mocker.patch.object(RSANetWitnessv115, "UpdateRemoteSystemArgs", return_value=UpdateRemoteSystemArgsResponse())
    mocker.patch.object(client, "get_incident_request", return_value={"id": "INC-1", "status": "New"})
    mocker_update_remote_system = mocker.patch.object(client, "update_incident_request")

    assert not(mocker_update_remote_system.called())


def test_get_remote_data_command(mocker):
    """
        Given:
        - client with fetch parameters
        - args with incident attributes
        - params

        When:
            running get_remote_data_command.

        Then:
            Update context of incident if incident has been updated from RSA.
    """
    paging_data = {'alertCount': 2, 'alerts': {'alerts': [{'INC-2'}]}, 'id': 1, 'status': 1}

    class GetRemoteDataArgsResponse:
        def __init__(self) -> dict:
            self.last_update = 1234567890
            self.remote_incident_id = 1

    mocker.patch.object(RSANetWitnessv115, "GetRemoteDataArgs", return_value=GetRemoteDataArgsResponse())
    params = {'close_incident': True, 'import_alerts': True, 'max_alerts': '2'}
    mocker.patch.object(client, "get_incident_request", return_value={"id": 1, "status": 1, "alertCount": 1})
    mocker.patch.object(RSANetWitnessv115, "fetch_alerts_related_incident", return_value={"alerts": [{"INC-2"}]})

    res = get_remote_data_command(client, {}, params)
    assert res.mirrored_object == paging_data


def test_get_remote_data_command_with_closed_xsoar_incident(mocker):
    """
        Given:
        - client with fetch parameters
        - args with incident attributes
        - params

        When:
            running get_remote_data_command.

        Then:
            Update context of incident if incident has been updated from RSA.
    """
    paging_data = {'alertCount': 2, 'alerts': {'alerts': [{'INC-2'}]}, 'id': 1, 'status': 'Closed'}

    class GetRemoteDataArgsResponse:
        def __init__(self) -> dict:
            self.last_update = 1234567890
            self.remote_incident_id = 1

    mocker.patch.object(RSANetWitnessv115, "GetRemoteDataArgs", return_value=GetRemoteDataArgsResponse())
    params = {'close_incident': True, 'import_alerts': True, 'max_alerts': '2'}
    mocker.patch.object(client, "get_incident_request", return_value={"id": 1, "status": "Closed", "alertCount": 1})
    mocker.patch.object(RSANetWitnessv115, "fetch_alerts_related_incident", return_value={"alerts": [{"INC-2"}]})

    res = get_remote_data_command(client, {}, params)
<<<<<<< HEAD
=======
    assert res.mirrored_object == paging_data
    assert res.entries == entries


def test_get_remote_data_command_with_new_xsoar_incident_entries(mocker):
    """
        Given:
        - client with fetch parameters
        - args with incident attributes
        - params

        When:
            running get_remote_data_command.

        Then:
            Update context of incident if incident has been updated from RSA.
    """
    paging_data = {'alertCount': 3, 'alerts': [1, 2, 3], 'id': 'INC-1', 'status': 'New'}

    class GetRemoteDataArgsResponse:
        def __init__(self) -> dict:
            self.last_update = 1234567890
            self.remote_incident_id = 0

    mocker.patch.object(RSANetWitnessv115, "GetRemoteDataArgs", return_value=GetRemoteDataArgsResponse())
    mocker.patch.object(RSANetWitnessv115, "argToBoolean", return_value=True)
    mocker.patch.object(RSANetWitnessv115, "arg_to_number", return_value=5)
    mocker.patch.object(client, "get_incident_request", return_value={"id": "INC-1", "status": "New", "alertCount": 3})
    mocker.patch.object(RSANetWitnessv115, "fetch_alerts_related_incident", return_value=[1, 2, 3])

    res = get_remote_data_command(client, {}, {'close_incident': 0, 'import_alerts': True, 'max_alerts': 5})
>>>>>>> eb357e26
    assert res.mirrored_object == paging_data
    assert res.entries == entries


def test_get_modified_remote_data_command_from_timestamp(mocker):
    """
        Given:
        - client with fetch parameters
        - args with incident attributes
        - params

        When:
            running get_modified_remote_data_command.

        Then:
            check the updated incidents list.
    """
    paging_data = []

    class GetModifiedRemoteDataArgsResponse:
        def __init__(self) -> dict:
            self.last_update = "1694188115"

    mocker.patch.object(RSANetWitnessv115, "GetModifiedRemoteDataArgs", return_value=GetModifiedRemoteDataArgsResponse())
    mocker.patch.object(client, "get_incident_request", return_value={"id": "INC-1", "status": "New", "alertCount": 3})
    mocker.patch.object(RSANetWitnessv115, "paging_command", return_value=({}, []))
    mocker.patch.object(RSANetWitnessv115, "clean_old_inc_context", return_value=False)
    mocker.patch.object(RSANetWitnessv115, "get_integration_context", return_value={})

    res = get_modified_remote_data_command(client, {}, {"max_fetch": 2, "max_alerts": 2, "max_mirror_time": 0})
    assert res.modified_incident_ids == paging_data


def test_get_modified_remote_data_command_from_alerts(mocker):
    """
        Given:
        - client with fetch parameters
        - args with incident attributes
        - params

        When:
            running get_modified_remote_data_command.

        Then:
            check the updated incidents list.
    """
    paging_data = ['INC-1']

    class GetModifiedRemoteDataArgsResponse:
        def __init__(self) -> dict:
            self.last_update = "0"

    mocker.patch.object(RSANetWitnessv115, "GetModifiedRemoteDataArgs", return_value=GetModifiedRemoteDataArgsResponse())
    mocker.patch.object(client, "get_incident_request",
                        return_value={"id": "INC-1", "status": 1, "alertCount": 1, "eventCount": 1})
    mocker.patch.object(RSANetWitnessv115, "paging_command",
                        return_value=({}, [{"id": "INC-1", "lastUpdated": 0, "alertCount": 10, "eventCount": 10}]))
    mocker.patch.object(RSANetWitnessv115, "clean_old_inc_context", return_value=False)
    mocker.patch.object(RSANetWitnessv115, "get_integration_context",
                        return_value={"IncidentsDataCount": {"INC-1": {"alertCount": 1, "eventCount": 1}}})

    res = get_modified_remote_data_command(client, {}, {"max_fetch": 2, "max_alerts": 2, "max_mirror_time": 0})
    assert res.modified_incident_ids == paging_data


def test_struct_inc_context():
    """
        Given:
        - Alert count
        - Event Count
        - Created boolean

        When:
            running get_remote_data_command.

        Then:
            Create base incident structure.
    """
    expected_result = {"alertCount": 1, "eventCount": 1, "Created": True}
    assert struct_inc_context(1, 1, True) == expected_result


def test_clean_old_inc_context_with_non_expired_incident(mocker):
    """
        Given:
        - Max mirror time aggregration (int for days)

        When:
            running get_modified_remote_data_command.

        Then:
            Clean old incident.
    """
    from datetime import datetime, timedelta
    max_time_mirror_inc = 24

    mocker.patch.object(demisto, "getIntegrationContext", return_value={"IncidentsDataCount": {"INC-1": {"Created": datetime.now() - timedelta(days=max_time_mirror_inc - 1)}}})

    assert clean_old_inc_context(max_time_mirror_inc) is None


def test_clean_old_inc_context_with_expired_incident(mocker):
    """
        Given:
        - Max mirror time aggregration (int for days)

        When:
            running get_modified_remote_data_command.

        Then:
            Clean old incident.
    """
    from datetime import datetime, timedelta
    max_time_mirror_inc = 24

    mocker.patch.object(demisto, "getIntegrationContext", return_value={"IncidentsDataCount": {"INC-1": {"Created": return_value=datetime.now() - timedelta(days=max_time_mirror_inc + 1)}}})

    assert clean_old_inc_context(max_time_mirror_inc) is None


def test_clean_secret_integration_context(mocker):
    """
        Given:
        - Nothing

        When:
            running get_modified_remote_data_command.

        Then:
            Sanitize context data.
    """
    expected_result = {"refresh_token": "SECRET REPLACED", "token": "SECRET REPLACED"}
    mocker.patch.object(demisto, "getIntegrationContext", return_value={"refresh_token": "refresh_token", "token": "token"})

    assert clean_secret_integration_context() == expected_result<|MERGE_RESOLUTION|>--- conflicted
+++ resolved
@@ -503,8 +503,6 @@
     mocker.patch.object(RSANetWitnessv115, "fetch_alerts_related_incident", return_value={"alerts": [{"INC-2"}]})
 
     res = get_remote_data_command(client, {}, params)
-<<<<<<< HEAD
-=======
     assert res.mirrored_object == paging_data
     assert res.entries == entries
 
@@ -536,7 +534,6 @@
     mocker.patch.object(RSANetWitnessv115, "fetch_alerts_related_incident", return_value=[1, 2, 3])
 
     res = get_remote_data_command(client, {}, {'close_incident': 0, 'import_alerts': True, 'max_alerts': 5})
->>>>>>> eb357e26
     assert res.mirrored_object == paging_data
     assert res.entries == entries
 
