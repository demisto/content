--- conflicted
+++ resolved
@@ -6,17 +6,10 @@
 tasks:
   "0":
     id: "0"
-<<<<<<< HEAD
-    taskid: b10419a2-7351-4a97-885a-cfd514987681
-    type: start
-    task:
-      id: b10419a2-7351-4a97-885a-cfd514987681
-=======
     taskid: e94b08bb-2e7c-4636-807f-b6e2648cf4e5
     type: start
     task:
       id: e94b08bb-2e7c-4636-807f-b6e2648cf4e5
->>>>>>> 90cf3b88
       version: -1
       name: ""
       iscommand: false
@@ -43,17 +36,10 @@
     isautoswitchedtoquietmode: false
   "1":
     id: "1"
-<<<<<<< HEAD
-    taskid: c873349f-9030-424a-8052-7f0002f57d58
-    type: regular
-    task:
-      id: c873349f-9030-424a-8052-7f0002f57d58
-=======
     taskid: d72b2e6f-ea25-4633-825f-4710f51baa8e
     type: regular
     task:
       id: d72b2e6f-ea25-4633-825f-4710f51baa8e
->>>>>>> 90cf3b88
       version: -1
       name: Delete context
       description: Delete field from context
@@ -89,17 +75,10 @@
     isautoswitchedtoquietmode: false
   "2":
     id: "2"
-<<<<<<< HEAD
-    taskid: 5a651054-8af5-48a5-8d3b-8d03944ee8db
-    type: regular
-    task:
-      id: 5a651054-8af5-48a5-8d3b-8d03944ee8db
-=======
     taskid: 4e7646bd-9794-4812-82e4-277498c5baa8
     type: regular
     task:
       id: 4e7646bd-9794-4812-82e4-277498c5baa8
->>>>>>> 90cf3b88
       version: -1
       name: Add username to account in context
       description: Sets a value into the context with the given context key
@@ -136,17 +115,10 @@
     isautoswitchedtoquietmode: false
   "3":
     id: "3"
-<<<<<<< HEAD
-    taskid: 1efe02a5-ed07-4b83-82fb-e8f28d099923
-    type: title
-    task:
-      id: 1efe02a5-ed07-4b83-82fb-e8f28d099923
-=======
     taskid: fba89476-0aab-491c-8fc5-df71b758302d
     type: title
     task:
       id: fba89476-0aab-491c-8fc5-df71b758302d
->>>>>>> 90cf3b88
       version: -1
       name: Critical Assets Data Initialization
       type: title
@@ -179,17 +151,10 @@
     isautoswitchedtoquietmode: false
   "4":
     id: "4"
-<<<<<<< HEAD
-    taskid: b4f48886-7cf3-48d8-8653-050fae5fe405
-    type: regular
-    task:
-      id: b4f48886-7cf3-48d8-8653-050fae5fe405
-=======
     taskid: 76ca583d-91d3-44b3-8cf5-a289cbe8c6c9
     type: regular
     task:
       id: 76ca583d-91d3-44b3-8cf5-a289cbe8c6c9
->>>>>>> 90cf3b88
       version: -1
       name: Get AD user
       script: Active Directory Query v2|||ad-get-user
@@ -221,17 +186,10 @@
     isautoswitchedtoquietmode: false
   "5":
     id: "5"
-<<<<<<< HEAD
-    taskid: f336b3bd-ce06-4496-8a53-ea22921ade46
-    type: regular
-    task:
-      id: f336b3bd-ce06-4496-8a53-ea22921ade46
-=======
     taskid: 7ab692f1-aa1a-4ad2-8551-e5d9fc74151c
     type: regular
     task:
       id: 7ab692f1-aa1a-4ad2-8551-e5d9fc74151c
->>>>>>> 90cf3b88
       version: -1
       name: Get AD computers
       script: Active Directory Query v2|||ad-get-computer
@@ -260,17 +218,10 @@
     isautoswitchedtoquietmode: false
   "6":
     id: "6"
-<<<<<<< HEAD
-    taskid: 7372310e-bc90-49f6-8009-119081fbed0e
-    type: title
-    task:
-      id: 7372310e-bc90-49f6-8009-119081fbed0e
-=======
     taskid: da30408f-c816-409d-8073-8cdb3ab66c77
     type: title
     task:
       id: da30408f-c816-409d-8073-8cdb3ab66c77
->>>>>>> 90cf3b88
       version: -1
       name: DBotScore Data Initialization
       type: title
@@ -299,17 +250,10 @@
     isautoswitchedtoquietmode: false
   "7":
     id: "7"
-<<<<<<< HEAD
-    taskid: 7c5bb9f3-7bca-4baf-871a-3b5d1be463f5
-    type: title
-    task:
-      id: 7c5bb9f3-7bca-4baf-871a-3b5d1be463f5
-=======
     taskid: 028b1b89-d77e-4115-827f-5f394d9708df
     type: title
     task:
       id: 028b1b89-d77e-4115-827f-5f394d9708df
->>>>>>> 90cf3b88
       version: -1
       name: Incident Severity Initialization
       type: title
@@ -337,17 +281,10 @@
     isautoswitchedtoquietmode: false
   "8":
     id: "8"
-<<<<<<< HEAD
-    taskid: d4f81054-a64c-4d0f-8972-457d730122ae
-    type: regular
-    task:
-      id: d4f81054-a64c-4d0f-8972-457d730122ae
-=======
     taskid: 15693dd5-e2dd-4221-8973-d3be1d639168
     type: regular
     task:
       id: 15693dd5-e2dd-4221-8973-d3be1d639168
->>>>>>> 90cf3b88
       version: -1
       name: Create malicious URL indicator
       description: commands.local.cmd.new.indicator
@@ -388,17 +325,10 @@
     isautoswitchedtoquietmode: false
   "10":
     id: "10"
-<<<<<<< HEAD
-    taskid: 085995d8-21b7-42cd-8232-a8da42b7ae7f
-    type: regular
-    task:
-      id: 085995d8-21b7-42cd-8232-a8da42b7ae7f
-=======
     taskid: f6281592-2116-4fa6-8c75-e18f08913d41
     type: regular
     task:
       id: f6281592-2116-4fa6-8c75-e18f08913d41
->>>>>>> 90cf3b88
       version: -1
       name: Create benign URL indicator
       description: commands.local.cmd.new.indicator
@@ -433,17 +363,10 @@
     isautoswitchedtoquietmode: false
   "11":
     id: "11"
-<<<<<<< HEAD
-    taskid: 0c14b118-4c3c-4506-8484-4007241c61eb
-    type: regular
-    task:
-      id: 0c14b118-4c3c-4506-8484-4007241c61eb
-=======
     taskid: 2c00a6fa-996b-417c-8c74-69b00c74ad2c
     type: regular
     task:
       id: 2c00a6fa-996b-417c-8c74-69b00c74ad2c
->>>>>>> 90cf3b88
       version: -1
       name: Set incident severity to medium
       script: Builtin|||setIncident
@@ -475,17 +398,10 @@
     isautoswitchedtoquietmode: false
   "13":
     id: "13"
-<<<<<<< HEAD
-    taskid: 32e93e26-729b-45b5-844a-a4485f0ed883
-    type: title
-    task:
-      id: 32e93e26-729b-45b5-844a-a4485f0ed883
-=======
     taskid: 84575712-859e-4a0d-8f69-62da4c4e459d
     type: title
     task:
       id: 84575712-859e-4a0d-8f69-62da4c4e459d
->>>>>>> 90cf3b88
       version: -1
       name: Email Authentication Initialization
       type: title
@@ -513,17 +429,10 @@
     isautoswitchedtoquietmode: false
   "14":
     id: "14"
-<<<<<<< HEAD
-    taskid: a1d29ea8-4a72-4385-80a2-ebdd8ed090e4
-    type: regular
-    task:
-      id: a1d29ea8-4a72-4385-80a2-ebdd8ed090e4
-=======
     taskid: 068be0d1-62fa-45c7-8f87-eae4d5541706
     type: regular
     task:
       id: 068be0d1-62fa-45c7-8f87-eae4d5541706
->>>>>>> 90cf3b88
       version: -1
       name: Set email authentication verdict to "Fail"
       description: Sets a value into the context with the given context key
@@ -558,17 +467,10 @@
     isautoswitchedtoquietmode: false
   "16":
     id: "16"
-<<<<<<< HEAD
-    taskid: 6a6c50c1-cf59-46a2-8596-e6f02fc31d7d
-    type: playbook
-    task:
-      id: 6a6c50c1-cf59-46a2-8596-e6f02fc31d7d
-=======
     taskid: c0410da5-1684-4412-848e-c78cfdf71482
     type: playbook
     task:
       id: c0410da5-1684-4412-848e-c78cfdf71482
->>>>>>> 90cf3b88
       version: -1
       name: Calculate Severity - Generic v2
       playbookName: Calculate Severity - Generic v2
@@ -592,14 +494,6 @@
     quietmode: 0
     isoversize: false
     isautoswitchedtoquietmode: false
-<<<<<<< HEAD
-  "17":
-    id: "17"
-    taskid: 4c137427-fef0-453c-833c-00a7e7adabcb
-    type: regular
-    task:
-      id: 4c137427-fef0-453c-833c-00a7e7adabcb
-=======
     nexttasks:
       '#none#':
       - "24"
@@ -609,7 +503,6 @@
     type: regular
     task:
       id: 6034cc8f-2240-4840-8a44-d3774770b478
->>>>>>> 90cf3b88
       version: -1
       name: Add hostname to context
       description: Sets a value into the context with the given context key
@@ -646,17 +539,10 @@
     isautoswitchedtoquietmode: false
   "18":
     id: "18"
-<<<<<<< HEAD
-    taskid: d8cad198-3915-4027-8f88-07c802373043
-    type: regular
-    task:
-      id: d8cad198-3915-4027-8f88-07c802373043
-=======
     taskid: ed4e38cd-e4ab-4abc-82a3-bb1ed6c03130
     type: regular
     task:
       id: ed4e38cd-e4ab-4abc-82a3-bb1ed6c03130
->>>>>>> 90cf3b88
       version: -1
       name: Add hostname to context
       description: Sets a value into the context with the given context key
@@ -693,17 +579,10 @@
     isautoswitchedtoquietmode: false
   "19":
     id: "19"
-<<<<<<< HEAD
-    taskid: 4d629957-3fe6-4faa-8c5f-7be39cea6602
-    type: regular
-    task:
-      id: 4d629957-3fe6-4faa-8c5f-7be39cea6602
-=======
     taskid: 7f8878db-8ad7-4414-805b-0a4cc7fe75aa
     type: regular
     task:
       id: 7f8878db-8ad7-4414-805b-0a4cc7fe75aa
->>>>>>> 90cf3b88
       version: -1
       name: Add hostname to context
       description: Sets a value into the context with the given context key
@@ -740,17 +619,10 @@
     isautoswitchedtoquietmode: false
   "20":
     id: "20"
-<<<<<<< HEAD
-    taskid: 717c2129-4cde-4f4b-8301-0d3dbae8f6cd
-    type: title
-    task:
-      id: 717c2129-4cde-4f4b-8301-0d3dbae8f6cd
-=======
     taskid: 8b8984a4-c25c-4fe4-8287-47d8b22dba74
     type: title
     task:
       id: 8b8984a4-c25c-4fe4-8287-47d8b22dba74
->>>>>>> 90cf3b88
       version: -1
       name: Test Empty Inputs
       type: title
@@ -778,17 +650,10 @@
     isautoswitchedtoquietmode: false
   "21":
     id: "21"
-<<<<<<< HEAD
-    taskid: 0b496742-3ece-4238-86f1-3dba4e5b11fb
-    type: title
-    task:
-      id: 0b496742-3ece-4238-86f1-3dba4e5b11fb
-=======
     taskid: 0a05e82f-05e2-4800-8267-9520bba8cea4
     type: title
     task:
       id: 0a05e82f-05e2-4800-8267-9520bba8cea4
->>>>>>> 90cf3b88
       version: -1
       name: Test Empty Inputs
       type: title
@@ -816,17 +681,10 @@
     isautoswitchedtoquietmode: false
   "22":
     id: "22"
-<<<<<<< HEAD
-    taskid: b11be79f-eb56-4faa-8104-3736f6a277b0
-    type: regular
-    task:
-      id: b11be79f-eb56-4faa-8104-3736f6a277b0
-=======
     taskid: cd135097-bbd3-4bfb-8654-6f342483b9f8
     type: regular
     task:
       id: cd135097-bbd3-4bfb-8654-6f342483b9f8
->>>>>>> 90cf3b88
       version: -1
       name: Delete context
       description: Delete field from context
@@ -859,17 +717,10 @@
     isautoswitchedtoquietmode: false
   "23":
     id: "23"
-<<<<<<< HEAD
-    taskid: 57fc2d8e-66d3-4c44-89ff-03ff0500812d
-    type: playbook
-    task:
-      id: 57fc2d8e-66d3-4c44-89ff-03ff0500812d
-=======
     taskid: 868dff1f-1237-4669-877f-ffa9c68ce23e
     type: playbook
     task:
       id: 868dff1f-1237-4669-877f-ffa9c68ce23e
->>>>>>> 90cf3b88
       version: -1
       name: Calculate Severity - Generic v2
       description: |-
@@ -928,8 +779,6 @@
         "position": {
           "x": 450,
           "y": 490
-<<<<<<< HEAD
-=======
         }
       }
     note: false
@@ -1118,7 +967,6 @@
         "position": {
           "x": -160,
           "y": 1460
->>>>>>> 90cf3b88
         }
       }
     note: false
@@ -1135,11 +983,7 @@
     },
     "paper": {
       "dimensions": {
-<<<<<<< HEAD
-        "height": 1775,
-=======
         "height": 2385,
->>>>>>> 90cf3b88
         "width": 3440,
         "x": -1150,
         "y": 50
@@ -1148,8 +992,4 @@
   }
 inputs: []
 outputs: []
-<<<<<<< HEAD
-description: This Playbook tests The Calculate Severity Generic V2 playbook with multiple input
-=======
-description: This Playbook tests The Calculate Severity Generic V2 playbook with multiple input.
->>>>>>> 90cf3b88
+description: This Playbook tests The Calculate Severity Generic V2 playbook with multiple input.