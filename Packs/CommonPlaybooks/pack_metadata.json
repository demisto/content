--- conflicted
+++ resolved
@@ -2,11 +2,7 @@
     "name": "Common Playbooks",
     "description": "Frequently used playbooks pack.",
     "support": "xsoar",
-<<<<<<< HEAD
-    "currentVersion": "2.3.74",
-=======
     "currentVersion": "2.3.75",
->>>>>>> 47622925
     "author": "Cortex XSOAR",
     "url": "https://www.paloaltonetworks.com/cortex",
     "email": "",
