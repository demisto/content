{
    "name": "Common Playbooks",
    "description": "Frequently used playbooks pack.",
    "support": "xsoar",
<<<<<<< HEAD
    "currentVersion": "2.7.21",
=======
    "currentVersion": "2.7.20",
>>>>>>> 49d70a5c
    "author": "Cortex XSOAR",
    "url": "https://www.paloaltonetworks.com/cortex",
    "email": "",
    "created": "2020-05-14T08:33:25Z",
    "categories": [
        "Utilities"
    ],
    "tags": [],
    "useCases": [],
    "keywords": [],
    "dependencies": {
        "Threat_Crowd": {
            "mandatory": false,
            "display_name": "Threat Crowd"
        },
        "CiscoASA": {
            "mandatory": false,
            "display_name": "Cisco ASA"
        },
        "fireeye": {
            "mandatory": false,
            "display_name": "FireEye (AX Series)"
        },
        "Cylance_Protect": {
            "mandatory": false,
            "display_name": "Cylance Protect"
        },
        "epo": {
            "mandatory": false,
            "display_name": "McAfee ePO"
        },
        "CheckpointFirewall": {
            "mandatory": false,
            "display_name": "Check Point Firewall"
        },
        "Carbon_Black_Enterprise_Response": {
            "mandatory": false,
            "display_name": "Carbon Black Enterprise Response"
        },
        "PaloAltoNetworks_PAN_OS_EDL_Management": {
            "mandatory": false,
            "display_name": "Palo Alto Networks PAN-OS EDL Management"
        },
        "WindowsForensics": {
            "mandatory": false,
            "display_name": "Windows Forensics"
        },
        "SophosXGFirewall": {
            "mandatory": false,
            "display_name": "Sophos XG Firewall"
        },
        "Akamai_WAF": {
            "mandatory": false,
            "display_name": "Akamai WAF"
        },
        "ImageOCR": {
            "mandatory": false,
            "display_name": "Image OCR"
        },
        "rasterize": {
            "mandatory": true,
            "display_name": "Rasterize"
        },
        "QRadar": {
            "mandatory": false,
            "display_name": "IBM QRadar"
        },
        "CrowdStrikeFalconSandbox": {
            "mandatory": false,
            "display_name": "CrowdStrike Falcon Sandbox"
        },
        "ARIAPacketIntelligence": {
            "mandatory": false,
            "display_name": "ARIAPacketIntelligence"
        },
        "Phishing": {
            "mandatory": false,
            "display_name": "Phishing"
        },
        "RiskSense": {
            "mandatory": false,
            "display_name": "RiskSense"
        },
        "FireEyeEX": {
            "mandatory": false,
            "display_name": "FireEye Email Security (EX)"
        },
        "CrowdStrikeFalconX": {
            "mandatory": false,
            "display_name": "CrowdStrike Falcon Intelligence Sandbox"
        },
        "VirusTotal-Private_API": {
            "mandatory": false,
            "display_name": "VirusTotal - Private API"
        },
        "ThreatX": {
            "mandatory": false,
            "display_name": "ThreatX"
        },
        "Polygon": {
            "mandatory": false,
            "display_name": "Polygon"
        },
        "FireEyeHX": {
            "mandatory": false,
            "display_name": "FireEye HX"
        },
        "PAN-OS": {
            "mandatory": false,
            "display_name": "PAN-OS"
        },
        "ThreatGrid": {
            "mandatory": false,
            "display_name": "Cisco Threat Grid"
        },
        "ExtraHop": {
            "mandatory": false,
            "display_name": "ExtraHop Reveal(x)"
        },
        "PANWComprehensiveInvestigation": {
            "mandatory": false,
            "display_name": "PANW Comprehensive Investigation"
        },
        "Stealthwatch_Cloud": {
            "mandatory": false,
            "display_name": "Cisco Secure Cloud Analytics (Stealthwatch Cloud)"
        },
        "Kenna": {
            "mandatory": false,
            "display_name": "Kenna"
        },
        "SplunkPy": {
            "mandatory": false,
            "display_name": "Splunk"
        },
        "CrowdStrikeHost": {
            "mandatory": false,
            "display_name": "FalconHost"
        },
        "ProofpointThreatResponse": {
            "mandatory": false,
            "display_name": "Proofpoint Threat Response (Beta)"
        },
        "Rapid7_Nexpose": {
            "mandatory": false,
            "display_name": "Rapid7 Nexpose"
        },
        "Active_Directory_Query": {
            "mandatory": false,
            "display_name": "Active Directory Query"
        },
        "CrowdStrikeFalcon": {
            "mandatory": false,
            "display_name": "CrowdStrike Falcon"
        },
        "Code42": {
            "mandatory": false,
            "display_name": "Code42"
        },
        "SNDBOX": {
            "mandatory": false,
            "display_name": "SNDBOX"
        },
        "SignalSciences": {
            "mandatory": false,
            "display_name": "Signal Sciences WAF"
        },
        "XForceExchange": {
            "mandatory": false,
            "display_name": "IBM X-Force Exchange"
        },
        "McAfee_Advanced_Threat_Defense": {
            "mandatory": false,
            "display_name": "McAfee Advanced Threat Defense"
        },
        "F5Silverline": {
            "mandatory": false,
            "display_name": "F5 Silverline"
        },
        "Zscaler": {
            "mandatory": false,
            "display_name": "Zscaler"
        },
        "Traps": {
            "mandatory": false,
            "display_name": "Palo Alto Networks Traps"
        },
        "VulnDB": {
            "mandatory": false,
            "display_name": "VulnDB"
        },
        "Cisco-umbrella": {
            "mandatory": false,
            "display_name": "Cisco Umbrella Investigate"
        },
        "HybridAnalysis": {
            "mandatory": false,
            "display_name": "Hybrid Analysis"
        },
        "Lastline": {
            "mandatory": false,
            "display_name": "Lastline"
        },
        "D2": {
            "mandatory": false,
            "display_name": "D2"
        },
        "CiscoFirepower": {
            "mandatory": false,
            "display_name": "CiscoFirepower"
        },
        "VMRay": {
            "mandatory": false,
            "display_name": "VMRay"
        },
        "ANYRUN": {
            "mandatory": false,
            "display_name": "ANY.RUN"
        },
        "Symantec_Messaging_Gateway": {
            "mandatory": false,
            "display_name": "Symantec Messaging Gateway"
        },
        "CommonScripts": {
            "mandatory": true,
            "display_name": "Common Scripts"
        },
        "Cybereason": {
            "mandatory": false,
            "display_name": "Cybereason"
        },
        "TrendMicroApex": {
            "mandatory": false,
            "display_name": "Trend Micro Apex One"
        },
        "Palo_Alto_Networks_WildFire": {
            "mandatory": false,
            "display_name": "Palo Alto Networks WildFire"
        },
        "FortiGate": {
            "mandatory": false,
            "display_name": "FortiGate"
        },
        "CuckooSandbox": {
            "mandatory": false,
            "display_name": "Cuckoo Sandbox"
        },
        "CarbonBlackProtect": {
            "mandatory": false,
            "display_name": "Carbon Black Enterprise Protection"
        },
        "Carbon_Black_Enterprise_Live_Response": {
            "mandatory": false,
            "display_name": "Carbon Black Enterprise Live Response"
        },
        "JoeSecurity": {
            "mandatory": false,
            "display_name": "Joe Security"
        },
        "IllusiveNetworks": {
            "mandatory": false,
            "display_name": "Illusive Networks"
        },
        "McAfee-TIE": {
            "mandatory": false,
            "display_name": "McAfee Threat Intelligence Exchange"
        },
        "EWS": {
            "mandatory": false,
            "display_name": "EWS"
        },
        "FiltersAndTransformers": {
            "mandatory": true,
            "display_name": "Filters And Transformers"
        },
        "SecneurXAnalysis": {
            "mandatory": false,
            "display_name": "SecneurX Analysis"
        }
    },
    "excludedDependencies": [
        "Attlasian",
        "HelloIAMWorld",
        "AWS-ILM",
        "GitHub",
        "SalesforceFusion",
        "Salesforce",
        "PrismaCloud",
        "Okta",
        "SAP_IAM",
        "Oracle_IAM",
        "Clarizen",
        "Slack",
        "Zoom",
        "Envoy",
        "ServiceNow",
        "ExceedLMS"
    ],
    "displayedImages": [
        "Threat_Crowd",
        "CiscoASA",
        "fireeye",
        "Cylance_Protect",
        "epo",
        "CheckpointFirewall",
        "Carbon_Black_Enterprise_Response",
        "PaloAltoNetworks_PAN_OS_EDL_Management",
        "WindowsForensics",
        "SophosXGFirewall",
        "Akamai_WAF",
        "ImageOCR",
        "rasterize",
        "QRadar",
        "CrowdStrikeFalconSandbox",
        "ARIAPacketIntelligence",
        "Phishing",
        "RiskSense",
        "FireEyeEX",
        "CrowdStrikeFalconX",
        "VirusTotal-Private_API",
        "ThreatX",
        "Polygon",
        "FireEyeHX",
        "PAN-OS",
        "ThreatGrid",
        "ExtraHop",
        "PANWComprehensiveInvestigation",
        "Stealthwatch_Cloud",
        "Kenna",
        "SplunkPy",
        "CrowdStrikeHost",
        "ProofpointThreatResponse",
        "Rapid7_Nexpose",
        "Active_Directory_Query",
        "CrowdStrikeFalcon",
        "Code42",
        "SNDBOX",
        "SignalSciences",
        "XForceExchange",
        "McAfee_Advanced_Threat_Defense",
        "F5Silverline",
        "Zscaler",
        "Traps",
        "VulnDB",
        "Cisco-umbrella",
        "HybridAnalysis",
        "Lastline",
        "D2",
        "CiscoFirepower",
        "VMRay",
        "ANYRUN",
        "Symantec_Messaging_Gateway",
        "CommonScripts",
        "Cybereason",
        "TrendMicroApex",
        "Palo_Alto_Networks_WildFire",
        "FortiGate",
        "CuckooSandbox",
        "CarbonBlackProtect",
        "Carbon_Black_Enterprise_Live_Response",
        "JoeSecurity",
        "IllusiveNetworks",
        "McAfee-TIE",
        "EWS",
        "McAfee ePO v2",
        "SecneurXAnalysis"
    ],
    "marketplaces": [
        "xsoar",
        "marketplacev2",
        "xpanse",
        "platform"
    ],
    "supportedModules": [
        "C3",
        "X0",
        "X1",
        "X3",
        "X5",
        "ENT_PLUS",
        "agentix",
        "cloud",
        "cloud_runtime_security",
        "xsiam",
        "edr"
    ]
}<|MERGE_RESOLUTION|>--- conflicted
+++ resolved
@@ -2,11 +2,7 @@
     "name": "Common Playbooks",
     "description": "Frequently used playbooks pack.",
     "support": "xsoar",
-<<<<<<< HEAD
     "currentVersion": "2.7.21",
-=======
-    "currentVersion": "2.7.20",
->>>>>>> 49d70a5c
     "author": "Cortex XSOAR",
     "url": "https://www.paloaltonetworks.com/cortex",
     "email": "",
