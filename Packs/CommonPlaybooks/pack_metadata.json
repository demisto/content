--- conflicted
+++ resolved
@@ -347,15 +347,11 @@
         "JoeSecurity",
         "IllusiveNetworks",
         "McAfee-TIE",
-<<<<<<< HEAD
         "EWS",
         "McAfee ePO v2"
-=======
-        "EWS"
     ],
     "marketplaces": [
         "xsoar",
         "marketplacev2"
->>>>>>> 81a6e2d0
     ]
 }