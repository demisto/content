{
    "name": "Common Playbooks",
    "description": "Frequently used playbooks pack.",
    "support": "xsoar",
<<<<<<< HEAD
    "currentVersion": "1.8.6",
=======
    "currentVersion": "1.8.7",
>>>>>>> 903ff376
    "author": "Cortex XSOAR",
    "url": "https://www.paloaltonetworks.com/cortex",
    "email": "",
    "created": "2020-05-14T08:33:25Z",
    "categories": [],
    "tags": [],
    "useCases": [],
    "keywords": [],
    "dependencies": {
        "VirusTotal": {
            "mandatory": false,
            "display_name": "VirusTotal"
        },
        "ExtraHop": {
            "mandatory": false,
            "display_name": "ExtraHop Reveal(x)"
        },
        "CommonScripts": {
            "mandatory": true,
            "display_name": "Common Scripts"
        },
        "JoeSecurity": {
            "mandatory": false,
            "display_name": "Joe Security"
        },
        "SNDBOX": {
            "mandatory": false,
            "display_name": "SNDBOX"
        },
        "McAfee-TIE": {
            "mandatory": false,
            "display_name": "McAfee Threat Intelligence Exchange"
        },
        "GmailSingleUser": {
            "mandatory": false,
            "display_name": "Gmail Single User (Beta)"
        },
        "Flashpoint": {
            "mandatory": false,
            "display_name": "Flashpoint"
        },
        "CarbonBlackProtect": {
            "mandatory": false,
            "display_name": "Carbon Black Enterprise Protection"
        },
        "CrowdStrikeIntel": {
            "mandatory": false,
            "display_name": "CrowdStrike Falcon Intel"
        },
        "Cylance_Protect": {
            "mandatory": false,
            "display_name": "Cylance Protect"
        },
        "Active_Directory_Query": {
            "mandatory": false,
            "display_name": "Active Directory Query"
        },
        "ReversingLabs_Titanium_Cloud": {
            "mandatory": false,
            "display_name": "ReversingLabs Titanium Cloud"
        },
        "Anomali_ThreatStream": {
            "mandatory": false,
            "display_name": "Anomali ThreatStream"
        },
        "VulnDB": {
            "mandatory": false,
            "display_name": "VulnDB"
        },
        "ThreatMiner": {
            "mandatory": false,
            "display_name": "ThreatMiner"
        },
        "AutoFocus": {
            "mandatory": false,
            "display_name": "AutoFocus"
        },
        "Cofense-Intelligence": {
            "mandatory": false,
            "display_name": "Cofense Intelligence"
        },
        "VirusTotal-Private_API": {
            "mandatory": false,
            "display_name": "VirusTotal - Private API"
        },
        "Carbon_Black_Enterprise_Response": {
            "mandatory": false,
            "display_name": "Carbon Black Enterprise Response"
        },
        "Palo_Alto_Networks_WildFire": {
            "mandatory": false,
            "display_name": "Palo Alto Networks WildFire"
        },
        "ThreatQ": {
            "mandatory": false,
            "display_name": "ThreatQ"
        },
        "CheckpointFirewall": {
            "mandatory": false,
            "display_name": "Check Point Firewall"
        },
        "CortexXDR": {
            "mandatory": false,
            "display_name": "Palo Alto Networks Cortex XDR - Investigation and Response"
        },
        "Gmail": {
            "mandatory": false,
            "display_name": "Gmail"
        },
        "D2": {
            "mandatory": false,
            "display_name": "D2"
        },
        "CrowdStrikeHost": {
            "mandatory": false,
            "display_name": "FalconHost"
        },
        "McAfee_Advanced_Threat_Defense": {
            "mandatory": false,
            "display_name": "McAfee Advanced Threat Defense"
        },
        "Phishing": {
            "mandatory": false,
            "display_name": "Phishing"
        },
        "ReversingLabs_A1000": {
            "mandatory": false,
            "display_name": "ReversingLabs A1000"
        },
        "MicrosoftGraphListener": {
            "mandatory": false,
            "display_name": "Microsoft Graph Mail Single User"
        },
        "Lastline": {
            "mandatory": false,
            "display_name": "Lastline"
        },
        "illuminate": {
            "mandatory": false,
            "display_name": "Analyst1"
        },
        "MicrosoftGraphMail": {
            "mandatory": false,
            "display_name": "Microsoft Graph Mail"
        },
        "isight": {
            "mandatory": false,
            "display_name": "FireEye iSIGHT"
        },
        "CrowdStrikeFalconSandbox": {
            "mandatory": false,
            "display_name": "CrowdStrike Falcon Sandbox"
        },
        "fireeye": {
            "mandatory": false,
            "display_name": "FireEye (AX Series)"
        },
        "Threat_Crowd": {
            "mandatory": false,
            "display_name": "Threat Crowd"
        },
        "XFE": {
            "mandatory": false,
            "display_name": "IBM X-Force Exchange"
        },
        "Symantec_Deepsight": {
            "mandatory": false,
            "display_name": "Symantec Deepsight Intelligence (Beta)"
        },
        "rasterize": {
            "mandatory": false,
            "display_name": "Rasterize"
        },
        "CuckooSandbox": {
            "mandatory": false,
            "display_name": "Cuckoo Sandbox"
        },
        "ANYRUN": {
            "mandatory": false,
            "display_name": "ANY.RUN"
        },
        "MailSenderNew": {
            "mandatory": false,
            "display_name": "Mail Sender (New)"
        },
        "ThreatExchange": {
            "mandatory": false,
            "display_name": "ThreatExchange"
        },
        "AlienVault_OTX": {
            "mandatory": false,
            "display_name": "AlienVault OTX"
        },
        "ThreatGrid": {
            "mandatory": false,
            "display_name": "Cisco Threat Grid"
        },
        "ThreatConnect": {
            "mandatory": false,
            "display_name": "ThreatConnect"
        },
        "Zscaler": {
            "mandatory": false,
            "display_name": "Zscaler"
        },
        "Maltiverse": {
            "mandatory": false,
            "display_name": "Maltiverse"
        },
        "EclecticIQ": {
            "mandatory": false,
            "display_name": "EclecticIQ Platform"
        },
        "Traps": {
            "mandatory": false,
            "display_name": "Palo Alto Networks Traps"
        },
        "PAN-OS": {
            "mandatory": false,
            "display_name": "PAN-OS"
        },
        "TruSTAR": {
            "mandatory": false,
            "display_name": "TruSTAR"
        },
        "epo": {
            "mandatory": false,
            "display_name": "McAfee ePO"
        },
        "Recorded_Future": {
            "mandatory": false,
            "display_name": "Recorded Future"
        },
        "EWSMailSender": {
            "mandatory": false,
            "display_name": "EWS Mail Sender"
        },
        "PolySwarm": {
            "mandatory": false,
            "display_name": "PolySwarm"
        },
        "Cisco-umbrella": {
            "mandatory": false,
            "display_name": "Cisco Umbrella Investigate"
        },
        "ImageOCR": {
            "mandatory": false,
            "display_name": "Image OCR"
        },
        "EWS": {
            "mandatory": false,
            "display_name": "EWS"
        },
        "Zimperium": {
            "mandatory": false,
            "display_name": "Zimperium"
        },
        "XForceExchange": {
            "mandatory": false,
            "display_name": "IBM X-Force Exchange"
        },
        "URLHaus": {
            "mandatory": false,
            "display_name": "URLhaus"
        },
        "MISP": {
            "mandatory": false,
            "display_name": "MISP"
        },
        "Cybereason": {
            "mandatory": false,
            "display_name": "Cybereason"
        },
        "VMRay": {
            "mandatory": false,
            "display_name": "VMRay"
        },
        "HybridAnalysis": {
            "mandatory": false,
            "display_name": "Hybrid Analysis"
        },
        "Polygon": {
            "mandatory": false,
            "display_name": "Polygon"
        },
        "FortiGate": {
            "mandatory": false,
            "display_name": "FortiGate"
        },
        "Carbon_Black_Enterprise_Live_Response": {
            "mandatory": false,
            "display_name": "Carbon Black Enterprise Live Response"
        },
        "CrowdStrikeFalconX": {
            "mandatory": false,
            "display_name": "CrowdStrike Falcon X"
        },
        "Kenna": {
            "mandatory": false,
            "display_name": "Kenna"
        },
        "Rapid7_Nexpose": {
            "mandatory": false,
            "display_name": "Rapid7 Nexpose"
        }
    }
}<|MERGE_RESOLUTION|>--- conflicted
+++ resolved
@@ -2,11 +2,7 @@
     "name": "Common Playbooks",
     "description": "Frequently used playbooks pack.",
     "support": "xsoar",
-<<<<<<< HEAD
-    "currentVersion": "1.8.6",
-=======
-    "currentVersion": "1.8.7",
->>>>>>> 903ff376
+    "currentVersion": "1.8.8",
     "author": "Cortex XSOAR",
     "url": "https://www.paloaltonetworks.com/cortex",
     "email": "",
