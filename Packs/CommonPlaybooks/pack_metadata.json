{
    "name": "Common Playbooks",
    "description": "Frequently used playbooks pack.",
    "support": "xsoar",
    "currentVersion": "1.5.1",
    "author": "Cortex XSOAR",
    "url": "https://www.paloaltonetworks.com/cortex",
    "email": "",
    "created": "2020-05-14T08:33:25Z",
    "categories": [],
    "tags": [],
    "useCases": [],
    "keywords": [],
    "dependencies": {
        "VirusTotal": {
            "mandatory": false,
            "display_name": "VirusTotal"
        },
        "ExtraHop": {
            "mandatory": false,
            "display_name": "ExtraHop Reveal(x)"
        },
        "CommonScripts": {
            "mandatory": true,
            "display_name": "Common Scripts"
        },
        "JoeSecurity": {
            "mandatory": false,
            "display_name": "Joe Security"
        },
        "SNDBOX": {
            "mandatory": false,
            "display_name": "SNDBOX"
        },
        "McAfee-TIE": {
            "mandatory": false,
            "display_name": "McAfee Threat Intelligence Exchange"
        },
        "GmailSingleUser": {
            "mandatory": false,
            "display_name": "Gmail Single User (Beta)"
        },
        "Flashpoint": {
            "mandatory": false,
            "display_name": "Flashpoint"
        },
        "CarbonBlackProtect": {
            "mandatory": false,
            "display_name": "Carbon Black Enterprise Protection"
        },
        "CrowdStrikeIntel": {
            "mandatory": false,
            "display_name": "CrowdStrike Falcon Intel"
        },
        "CalculateTimeDifference": {
            "mandatory": true,
            "display_name": "Calculate Time Difference"
        },
        "Cylance_Protect": {
            "mandatory": false,
            "display_name": "Cylance Protect"
        },
        "Active_Directory_Query": {
            "mandatory": false,
            "display_name": "Active Directory Query"
        },
        "ReversingLabs_Titanium_Cloud": {
            "mandatory": false,
            "display_name": "ReversingLabs Titanium Cloud"
        },
        "Anomali_ThreatStream": {
            "mandatory": false,
            "display_name": "Anomali ThreatStream"
        },
        "VulnDB": {
            "mandatory": false,
            "display_name": "VulnDB"
        },
        "ThreatMiner": {
            "mandatory": false,
            "display_name": "ThreatMiner"
        },
        "AutoFocus": {
            "mandatory": false,
            "display_name": "AutoFocus"
        },
        "Cofense-Intelligence": {
            "mandatory": false,
            "display_name": "Cofense Intelligence"
        },
        "VirusTotal-Private_API": {
            "mandatory": false,
            "display_name": "VirusTotal - Private API"
        },
        "Carbon_Black_Enterprise_Response": {
            "mandatory": false,
            "display_name": "Carbon Black Enterprise Response"
        },
        "Palo_Alto_Networks_WildFire": {
            "mandatory": false,
            "display_name": "Palo Alto Networks WildFire"
        },
        "ThreatQ": {
            "mandatory": false,
            "display_name": "ThreatQ"
        },
        "CheckpointFirewall": {
            "mandatory": false,
            "display_name": "Check Point Firewall"
        },
        "CortexXDR": {
            "mandatory": false,
            "display_name": "Palo Alto Networks Cortex XDR - Investigation and Response"
        },
        "Gmail": {
            "mandatory": false,
            "display_name": "Gmail"
        },
        "D2": {
            "mandatory": false,
            "display_name": "D2"
        },
        "CrowdStrikeHost": {
            "mandatory": false,
            "display_name": "FalconHost"
        },
        "McAfee_Advanced_Threat_Defense": {
            "mandatory": false,
            "display_name": "McAfee Advanced Threat Defense"
        },
        "Phishing": {
            "mandatory": false,
            "display_name": "Phishing"
        },
        "ReversingLabs_A1000": {
            "mandatory": false,
            "display_name": "ReversingLabs A1000"
        },
        "MicrosoftGraphListener": {
            "mandatory": false,
            "display_name": "Microsoft Graph Mail Single User"
        },
        "Lastline": {
            "mandatory": false,
            "display_name": "Lastline"
        },
        "illuminate": {
            "mandatory": false,
            "display_name": "illuminate"
        },
        "MicrosoftGraphMail": {
            "mandatory": false,
            "display_name": "Microsoft Graph Mail"
        },
        "isight": {
            "mandatory": false,
            "display_name": "FireEye iSIGHT"
        },
        "CrowdStrikeFalconSandbox": {
            "mandatory": false,
            "display_name": "CrowdStrike Falcon Sandbox"
        },
        "fireeye": {
            "mandatory": false,
            "display_name": "FireEye (AX Series)"
        },
        "Threat_Crowd": {
            "mandatory": false,
            "display_name": "Threat Crowd"
        },
        "XFE": {
            "mandatory": false,
            "display_name": "IBM X-Force Exchange"
        },
        "Symantec_Deepsight": {
            "mandatory": false,
            "display_name": "Symantec Deepsight Intelligence (Beta)"
        },
        "rasterize": {
            "mandatory": false,
            "display_name": "Rasterize"
        },
        "CuckooSandbox": {
            "mandatory": false,
            "display_name": "Cuckoo Sandbox"
        },
        "ANYRUN": {
            "mandatory": false,
            "display_name": "ANY.RUN"
        },
        "MailSenderNew": {
            "mandatory": false,
            "display_name": "Mail Sender (New)"
        },
        "ThreatExchange": {
            "mandatory": false,
            "display_name": "ThreatExchange"
        },
        "AlienVault_OTX": {
            "mandatory": false,
            "display_name": "AlienVault OTX"
        },
        "ThreatGrid": {
            "mandatory": false,
            "display_name": "Cisco Threat Grid"
        },
        "ThreatConnect": {
            "mandatory": false,
            "display_name": "ThreatConnect"
        },
        "Zscaler": {
            "mandatory": false,
            "display_name": "Zscaler"
        },
        "Maltiverse": {
            "mandatory": false,
            "display_name": "Maltiverse"
        },
        "EclecticIQ": {
            "mandatory": false,
            "display_name": "EclecticIQ Platform"
        },
        "Traps": {
            "mandatory": false,
            "display_name": "Palo Alto Networks Traps"
        },
        "PAN-OS": {
            "mandatory": false,
            "display_name": "PAN-OS"
        },
        "TruSTAR": {
            "mandatory": false,
            "display_name": "TruSTAR"
        },
        "epo": {
            "mandatory": false,
            "display_name": "McAfee ePO"
        },
        "Recorded_Future": {
            "mandatory": false,
            "display_name": "Recorded Future"
        },
        "EWSMailSender": {
            "mandatory": false,
            "display_name": "EWS Mail Sender"
        },
        "PolySwarm": {
            "mandatory": false,
            "display_name": "PolySwarm"
        },
        "Cisco-umbrella": {
            "mandatory": false,
            "display_name": "Cisco Umbrella Investigate"
        },
        "ImageOCR": {
            "mandatory": false,
            "display_name": "Image OCR"
        },
        "EWS": {
            "mandatory": false,
            "display_name": "EWS"
        },
        "XForceExchange": {
            "mandatory": false,
            "display_name": "IBM X-Force Exchange"
        },
        "URLHaus": {
            "mandatory": false,
            "display_name": "URLhaus"
        },
        "MISP": {
            "mandatory": false,
            "display_name": "MISP"
        },
        "Cybereason": {
            "mandatory": false,
            "display_name": "Cybereason"
        },
        "VMRay": {
            "mandatory": false,
            "display_name": "VMRay"
        },
<<<<<<< HEAD
        "HybridAnalysis": {
            "mandatory": false,
            "display_name": "Hybrid Analysis"
        },
        "Polygon": {
            "mandatory": false,
            "display_name": "Polygon"
=======
        "FortiGate": {
            "mandatory": false,
            "display_name": "FortiGate"
        },
        "HybridAnalysis": {
            "mandatory": false,
            "display_name": "Hybrid Analysis"
>>>>>>> 687c5c2f
        }
    }
}<|MERGE_RESOLUTION|>--- conflicted
+++ resolved
@@ -280,7 +280,6 @@
             "mandatory": false,
             "display_name": "VMRay"
         },
-<<<<<<< HEAD
         "HybridAnalysis": {
             "mandatory": false,
             "display_name": "Hybrid Analysis"
@@ -288,15 +287,10 @@
         "Polygon": {
             "mandatory": false,
             "display_name": "Polygon"
-=======
+        },
         "FortiGate": {
             "mandatory": false,
             "display_name": "FortiGate"
-        },
-        "HybridAnalysis": {
-            "mandatory": false,
-            "display_name": "Hybrid Analysis"
->>>>>>> 687c5c2f
         }
     }
 }