{
    "name": "Common Playbooks",
    "description": "Frequently used playbooks pack.",
    "support": "xsoar",
<<<<<<< HEAD
    "currentVersion": "2.4.14",
=======
    "currentVersion": "2.4.16",
>>>>>>> 79b3c261
    "author": "Cortex XSOAR",
    "url": "https://www.paloaltonetworks.com/cortex",
    "email": "",
    "created": "2020-05-14T08:33:25Z",
    "categories": [
        "Utilities"
    ],
    "tags": [],
    "useCases": [],
    "keywords": [],
    "dependencies": {
        "Threat_Crowd": {
            "mandatory": false,
            "display_name": "Threat Crowd"
        },
        "CiscoASA": {
            "mandatory": false,
            "display_name": "Cisco ASA"
        },
        "fireeye": {
            "mandatory": false,
            "display_name": "FireEye (AX Series)"
        },
        "Cylance_Protect": {
            "mandatory": false,
            "display_name": "Cylance Protect"
        },
        "epo": {
            "mandatory": false,
            "display_name": "McAfee ePO"
        },
        "CheckpointFirewall": {
            "mandatory": false,
            "display_name": "Check Point Firewall"
        },
        "Carbon_Black_Enterprise_Response": {
            "mandatory": false,
            "display_name": "Carbon Black Enterprise Response"
        },
        "PaloAltoNetworks_PAN_OS_EDL_Management": {
            "mandatory": false,
            "display_name": "Palo Alto Networks PAN-OS EDL Management"
        },
        "WindowsForensics": {
            "mandatory": false,
            "display_name": "Windows Forensics"
        },
        "SophosXGFirewall": {
            "mandatory": false,
            "display_name": "Sophos XG Firewall"
        },
        "Akamai_WAF": {
            "mandatory": false,
            "display_name": "Akamai WAF"
        },
        "ImageOCR": {
            "mandatory": false,
            "display_name": "Image OCR"
        },
        "rasterize": {
            "mandatory": true,
            "display_name": "Rasterize"
        },
        "QRadar": {
            "mandatory": false,
            "display_name": "IBM QRadar"
        },
        "CrowdStrikeFalconSandbox": {
            "mandatory": false,
            "display_name": "CrowdStrike Falcon Sandbox"
        },
        "ARIAPacketIntelligence": {
            "mandatory": false,
            "display_name": "ARIAPacketIntelligence"
        },
        "Phishing": {
            "mandatory": false,
            "display_name": "Phishing"
        },
        "RiskSense": {
            "mandatory": false,
            "display_name": "RiskSense"
        },
        "FireEyeEX": {
            "mandatory": false,
            "display_name": "FireEye Email Security (EX)"
        },
        "CrowdStrikeFalconX": {
            "mandatory": false,
            "display_name": "CrowdStrike Falcon Intelligence Sandbox"
        },
        "VirusTotal-Private_API": {
            "mandatory": false,
            "display_name": "VirusTotal - Private API"
        },
        "ThreatX": {
            "mandatory": false,
            "display_name": "ThreatX"
        },
        "Polygon": {
            "mandatory": false,
            "display_name": "Polygon"
        },
        "FireEyeHX": {
            "mandatory": false,
            "display_name": "FireEye HX"
        },
        "PAN-OS": {
            "mandatory": false,
            "display_name": "PAN-OS"
        },
        "ThreatGrid": {
            "mandatory": false,
            "display_name": "Cisco Threat Grid"
        },
        "ExtraHop": {
            "mandatory": false,
            "display_name": "ExtraHop Reveal(x)"
        },
        "PANWComprehensiveInvestigation": {
            "mandatory": false,
            "display_name": "PANW Comprehensive Investigation"
        },
        "Stealthwatch_Cloud": {
            "mandatory": false,
            "display_name": "Cisco Secure Cloud Analytics (Stealthwatch Cloud)"
        },
        "Kenna": {
            "mandatory": false,
            "display_name": "Kenna"
        },
        "SplunkPy": {
            "mandatory": false,
            "display_name": "Splunk"
        },
        "CrowdStrikeHost": {
            "mandatory": false,
            "display_name": "FalconHost"
        },
        "ProofpointThreatResponse": {
            "mandatory": false,
            "display_name": "Proofpoint Threat Response (Beta)"
        },
        "CortexXDR": {
            "mandatory": false,
            "display_name": "Palo Alto Networks Cortex XDR - Investigation and Response"
        },
        "Rapid7_Nexpose": {
            "mandatory": false,
            "display_name": "Rapid7 Nexpose"
        },
        "Active_Directory_Query": {
            "mandatory": false,
            "display_name": "Active Directory Query"
        },
        "CrowdStrikeFalcon": {
            "mandatory": false,
            "display_name": "CrowdStrike Falcon"
        },
        "Code42": {
            "mandatory": false,
            "display_name": "Code42"
        },
        "SNDBOX": {
            "mandatory": false,
            "display_name": "SNDBOX"
        },
        "SignalSciences": {
            "mandatory": false,
            "display_name": "Signal Sciences WAF"
        },
        "XForceExchange": {
            "mandatory": false,
            "display_name": "IBM X-Force Exchange"
        },
        "McAfee_Advanced_Threat_Defense": {
            "mandatory": false,
            "display_name": "McAfee Advanced Threat Defense"
        },
        "F5Silverline": {
            "mandatory": false,
            "display_name": "F5 Silverline"
        },
        "Zscaler": {
            "mandatory": false,
            "display_name": "Zscaler"
        },
        "Traps": {
            "mandatory": false,
            "display_name": "Palo Alto Networks Traps"
        },
        "VulnDB": {
            "mandatory": false,
            "display_name": "VulnDB"
        },
        "Cisco-umbrella": {
            "mandatory": false,
            "display_name": "Cisco Umbrella Investigate"
        },
        "HybridAnalysis": {
            "mandatory": false,
            "display_name": "Hybrid Analysis"
        },
        "Lastline": {
            "mandatory": false,
            "display_name": "Lastline"
        },
        "D2": {
            "mandatory": false,
            "display_name": "D2"
        },
        "CiscoFirepower": {
            "mandatory": false,
            "display_name": "CiscoFirepower"
        },
        "VMRay": {
            "mandatory": false,
            "display_name": "VMRay"
        },
        "ANYRUN": {
            "mandatory": false,
            "display_name": "ANY.RUN"
        },
        "Symantec_Messaging_Gateway": {
            "mandatory": false,
            "display_name": "Symantec Messaging Gateway"
        },
        "CommonScripts": {
            "mandatory": true,
            "display_name": "Common Scripts"
        },
        "Cybereason": {
            "mandatory": false,
            "display_name": "Cybereason"
        },
        "TrendMicroApex": {
            "mandatory": false,
            "display_name": "Trend Micro Apex One"
        },
        "Palo_Alto_Networks_WildFire": {
            "mandatory": false,
            "display_name": "Palo Alto Networks WildFire"
        },
        "FortiGate": {
            "mandatory": false,
            "display_name": "FortiGate"
        },
        "CuckooSandbox": {
            "mandatory": false,
            "display_name": "Cuckoo Sandbox"
        },
        "CarbonBlackProtect": {
            "mandatory": false,
            "display_name": "Carbon Black Enterprise Protection"
        },
        "Carbon_Black_Enterprise_Live_Response": {
            "mandatory": false,
            "display_name": "Carbon Black Enterprise Live Response"
        },
        "JoeSecurity": {
            "mandatory": false,
            "display_name": "Joe Security"
        },
        "IllusiveNetworks": {
            "mandatory": false,
            "display_name": "Illusive Networks"
        },
        "McAfee-TIE": {
            "mandatory": false,
            "display_name": "McAfee Threat Intelligence Exchange"
        },
        "EWS": {
            "mandatory": false,
            "display_name": "EWS"
        },
        "FiltersAndTransformers": {
            "mandatory": true,
            "display_name": "Filters And Transformers"
        },
        "SecneurXAnalysis": {
            "mandatory": false,
            "display_name": "SecneurX Analysis"
        }
    },
    "excludedDependencies": [
        "Attlasian",
        "HelloIAMWorld",
        "AWS-ILM",
        "GitHub",
        "SalesforceFusion",
        "Salesforce",
        "PrismaCloud",
        "Okta",
        "SAP_IAM",
        "Oracle_IAM",
        "Clarizen",
        "Slack",
        "Zoom",
        "Envoy",
        "ServiceNow",
        "ExceedLMS"
    ],
    "displayedImages": [
        "Threat_Crowd",
        "CiscoASA",
        "fireeye",
        "Cylance_Protect",
        "epo",
        "CheckpointFirewall",
        "Carbon_Black_Enterprise_Response",
        "PaloAltoNetworks_PAN_OS_EDL_Management",
        "WindowsForensics",
        "SophosXGFirewall",
        "Akamai_WAF",
        "ImageOCR",
        "rasterize",
        "QRadar",
        "CrowdStrikeFalconSandbox",
        "ARIAPacketIntelligence",
        "Phishing",
        "RiskSense",
        "FireEyeEX",
        "CrowdStrikeFalconX",
        "VirusTotal-Private_API",
        "ThreatX",
        "Polygon",
        "FireEyeHX",
        "PAN-OS",
        "ThreatGrid",
        "ExtraHop",
        "PANWComprehensiveInvestigation",
        "Stealthwatch_Cloud",
        "Kenna",
        "SplunkPy",
        "CrowdStrikeHost",
        "ProofpointThreatResponse",
        "CortexXDR",
        "Rapid7_Nexpose",
        "Active_Directory_Query",
        "CrowdStrikeFalcon",
        "Code42",
        "SNDBOX",
        "SignalSciences",
        "XForceExchange",
        "McAfee_Advanced_Threat_Defense",
        "F5Silverline",
        "Zscaler",
        "Traps",
        "VulnDB",
        "Cisco-umbrella",
        "HybridAnalysis",
        "Lastline",
        "D2",
        "CiscoFirepower",
        "VMRay",
        "ANYRUN",
        "Symantec_Messaging_Gateway",
        "CommonScripts",
        "Cybereason",
        "TrendMicroApex",
        "Palo_Alto_Networks_WildFire",
        "FortiGate",
        "CuckooSandbox",
        "CarbonBlackProtect",
        "Carbon_Black_Enterprise_Live_Response",
        "JoeSecurity",
        "IllusiveNetworks",
        "McAfee-TIE",
        "EWS",
        "McAfee ePO v2",
        "SecneurXAnalysis"
    ],
    "marketplaces": [
        "xsoar",
        "marketplacev2",
        "xpanse"
    ]
}<|MERGE_RESOLUTION|>--- conflicted
+++ resolved
@@ -2,11 +2,7 @@
     "name": "Common Playbooks",
     "description": "Frequently used playbooks pack.",
     "support": "xsoar",
-<<<<<<< HEAD
-    "currentVersion": "2.4.14",
-=======
     "currentVersion": "2.4.16",
->>>>>>> 79b3c261
     "author": "Cortex XSOAR",
     "url": "https://www.paloaltonetworks.com/cortex",
     "email": "",
