{
    "name": "Common Playbooks",
    "description": "Frequently used playbooks pack.",
    "support": "xsoar",
<<<<<<< HEAD
    "currentVersion": "2.1.17",
=======
    "currentVersion": "2.2.0",
>>>>>>> fd701443
    "author": "Cortex XSOAR",
    "url": "https://www.paloaltonetworks.com/cortex",
    "email": "",
    "created": "2020-05-14T08:33:25Z",
    "categories": [],
    "tags": [],
    "useCases": [],
    "keywords": [],
    "dependencies": {
        "Threat_Crowd": {
            "mandatory": false,
            "display_name": "Threat Crowd"
        },
        "CiscoASA": {
            "mandatory": false,
            "display_name": "Cisco ASA"
        },
        "fireeye": {
            "mandatory": false,
            "display_name": "FireEye (AX Series)"
        },
        "Cylance_Protect": {
            "mandatory": false,
            "display_name": "Cylance Protect"
        },
        "epo": {
            "mandatory": false,
            "display_name": "McAfee ePO"
        },
        "CheckpointFirewall": {
            "mandatory": false,
            "display_name": "Check Point Firewall"
        },
        "Carbon_Black_Enterprise_Response": {
            "mandatory": false,
            "display_name": "Carbon Black Enterprise Response"
        },
        "PaloAltoNetworks_PAN_OS_EDL_Management": {
            "mandatory": false,
            "display_name": "Palo Alto Networks PAN-OS EDL Management"
        },
        "WindowsForensics": {
            "mandatory": false,
            "display_name": "Windows Forensics"
        },
        "SophosXGFirewall": {
            "mandatory": false,
            "display_name": "Sophos XG Firewall"
        },
        "Akamai_WAF": {
            "mandatory": false,
            "display_name": "Akamai WAF"
        },
        "ImageOCR": {
            "mandatory": false,
            "display_name": "Image OCR"
        },
        "rasterize": {
            "mandatory": true,
            "display_name": "Rasterize"
        },
        "QRadar": {
            "mandatory": false,
            "display_name": "IBM QRadar"
        },
        "CrowdStrikeFalconSandbox": {
            "mandatory": false,
            "display_name": "CrowdStrike Falcon Sandbox"
        },
        "ARIAPacketIntelligence": {
            "mandatory": false,
            "display_name": "ARIAPacketIntelligence"
        },
        "Phishing": {
            "mandatory": false,
            "display_name": "Phishing"
        },
        "RiskSense": {
            "mandatory": false,
            "display_name": "RiskSense"
        },
        "FireEyeEX": {
            "mandatory": false,
            "display_name": "FireEye Email Security (EX)"
        },
        "CrowdStrikeFalconX": {
            "mandatory": false,
            "display_name": "CrowdStrike FalconX"
        },
        "VirusTotal-Private_API": {
            "mandatory": false,
            "display_name": "VirusTotal - Private API"
        },
        "ThreatX": {
            "mandatory": false,
            "display_name": "ThreatX"
        },
        "Polygon": {
            "mandatory": false,
            "display_name": "Polygon"
        },
        "FireEyeHX": {
            "mandatory": false,
            "display_name": "FireEye HX"
        },
        "PAN-OS": {
            "mandatory": false,
            "display_name": "PAN-OS"
        },
        "ThreatGrid": {
            "mandatory": false,
            "display_name": "Cisco Threat Grid"
        },
        "ExtraHop": {
            "mandatory": false,
            "display_name": "ExtraHop Reveal(x)"
        },
        "PANWComprehensiveInvestigation": {
            "mandatory": false,
            "display_name": "PANW Comprehensive Investigation"
        },
        "Stealthwatch_Cloud": {
            "mandatory": false,
            "display_name": "Cisco Secure Cloud Analytics (Stealthwatch Cloud)"
        },
        "Kenna": {
            "mandatory": false,
            "display_name": "Kenna"
        },
        "SplunkPy": {
            "mandatory": false,
            "display_name": "Splunk"
        },
        "CrowdStrikeHost": {
            "mandatory": false,
            "display_name": "FalconHost"
        },
        "ProofpointThreatResponse": {
            "mandatory": false,
            "display_name": "Proofpoint Threat Response (Beta)"
        },
        "CortexXDR": {
            "mandatory": false,
            "display_name": "Palo Alto Networks Cortex XDR - Investigation and Response"
        },
        "Rapid7_Nexpose": {
            "mandatory": false,
            "display_name": "Rapid7 Nexpose"
        },
        "Active_Directory_Query": {
            "mandatory": false,
            "display_name": "Active Directory Query"
        },
        "CrowdStrikeFalcon": {
            "mandatory": false,
            "display_name": "CrowdStrike Falcon"
        },
        "Code42": {
            "mandatory": false,
            "display_name": "Code42"
        },
        "SNDBOX": {
            "mandatory": false,
            "display_name": "SNDBOX"
        },
        "SignalSciences": {
            "mandatory": false,
            "display_name": "Signal Sciences WAF"
        },
        "XForceExchange": {
            "mandatory": false,
            "display_name": "IBM X-Force Exchange"
        },
        "McAfee_Advanced_Threat_Defense": {
            "mandatory": false,
            "display_name": "McAfee Advanced Threat Defense"
        },
        "F5Silverline": {
            "mandatory": false,
            "display_name": "F5 Silverline"
        },
        "Zscaler": {
            "mandatory": false,
            "display_name": "Zscaler"
        },
        "Traps": {
            "mandatory": false,
            "display_name": "Palo Alto Networks Traps"
        },
        "VulnDB": {
            "mandatory": false,
            "display_name": "VulnDB"
        },
        "Cisco-umbrella": {
            "mandatory": false,
            "display_name": "Cisco Umbrella Investigate"
        },
        "HybridAnalysis": {
            "mandatory": false,
            "display_name": "Hybrid Analysis"
        },
        "Lastline": {
            "mandatory": false,
            "display_name": "Lastline"
        },
        "D2": {
            "mandatory": false,
            "display_name": "D2"
        },
        "CiscoFirepower": {
            "mandatory": false,
            "display_name": "CiscoFirepower"
        },
        "VMRay": {
            "mandatory": false,
            "display_name": "VMRay"
        },
        "ANYRUN": {
            "mandatory": false,
            "display_name": "ANY.RUN"
        },
        "Symantec_Messaging_Gateway": {
            "mandatory": false,
            "display_name": "Symantec Messaging Gateway"
        },
        "CommonScripts": {
            "mandatory": true,
            "display_name": "Common Scripts"
        },
        "Cybereason": {
            "mandatory": false,
            "display_name": "Cybereason"
        },
        "TrendMicroApex": {
            "mandatory": false,
            "display_name": "Trend Micro Apex One"
        },
        "Palo_Alto_Networks_WildFire": {
            "mandatory": false,
            "display_name": "Palo Alto Networks WildFire"
        },
        "FortiGate": {
            "mandatory": false,
            "display_name": "FortiGate"
        },
        "CuckooSandbox": {
            "mandatory": false,
            "display_name": "Cuckoo Sandbox"
        },
        "CarbonBlackProtect": {
            "mandatory": false,
            "display_name": "Carbon Black Enterprise Protection"
        },
        "Carbon_Black_Enterprise_Live_Response": {
            "mandatory": false,
            "display_name": "Carbon Black Enterprise Live Response"
        },
        "JoeSecurity": {
            "mandatory": false,
            "display_name": "Joe Security"
        },
        "IllusiveNetworks": {
            "mandatory": false,
            "display_name": "Illusive Networks"
        },
        "McAfee-TIE": {
            "mandatory": false,
            "display_name": "McAfee Threat Intelligence Exchange"
        },
        "EWS": {
            "mandatory": false,
            "display_name": "EWS"
        },
            "MicrosoftDefenderAdvancedThreatProtection": {
            "mandatory": false,
            "display_name": "Microsoft Defender for Endpoint"
        },
        "FiltersAndTransformers": {
            "mandatory": true,
            "display_name": "Filters And Transformers"
        }
    },
    "displayedImages": [
        "Threat_Crowd",
        "CiscoASA",
        "fireeye",
        "Cylance_Protect",
        "epo",
        "CheckpointFirewall",
        "Carbon_Black_Enterprise_Response",
        "PaloAltoNetworks_PAN_OS_EDL_Management",
        "WindowsForensics",
        "SophosXGFirewall",
        "Akamai_WAF",
        "ImageOCR",
        "rasterize",
        "QRadar",
        "CrowdStrikeFalconSandbox",
        "ARIAPacketIntelligence",
        "Phishing",
        "RiskSense",
        "FireEyeEX",
        "CrowdStrikeFalconX",
        "VirusTotal-Private_API",
        "ThreatX",
        "Polygon",
        "FireEyeHX",
        "PAN-OS",
        "ThreatGrid",
        "ExtraHop",
        "PANWComprehensiveInvestigation",
        "Stealthwatch_Cloud",
        "Kenna",
        "SplunkPy",
        "CrowdStrikeHost",
        "ProofpointThreatResponse",
        "CortexXDR",
        "Rapid7_Nexpose",
        "Active_Directory_Query",
        "CrowdStrikeFalcon",
        "Code42",
        "SNDBOX",
        "SignalSciences",
        "XForceExchange",
        "McAfee_Advanced_Threat_Defense",
        "F5Silverline",
        "Zscaler",
        "Traps",
        "VulnDB",
        "Cisco-umbrella",
        "HybridAnalysis",
        "Lastline",
        "D2",
        "CiscoFirepower",
        "VMRay",
        "ANYRUN",
        "Symantec_Messaging_Gateway",
        "CommonScripts",
        "Cybereason",
        "TrendMicroApex",
        "Palo_Alto_Networks_WildFire",
        "FortiGate",
        "CuckooSandbox",
        "CarbonBlackProtect",
        "Carbon_Black_Enterprise_Live_Response",
        "JoeSecurity",
        "IllusiveNetworks",
        "McAfee-TIE",
        "EWS",
        "MicrosoftDefenderAdvancedThreatProtection",
        "McAfee ePO v2"
    ],
    "marketplaces": [
        "xsoar",
        "marketplacev2"
    ]
}<|MERGE_RESOLUTION|>--- conflicted
+++ resolved
@@ -2,11 +2,7 @@
     "name": "Common Playbooks",
     "description": "Frequently used playbooks pack.",
     "support": "xsoar",
-<<<<<<< HEAD
-    "currentVersion": "2.1.17",
-=======
     "currentVersion": "2.2.0",
->>>>>>> fd701443
     "author": "Cortex XSOAR",
     "url": "https://www.paloaltonetworks.com/cortex",
     "email": "",
@@ -279,10 +275,6 @@
         "EWS": {
             "mandatory": false,
             "display_name": "EWS"
-        },
-            "MicrosoftDefenderAdvancedThreatProtection": {
-            "mandatory": false,
-            "display_name": "Microsoft Defender for Endpoint"
         },
         "FiltersAndTransformers": {
             "mandatory": true,
@@ -356,7 +348,6 @@
         "IllusiveNetworks",
         "McAfee-TIE",
         "EWS",
-        "MicrosoftDefenderAdvancedThreatProtection",
         "McAfee ePO v2"
     ],
     "marketplaces": [
