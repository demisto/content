{
    "name": "Common Playbooks",
    "description": "Frequently used playbooks pack.",
    "support": "xsoar",
<<<<<<< HEAD
    "currentVersion": "2.5.0",
=======
    "currentVersion": "2.4.39",
>>>>>>> 7a8b0be2
    "author": "Cortex XSOAR",
    "url": "https://www.paloaltonetworks.com/cortex",
    "email": "",
    "created": "2020-05-14T08:33:25Z",
    "categories": [
        "Utilities"
    ],
    "tags": [],
    "useCases": [],
    "keywords": [],
    "dependencies": {
        "Threat_Crowd": {
            "mandatory": false,
            "display_name": "Threat Crowd"
        },
        "CiscoASA": {
            "mandatory": false,
            "display_name": "Cisco ASA"
        },
        "fireeye": {
            "mandatory": false,
            "display_name": "FireEye (AX Series)"
        },
        "Cylance_Protect": {
            "mandatory": false,
            "display_name": "Cylance Protect"
        },
        "epo": {
            "mandatory": false,
            "display_name": "McAfee ePO"
        },
        "CheckpointFirewall": {
            "mandatory": false,
            "display_name": "Check Point Firewall"
        },
        "Carbon_Black_Enterprise_Response": {
            "mandatory": false,
            "display_name": "Carbon Black Enterprise Response"
        },
        "PaloAltoNetworks_PAN_OS_EDL_Management": {
            "mandatory": false,
            "display_name": "Palo Alto Networks PAN-OS EDL Management"
        },
        "WindowsForensics": {
            "mandatory": false,
            "display_name": "Windows Forensics"
        },
        "SophosXGFirewall": {
            "mandatory": false,
            "display_name": "Sophos XG Firewall"
        },
        "Akamai_WAF": {
            "mandatory": false,
            "display_name": "Akamai WAF"
        },
        "ImageOCR": {
            "mandatory": false,
            "display_name": "Image OCR"
        },
        "rasterize": {
            "mandatory": true,
            "display_name": "Rasterize"
        },
        "QRadar": {
            "mandatory": false,
            "display_name": "IBM QRadar"
        },
        "CrowdStrikeFalconSandbox": {
            "mandatory": false,
            "display_name": "CrowdStrike Falcon Sandbox"
        },
        "ARIAPacketIntelligence": {
            "mandatory": false,
            "display_name": "ARIAPacketIntelligence"
        },
        "Phishing": {
            "mandatory": false,
            "display_name": "Phishing"
        },
        "RiskSense": {
            "mandatory": false,
            "display_name": "RiskSense"
        },
        "FireEyeEX": {
            "mandatory": false,
            "display_name": "FireEye Email Security (EX)"
        },
        "CrowdStrikeFalconX": {
            "mandatory": false,
            "display_name": "CrowdStrike Falcon Intelligence Sandbox"
        },
        "VirusTotal-Private_API": {
            "mandatory": false,
            "display_name": "VirusTotal - Private API"
        },
        "ThreatX": {
            "mandatory": false,
            "display_name": "ThreatX"
        },
        "Polygon": {
            "mandatory": false,
            "display_name": "Polygon"
        },
        "FireEyeHX": {
            "mandatory": false,
            "display_name": "FireEye HX"
        },
        "PAN-OS": {
            "mandatory": false,
            "display_name": "PAN-OS"
        },
        "ThreatGrid": {
            "mandatory": false,
            "display_name": "Cisco Threat Grid"
        },
        "ExtraHop": {
            "mandatory": false,
            "display_name": "ExtraHop Reveal(x)"
        },
        "PANWComprehensiveInvestigation": {
            "mandatory": false,
            "display_name": "PANW Comprehensive Investigation"
        },
        "Stealthwatch_Cloud": {
            "mandatory": false,
            "display_name": "Cisco Secure Cloud Analytics (Stealthwatch Cloud)"
        },
        "Kenna": {
            "mandatory": false,
            "display_name": "Kenna"
        },
        "SplunkPy": {
            "mandatory": false,
            "display_name": "Splunk"
        },
        "CrowdStrikeHost": {
            "mandatory": false,
            "display_name": "FalconHost"
        },
        "ProofpointThreatResponse": {
            "mandatory": false,
            "display_name": "Proofpoint Threat Response (Beta)"
        },
        "CortexXDR": {
            "mandatory": false,
            "display_name": "Palo Alto Networks Cortex XDR - Investigation and Response"
        },
        "Rapid7_Nexpose": {
            "mandatory": false,
            "display_name": "Rapid7 Nexpose"
        },
        "Active_Directory_Query": {
            "mandatory": false,
            "display_name": "Active Directory Query"
        },
        "CrowdStrikeFalcon": {
            "mandatory": false,
            "display_name": "CrowdStrike Falcon"
        },
        "Code42": {
            "mandatory": false,
            "display_name": "Code42"
        },
        "SNDBOX": {
            "mandatory": false,
            "display_name": "SNDBOX"
        },
        "SignalSciences": {
            "mandatory": false,
            "display_name": "Signal Sciences WAF"
        },
        "XForceExchange": {
            "mandatory": false,
            "display_name": "IBM X-Force Exchange"
        },
        "McAfee_Advanced_Threat_Defense": {
            "mandatory": false,
            "display_name": "McAfee Advanced Threat Defense"
        },
        "F5Silverline": {
            "mandatory": false,
            "display_name": "F5 Silverline"
        },
        "Zscaler": {
            "mandatory": false,
            "display_name": "Zscaler"
        },
        "Traps": {
            "mandatory": false,
            "display_name": "Palo Alto Networks Traps"
        },
        "VulnDB": {
            "mandatory": false,
            "display_name": "VulnDB"
        },
        "Cisco-umbrella": {
            "mandatory": false,
            "display_name": "Cisco Umbrella Investigate"
        },
        "HybridAnalysis": {
            "mandatory": false,
            "display_name": "Hybrid Analysis"
        },
        "Lastline": {
            "mandatory": false,
            "display_name": "Lastline"
        },
        "D2": {
            "mandatory": false,
            "display_name": "D2"
        },
        "CiscoFirepower": {
            "mandatory": false,
            "display_name": "CiscoFirepower"
        },
        "VMRay": {
            "mandatory": false,
            "display_name": "VMRay"
        },
        "ANYRUN": {
            "mandatory": false,
            "display_name": "ANY.RUN"
        },
        "Symantec_Messaging_Gateway": {
            "mandatory": false,
            "display_name": "Symantec Messaging Gateway"
        },
        "CommonScripts": {
            "mandatory": true,
            "display_name": "Common Scripts"
        },
        "Cybereason": {
            "mandatory": false,
            "display_name": "Cybereason"
        },
        "TrendMicroApex": {
            "mandatory": false,
            "display_name": "Trend Micro Apex One"
        },
        "Palo_Alto_Networks_WildFire": {
            "mandatory": false,
            "display_name": "Palo Alto Networks WildFire"
        },
        "FortiGate": {
            "mandatory": false,
            "display_name": "FortiGate"
        },
        "CuckooSandbox": {
            "mandatory": false,
            "display_name": "Cuckoo Sandbox"
        },
        "CarbonBlackProtect": {
            "mandatory": false,
            "display_name": "Carbon Black Enterprise Protection"
        },
        "Carbon_Black_Enterprise_Live_Response": {
            "mandatory": false,
            "display_name": "Carbon Black Enterprise Live Response"
        },
        "JoeSecurity": {
            "mandatory": false,
            "display_name": "Joe Security"
        },
        "IllusiveNetworks": {
            "mandatory": false,
            "display_name": "Illusive Networks"
        },
        "McAfee-TIE": {
            "mandatory": false,
            "display_name": "McAfee Threat Intelligence Exchange"
        },
        "EWS": {
            "mandatory": false,
            "display_name": "EWS"
        },
        "FiltersAndTransformers": {
            "mandatory": true,
            "display_name": "Filters And Transformers"
        },
        "SecneurXAnalysis": {
            "mandatory": false,
            "display_name": "SecneurX Analysis"
        }
    },
    "excludedDependencies": [
        "Attlasian",
        "HelloIAMWorld",
        "AWS-ILM",
        "GitHub",
        "SalesforceFusion",
        "Salesforce",
        "PrismaCloud",
        "Okta",
        "SAP_IAM",
        "Oracle_IAM",
        "Clarizen",
        "Slack",
        "Zoom",
        "Envoy",
        "ServiceNow",
        "ExceedLMS"
    ],
    "displayedImages": [
        "Threat_Crowd",
        "CiscoASA",
        "fireeye",
        "Cylance_Protect",
        "epo",
        "CheckpointFirewall",
        "Carbon_Black_Enterprise_Response",
        "PaloAltoNetworks_PAN_OS_EDL_Management",
        "WindowsForensics",
        "SophosXGFirewall",
        "Akamai_WAF",
        "ImageOCR",
        "rasterize",
        "QRadar",
        "CrowdStrikeFalconSandbox",
        "ARIAPacketIntelligence",
        "Phishing",
        "RiskSense",
        "FireEyeEX",
        "CrowdStrikeFalconX",
        "VirusTotal-Private_API",
        "ThreatX",
        "Polygon",
        "FireEyeHX",
        "PAN-OS",
        "ThreatGrid",
        "ExtraHop",
        "PANWComprehensiveInvestigation",
        "Stealthwatch_Cloud",
        "Kenna",
        "SplunkPy",
        "CrowdStrikeHost",
        "ProofpointThreatResponse",
        "CortexXDR",
        "Rapid7_Nexpose",
        "Active_Directory_Query",
        "CrowdStrikeFalcon",
        "Code42",
        "SNDBOX",
        "SignalSciences",
        "XForceExchange",
        "McAfee_Advanced_Threat_Defense",
        "F5Silverline",
        "Zscaler",
        "Traps",
        "VulnDB",
        "Cisco-umbrella",
        "HybridAnalysis",
        "Lastline",
        "D2",
        "CiscoFirepower",
        "VMRay",
        "ANYRUN",
        "Symantec_Messaging_Gateway",
        "CommonScripts",
        "Cybereason",
        "TrendMicroApex",
        "Palo_Alto_Networks_WildFire",
        "FortiGate",
        "CuckooSandbox",
        "CarbonBlackProtect",
        "Carbon_Black_Enterprise_Live_Response",
        "JoeSecurity",
        "IllusiveNetworks",
        "McAfee-TIE",
        "EWS",
        "McAfee ePO v2",
        "SecneurXAnalysis"
    ],
    "marketplaces": [
        "xsoar",
        "marketplacev2",
        "xpanse"
    ]
}<|MERGE_RESOLUTION|>--- conflicted
+++ resolved
@@ -2,11 +2,7 @@
     "name": "Common Playbooks",
     "description": "Frequently used playbooks pack.",
     "support": "xsoar",
-<<<<<<< HEAD
-    "currentVersion": "2.5.0",
-=======
     "currentVersion": "2.4.39",
->>>>>>> 7a8b0be2
     "author": "Cortex XSOAR",
     "url": "https://www.paloaltonetworks.com/cortex",
     "email": "",
