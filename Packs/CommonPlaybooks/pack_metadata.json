{
    "name": "Common Playbooks",
    "description": "Frequently used playbooks pack.",
    "support": "xsoar",
<<<<<<< HEAD
    "currentVersion": "2.2.4",
=======
    "currentVersion": "2.2.5",
>>>>>>> 22940cf0
    "author": "Cortex XSOAR",
    "url": "https://www.paloaltonetworks.com/cortex",
    "email": "",
    "created": "2020-05-14T08:33:25Z",
    "categories": [],
    "tags": [],
    "useCases": [],
    "keywords": [],
    "dependencies": {
        "Threat_Crowd": {
            "mandatory": false,
            "display_name": "Threat Crowd"
        },
        "CiscoASA": {
            "mandatory": false,
            "display_name": "Cisco ASA"
        },
        "fireeye": {
            "mandatory": false,
            "display_name": "FireEye (AX Series)"
        },
        "Cylance_Protect": {
            "mandatory": false,
            "display_name": "Cylance Protect"
        },
        "epo": {
            "mandatory": false,
            "display_name": "McAfee ePO"
        },
        "CheckpointFirewall": {
            "mandatory": false,
            "display_name": "Check Point Firewall"
        },
        "Carbon_Black_Enterprise_Response": {
            "mandatory": false,
            "display_name": "Carbon Black Enterprise Response"
        },
        "PaloAltoNetworks_PAN_OS_EDL_Management": {
            "mandatory": false,
            "display_name": "Palo Alto Networks PAN-OS EDL Management"
        },
        "WindowsForensics": {
            "mandatory": false,
            "display_name": "Windows Forensics"
        },
        "SophosXGFirewall": {
            "mandatory": false,
            "display_name": "Sophos XG Firewall"
        },
        "Akamai_WAF": {
            "mandatory": false,
            "display_name": "Akamai WAF"
        },
        "ImageOCR": {
            "mandatory": false,
            "display_name": "Image OCR"
        },
        "rasterize": {
            "mandatory": true,
            "display_name": "Rasterize"
        },
        "QRadar": {
            "mandatory": false,
            "display_name": "IBM QRadar"
        },
        "CrowdStrikeFalconSandbox": {
            "mandatory": false,
            "display_name": "CrowdStrike Falcon Sandbox"
        },
        "ARIAPacketIntelligence": {
            "mandatory": false,
            "display_name": "ARIAPacketIntelligence"
        },
        "Phishing": {
            "mandatory": false,
            "display_name": "Phishing"
        },
        "RiskSense": {
            "mandatory": false,
            "display_name": "RiskSense"
        },
        "FireEyeEX": {
            "mandatory": false,
            "display_name": "FireEye Email Security (EX)"
        },
        "CrowdStrikeFalconX": {
            "mandatory": false,
            "display_name": "CrowdStrike FalconX"
        },
        "VirusTotal-Private_API": {
            "mandatory": false,
            "display_name": "VirusTotal - Private API"
        },
        "ThreatX": {
            "mandatory": false,
            "display_name": "ThreatX"
        },
        "Polygon": {
            "mandatory": false,
            "display_name": "Polygon"
        },
        "FireEyeHX": {
            "mandatory": false,
            "display_name": "FireEye HX"
        },
        "PAN-OS": {
            "mandatory": false,
            "display_name": "PAN-OS"
        },
        "ThreatGrid": {
            "mandatory": false,
            "display_name": "Cisco Threat Grid"
        },
        "ExtraHop": {
            "mandatory": false,
            "display_name": "ExtraHop Reveal(x)"
        },
        "PANWComprehensiveInvestigation": {
            "mandatory": false,
            "display_name": "PANW Comprehensive Investigation"
        },
        "Stealthwatch_Cloud": {
            "mandatory": false,
            "display_name": "Cisco Secure Cloud Analytics (Stealthwatch Cloud)"
        },
        "Kenna": {
            "mandatory": false,
            "display_name": "Kenna"
        },
        "SplunkPy": {
            "mandatory": false,
            "display_name": "Splunk"
        },
        "CrowdStrikeHost": {
            "mandatory": false,
            "display_name": "FalconHost"
        },
        "ProofpointThreatResponse": {
            "mandatory": false,
            "display_name": "Proofpoint Threat Response (Beta)"
        },
        "CortexXDR": {
            "mandatory": false,
            "display_name": "Palo Alto Networks Cortex XDR - Investigation and Response"
        },
        "Rapid7_Nexpose": {
            "mandatory": false,
            "display_name": "Rapid7 Nexpose"
        },
        "Active_Directory_Query": {
            "mandatory": false,
            "display_name": "Active Directory Query"
        },
        "CrowdStrikeFalcon": {
            "mandatory": false,
            "display_name": "CrowdStrike Falcon"
        },
        "Code42": {
            "mandatory": false,
            "display_name": "Code42"
        },
        "SNDBOX": {
            "mandatory": false,
            "display_name": "SNDBOX"
        },
        "SignalSciences": {
            "mandatory": false,
            "display_name": "Signal Sciences WAF"
        },
        "XForceExchange": {
            "mandatory": false,
            "display_name": "IBM X-Force Exchange"
        },
        "McAfee_Advanced_Threat_Defense": {
            "mandatory": false,
            "display_name": "McAfee Advanced Threat Defense"
        },
        "F5Silverline": {
            "mandatory": false,
            "display_name": "F5 Silverline"
        },
        "Zscaler": {
            "mandatory": false,
            "display_name": "Zscaler"
        },
        "Traps": {
            "mandatory": false,
            "display_name": "Palo Alto Networks Traps"
        },
        "VulnDB": {
            "mandatory": false,
            "display_name": "VulnDB"
        },
        "Cisco-umbrella": {
            "mandatory": false,
            "display_name": "Cisco Umbrella Investigate"
        },
        "HybridAnalysis": {
            "mandatory": false,
            "display_name": "Hybrid Analysis"
        },
        "Lastline": {
            "mandatory": false,
            "display_name": "Lastline"
        },
        "D2": {
            "mandatory": false,
            "display_name": "D2"
        },
        "CiscoFirepower": {
            "mandatory": false,
            "display_name": "CiscoFirepower"
        },
        "VMRay": {
            "mandatory": false,
            "display_name": "VMRay"
        },
        "ANYRUN": {
            "mandatory": false,
            "display_name": "ANY.RUN"
        },
        "Symantec_Messaging_Gateway": {
            "mandatory": false,
            "display_name": "Symantec Messaging Gateway"
        },
        "CommonScripts": {
            "mandatory": true,
            "display_name": "Common Scripts"
        },
        "Cybereason": {
            "mandatory": false,
            "display_name": "Cybereason"
        },
        "TrendMicroApex": {
            "mandatory": false,
            "display_name": "Trend Micro Apex One"
        },
        "Palo_Alto_Networks_WildFire": {
            "mandatory": false,
            "display_name": "Palo Alto Networks WildFire"
        },
        "FortiGate": {
            "mandatory": false,
            "display_name": "FortiGate"
        },
        "CuckooSandbox": {
            "mandatory": false,
            "display_name": "Cuckoo Sandbox"
        },
        "CarbonBlackProtect": {
            "mandatory": false,
            "display_name": "Carbon Black Enterprise Protection"
        },
        "Carbon_Black_Enterprise_Live_Response": {
            "mandatory": false,
            "display_name": "Carbon Black Enterprise Live Response"
        },
        "JoeSecurity": {
            "mandatory": false,
            "display_name": "Joe Security"
        },
        "IllusiveNetworks": {
            "mandatory": false,
            "display_name": "Illusive Networks"
        },
        "McAfee-TIE": {
            "mandatory": false,
            "display_name": "McAfee Threat Intelligence Exchange"
        },
        "EWS": {
            "mandatory": false,
            "display_name": "EWS"
        },
        "FiltersAndTransformers": {
            "mandatory": true,
            "display_name": "Filters And Transformers"
        }
    },
    "displayedImages": [
        "Threat_Crowd",
        "CiscoASA",
        "fireeye",
        "Cylance_Protect",
        "epo",
        "CheckpointFirewall",
        "Carbon_Black_Enterprise_Response",
        "PaloAltoNetworks_PAN_OS_EDL_Management",
        "WindowsForensics",
        "SophosXGFirewall",
        "Akamai_WAF",
        "ImageOCR",
        "rasterize",
        "QRadar",
        "CrowdStrikeFalconSandbox",
        "ARIAPacketIntelligence",
        "Phishing",
        "RiskSense",
        "FireEyeEX",
        "CrowdStrikeFalconX",
        "VirusTotal-Private_API",
        "ThreatX",
        "Polygon",
        "FireEyeHX",
        "PAN-OS",
        "ThreatGrid",
        "ExtraHop",
        "PANWComprehensiveInvestigation",
        "Stealthwatch_Cloud",
        "Kenna",
        "SplunkPy",
        "CrowdStrikeHost",
        "ProofpointThreatResponse",
        "CortexXDR",
        "Rapid7_Nexpose",
        "Active_Directory_Query",
        "CrowdStrikeFalcon",
        "Code42",
        "SNDBOX",
        "SignalSciences",
        "XForceExchange",
        "McAfee_Advanced_Threat_Defense",
        "F5Silverline",
        "Zscaler",
        "Traps",
        "VulnDB",
        "Cisco-umbrella",
        "HybridAnalysis",
        "Lastline",
        "D2",
        "CiscoFirepower",
        "VMRay",
        "ANYRUN",
        "Symantec_Messaging_Gateway",
        "CommonScripts",
        "Cybereason",
        "TrendMicroApex",
        "Palo_Alto_Networks_WildFire",
        "FortiGate",
        "CuckooSandbox",
        "CarbonBlackProtect",
        "Carbon_Black_Enterprise_Live_Response",
        "JoeSecurity",
        "IllusiveNetworks",
        "McAfee-TIE",
        "EWS",
        "McAfee ePO v2"
    ],
    "marketplaces": [
        "xsoar",
        "marketplacev2"
    ]
}<|MERGE_RESOLUTION|>--- conflicted
+++ resolved
@@ -2,11 +2,7 @@
     "name": "Common Playbooks",
     "description": "Frequently used playbooks pack.",
     "support": "xsoar",
-<<<<<<< HEAD
-    "currentVersion": "2.2.4",
-=======
-    "currentVersion": "2.2.5",
->>>>>>> 22940cf0
+    "currentVersion": "2.2.6",
     "author": "Cortex XSOAR",
     "url": "https://www.paloaltonetworks.com/cortex",
     "email": "",
