{
    "name": "Common Playbooks",
    "description": "Frequently used playbooks pack.",
    "support": "xsoar",
<<<<<<< HEAD
    "currentVersion": "2.3.63",
=======
    "currentVersion": "2.3.66",
>>>>>>> 50a09f8b
    "author": "Cortex XSOAR",
    "url": "https://www.paloaltonetworks.com/cortex",
    "email": "",
    "created": "2020-05-14T08:33:25Z",
    "categories": [
        "Utilities"
    ],
    "tags": [],
    "useCases": [],
    "keywords": [],
    "dependencies": {
        "Threat_Crowd": {
            "mandatory": false,
            "display_name": "Threat Crowd"
        },
        "CiscoASA": {
            "mandatory": false,
            "display_name": "Cisco ASA"
        },
        "fireeye": {
            "mandatory": false,
            "display_name": "FireEye (AX Series)"
        },
        "Cylance_Protect": {
            "mandatory": false,
            "display_name": "Cylance Protect"
        },
        "epo": {
            "mandatory": false,
            "display_name": "McAfee ePO"
        },
        "CheckpointFirewall": {
            "mandatory": false,
            "display_name": "Check Point Firewall"
        },
        "Carbon_Black_Enterprise_Response": {
            "mandatory": false,
            "display_name": "Carbon Black Enterprise Response"
        },
        "PaloAltoNetworks_PAN_OS_EDL_Management": {
            "mandatory": false,
            "display_name": "Palo Alto Networks PAN-OS EDL Management"
        },
        "WindowsForensics": {
            "mandatory": false,
            "display_name": "Windows Forensics"
        },
        "SophosXGFirewall": {
            "mandatory": false,
            "display_name": "Sophos XG Firewall"
        },
        "Akamai_WAF": {
            "mandatory": false,
            "display_name": "Akamai WAF"
        },
        "ImageOCR": {
            "mandatory": false,
            "display_name": "Image OCR"
        },
        "rasterize": {
            "mandatory": true,
            "display_name": "Rasterize"
        },
        "QRadar": {
            "mandatory": false,
            "display_name": "IBM QRadar"
        },
        "CrowdStrikeFalconSandbox": {
            "mandatory": false,
            "display_name": "CrowdStrike Falcon Sandbox"
        },
        "ARIAPacketIntelligence": {
            "mandatory": false,
            "display_name": "ARIAPacketIntelligence"
        },
        "Phishing": {
            "mandatory": false,
            "display_name": "Phishing"
        },
        "RiskSense": {
            "mandatory": false,
            "display_name": "RiskSense"
        },
        "FireEyeEX": {
            "mandatory": false,
            "display_name": "FireEye Email Security (EX)"
        },
        "CrowdStrikeFalconX": {
            "mandatory": false,
            "display_name": "CrowdStrike Falcon Intelligence Sandbox"
        },
        "VirusTotal-Private_API": {
            "mandatory": false,
            "display_name": "VirusTotal - Private API"
        },
        "ThreatX": {
            "mandatory": false,
            "display_name": "ThreatX"
        },
        "Polygon": {
            "mandatory": false,
            "display_name": "Polygon"
        },
        "FireEyeHX": {
            "mandatory": false,
            "display_name": "FireEye HX"
        },
        "PAN-OS": {
            "mandatory": false,
            "display_name": "PAN-OS"
        },
        "ThreatGrid": {
            "mandatory": false,
            "display_name": "Cisco Threat Grid"
        },
        "ExtraHop": {
            "mandatory": false,
            "display_name": "ExtraHop Reveal(x)"
        },
        "PANWComprehensiveInvestigation": {
            "mandatory": false,
            "display_name": "PANW Comprehensive Investigation"
        },
        "Stealthwatch_Cloud": {
            "mandatory": false,
            "display_name": "Cisco Secure Cloud Analytics (Stealthwatch Cloud)"
        },
        "Kenna": {
            "mandatory": false,
            "display_name": "Kenna"
        },
        "SplunkPy": {
            "mandatory": false,
            "display_name": "Splunk"
        },
        "CrowdStrikeHost": {
            "mandatory": false,
            "display_name": "FalconHost"
        },
        "ProofpointThreatResponse": {
            "mandatory": false,
            "display_name": "Proofpoint Threat Response (Beta)"
        },
        "CortexXDR": {
            "mandatory": false,
            "display_name": "Palo Alto Networks Cortex XDR - Investigation and Response"
        },
        "Rapid7_Nexpose": {
            "mandatory": false,
            "display_name": "Rapid7 Nexpose"
        },
        "Active_Directory_Query": {
            "mandatory": false,
            "display_name": "Active Directory Query"
        },
        "CrowdStrikeFalcon": {
            "mandatory": false,
            "display_name": "CrowdStrike Falcon"
        },
        "Code42": {
            "mandatory": false,
            "display_name": "Code42"
        },
        "SNDBOX": {
            "mandatory": false,
            "display_name": "SNDBOX"
        },
        "SignalSciences": {
            "mandatory": false,
            "display_name": "Signal Sciences WAF"
        },
        "XForceExchange": {
            "mandatory": false,
            "display_name": "IBM X-Force Exchange"
        },
        "McAfee_Advanced_Threat_Defense": {
            "mandatory": false,
            "display_name": "McAfee Advanced Threat Defense"
        },
        "F5Silverline": {
            "mandatory": false,
            "display_name": "F5 Silverline"
        },
        "Zscaler": {
            "mandatory": false,
            "display_name": "Zscaler"
        },
        "Traps": {
            "mandatory": false,
            "display_name": "Palo Alto Networks Traps"
        },
        "VulnDB": {
            "mandatory": false,
            "display_name": "VulnDB"
        },
        "Cisco-umbrella": {
            "mandatory": false,
            "display_name": "Cisco Umbrella Investigate"
        },
        "HybridAnalysis": {
            "mandatory": false,
            "display_name": "Hybrid Analysis"
        },
        "Lastline": {
            "mandatory": false,
            "display_name": "Lastline"
        },
        "D2": {
            "mandatory": false,
            "display_name": "D2"
        },
        "CiscoFirepower": {
            "mandatory": false,
            "display_name": "CiscoFirepower"
        },
        "VMRay": {
            "mandatory": false,
            "display_name": "VMRay"
        },
        "ANYRUN": {
            "mandatory": false,
            "display_name": "ANY.RUN"
        },
        "Symantec_Messaging_Gateway": {
            "mandatory": false,
            "display_name": "Symantec Messaging Gateway"
        },
        "CommonScripts": {
            "mandatory": true,
            "display_name": "Common Scripts"
        },
        "Cybereason": {
            "mandatory": false,
            "display_name": "Cybereason"
        },
        "TrendMicroApex": {
            "mandatory": false,
            "display_name": "Trend Micro Apex One"
        },
        "Palo_Alto_Networks_WildFire": {
            "mandatory": false,
            "display_name": "Palo Alto Networks WildFire"
        },
        "FortiGate": {
            "mandatory": false,
            "display_name": "FortiGate"
        },
        "CuckooSandbox": {
            "mandatory": false,
            "display_name": "Cuckoo Sandbox"
        },
        "CarbonBlackProtect": {
            "mandatory": false,
            "display_name": "Carbon Black Enterprise Protection"
        },
        "Carbon_Black_Enterprise_Live_Response": {
            "mandatory": false,
            "display_name": "Carbon Black Enterprise Live Response"
        },
        "JoeSecurity": {
            "mandatory": false,
            "display_name": "Joe Security"
        },
        "IllusiveNetworks": {
            "mandatory": false,
            "display_name": "Illusive Networks"
        },
        "McAfee-TIE": {
            "mandatory": false,
            "display_name": "McAfee Threat Intelligence Exchange"
        },
        "EWS": {
            "mandatory": false,
            "display_name": "EWS"
        },
        "FiltersAndTransformers": {
            "mandatory": true,
            "display_name": "Filters And Transformers"
        },
        "SecneurXAnalysis": {
            "mandatory": false,
            "display_name": "SecneurX Analysis"
        }
    },
    "excludedDependencies": [
        "Attlasian",
        "HelloIAMWorld",
        "AWS-ILM",
        "GitHub",
        "SalesforceFusion",
        "Salesforce",
        "PrismaCloud",
        "Okta",
        "SAP_IAM",
        "Oracle_IAM",
        "Clarizen",
        "Slack",
        "Zoom",
        "Envoy",
        "ServiceNow",
        "ExceedLMS"
    ],
    "displayedImages": [
        "Threat_Crowd",
        "CiscoASA",
        "fireeye",
        "Cylance_Protect",
        "epo",
        "CheckpointFirewall",
        "Carbon_Black_Enterprise_Response",
        "PaloAltoNetworks_PAN_OS_EDL_Management",
        "WindowsForensics",
        "SophosXGFirewall",
        "Akamai_WAF",
        "ImageOCR",
        "rasterize",
        "QRadar",
        "CrowdStrikeFalconSandbox",
        "ARIAPacketIntelligence",
        "Phishing",
        "RiskSense",
        "FireEyeEX",
        "CrowdStrikeFalconX",
        "VirusTotal-Private_API",
        "ThreatX",
        "Polygon",
        "FireEyeHX",
        "PAN-OS",
        "ThreatGrid",
        "ExtraHop",
        "PANWComprehensiveInvestigation",
        "Stealthwatch_Cloud",
        "Kenna",
        "SplunkPy",
        "CrowdStrikeHost",
        "ProofpointThreatResponse",
        "CortexXDR",
        "Rapid7_Nexpose",
        "Active_Directory_Query",
        "CrowdStrikeFalcon",
        "Code42",
        "SNDBOX",
        "SignalSciences",
        "XForceExchange",
        "McAfee_Advanced_Threat_Defense",
        "F5Silverline",
        "Zscaler",
        "Traps",
        "VulnDB",
        "Cisco-umbrella",
        "HybridAnalysis",
        "Lastline",
        "D2",
        "CiscoFirepower",
        "VMRay",
        "ANYRUN",
        "Symantec_Messaging_Gateway",
        "CommonScripts",
        "Cybereason",
        "TrendMicroApex",
        "Palo_Alto_Networks_WildFire",
        "FortiGate",
        "CuckooSandbox",
        "CarbonBlackProtect",
        "Carbon_Black_Enterprise_Live_Response",
        "JoeSecurity",
        "IllusiveNetworks",
        "McAfee-TIE",
        "EWS",
        "McAfee ePO v2",
        "SecneurXAnalysis"
    ],
    "marketplaces": [
        "xsoar",
        "marketplacev2",
        "xpanse"
    ]
}<|MERGE_RESOLUTION|>--- conflicted
+++ resolved
@@ -2,11 +2,7 @@
     "name": "Common Playbooks",
     "description": "Frequently used playbooks pack.",
     "support": "xsoar",
-<<<<<<< HEAD
-    "currentVersion": "2.3.63",
-=======
-    "currentVersion": "2.3.66",
->>>>>>> 50a09f8b
+    "currentVersion": "2.3.65",
     "author": "Cortex XSOAR",
     "url": "https://www.paloaltonetworks.com/cortex",
     "email": "",
