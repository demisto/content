--- conflicted
+++ resolved
@@ -2,11 +2,7 @@
     "name": "Common Playbooks",
     "description": "Frequently used playbooks pack.",
     "support": "xsoar",
-<<<<<<< HEAD
-    "currentVersion": "2.5.10",
-=======
     "currentVersion": "2.6.0",
->>>>>>> 50d5eea5
     "author": "Cortex XSOAR",
     "url": "https://www.paloaltonetworks.com/cortex",
     "email": "",
