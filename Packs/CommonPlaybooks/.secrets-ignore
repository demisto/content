--- conflicted
+++ resolved
@@ -1,7 +1,3 @@
 1.1.1.1
-<<<<<<< HEAD
 SailPoint
-=======
-SailPoint
-Clarizen
->>>>>>> bd90b4cd
+Clarizen