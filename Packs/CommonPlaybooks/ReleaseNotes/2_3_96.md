--- conflicted
+++ resolved
@@ -1,14 +1,6 @@
 
 #### Playbooks
 
-<<<<<<< HEAD
-##### Containment Plan - Disable Account
-Added input `UserVerification` to determine if user verification is required to disable users.
-
-##### Containment Plan
-Internal code improvements.
-=======
 ##### Detonate URL - Generic v1.5
->>>>>>> 4ff50261
 
 - Fixed the playbook URL input.