
#### Playbooks

##### Domain Enrichment - Generic v2

<<<<<<< HEAD
- Fixed an issue where Cortex Core was not utilized in the user investigation in Cortex XSIAM.
- Fixed an issue where sometimes the username was incorrect in the PAN-OS firewall threat log search.
- Fixed an issue where the username input was causing an error in the "Cortex XDR - Get entity alerts by MITRE tactics" playbook.
=======
- Updated the playbook output to include several missing command outputs.
>>>>>>> 63274796
<|MERGE_RESOLUTION|>--- conflicted
+++ resolved
@@ -3,10 +3,4 @@
 
 ##### Domain Enrichment - Generic v2
 
-<<<<<<< HEAD
-- Fixed an issue where Cortex Core was not utilized in the user investigation in Cortex XSIAM.
-- Fixed an issue where sometimes the username was incorrect in the PAN-OS firewall threat log search.
-- Fixed an issue where the username input was causing an error in the "Cortex XDR - Get entity alerts by MITRE tactics" playbook.
-=======
-- Updated the playbook output to include several missing command outputs.
->>>>>>> 63274796
+- Updated the playbook output to include several missing command outputs.