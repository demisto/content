--- conflicted
+++ resolved
@@ -1,15 +1,6 @@
 
 #### Playbooks
 
-<<<<<<< HEAD
-##### Block Indicators - Generic v3
-- Fixed an issue with overwriting the indicators' tag for EDL flow. Now, the tags will be appended to the indicators instead of overwritten by the playbook.
-- Added indicators' inline extraction in the Set to context manual and auto tasks.   
-##### Block IP - Generic v3
-Fixed an issue with overwriting the indicators' tag for EDL flow. Now, the tags will be appended to the indicators instead of overwritten by the playbook.
-##### Block Account - Generic v2
-Fixed a typo in the "SailPoint" section header.
-=======
 ##### Domain Enrichment - Generic v2
 
 - Fix for task's description.
@@ -20,5 +11,4 @@
 - Removed deprecated command ***epo-find-system (epo)***.
 - Updated deprecated command from ***cb-sensor-info (carbonblack-v2)*** to ***endpoint (VMware Carbon Black EDR v2)***.
 - Updated deprecated command from ***cs-device-search (CrowdstrikeFalconHost)*** to ***cs-falcon-search-device (CrowdstrikeFalcon)***.
-- Updated deprecated command from ***cs-device-details (CrowdstrikeFalconHost)*** to ***endpoint (CrowdstrikeFalcon)***.
->>>>>>> 56ee093e
+- Updated deprecated command from ***cs-device-details (CrowdstrikeFalconHost)*** to ***endpoint (CrowdstrikeFalcon)***.