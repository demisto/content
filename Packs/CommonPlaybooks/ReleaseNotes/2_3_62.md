
#### Playbooks

##### Calculate Severity By Highest DBotScore

<<<<<<< HEAD
- Internal code improvements.
=======
- "Generic Polling" has been removed and the incident DbotScore incorporated into the severity calculation.
>>>>>>> ee32bce5
<|MERGE_RESOLUTION|>--- conflicted
+++ resolved
@@ -1,10 +1,6 @@
 
 #### Playbooks
 
-##### Calculate Severity By Highest DBotScore
+##### Retrieve File from Endpoint - Generic V3
 
-<<<<<<< HEAD
-- Internal code improvements.
-=======
-- "Generic Polling" has been removed and the incident DbotScore incorporated into the severity calculation.
->>>>>>> ee32bce5
+- Added File Retrival checks to check the the file was actually tested