
#### Playbooks

##### SIEM - Search for Failed logins

<<<<<<< HEAD
- Fixed an issue where the playbook did not reach the final steps if the sub-playbook "Compare Process Execution Arguments To LOLBAS Patterns" was not installed.
=======
Updated the deprecated sub-playbook 'QradarFullSearch' to the command 'qradar-search-retrieve-events'.
>>>>>>> e176e6c5
<|MERGE_RESOLUTION|>--- conflicted
+++ resolved
@@ -3,8 +3,4 @@
 
 ##### SIEM - Search for Failed logins
 
-<<<<<<< HEAD
-- Fixed an issue where the playbook did not reach the final steps if the sub-playbook "Compare Process Execution Arguments To LOLBAS Patterns" was not installed.
-=======
-Updated the deprecated sub-playbook 'QradarFullSearch' to the command 'qradar-search-retrieve-events'.
->>>>>>> e176e6c5
+Updated the deprecated sub-playbook 'QradarFullSearch' to the command 'qradar-search-retrieve-events'.