Enrich IP addresses using one or more integrations.

- Resolve IP addresses to hostnames (DNS).
- Provide threat information.
- IP address reputation using !ip command.
- Separate internal and external addresses.

## Dependencies

This playbook uses the following sub-playbooks, integrations, and scripts.

### Sub-playbooks

This playbook does not use any sub-playbooks.

### Integrations

* VirusTotal - Private API

### Scripts
<<<<<<< HEAD
=======

* IPToHost
>>>>>>> 6f77591c
* IsIPInRanges
* IPToHost

### Commands
<<<<<<< HEAD
* ip
* threat-crowd-ip
=======

* ip
>>>>>>> 6f77591c
* vt-private-get-ip-report

## Playbook Inputs

---

| **Name** | **Description** | **Default Value** | **Required** |
| --- | --- | --- | --- |
| IP | The IP address to enrich. | IP.Address | Optional |
| InternalRange | A CSV list of IP address ranges \(in CIDR notation\). Use this list to check if an IP address is found within a set of IP address ranges. For example: "172.16.0.0/12,10.0.0.0/8,192.168.0.0/16" \(without quotes\). If a list is not provided, will use default list provided in the IsIPInRanges script \(the known IPv4 private address ranges\). | 172.16.0.0/12,10.0.0.0/8,192.168.0.0/16 | Optional |
<<<<<<< HEAD
| ResolveIP | Whether to convert the IP address to a hostname using a DNS query \(True/False\). | True | Required |
| UseReputationCommand | Define if you would like to use the \!IP command.<br/>Note: This input should be used whenever there is no auto-extract enabled in the investigation flow.<br/>Possible values: True / False. | False | Required |
=======
| ResolveIP | Whether to convert the IP address to a hostname using a DNS query \(True/False\).<br/>The default value is true. | True | Required |
| UseReputationCommand | Define if you would like to use the \!IP command.<br/>Note: This input should be used whenever there is no auto-extract enabled in the investigation flow.<br/>Possible values: True / False.<br/>The default value is false. | False | Required |
| extended_data | Define whether you want the generic reputation command to return extended data \(last_analysis_results\).<br/>Possible values: True / False.<br/>The default value is false. | False | Optional |
| threat_model_association | Define whether you wish to enhance generic reputation command to include additional information such as Threat Bulletins, Attack patterns, Actors, Campaigns, TTPs, vulnerabilities, etc. Note: If set to true, additional 6 API calls will be performed.<br/>Possible values: True / False.<br/>The default value is false. | False | Optional |
| ExecutedFromParent | Whether to execute common logic, like the classification of IP addresses to ranges and resolving, in the the main \(IP Enrichment - Generic v2\) enrichment playbook, instead of in the sub-playbooks.<br/>Setting this to True will execute the relevant commands in the main playbook instead of executing them in both sub-playbooks.<br/><br/>Set this to True in the parent playbook if you are using the parent playbook, as opposed to using the sub-playbooks directly in your playbooks, as this will improve the performance of the playbook and reduce the overfall size of the incident. | False | Optional |
>>>>>>> 6f77591c

## Playbook Outputs

---

| **Path** | **Description** | **Type** |
| --- | --- | --- |
| IP | The IP address objects. | unknown |
| DBotScore | Indicator, Score, Type, and Vendor. | unknown |
| Endpoint | The endpoint's object. | unknown |
| Endpoint.Hostname | The hostname to enrich. | string |
| Endpoint.IP | A list of endpoint IP addresses. | string |
| IP.Address | The IP address. | string |
| IP.InRange | Is the IP in the input ranges? \(could be 'yes' or 'no\). | string |
| DBotScore.Indicator | The indicator that was tested. | string |
| DBotScore.Type | The indicator type. | string |
| DBotScore.Vendor | The vendor used to calculate the score. | string |
| DBotScore.Score | The actual score. | string |
| IP.ASN | The Autonomous System \(AS\) number associated with the indicator. | string |
| IP.Tags | List of IP tags. | string |
| IP.ThreatTypes | Threat types associated with the IP. | string |
| IP.Geo.Country | The country associated with the indicator. | string |
| IP.Geo.Location | The longitude and latitude of the IP address. | string |
| IP.Malicious.Vendor | The vendor that reported the indicator as malicious. | string |
| IP.Malicious.Description | For malicious IPs, the reason that the vendor made the decision. | string |
| IP.VirusTotal.DownloadedHashes | Latest files that are detected by at least one antivirus solution and were downloaded by VirusTotal from the IP address. | string |
| IP.VirusTotal.UnAVDetectedDownloadedHashes | Latest files that are not detected by any antivirus solution and were downloaded by VirusTotal from the IP address provided. | string |
| IP.VirusTotal.DetectedURLs | Latest URLs hosted in this IP address detected by at least one URL scanner. | string |
| IP.VirusTotal.CommunicatingHashes | Latest detected files that communicate with this IP address. | string |
| IP.VirusTotal.UnAVDetectedCommunicatingHashes | Latest undetected files that communicate with this IP address. | string |
| IP.VirusTotal.Resolutions.hostname | The following domains resolved to the given IP. | string |
| IP.VirusTotal.ReferrerHashes | Latest detected files that embed this IP address in their strings. | string |
| IP.VirusTotal.UnAVDetectedReferrerHashes | Latest undetected files that embed this IP address in their strings. | string |
| IP.VirusTotal.Resolutions.last_resolved | The last time the following domains resolved to the given IP. | string |

## Playbook Image

---

![IP Enrichment - External - Generic v2](../doc_files/IP_Enrichment_-_External_-_Generic_v2.png)<|MERGE_RESOLUTION|>--- conflicted
+++ resolved
@@ -18,22 +18,13 @@
 * VirusTotal - Private API
 
 ### Scripts
-<<<<<<< HEAD
-=======
 
 * IPToHost
->>>>>>> 6f77591c
 * IsIPInRanges
-* IPToHost
 
 ### Commands
-<<<<<<< HEAD
-* ip
-* threat-crowd-ip
-=======
 
 * ip
->>>>>>> 6f77591c
 * vt-private-get-ip-report
 
 ## Playbook Inputs
@@ -44,16 +35,11 @@
 | --- | --- | --- | --- |
 | IP | The IP address to enrich. | IP.Address | Optional |
 | InternalRange | A CSV list of IP address ranges \(in CIDR notation\). Use this list to check if an IP address is found within a set of IP address ranges. For example: "172.16.0.0/12,10.0.0.0/8,192.168.0.0/16" \(without quotes\). If a list is not provided, will use default list provided in the IsIPInRanges script \(the known IPv4 private address ranges\). | 172.16.0.0/12,10.0.0.0/8,192.168.0.0/16 | Optional |
-<<<<<<< HEAD
-| ResolveIP | Whether to convert the IP address to a hostname using a DNS query \(True/False\). | True | Required |
-| UseReputationCommand | Define if you would like to use the \!IP command.<br/>Note: This input should be used whenever there is no auto-extract enabled in the investigation flow.<br/>Possible values: True / False. | False | Required |
-=======
 | ResolveIP | Whether to convert the IP address to a hostname using a DNS query \(True/False\).<br/>The default value is true. | True | Required |
 | UseReputationCommand | Define if you would like to use the \!IP command.<br/>Note: This input should be used whenever there is no auto-extract enabled in the investigation flow.<br/>Possible values: True / False.<br/>The default value is false. | False | Required |
 | extended_data | Define whether you want the generic reputation command to return extended data \(last_analysis_results\).<br/>Possible values: True / False.<br/>The default value is false. | False | Optional |
 | threat_model_association | Define whether you wish to enhance generic reputation command to include additional information such as Threat Bulletins, Attack patterns, Actors, Campaigns, TTPs, vulnerabilities, etc. Note: If set to true, additional 6 API calls will be performed.<br/>Possible values: True / False.<br/>The default value is false. | False | Optional |
 | ExecutedFromParent | Whether to execute common logic, like the classification of IP addresses to ranges and resolving, in the the main \(IP Enrichment - Generic v2\) enrichment playbook, instead of in the sub-playbooks.<br/>Setting this to True will execute the relevant commands in the main playbook instead of executing them in both sub-playbooks.<br/><br/>Set this to True in the parent playbook if you are using the parent playbook, as opposed to using the sub-playbooks directly in your playbooks, as this will improve the performance of the playbook and reduce the overfall size of the incident. | False | Optional |
->>>>>>> 6f77591c
 
 ## Playbook Outputs
 
