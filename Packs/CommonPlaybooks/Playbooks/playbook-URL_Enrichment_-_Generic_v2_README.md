Enrich URLs using one or more integrations.

URL enrichment includes:
<<<<<<< HEAD
* SSL verification for URLs
* Threat information
* Providing of URL screenshots
* URL Reputation using !url
=======
* SSL verification for URLs.
* Threat information.
* Providing of URL screenshots.
* URL Reputation using !url.
>>>>>>> 6f77591c

## Dependencies

This playbook uses the following sub-playbooks, integrations, and scripts.

### Sub-playbooks

This playbook does not use any sub-playbooks.

### Integrations

* Rasterize

### Scripts

<<<<<<< HEAD
* URLSSLVerification
=======
>>>>>>> 6f77591c
* Exists
* URLSSLVerification

### Commands

<<<<<<< HEAD
* url
=======
>>>>>>> 6f77591c
* rasterize
* url

## Playbook Inputs

---

| **Name** | **Description** | **Default Value** | **Required** |
| --- | --- | --- | --- |
<<<<<<< HEAD
| URL | URLs to enrich. | URL.Data | Optional |
| Rasterize | Should the system take safe screenshots of input URLs? | True | Optional |
| VerifyURL | Should the system perform SSL certificate verification on the URLs? | False | Optional |
| UseReputationCommand | Define if you would like to use the \!url command.<br/>Note: This input should be used whenever there is no auto-extract enabled in the investigation flow.<br/>Possible values: True / False. | False | Required |
=======
| URL | The URLs to enrich. | URL.Data | Optional |
| Rasterize | Define if you would like the system take safe screenshots of input URLs.<br/>Possible values: True / False.<br/>The default value is true. | True | Optional |
| VerifyURL | Define if you would like the system perform SSL certificate verification on the URLs.<br/>Possible values: True / False.<br/>The default value is false. | False | Optional |
| UseReputationCommand | Define if you would like to use the \!url command.<br/>Note: This input should be used whenever there is no auto-extract enabled in the investigation flow.<br/>Possible values: True / False.<br/>The default value is false. | False | Required |
>>>>>>> 6f77591c

## Playbook Outputs

---

| **Path** | **Description** | **Type** |
| --- | --- | --- |
| URL | The URL object. | uknown |
| URL.Data | The enriched URL. | string |
| DBotScore | The DBotScore object. | unknown |
| URL.Malicious | Whether the detected URL was malicious. | unknown |
<<<<<<< HEAD
| URL.Vendor | Vendor that labeled the URL as malicious. | string |
| URL.Description | Additional information for the URL. | string |
=======
>>>>>>> 6f77591c
| URL.Malicious.Vendor | For malicious URLs, the vendor that made the decision. | unknown |
| URL.Malicious.Description | For malicious URLs, the reason that the vendor made the decision. | unknown |
| DBotScore.Indicator | The indicator | string |
| DBotScore.Type | The indicator's type | string |
| DBotScore.Vendor | The reputation vendor | string |
| DBotScore.Score | The reputation score | number |
| DBotScore.Reliability | Reliability of the source providing the intelligence data. | unknown |
<<<<<<< HEAD
=======
| URL.Relationships.EntityA | The source of the relationship. | unknown |
| URL.Relationships.EntityB | The destination of the relationship. | unknown |
| URL.Relationships.Relationship | The name of the relationship. | unknown |
| URL.Relationships.EntityAType | The type of the source of the relationship. | unknown |
| URL.Relationships.EntityBType | The type of the destination of the relationship. | unknown |
| InfoFile.EntryID | The EntryID of the image/pdf file. | unknown |
| InfoFile.Extension | The extension of the image/pdf file. | unknown |
| InfoFile.Name | The name of the image/pdf file. | unknown |
| InfoFile.Info | The info of the image/pdf file. | unknown |
| InfoFile.Size | The size of the image/pdf file. | unknown |
| InfoFile.Type | The type of the image/pdf file. | unknown |
>>>>>>> 6f77591c

## Playbook Image

---

![URL Enrichment - Generic v2](../doc_files/URL_Enrichment_-_Generic_v2.png)<|MERGE_RESOLUTION|>--- conflicted
+++ resolved
@@ -1,17 +1,10 @@
 Enrich URLs using one or more integrations.
 
 URL enrichment includes:
-<<<<<<< HEAD
-* SSL verification for URLs
-* Threat information
-* Providing of URL screenshots
-* URL Reputation using !url
-=======
 * SSL verification for URLs.
 * Threat information.
 * Providing of URL screenshots.
 * URL Reputation using !url.
->>>>>>> 6f77591c
 
 ## Dependencies
 
@@ -27,19 +20,11 @@
 
 ### Scripts
 
-<<<<<<< HEAD
-* URLSSLVerification
-=======
->>>>>>> 6f77591c
 * Exists
 * URLSSLVerification
 
 ### Commands
 
-<<<<<<< HEAD
-* url
-=======
->>>>>>> 6f77591c
 * rasterize
 * url
 
@@ -49,17 +34,10 @@
 
 | **Name** | **Description** | **Default Value** | **Required** |
 | --- | --- | --- | --- |
-<<<<<<< HEAD
-| URL | URLs to enrich. | URL.Data | Optional |
-| Rasterize | Should the system take safe screenshots of input URLs? | True | Optional |
-| VerifyURL | Should the system perform SSL certificate verification on the URLs? | False | Optional |
-| UseReputationCommand | Define if you would like to use the \!url command.<br/>Note: This input should be used whenever there is no auto-extract enabled in the investigation flow.<br/>Possible values: True / False. | False | Required |
-=======
 | URL | The URLs to enrich. | URL.Data | Optional |
 | Rasterize | Define if you would like the system take safe screenshots of input URLs.<br/>Possible values: True / False.<br/>The default value is true. | True | Optional |
 | VerifyURL | Define if you would like the system perform SSL certificate verification on the URLs.<br/>Possible values: True / False.<br/>The default value is false. | False | Optional |
 | UseReputationCommand | Define if you would like to use the \!url command.<br/>Note: This input should be used whenever there is no auto-extract enabled in the investigation flow.<br/>Possible values: True / False.<br/>The default value is false. | False | Required |
->>>>>>> 6f77591c
 
 ## Playbook Outputs
 
@@ -71,11 +49,6 @@
 | URL.Data | The enriched URL. | string |
 | DBotScore | The DBotScore object. | unknown |
 | URL.Malicious | Whether the detected URL was malicious. | unknown |
-<<<<<<< HEAD
-| URL.Vendor | Vendor that labeled the URL as malicious. | string |
-| URL.Description | Additional information for the URL. | string |
-=======
->>>>>>> 6f77591c
 | URL.Malicious.Vendor | For malicious URLs, the vendor that made the decision. | unknown |
 | URL.Malicious.Description | For malicious URLs, the reason that the vendor made the decision. | unknown |
 | DBotScore.Indicator | The indicator | string |
@@ -83,8 +56,6 @@
 | DBotScore.Vendor | The reputation vendor | string |
 | DBotScore.Score | The reputation score | number |
 | DBotScore.Reliability | Reliability of the source providing the intelligence data. | unknown |
-<<<<<<< HEAD
-=======
 | URL.Relationships.EntityA | The source of the relationship. | unknown |
 | URL.Relationships.EntityB | The destination of the relationship. | unknown |
 | URL.Relationships.Relationship | The name of the relationship. | unknown |
@@ -96,7 +67,6 @@
 | InfoFile.Info | The info of the image/pdf file. | unknown |
 | InfoFile.Size | The size of the image/pdf file. | unknown |
 | InfoFile.Type | The type of the image/pdf file. | unknown |
->>>>>>> 6f77591c
 
 ## Playbook Image
 
