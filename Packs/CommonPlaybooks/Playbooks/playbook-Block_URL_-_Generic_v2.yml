id: Block URL - Generic v2
version: -1
contentitemexportablefields:
  contentitemfields:
    propagationLabels: []
name: Block URL - Generic v2
description: |-
  This playbook blocks malicious URLs using all integrations that are enabled.

  Supported integrations for this playbook:
  * Palo Alto Networks PAN-OS
  * Zscaler
  * Sophos
  * Forcepoint
  * Checkpoint
  * Netcraft
starttaskid: "0"
tasks:
  "0":
    id: "0"
    taskid: f7a7452c-dafe-4b3e-8461-4ea61daf5e3b
    type: start
    task:
      id: f7a7452c-dafe-4b3e-8461-4ea61daf5e3b
      version: -1
      name: ""
      iscommand: false
      brand: ""
      description: ''
    nexttasks:
      '#none#':
      - "36"
    separatecontext: false
    view: |-
      {
        "position": {
          "x": 377.5,
          "y": -470
        }
      }
    note: false
    timertriggers: []
    ignoreworker: false
    skipunavailable: false
    quietmode: 0
    isoversize: false
    isautoswitchedtoquietmode: false
    continueonerrortype: ""
  "2":
    id: "2"
    taskid: 8f968aa5-26ca-4471-891b-4ac7f9114147
    type: title
    task:
      id: 8f968aa5-26ca-4471-891b-4ac7f9114147
      version: -1
      name: Done
      type: title
      iscommand: false
      brand: ""
      description: ''
    separatecontext: false
    view: |-
      {
        "position": {
          "x": 390,
          "y": 1090
        }
      }
    note: false
    timertriggers: []
    ignoreworker: false
    skipunavailable: false
    quietmode: 0
    isoversize: false
    isautoswitchedtoquietmode: false
    continueonerrortype: ""
  "5":
    id: "5"
    taskid: ecece7aa-0eb6-4f67-8a9b-dfc77bcef34d
    type: title
    task:
      id: ecece7aa-0eb6-4f67-8a9b-dfc77bcef34d
      version: -1
      name: Block URLs
      type: title
      iscommand: false
      brand: ""
      description: ''
    nexttasks:
      '#none#':
      - "16"
      - "17"
      - "18"
      - "26"
      - "28"
      - "32"
      - "38"
      - "42"
    separatecontext: false
    view: |-
      {
        "position": {
          "x": 377.5,
          "y": 425
        }
      }
    note: false
    timertriggers: []
    ignoreworker: false
    skipunavailable: false
    quietmode: 0
    isoversize: false
    isautoswitchedtoquietmode: false
    continueonerrortype: ""
  "8":
    id: "8"
    taskid: 0e2e9b54-cbaa-4f8c-85b2-b5927f30f52a
    type: condition
    task:
      id: 0e2e9b54-cbaa-4f8c-85b2-b5927f30f52a
      version: -1
      name: Is there a URL to block?
      description: Verify that the playbook input includes at least one URL to block.
      type: condition
      iscommand: false
      brand: ""
    nexttasks:
      '#default#':
      - "25"
      "yes":
      - "5"
    separatecontext: false
    conditions:
    - label: "yes"
      condition:
      - - operator: isExists
          left:
            value:
              simple: Blocklist.URL
            iscontext: true
          right:
            value: {}
    view: |-
      {
        "position": {
          "x": 377.5,
          "y": 195
        }
      }
    note: false
    timertriggers: []
    ignoreworker: false
    skipunavailable: false
    quietmode: 0
    isoversize: false
    isautoswitchedtoquietmode: false
    continueonerrortype: ""
  "12":
    id: "12"
    taskid: efeca267-b6d2-4a08-8325-e8fb7c1dd633
    type: condition
    task:
      id: efeca267-b6d2-4a08-8325-e8fb7c1dd633
      version: -1
      name: Is Zscaler enabled?
      description: Verify that there is a valid instance of Zscaler enabled.
      type: condition
      iscommand: false
      brand: ""
    nexttasks:
      '#default#':
      - "2"
      "yes":
      - "13"
    separatecontext: false
    conditions:
    - label: "yes"
      condition:
      - - operator: isExists
          left:
            value:
              complex:
                root: modules
                filters:
                - - operator: isEqualString
                    left:
                      value:
                        simple: modules.brand
                      iscontext: true
                    right:
                      value:
                        simple: Zscaler
                    ignorecase: true
                - - operator: isEqualString
                    left:
                      value:
                        simple: modules.state
                      iscontext: true
                    right:
                      value:
                        simple: active
                    ignorecase: true
                accessor: brand
            iscontext: true
          ignorecase: true
    view: |-
      {
        "position": {
          "x": 700,
          "y": 700
        }
      }
    note: false
    timertriggers: []
    ignoreworker: false
    skipunavailable: false
    quietmode: 0
    isoversize: false
    isautoswitchedtoquietmode: false
    continueonerrortype: ""
  "13":
    id: "13"
    taskid: ea188096-e085-4155-884d-a6c9d23ddb1f
    type: regular
    task:
      id: ea188096-e085-4155-884d-a6c9d23ddb1f
      version: -1
      name: Block URL with Zscaler
      description: Adds the specified URLs to the block list.
      script: Zscaler|||zscaler-blacklist-url
      type: regular
      iscommand: true
      brand: Zscaler
    nexttasks:
      '#none#':
      - "2"
    scriptarguments:
      url:
        complex:
          root: inputs.URL
    separatecontext: false
    view: |-
      {
        "position": {
          "x": 700,
          "y": 915
        }
      }
    note: false
    timertriggers: []
    ignoreworker: false
    skipunavailable: true
    quietmode: 0
    isoversize: false
    isautoswitchedtoquietmode: false
    continueonerrortype: ""
  "14":
    id: "14"
    taskid: a3211000-764a-4ea3-8fea-1cb2a8c2b4cd
    type: playbook
    task:
      id: a3211000-764a-4ea3-8fea-1cb2a8c2b4cd
      version: -1
      name: PAN-OS - Block URL - Custom URL Category
      description: |-
        This playbook blocks URLs using Palo Alto Networks Panorama or Firewall through Custom URL Categories.
        The playbook checks whether the input URL category already exists, and if the URLs are a part of this category. Otherwise, it will create the category, block the URLs, and commit the configuration.
      type: playbook
      iscommand: false
      brand: ""
      playbookId: PAN-OS - Block URL - Custom URL Category
    nexttasks:
      '#none#':
      - "2"
    scriptarguments:
      AutoCommit:
        complex:
          root: inputs.AutoCommit
      CustomURLCategory:
        complex:
          root: inputs.CustomURLCategory
      URL:
        complex:
          root: Blocklist
          accessor: URL
          transformers:
          - operator: uniq
      pre-post:
        simple: pre-rulebase
      LogForwarding:
        complex:
          root: inputs.LogForwarding
      categories:
        complex:
          root: inputs.categories
      device-group:
        complex:
          root: inputs.device-group
    separatecontext: true
    loop:
      iscommand: false
      exitCondition: ""
      wait: 1
      max: 0
    view: |-
      {
        "position": {
          "x": -750,
          "y": 915
        }
      }
    note: false
    timertriggers: []
    ignoreworker: false
    skipunavailable: true
    quietmode: 0
    isoversize: false
    isautoswitchedtoquietmode: false
    continueonerrortype: ""
  "16":
    id: "16"
    taskid: 90b64f91-6db0-4a69-86e3-80aa6fc36ebd
    type: title
    task:
      id: 90b64f91-6db0-4a69-86e3-80aa6fc36ebd
      version: -1
      name: Checkpoint
      type: title
      iscommand: false
      brand: ""
      description: ''
    nexttasks:
      '#none#':
      - "21"
    separatecontext: false
    view: |-
      {
        "position": {
          "x": 110,
          "y": 570
        }
      }
    note: false
    timertriggers: []
    ignoreworker: false
    skipunavailable: false
    quietmode: 0
    isoversize: false
    isautoswitchedtoquietmode: false
    continueonerrortype: ""
  "17":
    id: "17"
    taskid: 0c64c152-533a-4e38-8a33-5ba8499b4c48
    type: title
    task:
      id: 0c64c152-533a-4e38-8a33-5ba8499b4c48
      version: -1
      name: PAN-OS
      type: title
      iscommand: false
      brand: ""
      description: ''
    nexttasks:
      '#none#':
      - "20"
    separatecontext: false
    view: |-
      {
        "position": {
          "x": -750,
          "y": 570
        }
      }
    note: false
    timertriggers: []
    ignoreworker: false
    skipunavailable: false
    quietmode: 0
    isoversize: false
    isautoswitchedtoquietmode: false
    continueonerrortype: ""
  "18":
    id: "18"
    taskid: 9e331921-f00a-47d7-8f02-8ab4fbacc053
    type: title
    task:
      id: 9e331921-f00a-47d7-8f02-8ab4fbacc053
      version: -1
      name: Zscaler
      type: title
      iscommand: false
      brand: ""
      description: ''
    nexttasks:
      '#none#':
      - "12"
    separatecontext: false
    view: |-
      {
        "position": {
          "x": 700,
          "y": 570
        }
      }
    note: false
    timertriggers: []
    ignoreworker: false
    skipunavailable: false
    quietmode: 0
    isoversize: false
    isautoswitchedtoquietmode: false
    continueonerrortype: ""
  "19":
    id: "19"
    taskid: b9e7db2b-6985-4410-8e01-ccb9950cd8b7
    type: condition
    task:
      id: b9e7db2b-6985-4410-8e01-ccb9950cd8b7
      version: -1
      name: Use EDL?
      description: Check if should use EDL or not
      type: condition
      iscommand: false
      brand: ""
    nexttasks:
      '#default#':
      - "2"
      "yes":
      - "29"
    separatecontext: false
    conditions:
    - label: "yes"
      condition:
      - - operator: isNotEmpty
          left:
            value:
              complex:
                root: inputs.EDLServerIP
            iscontext: true
          right:
            value: {}
    view: |-
      {
        "position": {
          "x": -310,
          "y": 700
        }
      }
    note: false
    timertriggers: []
    ignoreworker: false
    skipunavailable: false
    quietmode: 0
    isoversize: false
    isautoswitchedtoquietmode: false
    continueonerrortype: ""
  "20":
    id: "20"
    taskid: 47aff5b6-5919-46bb-8979-c342b18f9197
    type: condition
    task:
      id: 47aff5b6-5919-46bb-8979-c342b18f9197
      version: -1
      name: Use Custom URL Category?
      description: Check if should use Custom URL Category or not
      type: condition
      iscommand: false
      brand: ""
    nexttasks:
      '#default#':
      - "2"
      "yes":
      - "14"
    separatecontext: false
    conditions:
    - label: "yes"
      condition:
      - - operator: isNotEmpty
          left:
            value:
              simple: inputs.type
            iscontext: true
          right:
            value: {}
    view: |-
      {
        "position": {
          "x": -750,
          "y": 700
        }
      }
    note: false
    timertriggers: []
    ignoreworker: false
    skipunavailable: false
    quietmode: 0
    isoversize: false
    isautoswitchedtoquietmode: false
    continueonerrortype: ""
  "21":
    id: "21"
    taskid: da7121fa-715d-4010-81ac-e519b88b58e3
    type: condition
    task:
      id: da7121fa-715d-4010-81ac-e519b88b58e3
      version: -1
      name: "Is CheckPoint Integration \nAavailable?"
      description: Returns 'yes' if integration brand is available. Otherwise returns 'no'
      scriptName: IsIntegrationAvailable
      type: condition
      iscommand: false
      brand: ""
    nexttasks:
      '#default#':
      - "2"
      "yes":
      - "23"
    scriptarguments:
      brandname:
        simple: CheckPointFirewall_v2
    results:
    - brandInstances
    separatecontext: false
    view: |-
      {
        "position": {
          "x": 110,
          "y": 700
        }
      }
    note: false
    timertriggers: []
    ignoreworker: false
    skipunavailable: false
    quietmode: 0
    isoversize: false
    isautoswitchedtoquietmode: false
    continueonerrortype: ""
  "23":
    id: "23"
    taskid: 195a51ea-2a0b-47e3-83f6-c6b6a4938847
    type: playbook
    task:
      id: 195a51ea-2a0b-47e3-83f6-c6b6a4938847
      version: -1
      name: Checkpoint - Block URL
      description: |-
        This playbook blocks URLs using Checkpoint Firewall through Custom URL Categories.
        The playbook checks whether the input URL category already exists, and if the URLs are a part of this category. Otherwise, it will create the category, block the URLs, and publish the configuration.
      playbookName: Checkpoint - Block URL
      type: playbook
      iscommand: false
      brand: ""
    nexttasks:
      '#none#':
      - "2"
    separatecontext: true
    loop:
      iscommand: false
      exitCondition: ""
      wait: 1
      max: 100
    view: |-
      {
        "position": {
          "x": 110,
          "y": 915
        }
      }
    note: false
    timertriggers: []
    ignoreworker: false
    skipunavailable: true
    quietmode: 0
    isoversize: false
    isautoswitchedtoquietmode: false
    continueonerrortype: ""
  "24":
    id: "24"
    taskid: 0dd55a58-9d45-449e-8b9f-3c1630188951
    type: playbook
    task:
      id: 0dd55a58-9d45-449e-8b9f-3c1630188951
      version: -1
      name: Sophos Firewall - Block URL
      description: "This playbook adds the URL to the Default Block URL Policy. (The target\npolicy can be changed as requested).\nPre-Requisite: \n1) Create a web policy rule that refers to the URL group you specified on the inputs of the playbook.\n2) Create a new firewall rule and assign the web policy to the one created in the previous step."
      playbookName: Sophos Firewall - Block URL
      type: playbook
      iscommand: false
      brand: ""
    nexttasks:
      '#none#':
      - "2"
    separatecontext: true
    loop:
      iscommand: false
      exitCondition: ""
      wait: 1
      max: 100
    view: |-
      {
        "position": {
          "x": 1170,
          "y": 915
        }
      }
    note: false
    timertriggers: []
    ignoreworker: false
    skipunavailable: true
    quietmode: 0
    isoversize: false
    isautoswitchedtoquietmode: false
    continueonerrortype: ""
  "25":
    id: "25"
    taskid: 21af0a6a-234a-4061-884a-86f3209ae79e
    type: title
    task:
      id: 21af0a6a-234a-4061-884a-86f3209ae79e
      version: -1
      name: No URL was definded
      type: title
      iscommand: false
      brand: ""
      description: ''
    nexttasks:
      '#none#':
      - "2"
    separatecontext: false
    view: |-
      {
        "position": {
          "x": 2080,
          "y": 945
        }
      }
    note: false
    timertriggers: []
    ignoreworker: false
    skipunavailable: false
    quietmode: 0
    isoversize: false
    isautoswitchedtoquietmode: false
    continueonerrortype: ""
  "26":
    id: "26"
    taskid: 42362e33-89e4-4e9a-89ad-8fca62f06425
    type: title
    task:
      id: 42362e33-89e4-4e9a-89ad-8fca62f06425
      version: -1
      name: Sophos
      type: title
      iscommand: false
      brand: ""
      description: ''
    nexttasks:
      '#none#':
      - "27"
    separatecontext: false
    view: |-
      {
        "position": {
          "x": 1170,
          "y": 570
        }
      }
    note: false
    timertriggers: []
    ignoreworker: false
    skipunavailable: false
    quietmode: 0
    isoversize: false
    isautoswitchedtoquietmode: false
    continueonerrortype: ""
  "27":
    id: "27"
    taskid: c08fd24c-0333-4f69-8700-69b92c530882
    type: condition
    task:
      id: c08fd24c-0333-4f69-8700-69b92c530882
      version: -1
      name: Is Sophos Integration Enabled?
      description: Returns 'yes' if integration brand is available. Otherwise returns 'no'
      scriptName: IsIntegrationAvailable
      type: condition
      iscommand: false
      brand: ""
    nexttasks:
      '#default#':
      - "2"
      "yes":
      - "24"
    scriptarguments:
      brandname:
        simple: sophos_firewall
    results:
    - brandInstances
    separatecontext: false
    view: |-
      {
        "position": {
          "x": 1170,
          "y": 700
        }
      }
    note: false
    timertriggers: []
    ignoreworker: false
    skipunavailable: false
    quietmode: 0
    isoversize: false
    isautoswitchedtoquietmode: false
    continueonerrortype: ""
  "28":
    id: "28"
    taskid: 12ce6945-cd09-46e6-8661-748f50ed220c
    type: title
    task:
      id: 12ce6945-cd09-46e6-8661-748f50ed220c
      version: -1
      name: EDL
      type: title
      iscommand: false
      brand: ""
      description: ''
    nexttasks:
      '#none#':
      - "19"
    separatecontext: false
    view: |-
      {
        "position": {
          "x": -310,
          "y": 570
        }
      }
    note: false
    timertriggers: []
    ignoreworker: false
    skipunavailable: false
    quietmode: 0
    isoversize: false
    isautoswitchedtoquietmode: false
    continueonerrortype: ""
  "29":
    id: "29"
    taskid: 8d37ba43-fa53-4ab4-83f9-5b9764281c85
    type: regular
    task:
      id: 8d37ba43-fa53-4ab4-83f9-5b9764281c85
      version: -1
      name: Update Tag For URLs
      description: commands.local.cmd.add.values.to.indicator.multi.select.field
      script: Builtin|||appendIndicatorField
      type: regular
      iscommand: true
      brand: Builtin
    nexttasks:
      '#none#':
      - "2"
    scriptarguments:
      field:
        simple: tags
      fieldValue:
        complex:
          root: inputs.Tag
      indicatorsValues:
        complex:
          root: Blocklist
          accessor: URL
    separatecontext: false
    view: |-
      {
        "position": {
          "x": -310,
          "y": 915
        }
      }
    note: false
    timertriggers: []
    ignoreworker: false
    skipunavailable: false
    quietmode: 0
    isoversize: false
    isautoswitchedtoquietmode: false
    continueonerrortype: ""
  "30":
    id: "30"
    taskid: 7948896f-f14b-4e0b-865e-47a3a0c1da3f
    type: collection
    task:
      id: 7948896f-f14b-4e0b-865e-47a3a0c1da3f
      version: -1
      name: User Verification
      description: Ask the analyst for verification of which URL to block
      type: collection
      iscommand: false
      brand: ""
    nexttasks:
      '#none#':
      - "31"
    separatecontext: false
    view: |-
      {
        "position": {
          "x": 590,
          "y": -160
        }
      }
    note: false
    timertriggers: []
    ignoreworker: false
    message:
      to:
        simple: Administrator,Analyst
      subject:
        simple: 'User Verification - Block URLs (Inc #${incident.id})'
      body:
        simple: Dear XSOAR user, Please approve those URLs that you would like to block in your internal systems
      methods:
      - email
      format: ""
      bcc:
      cc:
      timings:
        retriescount: 2
        retriesinterval: 360
        completeafterreplies: 1
        completeafterv2: true
        completeaftersla: false
    form:
      questions:
      - id: "0"
        label: ""
        labelarg:
          simple: 'Please select those URLs that you would like to block:'
        required: false
        gridcolumns: []
        defaultrows: []
        type: multiSelect
        options: []
        optionsarg:
        - complex:
            root: inputs.URL
        - {}
        fieldassociated: ""
        placeholder: ""
        tooltip: ""
        readonly: false
      title: Would you like to Block the following URLs?
      description: ""
      sender: ""
      expired: false
      totalanswers: 0
    skipunavailable: false
    quietmode: 0
    isoversize: false
    isautoswitchedtoquietmode: false
    continueonerrortype: ""
  "31":
    id: "31"
    taskid: 6a38d62a-b597-4165-87e8-7b5b92953ca5
    type: regular
    task:
      id: 6a38d62a-b597-4165-87e8-7b5b92953ca5
      version: -1
      name: Append the URLs' blocking list
      description: Set a value in context under the key you entered. If no value is entered, the script doesn't do anything.
      scriptName: SetAndHandleEmpty
      type: regular
      iscommand: false
      brand: ""
    nexttasks:
      '#none#':
      - "8"
    scriptarguments:
      append:
        simple: "true"
      key:
        simple: Blocklist.URL
      value:
        simple: ${Would you like to Block the following URLs?.Answers.0}
    separatecontext: false
    view: |-
      {
        "position": {
          "x": 590,
          "y": 10
        }
      }
    note: false
    timertriggers: []
    ignoreworker: false
    skipunavailable: false
    quietmode: 0
    isoversize: false
    isautoswitchedtoquietmode: false
    continueonerrortype: ""
  "32":
    id: "32"
    taskid: d561f0f8-0d4c-4ba3-8560-187751ca5c85
    type: title
    task:
      id: d561f0f8-0d4c-4ba3-8560-187751ca5c85
      version: -1
      name: Forcepoint
      type: title
      iscommand: false
      brand: ""
      description: ''
    nexttasks:
      '#none#':
      - "34"
    separatecontext: false
    view: |-
      {
        "position": {
          "x": 1610,
          "y": 570
        }
      }
    note: false
    timertriggers: []
    ignoreworker: false
    skipunavailable: false
    quietmode: 0
    isoversize: false
    isautoswitchedtoquietmode: false
    continueonerrortype: ""
  "34":
    id: "34"
    taskid: 08e14d34-e96d-422a-8640-f5ef9a6eaa7a
    type: condition
    task:
      id: 08e14d34-e96d-422a-8640-f5ef9a6eaa7a
      version: -1
      name: Is Forcepoint Integration Enabled?
      description: Returns 'yes' if integration brand is available. Otherwise returns 'no'
      scriptName: IsIntegrationAvailable
      type: condition
      iscommand: false
      brand: ""
    nexttasks:
      '#default#':
      - "2"
      "yes":
      - "35"
    scriptarguments:
      brandname:
        simple: Forcepoint
    results:
    - brandInstances
    separatecontext: false
    view: |-
      {
        "position": {
          "x": 1610,
          "y": 700
        }
      }
    note: false
    timertriggers: []
    ignoreworker: false
    skipunavailable: false
    quietmode: 0
    isoversize: false
    isautoswitchedtoquietmode: false
    continueonerrortype: ""
  "35":
    id: "35"
    taskid: d3a1e7fd-3deb-4910-8567-c5bcb6363576
    type: regular
    task:
      id: d3a1e7fd-3deb-4910-8567-c5bcb6363576
      version: -1
      name: Forcepoint - Add URL's to a specific category
      description: "Append a specific category in Forcepoint with the Blocked URLs. \nYou can choose to add those to a default category (For more info - refer to https://www.forcepoint.com/product/feature/master-database-url-categories)\nor specify a custom/user-defined category."
      script: Forcepoint|||fp-add-address-to-category
      type: regular
      iscommand: true
      brand: Forcepoint
    nexttasks:
      '#none#':
      - "2"
    scriptarguments:
      urls:
        simple: ${Blocklist.URL}
    separatecontext: false
    view: |-
      {
        "position": {
          "x": 1610,
          "y": 915
        }
      }
    note: false
    timertriggers: []
    ignoreworker: false
    skipunavailable: true
    quietmode: 0
    isoversize: false
    isautoswitchedtoquietmode: false
    continueonerrortype: ""
  "36":
    id: "36"
    taskid: 33d5bf90-736a-4228-8307-53b1d58d4550
    type: condition
    task:
      id: 33d5bf90-736a-4228-8307-53b1d58d4550
      version: -1
      name: Is User Verification Is Required?
      description: Check if should ask for user verification
      type: condition
      iscommand: false
      brand: ""
    nexttasks:
      '#default#':
      - "37"
      "yes":
      - "30"
    separatecontext: false
    conditions:
    - label: "yes"
      condition:
      - - operator: isEqualString
          left:
            value:
              complex:
                root: inputs.UserVerification
            iscontext: true
          right:
            value:
              simple: "True"
          ignorecase: true
    view: |-
      {
        "position": {
          "x": 377.5,
          "y": -330
        }
      }
    note: false
    timertriggers: []
    ignoreworker: false
    skipunavailable: false
    quietmode: 0
    isoversize: false
    isautoswitchedtoquietmode: false
    continueonerrortype: ""
  "37":
    id: "37"
    taskid: 76856aa5-7ff2-415b-8f6f-e4bd1e6798a9
    type: regular
    task:
      id: 76856aa5-7ff2-415b-8f6f-e4bd1e6798a9
      version: -1
      name: Set Input URLs as Blocklist.
      description: Set a value in context under the key you entered. If no value is entered, the script doesn't do anything.
      scriptName: SetAndHandleEmpty
      type: regular
      iscommand: false
      brand: ""
    nexttasks:
      '#none#':
      - "8"
    scriptarguments:
      key:
        simple: Blocklist.URL
      value:
        complex:
          root: inputs.URL
    separatecontext: false
    view: |-
      {
        "position": {
          "x": 170,
          "y": -160
        }
      }
    note: false
    timertriggers: []
    ignoreworker: false
    skipunavailable: false
    quietmode: 0
    isoversize: false
    isautoswitchedtoquietmode: false
    continueonerrortype: ""
  "38":
    id: "38"
    taskid: e889ae46-04a0-4514-8923-2291cec2883a
    type: title
    task:
      id: e889ae46-04a0-4514-8923-2291cec2883a
      version: -1
      name: Netcraft
      type: title
      iscommand: false
      brand: ""
      description: ''
    nexttasks:
      '#none#':
      - "40"
    separatecontext: false
    view: |-
      {
        "position": {
          "x": -1190,
          "y": 570
        }
      }
    note: false
    timertriggers: []
    ignoreworker: false
    skipunavailable: false
    quietmode: 0
    isoversize: false
    isautoswitchedtoquietmode: false
    continueonerrortype: ""
  "40":
    id: "40"
    taskid: 35fcf7d9-19c6-48fe-831d-0b78cbf96323
    type: condition
    task:
      id: 35fcf7d9-19c6-48fe-831d-0b78cbf96323
      version: -1
      name: Is Netcraft Integration Enabled?
      description: Returns 'yes' if integration brand is available. Otherwise returns 'no'
      scriptName: IsIntegrationAvailable
      type: condition
      iscommand: false
      brand: ""
    nexttasks:
      '#default#':
      - "2"
      "yes":
      - "41"
    scriptarguments:
      brandname:
        simple: Netcraft V2
    separatecontext: false
    view: |-
      {
        "position": {
          "x": -1190,
          "y": 700
        }
      }
    note: false
    timertriggers: []
    ignoreworker: false
    skipunavailable: false
    quietmode: 0
    isoversize: false
    isautoswitchedtoquietmode: false
    continueonerrortype: ""
  "41":
    id: "41"
    taskid: 0e06c863-2829-4749-8d1a-6daeb34d89c6
    type: regular
    task:
      id: 0e06c863-2829-4749-8d1a-6daeb34d89c6
      version: -1
      name: Block URL with Netcraft
      description: |
        Report a new attack or authorize an existing attack in the Takedown Service.
        If a takedown for the attack already exists in the Netcraft system it will be authorized, otherwise, a new takedown will be added and authorized.
      script: '|||netcraft-attack-report'
      type: regular
      iscommand: true
      brand: ""
    nexttasks:
      '#none#':
      - "2"
    scriptarguments:
      attack:
        complex:
          root: Blocklist
          accessor: URL
      comment:
        simple: Malicious - Added by Netcraft Integration
    separatecontext: false
    view: |-
      {
        "position": {
          "x": -1190,
          "y": 915
        }
      }
    note: false
    timertriggers: []
    ignoreworker: false
    skipunavailable: true
    quietmode: 0
    isoversize: false
    isautoswitchedtoquietmode: false
    continueonerrortype: ""
  "42":
    continueonerrortype: ""
    id: "42"
    ignoreworker: false
    isautoswitchedtoquietmode: false
    isoversize: false
    nexttasks:
      '#none#':
      - "43"
    note: false
    quietmode: 0
    separatecontext: false
    skipunavailable: false
    task:
      brand: ""
      id: f840dbdd-478b-445f-8f0b-a5527a54467b
      iscommand: false
      name: Prisma SASE
      type: title
      version: -1
      description: ''
    taskid: f840dbdd-478b-445f-8f0b-a5527a54467b
    timertriggers: []
    type: title
    view: |-
      {
        "position": {
          "x": -1610,
          "y": 570
        }
      }
  "43":
    continueonerrortype: ""
    id: "43"
    ignoreworker: false
    isautoswitchedtoquietmode: false
    isoversize: false
    nexttasks:
      '#default#':
      - "2"
      "yes":
      - "44"
    note: false
    quietmode: 0
    results:
    - brandInstances
    scriptarguments:
      brandname:
        simple: Palo Alto Networks - Prisma SASE
    separatecontext: false
    skipunavailable: false
    task:
      brand: ""
      description: Returns 'yes' if integration brand is available. Otherwise returns 'no'
      id: e5de9af1-33df-4064-82d9-b5b87f472d7f
      iscommand: false
      name: Is Prisma SASE Enabled?
      scriptName: IsIntegrationAvailable
      type: condition
      version: -1
    taskid: e5de9af1-33df-4064-82d9-b5b87f472d7f
    timertriggers: []
    type: condition
    view: |-
      {
        "position": {
          "x": -1610,
          "y": 700
        }
      }
  "44":
    continueonerrortype: ""
    id: "44"
    ignoreworker: false
    isautoswitchedtoquietmode: false
    isoversize: false
    loop:
      exitCondition: ""
      iscommand: false
      max: 100
      wait: 1
    nexttasks:
      '#none#':
      - "2"
    note: false
    quietmode: 0
    scriptarguments:
      AutoCommit:
        complex:
          root: inputs.AutoCommit
      CategoryName:
        complex:
          root: inputs.CustomURLCategory
      Folder:
        complex:
          root: inputs.Folder
          transformers:
          - operator: uniq
      URL:
        complex:
          accessor: URL
          root: Blocklist
          transformers:
          - operator: uniq
    separatecontext: true
    skipunavailable: true
    task:
      brand: ""
      description: |-
        The playbook will handle the operation of blocking a URL within the organization.
        If a category is provided, the URL will be added to the list.
        If not, a new URL category will be created, and a new security rule that blocks that category.
      id: 7fa52bc1-010b-4de9-87e4-dbc537abd12b
      iscommand: false
      name: Prisma SASE - Block URL
      playbookId: Prisma SASE - Block URL
      type: playbook
      version: -1
    taskid: 7fa52bc1-010b-4de9-87e4-dbc537abd12b
    timertriggers: []
    type: playbook
    view: |-
      {
        "position": {
          "x": -1610,
          "y": 915
        }
      }
view: |-
  {
    "linkLabelsPosition": {
      "12_2_#default#": 0.18,
      "19_2_#default#": 0.1,
      "20_2_#default#": 0.1,
      "21_2_#default#": 0.18,
      "27_2_#default#": 0.1,
      "8_25_#default#": 0.1
    },
    "paper": {
      "dimensions": {
        "height": 1625,
        "width": 4070,
        "x": -1610,
        "y": -470
      }
    }
  }
inputs:
- key: URL
  value: {}
  required: false
  description: Array of malicious URLs to block.
  playbookInputQuery:
- key: LogForwarding
  value: {}
  required: false
  description: Log Forwarding object name.
  playbookInputQuery:
- key: AutoCommit
  value:
    simple: "No"
  required: false
  description: |-
    This input establishes whether to commit the configuration automatically.
    Yes - Commit automatically.
    No - Commit manually.
  playbookInputQuery:
- key: CustomURLCategory
  value:
    simple: XSOAR Remediation - Malicious URLs
  required: false
  description: Custom URL Category name.
  playbookInputQuery:
- key: type
  value: {}
  required: false
  description: Custom URL category type. Insert "URL List"/ "Category Match".
  playbookInputQuery:
- key: categories
  value: {}
  required: false
  description: The list of categories. Relevant from PAN-OS v9.x.
  playbookInputQuery:
- key: UserVerification
  value:
    simple: "True"
  required: false
  description: |-
    Possible values:True/False. Default:True.
    Specify if User Verification is Requrired
  playbookInputQuery:
- key: EDLServerIP
  value: {}
  required: false
  description: |-
    EDL Server IP Address
  playbookInputQuery:
- key: device-group
  value: {}
  required: false
  description: Device group for the Custom URL Category (Panorama instances).
  playbookInputQuery:
- key: Tag
  value: {}
  required: false
  description: Insert a tag name with which indicators will get tagged. This tag can be used later in the External Dynamic Lists integration by using the tag for filtering IPs in the indicator query.
  playbookInputQuery:
- key: Folder
  value:
    simple: Shared
  required: false
  description: |-
    For prisma SASE usage - Specify the scope for a newly created security rule to be applied.
    Remember, this input will only be used when there is no input to the CategoryName.
    Default: Shared
  playbookInputQuery: null
outputs: []
tests:
<<<<<<< HEAD
- Send Investigation Summary Reports - Test
=======
- No tests (auto formatted)
>>>>>>> 90cf3b88
fromversion: 6.5.0
system: true<|MERGE_RESOLUTION|>--- conflicted
+++ resolved
@@ -1414,10 +1414,6 @@
   playbookInputQuery: null
 outputs: []
 tests:
-<<<<<<< HEAD
 - Send Investigation Summary Reports - Test
-=======
-- No tests (auto formatted)
->>>>>>> 90cf3b88
 fromversion: 6.5.0
 system: true