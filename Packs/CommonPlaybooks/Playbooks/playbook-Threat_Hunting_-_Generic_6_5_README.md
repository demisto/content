--- conflicted
+++ resolved
@@ -12,11 +12,8 @@
 
 ### Sub-playbooks
 
-<<<<<<< HEAD
-=======
 * Splunk Indicator Hunting
 * QRadar Indicator Hunting V2
->>>>>>> 90cf3b88
 * Microsoft 365 Defender - Threat Hunting Generic
 * Palo Alto Networks - Hunting And Threat Detection
 * QRadar Indicator Hunting V2
