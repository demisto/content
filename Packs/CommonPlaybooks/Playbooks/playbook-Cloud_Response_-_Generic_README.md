--- conflicted
+++ resolved
@@ -29,30 +29,6 @@
 ## Playbook Inputs
 ---
 
-<<<<<<< HEAD
-| **Name** | **Description** | **Default Value** | **Required** |
-| --- | --- | --- | --- |
-| cloudProvider | The cloud service provider involved. |  | Optional |
-| autoResourceRemediation | Whether to execute the resource remediation flow automatically. |  | Optional |
-| AWS-resourceRemediationType | Choose the remediation type for the instances created.<br/><br/>AWS available types:<br/>Stop - for stopping the instances.<br/>Terminate - for terminating the instances. |  | Optional |
-| Azure-resourceRemediationType | Choose the remediation type for the instances created.<br/><br/>Azure available types:<br/>Poweroff - for shutting down the instances.<br/>Delete - for deleting the instances. |  | Optional |
-| GCP-resourceRemediationType | Choose the remediation type for the instances created.<br/><br/>GCP available types:<br/>Stop - For stopping the instances.<br/>Delete - For deleting the instances. |  | Optional |
-| autoAccessKeyRemediation | Whether to execute the user remediation flow automatically. |  | Optional |
-| AWS-accessKeyRemediationType | Choose the remediation type for the user's access key.<br/><br/>AWS available types:<br/>Disable - for disabling the user's access key.<br/>Delete - for the user's access key deletion. |  | Optional |
-| GCP-accessKeyRemediationType | Choose the remediation type for the user's access key.<br/><br/>GCP available types:<br/>Disable - For disabling the user's access key.<br/>Delete - For the deleting user's access key. |  | Optional |
-| autoUserRemediation | Whether to execute the user remediation flow automatically. |  | Optional |
-| AWS-userRemediationType | Choose the remediation type for the user involved.<br/><br/>AWS available types:<br/>Delete - for the user deletion.<br/>Revoke - for revoking the user's credentials. |  | Optional |
-| Azure-userRemediationType | Choose the remediation type for the user involved.<br/><br/>Azure available types:<br/>Disable - for disabling the user.<br/>Delete - for deleting the user. |  | Optional |
-| GCP-userRemediationType | Choose the remediation type for the user involved.<br/><br/>GCP available types:<br/>Delete - For deleting the user.<br/>Disable - For disabling the user. |  | Optional |
-| autoBlockIndicators | Whether to block the indicators automatically. |  | Optional |
-| resourceName | The resource name to take action on.<br/><br/>Supports: AWS, GCP and Azure |  | Optional |
-| resourceZone | The resource's zone to take action on.<br/><br/>Supports: GCP |  | Optional |
-| resourceGroup | Supports: Azure<br/>The resource group to take action on. |  | Optional |
-| accessKeyName | The access key name in the following format:<br/>projects/\{PROJECT_ID\}/serviceAccounts/\{ACCOUNT\}/keys/\{key\}.<br/><br/>Supports: GCP |  | Optional |
-| accessKeyId | The user's access key ID.<br/><br/>Supports: AWS |  | Optional |
-| region | The resource's region.<br/><br/>Supports: AWS |  | Optional |
-| username | The username to take action on.<br/><br/>Supports: AWS, GCP and Azure |  | Optional |
-=======
 | **Name** | **Description**                                                                                                                                                                          | **Default Value** | **Required** |
 | --- |------------------------------------------------------------------------------------------------------------------------------------------------------------------------------------------| --- | --- |
 | cloudProvider | The cloud service provider involved.                                                                                                                                                     |  | Optional |
@@ -75,7 +51,6 @@
 | accessKeyId | The user's access key ID.<br/><br/>Supports: AWS                                                                                                                                         |  | Optional |
 | region | The resource's region.<br/><br/>Supports: AWS                                                                                                                                            |  | Optional |
 | username | The username to take action on.<br/><br/>Supports: AWS, GCP and Azure                                                                                                                    |  | Optional |
->>>>>>> 5cfcc708
 
 ## Playbook Outputs
 ---
