--- conflicted
+++ resolved
@@ -507,7 +507,6 @@
       - "16"
     separatecontext: false
     continueonerrortype: ""
-<<<<<<< HEAD
     view: |-
       {
         "position": {
@@ -530,7 +529,7 @@
       id: 614bc2e7-b289-44d7-8350-5bc69ace90fa
       version: -1
       name: Is Cisco Security Management Appliance Available?
-      description: Returns 'yes' if integration brand is available. Otherwise returns 'no'
+      description: Returns 'yes' if integration brand is available. Otherwise returns 'no'.
       type: condition
       iscommand: false
       brand: ""
@@ -570,76 +569,6 @@
           right:
             value: {}
     continueonerrortype: ""
-=======
->>>>>>> 34b5802d
-    view: |-
-      {
-        "position": {
-          "x": 330,
-<<<<<<< HEAD
-          "y": 260
-=======
-          "y": 130
->>>>>>> 34b5802d
-        }
-      }
-    note: false
-    timertriggers: []
-    ignoreworker: false
-    skipunavailable: false
-    quietmode: 0
-    isoversize: false
-    isautoswitchedtoquietmode: false
-<<<<<<< HEAD
-=======
-  "16":
-    id: "16"
-    taskid: 614bc2e7-b289-44d7-8350-5bc69ace90fa
-    type: condition
-    task:
-      id: 614bc2e7-b289-44d7-8350-5bc69ace90fa
-      version: -1
-      name: Is Cisco Security Management Appliance Available?
-      description: Returns 'yes' if integration brand is available. Otherwise returns 'no'.
-      type: condition
-      iscommand: false
-      brand: ""
-    nexttasks:
-      '#default#':
-      - "2"
-      "yes":
-      - "17"
-    separatecontext: false
-    conditions:
-    - label: "yes"
-      condition:
-      - - operator: isExists
-          left:
-            value:
-              complex:
-                root: modules
-                filters:
-                - - operator: isEqualString
-                    left:
-                      value:
-                        simple: modules.brand
-                      iscontext: true
-                    right:
-                      value:
-                        simple: CiscoSMA
-                - - operator: isEqualString
-                    left:
-                      value:
-                        simple: modules.state
-                      iscontext: true
-                    right:
-                      value:
-                        simple: active
-                accessor: brand
-            iscontext: true
-          right:
-            value: {}
-    continueonerrortype: ""
     view: |-
       {
         "position": {
@@ -654,7 +583,6 @@
     quietmode: 0
     isoversize: false
     isautoswitchedtoquietmode: false
->>>>>>> 34b5802d
   "17":
     id: "17"
     taskid: 3b643c94-60a0-4902-8490-e575b2f9ea9b
