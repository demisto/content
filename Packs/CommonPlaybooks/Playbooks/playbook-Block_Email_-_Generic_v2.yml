--- conflicted
+++ resolved
@@ -31,13 +31,8 @@
     view: |-
       {
         "position": {
-<<<<<<< HEAD
-          "x": 750,
-          "y": -230
-=======
           "x": 960,
           "y": -220
->>>>>>> 90cf3b88
         }
       }
     note: false
@@ -63,13 +58,8 @@
     view: |-
       {
         "position": {
-<<<<<<< HEAD
-          "x": 750,
-          "y": 680
-=======
           "x": 960,
           "y": 710
->>>>>>> 90cf3b88
         }
       }
     note: false
@@ -119,68 +109,6 @@
     quietmode: 0
     isoversize: false
     isautoswitchedtoquietmode: false
-<<<<<<< HEAD
-  "4":
-    id: "4"
-    taskid: 0f8c5d9f-3217-4e43-8956-560aabf63ea5
-    type: condition
-    task:
-      id: 0f8c5d9f-3217-4e43-8956-560aabf63ea5
-      version: -1
-      name: Is Cisco Email Security Available?
-      description: Returns 'yes' if integration brand is available. Otherwise returns 'no'
-      type: condition
-      iscommand: false
-      brand: ""
-    nexttasks:
-      '#default#':
-      - "2"
-      "yes":
-      - "8"
-    separatecontext: false
-    conditions:
-    - label: "yes"
-      condition:
-      - - operator: isExists
-          left:
-            value:
-              complex:
-                root: modules
-                filters:
-                - - operator: isEqualString
-                    left:
-                      value:
-                        simple: modules.brand
-                      iscontext: true
-                    right:
-                      value:
-                        simple: CiscoEmailSecurity
-                - - operator: isEqualString
-                    left:
-                      value:
-                        simple: modules.state
-                      iscontext: true
-                    right:
-                      value:
-                        simple: active
-                accessor: brand
-            iscontext: true
-    view: |-
-      {
-        "position": {
-          "x": -70,
-          "y": 260
-        }
-      }
-    note: false
-    timertriggers: []
-    ignoreworker: false
-    skipunavailable: false
-    quietmode: 0
-    isoversize: false
-    isautoswitchedtoquietmode: false
-=======
->>>>>>> 90cf3b88
   "5":
     id: "5"
     taskid: 2c065c72-23f4-41d6-8391-027a43640107
@@ -257,50 +185,6 @@
     quietmode: 0
     isoversize: false
     isautoswitchedtoquietmode: false
-<<<<<<< HEAD
-  "8":
-    id: "8"
-    taskid: e16965eb-49c2-4d54-87ca-6861f04b7170
-    type: regular
-    task:
-      id: e16965eb-49c2-4d54-87ca-6861f04b7170
-      version: -1
-      name: Cisco Email Security (Deprecated)
-      description: Performs actions on list entries. Supports add, edit, and append.
-      script: '|||cisco-email-security-list-entry-add'
-      type: regular
-      iscommand: true
-      brand: ""
-    nexttasks:
-      '#none#':
-      - "2"
-    scriptarguments:
-      action:
-        simple: append
-      list_type:
-        simple: blocklist
-      sender_addresses:
-        complex:
-          root: inputs.EmailToBlock
-      view_by:
-        simple: sender
-    separatecontext: false
-    view: |-
-      {
-        "position": {
-          "x": -70,
-          "y": 490
-        }
-      }
-    note: false
-    timertriggers: []
-    ignoreworker: false
-    skipunavailable: true
-    quietmode: 0
-    isoversize: false
-    isautoswitchedtoquietmode: false
-=======
->>>>>>> 90cf3b88
   "9":
     id: "9"
     taskid: 3615eb04-9998-4341-86ab-6c3494a4c876
@@ -461,11 +345,7 @@
     view: |-
       {
         "position": {
-<<<<<<< HEAD
-          "x": -70,
-=======
           "x": 750,
->>>>>>> 90cf3b88
           "y": 130
         }
       }
@@ -525,8 +405,6 @@
       "yes":
       - "17"
     separatecontext: false
-<<<<<<< HEAD
-=======
     conditions:
     - label: "yes"
       condition:
@@ -641,197 +519,12 @@
               complex:
                 root: inputs.EmailToBlock
             iscontext: true
->>>>>>> 90cf3b88
     continueonerrortype: ""
     view: |-
       {
         "position": {
-<<<<<<< HEAD
-          "x": 750,
-          "y": 130
-        }
-      }
-    note: false
-    timertriggers: []
-    ignoreworker: false
-    skipunavailable: false
-    quietmode: 0
-    isoversize: false
-    isautoswitchedtoquietmode: false
-  "15":
-    id: "15"
-    taskid: ebbab30d-ccb0-4d3b-8eba-9c953cb7bdb3
-    type: title
-    task:
-      id: ebbab30d-ccb0-4d3b-8eba-9c953cb7bdb3
-      version: -1
-      name: Cisco Security Management Appliance
-      type: title
-      iscommand: false
-      brand: ""
-      description: ''
-    nexttasks:
-      '#none#':
-      - "16"
-    separatecontext: false
-    continueonerrortype: ""
-    view: |-
-      {
-        "position": {
-          "x": 330,
-          "y": 130
-        }
-      }
-    note: false
-    timertriggers: []
-    ignoreworker: false
-    skipunavailable: false
-    quietmode: 0
-    isoversize: false
-    isautoswitchedtoquietmode: false
-  "16":
-    id: "16"
-    taskid: 614bc2e7-b289-44d7-8350-5bc69ace90fa
-    type: condition
-    task:
-      id: 614bc2e7-b289-44d7-8350-5bc69ace90fa
-      version: -1
-      name: Is Cisco Security Management Appliance Available?
-      description: Returns 'yes' if integration brand is available. Otherwise returns 'no'.
-      type: condition
-      iscommand: false
-      brand: ""
-    nexttasks:
-      '#default#':
-      - "2"
-      "yes":
-      - "17"
-    separatecontext: false
-    conditions:
-    - label: "yes"
-      condition:
-      - - operator: isExists
-          left:
-            value:
-              complex:
-                root: modules
-                filters:
-                - - operator: isEqualString
-                    left:
-                      value:
-                        simple: modules.brand
-                      iscontext: true
-                    right:
-                      value:
-                        simple: CiscoSMA
-                - - operator: isEqualString
-                    left:
-                      value:
-                        simple: modules.state
-                      iscontext: true
-                    right:
-                      value:
-                        simple: active
-                accessor: brand
-            iscontext: true
-          right:
-            value: {}
-    continueonerrortype: ""
-    view: |-
-      {
-        "position": {
-          "x": 330,
-          "y": 260
-        }
-      }
-    note: false
-    timertriggers: []
-    ignoreworker: false
-    skipunavailable: false
-    quietmode: 0
-    isoversize: false
-    isautoswitchedtoquietmode: false
-  "17":
-    id: "17"
-    taskid: 3b643c94-60a0-4902-8490-e575b2f9ea9b
-    type: regular
-    task:
-      id: 3b643c94-60a0-4902-8490-e575b2f9ea9b
-      version: -1
-      name: Cisco SMA - Append to Blocklist
-      description: Append spam quarantine blocklist/safelist entry.
-      script: '|||cisco-sma-list-entry-append'
-      type: regular
-      iscommand: true
-      brand: ""
-    nexttasks:
-      '#none#':
-      - "2"
-    scriptarguments:
-      entry_type:
-        simple: blocklist
-      sender_addresses:
-        complex:
-          root: inputs.EmailToBlock
-      view_by:
-        simple: sender
-    separatecontext: false
-    continueonerrortype: ""
-    view: |-
-      {
-        "position": {
-          "x": 330,
-          "y": 490
-        }
-      }
-    note: false
-    timertriggers: []
-    ignoreworker: false
-    skipunavailable: true
-    quietmode: 0
-    isoversize: false
-    isautoswitchedtoquietmode: false
-  "18":
-    id: "18"
-    taskid: 9e4f3f09-0897-4f18-86ce-22dd8a09b18c
-    type: condition
-    task:
-      id: 9e4f3f09-0897-4f18-86ce-22dd8a09b18c
-      version: -1
-      name: Has emails to block?
-      type: condition
-      iscommand: false
-      brand: ""
-      description: ''
-    nexttasks:
-      '#default#':
-      - "2"
-      "yes":
-      - "13"
-      - "15"
-      - "12"
-      - "11"
-      - "14"
-    separatecontext: false
-    conditions:
-    - label: "yes"
-      condition:
-      - - operator: isNotEmpty
-          left:
-            value:
-              complex:
-                root: inputs.EmailToBlock
-            iscontext: true
-    continueonerrortype: ""
-    view: |-
-      {
-        "position": {
-          "x": 750,
-          "y": -90
-=======
           "x": 960,
           "y": -80
->>>>>>> 90cf3b88
         }
       }
     note: false
@@ -846,34 +539,19 @@
   {
     "linkLabelsPosition": {
       "16_17_yes": 0.62,
-<<<<<<< HEAD
-      "16_2_#default#": 0.32,
-      "18_2_#default#": 0.67,
-      "4_2_#default#": 0.21,
-      "4_8_yes": 0.62,
-      "5_2_#default#": 0.27,
-=======
       "16_2_#default#": 0.24,
       "18_2_#default#": 0.12,
       "5_2_#default#": 0.16,
->>>>>>> 90cf3b88
       "5_9_yes": 0.62,
       "6_10_yes": 0.62,
       "6_2_#default#": 0.18
     },
     "paper": {
       "dimensions": {
-<<<<<<< HEAD
-        "height": 975,
-        "width": 2020,
-        "x": -70,
-        "y": -230
-=======
         "height": 995,
         "width": 1620,
         "x": 330,
         "y": -220
->>>>>>> 90cf3b88
       }
     }
   }
