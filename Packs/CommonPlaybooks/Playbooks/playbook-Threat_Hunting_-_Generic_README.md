This playbook enables threat hunting for IOCs in your enterprise. It currently supports the following integrations:
- Splunk
- Qradar
- Pan-os
- Cortex data lake 
- Autofocus

## Dependencies
This playbook uses the following sub-playbooks, integrations, and scripts.

### Sub-playbooks
* Splunk Indicator Hunting
* QRadar Indicator Hunting V2
* Palo Alto Networks - Hunting And Threat Detection

### Integrations
This playbook does not use any integrations.

### Scripts
This playbook does not use any scripts.

### Commands
This playbook does not use any commands.

## Playbook Inputs
---

| **Name** | **Description** | **Default Value** | **Required** |
| --- | --- | --- | --- |
| MD5 | The MD5 hash file or an array of hashes to search. |  | Optional |
<<<<<<< HEAD
| SHA256 | The SHA256 hash file or an array of hashes to search.. |  | Optional |
| Hostname | Hostname of the machine on which the file is located. |  | Optional |
| SHA1 | The SHA1 hash file or an array of hashes to search. |  | Optional |
| IPAddress | Source or destination IP address to search. Can be a single address or an array of addresses.<br/> |  | Optional |
| URLDomain | Domain or URL to search. Can be a single domainor URL or an array of domains or URLs to search. By default, the LIKE clause is used. |  | Optional |
| InternalRange | A list of internal IP ranges to check IP addresses against. The list should be provided in CIDR notation, separated by commas. An example of a list of ranges would be: "172.16.0.0/12,10.0.0.0/8,192.168.0.0/16" \(without quotes\). If a list is not provided, will use the default list provided in the IsIPInRanges script \(the known IPv4 private address ranges\). |  | Optional |
=======
| SHA256 | The SHA256 hash file or an array of hashes to search. |  | Optional |
| Hostname | Hostname of the machine on which the file is located. |  | Optional |
| SHA1 | The SHA1 hash file or an array of hashes to search. |  | Optional |
| IPAddress | The source or destination IP address to search. Can be a single address or an array of addresses. |  | Optional |
| URLDomain | Domain or URL to search. Can be a single domain or URL, or an array of domains or URLs to search.  | The LIKE clause. | Optional |
| InternalRange | A comma-separated list of internal IP ranges to check IP addresses against. The list should be provided in CIDR notation. An example of a list of ranges would be: "172.16.0.0/12,10.0.0.0/8,192.168.0.0/16" \(without quotes\). If a list is not provided, the playbook uses the default list provided in the IsIPInRanges script \(the known IPv4 private address ranges\). |  | Optional |
>>>>>>> c108cde7
| InternalDomainName | The organization's internal domain name. This is provided for the script IsInternalHostName that checks if the detected hostnames are internal or external if the hosts contain the internal domains suffix. For example, demisto.com. If there is more than one domain, use the \| character to separate values such as \(demisto.com\|test.com\) |  | Optional |
| InternalHostRegex | This is provided for the script IsInternalHostName that checks if the detected host names are internal or external if the hosts match the organization's naming convention. For example, the host testpc1 will have the following regex \\w\{6\}\\d\{1\} |  | Optional |
| QRadarTimeFrame | The time frame to search in QRadar. | LAST 7 DAYS | Optional |
| SplunkEarliestTime | The earliest time to search in Splunk. | -7d@d | Optional |
| SplunkLatestTime | The latest time to search in Splunk. | now | Optional |

## Playbook Outputs
---

| **Path** | **Description** | **Type** |
| --- | --- | --- |
| Splunk.DetectedUsers | Users detected based on the username field in your search. | string |
| Splunk.DetectedInternalIPs | Internal IP addresses detected by your search. | string |
| Splunk.DetectedExternalIPs | External IP addresses detected by your search. | string |
| Splunk.DetectedInternalHosts | Internal hostnames detected based on the fields in your search. | string |
| Splunk.DetectedExternalHosts | External hostnames detected based on the fields in your search. | string |
<<<<<<< HEAD
| PANWHunting.DetectedUsers | User or array of users that were detected during hunting. | string |
=======
| PANWHunting.DetectedUsers | User or array of users detected during hunting. | string |
>>>>>>> c108cde7
| PANWHunting.DetectedInternalIPs | Internal IP addresses detected based on fields and inputs in your search. | string |
| PANWHunting.DetectedExternalIPs | External IP addresses detected based on fields and inputs in your search. | string |
| PANWHunting.DetectedInternalHosts | Internal hostnames detected based on fields and inputs in your search. | string |
| PANWHunting.DetectedExternalHosts | External hostnames detected based on fields and inputs in your search. | string |
| QRadar.DetectedUsers | Users detected based on the username field in your search. | string |
| QRadar.DetectedInternalIPs | Internal IP addresses detected based on fields and inputs in your search. | string |
| QRadar.DetectedExternalIPs | External IP addresses detected based on fields and inputs in your search. | string |
| QRadar.DetectedInternalHosts | Internal host names detected based on hosts in your assets table. Note that the data accuracy depends on how the asset mapping is configured in QRadar. | string |
| QRadar.DetectedExternalHosts | External host names detected based on hosts in your assets table. Note that the data accuracy depends on how the asset mapping is configured in QRadar. | string |

## Playbook Image
---
![Threat Hunting - Generic](https://raw.githubusercontent.com/demisto/content/master/Packs/CommonPlaybooks/doc_files/Threat_Hunting_-_Generic%20.png)<|MERGE_RESOLUTION|>--- conflicted
+++ resolved
@@ -28,21 +28,12 @@
 | **Name** | **Description** | **Default Value** | **Required** |
 | --- | --- | --- | --- |
 | MD5 | The MD5 hash file or an array of hashes to search. |  | Optional |
-<<<<<<< HEAD
-| SHA256 | The SHA256 hash file or an array of hashes to search.. |  | Optional |
-| Hostname | Hostname of the machine on which the file is located. |  | Optional |
-| SHA1 | The SHA1 hash file or an array of hashes to search. |  | Optional |
-| IPAddress | Source or destination IP address to search. Can be a single address or an array of addresses.<br/> |  | Optional |
-| URLDomain | Domain or URL to search. Can be a single domainor URL or an array of domains or URLs to search. By default, the LIKE clause is used. |  | Optional |
-| InternalRange | A list of internal IP ranges to check IP addresses against. The list should be provided in CIDR notation, separated by commas. An example of a list of ranges would be: "172.16.0.0/12,10.0.0.0/8,192.168.0.0/16" \(without quotes\). If a list is not provided, will use the default list provided in the IsIPInRanges script \(the known IPv4 private address ranges\). |  | Optional |
-=======
 | SHA256 | The SHA256 hash file or an array of hashes to search. |  | Optional |
 | Hostname | Hostname of the machine on which the file is located. |  | Optional |
 | SHA1 | The SHA1 hash file or an array of hashes to search. |  | Optional |
 | IPAddress | The source or destination IP address to search. Can be a single address or an array of addresses. |  | Optional |
 | URLDomain | Domain or URL to search. Can be a single domain or URL, or an array of domains or URLs to search.  | The LIKE clause. | Optional |
 | InternalRange | A comma-separated list of internal IP ranges to check IP addresses against. The list should be provided in CIDR notation. An example of a list of ranges would be: "172.16.0.0/12,10.0.0.0/8,192.168.0.0/16" \(without quotes\). If a list is not provided, the playbook uses the default list provided in the IsIPInRanges script \(the known IPv4 private address ranges\). |  | Optional |
->>>>>>> c108cde7
 | InternalDomainName | The organization's internal domain name. This is provided for the script IsInternalHostName that checks if the detected hostnames are internal or external if the hosts contain the internal domains suffix. For example, demisto.com. If there is more than one domain, use the \| character to separate values such as \(demisto.com\|test.com\) |  | Optional |
 | InternalHostRegex | This is provided for the script IsInternalHostName that checks if the detected host names are internal or external if the hosts match the organization's naming convention. For example, the host testpc1 will have the following regex \\w\{6\}\\d\{1\} |  | Optional |
 | QRadarTimeFrame | The time frame to search in QRadar. | LAST 7 DAYS | Optional |
@@ -59,11 +50,7 @@
 | Splunk.DetectedExternalIPs | External IP addresses detected by your search. | string |
 | Splunk.DetectedInternalHosts | Internal hostnames detected based on the fields in your search. | string |
 | Splunk.DetectedExternalHosts | External hostnames detected based on the fields in your search. | string |
-<<<<<<< HEAD
-| PANWHunting.DetectedUsers | User or array of users that were detected during hunting. | string |
-=======
 | PANWHunting.DetectedUsers | User or array of users detected during hunting. | string |
->>>>>>> c108cde7
 | PANWHunting.DetectedInternalIPs | Internal IP addresses detected based on fields and inputs in your search. | string |
 | PANWHunting.DetectedExternalIPs | External IP addresses detected based on fields and inputs in your search. | string |
 | PANWHunting.DetectedInternalHosts | Internal hostnames detected based on fields and inputs in your search. | string |
