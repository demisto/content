Enrich Internal IP addresses using one or more integrations.

- Resolve IP address to hostname (DNS)
- Separate internal and external IP addresses
- Get host information for IP addresses.

## Dependencies

This playbook uses the following sub-playbooks, integrations, and scripts.

### Sub-playbooks

* Endpoint Enrichment - Generic v2.1

### Integrations

This playbook does not use any integrations.

### Scripts

* IsIPInRanges
* IPToHost

### Commands

This playbook does not use any commands.

## Playbook Inputs

---

| **Name** | **Description** | **Default Value** | **Required** |
| --- | --- | --- | --- |
| IP | The IP address to enrich. | IP.Address | Optional |
| InternalRange | A CSV list of IP address ranges \(in CIDR notation\). Use this list to check if an IP address is found within a set of IP address ranges. <br/>For example: "172.16.0.0/12,10.0.0.0/8,192.168.0.0/16" \(without quotes\). If no list is provided, will use default list provided in the IsIPInRanges script \(the known IPv4 private address ranges\). | 172.16.0.0/12,10.0.0.0/8,192.168.0.0/16 | Optional |
| ResolveIP | Whether to convert the IP address to a hostname using a DNS query \(True/False\).<br/>The default value is true. | True | Required |
| ExecutedFromParent | Whether to execute common logic, like the classification of IP addresses to ranges and resolving, in the the main \(IP Enrichment - Generic v2\) enrichment playbook, instead of in the sub-playbooks.<br/>Setting this to True will execute the relevant commands in the main playbook instead of executing them in both sub-playbooks.<br/><br/>Set this to True in the parent playbook if you are using the parent playbook, as opposed to using the sub-playbooks directly in your playbooks, as this will improve the performance of the playbook and reduce the overfall size of the incident. | False | Optional |
| Hostnames | Hostnames to enrich. If the ExecutedFromParent playbook is set to True in the IP - Enrichment - Generic v2 playbook, and an internal IP resolves to an endpoint hostname that you want to enrich, the hostnames defined here will be used. |  | Optional |

## Playbook Outputs

---

| **Path** | **Description** | **Type** |
| --- | --- | --- |
| IP | The IP objects. | unknown |
| DBotScore | Indicator, Score, Type and Vendor. | unknown |
| Endpoint | The endpoint's object. | unknown |
| Endpoint.Hostname | The hostname to enrich. | string |
| Endpoint.OS | Endpoint operating system. | string |
| Endpoint.IP | A list of endpoint IP addresses. | unknown |
| Endpoint.MAC | A list of endpoint MAC addresses. | unknown |
| Endpoint.Domain | Endpoint domain name. | string |
| Endpoint.ID | The endpoint ID. | string |
| Endpoint.Status | The endpoint status. | string |
| Endpoint.IsIsolated | The endpoint isolation status. | string |
| Endpoint.MACAddress | The endpoint MAC address. | string |
| Endpoint.Vendor | The integration name of the endpoint vendor. | string |
| Endpoint.Relationships | The endpoint relationships of the endpoint that was enriched. | string |
| Endpoint.Processor | The model of the processor. | string |
| Endpoint.Processors | The number of processors. | string |
| Endpoint.Memory | Memory on this endpoint. | string |
| Endpoint.Model | The model of the machine or device. | string |
| Endpoint.BIOSVersion | The endpoint's BIOS version. | string |
| Endpoint.OSVersion | The endpoint's operation system version. | string |
| Endpoint.DHCPServer | The DHCP server of the endpoint. | string |
| Endpoint.Groups | Groups for which the computer is listed as a member. | string |
| ExtraHop.Device.Macaddr | The MAC Address of the device. | String |
| ExtraHop.Device.DeviceClass | The class of the device. | String |
| ExtraHop.Device.UserModTime | The time of the most recent update, expressed in milliseconds since the epoch. | Number |
| ExtraHop.Device.AutoRole | The role automatically detected by the ExtraHop. | String |
| ExtraHop.Device.ParentId | The ID of the parent device. | Number |
| ExtraHop.Device.Vendor | The device vendor. | String |
| ExtraHop.Device.Analysis | The level of analysis preformed on the device. | string |
| ExtraHop.Device.DiscoveryId | The UUID given by the Discover appliance. | String |
| ExtraHop.Device.DefaultName | The default name of the device. | String |
| ExtraHop.Device.DisplayName | The display name of device. | String |
| ExtraHop.Device.OnWatchlist | Whether the device is on the advanced analysis allow list. | Boolean |
| ExtraHop.Device.ModTime | The time of the most recent update, expressed in milliseconds since the epoch. | Number |
| ExtraHop.Device.IsL3 | Indicates whether the device is a Layer 3 device. | Boolean |
| ExtraHop.Device.Role | The role of the device. | String |
| ExtraHop.Device.DiscoverTime | The time that the device was discovered. | Number |
| ExtraHop.Device.Id | The ID of the device. | Number |
| ExtraHop.Device.Ipaddr4 | The IPv4 address of the device. | String |
| ExtraHop.Device.Vlanid | The ID of VLan. | Number |
| ExtraHop.Device.Ipaddr6 | The IPv6 address of the device. | string |
| ExtraHop.Device.NodeId | The Node ID of the Discover appliance. | number |
| ExtraHop.Device.Description | A user customizable description of the device. | string |
| ExtraHop.Device.DnsName | The DNS name associated with the device. | string |
| ExtraHop.Device.DhcpName | The DHCP name associated with the device. | string |
| ExtraHop.Device.CdpName | The Cisco Discovery Protocol name associated with the device. | string |
| ExtraHop.Device.NetbiosName | The NetBIOS name associated with the device. | string |
| ExtraHop.Device.Url | Link to the device details page in ExtraHop. | string |
| McAfee.ePO.Endpoint | The endpoint that was enriched. | string |
| ActiveDirectory.ComputersPageCookie | An opaque string received in a paged search, used for requesting subsequent entries. | string |
| ActiveDirectory.Computers | The information about the hostname that was enriched using Active Directory. | string |
| ActiveDirectory.Computers.dn | The computer distinguished name. | string |
| ActiveDirectory.Computers.memberOf | Groups for which the computer is listed. | string |
| ActiveDirectory.Computers.name | The computer name. | string |
| CrowdStrike.Device | The information about  the endpoint. | string |
| CarbonBlackEDR.Sensor.systemvolume_total_size | The size, in bytes, of the system volume of the endpoint on which the sensor is installed. installed. | number |
| CarbonBlackEDR.Sensor.emet_telemetry_path | The path of the EMET telemetry associated with the sensor. | string |
| CarbonBlackEDR.Sensor.os_environment_display_string | Human-readable string of the installed OS. | string |
| CarbonBlackEDR.Sensor.emet_version | The EMET version associated with the sensor. | string |
| CarbonBlackEDR.Sensor.emet_dump_flags | The flags of the EMET dump associated with the sensor. | string |
| CarbonBlackEDR.Sensor.clock_delta | The clock delta associated with the sensor. | string |
| CarbonBlackEDR.Sensor.supports_cblr | Whether the sensor supports Carbon Black Live Response \(CbLR\). | string |
| CarbonBlackEDR.Sensor.sensor_uptime | The uptime of the process. | string |
| CarbonBlackEDR.Sensor.last_update | When the sensor was last updated. | string |
| CarbonBlackEDR.Sensor.physical_memory_size | The size in bytes of physical memory. | number |
| CarbonBlackEDR.Sensor.build_id | The sensor version installed on this endpoint. From the /api/builds/ endpoint. | string |
| CarbonBlackEDR.Sensor.uptime | Endpoint uptime in seconds. | string |
| CarbonBlackEDR.Sensor.is_isolating | Boolean representing sensor-reported isolation status. | boolean |
| CarbonBlackEDR.Sensor.event_log_flush_time | If event_log_flush_time is set, the server will instruct the sensor to immediately<br/>send all data before this date, ignoring all other throttling mechanisms.<br/>To force a host current, set this value to a value far in the future.<br/>When the sensor has finished sending its queued data, this value will be null. | string |
| CarbonBlackEDR.Sensor.computer_dns_name | The DNS name of the endpoint on which the sensor is installed. | string |
| CarbonBlackEDR.Sensor.emet_report_setting | The report setting of the EMET associated with the sensor. | string |
| CarbonBlackEDR.Sensor.id | The ID of this sensor. | string |
| CarbonBlackEDR.Sensor.emet_process_count | The number of EMET processes associated with the sensor. | string |
| CarbonBlackEDR.Sensor.emet_is_gpo | Whether the EMET is a GPO. | string |
| CarbonBlackEDR.Sensor.power_state | The sensor power state. | string |
| CarbonBlackEDR.Sensor.network_isolation_enabled | Boolean representing the network isolation request status. | boolean |
| CarbonBlackEDR.Sensor.systemvolume_free_size | The amount of free bytes on the system volume. | string |
| CarbonBlackEDR.Sensor.status | The sensor status. | string |
| CarbonBlackEDR.Sensor.num_eventlog_bytes | The number of event log bytes. | number |
| CarbonBlackEDR.Sensor.sensor_health_message | Human-readable string indicating the sensor’s self-reported status. | string |
| CarbonBlackEDR.Sensor.build_version_string | Human-readable string of the sensor version. | string |
| CarbonBlackEDR.Sensor.computer_sid | Machine SID of this host. | string |
| CarbonBlackEDR.Sensor.next_checkin_time | Next expected communication from this computer in server-local time and zone. | string |
| CarbonBlackEDR.Sensor.node_id | The node ID associated with the sensor. | string |
| CarbonBlackEDR.Sensor.cookie | The cookie associated with the sensor. | string |
| CarbonBlackEDR.Sensor.emet_exploit_action | The EMET exploit action associated with the sensor. | string |
| CarbonBlackEDR.Sensor.computer_name | NetBIOS name of this computer. | string |
| CarbonBlackEDR.Sensor.license_expiration | When the license of the sensor expires. | string |
| CarbonBlackEDR.Sensor.supports_isolation | Whether the sensor supports isolation. | string |
| CarbonBlackEDR.Sensor.parity_host_id | The ID of the parity host associated with the sensor. | string |
| CarbonBlackEDR.Sensor.supports_2nd_gen_modloads | Whether the sensor support modload of 2nd generation. | string |
| CarbonBlackEDR.Sensor.network_adapters | A pipe-delimited list of IP,MAC pairs for each network interface. | string |
| CarbonBlackEDR.Sensor.sensor_health_status | Self-reported health score, from 0 to 100. Higher numbers indicate a better health status. | number |
| CarbonBlackEDR.Sensor.registration_time | Time this sensor was originally registered in server-local time and zone. | string |
| CarbonBlackEDR.Sensor.restart_queued | Whether a restart of the sensor is queued. | string |
| CarbonBlackEDR.Sensor.notes | The notes associated with the sensor. | string |
| CarbonBlackEDR.Sensor.num_storefiles_bytes | Number of storefiles bytes associated with the sensor. | number |
| CarbonBlackEDR.Sensor.os_environment_id | The ID of the OS environment of the sensor. | string |
| CarbonBlackEDR.Sensor.shard_id | The ID of the shard associated with the sensor. | string |
| CarbonBlackEDR.Sensor.boot_id | A sequential counter of boots since the sensor was installed. | string |
| CarbonBlackEDR.Sensor.last_checkin_time | Last communication with this computer in server-local time and zone. | string |
| CarbonBlackEDR.Sensor.os_type | The operating system type of the computer. | string |
| CarbonBlackEDR.Sensor.group_id | The sensor group ID this sensor is assigned to. | string |
| CarbonBlackEDR.Sensor.uninstall | When set, indicates that the sensor will be directed to uninstall on next check-in. | string |
| PaloAltoNetworksXDR.Endpoint.endpoint_id | The endpoint ID. | string |
| PaloAltoNetworksXDR.Endpoint.endpoint_name | The endpoint name. | string |
| PaloAltoNetworksXDR.Endpoint.endpoint_type | The endpoint type. | string |
| PaloAltoNetworksXDR.Endpoint.endpoint_status | The status of the endpoint. | string |
| PaloAltoNetworksXDR.Endpoint.os_type | The endpoint OS type. | string |
| PaloAltoNetworksXDR.Endpoint.ip | A list of IP addresses. | string |
| PaloAltoNetworksXDR.Endpoint.users | A list of users. | string |
| PaloAltoNetworksXDR.Endpoint.domain | The endpoint domain. | string |
| PaloAltoNetworksXDR.Endpoint.alias | The endpoint's aliases. | string |
| PaloAltoNetworksXDR.Endpoint.first_seen | First seen date/time in Epoch \(milliseconds\). | string |
| PaloAltoNetworksXDR.Endpoint.last_seen | Last seen date/time in Epoch \(milliseconds\). | string |
| PaloAltoNetworksXDR.Endpoint.content_version | Content version. | string |
| PaloAltoNetworksXDR.Endpoint.installation_package | Installation package. | string |
| PaloAltoNetworksXDR.Endpoint.active_directory | Active directory. | string |
| PaloAltoNetworksXDR.Endpoint.install_date | Install date in Epoch \(milliseconds\). | date |
| PaloAltoNetworksXDR.Endpoint.endpoint_version | Endpoint version. | string |
| PaloAltoNetworksXDR.Endpoint.is_isolated | Whether the endpoint is isolated. | string |
| PaloAltoNetworksXDR.Endpoint.group_name | The name of the group to which the endpoint belongs. | string |
| PaloAltoNetworksXDR.Endpoint.count | Number of endpoints returned. | number |
| Account.Username | The username in the relevant system. | string |
| Account.Domain | The domain of the account. | string |
| PaloAltoNetworksXDR.RiskyHost.type | Form of identification element. | string |
| PaloAltoNetworksXDR.RiskyHost.id | Identification value of the type field. | string |
| PaloAltoNetworksXDR.RiskyHost.score | The score assigned to the host. | string |
| PaloAltoNetworksXDR.RiskyHost.reasons | The endpoint risk objects. | string |
| PaloAltoNetworksXDR.RiskyHost.reasons.date created | Date when the incident was created. | date |
| PaloAltoNetworksXDR.RiskyHost.reasons.description | Description of the incident. | string |
| PaloAltoNetworksXDR.RiskyHost.reasons.severity | The severity of the incident. | string |
| PaloAltoNetworksXDR.RiskyHost.reasons.status | The incident status. | string |
| PaloAltoNetworksXDR.RiskyHost.reasons.points | The score. | string |
| Core.Endpoint.endpoint_id | The endpoint ID. | string |
| Core.Endpoint.endpoint_name | The endpoint name. | string |
| Core.Endpoint.endpoint_type | The endpoint type. | string |
| Core.Endpoint.endpoint_status | The status of the endpoint. | string |
| Core.Endpoint.os_type | The endpoint OS type. | string |
| Core.Endpoint.ip | A list of IP addresses. | string |
| Core.Endpoint.users | A list of users. | string |
| Core.Endpoint.domain | The endpoint domain. | string |
| Core.Endpoint.alias | The endpoint's aliases. | string |
| Core.Endpoint.first_seen | First seen date/time in Epoch \(milliseconds\). | string |
| Core.Endpoint.last_seen | Last seen date/time in Epoch \(milliseconds\). | string |
| Core.Endpoint.content_version | Content version. | string |
| Core.Endpoint.installation_package | Installation package. | string |
| Core.Endpoint.active_directory | Active directory. | string |
| Core.Endpoint.install_date | Install date in Epoch \(milliseconds\). | date |
| Core.Endpoint.endpoint_version | Endpoint version. | string |
| Core.Endpoint.is_isolated | Whether the endpoint is isolated. | string |
| Core.Endpoint.group_name | The name of the group to which the endpoint belongs. | string |
| Core.RiskyHost.type | Form of identification element. | string |
| Core.RiskyHost.id | Identification value of the type field. | string |
| Core.RiskyHost.score | The score assigned to the host. | string |
| Core.RiskyHost.reasons | The reasons for the risk level. | string |
| Core.RiskyHost.reasons.date created | Date when the incident was created. | date |
| Core.RiskyHost.reasons.description | Description of the incident. | string |
| Core.RiskyHost.reasons.severity | The severity of the incident. | string |
| Core.RiskyHost.reasons.status | The incident status. | string |
| Core.RiskyHost.reasons.points | The score. | string |
<<<<<<< HEAD
| IP.Address | The IP Address. | string |
| IP.InRange | Is the IP is in the input ranges? \(could be 'yes' or 'no\). | string |
=======
| IP.Address | The IP address. | string |
| IP.InRange | Is the IP in the input ranges? \(could be 'yes' or 'no\). | string |
>>>>>>> ae29c3ad

## Playbook Image

---

![IP Enrichment - Internal - Generic v2](../doc_files/IP_Enrichment_-_Internal_-_Generic_v2.png)<|MERGE_RESOLUTION|>--- conflicted
+++ resolved
@@ -204,13 +204,8 @@
 | Core.RiskyHost.reasons.severity | The severity of the incident. | string |
 | Core.RiskyHost.reasons.status | The incident status. | string |
 | Core.RiskyHost.reasons.points | The score. | string |
-<<<<<<< HEAD
-| IP.Address | The IP Address. | string |
-| IP.InRange | Is the IP is in the input ranges? \(could be 'yes' or 'no\). | string |
-=======
 | IP.Address | The IP address. | string |
 | IP.InRange | Is the IP in the input ranges? \(could be 'yes' or 'no\). | string |
->>>>>>> ae29c3ad
 
 ## Playbook Image
 
