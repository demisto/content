id: Block Indicators - Generic v3
version: -1
contentitemexportablefields:
  contentitemfields: {}
name: Block Indicators - Generic v3
description: |-
  This playbook blocks malicious indicators using all integrations that are enabled, using the following sub-playbooks:

  - Block URL - Generic v2
  - Block Account - Generic v2
  - Block IP - Generic v3
  - Block File - Generic v2
  - Block Email - Generic v2
  - Block Domain - Generic v2.
starttaskid: "0"
tasks:
  "0":
    id: "0"
    taskid: be855f8e-b0d6-4b33-8898-954bf9ba99cc
    type: start
    task:
      id: be855f8e-b0d6-4b33-8898-954bf9ba99cc
      version: -1
      name: ""
      iscommand: false
      brand: ""
      description: ''
    nexttasks:
      '#none#':
<<<<<<< HEAD
      - "20"
=======
      - "27"
>>>>>>> 5cfcc708
    separatecontext: false
    view: |-
      {
        "position": {
          "x": 1125,
<<<<<<< HEAD
          "y": -630
=======
          "y": -870
>>>>>>> 5cfcc708
        }
      }
    note: false
    timertriggers: []
    ignoreworker: false
    skipunavailable: false
    quietmode: 0
    isoversize: false
    isautoswitchedtoquietmode: false
    continueonerrortype: ""
  "2":
    id: "2"
    taskid: c155d55d-f7f3-4af2-8739-3cb6143e0e81
    type: title
    task:
      id: c155d55d-f7f3-4af2-8739-3cb6143e0e81
      version: -1
      name: Tag Indicators
      type: title
      iscommand: false
      brand: ""
      description: ''
    nexttasks:
      '#none#':
      - "26"
    separatecontext: false
    view: |-
      {
        "position": {
          "x": 1125,
          "y": 515
        }
      }
    note: false
    timertriggers: []
    ignoreworker: false
    skipunavailable: false
    quietmode: 0
    isoversize: false
    isautoswitchedtoquietmode: false
    continueonerrortype: ""
  "7":
    id: "7"
    taskid: 15d43128-6c48-4deb-8ed0-044d0454fa7b
    type: title
    task:
      id: 15d43128-6c48-4deb-8ed0-044d0454fa7b
      version: -1
      name: Block indicators
      type: title
      iscommand: false
      brand: ""
      description: ''
    nexttasks:
      '#none#':
      - "10"
      - "13"
      - "17"
      - "18"
      - "25"
      - "24"
    separatecontext: false
    view: |-
      {
        "position": {
          "x": 1125,
          "y": 195
        }
      }
    note: false
    timertriggers: []
    ignoreworker: false
    skipunavailable: false
    quietmode: 0
    isoversize: false
    isautoswitchedtoquietmode: false
    continueonerrortype: ""
  "10":
    id: "10"
    taskid: 97b85f3e-e339-490d-8f4c-7a188cfc0f25
    type: playbook
    task:
      id: 97b85f3e-e339-490d-8f4c-7a188cfc0f25
      version: -1
      name: Block File - Generic v2
      description: "This playbook is used to block files from running on endpoints. \nThis playbook supports the following integrations:\n- Palo Alto Networks Traps\n- Palo Alto Networks Cortex XDR\n- Cybereason\n- Carbon Black Enterprise Response\n- Cylance Protect v2\n"
      playbookName: Block File - Generic v2
      type: playbook
      iscommand: false
      brand: ""
    nexttasks:
      '#none#':
      - "2"
    scriptarguments:
      Hash:
        complex:
          root: inputs.AutoBlockIndicators
          transformers:
          - operator: If-Then-Else
            args:
              condition:
                value:
                  simple: lhs==rhs
              conditionB: {}
              conditionInBetween: {}
              else:
                value:
                  simple: Which indicators would you like to block?.Answers.2
                iscontext: true
              equals: {}
              lhs:
                value:
                  simple: inputs.AutoBlockIndicators
                iscontext: true
              lhsB: {}
              options: {}
              optionsB: {}
              rhs:
                value:
                  simple: "True"
              rhsB: {}
              then:
                value:
                  simple: inputs.FilesToBlock
                iscontext: true
      MD5:
        complex:
          root: inputs.MD5
      SHA256:
        complex:
          root: inputs.SHA256
    separatecontext: true
    loop:
      iscommand: false
      exitCondition: ""
      wait: 1
      max: 0
    view: |-
      {
        "position": {
          "x": 910,
          "y": 340
        }
      }
    note: false
    timertriggers: []
    ignoreworker: false
    skipunavailable: true
    quietmode: 0
    isoversize: false
    isautoswitchedtoquietmode: false
    continueonerrortype: ""
  "13":
    id: "13"
    taskid: 53c7faa6-ec4b-46c0-8322-71972e65dad0
    type: playbook
    task:
      id: 53c7faa6-ec4b-46c0-8322-71972e65dad0
      version: -1
      name: Block IP - Generic v3
      description: "This playbook blocks malicious IP addresses using all integrations that are enabled. The direction of the traffic that will be blocked is determined by the XSOAR user (and set by default to outgoing)\nNote the following:\n-  some of those integrations require specific parameters to run, which are based on the playbook inputs. Also, certain integrations use FW rules or appended network objects.\n- Note that the appended network objects should be specified in blocking rules inside the system later on. \n\n\nSupported integrations for this playbook [Network security products such as FW/WAF/IPs/etc.]: \n\n* Check Point Firewall\n* Palo Alto Networks PAN-OS\n* Zscaler\n* FortiGate\n* Aria Packet Intelligence\n* Cisco Firepower \n* Cisco Secure Cloud Analytics\n* Cisco ASA\n* Akamai WAF\n* F5 SilverLine\n* ThreatX\n* Signal Sciences WAF\n* Sophos Firewall\n\n"
      playbookName: Block IP - Generic v3
      type: playbook
      iscommand: false
      brand: ""
    nexttasks:
      '#none#':
      - "2"
    scriptarguments:
      AkamaiNetworkListID:
        complex:
          root: inputs.AkamaiNetworkListID
      AutoCommit:
        complex:
          root: inputs.AutoCommit
      CiscoFWSource:
        complex:
          root: inputs.CiscoFWSource
      CustomBlockRule:
        complex:
          root: inputs.CustomBlockRule
      DAG:
        complex:
          root: inputs.DAG
      IP:
        complex:
          root: inputs.AutoBlockIndicators
          transformers:
          - operator: If-Then-Else
            args:
              condition:
                value:
                  simple: lhs==rhs
              conditionB: {}
              conditionInBetween: {}
              else:
                value:
                  simple: Which indicators would you like to block?.Answers.0
                iscontext: true
              equals: {}
              lhs:
                value:
                  simple: inputs.AutoBlockIndicators
                iscontext: true
              lhsB: {}
              options: {}
              optionsB: {}
              rhs:
                value:
                  simple: "True"
              rhsB: {}
              then:
                value:
                  simple: inputs.IP
                iscontext: true
      InputEnrichment:
        complex:
          root: inputs.InputEnrichment
      InternalRange:
        complex:
          root: inputs.InternalRange
      LogForwarding:
        complex:
          root: inputs.LogForwarding
      RuleDirection:
        complex:
          root: inputs.RuleDirection
      RuleName:
        complex:
          root: inputs.RuleName
      SiteName:
        complex:
          root: inputs.SiteName
      StaticAddressGroup:
        complex:
          root: inputs.StaticAddressGroup
      Tag:
        complex:
          root: inputs.Tag
      UserVerification:
        complex:
          root: inputs.UserVerification
    separatecontext: true
    loop:
      iscommand: false
      exitCondition: ""
      wait: 1
      max: 0
    view: |-
      {
        "position": {
          "x": 2200,
          "y": 340
        }
      }
    note: false
    timertriggers: []
    ignoreworker: false
    skipunavailable: true
    quietmode: 0
    isoversize: false
    isautoswitchedtoquietmode: false
    continueonerrortype: ""
  "14":
    id: "14"
    taskid: 22f0eb38-c4d3-4e67-889b-6abbff216ab8
    type: title
    task:
      id: 22f0eb38-c4d3-4e67-889b-6abbff216ab8
      version: -1
      name: Done
      type: title
      iscommand: false
      brand: ""
      description: ''
    separatecontext: false
    view: |-
      {
        "position": {
          "x": 1125,
          "y": 1005
        }
      }
    note: false
    timertriggers: []
    ignoreworker: false
    skipunavailable: false
    quietmode: 0
    isoversize: false
    isautoswitchedtoquietmode: false
    continueonerrortype: ""
  "15":
    id: "15"
    taskid: 8e6165ed-cc2e-4820-8ae4-c73fd82a3088
    type: regular
    task:
      id: 8e6165ed-cc2e-4820-8ae4-c73fd82a3088
      version: -1
      name: Tag bad indicators
      description: commands.local.cmd.add.values.to.indicator.multi.select.field
      script: Builtin|||appendIndicatorField
      type: regular
      iscommand: true
      brand: Builtin
    nexttasks:
      '#none#':
      - "14"
    scriptarguments:
      field:
        simple: tags
      fieldValue:
        complex:
          root: inputs.Tag
      indicatorsValues:
        complex:
          root: IndicatorsToBlock
    separatecontext: false
    view: |-
      {
        "position": {
          "x": 1390,
          "y": 820
        }
      }
    note: false
    timertriggers: []
    ignoreworker: false
    skipunavailable: false
    quietmode: 0
    isoversize: false
    isautoswitchedtoquietmode: false
    continueonerrortype: ""
  "17":
    id: "17"
    taskid: f12b6207-b78c-4cde-8f3d-2cbd8c3e0d56
    type: playbook
    task:
      id: f12b6207-b78c-4cde-8f3d-2cbd8c3e0d56
      version: -1
      name: Block Account - Generic v2
      description: |-
        This playbook blocks malicious usernames using all integrations that you have enabled.

        Supported integrations for this playbook:
        * Active Directory
        * PAN-OS - This requires PAN-OS 9.1 or higher.
        * SailPoint
        * PingOne
        * AWS IAM
        * Clarizen IAM
        * Envoy IAM
        * ExceedLMS IAM
        * Okta
      playbookName: Block Account - Generic v2
      type: playbook
      iscommand: false
      brand: ""
    nexttasks:
      '#none#':
      - "2"
    scriptarguments:
      Tag:
        simple: Bad Account
      UserVerification:
        complex:
          root: inputs.UserVerification
      Username:
        complex:
          root: inputs.AutoBlockIndicators
          transformers:
          - operator: If-Then-Else
            args:
              condition:
                value:
                  simple: lhs==rhs
              conditionB: {}
              conditionInBetween: {}
              else:
                value:
                  simple: Which indicators would you like to block?.Answers.3
                iscontext: true
              equals: {}
              lhs:
                value:
                  simple: inputs.AutoBlockIndicators
                iscontext: true
              lhsB: {}
              options: {}
              optionsB: {}
              rhs:
                value:
                  simple: "True"
              rhsB: {}
              then:
                value:
                  simple: inputs.Username
                iscontext: true
          - operator: uniq
    separatecontext: true
    continueonerrortype: ""
    loop:
      iscommand: false
      exitCondition: ""
      wait: 1
      max: 100
    view: |-
      {
        "position": {
          "x": 480,
          "y": 340
        }
      }
    note: false
    timertriggers: []
    ignoreworker: false
    skipunavailable: true
    quietmode: 0
    isoversize: false
    isautoswitchedtoquietmode: false
  "18":
    id: "18"
    taskid: ac24ec10-63b4-46ed-8c10-ae50147ac064
    type: playbook
    task:
      id: ac24ec10-63b4-46ed-8c10-ae50147ac064
      version: -1
      name: Block URL - Generic v2
      playbookName: Block URL - Generic v2
      type: playbook
      iscommand: false
      brand: ""
      description: ''
    nexttasks:
      '#none#':
      - "2"
    scriptarguments:
      AutoCommit:
        complex:
          root: inputs.AutoCommit
      CustomURLCategory:
        complex:
          root: inputs.CustomURLCategory
      EDLServerIP:
        complex:
          root: inputs.EDLServerIP
      LogForwarding:
        complex:
          root: inputs.LogForwarding
      Tag:
        complex:
          root: inputs.Tag
      URL:
        complex:
          root: inputs.AutoBlockIndicators
          transformers:
          - operator: If-Then-Else
            args:
              condition:
                value:
                  simple: lhs==rhs
              conditionB: {}
              conditionInBetween: {}
              else:
                value:
                  simple: Which indicators would you like to block?.Answers.1
                iscontext: true
              equals: {}
              lhs:
                value:
                  simple: inputs.AutoBlockIndicators
                iscontext: true
              lhsB: {}
              options: {}
              optionsB: {}
              rhs:
                value:
                  simple: "True"
              rhsB: {}
              then:
                value:
                  simple: inputs.URL
                iscontext: true
      UserVerification:
        complex:
          root: inputs.UserVerification
      categories:
        complex:
          root: inputs.categories
      device-group:
        complex:
          root: inputs.device-group
      type:
        complex:
          root: inputs.type
    separatecontext: true
    continueonerrortype: ""
    loop:
      iscommand: false
      exitCondition: ""
      wait: 1
      max: 100
    view: |-
      {
        "position": {
          "x": 50,
          "y": 340
        }
      }
    note: false
    timertriggers: []
    ignoreworker: false
    skipunavailable: true
    quietmode: 0
    isoversize: false
    isautoswitchedtoquietmode: false
  "19":
    id: "19"
    taskid: 0d20c35f-5bdf-4b27-8b63-f5334f9342f5
    type: collection
    task:
      id: 0d20c35f-5bdf-4b27-8b63-f5334f9342f5
      version: -1
      name: Which indicators would you like to block?
      description: Select which indicators to block.
      type: collection
      iscommand: false
      brand: ""
    nexttasks:
      '#none#':
      - "21"
    separatecontext: false
    continueonerrortype: ""
    view: |-
      {
        "position": {
          "x": 680,
          "y": -330
        }
      }
    note: false
    timertriggers: []
    ignoreworker: false
    message:
      to:
      subject:
      body:
      methods: []
      format: ""
      bcc:
      cc:
      timings:
        retriescount: 2
        retriesinterval: 360
        completeafterreplies: 1
        completeafterv2: true
        completeaftersla: false
    form:
      questions:
      - id: "0"
        label: ""
        labelarg:
          simple: Select IPs to block
        required: false
        gridcolumns: []
        defaultrows: []
        type: multiSelect
        options: []
        optionsarg:
        - complex:
            root: inputs.IP
            transformers:
            - operator: uniq
        fieldassociated: ""
        placeholder: ""
        tooltip: ""
        readonly: false
      - id: "1"
        label: ""
        labelarg:
          simple: Select URLs to block
        required: false
        gridcolumns: []
        defaultrows: []
        type: multiSelect
        options: []
        optionsarg:
        - complex:
            root: inputs.URL
            transformers:
            - operator: uniq
        fieldassociated: ""
        placeholder: ""
        tooltip: ""
        readonly: false
      - id: "2"
        label: ""
        labelarg:
          simple: Select files to block
        required: false
        gridcolumns: []
        defaultrows: []
        type: multiSelect
        options: []
        optionsarg:
        - complex:
            root: inputs.MD5
            transformers:
            - operator: append
              args:
                item:
                  value:
                    simple: inputs.SHA256
                  iscontext: true
            - operator: append
              args:
                item:
                  value:
                    simple: inputs.FilesToBlock
                  iscontext: true
            - operator: uniq
        fieldassociated: ""
        placeholder: ""
        tooltip: ""
        readonly: false
      - id: "3"
        label: ""
        labelarg:
          simple: Select users to block
        required: false
        gridcolumns: []
        defaultrows: []
        type: multiSelect
        options: []
        optionsarg:
        - complex:
            root: inputs.Username
        fieldassociated: ""
        placeholder: ""
        tooltip: ""
        readonly: false
      - id: "4"
        label: ""
        labelarg:
          simple: Select emails to block
        required: false
        gridcolumns: []
        defaultrows: []
        type: multiSelect
        options: []
        optionsarg:
        - complex:
            root: inputs.EmailToBlock
            transformers:
            - operator: uniq
        fieldassociated: ""
        placeholder: ""
        tooltip: ""
        readonly: false
      - id: "5"
        label: ""
        labelarg:
          simple: Select domains to block
        required: false
        gridcolumns: []
        defaultrows: []
        type: multiSelect
        options: []
        optionsarg:
        - complex:
            root: inputs.DomainToBlock
            transformers:
            - operator: uniq
        fieldassociated: ""
        placeholder: ""
        tooltip: ""
        readonly: false
      title: Which indicators would you like to block?
      description: Select which indicators to block.
      sender: ""
      expired: false
      totalanswers: 0
    skipunavailable: false
    quietmode: 0
    isoversize: false
    isautoswitchedtoquietmode: false
  "20":
    id: "20"
    taskid: 8a156613-e43b-4bf2-857c-159220291b3b
    type: condition
    task:
      id: 8a156613-e43b-4bf2-857c-159220291b3b
      version: -1
      name: Block Indicators Automatically?
      description: Checks whether the AutoBlockIndicators input is set to 'True'
      type: condition
      iscommand: false
      brand: ""
    nexttasks:
      '#default#':
      - "19"
      "yes":
      - "22"
    separatecontext: false
    conditions:
    - label: "yes"
      condition:
      - - operator: isEqualString
          left:
            value:
              complex:
                root: inputs.AutoBlockIndicators
            iscontext: true
          right:
            value:
              simple: "true"
          ignorecase: true
    continueonerrortype: ""
    view: |-
      {
        "position": {
          "x": 1125,
          "y": -500
        }
      }
    note: false
    timertriggers: []
    ignoreworker: false
    skipunavailable: false
    quietmode: 0
    isoversize: false
    isautoswitchedtoquietmode: false
  "21":
    id: "21"
    taskid: ca92498f-ebc4-4e68-81e9-44e1c6907d9d
    type: regular
    task:
      id: ca92498f-ebc4-4e68-81e9-44e1c6907d9d
      version: -1
      name: Set indicators to block - Manual
      description: Set a value in context under the key you entered.
      scriptName: Set
      type: regular
      iscommand: false
      brand: ""
    nexttasks:
      '#none#':
      - "23"
    scriptarguments:
      key:
        simple: IndicatorsToBlock
      value:
        complex:
          root: Which indicators would you like to block?.Answers
          accessor: "0"
          transformers:
          - operator: append
            args:
              item:
                value:
                  simple: Which indicators would you like to block?.Answers.1
                iscontext: true
          - operator: append
            args:
              item:
                value:
                  simple: Which indicators would you like to block?.Answers.2
                iscontext: true
          - operator: append
            args:
              item:
                value:
                  simple: Which indicators would you like to block?.Answers.3
                iscontext: true
          - operator: append
            args:
              item:
                value:
                  simple: Which indicators would you like to block?.Answers.4
                iscontext: true
          - operator: append
            args:
              item:
                value:
                  simple: Which indicators would you like to block?.Answers.5
                iscontext: true
          - operator: uniq
          - operator: SetIfEmpty
            args:
              applyIfEmpty: {}
              defaultValue:
                value:
                  simple: No indicators to block
    separatecontext: false
    reputationcalc: 2
    continueonerrortype: ""
    view: |-
      {
        "position": {
          "x": 680,
          "y": -170
        }
      }
    note: false
    timertriggers: []
    ignoreworker: false
    skipunavailable: false
    quietmode: 0
    isoversize: false
    isautoswitchedtoquietmode: false
  "22":
    id: "22"
    taskid: 6cabb94a-1422-4d97-89ee-5b35b328c70b
    type: regular
    task:
      id: 6cabb94a-1422-4d97-89ee-5b35b328c70b
      version: -1
      name: Set indicators to block - Auto
      description: Set a value in context under the key you entered.
      scriptName: Set
      type: regular
      iscommand: false
      brand: ""
    nexttasks:
      '#none#':
      - "23"
    scriptarguments:
      key:
        simple: IndicatorsToBlock
      value:
        complex:
          root: inputs.IP
          transformers:
          - operator: append
            args:
              item:
                value:
                  simple: inputs.URL
                iscontext: true
          - operator: append
            args:
              item:
                value:
                  simple: inputs.Username
                iscontext: true
          - operator: append
            args:
              item:
                value:
                  simple: inputs.MD5
                iscontext: true
          - operator: append
            args:
              item:
                value:
                  simple: inputs.SHA256
                iscontext: true
          - operator: append
            args:
              item:
                value:
                  simple: inputs.EmailToBlock
                iscontext: true
          - operator: append
            args:
              item:
                value:
                  simple: inputs.DomainToBlock
                iscontext: true
          - operator: append
            args:
              item:
                value:
                  simple: inputs.FilesToBlock
                iscontext: true
          - operator: uniq
          - operator: SetIfEmpty
            args:
              applyIfEmpty: {}
              defaultValue:
                value:
                  simple: No indicators to block
    separatecontext: false
    continueonerrortype: ""
    view: |-
      {
        "position": {
          "x": 1125,
          "y": -170
        }
      }
    note: false
    timertriggers: []
    ignoreworker: false
    reputationcalc: 2
    skipunavailable: false
    quietmode: 0
    isoversize: false
    isautoswitchedtoquietmode: false
  "23":
    id: "23"
    taskid: 92a68f14-96ed-4e6f-880f-dde5980b1fc2
    type: condition
    task:
      id: 92a68f14-96ed-4e6f-880f-dde5980b1fc2
      version: -1
      name: Has indicators to block?
      description: Checks whether there are indicators to block.
      type: condition
      iscommand: false
      brand: ""
    nexttasks:
      '#default#':
      - "14"
      "yes":
      - "7"
    separatecontext: false
    conditions:
    - label: "yes"
      condition:
      - - operator: isNotEqualString
          left:
            value:
              simple: IndicatorsToBlock
            iscontext: true
          right:
            value:
              simple: No indicators to block
    continueonerrortype: ""
    view: |-
      {
        "position": {
          "x": 1125,
          "y": 30
        }
      }
    note: false
    timertriggers: []
    ignoreworker: false
    skipunavailable: false
    quietmode: 0
    isoversize: false
    isautoswitchedtoquietmode: false
  "24":
    id: "24"
    taskid: 8be5d5f6-b142-415a-8669-90965b645964
    type: playbook
    task:
      id: 8be5d5f6-b142-415a-8669-90965b645964
      version: -1
      name: Block Domain - Generic v2
      playbookName: Block Domain - Generic v2
      type: playbook
      iscommand: false
      brand: ""
      description: ''
    nexttasks:
      '#none#':
      - "2"
    scriptarguments:
      Domain:
        complex:
          root: inputs.AutoBlockIndicators
          transformers:
          - operator: If-Then-Else
            args:
              condition:
                value:
                  simple: lhs==rhs
              conditionB: {}
              conditionInBetween: {}
              else:
                value:
                  simple: Which indicators would you like to block?.Answers.5
                iscontext: true
              equals: {}
              lhs:
                value:
                  simple: inputs.AutoBlockIndicators
                iscontext: true
              lhsB: {}
              options: {}
              optionsB: {}
              rhs:
                value:
                  simple: "True"
              rhsB: {}
              then:
                value:
                  simple: inputs.DomainToBlock
                iscontext: true
      DomainBlackListID:
        complex:
          root: inputs.DomainBlackListID
    separatecontext: true
    continueonerrortype: ""
    loop:
      iscommand: false
      exitCondition: ""
      wait: 1
      max: 100
    view: |-
      {
        "position": {
          "x": 1770,
          "y": 340
        }
      }
    note: false
    timertriggers: []
    ignoreworker: false
    skipunavailable: true
    quietmode: 0
    isoversize: false
    isautoswitchedtoquietmode: false
  "25":
    id: "25"
    taskid: eb042e15-af15-4142-8fa9-f05d0d283499
    type: playbook
    task:
      id: eb042e15-af15-4142-8fa9-f05d0d283499
      version: -1
      name: Block Email - Generic v2
      playbookName: Block Email - Generic v2
      type: playbook
      iscommand: false
      brand: ""
      description: ''
    nexttasks:
      '#none#':
      - "2"
    scriptarguments:
      EmailToBlock:
        complex:
          root: inputs.AutoBlockIndicators
          transformers:
          - operator: If-Then-Else
            args:
              condition:
                value:
                  simple: lhs==rhs
              conditionB: {}
              conditionInBetween: {}
              else:
                value:
                  simple: Which indicators would you like to block?.Answers.4
                iscontext: true
              equals: {}
              lhs:
                value:
                  simple: inputs.AutoBlockIndicators
                iscontext: true
              lhsB: {}
              options: {}
              optionsB: {}
              rhs:
                value:
                  simple: "True"
              rhsB: {}
              then:
                value:
                  simple: inputs.EmailToBlock
                iscontext: true
    separatecontext: true
    continueonerrortype: ""
    loop:
      iscommand: false
      exitCondition: ""
      wait: 1
      max: 0
    view: |-
      {
        "position": {
          "x": 1340,
          "y": 340
        }
      }
    note: false
    timertriggers: []
    ignoreworker: false
    skipunavailable: true
    quietmode: 0
    isoversize: false
    isautoswitchedtoquietmode: false
  "26":
    id: "26"
    taskid: ee795eae-1fc0-4458-864b-91b2f224db89
    type: condition
    task:
      id: ee795eae-1fc0-4458-864b-91b2f224db89
      version: -1
      name: Tag received from inputs?
      description: Checks whether a tag for blocked indicators was specified.
      type: condition
      iscommand: false
      brand: ""
    nexttasks:
      '#default#':
      - "14"
      "yes":
      - "15"
    separatecontext: false
    conditions:
    - label: "yes"
      condition:
      - - operator: isNotEmpty
          left:
            value:
              complex:
                root: inputs.Tag
            iscontext: true
    continueonerrortype: ""
    view: |-
      {
        "position": {
          "x": 1125,
          "y": 650
        }
      }
    note: false
    timertriggers: []
    ignoreworker: false
    skipunavailable: false
    quietmode: 0
    isoversize: false
    isautoswitchedtoquietmode: false
<<<<<<< HEAD
system: true
view: |-
  {
    "linkLabelsPosition": {},
    "paper": {
      "dimensions": {
        "height": 1700,
        "width": 2530,
        "x": 50,
        "y": -630
=======
  "27":
    id: "27"
    taskid: 4b64da5f-53b9-4fdd-8e65-5a133c6700d6
    type: condition
    task:
      id: 4b64da5f-53b9-4fdd-8e65-5a133c6700d6
      description: ""
      version: -1
      name: Are there indicators to block?
      type: condition
      iscommand: false
      brand: ""
    nexttasks:
      '#default#':
      - "28"
      "yes":
      - "20"
    separatecontext: false
    conditions:
    - label: "yes"
      condition:
      - - operator: isNotEmpty
          left:
            value:
              complex:
                root: inputs.IP
            iscontext: true
        - operator: isNotEmpty
          left:
            value:
              complex:
                root: inputs.URL
            iscontext: true
        - operator: isNotEmpty
          left:
            value:
              complex:
                root: inputs.Username
            iscontext: true
        - operator: isNotEmpty
          left:
            value:
              complex:
                root: inputs.MD5
            iscontext: true
        - operator: isNotEmpty
          left:
            value:
              complex:
                root: inputs.SHA256
            iscontext: true
        - operator: isNotEmpty
          left:
            value:
              complex:
                root: inputs.FilesToBlock
            iscontext: true
        - operator: isNotEmpty
          left:
            value:
              complex:
                root: inputs.DomainToBlock
            iscontext: true
        - operator: isNotEmpty
          left:
            value:
              complex:
                root: inputs.EmailToBlock
            iscontext: true
    continueonerrortype: ""
    view: |-
      {
        "position": {
          "x": 1125,
          "y": -700
        }
      }
    note: false
    timertriggers: []
    ignoreworker: false
    skipunavailable: false
    quietmode: 0
    isoversize: false
    isautoswitchedtoquietmode: false
  "28":
    id: "28"
    taskid: f0a6c388-3821-4ad0-8720-6660caa31997
    type: title
    task:
      id: f0a6c388-3821-4ad0-8720-6660caa31997
      version: -1
      name: Done
      type: title
      iscommand: false
      brand: ""
      description: ''
    separatecontext: false
    continueonerrortype: ""
    view: |-
      {
        "position": {
          "x": 1590,
          "y": -500
        }
      }
    note: false
    timertriggers: []
    ignoreworker: false
    skipunavailable: false
    quietmode: 0
    isoversize: false
    isautoswitchedtoquietmode: false
system: true
view: |-
  {
    "linkLabelsPosition": {
      "27_20_yes": 0.4
    },
    "paper": {
      "dimensions": {
        "height": 1940,
        "width": 2530,
        "x": 50,
        "y": -870
>>>>>>> 5cfcc708
      }
    }
  }
inputs:
- key: IP
  value:
    complex:
      root: DBotScore
      filters:
      - - operator: isEqualString
          left:
            value:
              simple: DBotScore.Type
            iscontext: true
          right:
            value:
              simple: ip
          ignorecase: true
      - - operator: greaterThanOrEqual
          left:
            value:
              simple: DBotScore.Score
            iscontext: true
          right:
            value:
              simple: "3"
      accessor: Indicator
      transformers:
      - operator: uniq
  required: false
  description: 'An array of malicious IPs to block. Enter a comma-separated list of IPs (i.e.: 1.1.1.1,2.2.2.2).'
  playbookInputQuery:
- key: URL
  value:
    complex:
      root: DBotScore
      filters:
      - - operator: isEqualString
          left:
            value:
              simple: DBotScore.Type
            iscontext: true
          right:
            value:
              simple: url
          ignorecase: true
      - - operator: greaterThanOrEqual
          left:
            value:
              simple: DBotScore.Score
            iscontext: true
          right:
            value:
              simple: "3"
      accessor: Indicator
      transformers:
      - operator: uniq
  required: false
  description: Array of malicious URLs to block.
  playbookInputQuery:
- key: Username
  value:
    complex:
      root: DBotScore
      filters:
      - - operator: isEqualString
          left:
            value:
              simple: DBotScore.Type
            iscontext: true
          right:
            value:
              simple: username
          ignorecase: true
      - - operator: greaterThanOrEqual
          left:
            value:
              simple: DBotScore.Score
            iscontext: true
          right:
            value:
              simple: "3"
      accessor: Indicator
      transformers:
      - operator: uniq
  required: false
  description: Array of malicious usernames to block.
  playbookInputQuery:
- key: MD5
  value:
    complex:
      root: DBotScore
      filters:
      - - operator: stringHasLength
          left:
            value:
              simple: DBotScore.Indicator
            iscontext: true
          right:
            value:
              simple: "32"
      - - operator: greaterThanOrEqual
          left:
            value:
              simple: DBotScore.Score
            iscontext: true
          right:
            value:
              simple: "3"
      - - operator: isEqualString
          left:
            value:
              simple: DBotScore.Type
            iscontext: true
          right:
            value:
              simple: file
        - operator: isEqualString
          left:
            value:
              simple: DBotScore.Type
            iscontext: true
          right:
            value:
              simple: hash
      accessor: Indicator
      transformers:
      - operator: uniq
  required: false
  description: The MD5 hash of the file you want to block.
  playbookInputQuery:
- key: SHA256
  value:
    complex:
      root: DBotScore
      filters:
      - - operator: stringHasLength
          left:
            value:
              simple: DBotScore.Indicator
            iscontext: true
          right:
            value:
              simple: "64"
      - - operator: greaterThanOrEqual
          left:
            value:
              simple: DBotScore.Score
            iscontext: true
          right:
            value:
              simple: "3"
      - - operator: isEqualString
          left:
            value:
              simple: DBotScore.Type
            iscontext: true
          right:
            value:
              simple: file
        - operator: isEqualString
          left:
            value:
              simple: DBotScore.Type
            iscontext: true
          right:
            value:
              simple: hash
      accessor: Indicator
      transformers:
      - operator: uniq
  required: false
  description: The SHA256 hash of the file you want to block.
  playbookInputQuery:
- key: FilesToBlock
  value:
    complex:
      root: DBotScore
      filters:
      - - operator: isEqualString
          left:
            value:
              simple: DBotScore.Type
            iscontext: true
          right:
            value:
              simple: file
      - - operator: greaterThanOrEqual
          left:
            value:
              simple: DBotScore.Score
            iscontext: true
          right:
            value:
              simple: "3"
      accessor: Indicator
      transformers:
      - operator: uniq
  required: false
  description: Array of malicious file hashes to block.
  playbookInputQuery:
- key: DomainToBlock
  value:
    complex:
      root: DBotScore
      filters:
      - - operator: isEqualString
          left:
            value:
              simple: DBotScore.Type
            iscontext: true
          right:
            value:
              simple: domain
      - - operator: greaterThanOrEqual
          left:
            value:
              simple: DBotScore.Score
            iscontext: true
          right:
            value:
              simple: "3"
      accessor: Indicator
      transformers:
      - operator: uniq
  required: false
  description: The domain that you wish to block.
  playbookInputQuery:
- key: EmailToBlock
  value:
    complex:
      root: DBotScore
      filters:
      - - operator: isEqualString
          left:
            value:
              simple: DBotScore.Type
            iscontext: true
          right:
            value:
              simple: email
      - - operator: greaterThanOrEqual
          left:
            value:
              simple: DBotScore.Score
            iscontext: true
          right:
            value:
              simple: "3"
      accessor: Indicator
      transformers:
      - operator: uniq
  required: false
  description: The email address that you wish to block.
  playbookInputQuery:
- key: AutoBlockIndicators
  value:
    simple: "True"
  required: false
  description: |-
    Possible values: True/False.  Default: True.
    Should the given indicators be automatically blocked, or should the user be given the option to choose?

    If set to False - no prompt will appear, and all provided indicators will be blocked automatically.
    If set to True - the user will be prompted to select which indicators to block.
  playbookInputQuery:
- key: CustomBlockRule
  value:
    simple: "True"
  required: false
  description: "This input determines whether Palo Alto Networks Panorama or Firewall Custom Block Rules are used.\nSpecify \"True\" to create new Custom Block Rules (2 FW rules inside the PAN-OS device). \nFor \"False\" - no rules will be created."
  playbookInputQuery:
- key: LogForwarding
  value: {}
  required: false
  description: Panorama log forwarding object name. Indicate what type of Log Forwarding setting will be specified in the PAN-OS custom rules.
  playbookInputQuery:
- key: AutoCommit
  value:
    simple: "No"
  required: false
  description: "This input determines whether to commit the configuration automatically on PAN-OS devices and other FWs. \nYes - Commit automatically.\nNo - Commit manually."
  playbookInputQuery:
- key: StaticAddressGroup
  value: {}
  required: false
  description: |-
    This input determines whether Palo Alto Networks Panorama or Firewall Static Address Groups are used.
    Specify the Static Address Group name for IPs list handling.
  playbookInputQuery:
- key: CustomURLCategory
  value:
    simple: XSOAR Remediation - Malicious URLs
  required: false
  description: Custom URL Category name.
  playbookInputQuery:
- key: type
  value: {}
  required: false
  description: Custom URL category type. Insert "URL List"/ "Category Match".
  playbookInputQuery:
- key: device-group
  value: {}
  required: false
  description: Device group for the Custom URL Category (Panorama instances).
  playbookInputQuery:
- key: categories
  value: {}
  required: false
  description: The list of categories. Relevant from PAN-OS v9.x.
  playbookInputQuery:
- key: DomainBlackListID
  value: {}
  required: false
  description: |-
    The Domain List ID to add the Domain to.
    product: Proofpoint Threat Response
  playbookInputQuery:
- key: Tag
  value:
    simple: Blocked Indicator In Systems
  required: false
  description: Insert a tag name with which indicators will get tagged. This tag can be used later in the External Dynamic Lists integration by using the tag for filtering IPs in the indicator query.
  playbookInputQuery:
- key: DAG
  value: {}
  required: false
  description: |-
    This input determines whether Palo Alto Networks Panorama or Firewall Dynamic Address Groups are used.
    Specify the Dynamic Address Group tag name for IPs list handling.
  playbookInputQuery:
- key: UserVerification
  value:
    simple: "True"
  required: false
  description: "Possible values: True/False.  Default: True.\nWhether to provide user verification for blocking those IPs. \n\nFalse - No prompt will be displayed to the user.\nTrue - The server will ask the user for blocking verification and will display the blocking list."
  playbookInputQuery:
- key: InternalRange
  value: {}
  required: false
  description: 'A list of internal IP ranges to check IP addresses against. The list should be provided in CIDR notation, separated by commas. An example of a list of ranges would be: "172.16.0.0/12,10.0.0.0/8,192.168.0.0/16" (without quotes). If a list is not provided, will use the default list provided in the IsIPInRanges script (the known IPv4 private address ranges).'
  playbookInputQuery:
- key: SiteName
  value: {}
  required: false
  description: Signal Sciences WAF - Enter the site name for the integration to be applied. The site name can be found in your instance console.
  playbookInputQuery:
- key: AkamaiNetworkListID
  value: {}
  required: false
  description: Akamai's WAF network list ID, which is mandatory to be mentioned for the integration. The chosen IPs will be added to this ID.
  playbookInputQuery:
- key: CiscoFWSource
  value: {}
  required: false
  description: Cisco ASA (firewall) value for the rule's source object in the created blocking rule. Can be the value of an IPv4, an address block, or the name of a network object.
  playbookInputQuery:
- key: InputEnrichment
  value:
    simple: "False"
  required: false
  description: |-
    The rule name/description that will be presented on the created rule in certain integrations (if there is a need).
    The supported integrations: PAN-OS, CheckPoint.

    Default input- "XSOAR - Block IP playbook - ${incident.id}"
  playbookInputQuery:
- key: RuleName
  value:
    simple: XSOAR - Block Indicators playbook - ${incident.id}
  required: false
  description: |-
    The rule name/description that will be presented on the created rule in certain integrations (if there is a need).
    The supported integrations: PAN-OS, CheckPoint.

    Default input- "XSOAR - Block IP playbook - ${incident.id}"
  playbookInputQuery:
- key: RuleDirection
  value:
    simple: outbound
  required: false
  description: |-
    Determine if a newly created rule should be with the network direction of outbound or inbound blocked traffic.
    Possible values: inbound or outbound
    Default: outbound
  playbookInputQuery:
- key: EDLServerIP
  value: {}
  required: false
  description: EDL Server IP Address
  playbookInputQuery:
outputs:
- contextPath: CheckpointFWRule.Domain
  description: Rule domain.
- contextPath: CheckpointFWRule.Enabled
  description: Rule status.
- contextPath: CheckpointFWRule.Name
  description: Rule name.
- contextPath: CheckpointFWRule.UID
  description: Rule UID.
- contextPath: CheckpointFWRule.Type
  description: Rule Type.
- contextPath: CheckpointFWRule.DestinationNegate
  description: Rule destination negate status (True/False).
- contextPath: CheckpointFWRule.Action
  description: 'Rule action (Valid values are: Accept, Drop, Apply Layer, Ask, Info).'
- contextPath: CheckpointFWRule.Destination
  description: Rule Destination.
- contextPath: CheckpointFWRule.ActionSetting
  description: Rule action settings.
- contextPath: CheckpointFWRule.CustomFields
  description: Rule custom fields.
- contextPath: CheckpointFWRule.Data
  description: Rule data.
- contextPath: CheckpointFWRule.DataDirection
  description: Rule data direction.
- contextPath: CheckpointFWRule.DataNegate
  description: Rule data negate status (True/False).
- contextPath: CheckpointFWRule.Hits
  description: Rule hits count.
- contextPath: PanoramaRule.Direction
  description: Direction of the Panorama rule. Can be 'to','from', 'both'.
  type: string
- contextPath: PanoramaRule.IP
  description: The IP the Panorama rule blocks.
  type: string
- contextPath: PanoramaRule.Name
  description: Name of the Panorama rule.
  type: string
- contextPath: CheckpointFWRule.Data.Name
  description: Rule data object name.
- contextPath: CheckpointFWRule.Data.Domain
  description: Information about the domain the data object belongs to.
- contextPath: CheckpointFWRule.Domain.Name
  description: Rule domain name.
- contextPath: CheckpointFWRule.Domain.UID
  description: Rule domain UID.
- contextPath: CheckpointFWRule.Domain.Type
  description: Rule domain type.
- contextPath: CheckpointFWRule.Hits.FirstDate
  description: The date of the first hit for the rule.
- contextPath: CheckpointFWRule.Hits.LastDate
  description: The date of the last hit for the rule.
- contextPath: CheckpointFWRule.Hits.Level
  description: Level of rule hits.
- contextPath: CheckpointFWRule.Hits.Percentage
  description: Percentage of rule hits.
- contextPath: CheckpointFWRule.Hits.Value
  description: Value of rule hits.
- contextPath: IndicatorsToBlock
  description: Selected indicators to block.
  type: unknown
tests:
- Block IP - Generic V3_Test
fromversion: 6.5.0
marketplaces:
- xsoar
- marketplacev2<|MERGE_RESOLUTION|>--- conflicted
+++ resolved
@@ -27,21 +27,13 @@
       description: ''
     nexttasks:
       '#none#':
-<<<<<<< HEAD
-      - "20"
-=======
       - "27"
->>>>>>> 5cfcc708
     separatecontext: false
     view: |-
       {
         "position": {
           "x": 1125,
-<<<<<<< HEAD
-          "y": -630
-=======
           "y": -870
->>>>>>> 5cfcc708
         }
       }
     note: false
@@ -1167,18 +1159,6 @@
     quietmode: 0
     isoversize: false
     isautoswitchedtoquietmode: false
-<<<<<<< HEAD
-system: true
-view: |-
-  {
-    "linkLabelsPosition": {},
-    "paper": {
-      "dimensions": {
-        "height": 1700,
-        "width": 2530,
-        "x": 50,
-        "y": -630
-=======
   "27":
     id: "27"
     taskid: 4b64da5f-53b9-4fdd-8e65-5a133c6700d6
@@ -1303,7 +1283,6 @@
         "width": 2530,
         "x": 50,
         "y": -870
->>>>>>> 5cfcc708
       }
     }
   }
