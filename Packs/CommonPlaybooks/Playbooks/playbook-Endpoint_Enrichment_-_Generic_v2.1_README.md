Enrich an endpoint by hostname using one or more integrations.
Supported integrations:
- Active Directory Query v2
- McAfee ePolicy Orchestrator
- Carbon Black Enterprise Response v2
- Cylance Protect v2
- CrowdStrike Falcon Host
- ExtraHop Reveal(x)

- Endpoint reputation using !endpoint command

## Dependencies

This playbook uses the following sub-playbooks, integrations, and scripts.

### Sub-playbooks

* Endpoint Enrichment - Cylance Protect v2

### Integrations

* McAfee ePO v2
* carbonblack-v2
* epo
* Active Directory Query v2
* epo

### Scripts

* Exists

### Commands

<<<<<<< HEAD
=======
* cb-sensor-info
* extrahop-device-search
>>>>>>> 90cf3b88
* endpoint
* cs-device-details
* cb-sensor-info
* extrahop-device-search
* cs-device-search
* ad-get-computer
* epo-find-system

## Playbook Inputs

---

| **Name** | **Description** | **Default Value** | **Required** |
| --- | --- | --- | --- |
| Hostname | The hostname of the endpoint to enrich. | Endpoint.Hostname | Optional |
| UseReputationCommand | Define if you would like to use the \!endpoint command.<br/>Note: This input should be used whenever there is no auto-extract enabled in the investigation flow.<br/>Possible values: True / False. | False | Required |
| IPAddress | The IP address of the endpoint to enrich. |  | Optional |
| EndpointID | The endpoint ID of the endpoint to enrich. |  | Optional |

## Playbook Outputs

---

| **Path** | **Description** | **Type** |
| --- | --- | --- |
| Endpoint | The endpoint object of the endpoint that was enriched. | unknown |
| Endpoint.Hostname | The hostnames of the endpoints that were enriched. | string |
| Endpoint.OS | The operating systems running on the endpoints that were enriched. | string |
| Endpoint.IP | A list of the IP addresses of the endpoints. | unknown |
| Endpoint.MAC | A list of the MAC addresses of the endpoints that were enriched. | unknown |
| Endpoint.Domain | The domain names of the endpoints that were enriched. | string |
| CylanceProtectDevice | The device information about the hostname that was enriched using Cylance Protect v2. | unknown |
| ExtraHop.Device.Macaddr | The MAC Address of the device. | String |
| ExtraHop.Device.DeviceClass | The class of the device. | String |
| ExtraHop.Device.UserModTime | The time of the most recent update, expressed in milliseconds since the epoch. | Number |
| ExtraHop.Device.AutoRole | The role automatically detected by the ExtraHop. | String |
| ExtraHop.Device.ParentId | The ID of the parent device. | Number |
| ExtraHop.Device.Vendor | The device vendor. | String |
| ExtraHop.Device.Analysis | The level of analysis preformed on the device. | string |
| ExtraHop.Device.DiscoveryId | The UUID given by the Discover appliance. | String |
| ExtraHop.Device.DefaultName | The default name of the device. | String |
| ExtraHop.Device.DisplayName | The display name of device. | String |
| ExtraHop.Device.OnWatchlist | Whether the device is on the advanced analysis allow list. | Boolean |
| ExtraHop.Device.ModTime | The time of the most recent update, expressed in milliseconds since the epoch. | Number |
| ExtraHop.Device.IsL3 | Indicates whether the device is a Layer 3 device. | Boolean |
| ExtraHop.Device.Role | The role of the device. | String |
| ExtraHop.Device.DiscoverTime | The time that the device was discovered. | Number |
| ExtraHop.Device.Id | The ID of the device. | Number |
| ExtraHop.Device.Ipaddr4 | The IPv4 address of the device. | String |
| ExtraHop.Device.Vlanid | The ID of VLan. | Number |
| ExtraHop.Device.Ipaddr6 | The IPv6 address of the device. | string |
| ExtraHop.Device.NodeId | The Node ID of the Discover appliance. | number |
| ExtraHop.Device.Description | A user customizable description of the device. | string |
| ExtraHop.Device.DnsName | The DNS name associated with the device. | string |
| ExtraHop.Device.DhcpName | The DHCP name associated with the device. | string |
| ExtraHop.Device.CdpName | The Cisco Discovery Protocol name associated with the device. | string |
| ExtraHop.Device.NetbiosName | The NetBIOS name associated with the device. | string |
| ExtraHop.Device.Url | Link to the device details page in ExtraHop. | string |
| Endpoint.IPAddress | The endpoint IP address. | unknown |
| Endpoint.ID | The endpoint ID. | unknown |
| Endpoint.Status | The endpoint status. | unknown |
| Endpoint.IsIsolated | The endpoint isolation status. | unknown |
| Endpoint.MACAddress | The endpoint MAC address. | unknown |
| Endpoint.Vendor | The integration name of the endpoint vendor. | unknown |
| ActiveDirectory.Computers | The information about the hostname that was enriched using Active Directory. | unknown |
| ActiveDirectory.Computers.dn | The computer distinguished name. | unknown |
| ActiveDirectory.Computers.memberOf | Groups for which the computer is listed. | unknown |
| ActiveDirectory.Computers.name | The computer name. | unknown |
| Endpoint.Groups | Groups for which the computer is listed as a member. | unknown |
| ActiveDirectory.ComputersPageCookie | An opaque string received in a paged search, used for requesting subsequent entries. | unknown |

## Playbook Image

---

![Endpoint Enrichment - Generic v2.1](../doc_files/Endpoint_Enrichment_-_Generic_v2.1.png)<|MERGE_RESOLUTION|>--- conflicted
+++ resolved
@@ -31,15 +31,10 @@
 
 ### Commands
 
-<<<<<<< HEAD
-=======
 * cb-sensor-info
 * extrahop-device-search
->>>>>>> 90cf3b88
 * endpoint
 * cs-device-details
-* cb-sensor-info
-* extrahop-device-search
 * cs-device-search
 * ad-get-computer
 * epo-find-system
