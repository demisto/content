id: IP Enrichment - Generic v2
version: -1
fromversion: 5.0.0
name: IP Enrichment - Generic v2
description: |-
  Enrich IP addresses using one or more integrations.

  - Resolve IP addresses to hostnames (DNS)
  - Provide threat information
  - IP address reputation using !ip command
  - Separate internal and external IP addresses
  - For internal IP addresses, get host information.
  
  When executing this playbook through IP Enrichment - Generic v2, IP classification and resolution will be handled by the main playbook, improving performance.
starttaskid: "0"
tasks:
  "0":
    id: "0"
    taskid: af133db3-bee0-4542-8d41-042900b926fc
    type: start
    task:
      id: af133db3-bee0-4542-8d41-042900b926fc
      version: -1
      name: ""
      iscommand: false
      brand: ""
      description: ''
    nexttasks:
      '#none#':
      - "28"
    separatecontext: false
    view: |-
      {
        "position": {
          "x": 265,
          "y": 50
        }
      }
    note: false
    timertriggers: []
    ignoreworker: false
    continueonerrortype: ""
    skipunavailable: false
    quietmode: 0
    isoversize: false
    isautoswitchedtoquietmode: false
  "24":
    id: "24"
    taskid: 7ae24ea0-00d1-4459-8c71-f2cfbaea117f
    type: title
    task:
      id: 7ae24ea0-00d1-4459-8c71-f2cfbaea117f
      version: -1
      name: Done
      type: title
      iscommand: false
      brand: ""
      description: ''
    separatecontext: false
    view: |-
      {
        "position": {
          "x": 265,
          "y": 1520
        }
      }
    note: false
    timertriggers: []
    ignoreworker: false
    continueonerrortype: ""
    skipunavailable: false
    quietmode: 0
    isoversize: false
    isautoswitchedtoquietmode: false
  "25":
    id: "25"
<<<<<<< HEAD
    taskid: 13cc01c5-7a1a-47d9-8228-917cc2a73914
    type: playbook
    task:
      id: 13cc01c5-7a1a-47d9-8228-917cc2a73914
=======
    taskid: d6e505bb-5266-4b41-8f70-e47d9b7024fc
    type: playbook
    task:
      id: d6e505bb-5266-4b41-8f70-e47d9b7024fc
>>>>>>> 9d6c5180
      version: -1
      name: IP Enrichment - External - Generic v2
      description: |-
        Enrich IP addresses using one or more integrations.

        - Resolve IP addresses to hostnames (DNS).
        - Provide threat information.
        - IP address reputation using !ip command.
        - Separate internal and external addresses.
      playbookName: IP Enrichment - External - Generic v2
      type: playbook
      iscommand: false
      brand: ""
    nexttasks:
      '#none#':
      - "24"
    scriptarguments:
      IP:
        complex:
          root: .
          transformers:
          - operator: If-Then-Else
            args:
              condition:
                value:
                  simple: lhs==rhs
              conditionB: {}
              conditionInBetween: {}
              else:
                value:
                  simple: inputs.IP
                iscontext: true
              equals: {}
              lhs:
                value:
                  simple: inputs.ExecutedFromParent
                iscontext: true
              lhsB: {}
              options: {}
              optionsB: {}
              rhs:
                value:
                  simple: "True"
              rhsB: {}
              then:
                value:
                  simple: ${IP(val.InRange=="no").Address}
                iscontext: true
          - operator: uniq
      InternalRange:
        complex:
          root: inputs.InternalRange
          transformers:
          - operator: uniq
      ResolveIP:
        complex:
          root: inputs.ResolveIP
      UseReputationCommand:
        complex:
          root: inputs.UseReputationCommand
      extended_data:
        complex:
          root: inputs.extended_data
      threat_model_association:
        complex:
          root: inputs.threat_model_association
<<<<<<< HEAD
=======
      ExecutedFromParent:
        complex:
          root: inputs.ExecutedFromParent
>>>>>>> 9d6c5180
    separatecontext: true
    loop:
      iscommand: false
      exitCondition: ""
      wait: 1
      max: 0
    view: |-
      {
        "position": {
          "x": 1070,
          "y": 1350
        }
      }
    note: false
    timertriggers: []
    ignoreworker: false
    continueonerrortype: ""
    skipunavailable: false
    quietmode: 0
    isoversize: false
    isautoswitchedtoquietmode: false
  "26":
    id: "26"
    taskid: 2d760e89-be66-4b36-8254-47a1825c7486
    type: playbook
    task:
      id: 2d760e89-be66-4b36-8254-47a1825c7486
      version: -1
      name: IP Enrichment - Internal - Generic v2
      description: |-
        Enrich Internal IP addresses using one or more integrations.

        - Resolve IP address to hostname (DNS)
        - Separate internal and external IP addresses
        - Get host information for IP addresses
      playbookName: IP Enrichment - Internal - Generic v2
      type: playbook
      iscommand: false
      brand: ""
    nexttasks:
      '#none#':
      - "24"
    scriptarguments:
      IP:
        complex:
          root: .
          transformers:
          - operator: If-Then-Else
            args:
              condition:
                value:
                  simple: lhs==rhs
              conditionB: {}
              conditionInBetween: {}
              else:
                value:
                  simple: inputs.IP
                iscontext: true
              equals:
                iscontext: true
              lhs:
                value:
                  simple: inputs.ExecutedFromParent
                iscontext: true
              lhsB: {}
              options: {}
              optionsB: {}
              rhs:
                value:
                  simple: "True"
              rhsB: {}
              then:
                value:
                  simple: ${IP(val.InRange=="yes").Address}
                iscontext: true
          - operator: uniq
      InternalRange:
        complex:
          root: inputs.InternalRange
          transformers:
          - operator: uniq
      ResolveIP:
        complex:
          root: inputs.ResolveIP
      ExecutedFromParent:
        complex:
          root: inputs.ExecutedFromParent
      Hostnames:
        simple: |-
          ${.=getHostname(val.Endpoint, getIpInRange(val.IP));
          function getHostname(x, y){
              res = [];
              for (i=0; i<x.length; i++) {
                  for (j=0; j<y.length; j++) {
                      if (x[i].IP == y[j].Address){res.push(x[i].Hostname)}
                  }
               }
               return res
          };
          function getIpInRange(a){
              res = [];
              for (i=0; i<a.length; i++) {
                  if (a[i].InRange == "yes") res.push(a[i]);
              }
              return res;
          }
          }
    separatecontext: true
    loop:
      iscommand: false
      exitCondition: ""
      wait: 1
      max: 0
    view: |-
      {
        "position": {
          "x": 630,
          "y": 1350
        }
      }
    note: false
    timertriggers: []
    ignoreworker: false
    continueonerrortype: ""
    skipunavailable: false
    quietmode: 0
    isoversize: false
    isautoswitchedtoquietmode: false
<<<<<<< HEAD
=======
  "27":
    id: "27"
    taskid: 4b707093-e557-49e6-8825-f7b23c1f12a6
    type: regular
    task:
      id: 4b707093-e557-49e6-8825-f7b23c1f12a6
      version: -1
      name: Determine whether the IP address is internal or external
      description: "Checks if the IP address is in the internal IP address ranges.\nIf internal, sets the \"InRange\" attribute to \"yes\".\nIf external, sets the \"InRange\" attribute to \"no\". "
      scriptName: IsIPInRanges
      type: regular
      iscommand: false
      brand: ""
    nexttasks:
      '#none#':
      - "34"
    scriptarguments:
      ip:
        complex:
          root: inputs.IP
          transformers:
          - operator: uniq
      ipRanges:
        complex:
          root: inputs.InternalRange
    reputationcalc: 1
    separatecontext: false
    continueonerrortype: ""
    view: |-
      {
        "position": {
          "x": 850,
          "y": 530
        }
      }
    note: false
    timertriggers: []
    ignoreworker: false
    skipunavailable: false
    quietmode: 0
    isoversize: false
    isautoswitchedtoquietmode: false
  "28":
    id: "28"
    taskid: 6c306aba-243f-4d13-888c-a142fcf86737
    type: condition
    task:
      id: 6c306aba-243f-4d13-888c-a142fcf86737
      version: -1
      name: Can common logic be executed from the parent playbook?
      description: Checks whether the playbook inputs specify that common logic like the classification of IP addresses to ranges and resolving them should be executed in the main (parent) enrichment playbook, instead of in the sub-playbooks.
      type: condition
      iscommand: false
      brand: ""
    nexttasks:
      '#default#':
      - "24"
      No, execute in sub-playbooks:
      - "34"
      "Yes":
      - "33"
    separatecontext: false
    conditions:
    - label: "Yes"
      condition:
      - - operator: isEqualString
          left:
            value:
              complex:
                root: inputs.ExecutedFromParent
            iscontext: true
          right:
            value:
              simple: "True"
          ignorecase: true
      - - operator: isNotEmpty
          left:
            value:
              complex:
                root: inputs.IP
            iscontext: true
    - label: No, execute in sub-playbooks
      condition:
      - - operator: isNotEmpty
          left:
            value:
              complex:
                root: inputs.IP
            iscontext: true
    continueonerrortype: ""
    view: |-
      {
        "position": {
          "x": 265,
          "y": 220
        }
      }
    note: false
    timertriggers: []
    ignoreworker: false
    skipunavailable: false
    quietmode: 0
    isoversize: false
    isautoswitchedtoquietmode: false
  "29":
    id: "29"
    taskid: be9d391d-3019-40bc-85da-e72e9e6813a8
    type: title
    task:
      id: be9d391d-3019-40bc-85da-e72e9e6813a8
      version: -1
      name: Resolve IPs
      type: title
      iscommand: false
      brand: ""
      description: ''
    nexttasks:
      '#none#':
      - "31"
    separatecontext: false
    continueonerrortype: ""
    view: |-
      {
        "position": {
          "x": 1270,
          "y": 890
        }
      }
    note: false
    timertriggers: []
    ignoreworker: false
    skipunavailable: false
    quietmode: 0
    isoversize: false
    isautoswitchedtoquietmode: false
  "30":
    id: "30"
    taskid: e63254e7-c97e-4b24-8850-4221197dfc53
    type: condition
    task:
      id: e63254e7-c97e-4b24-8850-4221197dfc53
      version: -1
      name: Resolve the IP addresses?
      description: Checks whether the ResolveIP parameter is set to "True".
      type: condition
      iscommand: false
      brand: ""
    nexttasks:
      '#default#':
      - "34"
      "yes":
      - "29"
    separatecontext: false
    conditions:
    - label: "yes"
      condition:
      - - operator: isEqualString
          left:
            value:
              simple: inputs.ResolveIP
            iscontext: true
          right:
            value:
              simple: "True"
          ignorecase: true
    continueonerrortype: ""
    view: |-
      {
        "position": {
          "x": 1270,
          "y": 530
        }
      }
    note: false
    timertriggers: []
    ignoreworker: false
    skipunavailable: false
    quietmode: 0
    isoversize: false
    isautoswitchedtoquietmode: false
  "31":
    id: "31"
    taskid: d3b5a8f2-eb21-415c-8a11-321370c1d054
    type: regular
    task:
      id: d3b5a8f2-eb21-415c-8a11-321370c1d054
      version: -1
      name: IP to Hostname (DNS)
      description: Convert the IP address to a hostname using DNS query.
      scriptName: IPToHost
      type: regular
      iscommand: false
      brand: ""
    nexttasks:
      '#none#':
      - "34"
    scriptarguments:
      ip:
        complex:
          root: inputs.IP
          transformers:
          - operator: uniq
    reputationcalc: 1
    separatecontext: false
    continueonerrortype: ""
    view: |-
      {
        "position": {
          "x": 1270,
          "y": 1020
        }
      }
    note: false
    timertriggers: []
    ignoreworker: false
    skipunavailable: false
    quietmode: 2
    isoversize: false
    isautoswitchedtoquietmode: false
  "33":
    id: "33"
    taskid: 1acf343e-137c-4d5e-89e8-dcb88b2ba060
    type: title
    task:
      id: 1acf343e-137c-4d5e-89e8-dcb88b2ba060
      version: -1
      name: Classify & Resolve IPs
      type: title
      iscommand: false
      brand: ""
      description: ''
    nexttasks:
      '#none#':
      - "27"
      - "30"
    separatecontext: false
    continueonerrortype: ""
    view: |-
      {
        "position": {
          "x": 1060,
          "y": 390
        }
      }
    note: false
    timertriggers: []
    ignoreworker: false
    skipunavailable: false
    quietmode: 0
    isoversize: false
    isautoswitchedtoquietmode: false
  "34":
    id: "34"
    taskid: 3d2c6283-7577-44b8-845f-9c3612c37711
    type: title
    task:
      id: 3d2c6283-7577-44b8-845f-9c3612c37711
      version: -1
      name: Execute Sub-playbooks
      type: title
      iscommand: false
      brand: ""
      description: ''
    nexttasks:
      '#none#':
      - "25"
      - "26"
    separatecontext: false
    continueonerrortype: ""
    view: |-
      {
        "position": {
          "x": 850,
          "y": 1210
        }
      }
    note: false
    timertriggers: []
    ignoreworker: false
    skipunavailable: false
    quietmode: 0
    isoversize: false
    isautoswitchedtoquietmode: false
>>>>>>> 9d6c5180
view: |-
  {
    "linkLabelsPosition": {
      "28_24_#default#": 0.17,
      "28_34_No, execute in sub-playbooks": 0.16,
      "30_34_#default#": 0.31
    },
    "paper": {
      "dimensions": {
        "height": 1535,
        "width": 1385,
        "x": 265,
        "y": 50
      }
    }
  }
inputs:
- key: IP
  value:
    complex:
      root: IP
      accessor: Address
      transformers:
      - operator: uniq
  required: false
  description: The IP address to enrich.
  playbookInputQuery:
- key: InternalRange
  value:
    simple: 172.16.0.0/12,10.0.0.0/8,192.168.0.0/16
  required: false
  description: 'A list of internal IP ranges to check IP addresses against. The list should be provided in CIDR notation, separated by commas. An example of a list of ranges would be: "172.16.0.0/12,10.0.0.0/8,192.168.0.0/16" (without quotes). If a list is not provided, will use default list provided in the IsIPInRanges script (the known IPv4 private address ranges).'
  playbookInputQuery:
- key: ResolveIP
  value:
    simple: "False"
  required: true
  description: |-
    Determines whether to convert the IP address to a hostname using a DNS query (True/ False).
    The default value is true.
  playbookInputQuery:
- key: UseReputationCommand
  value:
    simple: "False"
  required: true
  description: |-
    Define if you would like to use the !IP command.
    Note: This input should be used whenever there is no auto-extract enabled in the investigation flow.
    Possible values: True / False.
    The default value is false.
  playbookInputQuery:
- key: extended_data
  value:
    simple: "False"
  required: false
  description: |-
    Define whether you want the generic reputation command to return extended data (last_analysis_results).
    Possible values: True / False.
    The default value is false.
  playbookInputQuery:
- key: threat_model_association
  value:
    simple: "False"
  required: false
  description: |-
    Define whether you wish to enhance generic reputation command to include additional information such as Threat Bulletins, Attack patterns, Actors, Campaigns, TTPs, vulnerabilities, etc. Note: If set to true, additional 6 API calls will be performed.
    Possible values: True / False.
    The default value is false.
  playbookInputQuery:
<<<<<<< HEAD
=======
- key: ExecutedFromParent
  value:
    simple: "True"
  required: false
  description: |-
    Whether to execute common logic, like the classification of IP addresses to ranges and resolving, in the the main (IP Enrichment - Generic v2) enrichment playbook, instead of in the sub-playbooks.
    Possible values are: True, False.
    
    Setting this to True will execute the relevant commands in the main playbook instead of executing them in both sub-playbooks.

    Set this to True in the parent playbook if you are using the parent playbook, as opposed to using the sub-playbooks directly in your playbooks, as this will improve the performance of the playbook and reduce the overfall size of the incident.
  playbookInputQuery:
>>>>>>> 9d6c5180
outputs:
- contextPath: IP
  description: The IP objects.
  type: unknown
- contextPath: DBotScore
  description: Indicator, Score, Type, Vendor.
  type: unknown
- contextPath: Endpoint
  description: The endpoint's object.
  type: unknown
- contextPath: Endpoint.Hostname
  description: The hostname to enrich.
  type: string
- contextPath: Endpoint.OS
  description: Endpoint OS.
  type: string
- contextPath: Endpoint.IP
<<<<<<< HEAD
  description: List of endpoint IP addresses
  type: string
- contextPath: Endpoint.MAC
  description: List of endpoint MAC addresses
=======
  description: List of endpoint IP addresses.
  type: string
- contextPath: Endpoint.MAC
  description: List of endpoint MAC addresses.
>>>>>>> 9d6c5180
  type: string
- contextPath: Endpoint.Domain
  description: Endpoint domain name.
  type: string
- contextPath: DBotScore.Indicator
  description: The indicator that was tested.
  type: string
- contextPath: DBotScore.Type
  description: The indicator type.
  type: string
- contextPath: DBotScore.Vendor
  description: The vendor used to calculate the score.
  type: string
- contextPath: DBotScore.Score
  description: The actual score.
  type: string
- contextPath: IP.ASN
  description: The Autonomous System (AS) number associated with the indicator.
  type: string
- contextPath: IP.Tags
  description: List of IP tags.
  type: string
- contextPath: IP.ThreatTypes
  description: Threat types associated with the IP.
  type: string
- contextPath: IP.Geo.Country
  description: The country associated with the indicator.
  type: string
- contextPath: IP.Geo.Location
  description: The longitude and latitude of the IP address.
  type: string
- contextPath: IP.Malicious.Vendor
  description: The vendor that reported the indicator as malicious.
  type: string
- contextPath: IP.Malicious.Description
  description: For malicious IPs, the reason that the vendor made the decision.
  type: string
- contextPath: IP.VirusTotal.DownloadedHashes
  description: Latest files that are detected by at least one antivirus solution and were downloaded by VirusTotal from the IP address.
  type: string
- contextPath: IP.VirusTotal.UnAVDetectedDownloadedHashes
  description: Latest files that are not detected by any antivirus solution and were downloaded by VirusTotal from the IP address provided.
  type: string
- contextPath: IP.VirusTotal.DetectedURLs
  description: Latest URLs hosted in this IP address detected by at least one URL scanner.
  type: string
- contextPath: IP.VirusTotal.CommunicatingHashes
  description: Latest detected files that communicate with this IP address.
  type: string
- contextPath: IP.VirusTotal.UnAVDetectedCommunicatingHashes
  description: Latest undetected files that communicate with this IP address.
  type: string
- contextPath: IP.VirusTotal.Resolutions.hostname
  description: The following domains resolved to the given IP.
  type: string
- contextPath: IP.VirusTotal.ReferrerHashes
  description: Latest detected files that embed this IP address in their strings.
  type: string
- contextPath: IP.VirusTotal.UnAVDetectedReferrerHashes
  description: Latest undetected files that embed this IP address in their strings.
  type: string
- contextPath: IP.VirusTotal.Resolutions.last_resolved
  description: The last time the following domains resolved to the given IP.
  type: string
- contextPath: IP.Address
  description: The IP address.
  type: string
- contextPath: IP.InRange
  description: Is the IP in the input ranges? (could be 'yes' or 'no).
  type: string
- contextPath: Endpoint.ID
  description: The endpoint ID.
  type: string
- contextPath: Endpoint.Status
  description: The endpoint status.
  type: string
- contextPath: Endpoint.IsIsolated
  description: The endpoint isolation status.
  type: string
- contextPath: Endpoint.MACAddress
  description: The endpoint MAC address.
  type: string
- contextPath: Endpoint.Vendor
  description: The integration name of the endpoint vendor.
  type: string
- contextPath: Endpoint.Relationships
  description: The endpoint relationships of the endpoint that was enriched.
  type: string
- contextPath: Endpoint.Processor
  description: The model of the processor.
  type: string
- contextPath: Endpoint.Processors
  description: The number of processors.
  type: string
- contextPath: Endpoint.Memory
  description: Memory on this endpoint.
  type: string
- contextPath: Endpoint.Model
  description: The model of the machine or device.
  type: string
- contextPath: Endpoint.BIOSVersion
  description: The endpoint's BIOS version.
  type: string
- contextPath: Endpoint.OSVersion
  description: The endpoint's operation system version.
  type: string
- contextPath: Endpoint.DHCPServer
  description: The DHCP server of the endpoint.
  type: string
- contextPath: Endpoint.Groups
  description: Groups for which the computer is listed as a member.
  type: string
- contextPath: ExtraHop.Device.Macaddr
  description: The MAC Address of the device.
  type: string
- contextPath: ExtraHop.Device.DeviceClass
  description: The class of the device.
  type: string
- contextPath: ExtraHop.Device.UserModTime
  description: The time of the most recent update, expressed in milliseconds since the epoch.
  type: number
- contextPath: ExtraHop.Device.AutoRole
  description: The role automatically detected by the ExtraHop.
  type: string
- contextPath: ExtraHop.Device.ParentId
  description: The ID of the parent device.
  type: number
- contextPath: ExtraHop.Device.Vendor
  description: The device vendor.
  type: string
- contextPath: ExtraHop.Device.Analysis
  description: The level of analysis preformed on the device.
  type: string
- contextPath: ExtraHop.Device.DiscoveryId
  description: The UUID given by the Discover appliance.
  type: string
- contextPath: ExtraHop.Device.DefaultName
  description: The default name of the device.
  type: string
- contextPath: ExtraHop.Device.DisplayName
  description: The display name of device.
  type: string
- contextPath: ExtraHop.Device.OnWatchlist
  description: Whether the device is on the advanced analysis allow list.
  type: boolean
- contextPath: ExtraHop.Device.ModTime
  description: The time of the most recent update, expressed in milliseconds since the epoch.
  type: number
- contextPath: ExtraHop.Device.IsL3
  description: Indicates whether the device is a Layer 3 device.
  type: boolean
- contextPath: ExtraHop.Device.Role
  description: The role of the device.
  type: string
- contextPath: ExtraHop.Device.DiscoverTime
  description: The time that the device was discovered.
  type: number
- contextPath: ExtraHop.Device.Id
  description: The ID of the device.
  type: string
- contextPath: ExtraHop.Device.Ipaddr4
  description: The IPv4 address of the device.
  type: string
- contextPath: ExtraHop.Device.Vlanid
  description: The ID of VLan.
  type: string
- contextPath: ExtraHop.Device.Ipaddr6
  description: The IPv6 address of the device.
  type: string
- contextPath: ExtraHop.Device.NodeId
  description: The Node ID of the Discover appliance.
  type: string
- contextPath: ExtraHop.Device.Description
  description: A user customizable description of the device.
  type: string
- contextPath: ExtraHop.Device.DnsName
  description: The DNS name associated with the device.
  type: string
- contextPath: ExtraHop.Device.DhcpName
  description: The DHCP name associated with the device.
  type: string
- contextPath: ExtraHop.Device.CdpName
  description: The Cisco Discovery Protocol name associated with the device.
  type: string
- contextPath: ExtraHop.Device.NetbiosName
  description: The NetBIOS name associated with the device.
  type: string
- contextPath: ExtraHop.Device.Url
  description: Link to the device details page in ExtraHop.
  type: string
- contextPath: McAfee.ePO.Endpoint
  description: The endpoint that was enriched.
  type: string
- contextPath: ActiveDirectory.ComputersPageCookie
  description: An opaque string received in a paged search, used for requesting subsequent entries.
  type: string
- contextPath: ActiveDirectory.Computers
  description: The information about the hostname that was enriched using Active Directory.
  type: string
- contextPath: ActiveDirectory.Computers.dn
  description: The computer distinguished name.
  type: string
- contextPath: ActiveDirectory.Computers.memberOf
  description: Groups for which the computer is listed.
  type: string
- contextPath: ActiveDirectory.Computers.name
  description: The computer name.
  type: string
- contextPath: CrowdStrike.Device
  description: The information about  the endpoint.
  type: string
- contextPath: CarbonBlackEDR.Sensor.systemvolume_total_size
  description: The size, in bytes, of the system volume of the endpoint on which the sensor is installed. installed.
  type: number
- contextPath: CarbonBlackEDR.Sensor.emet_telemetry_path
  description: The path of the EMET telemetry associated with the sensor.
  type: string
- contextPath: CarbonBlackEDR.Sensor.os_environment_display_string
  description: Human-readable string of the installed OS.
  type: string
- contextPath: CarbonBlackEDR.Sensor.emet_version
  description: The EMET version associated with the sensor.
  type: string
- contextPath: CarbonBlackEDR.Sensor.emet_dump_flags
  description: The flags of the EMET dump associated with the sensor.
  type: string
- contextPath: CarbonBlackEDR.Sensor.clock_delta
  description: The clock delta associated with the sensor.
  type: string
- contextPath: CarbonBlackEDR.Sensor.supports_cblr
  description: Whether the sensor supports Carbon Black Live Response (CbLR).
  type: string
- contextPath: CarbonBlackEDR.Sensor.sensor_uptime
  description: The uptime of the process.
  type: string
- contextPath: CarbonBlackEDR.Sensor.last_update
  description: When the sensor was last updated.
  type: string
- contextPath: CarbonBlackEDR.Sensor.physical_memory_size
  description: The size in bytes of physical memory.
  type: number
- contextPath: CarbonBlackEDR.Sensor.build_id
  description: The sensor version installed on this endpoint. From the /api/builds/ endpoint.
  type: string
- contextPath: CarbonBlackEDR.Sensor.uptime
  description: Endpoint uptime in seconds.
  type: string
- contextPath: CarbonBlackEDR.Sensor.is_isolating
  description: Boolean representing sensor-reported isolation status.
  type: boolean
- contextPath: CarbonBlackEDR.Sensor.event_log_flush_time
  description: |-
    If event_log_flush_time is set, the server will instruct the sensor to immediately
    send all data before this date, ignoring all other throttling mechanisms.
    To force a host current, set this value to a value far in the future.
    When the sensor has finished sending its queued data, this value will be null.
  type: string
- contextPath: CarbonBlackEDR.Sensor.computer_dns_name
  description: The DNS name of the endpoint on which the sensor is installed.
  type: string
- contextPath: CarbonBlackEDR.Sensor.emet_report_setting
  description: The report setting of the EMET associated with the sensor.
  type: string
- contextPath: CarbonBlackEDR.Sensor.id
  description: The ID of this sensor.
  type: string
- contextPath: CarbonBlackEDR.Sensor.emet_process_count
  description: The number of EMET processes associated with the sensor.
  type: string
- contextPath: CarbonBlackEDR.Sensor.emet_is_gpo
  description: Whether the EMET is a GPO.
  type: string
- contextPath: CarbonBlackEDR.Sensor.power_state
  description: The sensor power state.
  type: string
- contextPath: CarbonBlackEDR.Sensor.network_isolation_enabled
  description: Boolean representing the network isolation request status.
  type: boolean
- contextPath: CarbonBlackEDR.Sensor.systemvolume_free_size
  description: The amount of free bytes on the system volume.
  type: string
- contextPath: CarbonBlackEDR.Sensor.status
  description: The sensor status.
  type: string
- contextPath: CarbonBlackEDR.Sensor.num_eventlog_bytes
  description: The number of event log bytes.
  type: number
- contextPath: CarbonBlackEDR.Sensor.sensor_health_message
  description: Human-readable string indicating the sensor’s self-reported status.
  type: string
- contextPath: CarbonBlackEDR.Sensor.build_version_string
  description: Human-readable string of the sensor version.
  type: string
- contextPath: CarbonBlackEDR.Sensor.computer_sid
  description: Machine SID of this host.
  type: string
- contextPath: CarbonBlackEDR.Sensor.next_checkin_time
  description: Next expected communication from this computer in server-local time and zone.
  type: string
- contextPath: CarbonBlackEDR.Sensor.node_id
  description: The node ID associated with the sensor.
  type: string
- contextPath: CarbonBlackEDR.Sensor.cookie
  description: The cookie associated with the sensor.
  type: string
- contextPath: CarbonBlackEDR.Sensor.emet_exploit_action
  description: The EMET exploit action associated with the sensor.
  type: string
- contextPath: CarbonBlackEDR.Sensor.computer_name
  description: NetBIOS name of this computer.
  type: string
- contextPath: CarbonBlackEDR.Sensor.license_expiration
  description: When the license of the sensor expires.
  type: string
- contextPath: CarbonBlackEDR.Sensor.supports_isolation
  description: Whether the sensor supports isolation.
  type: string
- contextPath: CarbonBlackEDR.Sensor.parity_host_id
  description: The ID of the parity host associated with the sensor.
  type: string
- contextPath: CarbonBlackEDR.Sensor.supports_2nd_gen_modloads
  description: Whether the sensor support modload of 2nd generation.
  type: string
- contextPath: CarbonBlackEDR.Sensor.network_adapters
  description: A pipe-delimited list of IP,MAC pairs for each network interface.
  type: string
- contextPath: CarbonBlackEDR.Sensor.sensor_health_status
  description: Self-reported health score, from 0 to 100. Higher numbers indicate a better health status.
  type: number
- contextPath: CarbonBlackEDR.Sensor.registration_time
  description: Time this sensor was originally registered in server-local time and zone.
  type: string
- contextPath: CarbonBlackEDR.Sensor.restart_queued
  description: Whether a restart of the sensor is queued.
  type: string
- contextPath: CarbonBlackEDR.Sensor.notes
  description: The notes associated with the sensor.
  type: string
- contextPath: CarbonBlackEDR.Sensor.num_storefiles_bytes
  description: Number of storefiles bytes associated with the sensor.
  type: number
- contextPath: CarbonBlackEDR.Sensor.os_environment_id
  description: The ID of the OS environment of the sensor.
  type: string
- contextPath: CarbonBlackEDR.Sensor.shard_id
  description: The ID of the shard associated with the sensor.
  type: string
- contextPath: CarbonBlackEDR.Sensor.boot_id
  description: A sequential counter of boots since the sensor was installed.
  type: string
- contextPath: CarbonBlackEDR.Sensor.last_checkin_time
  description: Last communication with this computer in server-local time and zone.
  type: string
- contextPath: CarbonBlackEDR.Sensor.os_type
  description: The operating system type of the computer.
  type: string
- contextPath: CarbonBlackEDR.Sensor.group_id
  description: The sensor group ID this sensor is assigned to.
  type: string
- contextPath: CarbonBlackEDR.Sensor.uninstall
  description: When set, indicates that the sensor will be directed to uninstall on next check-in.
  type: string
- contextPath: PaloAltoNetworksXDR.Endpoint.endpoint_id
  description: The endpoint ID.
  type: string
- contextPath: PaloAltoNetworksXDR.Endpoint.endpoint_name
  description: The endpoint name.
  type: string
- contextPath: PaloAltoNetworksXDR.Endpoint.endpoint_type
  description: The endpoint type.
  type: string
- contextPath: PaloAltoNetworksXDR.Endpoint.endpoint_status
  description: The status of the endpoint.
  type: string
- contextPath: PaloAltoNetworksXDR.Endpoint.os_type
  description: The endpoint OS type.
  type: string
- contextPath: PaloAltoNetworksXDR.Endpoint.ip
  description: A list of IP addresses.
  type: string
- contextPath: PaloAltoNetworksXDR.Endpoint.users
  description: A list of users.
  type: string
- contextPath: PaloAltoNetworksXDR.Endpoint.domain
  description: The endpoint domain.
  type: string
- contextPath: PaloAltoNetworksXDR.Endpoint.alias
  description: The endpoint's aliases.
  type: string
- contextPath: PaloAltoNetworksXDR.Endpoint.first_seen
  description: First seen date/time in Epoch (milliseconds).
  type: string
- contextPath: PaloAltoNetworksXDR.Endpoint.last_seen
  description: Last seen date/time in Epoch (milliseconds).
  type: string
- contextPath: PaloAltoNetworksXDR.Endpoint.content_version
  description: Content version.
  type: string
- contextPath: PaloAltoNetworksXDR.Endpoint.installation_package
  description: Installation package.
  type: string
- contextPath: PaloAltoNetworksXDR.Endpoint.active_directory
  description: Active directory.
  type: string
- contextPath: PaloAltoNetworksXDR.Endpoint.install_date
  description: Install date in Epoch (milliseconds).
  type: date
- contextPath: PaloAltoNetworksXDR.Endpoint.endpoint_version
  description: Endpoint version.
  type: string
- contextPath: PaloAltoNetworksXDR.Endpoint.is_isolated
  description: Whether the endpoint is isolated.
  type: string
- contextPath: PaloAltoNetworksXDR.Endpoint.group_name
  description: The name of the group to which the endpoint belongs.
  type: string
- contextPath: PaloAltoNetworksXDR.Endpoint.count
  description: Number of endpoints returned.
  type: number
- contextPath: Account.Username
  description: The username in the relevant system.
  type: string
- contextPath: Account.Domain
  description: The domain of the account.
  type: string
- contextPath: PaloAltoNetworksXDR.RiskyHost.type
  description: Form of identification element.
  type: string
- contextPath: PaloAltoNetworksXDR.RiskyHost.id
  description: Identification value of the type field.
  type: string
- contextPath: PaloAltoNetworksXDR.RiskyHost.score
  description: The score assigned to the host.
  type: string
- contextPath: PaloAltoNetworksXDR.RiskyHost.reasons
  description: The endpoint risk objects.
  type: string
- contextPath: PaloAltoNetworksXDR.RiskyHost.reasons.date created
  description: Date when the incident was created.
  type: date
- contextPath: PaloAltoNetworksXDR.RiskyHost.reasons.description
  description: Description of the incident.
  type: string
- contextPath: PaloAltoNetworksXDR.RiskyHost.reasons.severity
  description: The severity of the incident.
  type: string
- contextPath: PaloAltoNetworksXDR.RiskyHost.reasons.status
  description: The incident status.
  type: string
- contextPath: PaloAltoNetworksXDR.RiskyHost.reasons.points
  description: The score.
  type: string
- contextPath: Core.Endpoint.endpoint_id
  description: The endpoint ID.
  type: string
- contextPath: Core.Endpoint.endpoint_name
  description: The endpoint name.
  type: string
- contextPath: Core.Endpoint.endpoint_type
  description: The endpoint type.
  type: string
- contextPath: Core.Endpoint.endpoint_status
  description: The status of the endpoint.
  type: string
- contextPath: Core.Endpoint.os_type
  description: The endpoint OS type.
  type: string
- contextPath: Core.Endpoint.ip
  description: A list of IP addresses.
  type: string
- contextPath: Core.Endpoint.users
  description: A list of users.
  type: string
- contextPath: Core.Endpoint.domain
  description: The endpoint domain.
  type: string
- contextPath: Core.Endpoint.alias
  description: The endpoint's aliases.
  type: string
- contextPath: Core.Endpoint.first_seen
  description: First seen date/time in Epoch (milliseconds).
  type: string
- contextPath: Core.Endpoint.last_seen
  description: Last seen date/time in Epoch (milliseconds).
  type: string
- contextPath: Core.Endpoint.content_version
  description: Content version.
  type: string
- contextPath: Core.Endpoint.installation_package
  description: Installation package.
  type: string
- contextPath: Core.Endpoint.active_directory
  description: Active directory.
  type: string
- contextPath: Core.Endpoint.install_date
  description: Install date in Epoch (milliseconds).
  type: date
- contextPath: Core.Endpoint.endpoint_version
  description: Endpoint version.
  type: string
- contextPath: Core.Endpoint.is_isolated
  description: Whether the endpoint is isolated.
  type: string
- contextPath: Core.Endpoint.group_name
  description: The name of the group to which the endpoint belongs.
  type: string
- contextPath: Core.RiskyHost.type
  description: Form of identification element.
  type: string
- contextPath: Core.RiskyHost.id
  description: Identification value of the type field.
  type: string
- contextPath: Core.RiskyHost.score
  description: The score assigned to the host.
  type: string
- contextPath: Core.RiskyHost.reasons
  description: The reasons for the risk level.
  type: string
- contextPath: Core.RiskyHost.reasons.date created
  description: Date when the incident was created.
  type: date
- contextPath: Core.RiskyHost.reasons.description
  description: Description of the incident.
  type: string
- contextPath: Core.RiskyHost.reasons.severity
  description: The severity of the incident.
  type: string
- contextPath: Core.RiskyHost.reasons.status
  description: The incident status.
  type: string
- contextPath: Core.RiskyHost.reasons.points
  description: The score.
  type: string
- contextPath: DBotScore.Indicator
  description: The indicator that was tested.
  type: string
- contextPath: DBotScore.Type
  description: The indicator type.
  type: string
- contextPath: DBotScore.Vendor
  description: The vendor used to calculate the score.
  type: string
- contextPath: DBotScore.Score
  description: The actual score.
  type: string
- contextPath: IP.ASN
  description: The Autonomous System (AS) number associated with the indicator.
  type: string
- contextPath: IP.Tags
  description: List of IP tags.
  type: string
- contextPath: IP.ThreatTypes
  description: Threat types associated with the IP.
  type: string
- contextPath: IP.Geo.Country
  description: The country associated with the indicator.
  type: string
- contextPath: IP.Geo.Location
  description: The longitude and latitude of the IP address.
  type: string
- contextPath: IP.Malicious.Vendor
  description: The vendor that reported the indicator as malicious.
  type: string
- contextPath: IP.Malicious.Description
  description: For malicious IPs, the reason that the vendor made the decision
  type: string
- contextPath: IP.VirusTotal.DownloadedHashes
  description: Latest files that are detected by at least one antivirus solution and were downloaded by VirusTotal from the IP address
  type: string
- contextPath: IP.VirusTotal.UnAVDetectedDownloadedHashes
  description: Latest files that are not detected by any antivirus solution and were downloaded by VirusTotal from the IP address provided
  type: string
- contextPath: IP.VirusTotal.DetectedURLs
  description: Latest URLs hosted in this IP address detected by at least one URL scanner
  type: string
- contextPath: IP.VirusTotal.CommunicatingHashes
  description: Latest detected files that communicate with this IP address
  type: string
- contextPath: IP.VirusTotal.UnAVDetectedCommunicatingHashes
  description: Latest undetected files that communicate with this IP address
  type: string
- contextPath: IP.VirusTotal.Resolutions.hostname
  description: The following domains resolved to the given IP
  type: string
- contextPath: IP.VirusTotal.ReferrerHashes
  description: Latest detected files that embed this IP address in their strings
  type: string
- contextPath: IP.VirusTotal.UnAVDetectedReferrerHashes
  description: Latest undetected files that embed this IP address in their strings
  type: string
- contextPath: IP.VirusTotal.Resolutions.last_resolved
  description: The last time the following domains resolved to the given IP
  type: string
- contextPath: IP.Address
  description: The IP Address
  type: string
- contextPath: IP.InRange
  description: Is the IP is in the input ranges? (could be 'yes' or 'no)
  type: string
- contextPath: Endpoint.ID
  description: The endpoint ID.
  type: string
- contextPath: Endpoint.Status
  description: The endpoint status.
  type: string
- contextPath: Endpoint.IsIsolated
  description: The endpoint isolation status.
  type: string
- contextPath: Endpoint.MACAddress
  description: The endpoint MAC address.
  type: string
- contextPath: Endpoint.Vendor
  description: The integration name of the endpoint vendor.
  type: string
- contextPath: Endpoint.Relationships
  description: The endpoint relationships of the endpoint that was enriched.
  type: string
- contextPath: Endpoint.Processor
  description: The model of the processor.
  type: string
- contextPath: Endpoint.Processors
  description: The number of processors.
  type: string
- contextPath: Endpoint.Memory
  description: Memory on this endpoint.
  type: string
- contextPath: Endpoint.Model
  description: The model of the machine or device.
  type: string
- contextPath: Endpoint.BIOSVersion
  description: The endpoint's BIOS version.
  type: string
- contextPath: Endpoint.OSVersion
  description: The endpoint's operation system version.
  type: string
- contextPath: Endpoint.DHCPServer
  description: The DHCP server of the endpoint.
  type: string
- contextPath: Endpoint.Groups
  description: Groups for which the computer is listed as a member.
  type: string
- contextPath: ExtraHop.Device.Macaddr
  description: The MAC Address of the device.
  type: string
- contextPath: ExtraHop.Device.DeviceClass
  description: The class of the device.
  type: string
- contextPath: ExtraHop.Device.UserModTime
  description: The time of the most recent update, expressed in milliseconds since the epoch.
  type: number
- contextPath: ExtraHop.Device.AutoRole
  description: The role automatically detected by the ExtraHop.
  type: string
- contextPath: ExtraHop.Device.ParentId
  description: The ID of the parent device.
  type: number
- contextPath: ExtraHop.Device.Vendor
  description: The device vendor.
  type: string
- contextPath: ExtraHop.Device.Analysis
  description: The level of analysis preformed on the device.
  type: string
- contextPath: ExtraHop.Device.DiscoveryId
  description: The UUID given by the Discover appliance.
  type: string
- contextPath: ExtraHop.Device.DefaultName
  description: The default name of the device.
  type: string
- contextPath: ExtraHop.Device.DisplayName
  description: The display name of device.
  type: string
- contextPath: ExtraHop.Device.OnWatchlist
  description: Whether the device is on the advanced analysis allow list.
  type: boolean
- contextPath: ExtraHop.Device.ModTime
  description: The time of the most recent update, expressed in milliseconds since the epoch.
  type: number
- contextPath: ExtraHop.Device.IsL3
  description: Indicates whether the device is a Layer 3 device.
  type: boolean
- contextPath: ExtraHop.Device.Role
  description: The role of the device.
  type: string
- contextPath: ExtraHop.Device.DiscoverTime
  description: The time that the device was discovered.
  type: number
- contextPath: ExtraHop.Device.Id
  description: The ID of the device.
  type: string
- contextPath: ExtraHop.Device.Ipaddr4
  description: The IPv4 address of the device.
  type: string
- contextPath: ExtraHop.Device.Vlanid
  description: The ID of VLan.
  type: string
- contextPath: ExtraHop.Device.Ipaddr6
  description: The IPv6 address of the device.
  type: string
- contextPath: ExtraHop.Device.NodeId
  description: The Node ID of the Discover appliance.
  type: string
- contextPath: ExtraHop.Device.Description
  description: A user customizable description of the device.
  type: string
- contextPath: ExtraHop.Device.DnsName
  description: The DNS name associated with the device.
  type: string
- contextPath: ExtraHop.Device.DhcpName
  description: The DHCP name associated with the device.
  type: string
- contextPath: ExtraHop.Device.CdpName
  description: The Cisco Discovery Protocol name associated with the device.
  type: string
- contextPath: ExtraHop.Device.NetbiosName
  description: The NetBIOS name associated with the device.
  type: string
- contextPath: ExtraHop.Device.Url
  description: Link to the device details page in ExtraHop.
  type: string
- contextPath: McAfee.ePO.Endpoint
  description: The endpoint that was enriched.
  type: string
- contextPath: ActiveDirectory.ComputersPageCookie
  description: An opaque string received in a paged search, used for requesting subsequent entries.
  type: string
- contextPath: ActiveDirectory.Computers
  description: The information about the hostname that was enriched using Active Directory.
  type: string
- contextPath: ActiveDirectory.Computers.dn
  description: The computer distinguished name.
  type: string
- contextPath: ActiveDirectory.Computers.memberOf
  description: Groups for which the computer is listed.
  type: string
- contextPath: ActiveDirectory.Computers.name
  description: The computer name.
  type: string
- contextPath: CrowdStrike.Device
  description: The information about  the endpoint.
  type: string
- contextPath: CarbonBlackEDR.Sensor.systemvolume_total_size
  description: The size, in bytes, of the system volume of the endpoint on which the sensor is installed. installed.
  type: number
- contextPath: CarbonBlackEDR.Sensor.emet_telemetry_path
  description: The path of the EMET telemetry associated with the sensor.
  type: string
- contextPath: CarbonBlackEDR.Sensor.os_environment_display_string
  description: Human-readable string of the installed OS.
  type: string
- contextPath: CarbonBlackEDR.Sensor.emet_version
  description: The EMET version associated with the sensor.
  type: string
- contextPath: CarbonBlackEDR.Sensor.emet_dump_flags
  description: The flags of the EMET dump associated with the sensor.
  type: string
- contextPath: CarbonBlackEDR.Sensor.clock_delta
  description: The clock delta associated with the sensor.
  type: string
- contextPath: CarbonBlackEDR.Sensor.supports_cblr
  description: Whether the sensor supports Carbon Black Live Response (CbLR).
  type: string
- contextPath: CarbonBlackEDR.Sensor.sensor_uptime
  description: The uptime of the process.
  type: string
- contextPath: CarbonBlackEDR.Sensor.last_update
  description: When the sensor was last updated.
  type: string
- contextPath: CarbonBlackEDR.Sensor.physical_memory_size
  description: The size in bytes of physical memory.
  type: number
- contextPath: CarbonBlackEDR.Sensor.build_id
  description: The sensor version installed on this endpoint. From the /api/builds/ endpoint.
  type: string
- contextPath: CarbonBlackEDR.Sensor.uptime
  description: Endpoint uptime in seconds.
  type: string
- contextPath: CarbonBlackEDR.Sensor.is_isolating
  description: Boolean representing sensor-reported isolation status.
  type: boolean
- contextPath: CarbonBlackEDR.Sensor.event_log_flush_time
  description: |-
    If event_log_flush_time is set, the server will instruct the sensor to immediately
    send all data before this date, ignoring all other throttling mechanisms.
    To force a host current, set this value to a value far in the future.
    When the sensor has finished sending its queued data, this value will be null.
  type: string
- contextPath: CarbonBlackEDR.Sensor.computer_dns_name
  description: The DNS name of the endpoint on which the sensor is installed.
  type: string
- contextPath: CarbonBlackEDR.Sensor.emet_report_setting
  description: The report setting of the EMET associated with the sensor.
  type: string
- contextPath: CarbonBlackEDR.Sensor.id
  description: The ID of this sensor.
  type: string
- contextPath: CarbonBlackEDR.Sensor.emet_process_count
  description: The number of EMET processes associated with the sensor.
  type: string
- contextPath: CarbonBlackEDR.Sensor.emet_is_gpo
  description: Whether the EMET is a GPO.
  type: string
- contextPath: CarbonBlackEDR.Sensor.power_state
  description: The sensor power state.
  type: string
- contextPath: CarbonBlackEDR.Sensor.network_isolation_enabled
  description: Boolean representing the network isolation request status.
  type: boolean
- contextPath: CarbonBlackEDR.Sensor.systemvolume_free_size
  description: The amount of free bytes on the system volume.
  type: string
- contextPath: CarbonBlackEDR.Sensor.status
  description: The sensor status.
  type: string
- contextPath: CarbonBlackEDR.Sensor.num_eventlog_bytes
  description: The number of event log bytes.
  type: number
- contextPath: CarbonBlackEDR.Sensor.sensor_health_message
  description: Human-readable string indicating the sensor’s self-reported status.
  type: string
- contextPath: CarbonBlackEDR.Sensor.build_version_string
  description: Human-readable string of the sensor version.
  type: string
- contextPath: CarbonBlackEDR.Sensor.computer_sid
  description: Machine SID of this host.
  type: string
- contextPath: CarbonBlackEDR.Sensor.next_checkin_time
  description: Next expected communication from this computer in server-local time and zone.
  type: string
- contextPath: CarbonBlackEDR.Sensor.node_id
  description: The node ID associated with the sensor.
  type: string
- contextPath: CarbonBlackEDR.Sensor.cookie
  description: The cookie associated with the sensor.
  type: string
- contextPath: CarbonBlackEDR.Sensor.emet_exploit_action
  description: The EMET exploit action associated with the sensor.
  type: string
- contextPath: CarbonBlackEDR.Sensor.computer_name
  description: NetBIOS name of this computer.
  type: string
- contextPath: CarbonBlackEDR.Sensor.license_expiration
  description: When the license of the sensor expires.
  type: string
- contextPath: CarbonBlackEDR.Sensor.supports_isolation
  description: Whether the sensor supports isolation.
  type: string
- contextPath: CarbonBlackEDR.Sensor.parity_host_id
  description: The ID of the parity host associated with the sensor.
  type: string
- contextPath: CarbonBlackEDR.Sensor.supports_2nd_gen_modloads
  description: Whether the sensor support modload of 2nd generation.
  type: string
- contextPath: CarbonBlackEDR.Sensor.network_adapters
  description: A pipe-delimited list of IP,MAC pairs for each network interface.
  type: string
- contextPath: CarbonBlackEDR.Sensor.sensor_health_status
  description: Self-reported health score, from 0 to 100. Higher numbers indicate a better health status.
  type: number
- contextPath: CarbonBlackEDR.Sensor.registration_time
  description: Time this sensor was originally registered in server-local time and zone.
  type: string
- contextPath: CarbonBlackEDR.Sensor.restart_queued
  description: Whether a restart of the sensor is queued.
  type: string
- contextPath: CarbonBlackEDR.Sensor.notes
  description: The notes associated with the sensor.
  type: string
- contextPath: CarbonBlackEDR.Sensor.num_storefiles_bytes
  description: Number of storefiles bytes associated with the sensor.
  type: number
- contextPath: CarbonBlackEDR.Sensor.os_environment_id
  description: The ID of the OS environment of the sensor.
  type: string
- contextPath: CarbonBlackEDR.Sensor.shard_id
  description: The ID of the shard associated with the sensor.
  type: string
- contextPath: CarbonBlackEDR.Sensor.boot_id
  description: A sequential counter of boots since the sensor was installed.
  type: string
- contextPath: CarbonBlackEDR.Sensor.last_checkin_time
  description: Last communication with this computer in server-local time and zone.
  type: string
- contextPath: CarbonBlackEDR.Sensor.os_type
  description: The operating system type of the computer.
  type: string
- contextPath: CarbonBlackEDR.Sensor.group_id
  description: The sensor group ID this sensor is assigned to.
  type: string
- contextPath: CarbonBlackEDR.Sensor.uninstall
  description: When set, indicates that the sensor will be directed to uninstall on next check-in.
  type: string
- contextPath: PaloAltoNetworksXDR.Endpoint.endpoint_id
  description: The endpoint ID.
  type: string
- contextPath: PaloAltoNetworksXDR.Endpoint.endpoint_name
  description: The endpoint name.
  type: string
- contextPath: PaloAltoNetworksXDR.Endpoint.endpoint_type
  description: The endpoint type.
  type: string
- contextPath: PaloAltoNetworksXDR.Endpoint.endpoint_status
  description: The status of the endpoint.
  type: string
- contextPath: PaloAltoNetworksXDR.Endpoint.os_type
  description: The endpoint OS type.
  type: string
- contextPath: PaloAltoNetworksXDR.Endpoint.ip
  description: A list of IP addresses.
  type: string
- contextPath: PaloAltoNetworksXDR.Endpoint.users
  description: A list of users.
  type: string
- contextPath: PaloAltoNetworksXDR.Endpoint.domain
  description: The endpoint domain.
  type: string
- contextPath: PaloAltoNetworksXDR.Endpoint.alias
  description: The endpoint's aliases.
  type: string
- contextPath: PaloAltoNetworksXDR.Endpoint.first_seen
  description: First seen date/time in Epoch (milliseconds).
  type: string
- contextPath: PaloAltoNetworksXDR.Endpoint.last_seen
  description: Last seen date/time in Epoch (milliseconds).
  type: string
- contextPath: PaloAltoNetworksXDR.Endpoint.content_version
  description: Content version.
  type: string
- contextPath: PaloAltoNetworksXDR.Endpoint.installation_package
  description: Installation package.
  type: string
- contextPath: PaloAltoNetworksXDR.Endpoint.active_directory
  description: Active directory.
  type: string
- contextPath: PaloAltoNetworksXDR.Endpoint.install_date
  description: Install date in Epoch (milliseconds).
  type: date
- contextPath: PaloAltoNetworksXDR.Endpoint.endpoint_version
  description: Endpoint version.
  type: string
- contextPath: PaloAltoNetworksXDR.Endpoint.is_isolated
  description: Whether the endpoint is isolated.
  type: string
- contextPath: PaloAltoNetworksXDR.Endpoint.group_name
  description: The name of the group to which the endpoint belongs.
  type: string
- contextPath: PaloAltoNetworksXDR.Endpoint.count
  description: Number of endpoints returned.
  type: number
- contextPath: Account.Username
  description: The username in the relevant system.
  type: string
- contextPath: Account.Domain
  description: The domain of the account.
  type: string
- contextPath: PaloAltoNetworksXDR.RiskyHost.type
  description: Form of identification element.
  type: string
- contextPath: PaloAltoNetworksXDR.RiskyHost.id
  description: Identification value of the type field.
  type: string
- contextPath: PaloAltoNetworksXDR.RiskyHost.score
  description: The score assigned to the host.
  type: string
- contextPath: PaloAltoNetworksXDR.RiskyHost.reasons
  description: The endpoint risk objects.
  type: string
- contextPath: PaloAltoNetworksXDR.RiskyHost.reasons.date created
  description: Date when the incident was created.
  type: date
- contextPath: PaloAltoNetworksXDR.RiskyHost.reasons.description
  description: Description of the incident.
  type: string
- contextPath: PaloAltoNetworksXDR.RiskyHost.reasons.severity
  description: The severity of the incident.
  type: string
- contextPath: PaloAltoNetworksXDR.RiskyHost.reasons.status
  description: The incident status.
  type: string
- contextPath: PaloAltoNetworksXDR.RiskyHost.reasons.points
  description: The score.
  type: string
- contextPath: Core.Endpoint.endpoint_id
  description: The endpoint ID.
  type: string
- contextPath: Core.Endpoint.endpoint_name
  description: The endpoint name.
  type: string
- contextPath: Core.Endpoint.endpoint_type
  description: The endpoint type.
  type: string
- contextPath: Core.Endpoint.endpoint_status
  description: The status of the endpoint.
  type: string
- contextPath: Core.Endpoint.os_type
  description: The endpoint OS type.
  type: string
- contextPath: Core.Endpoint.ip
  description: A list of IP addresses.
  type: string
- contextPath: Core.Endpoint.users
  description: A list of users.
  type: string
- contextPath: Core.Endpoint.domain
  description: The endpoint domain.
  type: string
- contextPath: Core.Endpoint.alias
  description: The endpoint's aliases.
  type: string
- contextPath: Core.Endpoint.first_seen
  description: First seen date/time in Epoch (milliseconds).
  type: string
- contextPath: Core.Endpoint.last_seen
  description: Last seen date/time in Epoch (milliseconds).
  type: string
- contextPath: Core.Endpoint.content_version
  description: Content version.
  type: string
- contextPath: Core.Endpoint.installation_package
  description: Installation package.
  type: string
- contextPath: Core.Endpoint.active_directory
  description: Active directory.
  type: string
- contextPath: Core.Endpoint.install_date
  description: Install date in Epoch (milliseconds).
  type: date
- contextPath: Core.Endpoint.endpoint_version
  description: Endpoint version.
  type: string
- contextPath: Core.Endpoint.is_isolated
  description: Whether the endpoint is isolated.
  type: string
- contextPath: Core.Endpoint.group_name
  description: The name of the group to which the endpoint belongs.
  type: string
- contextPath: Core.RiskyHost.type
  description: Form of identification element.
  type: string
- contextPath: Core.RiskyHost.id
  description: Identification value of the type field.
  type: string
- contextPath: Core.RiskyHost.score
  description: The score assigned to the host.
  type: string
- contextPath: Core.RiskyHost.reasons
  description: The reasons for the risk level.
  type: string
- contextPath: Core.RiskyHost.reasons.date created
  description: Date when the incident was created.
  type: date
- contextPath: Core.RiskyHost.reasons.description
  description: Description of the incident.
  type: string
- contextPath: Core.RiskyHost.reasons.severity
  description: The severity of the incident.
  type: string
- contextPath: Core.RiskyHost.reasons.status
  description: The incident status.
  type: string
- contextPath: Core.RiskyHost.reasons.points
  description: The score.
  type: string
tests:
- IP Enrichment - Generic v2 - Test<|MERGE_RESOLUTION|>--- conflicted
+++ resolved
@@ -74,17 +74,10 @@
     isautoswitchedtoquietmode: false
   "25":
     id: "25"
-<<<<<<< HEAD
-    taskid: 13cc01c5-7a1a-47d9-8228-917cc2a73914
-    type: playbook
-    task:
-      id: 13cc01c5-7a1a-47d9-8228-917cc2a73914
-=======
     taskid: d6e505bb-5266-4b41-8f70-e47d9b7024fc
     type: playbook
     task:
       id: d6e505bb-5266-4b41-8f70-e47d9b7024fc
->>>>>>> 9d6c5180
       version: -1
       name: IP Enrichment - External - Generic v2
       description: |-
@@ -151,12 +144,9 @@
       threat_model_association:
         complex:
           root: inputs.threat_model_association
-<<<<<<< HEAD
-=======
       ExecutedFromParent:
         complex:
           root: inputs.ExecutedFromParent
->>>>>>> 9d6c5180
     separatecontext: true
     loop:
       iscommand: false
@@ -285,8 +275,6 @@
     quietmode: 0
     isoversize: false
     isautoswitchedtoquietmode: false
-<<<<<<< HEAD
-=======
   "27":
     id: "27"
     taskid: 4b707093-e557-49e6-8825-f7b23c1f12a6
@@ -570,7 +558,6 @@
     quietmode: 0
     isoversize: false
     isautoswitchedtoquietmode: false
->>>>>>> 9d6c5180
 view: |-
   {
     "linkLabelsPosition": {
@@ -640,8 +627,6 @@
     Possible values: True / False.
     The default value is false.
   playbookInputQuery:
-<<<<<<< HEAD
-=======
 - key: ExecutedFromParent
   value:
     simple: "True"
@@ -654,7 +639,6 @@
 
     Set this to True in the parent playbook if you are using the parent playbook, as opposed to using the sub-playbooks directly in your playbooks, as this will improve the performance of the playbook and reduce the overfall size of the incident.
   playbookInputQuery:
->>>>>>> 9d6c5180
 outputs:
 - contextPath: IP
   description: The IP objects.
@@ -672,17 +656,10 @@
   description: Endpoint OS.
   type: string
 - contextPath: Endpoint.IP
-<<<<<<< HEAD
-  description: List of endpoint IP addresses
-  type: string
-- contextPath: Endpoint.MAC
-  description: List of endpoint MAC addresses
-=======
   description: List of endpoint IP addresses.
   type: string
 - contextPath: Endpoint.MAC
   description: List of endpoint MAC addresses.
->>>>>>> 9d6c5180
   type: string
 - contextPath: Endpoint.Domain
   description: Endpoint domain name.
