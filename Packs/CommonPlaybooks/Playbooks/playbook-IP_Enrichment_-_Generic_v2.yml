id: IP Enrichment - Generic v2
version: -1
fromversion: 5.0.0
name: IP Enrichment - Generic v2
description: |-
  Enrich IP addresses using one or more integrations.

  - Resolve IP addresses to hostnames (DNS)
  - Provide threat information
  - IP address reputation using !ip command
  - Separate internal and external IP addresses
  - For internal IP addresses, get host information.
  
  When executing this playbook through IP Enrichment - Generic v2, IP classification and resolution will be handled by the main playbook, improving performance.
starttaskid: "0"
tasks:
  "0":
    id: "0"
    taskid: af133db3-bee0-4542-8d41-042900b926fc
    type: start
    task:
      id: af133db3-bee0-4542-8d41-042900b926fc
      version: -1
      name: ""
      iscommand: false
      brand: ""
      description: ''
    nexttasks:
      '#none#':
      - "28"
    separatecontext: false
    view: |-
      {
        "position": {
          "x": 265,
          "y": 50
        }
      }
    note: false
    timertriggers: []
    ignoreworker: false
    continueonerrortype: ""
    skipunavailable: false
    quietmode: 0
    isoversize: false
    isautoswitchedtoquietmode: false
  "24":
    id: "24"
    taskid: 7ae24ea0-00d1-4459-8c71-f2cfbaea117f
    type: title
    task:
      id: 7ae24ea0-00d1-4459-8c71-f2cfbaea117f
      version: -1
      name: Done
      type: title
      iscommand: false
      brand: ""
      description: ''
    separatecontext: false
    view: |-
      {
        "position": {
          "x": 265,
          "y": 1520
        }
      }
    note: false
    timertriggers: []
    ignoreworker: false
    continueonerrortype: ""
    skipunavailable: false
    quietmode: 0
    isoversize: false
    isautoswitchedtoquietmode: false
  "25":
    id: "25"
<<<<<<< HEAD
    taskid: 13cc01c5-7a1a-47d9-8228-917cc2a73914
    type: playbook
    task:
      id: 13cc01c5-7a1a-47d9-8228-917cc2a73914
=======
    taskid: d6e505bb-5266-4b41-8f70-e47d9b7024fc
    type: playbook
    task:
      id: d6e505bb-5266-4b41-8f70-e47d9b7024fc
>>>>>>> 194a8164
      version: -1
      name: IP Enrichment - External - Generic v2
      description: |-
        Enrich IP addresses using one or more integrations.

        - Resolve IP addresses to hostnames (DNS).
        - Provide threat information.
        - IP address reputation using !ip command.
        - Separate internal and external addresses.
      playbookName: IP Enrichment - External - Generic v2
      type: playbook
      iscommand: false
      brand: ""
    nexttasks:
      '#none#':
      - "24"
    scriptarguments:
      IP:
        complex:
          root: .
          transformers:
          - operator: If-Then-Else
            args:
              condition:
                value:
                  simple: lhs==rhs
              conditionB: {}
              conditionInBetween: {}
              else:
                value:
                  simple: inputs.IP
                iscontext: true
              equals: {}
              lhs:
                value:
                  simple: inputs.ExecutedFromParent
                iscontext: true
              lhsB: {}
              options: {}
              optionsB: {}
              rhs:
                value:
                  simple: "True"
              rhsB: {}
              then:
                value:
                  simple: ${IP(val.InRange=="no").Address}
                iscontext: true
          - operator: uniq
      InternalRange:
        complex:
          root: inputs.InternalRange
          transformers:
          - operator: uniq
      ResolveIP:
        complex:
          root: inputs.ResolveIP
      UseReputationCommand:
        complex:
          root: inputs.UseReputationCommand
      extended_data:
        complex:
          root: inputs.extended_data
      threat_model_association:
        complex:
          root: inputs.threat_model_association
<<<<<<< HEAD
=======
      ExecutedFromParent:
        complex:
          root: inputs.ExecutedFromParent
>>>>>>> 194a8164
    separatecontext: true
    loop:
      iscommand: false
      exitCondition: ""
      wait: 1
      max: 0
    view: |-
      {
        "position": {
          "x": 1070,
          "y": 1350
        }
      }
    note: false
    timertriggers: []
    ignoreworker: false
    continueonerrortype: ""
    skipunavailable: false
    quietmode: 0
    isoversize: false
    isautoswitchedtoquietmode: false
  "26":
    id: "26"
    taskid: 2d760e89-be66-4b36-8254-47a1825c7486
    type: playbook
    task:
      id: 2d760e89-be66-4b36-8254-47a1825c7486
      version: -1
      name: IP Enrichment - Internal - Generic v2
      description: |-
        Enrich Internal IP addresses using one or more integrations.

        - Resolve IP address to hostname (DNS)
        - Separate internal and external IP addresses
        - Get host information for IP addresses
      playbookName: IP Enrichment - Internal - Generic v2
      type: playbook
      iscommand: false
      brand: ""
    nexttasks:
      '#none#':
      - "24"
    scriptarguments:
      IP:
        complex:
          root: .
          transformers:
          - operator: If-Then-Else
            args:
              condition:
                value:
                  simple: lhs==rhs
              conditionB: {}
              conditionInBetween: {}
              else:
                value:
                  simple: inputs.IP
                iscontext: true
              equals:
                iscontext: true
              lhs:
                value:
                  simple: inputs.ExecutedFromParent
                iscontext: true
              lhsB: {}
              options: {}
              optionsB: {}
              rhs:
                value:
                  simple: "True"
              rhsB: {}
              then:
                value:
                  simple: ${IP(val.InRange=="yes").Address}
                iscontext: true
          - operator: uniq
      InternalRange:
        complex:
          root: inputs.InternalRange
          transformers:
          - operator: uniq
      ResolveIP:
        complex:
          root: inputs.ResolveIP
      ExecutedFromParent:
        complex:
          root: inputs.ExecutedFromParent
      Hostnames:
        simple: |-
          ${.=getHostname(val.Endpoint, getIpInRange(val.IP));
          function getHostname(x, y){
              res = [];
              for (i=0; i<x.length; i++) {
                  for (j=0; j<y.length; j++) {
                      if (x[i].IP == y[j].Address){res.push(x[i].Hostname)}
                  }
               }
               return res
          };
          function getIpInRange(a){
              res = [];
              for (i=0; i<a.length; i++) {
                  if (a[i].InRange == "yes") res.push(a[i]);
              }
              return res;
          }
          }
    separatecontext: true
    loop:
      iscommand: false
      exitCondition: ""
      wait: 1
      max: 0
    view: |-
      {
        "position": {
          "x": 630,
          "y": 1350
        }
      }
    note: false
    timertriggers: []
    ignoreworker: false
    continueonerrortype: ""
    skipunavailable: false
    quietmode: 0
    isoversize: false
    isautoswitchedtoquietmode: false
<<<<<<< HEAD
=======
  "27":
    id: "27"
    taskid: 4b707093-e557-49e6-8825-f7b23c1f12a6
    type: regular
    task:
      id: 4b707093-e557-49e6-8825-f7b23c1f12a6
      version: -1
      name: Determine whether the IP address is internal or external
      description: "Checks if the IP address is in the internal IP address ranges.\nIf internal, sets the \"InRange\" attribute to \"yes\".\nIf external, sets the \"InRange\" attribute to \"no\". "
      scriptName: IsIPInRanges
      type: regular
      iscommand: false
      brand: ""
    nexttasks:
      '#none#':
      - "34"
    scriptarguments:
      ip:
        complex:
          root: inputs.IP
          transformers:
          - operator: uniq
      ipRanges:
        complex:
          root: inputs.InternalRange
    reputationcalc: 1
    separatecontext: false
    continueonerrortype: ""
    view: |-
      {
        "position": {
          "x": 850,
          "y": 530
        }
      }
    note: false
    timertriggers: []
    ignoreworker: false
    skipunavailable: false
    quietmode: 0
    isoversize: false
    isautoswitchedtoquietmode: false
  "28":
    id: "28"
    taskid: 6c306aba-243f-4d13-888c-a142fcf86737
    type: condition
    task:
      id: 6c306aba-243f-4d13-888c-a142fcf86737
      version: -1
      name: Can common logic be executed from the parent playbook?
      description: Checks whether the playbook inputs specify that common logic like the classification of IP addresses to ranges and resolving them should be executed in the main (parent) enrichment playbook, instead of in the sub-playbooks.
      type: condition
      iscommand: false
      brand: ""
    nexttasks:
      '#default#':
      - "24"
      No, execute in sub-playbooks:
      - "34"
      "Yes":
      - "33"
    separatecontext: false
    conditions:
    - label: "Yes"
      condition:
      - - operator: isEqualString
          left:
            value:
              complex:
                root: inputs.ExecutedFromParent
            iscontext: true
          right:
            value:
              simple: "True"
          ignorecase: true
      - - operator: isNotEmpty
          left:
            value:
              complex:
                root: inputs.IP
            iscontext: true
    - label: No, execute in sub-playbooks
      condition:
      - - operator: isNotEmpty
          left:
            value:
              complex:
                root: inputs.IP
            iscontext: true
    continueonerrortype: ""
    view: |-
      {
        "position": {
          "x": 265,
          "y": 220
        }
      }
    note: false
    timertriggers: []
    ignoreworker: false
    skipunavailable: false
    quietmode: 0
    isoversize: false
    isautoswitchedtoquietmode: false
  "29":
    id: "29"
    taskid: be9d391d-3019-40bc-85da-e72e9e6813a8
    type: title
    task:
      id: be9d391d-3019-40bc-85da-e72e9e6813a8
      version: -1
      name: Resolve IPs
      type: title
      iscommand: false
      brand: ""
      description: ''
    nexttasks:
      '#none#':
      - "31"
    separatecontext: false
    continueonerrortype: ""
    view: |-
      {
        "position": {
          "x": 1270,
          "y": 890
        }
      }
    note: false
    timertriggers: []
    ignoreworker: false
    skipunavailable: false
    quietmode: 0
    isoversize: false
    isautoswitchedtoquietmode: false
  "30":
    id: "30"
    taskid: e63254e7-c97e-4b24-8850-4221197dfc53
    type: condition
    task:
      id: e63254e7-c97e-4b24-8850-4221197dfc53
      version: -1
      name: Resolve the IP addresses?
      description: Checks whether the ResolveIP parameter is set to "True".
      type: condition
      iscommand: false
      brand: ""
    nexttasks:
      '#default#':
      - "34"
      "yes":
      - "29"
    separatecontext: false
    conditions:
    - label: "yes"
      condition:
      - - operator: isEqualString
          left:
            value:
              simple: inputs.ResolveIP
            iscontext: true
          right:
            value:
              simple: "True"
          ignorecase: true
    continueonerrortype: ""
    view: |-
      {
        "position": {
          "x": 1270,
          "y": 530
        }
      }
    note: false
    timertriggers: []
    ignoreworker: false
    skipunavailable: false
    quietmode: 0
    isoversize: false
    isautoswitchedtoquietmode: false
  "31":
    id: "31"
    taskid: d3b5a8f2-eb21-415c-8a11-321370c1d054
    type: regular
    task:
      id: d3b5a8f2-eb21-415c-8a11-321370c1d054
      version: -1
      name: IP to Hostname (DNS)
      description: Convert the IP address to a hostname using DNS query.
      scriptName: IPToHost
      type: regular
      iscommand: false
      brand: ""
    nexttasks:
      '#none#':
      - "34"
    scriptarguments:
      ip:
        complex:
          root: inputs.IP
          transformers:
          - operator: uniq
    reputationcalc: 1
    separatecontext: false
    continueonerrortype: ""
    view: |-
      {
        "position": {
          "x": 1270,
          "y": 1020
        }
      }
    note: false
    timertriggers: []
    ignoreworker: false
    skipunavailable: false
    quietmode: 2
    isoversize: false
    isautoswitchedtoquietmode: false
  "33":
    id: "33"
    taskid: 1acf343e-137c-4d5e-89e8-dcb88b2ba060
    type: title
    task:
      id: 1acf343e-137c-4d5e-89e8-dcb88b2ba060
      version: -1
      name: Classify & Resolve IPs
      type: title
      iscommand: false
      brand: ""
      description: ''
    nexttasks:
      '#none#':
      - "27"
      - "30"
    separatecontext: false
    continueonerrortype: ""
    view: |-
      {
        "position": {
          "x": 1060,
          "y": 390
        }
      }
    note: false
    timertriggers: []
    ignoreworker: false
    skipunavailable: false
    quietmode: 0
    isoversize: false
    isautoswitchedtoquietmode: false
  "34":
    id: "34"
    taskid: 3d2c6283-7577-44b8-845f-9c3612c37711
    type: title
    task:
      id: 3d2c6283-7577-44b8-845f-9c3612c37711
      version: -1
      name: Execute Sub-playbooks
      type: title
      iscommand: false
      brand: ""
      description: ''
    nexttasks:
      '#none#':
      - "25"
      - "26"
    separatecontext: false
    continueonerrortype: ""
    view: |-
      {
        "position": {
          "x": 850,
          "y": 1210
        }
      }
    note: false
    timertriggers: []
    ignoreworker: false
    skipunavailable: false
    quietmode: 0
    isoversize: false
    isautoswitchedtoquietmode: false
>>>>>>> 194a8164
view: |-
  {
    "linkLabelsPosition": {
      "28_24_#default#": 0.17,
      "28_34_No, execute in sub-playbooks": 0.16,
      "30_34_#default#": 0.31
    },
    "paper": {
      "dimensions": {
        "height": 1535,
        "width": 1385,
        "x": 265,
        "y": 50
      }
    }
  }
inputs:
- key: IP
  value:
    complex:
      root: IP
      accessor: Address
      transformers:
      - operator: uniq
  required: false
  description: The IP address to enrich.
  playbookInputQuery:
- key: InternalRange
  value:
    simple: 172.16.0.0/12,10.0.0.0/8,192.168.0.0/16
  required: false
  description: 'A list of internal IP ranges to check IP addresses against. The list should be provided in CIDR notation, separated by commas. An example of a list of ranges would be: "172.16.0.0/12,10.0.0.0/8,192.168.0.0/16" (without quotes). If a list is not provided, will use default list provided in the IsIPInRanges script (the known IPv4 private address ranges).'
  playbookInputQuery:
- key: ResolveIP
  value:
    simple: "False"
  required: true
  description: |-
    Determines whether to convert the IP address to a hostname using a DNS query (True/ False).
    The default value is true.
  playbookInputQuery:
- key: UseReputationCommand
  value:
    simple: "False"
  required: true
  description: |-
    Define if you would like to use the !IP command.
    Note: This input should be used whenever there is no auto-extract enabled in the investigation flow.
    Possible values: True / False.
    The default value is false.
  playbookInputQuery:
- key: extended_data
  value:
    simple: "False"
  required: false
  description: |-
    Define whether you want the generic reputation command to return extended data (last_analysis_results).
    Possible values: True / False.
    The default value is false.
  playbookInputQuery:
- key: threat_model_association
  value:
    simple: "False"
  required: false
  description: |-
    Define whether you wish to enhance generic reputation command to include additional information such as Threat Bulletins, Attack patterns, Actors, Campaigns, TTPs, vulnerabilities, etc. Note: If set to true, additional 6 API calls will be performed.
    Possible values: True / False.
    The default value is false.
  playbookInputQuery:
<<<<<<< HEAD
=======
- key: ExecutedFromParent
  value:
    simple: "True"
  required: false
  description: |-
    Whether to execute common logic, like the classification of IP addresses to ranges and resolving, in the the main (IP Enrichment - Generic v2) enrichment playbook, instead of in the sub-playbooks.
    Possible values are: True, False.
    
    Setting this to True will execute the relevant commands in the main playbook instead of executing them in both sub-playbooks.

    Set this to True in the parent playbook if you are using the parent playbook, as opposed to using the sub-playbooks directly in your playbooks, as this will improve the performance of the playbook and reduce the overfall size of the incident.
  playbookInputQuery:
>>>>>>> 194a8164
outputs:
- contextPath: IP
  description: The IP objects.
  type: unknown
- contextPath: DBotScore
  description: Indicator, Score, Type, Vendor.
  type: unknown
- contextPath: Endpoint
  description: The endpoint's object.
  type: unknown
- contextPath: Endpoint.Hostname
  description: The hostname to enrich.
  type: string
- contextPath: Endpoint.OS
  description: Endpoint OS.
  type: string
- contextPath: Endpoint.IP
<<<<<<< HEAD
  description: List of endpoint IP addresses
  type: string
- contextPath: Endpoint.MAC
  description: List of endpoint MAC addresses
=======
  description: List of endpoint IP addresses.
  type: string
- contextPath: Endpoint.MAC
  description: List of endpoint MAC addresses.
>>>>>>> 194a8164
  type: string
- contextPath: Endpoint.Domain
  description: Endpoint domain name.
  type: string
- contextPath: DBotScore.Indicator
  description: The indicator that was tested.
  type: string
- contextPath: DBotScore.Type
  description: The indicator type.
  type: string
- contextPath: DBotScore.Vendor
  description: The vendor used to calculate the score.
  type: string
- contextPath: DBotScore.Score
  description: The actual score.
  type: string
- contextPath: IP.ASN
  description: The Autonomous System (AS) number associated with the indicator.
  type: string
- contextPath: IP.Tags
  description: List of IP tags.
  type: string
- contextPath: IP.ThreatTypes
  description: Threat types associated with the IP.
  type: string
- contextPath: IP.Geo.Country
  description: The country associated with the indicator.
  type: string
- contextPath: IP.Geo.Location
  description: The longitude and latitude of the IP address.
  type: string
- contextPath: IP.Malicious.Vendor
  description: The vendor that reported the indicator as malicious.
  type: string
- contextPath: IP.Malicious.Description
  description: For malicious IPs, the reason that the vendor made the decision.
  type: string
- contextPath: IP.VirusTotal.DownloadedHashes
  description: Latest files that are detected by at least one antivirus solution and were downloaded by VirusTotal from the IP address.
  type: string
- contextPath: IP.VirusTotal.UnAVDetectedDownloadedHashes
  description: Latest files that are not detected by any antivirus solution and were downloaded by VirusTotal from the IP address provided.
  type: string
- contextPath: IP.VirusTotal.DetectedURLs
  description: Latest URLs hosted in this IP address detected by at least one URL scanner.
  type: string
- contextPath: IP.VirusTotal.CommunicatingHashes
  description: Latest detected files that communicate with this IP address.
  type: string
- contextPath: IP.VirusTotal.UnAVDetectedCommunicatingHashes
  description: Latest undetected files that communicate with this IP address.
  type: string
- contextPath: IP.VirusTotal.Resolutions.hostname
  description: The following domains resolved to the given IP.
  type: string
- contextPath: IP.VirusTotal.ReferrerHashes
  description: Latest detected files that embed this IP address in their strings.
  type: string
- contextPath: IP.VirusTotal.UnAVDetectedReferrerHashes
  description: Latest undetected files that embed this IP address in their strings.
  type: string
- contextPath: IP.VirusTotal.Resolutions.last_resolved
  description: The last time the following domains resolved to the given IP.
  type: string
- contextPath: IP.Address
  description: The IP address.
  type: string
- contextPath: IP.InRange
  description: Is the IP in the input ranges? (could be 'yes' or 'no).
  type: string
- contextPath: Endpoint.ID
  description: The endpoint ID.
  type: string
- contextPath: Endpoint.Status
  description: The endpoint status.
  type: string
- contextPath: Endpoint.IsIsolated
  description: The endpoint isolation status.
  type: string
- contextPath: Endpoint.MACAddress
  description: The endpoint MAC address.
  type: string
- contextPath: Endpoint.Vendor
  description: The integration name of the endpoint vendor.
  type: string
- contextPath: Endpoint.Relationships
  description: The endpoint relationships of the endpoint that was enriched.
  type: string
- contextPath: Endpoint.Processor
  description: The model of the processor.
  type: string
- contextPath: Endpoint.Processors
  description: The number of processors.
  type: string
- contextPath: Endpoint.Memory
  description: Memory on this endpoint.
  type: string
- contextPath: Endpoint.Model
  description: The model of the machine or device.
  type: string
- contextPath: Endpoint.BIOSVersion
  description: The endpoint's BIOS version.
  type: string
- contextPath: Endpoint.OSVersion
  description: The endpoint's operation system version.
  type: string
- contextPath: Endpoint.DHCPServer
  description: The DHCP server of the endpoint.
  type: string
- contextPath: Endpoint.Groups
  description: Groups for which the computer is listed as a member.
  type: string
- contextPath: ExtraHop.Device.Macaddr
  description: The MAC Address of the device.
  type: string
- contextPath: ExtraHop.Device.DeviceClass
  description: The class of the device.
  type: string
- contextPath: ExtraHop.Device.UserModTime
  description: The time of the most recent update, expressed in milliseconds since the epoch.
  type: number
- contextPath: ExtraHop.Device.AutoRole
  description: The role automatically detected by the ExtraHop.
  type: string
- contextPath: ExtraHop.Device.ParentId
  description: The ID of the parent device.
  type: number
- contextPath: ExtraHop.Device.Vendor
  description: The device vendor.
  type: string
- contextPath: ExtraHop.Device.Analysis
  description: The level of analysis preformed on the device.
  type: string
- contextPath: ExtraHop.Device.DiscoveryId
  description: The UUID given by the Discover appliance.
  type: string
- contextPath: ExtraHop.Device.DefaultName
  description: The default name of the device.
  type: string
- contextPath: ExtraHop.Device.DisplayName
  description: The display name of device.
  type: string
- contextPath: ExtraHop.Device.OnWatchlist
  description: Whether the device is on the advanced analysis allow list.
  type: boolean
- contextPath: ExtraHop.Device.ModTime
  description: The time of the most recent update, expressed in milliseconds since the epoch.
  type: number
- contextPath: ExtraHop.Device.IsL3
  description: Indicates whether the device is a Layer 3 device.
  type: boolean
- contextPath: ExtraHop.Device.Role
  description: The role of the device.
  type: string
- contextPath: ExtraHop.Device.DiscoverTime
  description: The time that the device was discovered.
  type: number
- contextPath: ExtraHop.Device.Id
  description: The ID of the device.
  type: string
- contextPath: ExtraHop.Device.Ipaddr4
  description: The IPv4 address of the device.
  type: string
- contextPath: ExtraHop.Device.Vlanid
  description: The ID of VLan.
  type: string
- contextPath: ExtraHop.Device.Ipaddr6
  description: The IPv6 address of the device.
  type: string
- contextPath: ExtraHop.Device.NodeId
  description: The Node ID of the Discover appliance.
  type: string
- contextPath: ExtraHop.Device.Description
  description: A user customizable description of the device.
  type: string
- contextPath: ExtraHop.Device.DnsName
  description: The DNS name associated with the device.
  type: string
- contextPath: ExtraHop.Device.DhcpName
  description: The DHCP name associated with the device.
  type: string
- contextPath: ExtraHop.Device.CdpName
  description: The Cisco Discovery Protocol name associated with the device.
  type: string
- contextPath: ExtraHop.Device.NetbiosName
  description: The NetBIOS name associated with the device.
  type: string
- contextPath: ExtraHop.Device.Url
  description: Link to the device details page in ExtraHop.
  type: string
- contextPath: McAfee.ePO.Endpoint
  description: The endpoint that was enriched.
  type: string
- contextPath: ActiveDirectory.ComputersPageCookie
  description: An opaque string received in a paged search, used for requesting subsequent entries.
  type: string
- contextPath: ActiveDirectory.Computers
  description: The information about the hostname that was enriched using Active Directory.
  type: string
- contextPath: ActiveDirectory.Computers.dn
  description: The computer distinguished name.
  type: string
- contextPath: ActiveDirectory.Computers.memberOf
  description: Groups for which the computer is listed.
  type: string
- contextPath: ActiveDirectory.Computers.name
  description: The computer name.
  type: string
- contextPath: CrowdStrike.Device
  description: The information about  the endpoint.
  type: string
- contextPath: CarbonBlackEDR.Sensor.systemvolume_total_size
  description: The size, in bytes, of the system volume of the endpoint on which the sensor is installed. installed.
  type: number
- contextPath: CarbonBlackEDR.Sensor.emet_telemetry_path
  description: The path of the EMET telemetry associated with the sensor.
  type: string
- contextPath: CarbonBlackEDR.Sensor.os_environment_display_string
  description: Human-readable string of the installed OS.
  type: string
- contextPath: CarbonBlackEDR.Sensor.emet_version
  description: The EMET version associated with the sensor.
  type: string
- contextPath: CarbonBlackEDR.Sensor.emet_dump_flags
  description: The flags of the EMET dump associated with the sensor.
  type: string
- contextPath: CarbonBlackEDR.Sensor.clock_delta
  description: The clock delta associated with the sensor.
  type: string
- contextPath: CarbonBlackEDR.Sensor.supports_cblr
  description: Whether the sensor supports Carbon Black Live Response (CbLR).
  type: string
- contextPath: CarbonBlackEDR.Sensor.sensor_uptime
  description: The uptime of the process.
  type: string
- contextPath: CarbonBlackEDR.Sensor.last_update
  description: When the sensor was last updated.
  type: string
- contextPath: CarbonBlackEDR.Sensor.physical_memory_size
  description: The size in bytes of physical memory.
  type: number
- contextPath: CarbonBlackEDR.Sensor.build_id
  description: The sensor version installed on this endpoint. From the /api/builds/ endpoint.
  type: string
- contextPath: CarbonBlackEDR.Sensor.uptime
  description: Endpoint uptime in seconds.
  type: string
- contextPath: CarbonBlackEDR.Sensor.is_isolating
  description: Boolean representing sensor-reported isolation status.
  type: boolean
- contextPath: CarbonBlackEDR.Sensor.event_log_flush_time
  description: |-
    If event_log_flush_time is set, the server will instruct the sensor to immediately
    send all data before this date, ignoring all other throttling mechanisms.
    To force a host current, set this value to a value far in the future.
    When the sensor has finished sending its queued data, this value will be null.
  type: string
- contextPath: CarbonBlackEDR.Sensor.computer_dns_name
  description: The DNS name of the endpoint on which the sensor is installed.
  type: string
- contextPath: CarbonBlackEDR.Sensor.emet_report_setting
  description: The report setting of the EMET associated with the sensor.
  type: string
- contextPath: CarbonBlackEDR.Sensor.id
  description: The ID of this sensor.
  type: string
- contextPath: CarbonBlackEDR.Sensor.emet_process_count
  description: The number of EMET processes associated with the sensor.
  type: string
- contextPath: CarbonBlackEDR.Sensor.emet_is_gpo
  description: Whether the EMET is a GPO.
  type: string
- contextPath: CarbonBlackEDR.Sensor.power_state
  description: The sensor power state.
  type: string
- contextPath: CarbonBlackEDR.Sensor.network_isolation_enabled
  description: Boolean representing the network isolation request status.
  type: boolean
- contextPath: CarbonBlackEDR.Sensor.systemvolume_free_size
  description: The amount of free bytes on the system volume.
  type: string
- contextPath: CarbonBlackEDR.Sensor.status
  description: The sensor status.
  type: string
- contextPath: CarbonBlackEDR.Sensor.num_eventlog_bytes
  description: The number of event log bytes.
  type: number
- contextPath: CarbonBlackEDR.Sensor.sensor_health_message
  description: Human-readable string indicating the sensor’s self-reported status.
  type: string
- contextPath: CarbonBlackEDR.Sensor.build_version_string
  description: Human-readable string of the sensor version.
  type: string
- contextPath: CarbonBlackEDR.Sensor.computer_sid
  description: Machine SID of this host.
  type: string
- contextPath: CarbonBlackEDR.Sensor.next_checkin_time
  description: Next expected communication from this computer in server-local time and zone.
  type: string
- contextPath: CarbonBlackEDR.Sensor.node_id
  description: The node ID associated with the sensor.
  type: string
- contextPath: CarbonBlackEDR.Sensor.cookie
  description: The cookie associated with the sensor.
  type: string
- contextPath: CarbonBlackEDR.Sensor.emet_exploit_action
  description: The EMET exploit action associated with the sensor.
  type: string
- contextPath: CarbonBlackEDR.Sensor.computer_name
  description: NetBIOS name of this computer.
  type: string
- contextPath: CarbonBlackEDR.Sensor.license_expiration
  description: When the license of the sensor expires.
  type: string
- contextPath: CarbonBlackEDR.Sensor.supports_isolation
  description: Whether the sensor supports isolation.
  type: string
- contextPath: CarbonBlackEDR.Sensor.parity_host_id
  description: The ID of the parity host associated with the sensor.
  type: string
- contextPath: CarbonBlackEDR.Sensor.supports_2nd_gen_modloads
  description: Whether the sensor support modload of 2nd generation.
  type: string
- contextPath: CarbonBlackEDR.Sensor.network_adapters
  description: A pipe-delimited list of IP,MAC pairs for each network interface.
  type: string
- contextPath: CarbonBlackEDR.Sensor.sensor_health_status
  description: Self-reported health score, from 0 to 100. Higher numbers indicate a better health status.
  type: number
- contextPath: CarbonBlackEDR.Sensor.registration_time
  description: Time this sensor was originally registered in server-local time and zone.
  type: string
- contextPath: CarbonBlackEDR.Sensor.restart_queued
  description: Whether a restart of the sensor is queued.
  type: string
- contextPath: CarbonBlackEDR.Sensor.notes
  description: The notes associated with the sensor.
  type: string
- contextPath: CarbonBlackEDR.Sensor.num_storefiles_bytes
  description: Number of storefiles bytes associated with the sensor.
  type: number
- contextPath: CarbonBlackEDR.Sensor.os_environment_id
  description: The ID of the OS environment of the sensor.
  type: string
- contextPath: CarbonBlackEDR.Sensor.shard_id
  description: The ID of the shard associated with the sensor.
  type: string
- contextPath: CarbonBlackEDR.Sensor.boot_id
  description: A sequential counter of boots since the sensor was installed.
  type: string
- contextPath: CarbonBlackEDR.Sensor.last_checkin_time
  description: Last communication with this computer in server-local time and zone.
  type: string
- contextPath: CarbonBlackEDR.Sensor.os_type
  description: The operating system type of the computer.
  type: string
- contextPath: CarbonBlackEDR.Sensor.group_id
  description: The sensor group ID this sensor is assigned to.
  type: string
- contextPath: CarbonBlackEDR.Sensor.uninstall
  description: When set, indicates that the sensor will be directed to uninstall on next check-in.
  type: string
- contextPath: PaloAltoNetworksXDR.Endpoint.endpoint_id
  description: The endpoint ID.
  type: string
- contextPath: PaloAltoNetworksXDR.Endpoint.endpoint_name
  description: The endpoint name.
  type: string
- contextPath: PaloAltoNetworksXDR.Endpoint.endpoint_type
  description: The endpoint type.
  type: string
- contextPath: PaloAltoNetworksXDR.Endpoint.endpoint_status
  description: The status of the endpoint.
  type: string
- contextPath: PaloAltoNetworksXDR.Endpoint.os_type
  description: The endpoint OS type.
  type: string
- contextPath: PaloAltoNetworksXDR.Endpoint.ip
  description: A list of IP addresses.
  type: string
- contextPath: PaloAltoNetworksXDR.Endpoint.users
  description: A list of users.
  type: string
- contextPath: PaloAltoNetworksXDR.Endpoint.domain
  description: The endpoint domain.
  type: string
- contextPath: PaloAltoNetworksXDR.Endpoint.alias
  description: The endpoint's aliases.
  type: string
- contextPath: PaloAltoNetworksXDR.Endpoint.first_seen
  description: First seen date/time in Epoch (milliseconds).
  type: string
- contextPath: PaloAltoNetworksXDR.Endpoint.last_seen
  description: Last seen date/time in Epoch (milliseconds).
  type: string
- contextPath: PaloAltoNetworksXDR.Endpoint.content_version
  description: Content version.
  type: string
- contextPath: PaloAltoNetworksXDR.Endpoint.installation_package
  description: Installation package.
  type: string
- contextPath: PaloAltoNetworksXDR.Endpoint.active_directory
  description: Active directory.
  type: string
- contextPath: PaloAltoNetworksXDR.Endpoint.install_date
  description: Install date in Epoch (milliseconds).
  type: date
- contextPath: PaloAltoNetworksXDR.Endpoint.endpoint_version
  description: Endpoint version.
  type: string
- contextPath: PaloAltoNetworksXDR.Endpoint.is_isolated
  description: Whether the endpoint is isolated.
  type: string
- contextPath: PaloAltoNetworksXDR.Endpoint.group_name
  description: The name of the group to which the endpoint belongs.
  type: string
- contextPath: PaloAltoNetworksXDR.Endpoint.count
  description: Number of endpoints returned.
  type: number
- contextPath: Account.Username
  description: The username in the relevant system.
  type: string
- contextPath: Account.Domain
  description: The domain of the account.
  type: string
- contextPath: PaloAltoNetworksXDR.RiskyHost.type
  description: Form of identification element.
  type: string
- contextPath: PaloAltoNetworksXDR.RiskyHost.id
  description: Identification value of the type field.
  type: string
- contextPath: PaloAltoNetworksXDR.RiskyHost.score
  description: The score assigned to the host.
  type: string
- contextPath: PaloAltoNetworksXDR.RiskyHost.reasons
  description: The endpoint risk objects.
  type: string
- contextPath: PaloAltoNetworksXDR.RiskyHost.reasons.date created
  description: Date when the incident was created.
  type: date
- contextPath: PaloAltoNetworksXDR.RiskyHost.reasons.description
  description: Description of the incident.
  type: string
- contextPath: PaloAltoNetworksXDR.RiskyHost.reasons.severity
  description: The severity of the incident.
  type: string
- contextPath: PaloAltoNetworksXDR.RiskyHost.reasons.status
  description: The incident status.
  type: string
- contextPath: PaloAltoNetworksXDR.RiskyHost.reasons.points
  description: The score.
  type: string
- contextPath: Core.Endpoint.endpoint_id
  description: The endpoint ID.
  type: string
- contextPath: Core.Endpoint.endpoint_name
  description: The endpoint name.
  type: string
- contextPath: Core.Endpoint.endpoint_type
  description: The endpoint type.
  type: string
- contextPath: Core.Endpoint.endpoint_status
  description: The status of the endpoint.
  type: string
- contextPath: Core.Endpoint.os_type
  description: The endpoint OS type.
  type: string
- contextPath: Core.Endpoint.ip
  description: A list of IP addresses.
  type: string
- contextPath: Core.Endpoint.users
  description: A list of users.
  type: string
- contextPath: Core.Endpoint.domain
  description: The endpoint domain.
  type: string
- contextPath: Core.Endpoint.alias
  description: The endpoint's aliases.
  type: string
- contextPath: Core.Endpoint.first_seen
  description: First seen date/time in Epoch (milliseconds).
  type: string
- contextPath: Core.Endpoint.last_seen
  description: Last seen date/time in Epoch (milliseconds).
  type: string
- contextPath: Core.Endpoint.content_version
  description: Content version.
  type: string
- contextPath: Core.Endpoint.installation_package
  description: Installation package.
  type: string
- contextPath: Core.Endpoint.active_directory
  description: Active directory.
  type: string
- contextPath: Core.Endpoint.install_date
  description: Install date in Epoch (milliseconds).
  type: date
- contextPath: Core.Endpoint.endpoint_version
  description: Endpoint version.
  type: string
- contextPath: Core.Endpoint.is_isolated
  description: Whether the endpoint is isolated.
  type: string
- contextPath: Core.Endpoint.group_name
  description: The name of the group to which the endpoint belongs.
  type: string
- contextPath: Core.RiskyHost.type
  description: Form of identification element.
  type: string
- contextPath: Core.RiskyHost.id
  description: Identification value of the type field.
  type: string
- contextPath: Core.RiskyHost.score
  description: The score assigned to the host.
  type: string
- contextPath: Core.RiskyHost.reasons
  description: The reasons for the risk level.
  type: string
- contextPath: Core.RiskyHost.reasons.date created
  description: Date when the incident was created.
  type: date
- contextPath: Core.RiskyHost.reasons.description
  description: Description of the incident.
  type: string
- contextPath: Core.RiskyHost.reasons.severity
  description: The severity of the incident.
  type: string
- contextPath: Core.RiskyHost.reasons.status
  description: The incident status.
  type: string
- contextPath: Core.RiskyHost.reasons.points
  description: The score.
  type: string
- contextPath: DBotScore.Indicator
  description: The indicator that was tested.
  type: string
- contextPath: DBotScore.Type
  description: The indicator type.
  type: string
- contextPath: DBotScore.Vendor
  description: The vendor used to calculate the score.
  type: string
- contextPath: DBotScore.Score
  description: The actual score.
  type: string
- contextPath: IP.ASN
  description: The Autonomous System (AS) number associated with the indicator.
  type: string
- contextPath: IP.Tags
  description: List of IP tags.
  type: string
- contextPath: IP.ThreatTypes
  description: Threat types associated with the IP.
  type: string
- contextPath: IP.Geo.Country
  description: The country associated with the indicator.
  type: string
- contextPath: IP.Geo.Location
  description: The longitude and latitude of the IP address.
  type: string
- contextPath: IP.Malicious.Vendor
  description: The vendor that reported the indicator as malicious.
  type: string
- contextPath: IP.Malicious.Description
  description: For malicious IPs, the reason that the vendor made the decision
  type: string
- contextPath: IP.VirusTotal.DownloadedHashes
  description: Latest files that are detected by at least one antivirus solution and were downloaded by VirusTotal from the IP address
  type: string
- contextPath: IP.VirusTotal.UnAVDetectedDownloadedHashes
  description: Latest files that are not detected by any antivirus solution and were downloaded by VirusTotal from the IP address provided
  type: string
- contextPath: IP.VirusTotal.DetectedURLs
  description: Latest URLs hosted in this IP address detected by at least one URL scanner
  type: string
- contextPath: IP.VirusTotal.CommunicatingHashes
  description: Latest detected files that communicate with this IP address
  type: string
- contextPath: IP.VirusTotal.UnAVDetectedCommunicatingHashes
  description: Latest undetected files that communicate with this IP address
  type: string
- contextPath: IP.VirusTotal.Resolutions.hostname
  description: The following domains resolved to the given IP
  type: string
- contextPath: IP.VirusTotal.ReferrerHashes
  description: Latest detected files that embed this IP address in their strings
  type: string
- contextPath: IP.VirusTotal.UnAVDetectedReferrerHashes
  description: Latest undetected files that embed this IP address in their strings
  type: string
- contextPath: IP.VirusTotal.Resolutions.last_resolved
  description: The last time the following domains resolved to the given IP
  type: string
- contextPath: IP.Address
  description: The IP Address
  type: string
- contextPath: IP.InRange
  description: Is the IP is in the input ranges? (could be 'yes' or 'no)
  type: string
- contextPath: Endpoint.ID
  description: The endpoint ID.
  type: string
- contextPath: Endpoint.Status
  description: The endpoint status.
  type: string
- contextPath: Endpoint.IsIsolated
  description: The endpoint isolation status.
  type: string
- contextPath: Endpoint.MACAddress
  description: The endpoint MAC address.
  type: string
- contextPath: Endpoint.Vendor
  description: The integration name of the endpoint vendor.
  type: string
- contextPath: Endpoint.Relationships
  description: The endpoint relationships of the endpoint that was enriched.
  type: string
- contextPath: Endpoint.Processor
  description: The model of the processor.
  type: string
- contextPath: Endpoint.Processors
  description: The number of processors.
  type: string
- contextPath: Endpoint.Memory
  description: Memory on this endpoint.
  type: string
- contextPath: Endpoint.Model
  description: The model of the machine or device.
  type: string
- contextPath: Endpoint.BIOSVersion
  description: The endpoint's BIOS version.
  type: string
- contextPath: Endpoint.OSVersion
  description: The endpoint's operation system version.
  type: string
- contextPath: Endpoint.DHCPServer
  description: The DHCP server of the endpoint.
  type: string
- contextPath: Endpoint.Groups
  description: Groups for which the computer is listed as a member.
  type: string
- contextPath: ExtraHop.Device.Macaddr
  description: The MAC Address of the device.
  type: string
- contextPath: ExtraHop.Device.DeviceClass
  description: The class of the device.
  type: string
- contextPath: ExtraHop.Device.UserModTime
  description: The time of the most recent update, expressed in milliseconds since the epoch.
  type: number
- contextPath: ExtraHop.Device.AutoRole
  description: The role automatically detected by the ExtraHop.
  type: string
- contextPath: ExtraHop.Device.ParentId
  description: The ID of the parent device.
  type: number
- contextPath: ExtraHop.Device.Vendor
  description: The device vendor.
  type: string
- contextPath: ExtraHop.Device.Analysis
  description: The level of analysis preformed on the device.
  type: string
- contextPath: ExtraHop.Device.DiscoveryId
  description: The UUID given by the Discover appliance.
  type: string
- contextPath: ExtraHop.Device.DefaultName
  description: The default name of the device.
  type: string
- contextPath: ExtraHop.Device.DisplayName
  description: The display name of device.
  type: string
- contextPath: ExtraHop.Device.OnWatchlist
  description: Whether the device is on the advanced analysis allow list.
  type: boolean
- contextPath: ExtraHop.Device.ModTime
  description: The time of the most recent update, expressed in milliseconds since the epoch.
  type: number
- contextPath: ExtraHop.Device.IsL3
  description: Indicates whether the device is a Layer 3 device.
  type: boolean
- contextPath: ExtraHop.Device.Role
  description: The role of the device.
  type: string
- contextPath: ExtraHop.Device.DiscoverTime
  description: The time that the device was discovered.
  type: number
- contextPath: ExtraHop.Device.Id
  description: The ID of the device.
  type: string
- contextPath: ExtraHop.Device.Ipaddr4
  description: The IPv4 address of the device.
  type: string
- contextPath: ExtraHop.Device.Vlanid
  description: The ID of VLan.
  type: string
- contextPath: ExtraHop.Device.Ipaddr6
  description: The IPv6 address of the device.
  type: string
- contextPath: ExtraHop.Device.NodeId
  description: The Node ID of the Discover appliance.
  type: string
- contextPath: ExtraHop.Device.Description
  description: A user customizable description of the device.
  type: string
- contextPath: ExtraHop.Device.DnsName
  description: The DNS name associated with the device.
  type: string
- contextPath: ExtraHop.Device.DhcpName
  description: The DHCP name associated with the device.
  type: string
- contextPath: ExtraHop.Device.CdpName
  description: The Cisco Discovery Protocol name associated with the device.
  type: string
- contextPath: ExtraHop.Device.NetbiosName
  description: The NetBIOS name associated with the device.
  type: string
- contextPath: ExtraHop.Device.Url
  description: Link to the device details page in ExtraHop.
  type: string
- contextPath: McAfee.ePO.Endpoint
  description: The endpoint that was enriched.
  type: string
- contextPath: ActiveDirectory.ComputersPageCookie
  description: An opaque string received in a paged search, used for requesting subsequent entries.
  type: string
- contextPath: ActiveDirectory.Computers
  description: The information about the hostname that was enriched using Active Directory.
  type: string
- contextPath: ActiveDirectory.Computers.dn
  description: The computer distinguished name.
  type: string
- contextPath: ActiveDirectory.Computers.memberOf
  description: Groups for which the computer is listed.
  type: string
- contextPath: ActiveDirectory.Computers.name
  description: The computer name.
  type: string
- contextPath: CrowdStrike.Device
  description: The information about  the endpoint.
  type: string
- contextPath: CarbonBlackEDR.Sensor.systemvolume_total_size
  description: The size, in bytes, of the system volume of the endpoint on which the sensor is installed. installed.
  type: number
- contextPath: CarbonBlackEDR.Sensor.emet_telemetry_path
  description: The path of the EMET telemetry associated with the sensor.
  type: string
- contextPath: CarbonBlackEDR.Sensor.os_environment_display_string
  description: Human-readable string of the installed OS.
  type: string
- contextPath: CarbonBlackEDR.Sensor.emet_version
  description: The EMET version associated with the sensor.
  type: string
- contextPath: CarbonBlackEDR.Sensor.emet_dump_flags
  description: The flags of the EMET dump associated with the sensor.
  type: string
- contextPath: CarbonBlackEDR.Sensor.clock_delta
  description: The clock delta associated with the sensor.
  type: string
- contextPath: CarbonBlackEDR.Sensor.supports_cblr
  description: Whether the sensor supports Carbon Black Live Response (CbLR).
  type: string
- contextPath: CarbonBlackEDR.Sensor.sensor_uptime
  description: The uptime of the process.
  type: string
- contextPath: CarbonBlackEDR.Sensor.last_update
  description: When the sensor was last updated.
  type: string
- contextPath: CarbonBlackEDR.Sensor.physical_memory_size
  description: The size in bytes of physical memory.
  type: number
- contextPath: CarbonBlackEDR.Sensor.build_id
  description: The sensor version installed on this endpoint. From the /api/builds/ endpoint.
  type: string
- contextPath: CarbonBlackEDR.Sensor.uptime
  description: Endpoint uptime in seconds.
  type: string
- contextPath: CarbonBlackEDR.Sensor.is_isolating
  description: Boolean representing sensor-reported isolation status.
  type: boolean
- contextPath: CarbonBlackEDR.Sensor.event_log_flush_time
  description: |-
    If event_log_flush_time is set, the server will instruct the sensor to immediately
    send all data before this date, ignoring all other throttling mechanisms.
    To force a host current, set this value to a value far in the future.
    When the sensor has finished sending its queued data, this value will be null.
  type: string
- contextPath: CarbonBlackEDR.Sensor.computer_dns_name
  description: The DNS name of the endpoint on which the sensor is installed.
  type: string
- contextPath: CarbonBlackEDR.Sensor.emet_report_setting
  description: The report setting of the EMET associated with the sensor.
  type: string
- contextPath: CarbonBlackEDR.Sensor.id
  description: The ID of this sensor.
  type: string
- contextPath: CarbonBlackEDR.Sensor.emet_process_count
  description: The number of EMET processes associated with the sensor.
  type: string
- contextPath: CarbonBlackEDR.Sensor.emet_is_gpo
  description: Whether the EMET is a GPO.
  type: string
- contextPath: CarbonBlackEDR.Sensor.power_state
  description: The sensor power state.
  type: string
- contextPath: CarbonBlackEDR.Sensor.network_isolation_enabled
  description: Boolean representing the network isolation request status.
  type: boolean
- contextPath: CarbonBlackEDR.Sensor.systemvolume_free_size
  description: The amount of free bytes on the system volume.
  type: string
- contextPath: CarbonBlackEDR.Sensor.status
  description: The sensor status.
  type: string
- contextPath: CarbonBlackEDR.Sensor.num_eventlog_bytes
  description: The number of event log bytes.
  type: number
- contextPath: CarbonBlackEDR.Sensor.sensor_health_message
  description: Human-readable string indicating the sensor’s self-reported status.
  type: string
- contextPath: CarbonBlackEDR.Sensor.build_version_string
  description: Human-readable string of the sensor version.
  type: string
- contextPath: CarbonBlackEDR.Sensor.computer_sid
  description: Machine SID of this host.
  type: string
- contextPath: CarbonBlackEDR.Sensor.next_checkin_time
  description: Next expected communication from this computer in server-local time and zone.
  type: string
- contextPath: CarbonBlackEDR.Sensor.node_id
  description: The node ID associated with the sensor.
  type: string
- contextPath: CarbonBlackEDR.Sensor.cookie
  description: The cookie associated with the sensor.
  type: string
- contextPath: CarbonBlackEDR.Sensor.emet_exploit_action
  description: The EMET exploit action associated with the sensor.
  type: string
- contextPath: CarbonBlackEDR.Sensor.computer_name
  description: NetBIOS name of this computer.
  type: string
- contextPath: CarbonBlackEDR.Sensor.license_expiration
  description: When the license of the sensor expires.
  type: string
- contextPath: CarbonBlackEDR.Sensor.supports_isolation
  description: Whether the sensor supports isolation.
  type: string
- contextPath: CarbonBlackEDR.Sensor.parity_host_id
  description: The ID of the parity host associated with the sensor.
  type: string
- contextPath: CarbonBlackEDR.Sensor.supports_2nd_gen_modloads
  description: Whether the sensor support modload of 2nd generation.
  type: string
- contextPath: CarbonBlackEDR.Sensor.network_adapters
  description: A pipe-delimited list of IP,MAC pairs for each network interface.
  type: string
- contextPath: CarbonBlackEDR.Sensor.sensor_health_status
  description: Self-reported health score, from 0 to 100. Higher numbers indicate a better health status.
  type: number
- contextPath: CarbonBlackEDR.Sensor.registration_time
  description: Time this sensor was originally registered in server-local time and zone.
  type: string
- contextPath: CarbonBlackEDR.Sensor.restart_queued
  description: Whether a restart of the sensor is queued.
  type: string
- contextPath: CarbonBlackEDR.Sensor.notes
  description: The notes associated with the sensor.
  type: string
- contextPath: CarbonBlackEDR.Sensor.num_storefiles_bytes
  description: Number of storefiles bytes associated with the sensor.
  type: number
- contextPath: CarbonBlackEDR.Sensor.os_environment_id
  description: The ID of the OS environment of the sensor.
  type: string
- contextPath: CarbonBlackEDR.Sensor.shard_id
  description: The ID of the shard associated with the sensor.
  type: string
- contextPath: CarbonBlackEDR.Sensor.boot_id
  description: A sequential counter of boots since the sensor was installed.
  type: string
- contextPath: CarbonBlackEDR.Sensor.last_checkin_time
  description: Last communication with this computer in server-local time and zone.
  type: string
- contextPath: CarbonBlackEDR.Sensor.os_type
  description: The operating system type of the computer.
  type: string
- contextPath: CarbonBlackEDR.Sensor.group_id
  description: The sensor group ID this sensor is assigned to.
  type: string
- contextPath: CarbonBlackEDR.Sensor.uninstall
  description: When set, indicates that the sensor will be directed to uninstall on next check-in.
  type: string
- contextPath: PaloAltoNetworksXDR.Endpoint.endpoint_id
  description: The endpoint ID.
  type: string
- contextPath: PaloAltoNetworksXDR.Endpoint.endpoint_name
  description: The endpoint name.
  type: string
- contextPath: PaloAltoNetworksXDR.Endpoint.endpoint_type
  description: The endpoint type.
  type: string
- contextPath: PaloAltoNetworksXDR.Endpoint.endpoint_status
  description: The status of the endpoint.
  type: string
- contextPath: PaloAltoNetworksXDR.Endpoint.os_type
  description: The endpoint OS type.
  type: string
- contextPath: PaloAltoNetworksXDR.Endpoint.ip
  description: A list of IP addresses.
  type: string
- contextPath: PaloAltoNetworksXDR.Endpoint.users
  description: A list of users.
  type: string
- contextPath: PaloAltoNetworksXDR.Endpoint.domain
  description: The endpoint domain.
  type: string
- contextPath: PaloAltoNetworksXDR.Endpoint.alias
  description: The endpoint's aliases.
  type: string
- contextPath: PaloAltoNetworksXDR.Endpoint.first_seen
  description: First seen date/time in Epoch (milliseconds).
  type: string
- contextPath: PaloAltoNetworksXDR.Endpoint.last_seen
  description: Last seen date/time in Epoch (milliseconds).
  type: string
- contextPath: PaloAltoNetworksXDR.Endpoint.content_version
  description: Content version.
  type: string
- contextPath: PaloAltoNetworksXDR.Endpoint.installation_package
  description: Installation package.
  type: string
- contextPath: PaloAltoNetworksXDR.Endpoint.active_directory
  description: Active directory.
  type: string
- contextPath: PaloAltoNetworksXDR.Endpoint.install_date
  description: Install date in Epoch (milliseconds).
  type: date
- contextPath: PaloAltoNetworksXDR.Endpoint.endpoint_version
  description: Endpoint version.
  type: string
- contextPath: PaloAltoNetworksXDR.Endpoint.is_isolated
  description: Whether the endpoint is isolated.
  type: string
- contextPath: PaloAltoNetworksXDR.Endpoint.group_name
  description: The name of the group to which the endpoint belongs.
  type: string
- contextPath: PaloAltoNetworksXDR.Endpoint.count
  description: Number of endpoints returned.
  type: number
- contextPath: Account.Username
  description: The username in the relevant system.
  type: string
- contextPath: Account.Domain
  description: The domain of the account.
  type: string
- contextPath: PaloAltoNetworksXDR.RiskyHost.type
  description: Form of identification element.
  type: string
- contextPath: PaloAltoNetworksXDR.RiskyHost.id
  description: Identification value of the type field.
  type: string
- contextPath: PaloAltoNetworksXDR.RiskyHost.score
  description: The score assigned to the host.
  type: string
- contextPath: PaloAltoNetworksXDR.RiskyHost.reasons
  description: The endpoint risk objects.
  type: string
- contextPath: PaloAltoNetworksXDR.RiskyHost.reasons.date created
  description: Date when the incident was created.
  type: date
- contextPath: PaloAltoNetworksXDR.RiskyHost.reasons.description
  description: Description of the incident.
  type: string
- contextPath: PaloAltoNetworksXDR.RiskyHost.reasons.severity
  description: The severity of the incident.
  type: string
- contextPath: PaloAltoNetworksXDR.RiskyHost.reasons.status
  description: The incident status.
  type: string
- contextPath: PaloAltoNetworksXDR.RiskyHost.reasons.points
  description: The score.
  type: string
- contextPath: Core.Endpoint.endpoint_id
  description: The endpoint ID.
  type: string
- contextPath: Core.Endpoint.endpoint_name
  description: The endpoint name.
  type: string
- contextPath: Core.Endpoint.endpoint_type
  description: The endpoint type.
  type: string
- contextPath: Core.Endpoint.endpoint_status
  description: The status of the endpoint.
  type: string
- contextPath: Core.Endpoint.os_type
  description: The endpoint OS type.
  type: string
- contextPath: Core.Endpoint.ip
  description: A list of IP addresses.
  type: string
- contextPath: Core.Endpoint.users
  description: A list of users.
  type: string
- contextPath: Core.Endpoint.domain
  description: The endpoint domain.
  type: string
- contextPath: Core.Endpoint.alias
  description: The endpoint's aliases.
  type: string
- contextPath: Core.Endpoint.first_seen
  description: First seen date/time in Epoch (milliseconds).
  type: string
- contextPath: Core.Endpoint.last_seen
  description: Last seen date/time in Epoch (milliseconds).
  type: string
- contextPath: Core.Endpoint.content_version
  description: Content version.
  type: string
- contextPath: Core.Endpoint.installation_package
  description: Installation package.
  type: string
- contextPath: Core.Endpoint.active_directory
  description: Active directory.
  type: string
- contextPath: Core.Endpoint.install_date
  description: Install date in Epoch (milliseconds).
  type: date
- contextPath: Core.Endpoint.endpoint_version
  description: Endpoint version.
  type: string
- contextPath: Core.Endpoint.is_isolated
  description: Whether the endpoint is isolated.
  type: string
- contextPath: Core.Endpoint.group_name
  description: The name of the group to which the endpoint belongs.
  type: string
- contextPath: Core.RiskyHost.type
  description: Form of identification element.
  type: string
- contextPath: Core.RiskyHost.id
  description: Identification value of the type field.
  type: string
- contextPath: Core.RiskyHost.score
  description: The score assigned to the host.
  type: string
- contextPath: Core.RiskyHost.reasons
  description: The reasons for the risk level.
  type: string
- contextPath: Core.RiskyHost.reasons.date created
  description: Date when the incident was created.
  type: date
- contextPath: Core.RiskyHost.reasons.description
  description: Description of the incident.
  type: string
- contextPath: Core.RiskyHost.reasons.severity
  description: The severity of the incident.
  type: string
- contextPath: Core.RiskyHost.reasons.status
  description: The incident status.
  type: string
- contextPath: Core.RiskyHost.reasons.points
  description: The score.
  type: string
tests:
- IP Enrichment - Generic v2 - Test<|MERGE_RESOLUTION|>--- conflicted
+++ resolved
@@ -74,17 +74,10 @@
     isautoswitchedtoquietmode: false
   "25":
     id: "25"
-<<<<<<< HEAD
-    taskid: 13cc01c5-7a1a-47d9-8228-917cc2a73914
-    type: playbook
-    task:
-      id: 13cc01c5-7a1a-47d9-8228-917cc2a73914
-=======
     taskid: d6e505bb-5266-4b41-8f70-e47d9b7024fc
     type: playbook
     task:
       id: d6e505bb-5266-4b41-8f70-e47d9b7024fc
->>>>>>> 194a8164
       version: -1
       name: IP Enrichment - External - Generic v2
       description: |-
@@ -151,12 +144,9 @@
       threat_model_association:
         complex:
           root: inputs.threat_model_association
-<<<<<<< HEAD
-=======
       ExecutedFromParent:
         complex:
           root: inputs.ExecutedFromParent
->>>>>>> 194a8164
     separatecontext: true
     loop:
       iscommand: false
@@ -285,8 +275,6 @@
     quietmode: 0
     isoversize: false
     isautoswitchedtoquietmode: false
-<<<<<<< HEAD
-=======
   "27":
     id: "27"
     taskid: 4b707093-e557-49e6-8825-f7b23c1f12a6
@@ -570,7 +558,6 @@
     quietmode: 0
     isoversize: false
     isautoswitchedtoquietmode: false
->>>>>>> 194a8164
 view: |-
   {
     "linkLabelsPosition": {
@@ -640,8 +627,6 @@
     Possible values: True / False.
     The default value is false.
   playbookInputQuery:
-<<<<<<< HEAD
-=======
 - key: ExecutedFromParent
   value:
     simple: "True"
@@ -654,7 +639,6 @@
 
     Set this to True in the parent playbook if you are using the parent playbook, as opposed to using the sub-playbooks directly in your playbooks, as this will improve the performance of the playbook and reduce the overfall size of the incident.
   playbookInputQuery:
->>>>>>> 194a8164
 outputs:
 - contextPath: IP
   description: The IP objects.
@@ -672,17 +656,10 @@
   description: Endpoint OS.
   type: string
 - contextPath: Endpoint.IP
-<<<<<<< HEAD
-  description: List of endpoint IP addresses
-  type: string
-- contextPath: Endpoint.MAC
-  description: List of endpoint MAC addresses
-=======
   description: List of endpoint IP addresses.
   type: string
 - contextPath: Endpoint.MAC
   description: List of endpoint MAC addresses.
->>>>>>> 194a8164
   type: string
 - contextPath: Endpoint.Domain
   description: Endpoint domain name.
@@ -1216,534 +1193,5 @@
 - contextPath: Core.RiskyHost.reasons.points
   description: The score.
   type: string
-- contextPath: DBotScore.Indicator
-  description: The indicator that was tested.
-  type: string
-- contextPath: DBotScore.Type
-  description: The indicator type.
-  type: string
-- contextPath: DBotScore.Vendor
-  description: The vendor used to calculate the score.
-  type: string
-- contextPath: DBotScore.Score
-  description: The actual score.
-  type: string
-- contextPath: IP.ASN
-  description: The Autonomous System (AS) number associated with the indicator.
-  type: string
-- contextPath: IP.Tags
-  description: List of IP tags.
-  type: string
-- contextPath: IP.ThreatTypes
-  description: Threat types associated with the IP.
-  type: string
-- contextPath: IP.Geo.Country
-  description: The country associated with the indicator.
-  type: string
-- contextPath: IP.Geo.Location
-  description: The longitude and latitude of the IP address.
-  type: string
-- contextPath: IP.Malicious.Vendor
-  description: The vendor that reported the indicator as malicious.
-  type: string
-- contextPath: IP.Malicious.Description
-  description: For malicious IPs, the reason that the vendor made the decision
-  type: string
-- contextPath: IP.VirusTotal.DownloadedHashes
-  description: Latest files that are detected by at least one antivirus solution and were downloaded by VirusTotal from the IP address
-  type: string
-- contextPath: IP.VirusTotal.UnAVDetectedDownloadedHashes
-  description: Latest files that are not detected by any antivirus solution and were downloaded by VirusTotal from the IP address provided
-  type: string
-- contextPath: IP.VirusTotal.DetectedURLs
-  description: Latest URLs hosted in this IP address detected by at least one URL scanner
-  type: string
-- contextPath: IP.VirusTotal.CommunicatingHashes
-  description: Latest detected files that communicate with this IP address
-  type: string
-- contextPath: IP.VirusTotal.UnAVDetectedCommunicatingHashes
-  description: Latest undetected files that communicate with this IP address
-  type: string
-- contextPath: IP.VirusTotal.Resolutions.hostname
-  description: The following domains resolved to the given IP
-  type: string
-- contextPath: IP.VirusTotal.ReferrerHashes
-  description: Latest detected files that embed this IP address in their strings
-  type: string
-- contextPath: IP.VirusTotal.UnAVDetectedReferrerHashes
-  description: Latest undetected files that embed this IP address in their strings
-  type: string
-- contextPath: IP.VirusTotal.Resolutions.last_resolved
-  description: The last time the following domains resolved to the given IP
-  type: string
-- contextPath: IP.Address
-  description: The IP Address
-  type: string
-- contextPath: IP.InRange
-  description: Is the IP is in the input ranges? (could be 'yes' or 'no)
-  type: string
-- contextPath: Endpoint.ID
-  description: The endpoint ID.
-  type: string
-- contextPath: Endpoint.Status
-  description: The endpoint status.
-  type: string
-- contextPath: Endpoint.IsIsolated
-  description: The endpoint isolation status.
-  type: string
-- contextPath: Endpoint.MACAddress
-  description: The endpoint MAC address.
-  type: string
-- contextPath: Endpoint.Vendor
-  description: The integration name of the endpoint vendor.
-  type: string
-- contextPath: Endpoint.Relationships
-  description: The endpoint relationships of the endpoint that was enriched.
-  type: string
-- contextPath: Endpoint.Processor
-  description: The model of the processor.
-  type: string
-- contextPath: Endpoint.Processors
-  description: The number of processors.
-  type: string
-- contextPath: Endpoint.Memory
-  description: Memory on this endpoint.
-  type: string
-- contextPath: Endpoint.Model
-  description: The model of the machine or device.
-  type: string
-- contextPath: Endpoint.BIOSVersion
-  description: The endpoint's BIOS version.
-  type: string
-- contextPath: Endpoint.OSVersion
-  description: The endpoint's operation system version.
-  type: string
-- contextPath: Endpoint.DHCPServer
-  description: The DHCP server of the endpoint.
-  type: string
-- contextPath: Endpoint.Groups
-  description: Groups for which the computer is listed as a member.
-  type: string
-- contextPath: ExtraHop.Device.Macaddr
-  description: The MAC Address of the device.
-  type: string
-- contextPath: ExtraHop.Device.DeviceClass
-  description: The class of the device.
-  type: string
-- contextPath: ExtraHop.Device.UserModTime
-  description: The time of the most recent update, expressed in milliseconds since the epoch.
-  type: number
-- contextPath: ExtraHop.Device.AutoRole
-  description: The role automatically detected by the ExtraHop.
-  type: string
-- contextPath: ExtraHop.Device.ParentId
-  description: The ID of the parent device.
-  type: number
-- contextPath: ExtraHop.Device.Vendor
-  description: The device vendor.
-  type: string
-- contextPath: ExtraHop.Device.Analysis
-  description: The level of analysis preformed on the device.
-  type: string
-- contextPath: ExtraHop.Device.DiscoveryId
-  description: The UUID given by the Discover appliance.
-  type: string
-- contextPath: ExtraHop.Device.DefaultName
-  description: The default name of the device.
-  type: string
-- contextPath: ExtraHop.Device.DisplayName
-  description: The display name of device.
-  type: string
-- contextPath: ExtraHop.Device.OnWatchlist
-  description: Whether the device is on the advanced analysis allow list.
-  type: boolean
-- contextPath: ExtraHop.Device.ModTime
-  description: The time of the most recent update, expressed in milliseconds since the epoch.
-  type: number
-- contextPath: ExtraHop.Device.IsL3
-  description: Indicates whether the device is a Layer 3 device.
-  type: boolean
-- contextPath: ExtraHop.Device.Role
-  description: The role of the device.
-  type: string
-- contextPath: ExtraHop.Device.DiscoverTime
-  description: The time that the device was discovered.
-  type: number
-- contextPath: ExtraHop.Device.Id
-  description: The ID of the device.
-  type: string
-- contextPath: ExtraHop.Device.Ipaddr4
-  description: The IPv4 address of the device.
-  type: string
-- contextPath: ExtraHop.Device.Vlanid
-  description: The ID of VLan.
-  type: string
-- contextPath: ExtraHop.Device.Ipaddr6
-  description: The IPv6 address of the device.
-  type: string
-- contextPath: ExtraHop.Device.NodeId
-  description: The Node ID of the Discover appliance.
-  type: string
-- contextPath: ExtraHop.Device.Description
-  description: A user customizable description of the device.
-  type: string
-- contextPath: ExtraHop.Device.DnsName
-  description: The DNS name associated with the device.
-  type: string
-- contextPath: ExtraHop.Device.DhcpName
-  description: The DHCP name associated with the device.
-  type: string
-- contextPath: ExtraHop.Device.CdpName
-  description: The Cisco Discovery Protocol name associated with the device.
-  type: string
-- contextPath: ExtraHop.Device.NetbiosName
-  description: The NetBIOS name associated with the device.
-  type: string
-- contextPath: ExtraHop.Device.Url
-  description: Link to the device details page in ExtraHop.
-  type: string
-- contextPath: McAfee.ePO.Endpoint
-  description: The endpoint that was enriched.
-  type: string
-- contextPath: ActiveDirectory.ComputersPageCookie
-  description: An opaque string received in a paged search, used for requesting subsequent entries.
-  type: string
-- contextPath: ActiveDirectory.Computers
-  description: The information about the hostname that was enriched using Active Directory.
-  type: string
-- contextPath: ActiveDirectory.Computers.dn
-  description: The computer distinguished name.
-  type: string
-- contextPath: ActiveDirectory.Computers.memberOf
-  description: Groups for which the computer is listed.
-  type: string
-- contextPath: ActiveDirectory.Computers.name
-  description: The computer name.
-  type: string
-- contextPath: CrowdStrike.Device
-  description: The information about  the endpoint.
-  type: string
-- contextPath: CarbonBlackEDR.Sensor.systemvolume_total_size
-  description: The size, in bytes, of the system volume of the endpoint on which the sensor is installed. installed.
-  type: number
-- contextPath: CarbonBlackEDR.Sensor.emet_telemetry_path
-  description: The path of the EMET telemetry associated with the sensor.
-  type: string
-- contextPath: CarbonBlackEDR.Sensor.os_environment_display_string
-  description: Human-readable string of the installed OS.
-  type: string
-- contextPath: CarbonBlackEDR.Sensor.emet_version
-  description: The EMET version associated with the sensor.
-  type: string
-- contextPath: CarbonBlackEDR.Sensor.emet_dump_flags
-  description: The flags of the EMET dump associated with the sensor.
-  type: string
-- contextPath: CarbonBlackEDR.Sensor.clock_delta
-  description: The clock delta associated with the sensor.
-  type: string
-- contextPath: CarbonBlackEDR.Sensor.supports_cblr
-  description: Whether the sensor supports Carbon Black Live Response (CbLR).
-  type: string
-- contextPath: CarbonBlackEDR.Sensor.sensor_uptime
-  description: The uptime of the process.
-  type: string
-- contextPath: CarbonBlackEDR.Sensor.last_update
-  description: When the sensor was last updated.
-  type: string
-- contextPath: CarbonBlackEDR.Sensor.physical_memory_size
-  description: The size in bytes of physical memory.
-  type: number
-- contextPath: CarbonBlackEDR.Sensor.build_id
-  description: The sensor version installed on this endpoint. From the /api/builds/ endpoint.
-  type: string
-- contextPath: CarbonBlackEDR.Sensor.uptime
-  description: Endpoint uptime in seconds.
-  type: string
-- contextPath: CarbonBlackEDR.Sensor.is_isolating
-  description: Boolean representing sensor-reported isolation status.
-  type: boolean
-- contextPath: CarbonBlackEDR.Sensor.event_log_flush_time
-  description: |-
-    If event_log_flush_time is set, the server will instruct the sensor to immediately
-    send all data before this date, ignoring all other throttling mechanisms.
-    To force a host current, set this value to a value far in the future.
-    When the sensor has finished sending its queued data, this value will be null.
-  type: string
-- contextPath: CarbonBlackEDR.Sensor.computer_dns_name
-  description: The DNS name of the endpoint on which the sensor is installed.
-  type: string
-- contextPath: CarbonBlackEDR.Sensor.emet_report_setting
-  description: The report setting of the EMET associated with the sensor.
-  type: string
-- contextPath: CarbonBlackEDR.Sensor.id
-  description: The ID of this sensor.
-  type: string
-- contextPath: CarbonBlackEDR.Sensor.emet_process_count
-  description: The number of EMET processes associated with the sensor.
-  type: string
-- contextPath: CarbonBlackEDR.Sensor.emet_is_gpo
-  description: Whether the EMET is a GPO.
-  type: string
-- contextPath: CarbonBlackEDR.Sensor.power_state
-  description: The sensor power state.
-  type: string
-- contextPath: CarbonBlackEDR.Sensor.network_isolation_enabled
-  description: Boolean representing the network isolation request status.
-  type: boolean
-- contextPath: CarbonBlackEDR.Sensor.systemvolume_free_size
-  description: The amount of free bytes on the system volume.
-  type: string
-- contextPath: CarbonBlackEDR.Sensor.status
-  description: The sensor status.
-  type: string
-- contextPath: CarbonBlackEDR.Sensor.num_eventlog_bytes
-  description: The number of event log bytes.
-  type: number
-- contextPath: CarbonBlackEDR.Sensor.sensor_health_message
-  description: Human-readable string indicating the sensor’s self-reported status.
-  type: string
-- contextPath: CarbonBlackEDR.Sensor.build_version_string
-  description: Human-readable string of the sensor version.
-  type: string
-- contextPath: CarbonBlackEDR.Sensor.computer_sid
-  description: Machine SID of this host.
-  type: string
-- contextPath: CarbonBlackEDR.Sensor.next_checkin_time
-  description: Next expected communication from this computer in server-local time and zone.
-  type: string
-- contextPath: CarbonBlackEDR.Sensor.node_id
-  description: The node ID associated with the sensor.
-  type: string
-- contextPath: CarbonBlackEDR.Sensor.cookie
-  description: The cookie associated with the sensor.
-  type: string
-- contextPath: CarbonBlackEDR.Sensor.emet_exploit_action
-  description: The EMET exploit action associated with the sensor.
-  type: string
-- contextPath: CarbonBlackEDR.Sensor.computer_name
-  description: NetBIOS name of this computer.
-  type: string
-- contextPath: CarbonBlackEDR.Sensor.license_expiration
-  description: When the license of the sensor expires.
-  type: string
-- contextPath: CarbonBlackEDR.Sensor.supports_isolation
-  description: Whether the sensor supports isolation.
-  type: string
-- contextPath: CarbonBlackEDR.Sensor.parity_host_id
-  description: The ID of the parity host associated with the sensor.
-  type: string
-- contextPath: CarbonBlackEDR.Sensor.supports_2nd_gen_modloads
-  description: Whether the sensor support modload of 2nd generation.
-  type: string
-- contextPath: CarbonBlackEDR.Sensor.network_adapters
-  description: A pipe-delimited list of IP,MAC pairs for each network interface.
-  type: string
-- contextPath: CarbonBlackEDR.Sensor.sensor_health_status
-  description: Self-reported health score, from 0 to 100. Higher numbers indicate a better health status.
-  type: number
-- contextPath: CarbonBlackEDR.Sensor.registration_time
-  description: Time this sensor was originally registered in server-local time and zone.
-  type: string
-- contextPath: CarbonBlackEDR.Sensor.restart_queued
-  description: Whether a restart of the sensor is queued.
-  type: string
-- contextPath: CarbonBlackEDR.Sensor.notes
-  description: The notes associated with the sensor.
-  type: string
-- contextPath: CarbonBlackEDR.Sensor.num_storefiles_bytes
-  description: Number of storefiles bytes associated with the sensor.
-  type: number
-- contextPath: CarbonBlackEDR.Sensor.os_environment_id
-  description: The ID of the OS environment of the sensor.
-  type: string
-- contextPath: CarbonBlackEDR.Sensor.shard_id
-  description: The ID of the shard associated with the sensor.
-  type: string
-- contextPath: CarbonBlackEDR.Sensor.boot_id
-  description: A sequential counter of boots since the sensor was installed.
-  type: string
-- contextPath: CarbonBlackEDR.Sensor.last_checkin_time
-  description: Last communication with this computer in server-local time and zone.
-  type: string
-- contextPath: CarbonBlackEDR.Sensor.os_type
-  description: The operating system type of the computer.
-  type: string
-- contextPath: CarbonBlackEDR.Sensor.group_id
-  description: The sensor group ID this sensor is assigned to.
-  type: string
-- contextPath: CarbonBlackEDR.Sensor.uninstall
-  description: When set, indicates that the sensor will be directed to uninstall on next check-in.
-  type: string
-- contextPath: PaloAltoNetworksXDR.Endpoint.endpoint_id
-  description: The endpoint ID.
-  type: string
-- contextPath: PaloAltoNetworksXDR.Endpoint.endpoint_name
-  description: The endpoint name.
-  type: string
-- contextPath: PaloAltoNetworksXDR.Endpoint.endpoint_type
-  description: The endpoint type.
-  type: string
-- contextPath: PaloAltoNetworksXDR.Endpoint.endpoint_status
-  description: The status of the endpoint.
-  type: string
-- contextPath: PaloAltoNetworksXDR.Endpoint.os_type
-  description: The endpoint OS type.
-  type: string
-- contextPath: PaloAltoNetworksXDR.Endpoint.ip
-  description: A list of IP addresses.
-  type: string
-- contextPath: PaloAltoNetworksXDR.Endpoint.users
-  description: A list of users.
-  type: string
-- contextPath: PaloAltoNetworksXDR.Endpoint.domain
-  description: The endpoint domain.
-  type: string
-- contextPath: PaloAltoNetworksXDR.Endpoint.alias
-  description: The endpoint's aliases.
-  type: string
-- contextPath: PaloAltoNetworksXDR.Endpoint.first_seen
-  description: First seen date/time in Epoch (milliseconds).
-  type: string
-- contextPath: PaloAltoNetworksXDR.Endpoint.last_seen
-  description: Last seen date/time in Epoch (milliseconds).
-  type: string
-- contextPath: PaloAltoNetworksXDR.Endpoint.content_version
-  description: Content version.
-  type: string
-- contextPath: PaloAltoNetworksXDR.Endpoint.installation_package
-  description: Installation package.
-  type: string
-- contextPath: PaloAltoNetworksXDR.Endpoint.active_directory
-  description: Active directory.
-  type: string
-- contextPath: PaloAltoNetworksXDR.Endpoint.install_date
-  description: Install date in Epoch (milliseconds).
-  type: date
-- contextPath: PaloAltoNetworksXDR.Endpoint.endpoint_version
-  description: Endpoint version.
-  type: string
-- contextPath: PaloAltoNetworksXDR.Endpoint.is_isolated
-  description: Whether the endpoint is isolated.
-  type: string
-- contextPath: PaloAltoNetworksXDR.Endpoint.group_name
-  description: The name of the group to which the endpoint belongs.
-  type: string
-- contextPath: PaloAltoNetworksXDR.Endpoint.count
-  description: Number of endpoints returned.
-  type: number
-- contextPath: Account.Username
-  description: The username in the relevant system.
-  type: string
-- contextPath: Account.Domain
-  description: The domain of the account.
-  type: string
-- contextPath: PaloAltoNetworksXDR.RiskyHost.type
-  description: Form of identification element.
-  type: string
-- contextPath: PaloAltoNetworksXDR.RiskyHost.id
-  description: Identification value of the type field.
-  type: string
-- contextPath: PaloAltoNetworksXDR.RiskyHost.score
-  description: The score assigned to the host.
-  type: string
-- contextPath: PaloAltoNetworksXDR.RiskyHost.reasons
-  description: The endpoint risk objects.
-  type: string
-- contextPath: PaloAltoNetworksXDR.RiskyHost.reasons.date created
-  description: Date when the incident was created.
-  type: date
-- contextPath: PaloAltoNetworksXDR.RiskyHost.reasons.description
-  description: Description of the incident.
-  type: string
-- contextPath: PaloAltoNetworksXDR.RiskyHost.reasons.severity
-  description: The severity of the incident.
-  type: string
-- contextPath: PaloAltoNetworksXDR.RiskyHost.reasons.status
-  description: The incident status.
-  type: string
-- contextPath: PaloAltoNetworksXDR.RiskyHost.reasons.points
-  description: The score.
-  type: string
-- contextPath: Core.Endpoint.endpoint_id
-  description: The endpoint ID.
-  type: string
-- contextPath: Core.Endpoint.endpoint_name
-  description: The endpoint name.
-  type: string
-- contextPath: Core.Endpoint.endpoint_type
-  description: The endpoint type.
-  type: string
-- contextPath: Core.Endpoint.endpoint_status
-  description: The status of the endpoint.
-  type: string
-- contextPath: Core.Endpoint.os_type
-  description: The endpoint OS type.
-  type: string
-- contextPath: Core.Endpoint.ip
-  description: A list of IP addresses.
-  type: string
-- contextPath: Core.Endpoint.users
-  description: A list of users.
-  type: string
-- contextPath: Core.Endpoint.domain
-  description: The endpoint domain.
-  type: string
-- contextPath: Core.Endpoint.alias
-  description: The endpoint's aliases.
-  type: string
-- contextPath: Core.Endpoint.first_seen
-  description: First seen date/time in Epoch (milliseconds).
-  type: string
-- contextPath: Core.Endpoint.last_seen
-  description: Last seen date/time in Epoch (milliseconds).
-  type: string
-- contextPath: Core.Endpoint.content_version
-  description: Content version.
-  type: string
-- contextPath: Core.Endpoint.installation_package
-  description: Installation package.
-  type: string
-- contextPath: Core.Endpoint.active_directory
-  description: Active directory.
-  type: string
-- contextPath: Core.Endpoint.install_date
-  description: Install date in Epoch (milliseconds).
-  type: date
-- contextPath: Core.Endpoint.endpoint_version
-  description: Endpoint version.
-  type: string
-- contextPath: Core.Endpoint.is_isolated
-  description: Whether the endpoint is isolated.
-  type: string
-- contextPath: Core.Endpoint.group_name
-  description: The name of the group to which the endpoint belongs.
-  type: string
-- contextPath: Core.RiskyHost.type
-  description: Form of identification element.
-  type: string
-- contextPath: Core.RiskyHost.id
-  description: Identification value of the type field.
-  type: string
-- contextPath: Core.RiskyHost.score
-  description: The score assigned to the host.
-  type: string
-- contextPath: Core.RiskyHost.reasons
-  description: The reasons for the risk level.
-  type: string
-- contextPath: Core.RiskyHost.reasons.date created
-  description: Date when the incident was created.
-  type: date
-- contextPath: Core.RiskyHost.reasons.description
-  description: Description of the incident.
-  type: string
-- contextPath: Core.RiskyHost.reasons.severity
-  description: The severity of the incident.
-  type: string
-- contextPath: Core.RiskyHost.reasons.status
-  description: The incident status.
-  type: string
-- contextPath: Core.RiskyHost.reasons.points
-  description: The score.
-  type: string
 tests:
 - IP Enrichment - Generic v2 - Test