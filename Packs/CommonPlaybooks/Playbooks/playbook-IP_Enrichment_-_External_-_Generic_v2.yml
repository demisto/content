--- conflicted
+++ resolved
@@ -29,13 +29,8 @@
     view: |-
       {
         "position": {
-<<<<<<< HEAD
-          "x": 102.5,
-          "y": 59
-=======
           "x": 550,
           "y": 39
->>>>>>> 9d6c5180
         }
       }
     note: false
@@ -102,13 +97,8 @@
     view: |-
       {
         "position": {
-<<<<<<< HEAD
-          "x": 102.5,
-          "y": 550
-=======
           "x": 552.5,
           "y": 670
->>>>>>> 9d6c5180
         }
       }
     note: false
@@ -135,13 +125,8 @@
     view: |-
       {
         "position": {
-<<<<<<< HEAD
-          "x": -600,
-          "y": 1720
-=======
           "x": 110,
           "y": 1970
->>>>>>> 9d6c5180
         }
       }
     note: false
@@ -172,54 +157,8 @@
     view: |-
       {
         "position": {
-<<<<<<< HEAD
-          "x": 102.5,
-          "y": 1090
-        }
-      }
-    note: false
-    timertriggers: []
-    ignoreworker: false
-    continueonerrortype: ""
-    skipunavailable: false
-    quietmode: 0
-    isoversize: false
-    isautoswitchedtoquietmode: false
-  "28":
-    id: "28"
-    taskid: 6b8d857a-6012-41ac-8133-999741963259
-    type: condition
-    task:
-      id: 6b8d857a-6012-41ac-8133-999741963259
-      version: -1
-      name: Are there any IP addresses?
-      description: Determine whether the playbook's input contains at least one IP address.
-      type: condition
-      iscommand: false
-      brand: ""
-    nexttasks:
-      '#default#':
-      - "39"
-      "yes":
-      - "29"
-    separatecontext: false
-    conditions:
-    - label: "yes"
-      condition:
-      - - operator: isExists
-          left:
-            value:
-              simple: inputs.IP
-            iscontext: true
-    view: |-
-      {
-        "position": {
-          "x": 102.5,
-          "y": 195
-=======
           "x": 100,
           "y": 1240
->>>>>>> 9d6c5180
         }
       }
     note: false
@@ -232,17 +171,10 @@
     isautoswitchedtoquietmode: false
   "29":
     id: "29"
-<<<<<<< HEAD
-    taskid: 8b80f93a-be58-4f02-8568-23e5f4437b9f
-    type: regular
-    task:
-      id: 8b80f93a-be58-4f02-8568-23e5f4437b9f
-=======
     taskid: ae5e40bb-17cb-4470-84bc-4801e67b1cae
     type: regular
     task:
       id: ae5e40bb-17cb-4470-84bc-4801e67b1cae
->>>>>>> 9d6c5180
       version: -1
       name: Determine whether the IP address is internal or external
       description: "Checks if the IP address is in the internal IP address ranges.\nIf internal, sets the \"InRange\" attribute to \"yes\".\nIf external, sets the \"InRange\" attribute to \"no\". "
@@ -269,13 +201,8 @@
     view: |-
       {
         "position": {
-<<<<<<< HEAD
-          "x": 102.5,
-          "y": 385
-=======
           "x": 552.5,
           "y": 505
->>>>>>> 9d6c5180
         }
       }
     note: false
@@ -319,13 +246,8 @@
     view: |-
       {
         "position": {
-<<<<<<< HEAD
-          "x": 102.5,
-          "y": 750
-=======
           "x": 550,
           "y": 870
->>>>>>> 9d6c5180
         }
       }
     note: false
@@ -383,13 +305,8 @@
     view: |-
       {
         "position": {
-<<<<<<< HEAD
-          "x": 460,
-          "y": 920
-=======
           "x": 750,
           "y": 1055
->>>>>>> 9d6c5180
         }
       }
     note: false
@@ -419,13 +336,8 @@
     view: |-
       {
         "position": {
-<<<<<<< HEAD
-          "x": 460,
-          "y": 1230
-=======
           "x": 550,
           "y": 1420
->>>>>>> 9d6c5180
         }
       }
     note: false
@@ -487,13 +399,8 @@
     view: |-
       {
         "position": {
-<<<<<<< HEAD
-          "x": 460,
-          "y": 1363
-=======
           "x": 550,
           "y": 1553
->>>>>>> 9d6c5180
         }
       }
     note: false
@@ -506,17 +413,10 @@
     isautoswitchedtoquietmode: false
   "38":
     id: "38"
-<<<<<<< HEAD
-    taskid: 19fff3fe-0e05-4ccf-80ad-c1938b9a7806
-    type: regular
-    task:
-      id: 19fff3fe-0e05-4ccf-80ad-c1938b9a7806
-=======
     taskid: bf0fa0db-39d0-4074-8878-c38077334c7a
     type: regular
     task:
       id: bf0fa0db-39d0-4074-8878-c38077334c7a
->>>>>>> 9d6c5180
       version: -1
       name: Get IP report from VirusTotal Private API
       description: |
@@ -567,13 +467,8 @@
     view: |-
       {
         "position": {
-<<<<<<< HEAD
-          "x": 460,
-          "y": 1540
-=======
           "x": 550,
           "y": 1730
->>>>>>> 9d6c5180
         }
       }
     note: false
@@ -603,13 +498,8 @@
     view: |-
       {
         "position": {
-<<<<<<< HEAD
-          "x": -600,
-          "y": 920
-=======
           "x": 1270,
           "y": 1240
->>>>>>> 9d6c5180
         }
       }
     note: false
@@ -637,13 +527,6 @@
       - "46"
     separatecontext: false
     continueonerrortype: ""
-<<<<<<< HEAD
-    view: |-
-      {
-        "position": {
-          "x": -250,
-          "y": 1230
-=======
     view: |-
       {
         "position": {
@@ -720,30 +603,11 @@
         "position": {
           "x": -340,
           "y": 1730
->>>>>>> 9d6c5180
-        }
-      }
-    note: false
-    timertriggers: []
-    ignoreworker: false
-<<<<<<< HEAD
-    skipunavailable: false
-    quietmode: 0
-    isoversize: false
-    isautoswitchedtoquietmode: false
-  "45":
-    id: "45"
-    taskid: 9a9bf2b6-1c82-42a7-8e51-d78fef292cd6
-    type: regular
-    task:
-      id: 9a9bf2b6-1c82-42a7-8e51-d78fef292cd6
-      version: -1
-      name: Check Reputation
-      description: Checks the reputation of an IP address using all available integrations.
-      script: '|||ip'
-      type: regular
-      iscommand: true
-=======
+        }
+      }
+    note: false
+    timertriggers: []
+    ignoreworker: false
     skipunavailable: true
     quietmode: 0
     isoversize: false
@@ -759,45 +623,10 @@
       description: Should use !IP command?
       type: condition
       iscommand: false
->>>>>>> 9d6c5180
       brand: ""
     nexttasks:
       '#default#':
       - "24"
-<<<<<<< HEAD
-    scriptarguments:
-      ip:
-        complex:
-          root: IP.Address
-          filters:
-          - - operator: isEqualString
-              left:
-                value:
-                  simple: IP.InRange
-                iscontext: true
-              right:
-                value:
-                  simple: "no"
-              ignorecase: true
-          - - operator: containsGeneral
-              left:
-                value:
-                  simple: IP.Address
-                iscontext: true
-              right:
-                value:
-                  simple: inputs.IP
-                iscontext: true
-          transformers:
-          - operator: uniq
-      extended_data:
-        complex:
-          root: inputs.extended_data
-      threat_model_association:
-        complex:
-          root: inputs.threat_model_association
-    separatecontext: false
-=======
       "yes":
       - "45"
     separatecontext: false
@@ -813,38 +642,17 @@
             value:
               simple: "True"
           ignorecase: true
->>>>>>> 9d6c5180
-    continueonerrortype: ""
-    view: |-
-      {
-        "position": {
-<<<<<<< HEAD
-          "x": -250,
-          "y": 1540
-=======
+    continueonerrortype: ""
+    view: |-
+      {
+        "position": {
           "x": -340,
           "y": 1553
->>>>>>> 9d6c5180
-        }
-      }
-    note: false
-    timertriggers: []
-    ignoreworker: false
-<<<<<<< HEAD
-    skipunavailable: true
-    quietmode: 0
-    isoversize: false
-    isautoswitchedtoquietmode: false
-  "46":
-    id: "46"
-    taskid: c55e9651-e6f5-48ec-8bbc-995c4e87808b
-    type: condition
-    task:
-      id: c55e9651-e6f5-48ec-8bbc-995c4e87808b
-      version: -1
-      name: Should use !IP command?
-      description: Should use !IP command?
-=======
+        }
+      }
+    note: false
+    timertriggers: []
+    ignoreworker: false
     skipunavailable: false
     quietmode: 0
     isoversize: false
@@ -858,25 +666,11 @@
       version: -1
       name: Are the IPs already classified?
       description: Checks whether the playbook's input contains at least one IP address.
->>>>>>> 9d6c5180
       type: condition
       iscommand: false
       brand: ""
     nexttasks:
       '#default#':
-<<<<<<< HEAD
-      - "24"
-      "yes":
-      - "45"
-    separatecontext: false
-    conditions:
-    - label: "yes"
-      condition:
-      - - operator: isEqualString
-          left:
-            value:
-              simple: inputs.UseReputationCommand
-=======
       - "39"
       "No":
       - "48"
@@ -897,14 +691,11 @@
           left:
             value:
               simple: inputs.ExecutedFromParent
->>>>>>> 9d6c5180
             iscontext: true
           right:
             value:
               simple: "True"
           ignorecase: true
-<<<<<<< HEAD
-=======
     - label: "No"
       condition:
       - - operator: isNotEmpty
@@ -913,29 +704,21 @@
               complex:
                 root: inputs.IP
             iscontext: true
->>>>>>> 9d6c5180
-    continueonerrortype: ""
-    view: |-
-      {
-        "position": {
-<<<<<<< HEAD
-          "x": -250,
-          "y": 1363
-=======
+    continueonerrortype: ""
+    view: |-
+      {
+        "position": {
           "x": 550,
           "y": 170
->>>>>>> 9d6c5180
-        }
-      }
-    note: false
-    timertriggers: []
-    ignoreworker: false
-    skipunavailable: false
-    quietmode: 0
-    isoversize: false
-    isautoswitchedtoquietmode: false
-<<<<<<< HEAD
-=======
+        }
+      }
+    note: false
+    timertriggers: []
+    ignoreworker: false
+    skipunavailable: false
+    quietmode: 0
+    isoversize: false
+    isautoswitchedtoquietmode: false
   "48":
     id: "48"
     taskid: 2e4dbc75-e8f0-4478-8b16-523ba22e1621
@@ -967,33 +750,16 @@
     quietmode: 0
     isoversize: false
     isautoswitchedtoquietmode: false
->>>>>>> 9d6c5180
 view: |-
   {
     "linkLabelsPosition": {
       "15_34_yes": 0.58,
-<<<<<<< HEAD
-      "15_39_#default#": 0.49,
-      "28_29_yes": 0.68,
-      "28_39_#default#": 0.35,
-=======
       "15_39_#default#": 0.29,
->>>>>>> 9d6c5180
       "34_27_#default#": 0.49,
       "34_35_yes": 0.53,
       "37_24_#default#": 0.28,
       "37_38_yes": 0.52,
       "46_24_#default#": 0.68,
-<<<<<<< HEAD
-      "46_45_yes": 0.56
-    },
-    "paper": {
-      "dimensions": {
-        "height": 1726,
-        "width": 1440,
-        "x": -600,
-        "y": 59
-=======
       "46_45_yes": 0.56,
       "47_39_#default#": 0.3
     },
@@ -1003,7 +769,6 @@
         "width": 1990,
         "x": -340,
         "y": 39
->>>>>>> 9d6c5180
       }
     }
   }
@@ -1027,7 +792,6 @@
 - key: ResolveIP
   value:
     simple: "True"
-<<<<<<< HEAD
   required: true
   description: |-
     Whether to convert the IP address to a hostname using a DNS query (True/False).
@@ -1038,18 +802,6 @@
     simple: "False"
   required: true
   description: |-
-=======
-  required: true
-  description: |-
-    Whether to convert the IP address to a hostname using a DNS query (True/False).
-    The default value is true.
-  playbookInputQuery:
-- key: UseReputationCommand
-  value:
-    simple: "False"
-  required: true
-  description: |-
->>>>>>> 9d6c5180
     Define if you would like to use the !IP command.
     Note: This input should be used whenever there is no auto-extract enabled in the investigation flow.
     Possible values: True / False.
@@ -1072,8 +824,6 @@
     Define whether you wish to enhance generic reputation command to include additional information such as Threat Bulletins, Attack patterns, Actors, Campaigns, TTPs, vulnerabilities, etc. Note: If set to true, additional 6 API calls will be performed.
     Possible values: True / False.
     The default value is false.
-<<<<<<< HEAD
-=======
   playbookInputQuery:
 - key: ExecutedFromParent
   value:
@@ -1084,7 +834,6 @@
     Possible values are: True, False.
     
     Setting this to True and using the parent playbook will execute the relevant commands in the main playbook instead of executing them in both sub-playbooks, improving the performance of the playbook and reducing the overfall size of the incident.
->>>>>>> 9d6c5180
   playbookInputQuery:
 outputs:
 - contextPath: IP
@@ -1103,17 +852,10 @@
   description: A list of endpoint IP addresses.
   type: string
 - contextPath: IP.Address
-<<<<<<< HEAD
-  description: The IP Address
-  type: string
-- contextPath: IP.InRange
-  description: Is the IP is in the input ranges? (could be 'yes' or 'no)
-=======
   description: The IP Address.
   type: string
 - contextPath: IP.InRange
   description: Is the IP in the input ranges? (could be 'yes' or 'no).
->>>>>>> 9d6c5180
   type: string
 - contextPath: DBotScore.Indicator
   description: The indicator that was tested.
@@ -1146,36 +888,6 @@
   description: The vendor that reported the indicator as malicious.
   type: string
 - contextPath: IP.Malicious.Description
-<<<<<<< HEAD
-  description: For malicious IPs, the reason that the vendor made the decision
-  type: string
-- contextPath: IP.VirusTotal.DownloadedHashes
-  description: Latest files that are detected by at least one antivirus solution and were downloaded by VirusTotal from the IP address
-  type: string
-- contextPath: IP.VirusTotal.UnAVDetectedDownloadedHashes
-  description: Latest files that are not detected by any antivirus solution and were downloaded by VirusTotal from the IP address provided
-  type: string
-- contextPath: IP.VirusTotal.DetectedURLs
-  description: Latest URLs hosted in this IP address detected by at least one URL scanner
-  type: string
-- contextPath: IP.VirusTotal.CommunicatingHashes
-  description: Latest detected files that communicate with this IP address
-  type: string
-- contextPath: IP.VirusTotal.UnAVDetectedCommunicatingHashes
-  description: Latest undetected files that communicate with this IP address
-  type: string
-- contextPath: IP.VirusTotal.Resolutions.hostname
-  description: The following domains resolved to the given IP
-  type: string
-- contextPath: IP.VirusTotal.ReferrerHashes
-  description: Latest detected files that embed this IP address in their strings
-  type: string
-- contextPath: IP.VirusTotal.UnAVDetectedReferrerHashes
-  description: Latest undetected files that embed this IP address in their strings
-  type: string
-- contextPath: IP.VirusTotal.Resolutions.last_resolved
-  description: The last time the following domains resolved to the given IP
-=======
   description: For malicious IPs, the reason that the vendor made the decision.
   type: string
 - contextPath: IP.VirusTotal.DownloadedHashes
@@ -1204,7 +916,6 @@
   type: string
 - contextPath: IP.VirusTotal.Resolutions.last_resolved
   description: The last time the following domains resolved to the given IP.
->>>>>>> 9d6c5180
   type: string
 tests:
 - IP Enrichment - Generic v2 - Test
