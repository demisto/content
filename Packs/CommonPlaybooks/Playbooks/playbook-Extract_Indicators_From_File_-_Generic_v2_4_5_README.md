This playbook extracts indicators from a file.
Supported file types:
- CSV
- PDF
- TXT
- HTM, HTML
- DOC, DOCX
- PPT
- PPTX
- RTF
- XLS
- XLSX
- XML
- XLSM
- DOCM
- PPTM
- DOTM
- XLSB
- DOT
- PPSM.

## Dependencies

This playbook uses the following sub-playbooks, integrations, and scripts.

### Sub-playbooks

* Microsoft Office File Enrichment - Oletools

### Integrations

This playbook does not use any integrations.

### Scripts

<<<<<<< HEAD
* ConvertFile
* ExtractIndicatorsFromTextFile
* ExtractIndicatorsFromWordFile
* SetAndHandleEmpty
* ReadPDFFileV2
* Set
=======
* ReadPDFFileV2
* ExtractIndicatorsFromWordFile
* ExtractIndicatorsFromTextFile
* SetAndHandleEmpty
* ConvertFile
>>>>>>> 90cf3b88

### Commands

* image-ocr-extract-text

## Playbook Inputs

---

| **Name** | **Description** | **Default Value** | **Required** |
| --- | --- | --- | --- |
| File | The file to extract indicators from. | File | Optional |
| Indicator Query | Indicators matching the indicator query will be used as playbook input |  | Optional |
| Decode | Available values: "True" or "False". Default is "False"<br/>When this is set to "True", in case a macro was found within the file \(using oletools\), it will output all the obfuscated strings with their decoded content \(Hex, Base64, StrReverse, Dridex, VBA\). | False | Optional |
<<<<<<< HEAD
=======
| MaxImagesFromPDF | The maximum number of images that can be extracted from a PDF file.<br/>We recommend setting a low number if you don't need all images extracted from PDF files.<br/>If no value is specified, a default of 20 will be used. | 10 | Optional |
>>>>>>> 90cf3b88

## Playbook Outputs

---

| **Path** | **Description** | **Type** |
| --- | --- | --- |
| Domain.Name | The extracted domains. | string |
| Account.Email.Address | The extracted email addresses. | string |
| File.MD5 | The extracted MD5 hash. | string |
| File.SHA1 | The extracted SHA1 hash. | string |
| File.SHA256 | The extracted SHA256 hash. | string |
| IP.Address | The extracted IP addresses. | string |
| File.Text | The text or images extracted from the PDF file. | string |
| File.Producer | The PDF file producer. | string |
| File.Title | The title of the PDF file. | string |
| File.xap | The XAP of the PDF file. | string |
| File.Author | The author of the file. | string |
| File.dc | The DC of the file. | string |
| File.xapmm | The XAPMM of the file. | string |
| File.ModDate | The mod date of the file. | string |
| File.CreationDate | The creation date of the file. | string |
| File.Pages | The number of pages in the file. | string |
| URL.Data | The list of URLs that were extracted from the file. | string |
| ExtractedURLsFromFiles | The list of URLs that were extracted from the file. This output is a duplicate of the URL.Data output and it enables parent playbooks to identify the URLs generated by this playbook. | String |
| Oletools.Oleid.ole_command_result | Indicator list from the oleid command. | string |
| Oletools.Oleid.file_name | File name. | string |
| Oletools.Oleid.sha256 | SHA256 hash. | string |
| Oletools.Oleid.ole_command_result.File_format | Indicator file format. | string |
| Oletools.Oleid.ole_command_result.Container_format | Indicator container format. | string |
| Oletools.Oleid.ole_command_result.Encrypted | Indicator encrypted. | string |
| Oletools.Oleid.ole_command_result.VBA_Macros | Indicator VBA macros. | string |
| Oletools.Oleid.ole_command_result.XLM_Macros | Indicator XLM macros. | string |
| Oletools.Oleid.ole_command_result.External_Relationships | Indicator external relationships. | string |
| Oletools.Oleid.ole_command_result.ObjectPool | Indicator object pool. | string |
| Oletools.Oleid.ole_command_result.Flash_objects | Indicator flash objects. | string |
| Oletools.Oleid.ole_command_result.File_format.Value | Indicator file format value. | string |
| Oletools.Oleid.ole_command_result.File_format.Ole_Risk | Indicator file format OLE risk. | string |
| Oletools.Oleid.ole_command_result.File_format.Description | Indicator file format description. | string |
| Oletools.Oleid.ole_command_result.Container_format.Value | Indicator container format value. | string |
| Oletools.Oleid.ole_command_result.Container_format.Ole_Risk | Indicator container format OLE risk. | string |
| Oletools.Oleid.ole_command_result.Container_format.Description | Indicator container format description. | string |
| Oletools.Oleid.ole_command_result.Encrypted.Value | Indicator encrypted value. | string |
| Oletools.Oleid.ole_command_result.Encrypted.Ole_Risk | Indicator encrypted OLE risk. | string |
| Oletools.Oleid.ole_command_result.Encrypted.Description | Indicator encrypted description. | string |
| Oletools.Oleid.ole_command_result.VBA_Macros.Value | Indicator VBA macros value. | string |
| Oletools.Oleid.ole_command_result.VBA_Macros.Ole_Risk | Indicator VBA macros OLE risk. | string |
| Oletools.Oleid.ole_command_result.VBA_Macros.Description | Indicator VBA macros description. | string |
| Oletools.Oleid.ole_command_result.XLM_Macros.Value | Indicator XLM macros value. | string |
| Oletools.Oleid.ole_command_result.XLM_Macros.Ole_Risk | Indicator XLM macros OLE risk. | string |
| Oletools.Oleid.ole_command_result.XLM_Macros.Description | Indicator XLM macros description. | string |
| Oletools.Oleid.ole_command_result.External_Relationships.Value | Indicator XLM macros value. | string |
| Oletools.Oleid.ole_command_result.External_Relationships.Ole_Risk | Indicator XLM macros OLE risk. | string |
| Oletools.Oleid.ole_command_result.External_Relationships.Description | Indicator XLM macros description. | string |
| Oletools.Oleid.ole_command_result.ObjectPool.Value | Indicator object pool value. | string |
| Oletools.Oleid.ole_command_result.ObjectPool.Ole_Risk | Indicator object pool OLE risk. | string |
| Oletools.Oleid.ole_command_result.ObjectPool.Description | Indicator object pool description. | string |
| Oletools.Oleid.ole_command_result.Flash_objects.Value | Indicator Flash objects value. | string |
| Oletools.Oleid.ole_command_result.Flash_objects.Ole_Risk | Indicator Flash objects OLE risk. | string |
| Oletools.Oleid.ole_command_result.Flash_objects.Description | Indicator Flash objects description. | string |
| Oletools.Oleobj.ole_command_result.hyperlinks | List of hyperlinks. | string |
| Oletools.Oleobj.file_name | File name. | string |
| Oletools.Oleobj.sha256 | SHA256 hash. | string |
| Oletools.Olevba.file_name | File name. | string |
| Oletools.Olevba.sha256 | SHA256 hash. | string |
| Oletools.Olevba.ole_command_result.macro_analyze | Macro analyze. | string |
| Oletools.Olevba.ole_command_result.macro_src_code | Macro source code. | string |
| Oletools.Olevba.ole_command_result.macro_list | Macro list. | string |
| DBotScore.Indicator | The indicator that was tested. | string |
| DBotScore.Type | The indicator type. | string |
| DBotScore.Vendor | The vendor used to calculate the score. | string |
| DBotScore.Score | The actual score. | number |

## Playbook Image

---

![Extract Indicators From File - Generic v2](../doc_files/Extract_Indicators_From_File_-_Generic_v2.png)<|MERGE_RESOLUTION|>--- conflicted
+++ resolved
@@ -33,20 +33,11 @@
 
 ### Scripts
 
-<<<<<<< HEAD
-* ConvertFile
-* ExtractIndicatorsFromTextFile
-* ExtractIndicatorsFromWordFile
-* SetAndHandleEmpty
-* ReadPDFFileV2
-* Set
-=======
 * ReadPDFFileV2
 * ExtractIndicatorsFromWordFile
 * ExtractIndicatorsFromTextFile
 * SetAndHandleEmpty
 * ConvertFile
->>>>>>> 90cf3b88
 
 ### Commands
 
@@ -61,10 +52,7 @@
 | File | The file to extract indicators from. | File | Optional |
 | Indicator Query | Indicators matching the indicator query will be used as playbook input |  | Optional |
 | Decode | Available values: "True" or "False". Default is "False"<br/>When this is set to "True", in case a macro was found within the file \(using oletools\), it will output all the obfuscated strings with their decoded content \(Hex, Base64, StrReverse, Dridex, VBA\). | False | Optional |
-<<<<<<< HEAD
-=======
 | MaxImagesFromPDF | The maximum number of images that can be extracted from a PDF file.<br/>We recommend setting a low number if you don't need all images extracted from PDF files.<br/>If no value is specified, a default of 20 will be used. | 10 | Optional |
->>>>>>> 90cf3b88
 
 ## Playbook Outputs
 
