Detonate files through one or more active integrations that support file detonation.
Supported integrations:
- SecneurX Analysis
- ANY.RUN
- McAfee Advanced Threat Defense
- WildFire
- Lastline
- Cuckoo Sandbox
- Cisco Secure Malware Analytics (ThreatGrid)
- JoeSecurity
- CrowdStrike Falcon Sandbox
- FireEye AX
- VMRay Analyzer
- Polygon
- CrowdStrike Falcon Intelligence Sandbox
- OPSWAT Filescan.

## Dependencies

This playbook uses the following sub-playbooks, integrations, and scripts.

### Sub-playbooks

<<<<<<< HEAD
* Detonate File - FireEye AX
* Detonate File - Group-IB TDS Polygon
* Detonate File - JoeSecurity V2
* ATD - Detonate File
* Detonate file - CrowdStrike Falcon Sandbox v2
* Detonate File - ANYRUN
* Detonate File - ThreatGrid v2
* WildFire - Detonate file v2
* Detonate File - Lastline v2
* Detonate File - Cuckoo
* Detonate File - CrowdStrike Falcon Intelligence Sandbox v2
* Detonate File - VMRay
* Detonate File - SecneurX Analysis
=======
* ATD - Detonate File
* Detonate File - ANYRUN
* Detonate File - SecneurX Analysis
* Detonate file - CrowdStrike Falcon Sandbox v2
* Detonate File - CrowdStrike Falcon Intelligence Sandbox v2
* Detonate File - FireEye AX
* Detonate File - Group-IB TDS Polygon
* WildFire - Detonate file v2
* Detonate File - VMRay
* Detonate File - Cuckoo
* Detonate File - Lastline v2
* Detonate File - JoeSecurity V2
* Detonate File - ThreatGrid v2
>>>>>>> c21fd9fa

### Integrations

* OPSWAT Filescan

### Scripts

This playbook does not use any scripts.

### Commands

* opswat-filescan-scan-file

## Playbook Inputs

---

| **Name** | **Description** | **Default Value** | **Required** |
| --- | --- | --- | --- |
| EntryID | Entry ID of file to be detonated | File.EntryID | Optional |
| File | File object of file to be detonated | File | Optional |

## Playbook Outputs

---

| **Path** | **Description** | **Type** |
| --- | --- | --- |
| Joe.Analysis.Status | Analysis Status. | string |
| File.Name | The file's name \(only in case of report type=json\). | string |
| File.SHA1 | SHA1 hash of the file. | string |
| File.SHA256 | SHA256 hash of the file. | string |
| File.Size | File size \(only in case of report type=json\). | number |
| File.Type | File type e.g. "PE" \(only in case of report type=json\). | string |
| File.Malicious | The File malicious description. | unknown |
| File.Malicious.Description | For malicious files, the reason for the vendor to make the decision. | string |
| File.Malicious.Vendor | For malicious files, the vendor that made the decision. | string |
| DBotScore | The Indicator's object. | unknown |
| DBotScore.Indicator | The indicator that was tested. | string |
| DBotScore.Score | The actual score. | number |
| DBotScore.Type | The type of the indicator. | string |
| DBotScore.Vendor | Vendor used to calculate the score. | string |
| IP.Address | IP's relevant to the sample. | string |
| DBotScore.Malicious.Vendor | Vendor used to calculate the score. | string |
| DBotScore.Malicious.Detections | The sub analysis detection statuses. | string |
| DBotScore.Malicious.SHA1 | The SHA1 of the file. | string |
| File | The File's object. | unknown |
| File.MD5 | MD5 hash of the file. | string |
| Joe.Analysis.SampleName | Sample Data, could be a file name or URL. | string |
| Joe.Analysis.Comments | Analysis Comments. | string |
| Joe.Analysis.Time | Submitted Time. | date |
| Joe.Analysis.Runs | Sub-Analysis Information. | unknown |
| Joe.Analysis.Result | Analysis Results. | string |
| Joe.Analysis.Errors | Raised errors during sampling. | unknown |
| Joe.Analysis.Systems | Analysis OS. | unknown |
| Joe.Analysis.MD5 | MD5 of analysis sample. | string |
| Joe.Analysis.SHA1 | SHA1 of analysis sample. | string |
| Joe.Analysis.SHA256 | SHA256 of analysis sample. | string |
| InfoFile.Name | FileName of the report file. | string |
| InfoFile.EntryID | The EntryID of the report file. | string |
| InfoFile.Size | File Size. | number |
| InfoFile.Type | File type e.g. "PE". | string |
| InfoFile.Info | Basic information of the file. | string |
| File.Extension | The extension of the file. | string |
| InfoFile | The report file's object. | unknown |
| WildFire.Report | The submission object. | unknown |
| WildFire.Report.Status | The status of the submission. | string |
| WildFire.Report.SHA256 | SHA256 of the submission. | string |
| WildFire.Report.MD5 | MD5 of the submission. | string |
| WildFire.Report.FileType | The type of the submission. | string |
| WildFire.Report.Size | The size of the submission. | number |
| Joe.Analysis | The Analysis object. | string |
| Cuckoo.Task.Category | Category of task. | string |
| Cuckoo.Task.Machine | Machine of task. | string |
| Cuckoo.Task.Errors | Errors of task. | string |
| Cuckoo.Task.Target | Target of task. | string |
| Cuckoo.Task.Package | Package of task. | string |
| Cuckoo.Task.SampleID | Sample ID of task. | string |
| Cuckoo.Task.Guest | Task guest. | string |
| Cuckoo.Task.Custom | Custom values of task. | string |
| Cuckoo.Task.Owner | Task owner. | string |
| Cuckoo.Task.Priority | Priority of task. | string |
| Cuckoo.Task.Platform | Platform of task. | string |
| Cuckoo.Task.Options | Task options. | string |
| Cuckoo.Task.Status | Task status. | string |
| Cuckoo.Task.EnforceTimeout | Is timeout of task enforced. | string |
| Cuckoo.Task.Timeout | Task timeout. | string |
| Cuckoo.Task.Memory | Task memory. | string |
| Cuckoo.Task.Tags | Task tags. | string |
| Cuckoo.Task.ID | ID of task. | string |
| Cuckoo.Task.AddedOn | Date on which the task was added. | string |
| Cuckoo.Task.CompletedOn | Date on which the task was completed. | string |
| Cuckoo.Task.Score | Reported score of the the task. | string |
| Cuckoo.Task.Monitor | Monitor of the reported task. | string |
| ANYRUN.Task.AnalysisDate | Date and time the analysis was executed. | String |
| ANYRUN.Task.Behavior.Category | Category of a process behavior. | String |
| ANYRUN.Task.Behavior.Action | Actions performed by a process. | String |
| ANYRUN.Task.Behavior.ThreatLevel | Threat score associated with a process behavior. | Number |
| ANYRUN.Task.Behavior.ProcessUUID | Unique ID of the process whose behaviors are being profiled. | String |
| ANYRUN.Task.Connection.Reputation | Connection reputation. | String |
| ANYRUN.Task.Connection.ProcessUUID | ID of the process that created the connection. | String |
| ANYRUN.Task.Connection.ASN | Connection autonomous system network. | String |
| ANYRUN.Task.Connection.Country | Connection country. | String |
| ANYRUN.Task.Connection.Protocol | Connection protocol. | String |
| ANYRUN.Task.Connection.Port | Connection port number. | Number |
| ANYRUN.Task.Connection.IP | Connection IP number. | String |
| ANYRUN.Task.DnsRequest.Reputation | Reputation of the DNS request. | String |
| ANYRUN.Task.DnsRequest.IP | IP addresses associated with a DNS request. | Unknown |
| ANYRUN.Task.DnsRequest.Domain | Domain resolution of a DNS request. | String |
| ANYRUN.Task.Threat.ProcessUUID | Unique process ID from where the threat originated. | String |
| ANYRUN.Task.Threat.Msg | Threat message. | String |
| ANYRUN.Task.Threat.Class | Class of the threat. | String |
| ANYRUN.Task.Threat.SrcPort | Port on which the threat originated. | Number |
| ANYRUN.Task.Threat.DstPort | Destination port of the threat. | Number |
| ANYRUN.Task.Threat.SrcIP | Source IP address where the threat originated. | String |
| ANYRUN.Task.Threat.DstIP | Destination IP address of the threat. | String |
| ANYRUN.Task.HttpRequest.Reputation | Reputation of the HTTP request. | String |
| ANYRUN.Task.HttpRequest.Country | HTTP request country. | String |
| ANYRUN.Task.HttpRequest.ProcessUUID | ID of the process making the HTTP request. | String |
| ANYRUN.Task.HttpRequest.Body | HTTP request body parameters and details. | Unknown |
| ANYRUN.Task.HttpRequest.HttpCode | HTTP request response code. | Number |
| ANYRUN.Task.HttpRequest.Status | Status of the HTTP request. | String |
| ANYRUN.Task.HttpRequest.ProxyDetected | Whether the HTTP request was made through a proxy. | Boolean |
| ANYRUN.Task.HttpRequest.Port | HTTP request port. | Number |
| ANYRUN.Task.HttpRequest.IP | HTTP request IP address. | String |
| ANYRUN.Task.HttpRequest.URL | HTTP request URL. | String |
| ANYRUN.Task.HttpRequest.Host | HTTP request host. | String |
| ANYRUN.Task.HttpRequest.Method | HTTP request method type. | String |
| ANYRUN.Task.FileInfo | Details of the submitted file. | String |
| ANYRUN.Task.OS | OS of the sandbox in which the file was analyzed. | String |
| ANYRUN.Task.ID | The unique ID of the task. | String |
| ANYRUN.Task.MIME | The MIME of the file submitted for analysis. | String |
| ANYRUN.Task.MD5 | The MD5 hash of the file submitted for analysis. | String |
| ANYRUN.Task.SHA1 | The SHA1 hash of the file submitted for analysis. | String |
| ANYRUN.Task.SHA256 | The SHA256 hash of the file submitted for analysis. | String |
| ANYRUN.Task.SSDeep | SSDeep hash of the file submitted for analysis. | String |
| ANYRUN.Task.Verdict | ANY.RUN verdict for the maliciousness of the submitted file or URL. | String |
| ANYRUN.Task.Process.FileName | File name of the process. | String |
| ANYRUN.Task.Process.PID | Process identification number. | Number |
| ANYRUN.Task.Process.PPID | Parent process identification number. | Number |
| ANYRUN.Task.Process.ProcessUUID | Unique process ID \(used by ANY.RUN\). | String |
| ANYRUN.Task.Process.CMD | Process command. | String |
| ANYRUN.Task.Process.Path | Path of the executed command. | String |
| ANYRUN.Task.Process.User | User who executed the command. | String |
| ANYRUN.Task.Process.IntegrityLevel | The process integrity level. | String |
| ANYRUN.Task.Process.ExitCode | Process exit code. | Number |
| ANYRUN.Task.Process.MainProcess | Whether the process is the main process. | Boolean |
| ANYRUN.Task.Process.Version.Company | Company responsible for the program executed. | String |
| ANYRUN.Task.Process.Version.Description | Description of the type of program. | String |
| ANYRUN.Task.Process.Version.Version | Version of the program executed. | String |
| File.SSDeep | SSDeep hash of the file submitted for analysis. | String |
| ANYRUN.Task.Status | Task analysis status. | String |
| VMRay.Job | The Job Object. | unknown |
| VMRay.Job.JobID | The ID of a new job. | number |
| VMRay.Job.SampleID | The ID of sample. | number |
| VMRay.Job.Created | The timestamp of the created job. | date |
| VMRay.Job.VMName | The name of virtual machine. | string |
| VMRay.Job.VMID | The ID of virtual machine. | number |
| VMRay.Sample | The Sample For Analysis. | unknown |
| VMRay.Sample.SampleID | The sample ID of the task. | number |
| VMRay.Sample.Created | The timestamp of the created sample. | date |
| VMRay.Sample.FileName | The file name of the sample. | string |
| VMRay.Sample.MD5 | The MD5 hash of the sample. | string |
| VMRay.Sample.SHA1 | The SHA1 hash of the sample. | string |
| VMRay.Sample.SHA256 | The SHA256 hash of the sample. | string |
| VMRay.Sample.SSDeep | The SSDeep of the sample. | string |
| VMRay.Sample.Verdict | Verdict for the sample \(Malicious, Suspicious, Clean, Not Available\). | String |
| VMRay.Sample.VerdictReason | Description of the Verdict Reason. | String |
| VMRay.Sample.Severity | Severity of the sample \(Malicious, Suspicious, Good, Blacklisted, Whitelisted, Unknown\). Deprecated. | string |
| VMRay.Sample.Type | The file type. | string |
| VMRay.Sample.Classifications | The classifications of the sample. | string |
| VMRay.Submission | Submission Object. | unknown |
| VMRay.Submission.SubmissionID | The submission ID. | number |
| VMRay.Submission.HadErrors | Whether there are any errors in the submission. | boolean |
| VMRay.Submission.IsFinished | The status of submission. Can be, "true" or "false". | boolean |
| VMRay.Submission.MD5 | The MD5 hash of the sample in submission. | string |
| VMRay.Submission.SHA1 | The SHA1 hash of the sample in submission. | string |
| VMRay.Submission.SHA256 | The SHA256 hash of the sample in submission. | string |
| VMRay.Submission.Verdict | Verdict for the sample \(Malicious, Suspicious, Clean, Not Available\). | String |
| VMRay.Submission.VerdictReason | Description of the Verdict Reason. | String |
| VMRay.Submission.Severity | Severity of the sample \(Malicious, Suspicious, Good, Blacklisted, Whitelisted, Unknown\). Deprecated. | string |
| VMRay.Submission.SSDeep | The SSDeep hash of the sample in submission. | string |
| VMRay.Submission.SampleID | The ID of the sample in submission. | number |
| VMRay.Sample.IOC.File | File Object. | unknown |
| VMRay.Sample.IOC.File.AnalysisID | The IDs of other analyses that contain the given file. | number |
| VMRay.Sample.IOC.File.Name | The name of the file. | string |
| VMRay.Sample.IOC.File.Operation | The operation of the given file. | string |
| VMRay.Sample.IOC.File.ID | The ID of the file. | number |
| VMRay.Sample.IOC.File.Type | The type of the file. | string |
| VMRay.Sample.IOC.File.Hashes | File Hashes Object. | unknown |
| VMRay.Sample.IOC.File.Hashes.MD5 | The MD5 hash of the given file. | string |
| VMRay.Sample.IOC.File.Hashes.SSDeep | The SSDeep hash of the given file. | string |
| VMRay.Sample.IOC.File.Hashes.SHA256 | The SHA256 hash of the given file. | string |
| VMRay.Sample.IOC.File.Hashes.SHA1 | The SHA1 hash of the given file. | string |
| VMRay.Sample.IOC.URL | URL Object. | unknown |
| VMRay.Sample.IOC.URL.AnalysisID | The IDs of the other analyses that contain the given URL. | number |
| VMRay.Sample.IOC.URL.URL | The URL. | string |
| VMRay.Sample.IOC.URL.Operation | The operation of the specified URL. | string |
| VMRay.Sample.IOC.URL.ID | The ID of the URL. | number |
| VMRay.Sample.IOC.URL.Type | The type of the URL. | string |
| VMRay.Sample.IOC.Domain | Domain Object. | unknown |
| VMRay.Sample.IOC.Domain.AnalysisID | The IDs of the other analyses that contain the given domain. | number |
| VMRay.Sample.IOC.Domain.Domain | The domain. | string |
| VMRay.Sample.IOC.Domain.ID | The ID of the domain. | number |
| VMRay.Sample.IOC.Domain.Type | The type of the domain. | string |
| VMRay.Sample.IOC.IP | IP Object. | unknown |
| VMRay.Sample.IOC.IP.AnalysisID | The IDs of the other analyses that contain the given IP address. | number |
| VMRay.Sample.IOC.IP.IP | The IP address. | string |
| VMRay.Sample.IOC.IP.Operation | The operation of the given IP address. | string |
| VMRay.Sample.IOC.IP.ID | The ID of the IP address. | number |
| VMRay.Sample.IOC.IP.Type | The type of the IP address. | string |
| VMRay.Sample.IOC.Mutex | Mutex Object. | unknown |
| VMRay.Sample.IOC.Mutex.AnalysisID | The IDs of other analyses that contain the given IP address. | number |
| VMRay.Sample.IOC.Mutex.Name | The name of the mutex. | string |
| VMRay.Sample.IOC.Mutex.Operation | The operation of the given mutex. | string |
| VMRay.Sample.IOC.Mutex.ID | The ID of the mutex. | number |
| VMRay.Sample.IOC.Mutex.Type | The type of the mutex. | string |
| VMRay.ThreatIndicator | Indicator Object. | unknown |
| VMRay.ThreatIndicator.AnalysisID | The list of connected analysis IDs. | number |
| VMRay.ThreatIndicator.Category | The category of threat indicators. | string |
| VMRay.ThreatIndicator.Classification | The classifications of threat indicators. | string |
| VMRay.ThreatIndicator.ID | The ID of the threat indicator. | number |
| VMRay.ThreatIndicator.Operation | The operation that caused the indicators. | string |
| SecneurXAnalysis.Report.SHA256 | SHA256 value of the analyzed sample. | string |
| SecneurXAnalysis.Report.Verdict | Summary result of the analyzed sample. | string |
| SecneurXAnalysis.Report.Tags | More details of the analyzed sample. | string |
| SecneurXAnalysis.Report.IOC | List of IOC's observed in the analyzed sample. | string |
| SecneurXAnalysis.Report.Status | Analysis queued sample state. | String |
| SecneurXAnalysis.Report.DnsRequests | List of DNS data observed in the analyzed sample. | string |
| SecneurXAnalysis.Report.HttpRequests | List of HTTP data observed in the analyzed sample. | string |
| SecneurXAnalysis.Report.JA3Digests | List of JA3 data observed in the analyzed sample. | string |
| SecneurXAnalysis.Report.ProcessCreated | Process behaviour data observed in the analyzed sample. | string |
| SecneurXAnalysis.Report.RegistrySet | List of Registry creations observed in the analyzed sample. | string |
| SecneurXAnalysis.Report.RegistryDeleted | List of Registry deletions observed in the analyzed sample. | string |
| SecneurXAnalysis.Report.FileCreated | List of File creations observed in the analyzed sample. | string |
| SecneurXAnalysis.Report.FileDropped | List of File drops observed in the analyzed sample. | string |
| SecneurXAnalysis.Report.FileDeleted | List of File deletions observed in the analyzed sample. | string |
| SecneurXAnalysis.Report.FileModified | List of File changes observed in the analyzed sample. | string |
| SecneurXAnalysis.Report.Platform | Platform of the analyzed sample. | String |
| ATD.Task.taskId | The task ID of the sample uploaded. | string |
| ATD.Task.jobId | The job ID of the sample uploaded. | string |
| ATD.Task.messageId | The message Id relevant to the sample uploaded. | string |
| ATD.Task.srcIp | Source IPv4 address. | string |
| ATD.Task.destIp | Destination IPv4 address. | string |
| ATD.Task.MD5 | MD5 of the sample uploaded. | string |
| ATD.Task.SHA1 | SHA1 of the sample uploaded. | string |
| ATD.Task.SHA256 | SHA256 of the sample uploaded. | string |
| InfoFile.Extension | The extension of the report file. | string |
| File.EntryID | The Entry ID of the sample. | string |
| URL.Data | List of malicious URLs identified by Lastline analysis. | string |
| URL.Malicious.Vendor | For malicious URLs, the vendor that made the decision. | string |
| URL.Malicious.Description | For malicious URLs, the reason for the vendor to make the decision. | string |
| URL.Malicious.Score | For malicious URLs, the score from the vendor. | number |
| Lastline.Submission.Status | Status of the submission. | string |
| Lastline.Submission.DNSqueries | List of DNS queries done by the analysis subject. | string |
| Lastline.Submission.NetworkConnections | ist of network connections done by the analysis subject. | string |
| Lastline.Submission.DownloadedFiles | List of files that were downloaded using the Microsoft Windows file-download API functions. Each element is a tuple of file-origin URL and a File element. | string |
| Lastline.Submission.UUID | Task UUID of submitted sample. | number |
| Lastline.Submission.YaraSignatures.name | Yara signatures name. | string |
| Lastline.Submission.YaraSignatures.score | The score according to the yara signatures. from 0 to 100. | number |
| Lastline.Submission.YaraSignatures.internal | True if the signature is only for internal usage. | boolean |
| Lastline.Submission.Process.arguments | Argument of the process. | string |
| Lastline.Submission.Process.process_id | The process ID. | string |
| Lastline.Submission.Process.executable.abs_path | Absolute path of the executable of the process. | string |
| Lastline.Submission.Process.executable.filename | Filename of the executable. | string |
| Lastline.Submission.Process.executable.yara_signature_hits | Yara signature of the executable of the process. | string |
| Lastline.Submission.Process.executable.ext_info | Executable info of the process. | string |
| Joe.Analysis.ID | Web ID. | string |
| Domain.Name | The Domain name. | string |
| Domain.DNS | A list of IP objects resolved by DNS. | string |
| RegistryKey.Path | The path to the registry key. | string |
| RegistryKey.Value | The value at the given RegistryKey. | string |
| Process.Name | Process name. | string |
| Process.PID | Process PID. | number |
| Process.CommandLine | Process Command Line. | string |
| Process.Path | Process path. | string |
| Process.StartTime | Process start time. | date |
| Process.EndTime | Process end time. | date |
| Polygon.Analysis.ID | Analysis ID in THF. | number |
| Polygon.Analysis.Name | File Name. | string |
| Polygon.Analysis.Size | File Size. | number |
| Polygon.Analysis.Started | Analysis start timestamp. | date |
| Polygon.Analysis.Analyzed | Analysis finish timestamp. | date |
| Polygon.Analysis.MD5 | Analyzed file MD5 hash. | string |
| Polygon.Analysis.SHA1 | Analyzed file SHA1 hash. | string |
| Polygon.Analysis.SHA256 | Analyzed file SHA256. | string |
| Polygon.Analysis.Result | Analysis verdict. | string |
| Polygon.Analysis.Status | The analysis status. | string |
| Polygon.Analysis.Verdict | Analysis verdict. | boolean |
| Polygon.Analysis.Probability | Verdict probability. | string |
| Polygon.Analysis.Families | Malware families. | string |
| Polygon.Analysis.Score | Polygon score. | number |
| Polygon.Analysis.Internet-connection | Internet availability. | string |
| Polygon.Analysis.Type | File type. | string |
| Polygon.Analysis.DumpExists | Network activity dump exists. | boolean |
| Polygon.Analysis.File | The information about files in analysis. | string |
| Polygon.Analysis.URL | The information about URL indicators. | string |
| Polygon.Analysis.IP | The information about IP indicators. | string |
| Polygon.Analysis.Domain | The information about Domain indicators. | string |
| Polygon.Analysis.RegistryKey | The information about registry keys which were modified during the analysis. | string |
| Polygon.Analysis.Process | The information about processes started during the analysis. | string |
| csfalconx.resource.id | Analysis ID. | String |
| csfalconx.resource.verdict | Analysis verdict. | String |
| csfalconx.resource.created_timestamp | Analysis start time. | String |
| csfalconx.resource.environment_id | Environment ID. | String |
| csfalconx.resource.threat_score | Score of the threat. | Int |
| csfalconx.resource.submit_url | URL submitted for analysis. | String |
| csfalconx.resource.submission_type | Type of submitted artifact, for example file, URL, etc. | String |
| csfalconx.resource.filetype | File type. | String |
| csfalconx.resource.filesize | File size. | Int |
| csfalconx.resource.sha256 | SHA256 hash of the submitted file. | String |
| csfalconx.resource.ioc_report_strict_csv_artifact_id | ID of the IOC pack to download \(CSV\). | String |
| csfalconx.resource.ioc_report_broad_csv_artifact_id | ID of the IOC pack to download \(CSV\). | String |
| csfalconx.resource.ioc_report_strict_json_artifact_id | ID of the IOC pack to download \(JSON\). | Int |
| csfalconx.resource.ioc_report_broad_json_artifact_id | ID of the IOC pack to download \(JSON\). | String |
| csfalconx.resource.ioc_report_strict_stix_artifact_id | ID of the IOC pack to download \(STIX\). | String |
| csfalconx.resource.ioc_report_broad_stix_artifact_id | ID of the IOC pack to download \(STIX\). | Int |
| csfalconx.resource.ioc_report_strict_maec_artifact_id | ID of the IOC pack to download \(MAEC\). | String |
| csfalconx.resource.ioc_report_broad_maec_artifact_id | ID of the IOC pack to download \(MAEC\). | String |
| csfalconx.resource.snadbox.environment_description | Environment description. | String |
| OPSWAT.Filescan.Submission.flow_id | The flow ID. | string |
| OPSWAT.Filescan.Analysis.finalVerdict.verdict | The final verdict. | string |
| OPSWAT.Filescan.Analysis.allTags | All tags. | string |
| OPSWAT.Filescan.Analysis.overallState | Overall state of the scan. | string |
| OPSWAT.Filescan.Analysis.subtaskReferences | Status of scan subtasks. | string |
| OPSWAT.Filescan.Analysis.allSignalGroups | All signal groups. | string |
| OPSWAT.Filescan.Analysis.resources | Resources. | string |
| OPSWAT.Filescan.Analysis.taskReference.name | Name of the main scan task. | string |
| OPSWAT.Filescan.Analysis.taskReference.additionalInfo | Additional informations about the main scan task. | string |
| OPSWAT.Filescan.Analysis.taskReference.ID | ID of the main scan task. | string |
| OPSWAT.Filescan.Analysis.taskReference.state | State of the main scan task. | string |
| OPSWAT.Filescan.Analysis.taskReference.resourceReference | Resource reference of the main scan task. | string |
| OPSWAT.Filescan.Analysis.taskReference.opcount | Counter. | string |
| OPSWAT.Filescan.Analysis.taskReference.processTime | processTime. | string |
| OPSWAT.Filescan.Analysis.file.name | The name of the file. | unknown |
| OPSWAT.Filescan.Analysis.file.hash | The SHA256 of the file. | unknown |
| OPSWAT.Filescan.Analysis.file.type | The type of the submission. | unknown |

## Playbook Image

---

![Detonate File - Generic](../doc_files/Detonate_File_-_Generic.png)<|MERGE_RESOLUTION|>--- conflicted
+++ resolved
@@ -21,21 +21,6 @@
 
 ### Sub-playbooks
 
-<<<<<<< HEAD
-* Detonate File - FireEye AX
-* Detonate File - Group-IB TDS Polygon
-* Detonate File - JoeSecurity V2
-* ATD - Detonate File
-* Detonate file - CrowdStrike Falcon Sandbox v2
-* Detonate File - ANYRUN
-* Detonate File - ThreatGrid v2
-* WildFire - Detonate file v2
-* Detonate File - Lastline v2
-* Detonate File - Cuckoo
-* Detonate File - CrowdStrike Falcon Intelligence Sandbox v2
-* Detonate File - VMRay
-* Detonate File - SecneurX Analysis
-=======
 * ATD - Detonate File
 * Detonate File - ANYRUN
 * Detonate File - SecneurX Analysis
@@ -49,7 +34,6 @@
 * Detonate File - Lastline v2
 * Detonate File - JoeSecurity V2
 * Detonate File - ThreatGrid v2
->>>>>>> c21fd9fa
 
 ### Integrations
 
