--- conflicted
+++ resolved
@@ -21,25 +21,6 @@
 
 ### Sub-playbooks
 
-<<<<<<< HEAD
-* Detonate File - JoeSecurity V2
-* Detonate File - Lastline v2
-* WildFire - Detonate file
-* Detonate File - VMRay
-* Detonate File - Group-IB TDS Polygon
-* CrowdStrike Falcon Sandbox - Detonate file
-* Detonate File - CrowdStrike Falcon Intelligence Sandbox
-* Detonate file - CrowdStrike Falcon Sandbox v2
-* Detonate File - ThreatGrid
-* Detonate File - FireEye AX
-* ATD - Detonate File
-* Detonate File - ANYRUN
-* Detonate File - JoeSecurity
-* Detonate File - Cuckoo
-* Detonate File - SecneurX Analysis
-* Detonate File - ThreatGrid v2
-* Detonate File - HybridAnalysis
-=======
 * ATD - Detonate File
 * Detonate File - ANYRUN
 * Detonate File - SecneurX Analysis
@@ -53,7 +34,6 @@
 * Detonate File - Lastline v2
 * Detonate File - JoeSecurity V2
 * Detonate File - ThreatGrid v2
->>>>>>> 6f77591c
 
 ### Integrations
 
@@ -82,93 +62,6 @@
 
 | **Path** | **Description** | **Type** |
 | --- | --- | --- |
-<<<<<<< HEAD
-| Joe.Analysis.Status | Analysis Status | string |
-| Joe.Analysis.WebID | Web ID | string |
-| File.Name | The file's name \(only in case of report type=json\) | string |
-| File.SHA1 | SHA1 hash of the file | string |
-| File.SHA256 | SHA256 hash of the file | string |
-| File.Size | File size \(only in case of report type=json\) | number |
-| File.Type | File type e.g. "PE" \(only in case of report type=json\) | string |
-| File.Malicious | The File malicious description | unknown |
-| File.Malicious.Description | For malicious files, the reason for the vendor to make the decision | string |
-| File.Malicious.Vendor | For malicious files, the vendor that made the decision | string |
-| DBotScore | The Indicator's object | unknown |
-| DBotScore.Indicator | The indicator that was tested | string |
-| DBotScore.Score | The actual score | number |
-| DBotScore.Type | The type of the indicator | string |
-| DBotScore.Vendor | Vendor used to calculate the score | string |
-| IP.Address | IP's relevant to the sample | string |
-| DBotScore.Malicious.Vendor | Vendor used to calculate the score | string |
-| DBotScore.Malicious.Detections | The sub analysis detection statuses | string |
-| DBotScore.Malicious.SHA1 | The SHA1 of the file | string |
-| Sample.State | The sample state | unknown |
-| Sample.ID | The sample ID | unknown |
-| File | The File's object | unknown |
-| File.MD5 | MD5 hash of the file | string |
-| Joe.Analysis.SampleName | Sample Data, could be a file name or URL | string |
-| Joe.Analysis.Comments | Analysis Comments | string |
-| Joe.Analysis.Time | Submitted Time | date |
-| Joe.Analysis.Runs | Sub-Analysis Information | unknown |
-| Joe.Analysis.Result | Analysis Results | string |
-| Joe.Analysis.Errors | Raised errors during sampling | unknown |
-| Joe.Analysis.Systems | Analysis OS | unknown |
-| Joe.Analysis.MD5 | MD5 of analysis sample | string |
-| Joe.Analysis.SHA1 | SHA1 of analysis sample | string |
-| Joe.Analysis.SHA256 | SHA256 of analysis sample | string |
-| InfoFile.Name | FileName of the report file | string |
-| InfoFile.EntryID | The EntryID of the report file | string |
-| InfoFile.Size | File Size | number |
-| InfoFile.Type | File type e.g. "PE" | string |
-| InfoFile.Info | Basic information of the file | string |
-| File.Extension | The extension of the file | string |
-| InfoFile | The report file's object | unknown |
-| WildFire.Report | The submission object | unknown |
-| WildFire.Report.Status | The status of the submission | string |
-| WildFire.Report.SHA256 | SHA256 of the submission | string |
-| WildFire.Report.MD5 | MD5 of the submission | string |
-| WildFire.Report.FileType | The type of the submission | string |
-| WildFire.Report.Size | The size of the submission | number |
-| Joe.Analysis | The Analysis object | unknown |
-| Cuckoo.Task.Category | Category of task | unknown |
-| Cuckoo.Task.Machine | Machine of task | unknown |
-| Cuckoo.Task.Errors | Errors of task | unknown |
-| Cuckoo.Task.Target | Target of task | unknown |
-| Cuckoo.Task.Package | Package of task | unknown |
-| Cuckoo.Task.SampleID | Sample ID of task | unknown |
-| Cuckoo.Task.Guest | Task guest | unknown |
-| Cuckoo.Task.Custom | Custom values of task | unknown |
-| Cuckoo.Task.Owner | Task owner | unknown |
-| Cuckoo.Task.Priority | Priority of task | unknown |
-| Cuckoo.Task.Platform | Platform of task | unknown |
-| Cuckoo.Task.Options | Task options | unknown |
-| Cuckoo.Task.Status | Task status | unknown |
-| Cuckoo.Task.EnforceTimeout | Is timeout of task enforced | unknown |
-| Cuckoo.Task.Timeout | Task timeout | unknown |
-| Cuckoo.Task.Memory | Task memory | unknown |
-| Cuckoo.Task.Tags | Task tags | unknown |
-| Cuckoo.Task.ID | ID of task | unknown |
-| Cuckoo.Task.AddedOn | Date on which the task was added | unknown |
-| Cuckoo.Task.CompletedOn | Date on which the task was completed | unknown |
-| Cuckoo.Task.Score | Reported score of the the task | unknown |
-| Cuckoo.Task.Monitor | Monitor of the reported task | unknown |
-| SNDBOX.Analysis.ID | Analysis ID | string |
-| SNDBOX.Analysis.SampleName | Sample Data, could be a file name or URL | string |
-| SNDBOX.Analysis.Status | Analysis Status | string |
-| SNDBOX.Analysis.Time | Submitted Time | date |
-| SNDBOX.Analysis.Result | Analysis Results | string |
-| SNDBOX.Analysis.Errors | Raised errors during sampling | unknown |
-| SNDBOX.Analysis.Link | Analysis Link | string |
-| SNDBOX.Analysis.MD5 | MD5 of analysis sample | string |
-| SNDBOX.Analysis.SHA1 | SHA1 of analysis sample | string |
-| SNDBOX.Analysis.SHA256 | SHA256 of analysis sample | string |
-| SNDBOX.Analysis | SNDBOX analysis | unknown |
-| HybridAnalysis.Submit.State | The state of the process | string |
-| HybridAnalysis.Submit.SHA256 | The submission SHA256 | string |
-| HybridAnalysis.Submit.JobID | The JobID of the submission | string |
-| HybridAnalysis.Submit.EnvironmentID | The environmentID of the submission | string |
-| HybridAnalysis.Submit | The HybridAnalysis object | unknown |
-=======
 | Joe.Analysis.Status | Analysis Status. | string |
 | File.Name | The file's name \(only in case of report type=json\). | string |
 | File.SHA1 | SHA1 hash of the file. | string |
@@ -235,7 +128,6 @@
 | Cuckoo.Task.CompletedOn | Date on which the task was completed. | string |
 | Cuckoo.Task.Score | Reported score of the the task. | string |
 | Cuckoo.Task.Monitor | Monitor of the reported task. | string |
->>>>>>> 6f77591c
 | ANYRUN.Task.AnalysisDate | Date and time the analysis was executed. | String |
 | ANYRUN.Task.Behavior.Category | Category of a process behavior. | String |
 | ANYRUN.Task.Behavior.Action | Actions performed by a process. | String |
@@ -294,21 +186,13 @@
 | ANYRUN.Task.Process.Version.Version | Version of the program executed. | String |
 | File.SSDeep | SSDeep hash of the file submitted for analysis. | String |
 | ANYRUN.Task.Status | Task analysis status. | String |
-<<<<<<< HEAD
-| VMRay.Job | The Job Object | unknown |
-=======
 | VMRay.Job | The Job Object. | unknown |
->>>>>>> 6f77591c
 | VMRay.Job.JobID | The ID of a new job. | number |
 | VMRay.Job.SampleID | The ID of sample. | number |
 | VMRay.Job.Created | The timestamp of the created job. | date |
 | VMRay.Job.VMName | The name of virtual machine. | string |
 | VMRay.Job.VMID | The ID of virtual machine. | number |
-<<<<<<< HEAD
-| VMRay.Sample | The Sample For Analysis | unknown |
-=======
 | VMRay.Sample | The Sample For Analysis. | unknown |
->>>>>>> 6f77591c
 | VMRay.Sample.SampleID | The sample ID of the task. | number |
 | VMRay.Sample.Created | The timestamp of the created sample. | date |
 | VMRay.Sample.FileName | The file name of the sample. | string |
@@ -321,11 +205,7 @@
 | VMRay.Sample.Severity | Severity of the sample \(Malicious, Suspicious, Good, Blacklisted, Whitelisted, Unknown\). Deprecated. | string |
 | VMRay.Sample.Type | The file type. | string |
 | VMRay.Sample.Classifications | The classifications of the sample. | string |
-<<<<<<< HEAD
-| VMRay.Submission | Submission Object | unknown |
-=======
 | VMRay.Submission | Submission Object. | unknown |
->>>>>>> 6f77591c
 | VMRay.Submission.SubmissionID | The submission ID. | number |
 | VMRay.Submission.HadErrors | Whether there are any errors in the submission. | boolean |
 | VMRay.Submission.IsFinished | The status of submission. Can be, "true" or "false". | boolean |
@@ -337,81 +217,46 @@
 | VMRay.Submission.Severity | Severity of the sample \(Malicious, Suspicious, Good, Blacklisted, Whitelisted, Unknown\). Deprecated. | string |
 | VMRay.Submission.SSDeep | The SSDeep hash of the sample in submission. | string |
 | VMRay.Submission.SampleID | The ID of the sample in submission. | number |
-<<<<<<< HEAD
-| VMRay.Sample.IOC.File | File Object | unknown |
-=======
 | VMRay.Sample.IOC.File | File Object. | unknown |
->>>>>>> 6f77591c
 | VMRay.Sample.IOC.File.AnalysisID | The IDs of other analyses that contain the given file. | number |
 | VMRay.Sample.IOC.File.Name | The name of the file. | string |
 | VMRay.Sample.IOC.File.Operation | The operation of the given file. | string |
 | VMRay.Sample.IOC.File.ID | The ID of the file. | number |
 | VMRay.Sample.IOC.File.Type | The type of the file. | string |
-<<<<<<< HEAD
-| VMRay.Sample.IOC.File.Hashes | File Hashes Object | unknown |
-=======
 | VMRay.Sample.IOC.File.Hashes | File Hashes Object. | unknown |
->>>>>>> 6f77591c
 | VMRay.Sample.IOC.File.Hashes.MD5 | The MD5 hash of the given file. | string |
 | VMRay.Sample.IOC.File.Hashes.SSDeep | The SSDeep hash of the given file. | string |
 | VMRay.Sample.IOC.File.Hashes.SHA256 | The SHA256 hash of the given file. | string |
 | VMRay.Sample.IOC.File.Hashes.SHA1 | The SHA1 hash of the given file. | string |
-<<<<<<< HEAD
-| VMRay.Sample.IOC.URL | URL Object | unknown |
-=======
 | VMRay.Sample.IOC.URL | URL Object. | unknown |
->>>>>>> 6f77591c
 | VMRay.Sample.IOC.URL.AnalysisID | The IDs of the other analyses that contain the given URL. | number |
 | VMRay.Sample.IOC.URL.URL | The URL. | string |
 | VMRay.Sample.IOC.URL.Operation | The operation of the specified URL. | string |
 | VMRay.Sample.IOC.URL.ID | The ID of the URL. | number |
 | VMRay.Sample.IOC.URL.Type | The type of the URL. | string |
-<<<<<<< HEAD
-| VMRay.Sample.IOC.Domain | Domain Object | unknown |
-=======
 | VMRay.Sample.IOC.Domain | Domain Object. | unknown |
->>>>>>> 6f77591c
 | VMRay.Sample.IOC.Domain.AnalysisID | The IDs of the other analyses that contain the given domain. | number |
 | VMRay.Sample.IOC.Domain.Domain | The domain. | string |
 | VMRay.Sample.IOC.Domain.ID | The ID of the domain. | number |
 | VMRay.Sample.IOC.Domain.Type | The type of the domain. | string |
-<<<<<<< HEAD
-| VMRay.Sample.IOC.IP | IP Object | unknown |
-=======
 | VMRay.Sample.IOC.IP | IP Object. | unknown |
->>>>>>> 6f77591c
 | VMRay.Sample.IOC.IP.AnalysisID | The IDs of the other analyses that contain the given IP address. | number |
 | VMRay.Sample.IOC.IP.IP | The IP address. | string |
 | VMRay.Sample.IOC.IP.Operation | The operation of the given IP address. | string |
 | VMRay.Sample.IOC.IP.ID | The ID of the IP address. | number |
 | VMRay.Sample.IOC.IP.Type | The type of the IP address. | string |
-<<<<<<< HEAD
-| VMRay.Sample.IOC.Mutex | Mutex Object | unknown |
-=======
 | VMRay.Sample.IOC.Mutex | Mutex Object. | unknown |
->>>>>>> 6f77591c
 | VMRay.Sample.IOC.Mutex.AnalysisID | The IDs of other analyses that contain the given IP address. | number |
 | VMRay.Sample.IOC.Mutex.Name | The name of the mutex. | string |
 | VMRay.Sample.IOC.Mutex.Operation | The operation of the given mutex. | string |
 | VMRay.Sample.IOC.Mutex.ID | The ID of the mutex. | number |
 | VMRay.Sample.IOC.Mutex.Type | The type of the mutex. | string |
-<<<<<<< HEAD
-| VMRay.ThreatIndicator | Indicator Object | unknown |
-=======
 | VMRay.ThreatIndicator | Indicator Object. | unknown |
->>>>>>> 6f77591c
 | VMRay.ThreatIndicator.AnalysisID | The list of connected analysis IDs. | number |
 | VMRay.ThreatIndicator.Category | The category of threat indicators. | string |
 | VMRay.ThreatIndicator.Classification | The classifications of threat indicators. | string |
 | VMRay.ThreatIndicator.ID | The ID of the threat indicator. | number |
 | VMRay.ThreatIndicator.Operation | The operation that caused the indicators. | string |
-<<<<<<< HEAD
-| SecneurXAnalysis.Report.SHA256 | SHA256 value of the analyzed sample | string |
-| SecneurXAnalysis.Report.Verdict | Summary result of the analyzed sample | string |
-| SecneurXAnalysis.Report.Tags | More details of the analyzed sample | string |
-| SecneurXAnalysis.Report.IOC | List of IOC's observed in the analyzed sample | string |
-| SecneurXAnalysis.Report.Status | Analysis queued sample state | String |
-=======
 | SecneurXAnalysis.Report.SHA256 | SHA256 value of the analyzed sample. | string |
 | SecneurXAnalysis.Report.Verdict | Summary result of the analyzed sample. | string |
 | SecneurXAnalysis.Report.Tags | More details of the analyzed sample. | string |
@@ -526,7 +371,6 @@
 | OPSWAT.Filescan.Analysis.file.name | The name of the file. | unknown |
 | OPSWAT.Filescan.Analysis.file.hash | The SHA256 of the file. | unknown |
 | OPSWAT.Filescan.Analysis.file.type | The type of the submission. | unknown |
->>>>>>> 6f77591c
 
 ## Playbook Image
 
