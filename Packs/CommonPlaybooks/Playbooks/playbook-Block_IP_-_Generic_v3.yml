--- conflicted
+++ resolved
@@ -2757,22 +2757,23 @@
     isautoswitchedtoquietmode: false
   "89":
     id: "89"
-    taskid: 48c9ebe0-8ea6-4c27-8f39-c8197b823ef1
+    taskid: f8d0c2a7-c4b6-4756-8165-4984d819c69c
     type: playbook
     task:
-      id: 48c9ebe0-8ea6-4c27-8f39-c8197b823ef1
+      id: f8d0c2a7-c4b6-4756-8165-4984d819c69c
       version: -1
       name: Cisco FirePower- Append network group object
-      description: This Playbook will append a network group object with new elements
-        ( IPs or network objects ).
       playbookName: Cisco FirePower- Append network group object
       type: playbook
       iscommand: false
       brand: ""
+      description: ''
     nexttasks:
       '#none#':
       - "2"
     scriptarguments:
+      ID:
+        simple: ${inputs.CiscoFPID}
       IP:
         complex:
           root: BlockList
@@ -2783,6 +2784,8 @@
               separator:
                 value:
                   simple: ','
+      Name:
+        simple: ${inputs.CiscoFPName}
       Override:
         simple: "False"
     separatecontext: true
@@ -3559,8 +3562,6 @@
   description: Signal Sciences WAF - Enter the site name for the integration to be
     applied. The site name can be found in your instance console.
   playbookInputQuery:
-<<<<<<< HEAD
-=======
 - key: CiscoFPName
   value: {}
   required: false
@@ -3573,7 +3574,6 @@
   description: Cisco FirePower - Enter the Object Group ID to be appended with the
     blocklisted IPs.
   playbookInputQuery:
->>>>>>> fc93e4f7
 - key: AkamaiNetworkListID
   value: {}
   required: false
