Enrich entities using one or more integrations.

## Dependencies

This playbook uses the following sub-playbooks, integrations, and scripts.

### Sub-playbooks

<<<<<<< HEAD
* Domain Enrichment - Generic v2
=======
* IP Enrichment - Generic v2
>>>>>>> 945b7fe7
* Account Enrichment - Generic v2.1
* File Enrichment - Generic v2
* CVE Enrichment - Generic v2
* URL Enrichment - Generic v2
* Email Address Enrichment - Generic v2.1
<<<<<<< HEAD
* Endpoint Enrichment - Generic v2.1
* IP Enrichment - Generic v2
=======
* Domain Enrichment - Generic v2
* Endpoint Enrichment - Generic v2.1
* File Enrichment - Generic v2
* URL Enrichment - Generic v2
* CVE Enrichment - Generic v2
>>>>>>> 945b7fe7

### Integrations

This playbook does not use any integrations.

### Scripts

This playbook does not use any scripts.

### Commands

This playbook does not use any commands.

## Playbook Inputs

---

| **Name** | **Description** | **Default Value** | **Required** |
| --- | --- | --- | --- |
| IP | The IP addresses to enrich | IP.Address | Optional |
| InternalRange | A list of internal IP ranges to check IP addresses against. The list should be provided in CIDR notation, separated by commas. An example of a list of ranges would be: "172.16.0.0/12,10.0.0.0/8,192.168.0.0/16" \(without quotes\). | lists.PrivateIPs | Optional |
| MD5 | File MD5 to enrich | File.MD5 | Optional |
| SHA256 | File SHA256 to enrich | File.SHA256 | Optional |
| SHA1 | File SHA1 to enrich | File.SHA1 | Optional |
| URL | URL to enrich | URL.Data | Optional |
| Email | The email addresses to enrich | Account.Email.Address | Optional |
| Hostname | The hostname to enrich | Endpoint.Hostname | Optional |
| Username | The username to enrich | Account.Username | Optional |
| Domain | The domain name to enrich | Domain.Name | Optional |
| ResolveIP | Determines whether the IP Enrichment - Generic playbook should convert IP addresses to hostnames using a DNS query. True - Resolves the IP addresses to hostnames. False - Does not resolve the IP addresses to hostnames. | False | Optional |
| InternalDomains | A CSV list of internal domains. The list will be used to determine whether an email address is internal or external. |  | Optional |
| CVE | CVE ID to enrich. | CVE.ID | Optional |
| URLSSLVerification | Whether to verify SSL certificates for URLs.<br/>Can be True or False. | False | Optional |
| UseReputationCommand | Whether to execute the reputation command on the indicator. | False | Optional |
| AccountDomain | Optional - This input is needed for the IAM-get-user command \(used in the Account Enrichment - IAM playbook\). Please provide the domain name that the user is related to.<br/>Example: @xsoar.com |  | Optional |

## Playbook Outputs

---

| **Path** | **Description** | **Type** |
| --- | --- | --- |
| IP | The IP object. | unknown |
| Endpoint | The endpoint object. | unknown |
| Endpoint.Hostname | The hostname that was enriched. | string |
| Endpoint.OS | The endpoint's operating system. | string |
| Endpoint.IP | A list of endpoint IP addresses. | unknown |
| Endpoint.MAC | A list of endpoint MAC addresses. | unknown |
| Endpoint.Domain | The endpoint domain name. | string |
| DBotScore | The DBotScore object. | unknown |
| DBotScore.Indicator | The indicator that was tested. | string |
| DBotScore.Type | The indicator type. | string |
| DBotScore.Vendor | Vendor used to calculate the score. | string |
| DBotScore.Score | The actual score. | number |
| File | The file object. | unknown |
| File.SHA1 | SHA1 hash of the file. | string |
| File.SHA256 | SHA256 hash of the file. | string |
| File.MD5 | MD5 hash of the file. | string |
| File.Malicious | Whether the file is malicious. | unknown |
| File.Malicious.Vendor | For malicious files, the vendor that made the decision. | string |
| URL | The URL object. | uknown |
| URL.Data | The enriched URL. | string |
| URL.Malicious | Whether the detected URL was malicious. | unknown |
| URL.Vendor | Vendor that labeled the URL as malicious. | string |
| URL.Description | Additional information for the URL. | string |
| Domain | The domain object. | unknown |
| Account | The account object. | unknown |
| Account.Email | The email of the account. | unknown |
| Account.Email.NetworkType | The email account NetworkType \(Internal/External\). | string |
| Account.Email.Distance | The object that contains the distance between the email domain and the compared domain.  | unknown |
| Account.Email.Distance.Domain | The compared domain. | string |
| Account.Email.Distance.Value | The distance between the email domain and the compared domain.  | number |
| ActiveDirectory.Users | An object containing information about the user from Active Directory. | unknown |
| ActiveDirectory.Users.sAMAccountName | The user's samAccountName. | unknown |
| ActiveDirectory.Users.userAccountControl | The user's account control flag. | unknown |
| ActiveDirectory.Users.mail | The user's email address. | unknown |
| ActiveDirectory.Users.memberOf | Groups the user is a member of. | unknown |
| CylanceProtectDevice | The device information about the hostname that was enriched using Cylance Protect v2. | unknown |
| PaloAltoNetworksXDR.RiskyUser | The account object. | string |
| PaloAltoNetworksXDR.RiskyUser.type | Form of identification element. | string |
| PaloAltoNetworksXDR.RiskyUser.id | Identification value of the type field. | string |
| PaloAltoNetworksXDR.RiskyUser.score | The score assigned to the user. | string |
| PaloAltoNetworksXDR.RiskyUser.reasons | The account risk objects. | string |
| PaloAltoNetworksXDR.RiskyUser.reasons.date created | Date when the incident was created. | string |
| PaloAltoNetworksXDR.RiskyUser.reasons.description | Description of the incident. | string |
| PaloAltoNetworksXDR.RiskyUser.reasons.severity | The severity of the incident. | string |
| PaloAltoNetworksXDR.RiskyUser.reasons.status | The incident status. | string |
| PaloAltoNetworksXDR.RiskyUser.reasons.points | The score. | string |
| PaloAltoNetworksXDR.RiskyHost | The endpoint object. | string |
| PaloAltoNetworksXDR.RiskyHost.type | Form of identification element. | string |
| PaloAltoNetworksXDR.RiskyHost.id | Identification value of the type field. | string |
| PaloAltoNetworksXDR.RiskyHost.score | The score assigned to the host. | string |
| PaloAltoNetworksXDR.RiskyHost.reasons | The endpoint risk objects. | string |
| PaloAltoNetworksXDR.RiskyHost.reasons.date created | Date when the incident was created. | string |
| PaloAltoNetworksXDR.RiskyHost.reasons.description | Description of the incident. | string |
| PaloAltoNetworksXDR.RiskyHost.reasons.severity | The severity of the incident. | string |
| PaloAltoNetworksXDR.RiskyHost.reasons.status | The incident status. | string |
| PaloAltoNetworksXDR.RiskyHost.reasons.points | The score. | string |
| Core | An object containing risky users and risky hosts as identified by the Core ITDR module. | unknown |
| Core.RiskyUser | The risky user object. | unknown |
| Core.RiskyUser.type | Form of identification element. | unknown |
| Core.RiskyUser.id | Identification value of the type field. | unknown |
| Core.RiskyUser.score | The score assigned to the user. | unknown |
| Core.RiskyUser.reasons | The reasons for the user risk level. | unknown |
| Core.RiskyUser.reasons.date created | Date when the incident was created. | unknown |
| Core.RiskyUser.reasons.description | Description of the incident. | unknown |
| Core.RiskyUser.reasons.severity | The severity of the incident. | unknown |
| Core.RiskyUser.reasons.status | The incident status. | unknown |
| Core.RiskyUser.reasons.points | The score. | unknown |
| Core.Endpoint | The endpoint object. | unknown |
| Core.RiskyHost | The risky host object. | unknown |
| Core.Endpoint.endpoint_id | The endpoint ID. | unknown |
| Core.Endpoint.endpoint_name | The endpoint name. | unknown |
| Core.Endpoint.endpoint_type | The endpoint type. | unknown |
| Core.Endpoint.endpoint_status | The status of the endpoint. | unknown |
| Core.Endpoint.os_type | The endpoint OS type. | unknown |
| Core.Endpoint.ip | A list of IP addresses. | unknown |
| Core.Endpoint.users | A list of users. | unknown |
| Core.Endpoint.domain | The endpoint domain. | unknown |
| Core.Endpoint.alias | The endpoint's aliases. | unknown |
| Core.Endpoint.first_seen | First seen date/time in Epoch \(milliseconds\). | unknown |
| Core.Endpoint.last_seen | Last seen date/time in Epoch \(milliseconds\). | unknown |
| Core.Endpoint.content_version | Content version. | unknown |
| Core.Endpoint.installation_package | Installation package. | unknown |
| Core.Endpoint.active_directory | Active directory. | unknown |
| Core.Endpoint.install_date | Install date in Epoch \(milliseconds\). | unknown |
| Core.Endpoint.endpoint_version | Endpoint version. | unknown |
| Core.Endpoint.is_isolated | Whether the endpoint is isolated. | unknown |
| Core.Endpoint.group_name | The name of the group to which the endpoint belongs. | unknown |
| Core.RiskyHost.type | Form of identification element. | unknown |
| Core.RiskyHost.id | Identification value of the type field. | unknown |
| Core.RiskyHost.score | The score assigned to the host. | unknown |
| Core.RiskyHost.reasons | The reasons for the risk level. | unknown |
| Core.RiskyHost.reasons.date created | Date when the incident was created. | unknown |
| Core.RiskyHost.reasons.description | Description of the incident. | unknown |
| Core.RiskyHost.reasons.severity | The severity of the incident. | unknown |
| Core.RiskyHost.reasons.status | The incident status. | unknown |
| Core.RiskyHost.reasons.points | The score. | unknown |

## Playbook Image

---

![Entity Enrichment - Generic v3](../doc_files/Entity_Enrichment_-_Generic_v3.png)<|MERGE_RESOLUTION|>--- conflicted
+++ resolved
@@ -6,26 +6,14 @@
 
 ### Sub-playbooks
 
-<<<<<<< HEAD
-* Domain Enrichment - Generic v2
-=======
 * IP Enrichment - Generic v2
->>>>>>> 945b7fe7
 * Account Enrichment - Generic v2.1
-* File Enrichment - Generic v2
-* CVE Enrichment - Generic v2
-* URL Enrichment - Generic v2
 * Email Address Enrichment - Generic v2.1
-<<<<<<< HEAD
-* Endpoint Enrichment - Generic v2.1
-* IP Enrichment - Generic v2
-=======
 * Domain Enrichment - Generic v2
 * Endpoint Enrichment - Generic v2.1
 * File Enrichment - Generic v2
 * URL Enrichment - Generic v2
 * CVE Enrichment - Generic v2
->>>>>>> 945b7fe7
 
 ### Integrations
 
