Enrich entities using one or more integrations.

## Dependencies

This playbook uses the following sub-playbooks, integrations, and scripts.

### Sub-playbooks

* IP Enrichment - Generic v2
<<<<<<< HEAD
* CVE Enrichment - Generic v2
* URL Enrichment - Generic v2
* Email Address Enrichment - Generic v2.1
* File Enrichment - Generic v2
* Endpoint Enrichment - Generic v2.1
* Account Enrichment - Generic v2.1
* Domain Enrichment - Generic v2
=======
* Account Enrichment - Generic v2.1
* Email Address Enrichment - Generic v2.1
* Domain Enrichment - Generic v2
* Endpoint Enrichment - Generic v2.1
* File Enrichment - Generic v2
* URL Enrichment - Generic v2
* CVE Enrichment - Generic v2
>>>>>>> 90cf3b88

### Integrations

This playbook does not use any integrations.

### Scripts

This playbook does not use any scripts.

### Commands

This playbook does not use any commands.

## Playbook Inputs

---

| **Name** | **Description** | **Default Value** | **Required** |
| --- | --- | --- | --- |
| IP | The IP addresses to enrich | IP.Address | Optional |
| InternalRange | A list of internal IP ranges to check IP addresses against. The comma-separated list should be provided in CIDR notation. For example, a list of ranges would be: "172.16.0.0/12,10.0.0.0/8,192.168.0.0/16" \(without quotes\). | lists.PrivateIPs | Optional |
| MD5 | File MD5 to enrich | File.MD5 | Optional |
| SHA256 | File SHA256 to enrich | File.SHA256 | Optional |
| SHA1 | File SHA1 to enrich | File.SHA1 | Optional |
| URL | URL to enrich | URL.Data | Optional |
| Email | The email addresses to enrich | Account.Email.Address | Optional |
| Hostname | The hostname to enrich | Endpoint.Hostname | Optional |
| Username | The username to enrich | Account.Username | Optional |
| Domain | The domain name to enrich | Domain.Name | Optional |
| ResolveIP | Determines whether the IP Enrichment - Generic playbook should convert IP addresses to hostnames using a DNS query. True - Resolves the IP addresses to hostnames. False - Does not resolve the IP addresses to hostnames. | False | Optional |
| InternalDomains | A CSV list of internal domains. The list will be used to determine whether an email address is internal or external. |  | Optional |
| CVE | CVE ID to enrich. | CVE.ID | Optional |
| URLSSLVerification | Whether to verify SSL certificates for URLs.<br/>Can be True or False. | False | Optional |
<<<<<<< HEAD
=======
| UseReputationCommand | Whether to execute the reputation command on the indicator. | False | Optional |
| AccountDomain | Optional - This input is needed for the IAM-get-user command \(used in the Account Enrichment - IAM playbook\). Please provide the domain name that the user is related to.<br/>Example: @xsoar.com |  | Optional |
>>>>>>> 90cf3b88

## Playbook Outputs

---

| **Path** | **Description** | **Type** |
| --- | --- | --- |
| IP | The IP object. | unknown |
| Endpoint | The endpoint object. | unknown |
| Endpoint.Hostname | The hostname that was enriched. | string |
| Endpoint.OS | The endpoint's operating system. | string |
| Endpoint.IP | A list of endpoint IP addresses. | unknown |
| Endpoint.MAC | A list of endpoint MAC addresses. | unknown |
| Endpoint.Domain | The endpoint domain name. | string |
| DBotScore | The DBotScore object. | unknown |
| DBotScore.Indicator | The indicator that was tested. | string |
| DBotScore.Type | The indicator type. | string |
| DBotScore.Vendor | Vendor used to calculate the score. | string |
| DBotScore.Score | The actual score. | number |
| File | The file object. | unknown |
| File.SHA1 | SHA1 hash of the file. | string |
| File.SHA256 | SHA256 hash of the file. | string |
| File.MD5 | MD5 hash of the file. | string |
| File.Malicious | Whether the file is malicious. | unknown |
| File.Malicious.Vendor | For malicious files, the vendor that made the decision. | string |
| URL | The URL object. | uknown |
| URL.Data | The enriched URL. | string |
| URL.Malicious | Whether the detected URL was malicious. | unknown |
| URL.Vendor | Vendor that labeled the URL as malicious. | string |
| URL.Description | Additional information for the URL. | string |
| Domain | The domain object. | unknown |
| Account | The account object. | unknown |
| Account.Email | The email of the account. | unknown |
| Account.Email.NetworkType | The email account NetworkType \(Internal/External\). | string |
| Account.Email.Distance | The object that contains the distance between the email domain and the compared domain.  | unknown |
| Account.Email.Distance.Domain | The compared domain. | string |
| Account.Email.Distance.Value | The distance between the email domain and the compared domain.  | number |
| ActiveDirectory.Users | An object containing information about the user from Active Directory. | unknown |
| ActiveDirectory.Users.sAMAccountName | The user's samAccountName. | unknown |
| ActiveDirectory.Users.userAccountControl | The user's account control flag. | unknown |
| ActiveDirectory.Users.mail | The user's email address. | unknown |
| ActiveDirectory.Users.memberOf | Groups the user is a member of. | unknown |
| CylanceProtectDevice | The device information about the hostname that was enriched using Cylance Protect v2. | unknown |
| PaloAltoNetworksXDR.RiskyUser | The account object. | string |
| PaloAltoNetworksXDR.RiskyUser.type | Form of identification element. | string |
| PaloAltoNetworksXDR.RiskyUser.id | Identification value of the type field. | string |
| PaloAltoNetworksXDR.RiskyUser.score | The score assigned to the user. | string |
| PaloAltoNetworksXDR.RiskyUser.reasons | The account risk objects. | string |
| PaloAltoNetworksXDR.RiskyUser.reasons.date created | Date when the incident was created. | string |
| PaloAltoNetworksXDR.RiskyUser.reasons.description | Description of the incident. | string |
<<<<<<< HEAD
| PaloAltoNetworksXDR.RiskyUser.reasons.severity | The severity of the incident | string |
| PaloAltoNetworksXDR.RiskyUser.reasons.status | The incident status | string |
=======
| PaloAltoNetworksXDR.RiskyUser.reasons.severity | The severity of the incident. | string |
| PaloAltoNetworksXDR.RiskyUser.reasons.status | The incident status. | string |
>>>>>>> 90cf3b88
| PaloAltoNetworksXDR.RiskyUser.reasons.points | The score. | string |
| PaloAltoNetworksXDR.RiskyHost | The endpoint object. | string |
| PaloAltoNetworksXDR.RiskyHost.type | Form of identification element. | string |
| PaloAltoNetworksXDR.RiskyHost.id | Identification value of the type field. | string |
| PaloAltoNetworksXDR.RiskyHost.score | The score assigned to the host. | string |
| PaloAltoNetworksXDR.RiskyHost.reasons | The endpoint risk objects. | string |
| PaloAltoNetworksXDR.RiskyHost.reasons.date created | Date when the incident was created. | string |
| PaloAltoNetworksXDR.RiskyHost.reasons.description | Description of the incident. | string |
<<<<<<< HEAD
| PaloAltoNetworksXDR.RiskyHost.reasons.severity | The severity of the incident | string |
| PaloAltoNetworksXDR.RiskyHost.reasons.status | The incident status | string |
| PaloAltoNetworksXDR.RiskyHost.reasons.points | The score. | string |
=======
| PaloAltoNetworksXDR.RiskyHost.reasons.severity | The severity of the incident. | string |
| PaloAltoNetworksXDR.RiskyHost.reasons.status | The incident status. | string |
| PaloAltoNetworksXDR.RiskyHost.reasons.points | The score. | string |
| Core | An object containing risky users and risky hosts as identified by the Core ITDR module. | unknown |
| Core.RiskyUser | The risky user object. | unknown |
| Core.RiskyUser.type | Form of identification element. | unknown |
| Core.RiskyUser.id | Identification value of the type field. | unknown |
| Core.RiskyUser.score | The score assigned to the user. | unknown |
| Core.RiskyUser.reasons | The reasons for the user risk level. | unknown |
| Core.RiskyUser.reasons.date created | Date when the incident was created. | unknown |
| Core.RiskyUser.reasons.description | Description of the incident. | unknown |
| Core.RiskyUser.reasons.severity | The severity of the incident. | unknown |
| Core.RiskyUser.reasons.status | The incident status. | unknown |
| Core.RiskyUser.reasons.points | The score. | unknown |
| Core.Endpoint | The endpoint object. | unknown |
| Core.RiskyHost | The risky host object. | unknown |
| Core.Endpoint.endpoint_id | The endpoint ID. | unknown |
| Core.Endpoint.endpoint_name | The endpoint name. | unknown |
| Core.Endpoint.endpoint_type | The endpoint type. | unknown |
| Core.Endpoint.endpoint_status | The status of the endpoint. | unknown |
| Core.Endpoint.os_type | The endpoint OS type. | unknown |
| Core.Endpoint.ip | A list of IP addresses. | unknown |
| Core.Endpoint.users | A list of users. | unknown |
| Core.Endpoint.domain | The endpoint domain. | unknown |
| Core.Endpoint.alias | The endpoint's aliases. | unknown |
| Core.Endpoint.first_seen | First seen date/time in Epoch \(milliseconds\). | unknown |
| Core.Endpoint.last_seen | Last seen date/time in Epoch \(milliseconds\). | unknown |
| Core.Endpoint.content_version | Content version. | unknown |
| Core.Endpoint.installation_package | Installation package. | unknown |
| Core.Endpoint.active_directory | Active directory. | unknown |
| Core.Endpoint.install_date | Install date in Epoch \(milliseconds\). | unknown |
| Core.Endpoint.endpoint_version | Endpoint version. | unknown |
| Core.Endpoint.is_isolated | Whether the endpoint is isolated. | unknown |
| Core.Endpoint.group_name | The name of the group to which the endpoint belongs. | unknown |
| Core.RiskyHost.type | Form of identification element. | unknown |
| Core.RiskyHost.id | Identification value of the type field. | unknown |
| Core.RiskyHost.score | The score assigned to the host. | unknown |
| Core.RiskyHost.reasons | The reasons for the risk level. | unknown |
| Core.RiskyHost.reasons.date created | Date when the incident was created. | unknown |
| Core.RiskyHost.reasons.description | Description of the incident. | unknown |
| Core.RiskyHost.reasons.severity | The severity of the incident. | unknown |
| Core.RiskyHost.reasons.status | The incident status. | unknown |
| Core.RiskyHost.reasons.points | The score. | unknown |
>>>>>>> 90cf3b88

## Playbook Image

---

![Entity Enrichment - Generic v3](../doc_files/Entity_Enrichment_-_Generic_v3.png)<|MERGE_RESOLUTION|>--- conflicted
+++ resolved
@@ -7,15 +7,6 @@
 ### Sub-playbooks
 
 * IP Enrichment - Generic v2
-<<<<<<< HEAD
-* CVE Enrichment - Generic v2
-* URL Enrichment - Generic v2
-* Email Address Enrichment - Generic v2.1
-* File Enrichment - Generic v2
-* Endpoint Enrichment - Generic v2.1
-* Account Enrichment - Generic v2.1
-* Domain Enrichment - Generic v2
-=======
 * Account Enrichment - Generic v2.1
 * Email Address Enrichment - Generic v2.1
 * Domain Enrichment - Generic v2
@@ -23,7 +14,6 @@
 * File Enrichment - Generic v2
 * URL Enrichment - Generic v2
 * CVE Enrichment - Generic v2
->>>>>>> 90cf3b88
 
 ### Integrations
 
@@ -57,11 +47,8 @@
 | InternalDomains | A CSV list of internal domains. The list will be used to determine whether an email address is internal or external. |  | Optional |
 | CVE | CVE ID to enrich. | CVE.ID | Optional |
 | URLSSLVerification | Whether to verify SSL certificates for URLs.<br/>Can be True or False. | False | Optional |
-<<<<<<< HEAD
-=======
 | UseReputationCommand | Whether to execute the reputation command on the indicator. | False | Optional |
 | AccountDomain | Optional - This input is needed for the IAM-get-user command \(used in the Account Enrichment - IAM playbook\). Please provide the domain name that the user is related to.<br/>Example: @xsoar.com |  | Optional |
->>>>>>> 90cf3b88
 
 ## Playbook Outputs
 
@@ -112,13 +99,8 @@
 | PaloAltoNetworksXDR.RiskyUser.reasons | The account risk objects. | string |
 | PaloAltoNetworksXDR.RiskyUser.reasons.date created | Date when the incident was created. | string |
 | PaloAltoNetworksXDR.RiskyUser.reasons.description | Description of the incident. | string |
-<<<<<<< HEAD
-| PaloAltoNetworksXDR.RiskyUser.reasons.severity | The severity of the incident | string |
-| PaloAltoNetworksXDR.RiskyUser.reasons.status | The incident status | string |
-=======
 | PaloAltoNetworksXDR.RiskyUser.reasons.severity | The severity of the incident. | string |
 | PaloAltoNetworksXDR.RiskyUser.reasons.status | The incident status. | string |
->>>>>>> 90cf3b88
 | PaloAltoNetworksXDR.RiskyUser.reasons.points | The score. | string |
 | PaloAltoNetworksXDR.RiskyHost | The endpoint object. | string |
 | PaloAltoNetworksXDR.RiskyHost.type | Form of identification element. | string |
@@ -127,11 +109,6 @@
 | PaloAltoNetworksXDR.RiskyHost.reasons | The endpoint risk objects. | string |
 | PaloAltoNetworksXDR.RiskyHost.reasons.date created | Date when the incident was created. | string |
 | PaloAltoNetworksXDR.RiskyHost.reasons.description | Description of the incident. | string |
-<<<<<<< HEAD
-| PaloAltoNetworksXDR.RiskyHost.reasons.severity | The severity of the incident | string |
-| PaloAltoNetworksXDR.RiskyHost.reasons.status | The incident status | string |
-| PaloAltoNetworksXDR.RiskyHost.reasons.points | The score. | string |
-=======
 | PaloAltoNetworksXDR.RiskyHost.reasons.severity | The severity of the incident. | string |
 | PaloAltoNetworksXDR.RiskyHost.reasons.status | The incident status. | string |
 | PaloAltoNetworksXDR.RiskyHost.reasons.points | The score. | string |
@@ -175,7 +152,6 @@
 | Core.RiskyHost.reasons.severity | The severity of the incident. | unknown |
 | Core.RiskyHost.reasons.status | The incident status. | unknown |
 | Core.RiskyHost.reasons.points | The score. | unknown |
->>>>>>> 90cf3b88
 
 ## Playbook Image
 
