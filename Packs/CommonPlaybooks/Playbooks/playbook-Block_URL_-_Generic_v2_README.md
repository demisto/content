--- conflicted
+++ resolved
@@ -14,10 +14,6 @@
 
 ### Sub-playbooks
 
-<<<<<<< HEAD
-* PAN-OS - Block URL - Custom URL Category
-=======
->>>>>>> 90cf3b88
 * Sophos Firewall - Block URL
 * Prisma SASE - Block URL
 * Checkpoint - Block URL
@@ -25,34 +21,21 @@
 
 ### Integrations
 
-<<<<<<< HEAD
-* Netcraft
-=======
->>>>>>> 90cf3b88
 * Forcepoint
 * Zscaler
 
 ### Scripts
 
-<<<<<<< HEAD
-=======
 * IsIntegrationAvailable
->>>>>>> 90cf3b88
 * SetAndHandleEmpty
 * IsIntegrationAvailable
 
 ### Commands
 
 * fp-add-address-to-category
-<<<<<<< HEAD
-* netcraft-report-attack
-* appendIndicatorField
-* zscaler-blacklist-url
-=======
 * zscaler-blacklist-url
 * netcraft-attack-report
 * appendIndicatorField
->>>>>>> 90cf3b88
 
 ## Playbook Inputs
 
@@ -70,10 +53,7 @@
 | EDLServerIP | EDL Server IP Address |  | Optional |
 | device-group | Device group for the Custom URL Category \(Panorama instances\). |  | Optional |
 | Tag | Insert a tag name with which indicators will get tagged. This tag can be used later in the External Dynamic Lists integration by using the tag for filtering IPs in the indicator query. |  | Optional |
-<<<<<<< HEAD
-=======
 | Folder | For Prisma SASE usage - Specify the scope for a newly created security rule to be applied.<br/>Remember, this input will only be used when there is no input to the CategoryName.<br/>Default: Shared | Shared | Optional |
->>>>>>> 90cf3b88
 
 ## Playbook Outputs
 
