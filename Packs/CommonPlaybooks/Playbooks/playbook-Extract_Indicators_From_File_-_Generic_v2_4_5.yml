--- conflicted
+++ resolved
@@ -26,17 +26,10 @@
 tasks:
   "0":
     id: "0"
-<<<<<<< HEAD
-    taskid: bcdc9d1b-25b8-4f8e-8718-043218ed8977
-    type: start
-    task:
-      id: bcdc9d1b-25b8-4f8e-8718-043218ed8977
-=======
     taskid: c33ca9eb-1ff3-450a-8c2d-b9aa72f7f771
     type: start
     task:
       id: c33ca9eb-1ff3-450a-8c2d-b9aa72f7f771
->>>>>>> 90cf3b88
       version: -1
       name: ""
       iscommand: false
@@ -63,17 +56,10 @@
     isautoswitchedtoquietmode: false
   "1":
     id: "1"
-<<<<<<< HEAD
-    taskid: 9c37cfa4-5bd3-4994-80df-33bd4b58728f
-    type: condition
-    task:
-      id: 9c37cfa4-5bd3-4994-80df-33bd4b58728f
-=======
     taskid: ea98aae7-5a6e-4eab-8348-4cb62716a5f7
     type: condition
     task:
       id: ea98aae7-5a6e-4eab-8348-4cb62716a5f7
->>>>>>> 90cf3b88
       version: -1
       name: Is there a file?
       description: |
@@ -101,54 +87,8 @@
     view: |-
       {
         "position": {
-<<<<<<< HEAD
-          "x": 265,
-          "y": 180
-        }
-      }
-    note: false
-    timertriggers: []
-    ignoreworker: false
-    skipunavailable: false
-    quietmode: 0
-    isoversize: false
-    isautoswitchedtoquietmode: false
-  "2":
-    id: "2"
-    taskid: b287e371-7f7f-43cf-8f07-ea42b1ab70b6
-    type: regular
-    task:
-      id: b287e371-7f7f-43cf-8f07-ea42b1ab70b6
-      version: -1
-      name: Set file to local context
-      description: Sets the input file into local context.
-      scriptName: Set
-      type: regular
-      iscommand: false
-      brand: ""
-    nexttasks:
-      '#none#':
-      - "4"
-    scriptarguments:
-      key:
-        simple: File
-      value:
-        complex:
-          root: inputs.File
-          transformers:
-          - operator: uniq
-    reputationcalc: 1
-    separatecontext: false
-    continueonerrortype: ""
-    view: |-
-      {
-        "position": {
-          "x": 510,
-          "y": 350
-=======
           "x": 915,
           "y": 120
->>>>>>> 90cf3b88
         }
       }
     note: false
@@ -160,17 +100,10 @@
     isautoswitchedtoquietmode: false
   "3":
     id: "3"
-<<<<<<< HEAD
-    taskid: 9f01ab9b-8991-4705-83a8-2bc3f0e902b2
-    type: title
-    task:
-      id: 9f01ab9b-8991-4705-83a8-2bc3f0e902b2
-=======
     taskid: 7cbad10d-b188-4999-8c0f-aad2a33000b3
     type: title
     task:
       id: 7cbad10d-b188-4999-8c0f-aad2a33000b3
->>>>>>> 90cf3b88
       version: -1
       name: Done
       type: title
@@ -195,17 +128,10 @@
     isautoswitchedtoquietmode: false
   "4":
     id: "4"
-<<<<<<< HEAD
-    taskid: ccedd221-520c-4c64-8ec8-fc07d1b107fc
-    type: title
-    task:
-      id: ccedd221-520c-4c64-8ec8-fc07d1b107fc
-=======
     taskid: 7697255d-fcab-4619-8a3d-bfa51bc758d9
     type: title
     task:
       id: 7697255d-fcab-4619-8a3d-bfa51bc758d9
->>>>>>> 90cf3b88
       version: -1
       name: Extract Indicators From Files
       type: title
@@ -220,11 +146,8 @@
       - "15"
       - "20"
       - "21"
-<<<<<<< HEAD
-=======
       - "23"
       - "26"
->>>>>>> 90cf3b88
     separatecontext: false
     continueonerrortype: ""
     view: |-
@@ -243,17 +166,10 @@
     isautoswitchedtoquietmode: false
   "5":
     id: "5"
-<<<<<<< HEAD
-    taskid: 6b1ca925-a7ee-46d9-8f41-bc1ca5ee1f28
-    type: condition
-    task:
-      id: 6b1ca925-a7ee-46d9-8f41-bc1ca5ee1f28
-=======
     taskid: b3bc875f-d706-4180-802b-238c7d29381e
     type: condition
     task:
       id: b3bc875f-d706-4180-802b-238c7d29381e
->>>>>>> 90cf3b88
       version: -1
       name: Is there a text-based file?
       description: Checks if there is a text-based file in context. Skips MSG and EML files.
@@ -416,17 +332,10 @@
     isautoswitchedtoquietmode: false
   "6":
     id: "6"
-<<<<<<< HEAD
-    taskid: 25e595b9-5c08-4247-8888-ad17fecd9703
-    type: regular
-    task:
-      id: 25e595b9-5c08-4247-8888-ad17fecd9703
-=======
     taskid: 4ba573d4-5094-4e80-883b-a3b84ed21791
     type: regular
     task:
       id: 4ba573d4-5094-4e80-883b-a3b84ed21791
->>>>>>> 90cf3b88
       version: -1
       name: Extract indicators from text-based file
       description: Extracts indicators from text-based files.
@@ -574,17 +483,10 @@
     isautoswitchedtoquietmode: false
   "7":
     id: "7"
-<<<<<<< HEAD
-    taskid: 6456e51c-3165-435e-8fd4-9b3143f4b011
-    type: condition
-    task:
-      id: 6456e51c-3165-435e-8fd4-9b3143f4b011
-=======
     taskid: 0e5716b4-d88b-45dc-8aa4-c68a6dbf2df6
     type: condition
     task:
       id: 0e5716b4-d88b-45dc-8aa4-c68a6dbf2df6
->>>>>>> 90cf3b88
       version: -1
       name: Is there a PDF file?
       description: Checks if there is a PDF file in context.
@@ -648,17 +550,10 @@
     isautoswitchedtoquietmode: false
   "8":
     id: "8"
-<<<<<<< HEAD
-    taskid: 413768ed-dc27-441e-8395-9878777549e5
-    type: regular
-    task:
-      id: 413768ed-dc27-441e-8395-9878777549e5
-=======
     taskid: da76292f-3f94-4097-857d-1ddc6d3828d4
     type: regular
     task:
       id: da76292f-3f94-4097-857d-1ddc6d3828d4
->>>>>>> 90cf3b88
       version: -1
       name: Extract indicators from PDF file
       description: Load a PDF file's content and metadata into context.
@@ -669,10 +564,7 @@
     nexttasks:
       '#none#':
       - "19"
-<<<<<<< HEAD
-=======
       - "25"
->>>>>>> 90cf3b88
     scriptarguments:
       entryID:
         complex:
@@ -727,17 +619,10 @@
     isautoswitchedtoquietmode: false
   "9":
     id: "9"
-<<<<<<< HEAD
-    taskid: 56597c25-22cd-42b4-8c2f-f08c31fd1dd4
-    type: condition
-    task:
-      id: 56597c25-22cd-42b4-8c2f-f08c31fd1dd4
-=======
     taskid: 884b6c9a-7e2f-467c-8b05-5f711bf59686
     type: condition
     task:
       id: 884b6c9a-7e2f-467c-8b05-5f711bf59686
->>>>>>> 90cf3b88
       version: -1
       name: Is there a Word file?
       description: Checks if there is a Word file (DOC, DOCX) in context.
@@ -910,11 +795,7 @@
                 - - operator: isNotEqualString
                     left:
                       value:
-<<<<<<< HEAD
-                        simple: File.Extension
-=======
                         simple: inputs.File.Extension
->>>>>>> 90cf3b88
                       iscontext: true
                     right:
                       value:
@@ -923,11 +804,7 @@
                   - operator: isNotEqualString
                     left:
                       value:
-<<<<<<< HEAD
-                        simple: File.Info
-=======
-                        simple: inputs.File.Info
->>>>>>> 90cf3b88
+                        simple: inputs.File.Info
                       iscontext: true
                     right:
                       value:
@@ -956,17 +833,10 @@
     isautoswitchedtoquietmode: false
   "10":
     id: "10"
-<<<<<<< HEAD
-    taskid: 68b22c92-c5b7-4e98-8b45-cadb678c6da8
-    type: title
-    task:
-      id: 68b22c92-c5b7-4e98-8b45-cadb678c6da8
-=======
     taskid: bd5234cd-bca5-49c3-844e-478ec0e69f2a
     type: title
     task:
       id: bd5234cd-bca5-49c3-844e-478ec0e69f2a
->>>>>>> 90cf3b88
       version: -1
       name: No File To Parse
       type: title
@@ -994,17 +864,10 @@
     isautoswitchedtoquietmode: false
   "11":
     id: "11"
-<<<<<<< HEAD
-    taskid: 94620d34-671a-4869-81f1-dcf67071a9ee
-    type: regular
-    task:
-      id: 94620d34-671a-4869-81f1-dcf67071a9ee
-=======
     taskid: b2cbcfd1-04a0-43cb-88ed-712c131d53e5
     type: regular
     task:
       id: b2cbcfd1-04a0-43cb-88ed-712c131d53e5
->>>>>>> 90cf3b88
       version: -1
       name: Extract indicators from Word file
       description: Extracts indicators from word files (DOC, DOCX).
@@ -1138,11 +1001,7 @@
           - - operator: isNotEqualString
               left:
                 value:
-<<<<<<< HEAD
-                  simple: File.Extension
-=======
                   simple: inputs.File.Extension
->>>>>>> 90cf3b88
                 iscontext: true
               right:
                 value:
@@ -1151,11 +1010,7 @@
             - operator: isNotEqualString
               left:
                 value:
-<<<<<<< HEAD
-                  simple: File.Info
-=======
-                  simple: inputs.File.Info
->>>>>>> 90cf3b88
+                  simple: inputs.File.Info
                 iscontext: true
               right:
                 value:
@@ -1171,11 +1026,7 @@
       {
         "position": {
           "x": 510,
-<<<<<<< HEAD
-          "y": 960
-=======
           "y": 720
->>>>>>> 90cf3b88
         }
       }
     note: false
@@ -1187,17 +1038,10 @@
     isautoswitchedtoquietmode: false
   "13":
     id: "13"
-<<<<<<< HEAD
-    taskid: 016dfd29-eb0c-4638-8f9c-b47a21dbf83e
-    type: condition
-    task:
-      id: 016dfd29-eb0c-4638-8f9c-b47a21dbf83e
-=======
     taskid: fc037219-4b91-402f-8ad8-dc099bc2e67b
     type: condition
     task:
       id: fc037219-4b91-402f-8ad8-dc099bc2e67b
->>>>>>> 90cf3b88
       version: -1
       name: Is Image OCR enabled?
       description: Checks whether there is an active instance of the Image OCR integration. enabled.
@@ -1232,13 +1076,8 @@
     view: |-
       {
         "position": {
-<<<<<<< HEAD
-          "x": 1980,
-          "y": 960
-=======
           "x": 2190,
           "y": 900
->>>>>>> 90cf3b88
         }
       }
     note: false
@@ -1250,17 +1089,10 @@
     isautoswitchedtoquietmode: false
   "14":
     id: "14"
-<<<<<<< HEAD
-    taskid: 9e63e4dc-c072-46b9-876d-6862cf429573
-    type: regular
-    task:
-      id: 9e63e4dc-c072-46b9-876d-6862cf429573
-=======
     taskid: 67aa8abc-03b8-4df4-8d81-75ba4b4f0521
     type: regular
     task:
       id: 67aa8abc-03b8-4df4-8d81-75ba4b4f0521
->>>>>>> 90cf3b88
       version: -1
       name: Extract text from images
       description: Extracts text from PNG, JPEG, and GIF image files, and uses auto-extract to get reputation for indicators.
@@ -1321,13 +1153,8 @@
     view: |-
       {
         "position": {
-<<<<<<< HEAD
-          "x": 2040,
-          "y": 1280
-=======
           "x": 2190,
           "y": 1310
->>>>>>> 90cf3b88
         }
       }
     note: false
@@ -1339,17 +1166,10 @@
     isautoswitchedtoquietmode: false
   "15":
     id: "15"
-<<<<<<< HEAD
-    taskid: ffb93222-0298-4fc1-8087-6e2e66eecda4
-    type: condition
-    task:
-      id: ffb93222-0298-4fc1-8087-6e2e66eecda4
-=======
     taskid: fe69f8c7-5257-4b62-8ddd-a82a514bdc44
     type: condition
     task:
       id: fe69f8c7-5257-4b62-8ddd-a82a514bdc44
->>>>>>> 90cf3b88
       version: -1
       name: Is there another supported document type?
       description: |-
@@ -1497,17 +1317,10 @@
     isautoswitchedtoquietmode: false
   "16":
     id: "16"
-<<<<<<< HEAD
-    taskid: 9a754389-5cc2-4638-84b4-2877b55a649a
-    type: regular
-    task:
-      id: 9a754389-5cc2-4638-84b4-2877b55a649a
-=======
     taskid: 7f3736b6-092c-4c5d-878d-1d1fb71ae749
     type: regular
     task:
       id: 7f3736b6-092c-4c5d-878d-1d1fb71ae749
->>>>>>> 90cf3b88
       version: -1
       name: Convert a document to PDF
       description: |-
@@ -1643,12 +1456,6 @@
     isautoswitchedtoquietmode: false
   "19":
     id: "19"
-<<<<<<< HEAD
-    taskid: dff24f87-3133-4c5b-85f0-3e8cfb5910f6
-    type: regular
-    task:
-      id: dff24f87-3133-4c5b-85f0-3e8cfb5910f6
-=======
     taskid: feb4ec48-681e-44c1-8c02-4226ce97de5f
     type: regular
     task:
@@ -1836,7 +1643,6 @@
     type: regular
     task:
       id: a9713787-fe05-4ba6-8b99-b8980598b0dd
->>>>>>> 90cf3b88
       version: -1
       name: Extract indicators from docx file
       description: Extracts indicators from word files (DOC, DOCX).
@@ -1899,21 +1705,12 @@
     quietmode: 0
     isoversize: false
     isautoswitchedtoquietmode: false
-<<<<<<< HEAD
-  "20":
-    id: "20"
-    taskid: 0ca91cf6-8403-4e3e-84fd-a5076cb1e172
-    type: playbook
-    task:
-      id: 0ca91cf6-8403-4e3e-84fd-a5076cb1e172
-=======
   "23":
     id: "23"
     taskid: 6a194cfc-0af6-4776-8290-28b7deb60579
     type: condition
     task:
       id: 6a194cfc-0af6-4776-8290-28b7deb60579
->>>>>>> 90cf3b88
       version: -1
       name: Is there a Word docx file?
       description: Checks if there is a Word file (DOC, DOCX) in context.
@@ -2115,18 +1912,6 @@
     quietmode: 0
     isoversize: false
     isautoswitchedtoquietmode: false
-<<<<<<< HEAD
-  "21":
-    id: "21"
-    taskid: 7d2bdab4-aee1-4922-87a4-19eb4d35e264
-    type: condition
-    task:
-      id: 7d2bdab4-aee1-4922-87a4-19eb4d35e264
-      version: -1
-      name: Is there an image file?
-      description: |-
-        Checks if the uploaded file is a valid image file.
-=======
   "26":
     id: "26"
     taskid: 608bdaf3-5ea5-4ea7-85bc-0343f8535b0d
@@ -2136,7 +1921,6 @@
       version: -1
       name: Is there a PPTX/XSLX file?
       description: Checks if there is a PowerPoint or Excel file (PPTX/XSLX) in context.
->>>>>>> 90cf3b88
       type: condition
       iscommand: false
       brand: ""
@@ -2144,56 +1928,29 @@
       '#default#':
       - "10"
       "yes":
-<<<<<<< HEAD
-      - "13"
-=======
       - "27"
->>>>>>> 90cf3b88
     separatecontext: false
     conditions:
     - label: "yes"
       condition:
-<<<<<<< HEAD
-      - - operator: isNotEmpty
-          left:
-            value:
-              complex:
-                root: File
-=======
       - - operator: isExists
           left:
             value:
               complex:
                 root: inputs.File
->>>>>>> 90cf3b88
                 filters:
                 - - operator: isEqualString
                     left:
                       value:
-<<<<<<< HEAD
-                        simple: File.Info
-                      iscontext: true
-                    right:
-                      value:
-                        simple: image/png
-=======
                         simple: inputs.File.Extension
                       iscontext: true
                     right:
                       value:
                         simple: xlsx
->>>>>>> 90cf3b88
                     ignorecase: true
                   - operator: isEqualString
                     left:
                       value:
-<<<<<<< HEAD
-                        simple: File.Info
-                      iscontext: true
-                    right:
-                      value:
-                        simple: image/jpg
-=======
                         simple: inputs.File.Extension
                       iscontext: true
                     right:
@@ -2208,36 +1965,19 @@
                     right:
                       value:
                         simple: Zip archive data
->>>>>>> 90cf3b88
                     ignorecase: true
                   - operator: isEqualString
                     left:
                       value:
-<<<<<<< HEAD
-                        simple: File.Info
-                      iscontext: true
-                    right:
-                      value:
-                        simple: image/jpeg
-=======
                         simple: inputs.File.Type
                       iscontext: true
                     right:
                       value:
                         simple: Microsoft PowerPoint 2007+
->>>>>>> 90cf3b88
                     ignorecase: true
                   - operator: isEqualString
                     left:
                       value:
-<<<<<<< HEAD
-                        simple: File.Info
-                      iscontext: true
-                    right:
-                      value:
-                        simple: image/gif
-                    ignorecase: true
-=======
                         simple: inputs.File.Type
                       iscontext: true
                     right:
@@ -2245,7 +1985,6 @@
                         simple: Microsoft Excel 2007+
                     ignorecase: true
                 accessor: EntryID
->>>>>>> 90cf3b88
                 transformers:
                 - operator: uniq
             iscontext: true
@@ -2255,10 +1994,6 @@
     view: |-
       {
         "position": {
-<<<<<<< HEAD
-          "x": 1980,
-          "y": 690
-=======
           "x": -300,
           "y": 460
         }
@@ -2347,7 +2082,6 @@
         "position": {
           "x": -300,
           "y": 720
->>>>>>> 90cf3b88
         }
       }
     note: false
@@ -2360,13 +2094,6 @@
 view: |-
   {
     "linkLabelsPosition": {
-<<<<<<< HEAD
-      "13_19_#default#": 0.3,
-      "15_10_#default#": 0.13,
-      "15_16_yes": 0.38,
-      "1_10_#default#": 0.15,
-      "5_10_#default#": 0.23,
-=======
       "13_19_#default#": 0.11,
       "15_10_#default#": 0.11,
       "15_16_yes": 0.38,
@@ -2375,7 +2102,6 @@
       "23_10_#default#": 0.14,
       "23_22_yes": 0.43,
       "5_10_#default#": 0.33,
->>>>>>> 90cf3b88
       "5_6_yes": 0.36,
       "7_10_#default#": 0.1,
       "7_8_yes": 0.24,
@@ -2384,15 +2110,9 @@
     },
     "paper": {
       "dimensions": {
-<<<<<<< HEAD
-        "height": 2415,
-        "width": 2875,
-        "x": -455,
-=======
         "height": 1815,
         "width": 3545,
         "x": -975,
->>>>>>> 90cf3b88
         "y": -10
       }
     }
@@ -2638,14 +2358,6 @@
 - contextPath: DBotScore.Score
   description: The actual score.
   type: number
-<<<<<<< HEAD
-tests:
-- Extract Indicators From File - Generic v2 - Test
-fromversion: 5.0.0
-marketplaces:
-  - xsoar
-  - marketplacev2
-=======
 - contextPath: QRCodeReader
   description: The QR code reader primary key object.
   type: unknown
@@ -2676,5 +2388,4 @@
 contentitemexportablefields:
   contentitemfields: {}
 system: true
-quiet: true
->>>>>>> 90cf3b88
+quiet: true