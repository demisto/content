--- conflicted
+++ resolved
@@ -26,17 +26,10 @@
 tasks:
   "0":
     id: "0"
-<<<<<<< HEAD
-    taskid: bcdc9d1b-25b8-4f8e-8718-043218ed8977
-    type: start
-    task:
-      id: bcdc9d1b-25b8-4f8e-8718-043218ed8977
-=======
     taskid: c33ca9eb-1ff3-450a-8c2d-b9aa72f7f771
     type: start
     task:
       id: c33ca9eb-1ff3-450a-8c2d-b9aa72f7f771
->>>>>>> 9d6c5180
       version: -1
       name: ""
       iscommand: false
@@ -63,17 +56,10 @@
     isautoswitchedtoquietmode: false
   "1":
     id: "1"
-<<<<<<< HEAD
-    taskid: 9c37cfa4-5bd3-4994-80df-33bd4b58728f
-    type: condition
-    task:
-      id: 9c37cfa4-5bd3-4994-80df-33bd4b58728f
-=======
     taskid: ea98aae7-5a6e-4eab-8348-4cb62716a5f7
     type: condition
     task:
       id: ea98aae7-5a6e-4eab-8348-4cb62716a5f7
->>>>>>> 9d6c5180
       version: -1
       name: Is there a file?
       description: |
@@ -101,54 +87,8 @@
     view: |-
       {
         "position": {
-<<<<<<< HEAD
-          "x": 265,
-          "y": 180
-        }
-      }
-    note: false
-    timertriggers: []
-    ignoreworker: false
-    skipunavailable: false
-    quietmode: 0
-    isoversize: false
-    isautoswitchedtoquietmode: false
-  "2":
-    id: "2"
-    taskid: b287e371-7f7f-43cf-8f07-ea42b1ab70b6
-    type: regular
-    task:
-      id: b287e371-7f7f-43cf-8f07-ea42b1ab70b6
-      version: -1
-      name: Set file to local context
-      description: Sets the input file into local context.
-      scriptName: Set
-      type: regular
-      iscommand: false
-      brand: ""
-    nexttasks:
-      '#none#':
-      - "4"
-    scriptarguments:
-      key:
-        simple: File
-      value:
-        complex:
-          root: inputs.File
-          transformers:
-          - operator: uniq
-    reputationcalc: 1
-    separatecontext: false
-    continueonerrortype: ""
-    view: |-
-      {
-        "position": {
-          "x": 510,
-          "y": 350
-=======
           "x": 915,
           "y": 120
->>>>>>> 9d6c5180
         }
       }
     note: false
@@ -160,17 +100,10 @@
     isautoswitchedtoquietmode: false
   "3":
     id: "3"
-<<<<<<< HEAD
-    taskid: 9f01ab9b-8991-4705-83a8-2bc3f0e902b2
-    type: title
-    task:
-      id: 9f01ab9b-8991-4705-83a8-2bc3f0e902b2
-=======
     taskid: 7cbad10d-b188-4999-8c0f-aad2a33000b3
     type: title
     task:
       id: 7cbad10d-b188-4999-8c0f-aad2a33000b3
->>>>>>> 9d6c5180
       version: -1
       name: Done
       type: title
@@ -195,17 +128,10 @@
     isautoswitchedtoquietmode: false
   "4":
     id: "4"
-<<<<<<< HEAD
-    taskid: ccedd221-520c-4c64-8ec8-fc07d1b107fc
-    type: title
-    task:
-      id: ccedd221-520c-4c64-8ec8-fc07d1b107fc
-=======
     taskid: 7697255d-fcab-4619-8a3d-bfa51bc758d9
     type: title
     task:
       id: 7697255d-fcab-4619-8a3d-bfa51bc758d9
->>>>>>> 9d6c5180
       version: -1
       name: Extract Indicators From Files
       type: title
@@ -220,10 +146,7 @@
       - "15"
       - "20"
       - "21"
-<<<<<<< HEAD
-=======
       - "23"
->>>>>>> 9d6c5180
     separatecontext: false
     continueonerrortype: ""
     view: |-
@@ -242,17 +165,10 @@
     isautoswitchedtoquietmode: false
   "5":
     id: "5"
-<<<<<<< HEAD
-    taskid: 6b1ca925-a7ee-46d9-8f41-bc1ca5ee1f28
-    type: condition
-    task:
-      id: 6b1ca925-a7ee-46d9-8f41-bc1ca5ee1f28
-=======
     taskid: b3bc875f-d706-4180-802b-238c7d29381e
     type: condition
     task:
       id: b3bc875f-d706-4180-802b-238c7d29381e
->>>>>>> 9d6c5180
       version: -1
       name: Is there a text-based file?
       description: Checks if there is a text-based file in context. Skips MSG and EML files.
@@ -404,17 +320,10 @@
     isautoswitchedtoquietmode: false
   "6":
     id: "6"
-<<<<<<< HEAD
-    taskid: 25e595b9-5c08-4247-8888-ad17fecd9703
-    type: regular
-    task:
-      id: 25e595b9-5c08-4247-8888-ad17fecd9703
-=======
     taskid: 4ba573d4-5094-4e80-883b-a3b84ed21791
     type: regular
     task:
       id: 4ba573d4-5094-4e80-883b-a3b84ed21791
->>>>>>> 9d6c5180
       version: -1
       name: Extract indicators from text-based file
       description: Extracts indicators from text-based files.
@@ -553,17 +462,10 @@
     isautoswitchedtoquietmode: false
   "7":
     id: "7"
-<<<<<<< HEAD
-    taskid: 6456e51c-3165-435e-8fd4-9b3143f4b011
-    type: condition
-    task:
-      id: 6456e51c-3165-435e-8fd4-9b3143f4b011
-=======
     taskid: 0e5716b4-d88b-45dc-8aa4-c68a6dbf2df6
     type: condition
     task:
       id: 0e5716b4-d88b-45dc-8aa4-c68a6dbf2df6
->>>>>>> 9d6c5180
       version: -1
       name: Is there a PDF file?
       description: Checks if there is a PDF file in context.
@@ -627,17 +529,10 @@
     isautoswitchedtoquietmode: false
   "8":
     id: "8"
-<<<<<<< HEAD
-    taskid: 413768ed-dc27-441e-8395-9878777549e5
-    type: regular
-    task:
-      id: 413768ed-dc27-441e-8395-9878777549e5
-=======
     taskid: da76292f-3f94-4097-857d-1ddc6d3828d4
     type: regular
     task:
       id: da76292f-3f94-4097-857d-1ddc6d3828d4
->>>>>>> 9d6c5180
       version: -1
       name: Extract indicators from PDF file
       description: Load a PDF file's content and metadata into context.
@@ -702,17 +597,10 @@
     isautoswitchedtoquietmode: false
   "9":
     id: "9"
-<<<<<<< HEAD
-    taskid: 56597c25-22cd-42b4-8c2f-f08c31fd1dd4
-    type: condition
-    task:
-      id: 56597c25-22cd-42b4-8c2f-f08c31fd1dd4
-=======
     taskid: 884b6c9a-7e2f-467c-8b05-5f711bf59686
     type: condition
     task:
       id: 884b6c9a-7e2f-467c-8b05-5f711bf59686
->>>>>>> 9d6c5180
       version: -1
       name: Is there a Word file?
       description: Checks if there is a Word file (DOC, DOCX) in context.
@@ -885,11 +773,7 @@
                 - - operator: isNotEqualString
                     left:
                       value:
-<<<<<<< HEAD
-                        simple: File.Extension
-=======
                         simple: inputs.File.Extension
->>>>>>> 9d6c5180
                       iscontext: true
                     right:
                       value:
@@ -898,11 +782,7 @@
                   - operator: isNotEqualString
                     left:
                       value:
-<<<<<<< HEAD
-                        simple: File.Info
-=======
-                        simple: inputs.File.Info
->>>>>>> 9d6c5180
+                        simple: inputs.File.Info
                       iscontext: true
                     right:
                       value:
@@ -931,17 +811,10 @@
     isautoswitchedtoquietmode: false
   "10":
     id: "10"
-<<<<<<< HEAD
-    taskid: 68b22c92-c5b7-4e98-8b45-cadb678c6da8
-    type: title
-    task:
-      id: 68b22c92-c5b7-4e98-8b45-cadb678c6da8
-=======
     taskid: bd5234cd-bca5-49c3-844e-478ec0e69f2a
     type: title
     task:
       id: bd5234cd-bca5-49c3-844e-478ec0e69f2a
->>>>>>> 9d6c5180
       version: -1
       name: No File To Parse
       type: title
@@ -969,17 +842,10 @@
     isautoswitchedtoquietmode: false
   "11":
     id: "11"
-<<<<<<< HEAD
-    taskid: 94620d34-671a-4869-81f1-dcf67071a9ee
-    type: regular
-    task:
-      id: 94620d34-671a-4869-81f1-dcf67071a9ee
-=======
     taskid: b2cbcfd1-04a0-43cb-88ed-712c131d53e5
     type: regular
     task:
       id: b2cbcfd1-04a0-43cb-88ed-712c131d53e5
->>>>>>> 9d6c5180
       version: -1
       name: Extract indicators from Word file
       description: Extracts indicators from word files (DOC, DOCX).
@@ -1113,11 +979,7 @@
           - - operator: isNotEqualString
               left:
                 value:
-<<<<<<< HEAD
-                  simple: File.Extension
-=======
                   simple: inputs.File.Extension
->>>>>>> 9d6c5180
                 iscontext: true
               right:
                 value:
@@ -1126,11 +988,7 @@
             - operator: isNotEqualString
               left:
                 value:
-<<<<<<< HEAD
-                  simple: File.Info
-=======
-                  simple: inputs.File.Info
->>>>>>> 9d6c5180
+                  simple: inputs.File.Info
                 iscontext: true
               right:
                 value:
@@ -1146,11 +1004,7 @@
       {
         "position": {
           "x": 510,
-<<<<<<< HEAD
-          "y": 960
-=======
           "y": 720
->>>>>>> 9d6c5180
         }
       }
     note: false
@@ -1162,17 +1016,10 @@
     isautoswitchedtoquietmode: false
   "13":
     id: "13"
-<<<<<<< HEAD
-    taskid: 016dfd29-eb0c-4638-8f9c-b47a21dbf83e
-    type: condition
-    task:
-      id: 016dfd29-eb0c-4638-8f9c-b47a21dbf83e
-=======
     taskid: fc037219-4b91-402f-8ad8-dc099bc2e67b
     type: condition
     task:
       id: fc037219-4b91-402f-8ad8-dc099bc2e67b
->>>>>>> 9d6c5180
       version: -1
       name: Is Image OCR enabled?
       description: Checks whether there is an active instance of the Image OCR integration. enabled.
@@ -1207,13 +1054,8 @@
     view: |-
       {
         "position": {
-<<<<<<< HEAD
-          "x": 1980,
-          "y": 960
-=======
           "x": 2150,
           "y": 720
->>>>>>> 9d6c5180
         }
       }
     note: false
@@ -1225,17 +1067,10 @@
     isautoswitchedtoquietmode: false
   "14":
     id: "14"
-<<<<<<< HEAD
-    taskid: 9e63e4dc-c072-46b9-876d-6862cf429573
-    type: regular
-    task:
-      id: 9e63e4dc-c072-46b9-876d-6862cf429573
-=======
     taskid: 67aa8abc-03b8-4df4-8d81-75ba4b4f0521
     type: regular
     task:
       id: 67aa8abc-03b8-4df4-8d81-75ba4b4f0521
->>>>>>> 9d6c5180
       version: -1
       name: Extract text from images
       description: Extracts text from PNG, JPEG, and GIF image files, and uses auto-extract to get reputation for indicators.
@@ -1296,13 +1131,8 @@
     view: |-
       {
         "position": {
-<<<<<<< HEAD
-          "x": 2040,
-          "y": 1280
-=======
           "x": 2150,
           "y": 1040
->>>>>>> 9d6c5180
         }
       }
     note: false
@@ -1314,17 +1144,10 @@
     isautoswitchedtoquietmode: false
   "15":
     id: "15"
-<<<<<<< HEAD
-    taskid: ffb93222-0298-4fc1-8087-6e2e66eecda4
-    type: condition
-    task:
-      id: ffb93222-0298-4fc1-8087-6e2e66eecda4
-=======
     taskid: fe69f8c7-5257-4b62-8ddd-a82a514bdc44
     type: condition
     task:
       id: fe69f8c7-5257-4b62-8ddd-a82a514bdc44
->>>>>>> 9d6c5180
       version: -1
       name: Is there another supported document type?
       description: |-
@@ -1472,17 +1295,10 @@
     isautoswitchedtoquietmode: false
   "16":
     id: "16"
-<<<<<<< HEAD
-    taskid: 9a754389-5cc2-4638-84b4-2877b55a649a
-    type: regular
-    task:
-      id: 9a754389-5cc2-4638-84b4-2877b55a649a
-=======
     taskid: 7f3736b6-092c-4c5d-878d-1d1fb71ae749
     type: regular
     task:
       id: 7f3736b6-092c-4c5d-878d-1d1fb71ae749
->>>>>>> 9d6c5180
       version: -1
       name: Convert a document to PDF
       description: |-
@@ -1618,12 +1434,6 @@
     isautoswitchedtoquietmode: false
   "19":
     id: "19"
-<<<<<<< HEAD
-    taskid: dff24f87-3133-4c5b-85f0-3e8cfb5910f6
-    type: regular
-    task:
-      id: dff24f87-3133-4c5b-85f0-3e8cfb5910f6
-=======
     taskid: 44ff2241-eeb3-4b0b-831f-79543662820f
     type: regular
     task:
@@ -1808,7 +1618,6 @@
     type: regular
     task:
       id: a9713787-fe05-4ba6-8b99-b8980598b0dd
->>>>>>> 9d6c5180
       version: -1
       name: Extract indicators from docx file
       description: Extracts indicators from word files (DOC, DOCX).
@@ -1862,21 +1671,12 @@
     quietmode: 0
     isoversize: false
     isautoswitchedtoquietmode: false
-<<<<<<< HEAD
-  "20":
-    id: "20"
-    taskid: 0ca91cf6-8403-4e3e-84fd-a5076cb1e172
-    type: playbook
-    task:
-      id: 0ca91cf6-8403-4e3e-84fd-a5076cb1e172
-=======
   "23":
     id: "23"
     taskid: 6a194cfc-0af6-4776-8290-28b7deb60579
     type: condition
     task:
       id: 6a194cfc-0af6-4776-8290-28b7deb60579
->>>>>>> 9d6c5180
       version: -1
       name: Is there a Word docx file?
       description: Checks if there is a Word file (DOC, DOCX) in context.
@@ -1937,100 +1737,6 @@
     quietmode: 0
     isoversize: false
     isautoswitchedtoquietmode: false
-<<<<<<< HEAD
-  "21":
-    id: "21"
-    taskid: 7d2bdab4-aee1-4922-87a4-19eb4d35e264
-    type: condition
-    task:
-      id: 7d2bdab4-aee1-4922-87a4-19eb4d35e264
-      version: -1
-      name: Is there an image file?
-      description: |-
-        Checks if the uploaded file is a valid image file.
-      type: condition
-      iscommand: false
-      brand: ""
-    nexttasks:
-      '#default#':
-      - "10"
-      "yes":
-      - "13"
-    separatecontext: false
-    conditions:
-    - label: "yes"
-      condition:
-      - - operator: isNotEmpty
-          left:
-            value:
-              complex:
-                root: File
-                filters:
-                - - operator: isEqualString
-                    left:
-                      value:
-                        simple: File.Info
-                      iscontext: true
-                    right:
-                      value:
-                        simple: image/png
-                    ignorecase: true
-                  - operator: isEqualString
-                    left:
-                      value:
-                        simple: File.Info
-                      iscontext: true
-                    right:
-                      value:
-                        simple: image/jpg
-                    ignorecase: true
-                  - operator: isEqualString
-                    left:
-                      value:
-                        simple: File.Info
-                      iscontext: true
-                    right:
-                      value:
-                        simple: image/jpeg
-                    ignorecase: true
-                  - operator: isEqualString
-                    left:
-                      value:
-                        simple: File.Info
-                      iscontext: true
-                    right:
-                      value:
-                        simple: image/gif
-                    ignorecase: true
-                transformers:
-                - operator: uniq
-            iscontext: true
-          right:
-            value: {}
-    continueonerrortype: ""
-    view: |-
-      {
-        "position": {
-          "x": 1980,
-          "y": 690
-        }
-      }
-    note: false
-    timertriggers: []
-    ignoreworker: false
-    skipunavailable: false
-    quietmode: 0
-    isoversize: false
-    isautoswitchedtoquietmode: false
-view: |-
-  {
-    "linkLabelsPosition": {
-      "13_19_#default#": 0.3,
-      "15_10_#default#": 0.13,
-      "15_16_yes": 0.38,
-      "1_10_#default#": 0.15,
-      "5_10_#default#": 0.23,
-=======
 view: |-
   {
     "linkLabelsPosition": {
@@ -2042,7 +1748,6 @@
       "23_10_#default#": 0.14,
       "23_22_yes": 0.43,
       "5_10_#default#": 0.33,
->>>>>>> 9d6c5180
       "5_6_yes": 0.36,
       "7_10_#default#": 0.15,
       "7_8_yes": 0.38,
@@ -2051,15 +1756,9 @@
     },
     "paper": {
       "dimensions": {
-<<<<<<< HEAD
-        "height": 2415,
-        "width": 2875,
-        "x": -455,
-=======
         "height": 1485,
         "width": 3085,
         "x": -555,
->>>>>>> 9d6c5180
         "y": -10
       }
     }
@@ -2309,12 +2008,7 @@
 - Extract Indicators From File - Generic v2 - Test
 fromversion: 5.0.0
 marketplaces:
-<<<<<<< HEAD
-  - xsoar
-  - marketplacev2
-=======
 - xsoar
 - marketplacev2
 contentitemexportablefields:
-  contentitemfields: {}
->>>>>>> 9d6c5180
+  contentitemfields: {}