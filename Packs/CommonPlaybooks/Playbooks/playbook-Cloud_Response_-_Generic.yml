--- conflicted
+++ resolved
@@ -523,11 +523,7 @@
 - key: autoAccessKeyRemediation
   value: {}
   required: false
-<<<<<<< HEAD
-  description: Whether to execute the user remediation flow automatically.
-=======
   description: Whether to execute the access key remediation flow automatically.
->>>>>>> 9d6c5180
   playbookInputQuery:
 - key: AWS-accessKeyRemediationType
   value: {}
