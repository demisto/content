id: Block File - Generic v2
version: -1
contentitemexportablefields:
  contentitemfields: {}
name: Block File - Generic v2
<<<<<<< HEAD
description: "This playbook is used to block files from running on endpoints. \nThis
  playbook supports the following integrations:\n- Palo Alto Networks Traps\n- Palo
  Alto Networks Cortex XDR\n- Cybereason\n- Carbon Black Enterprise Response\n- Cylance
  Protect v2\n"
=======
description: "This playbook is used to block files from running on endpoints. \nThis playbook supports the following integrations:\n- Palo Alto Networks Traps\n- Palo Alto Networks Cortex XDR\n- Cybereason\n- Carbon Black Enterprise Response\n- Cylance Protect v2\n- Crowdstrike Falcon\n- Microsoft Defender for Endpoint."
>>>>>>> 9d6c5180
starttaskid: "0"
tasks:
  "0":
    id: "0"
    taskid: 420a534c-a6e6-4cf5-8b86-ac7dd1a91441
    type: start
    task:
      id: 420a534c-a6e6-4cf5-8b86-ac7dd1a91441
      version: -1
      name: ""
      iscommand: false
      brand: ""
      description: ''
    nexttasks:
      '#none#':
      - "9"
      - "10"
      - "11"
      - "12"
      - "17"
      - "18"
    separatecontext: false
    view: |-
      {
        "position": {
          "x": 695,
          "y": 50
        }
      }
    note: false
    timertriggers: []
    ignoreworker: false
    skipunavailable: false
    quietmode: 0
    continueonerrortype: ""
    isoversize: false
    isautoswitchedtoquietmode: false
  "2":
    id: "2"
    taskid: 5a2f437e-234a-43ef-858d-28d07fd1c7c2
    type: playbook
    task:
      id: 5a2f437e-234a-43ef-858d-28d07fd1c7c2
      version: -1
      name: Block File - Carbon Black Response
      description: |-
        This playbook receives an MD5 hash and adds it to the block list in Carbon Black Enterprise Response. Files with that MD5 hash are blocked from execution on the managed endpoints.

        If the integration is disabled at the time of running, or if the hash is already on the block list, no action is taken on the MD5.
      playbookName: Block File - Carbon Black Response
      type: playbook
      iscommand: false
      brand: ""
    nexttasks:
      '#none#':
      - "3"
    scriptarguments:
      MD5:
        complex:
          root: inputs.Hash
          filters:
          - - operator: stringHasLength
              left:
                value:
                  simple: inputs.Hash
                iscontext: true
              right:
                value:
                  simple: "32"
          transformers:
          - operator: append
            args:
              item:
                value:
                  simple: inputs.MD5
                iscontext: true
          - operator: uniq
    separatecontext: true
    loop:
      iscommand: false
      exitCondition: ""
      wait: 1
      max: 0
    view: |-
      {
        "position": {
          "x": 50,
          "y": 340
        }
      }
    note: false
    timertriggers: []
    ignoreworker: false
    skipunavailable: true
    quietmode: 0
    continueonerrortype: ""
    isoversize: false
    isautoswitchedtoquietmode: false
  "3":
    id: "3"
    taskid: c8476a84-8d87-4ff2-8d6c-1dd1cccc503a
    type: title
    task:
      id: c8476a84-8d87-4ff2-8d6c-1dd1cccc503a
      version: -1
      name: Done
      type: title
      iscommand: false
      brand: ""
      description: ''
    separatecontext: false
    view: |-
      {
        "position": {
          "x": 695,
          "y": 515
        }
      }
    note: false
    timertriggers: []
    ignoreworker: false
    skipunavailable: false
    quietmode: 0
    continueonerrortype: ""
    isoversize: false
    isautoswitchedtoquietmode: false
  "4":
    id: "4"
    taskid: 2efe2a1a-1d31-438c-828f-b6ae50f3899d
    type: playbook
    task:
      id: 2efe2a1a-1d31-438c-828f-b6ae50f3899d
      version: -1
      name: Block File - Cybereason
      description: This playbook accepts an MD5 hash and blocks the file using the Cybereason integration.
      playbookName: Block File - Cybereason
      type: playbook
      iscommand: false
      brand: ""
    nexttasks:
      '#none#':
      - "3"
    scriptarguments:
      MD5:
        complex:
          root: inputs.Hash
          filters:
          - - operator: stringHasLength
              left:
                value:
                  simple: inputs.Hash
                iscontext: true
              right:
                value:
                  simple: "32"
          transformers:
          - operator: append
            args:
              item:
                value:
                  simple: inputs.MD5
                iscontext: true
          - operator: uniq
    separatecontext: true
    loop:
      iscommand: false
      exitCondition: ""
      wait: 1
      max: 0
    view: |-
      {
        "position": {
          "x": 480,
          "y": 340
        }
      }
    note: false
    timertriggers: []
    ignoreworker: false
    skipunavailable: true
    quietmode: 0
    continueonerrortype: ""
    isoversize: false
    isautoswitchedtoquietmode: false
  "5":
    id: "5"
    taskid: a887370c-f94a-42f9-866f-2d80b7707f41
    type: playbook
    task:
      id: a887370c-f94a-42f9-866f-2d80b7707f41
      version: -1
      name: Block File - Cylance Protect v2
      description: This playbook accepts a SHA256 hash and adds the hash to the Global Quarantine list using the Cylance Protect v2 integration.
      playbookName: Block File - Cylance Protect v2
      type: playbook
      iscommand: false
      brand: ""
    nexttasks:
      '#none#':
      - "3"
    scriptarguments:
      SHA256:
        complex:
          root: inputs.Hash
          filters:
          - - operator: stringHasLength
              left:
                value:
                  simple: inputs.Hash
                iscontext: true
              right:
                value:
                  simple: "64"
          transformers:
          - operator: append
            args:
              item:
                value:
                  simple: inputs.SHA256
                iscontext: true
          - operator: uniq
    separatecontext: true
    loop:
      iscommand: false
      exitCondition: ""
      wait: 1
      max: 0
<<<<<<< HEAD
    view: |-
      {
        "position": {
          "x": 910,
          "y": 340
=======
    view: |-
      {
        "position": {
          "x": 910,
          "y": 340
        }
      }
    note: false
    timertriggers: []
    ignoreworker: false
    skipunavailable: true
    quietmode: 0
    continueonerrortype: ""
    isoversize: false
    isautoswitchedtoquietmode: false
  "9":
    id: "9"
    taskid: 32d4b47a-e972-4e30-875b-b563130cc4ca
    type: title
    task:
      id: 32d4b47a-e972-4e30-875b-b563130cc4ca
      version: -1
      name: Cybereason
      type: title
      iscommand: false
      brand: ""
      description: ''
    nexttasks:
      '#none#':
      - "4"
    separatecontext: false
    view: |-
      {
        "position": {
          "x": 480,
          "y": 195
        }
      }
    note: false
    timertriggers: []
    ignoreworker: false
    skipunavailable: false
    quietmode: 0
    continueonerrortype: ""
    isoversize: false
    isautoswitchedtoquietmode: false
  "10":
    id: "10"
    taskid: 0c07d0e1-59b1-436c-8e90-f2d0410df813
    type: title
    task:
      id: 0c07d0e1-59b1-436c-8e90-f2d0410df813
      version: -1
      name: Carbon Black Enterprise Response
      type: title
      iscommand: false
      brand: ""
      description: ''
    nexttasks:
      '#none#':
      - "2"
    separatecontext: false
    view: |-
      {
        "position": {
          "x": 50,
          "y": 195
>>>>>>> 9d6c5180
        }
      }
    note: false
    timertriggers: []
    ignoreworker: false
    skipunavailable: false
    quietmode: 0
<<<<<<< HEAD
  "9":
    id: "9"
    taskid: 32d4b47a-e972-4e30-875b-b563130cc4ca
=======
    continueonerrortype: ""
    isoversize: false
    isautoswitchedtoquietmode: false
  "11":
    id: "11"
    taskid: dcc8e191-213c-4ffd-8bc7-a8e1bc8894d7
    type: title
    task:
      id: dcc8e191-213c-4ffd-8bc7-a8e1bc8894d7
      version: -1
      name: Cylance Protect v2
      type: title
      iscommand: false
      brand: ""
      description: ''
    nexttasks:
      '#none#':
      - "5"
    separatecontext: false
    view: |-
      {
        "position": {
          "x": 910,
          "y": 195
        }
      }
    note: false
    timertriggers: []
    ignoreworker: false
    skipunavailable: false
    quietmode: 0
    continueonerrortype: ""
    isoversize: false
    isautoswitchedtoquietmode: false
  "12":
    id: "12"
    taskid: b42b03dd-99c1-4149-8c32-336d23b88cf0
>>>>>>> 9d6c5180
    type: title
    task:
      id: b42b03dd-99c1-4149-8c32-336d23b88cf0
      version: -1
      name: Palo Alto Cortex XDR
      type: title
      iscommand: false
      brand: ""
      description: ''
    nexttasks:
      '#none#':
      - "16"
    separatecontext: false
    view: |-
      {
        "position": {
          "x": 1340,
          "y": 195
        }
      }
    note: false
    timertriggers: []
    ignoreworker: false
    skipunavailable: false
    quietmode: 0
    continueonerrortype: ""
    isoversize: false
    isautoswitchedtoquietmode: false
  "16":
    id: "16"
    taskid: cfefcb2a-3dcf-44a5-8aed-ef231d7fe00b
    type: playbook
    task:
      id: cfefcb2a-3dcf-44a5-8aed-ef231d7fe00b
      version: -1
      name: Cortex XDR - Block File
      description: Use this playbook to add files to Cortex XDR block list with a given file SHA256 playbook input.
      playbookName: Cortex XDR - Block File
      type: playbook
      iscommand: false
      brand: ""
    nexttasks:
      '#none#':
      - "3"
    scriptarguments:
      HashList:
        complex:
          root: inputs.Hash
          filters:
          - - operator: stringHasLength
              left:
                value:
                  simple: inputs.Hash
                iscontext: true
              right:
                value:
                  simple: "64"
          transformers:
          - operator: append
            args:
              item:
                value:
                  simple: inputs.SHA256
                iscontext: true
          - operator: uniq
    separatecontext: true
    loop:
      iscommand: false
      exitCondition: ""
      wait: 1
      max: 100
    view: |-
      {
        "position": {
          "x": 1340,
          "y": 330
        }
      }
    note: false
    timertriggers: []
    ignoreworker: false
    skipunavailable: true
    quietmode: 0
    continueonerrortype: ""
    isoversize: false
    isautoswitchedtoquietmode: false
  "17":
    id: "17"
    taskid: b6a4a1eb-e837-400c-890a-aa72fdd866d2
    type: title
    task:
      id: b6a4a1eb-e837-400c-890a-aa72fdd866d2
      version: -1
      name: CrowdStrike Falcon
      type: title
      iscommand: false
      brand: ""
      description: ''
    nexttasks:
      '#none#':
      - "19"
    separatecontext: false
    continueonerrortype: ""
    view: |-
      {
        "position": {
          "x": 1760,
          "y": 195
        }
      }
    note: false
    timertriggers: []
    ignoreworker: false
    skipunavailable: false
    quietmode: 0
    isoversize: false
    isautoswitchedtoquietmode: false
  "18":
    id: "18"
    taskid: c463f54e-7a18-4dba-804f-acf83e449259
    type: title
    task:
      id: c463f54e-7a18-4dba-804f-acf83e449259
      version: -1
      name: Microsoft Defender For Endpoint
      type: title
      iscommand: false
      brand: ""
      description: ''
    nexttasks:
      '#none#':
      - "20"
    separatecontext: false
    continueonerrortype: ""
    view: |-
      {
        "position": {
<<<<<<< HEAD
          "x": 1340,
=======
          "x": -380,
>>>>>>> 9d6c5180
          "y": 195
        }
      }
    note: false
    timertriggers: []
    ignoreworker: false
    skipunavailable: false
    quietmode: 0
    isoversize: false
    isautoswitchedtoquietmode: false
  "19":
    id: "19"
    taskid: 07c049da-5bbf-4804-8b51-3b58463ce5be
    type: playbook
    task:
      id: 07c049da-5bbf-4804-8b51-3b58463ce5be
      version: -1
      name: CrowdStrike Falcon - Block File
      description: "This playbook receives an MD5 or a SHA256 hash and adds it to the block list in CrowdStrike Falcon. \nThe playbook uses the integration \"CrowdStrike Falcon\"."
      playbookName: CrowdStrike Falcon - Block File
      type: playbook
      iscommand: false
      brand: ""
    nexttasks:
      '#none#':
      - "3"
    scriptarguments:
      Hash:
        complex:
          root: inputs.Hash
          transformers:
          - operator: append
            args:
              item:
                value:
                  simple: inputs.MD5
                iscontext: true
          - operator: append
            args:
              item:
                value:
                  simple: inputs.SHA256
                iscontext: true
          - operator: uniq
      'Severity ':
        simple: medium
    separatecontext: true
    continueonerrortype: ""
    loop:
      iscommand: false
      exitCondition: ""
      wait: 1
      max: 100
    view: |-
      {
        "position": {
          "x": 1760,
          "y": 330
        }
      }
    note: false
    timertriggers: []
    ignoreworker: false
    skipunavailable: true
    quietmode: 0
    isoversize: false
    isautoswitchedtoquietmode: false
  "20":
    id: "20"
    taskid: 56668cf3-d5c5-424d-85ff-43b568a0d538
    type: playbook
    task:
      id: 56668cf3-d5c5-424d-85ff-43b568a0d538
      version: -1
      name: MDE - Block File
      description: "This playbook receives an MD5 or a SHA256 hash and adds it to the block list in Microsoft Defender for Endpoint. \nThe playbook uses the integration \"Microsoft Defender for Endpoint\"."
      playbookName: MDE - Block File
      type: playbook
      iscommand: false
      brand: ""
    nexttasks:
      '#none#':
      - "3"
    scriptarguments:
      GenerateAlert:
        simple: "true"
      Hash:
        complex:
          root: inputs.Hash
<<<<<<< HEAD
          filters:
          - - operator: stringHasLength
              left:
                value:
                  simple: inputs.Hash
                iscontext: true
              right:
                value:
                  simple: "64"
          transformers:
=======
          transformers:
          - operator: append
            args:
              item:
                value:
                  simple: inputs.MD5
                iscontext: true
>>>>>>> 9d6c5180
          - operator: append
            args:
              item:
                value:
                  simple: inputs.SHA256
                iscontext: true
          - operator: uniq
<<<<<<< HEAD
=======
      IndicatorDescription:
        simple: Added by Cortex XSOAR
      IndicatorTitle:
        simple: Added by Cortex XSOAR
>>>>>>> 9d6c5180
    separatecontext: true
    continueonerrortype: ""
    loop:
      iscommand: false
      exitCondition: ""
      wait: 1
      max: 100
    view: |-
      {
        "position": {
<<<<<<< HEAD
          "x": 1340,
=======
          "x": -380,
>>>>>>> 9d6c5180
          "y": 340
        }
      }
    note: false
    timertriggers: []
    ignoreworker: false
    skipunavailable: true
    quietmode: 0
system: true
view: |-
  {
    "linkLabelsPosition": {},
    "paper": {
      "dimensions": {
        "height": 530,
<<<<<<< HEAD
        "width": 1670,
        "x": 50,
=======
        "width": 2520,
        "x": -380,
>>>>>>> 9d6c5180
        "y": 50
      }
    }
  }
inputs:
- key: MD5
  value:
    complex:
      root: File
      accessor: MD5
  required: false
  description: The MD5 hash of the file you want to block.
  playbookInputQuery: null
- key: SHA256
  value:
    complex:
      root: File
      accessor: SHA256
  required: false
  description: The SHA256 hash of the file you want to block.
  playbookInputQuery:
- key: Hash
  value: {}
  required: false
  description: In this input you can insert either MD5 or SHA256 that you wish to block.
  playbookInputQuery:
outputs:
- contextPath: CbResponse.BlockedHashes.LastBlock.Time
  description: Last block time.
- contextPath: CbResponse.BlockedHashes.LastBlock.Hostname
  description: Last block hostname.
- contextPath: CbResponse.BlockedHashes.LastBlock.CbSensorID
  description: Last block sensor ID.
tests:
- No tests (auto formatted)
fromversion: 5.0.0<|MERGE_RESOLUTION|>--- conflicted
+++ resolved
@@ -3,14 +3,7 @@
 contentitemexportablefields:
   contentitemfields: {}
 name: Block File - Generic v2
-<<<<<<< HEAD
-description: "This playbook is used to block files from running on endpoints. \nThis
-  playbook supports the following integrations:\n- Palo Alto Networks Traps\n- Palo
-  Alto Networks Cortex XDR\n- Cybereason\n- Carbon Black Enterprise Response\n- Cylance
-  Protect v2\n"
-=======
 description: "This playbook is used to block files from running on endpoints. \nThis playbook supports the following integrations:\n- Palo Alto Networks Traps\n- Palo Alto Networks Cortex XDR\n- Cybereason\n- Carbon Black Enterprise Response\n- Cylance Protect v2\n- Crowdstrike Falcon\n- Microsoft Defender for Endpoint."
->>>>>>> 9d6c5180
 starttaskid: "0"
 tasks:
   "0":
@@ -238,13 +231,6 @@
       exitCondition: ""
       wait: 1
       max: 0
-<<<<<<< HEAD
-    view: |-
-      {
-        "position": {
-          "x": 910,
-          "y": 340
-=======
     view: |-
       {
         "position": {
@@ -312,19 +298,13 @@
         "position": {
           "x": 50,
           "y": 195
->>>>>>> 9d6c5180
-        }
-      }
-    note: false
-    timertriggers: []
-    ignoreworker: false
-    skipunavailable: false
-    quietmode: 0
-<<<<<<< HEAD
-  "9":
-    id: "9"
-    taskid: 32d4b47a-e972-4e30-875b-b563130cc4ca
-=======
+        }
+      }
+    note: false
+    timertriggers: []
+    ignoreworker: false
+    skipunavailable: false
+    quietmode: 0
     continueonerrortype: ""
     isoversize: false
     isautoswitchedtoquietmode: false
@@ -362,7 +342,6 @@
   "12":
     id: "12"
     taskid: b42b03dd-99c1-4149-8c32-336d23b88cf0
->>>>>>> 9d6c5180
     type: title
     task:
       id: b42b03dd-99c1-4149-8c32-336d23b88cf0
@@ -500,11 +479,7 @@
     view: |-
       {
         "position": {
-<<<<<<< HEAD
-          "x": 1340,
-=======
           "x": -380,
->>>>>>> 9d6c5180
           "y": 195
         }
       }
@@ -594,26 +569,13 @@
       Hash:
         complex:
           root: inputs.Hash
-<<<<<<< HEAD
-          filters:
-          - - operator: stringHasLength
-              left:
-                value:
-                  simple: inputs.Hash
-                iscontext: true
-              right:
-                value:
-                  simple: "64"
           transformers:
-=======
-          transformers:
           - operator: append
             args:
               item:
                 value:
                   simple: inputs.MD5
                 iscontext: true
->>>>>>> 9d6c5180
           - operator: append
             args:
               item:
@@ -621,13 +583,10 @@
                   simple: inputs.SHA256
                 iscontext: true
           - operator: uniq
-<<<<<<< HEAD
-=======
       IndicatorDescription:
         simple: Added by Cortex XSOAR
       IndicatorTitle:
         simple: Added by Cortex XSOAR
->>>>>>> 9d6c5180
     separatecontext: true
     continueonerrortype: ""
     loop:
@@ -638,11 +597,7 @@
     view: |-
       {
         "position": {
-<<<<<<< HEAD
-          "x": 1340,
-=======
           "x": -380,
->>>>>>> 9d6c5180
           "y": 340
         }
       }
@@ -658,13 +613,8 @@
     "paper": {
       "dimensions": {
         "height": 530,
-<<<<<<< HEAD
-        "width": 1670,
-        "x": 50,
-=======
         "width": 2520,
         "x": -380,
->>>>>>> 9d6c5180
         "y": 50
       }
     }
