--- conflicted
+++ resolved
@@ -6,11 +6,7 @@
   Enrich email addresses.
   - Get information from Active Directory for internal addresses
   - Get the domain-squatting reputation for external addresses
-<<<<<<< HEAD
-  - Email address reputation using !email command
-=======
   - Email address reputation using !email command.
->>>>>>> 90cf3b88
 starttaskid: '0'
 tasks:
   '0':
@@ -32,11 +28,7 @@
       {
         "position": {
           "x": 497.5,
-<<<<<<< HEAD
-          "y": 50
-=======
           "y": 120
->>>>>>> 90cf3b88
         }
       }
     note: false
@@ -108,11 +100,7 @@
       {
         "position": {
           "x": 497.5,
-<<<<<<< HEAD
-          "y": 200
-=======
           "y": 250
->>>>>>> 90cf3b88
         }
       }
     note: false
@@ -163,11 +151,7 @@
       {
         "position": {
           "x": 497.5,
-<<<<<<< HEAD
-          "y": 400
-=======
           "y": 450
->>>>>>> 90cf3b88
         }
       }
     note: false
@@ -198,13 +182,8 @@
     view: |-
       {
         "position": {
-<<<<<<< HEAD
-          "x": 172.5,
-          "y": 785
-=======
           "x": 22.5,
           "y": 790
->>>>>>> 90cf3b88
         }
       }
     note: false
@@ -235,13 +214,8 @@
     view: |-
       {
         "position": {
-<<<<<<< HEAD
-          "x": 840.5,
-          "y": 785
-=======
           "x": 950,
           "y": 790
->>>>>>> 90cf3b88
         }
       }
     note: false
@@ -290,13 +264,8 @@
     view: |-
       {
         "position": {
-<<<<<<< HEAD
-          "x": 172.5,
-          "y": 1175
-=======
           "x": 222.5,
           "y": 1135
->>>>>>> 90cf3b88
         }
       }
     note: false
@@ -346,13 +315,8 @@
     view: |-
       {
         "position": {
-<<<<<<< HEAD
-          "x": 840.5,
-          "y": 580
-=======
           "x": 710.5,
           "y": 620
->>>>>>> 90cf3b88
         }
       }
     note: false
@@ -402,13 +366,8 @@
     view: |-
       {
         "position": {
-<<<<<<< HEAD
-          "x": 172.5,
-          "y": 580
-=======
           "x": 292.5,
           "y": 620
->>>>>>> 90cf3b88
         }
       }
     note: false
@@ -478,13 +437,8 @@
     view: |-
       {
         "position": {
-<<<<<<< HEAD
-          "x": 600.5,
-          "y": 1175
-=======
           "x": 750.5,
           "y": 1135
->>>>>>> 90cf3b88
         }
       }
     note: false
@@ -541,13 +495,8 @@
     view: |-
       {
         "position": {
-<<<<<<< HEAD
-          "x": 172.5,
-          "y": 940
-=======
           "x": 222.5,
           "y": 930
->>>>>>> 90cf3b88
         }
       }
     note: false
@@ -592,13 +541,8 @@
     view: |-
       {
         "position": {
-<<<<<<< HEAD
-          "x": 600.5,
-          "y": 940
-=======
           "x": 750.5,
           "y": 930
->>>>>>> 90cf3b88
         }
       }
     note: false
@@ -682,13 +626,8 @@
     view: |-
       {
         "position": {
-<<<<<<< HEAD
-          "x": 1080,
-          "y": 940
-=======
           "x": 1150,
           "y": 930
->>>>>>> 90cf3b88
         }
       }
   "22":
@@ -705,9 +644,6 @@
     scriptarguments:
       email:
         complex:
-<<<<<<< HEAD
-          root: inputs.Email
-=======
           root: Account.Email
           filters:
           - - operator: isEqualString
@@ -722,36 +658,23 @@
           accessor: Address
           transformers:
           - operator: uniq
->>>>>>> 90cf3b88
     separatecontext: false
     skipunavailable: true
     task:
       brand: ""
       description: Checks if an email address was compromised.
-<<<<<<< HEAD
-      id: 2ac494e5-1a7e-474d-880f-1e1ab655f3ae
-=======
       id: 156ef5ee-88a6-4fd7-8636-b6e9c678f5e3
->>>>>>> 90cf3b88
       iscommand: true
       name: Check Reputation
       script: '|||email'
       type: regular
       version: -1
-<<<<<<< HEAD
-    taskid: 2ac494e5-1a7e-474d-880f-1e1ab655f3ae
-=======
     taskid: 156ef5ee-88a6-4fd7-8636-b6e9c678f5e3
->>>>>>> 90cf3b88
     timertriggers: []
     type: regular
     view: |-
       {
         "position": {
-<<<<<<< HEAD
-          "x": 1080,
-          "y": 1160
-=======
           "x": 1160,
           "y": 1135
         }
@@ -846,7 +769,6 @@
         "position": {
           "x": -180,
           "y": 1135
->>>>>>> 90cf3b88
         }
       }
 view: |-
@@ -863,17 +785,10 @@
     },
     "paper": {
       "dimensions": {
-<<<<<<< HEAD
-        "height": 1405,
-        "width": 1840,
-        "x": -380,
-        "y": 50
-=======
         "height": 1255,
         "width": 1940,
         "x": -400,
         "y": 120
->>>>>>> 90cf3b88
       }
     }
   }
@@ -902,10 +817,7 @@
     Define if you would like to use the !email command.
     Note: This input should be used whenever there is no auto-extract enabled in the investigation flow.
     Possible values: True / False.
-<<<<<<< HEAD
-=======
     The default value is false.
->>>>>>> 90cf3b88
   key: UseReputationCommand
   playbookInputQuery:
   required: true
@@ -1051,10 +963,5 @@
 tests:
 - Email Address Enrichment - Generic v2.1 - Test
 marketplaces:
-<<<<<<< HEAD
-  - xsoar
-  - marketplacev2
-=======
 - xsoar
-- marketplacev2
->>>>>>> 90cf3b88
+- marketplacev2