--- conflicted
+++ resolved
@@ -28,11 +28,7 @@
       {
         "position": {
           "x": 497.5,
-<<<<<<< HEAD
-          "y": 50
-=======
           "y": 120
->>>>>>> 51ee7d33
         }
       }
     note: false
@@ -104,11 +100,7 @@
       {
         "position": {
           "x": 497.5,
-<<<<<<< HEAD
-          "y": 200
-=======
           "y": 250
->>>>>>> 51ee7d33
         }
       }
     note: false
@@ -159,11 +151,7 @@
       {
         "position": {
           "x": 497.5,
-<<<<<<< HEAD
-          "y": 400
-=======
           "y": 450
->>>>>>> 51ee7d33
         }
       }
     note: false
@@ -193,13 +181,8 @@
     view: |-
       {
         "position": {
-<<<<<<< HEAD
-          "x": 172.5,
-          "y": 785
-=======
           "x": 102.5,
           "y": 790
->>>>>>> 51ee7d33
         }
       }
     note: false
@@ -230,13 +213,8 @@
     view: |-
       {
         "position": {
-<<<<<<< HEAD
-          "x": 840.5,
-          "y": 785
-=======
           "x": 910,
           "y": 790
->>>>>>> 51ee7d33
         }
       }
     note: false
@@ -285,13 +263,8 @@
     view: |-
       {
         "position": {
-<<<<<<< HEAD
-          "x": 172.5,
-          "y": 1175
-=======
           "x": 102.5,
           "y": 1135
->>>>>>> 51ee7d33
         }
       }
     note: false
@@ -341,13 +314,8 @@
     view: |-
       {
         "position": {
-<<<<<<< HEAD
-          "x": 840.5,
-          "y": 580
-=======
           "x": 910,
           "y": 620
->>>>>>> 51ee7d33
         }
       }
     note: false
@@ -397,13 +365,8 @@
     view: |-
       {
         "position": {
-<<<<<<< HEAD
-          "x": 172.5,
-          "y": 580
-=======
           "x": 102.5,
           "y": 620
->>>>>>> 51ee7d33
         }
       }
     note: false
@@ -473,13 +436,8 @@
     view: |-
       {
         "position": {
-<<<<<<< HEAD
-          "x": 600.5,
-          "y": 1175
-=======
           "x": 710.5,
           "y": 1135
->>>>>>> 51ee7d33
         }
       }
     note: false
@@ -536,13 +494,8 @@
     view: |-
       {
         "position": {
-<<<<<<< HEAD
-          "x": 172.5,
-          "y": 940
-=======
           "x": 102.5,
           "y": 930
->>>>>>> 51ee7d33
         }
       }
     note: false
@@ -587,13 +540,8 @@
     view: |-
       {
         "position": {
-<<<<<<< HEAD
-          "x": 600.5,
-          "y": 940
-=======
           "x": 710.5,
           "y": 930
->>>>>>> 51ee7d33
         }
       }
     note: false
@@ -677,13 +625,8 @@
     view: |-
       {
         "position": {
-<<<<<<< HEAD
-          "x": 1080,
-          "y": 940
-=======
           "x": 1110,
           "y": 930
->>>>>>> 51ee7d33
         }
       }
   "22":
@@ -700,9 +643,6 @@
     scriptarguments:
       email:
         complex:
-<<<<<<< HEAD
-          root: inputs.Email
-=======
           root: Account.Email
           filters:
           - - operator: isEqualString
@@ -717,39 +657,25 @@
           accessor: Address
           transformers:
           - operator: uniq
->>>>>>> 51ee7d33
     separatecontext: false
     skipunavailable: true
     task:
       brand: ""
       description: Checks if an email address was compromised.
-<<<<<<< HEAD
-      id: 2ac494e5-1a7e-474d-880f-1e1ab655f3ae
-=======
       id: 156ef5ee-88a6-4fd7-8636-b6e9c678f5e3
->>>>>>> 51ee7d33
       iscommand: true
       name: Check Reputation
       script: '|||email'
       type: regular
       version: -1
-<<<<<<< HEAD
-    taskid: 2ac494e5-1a7e-474d-880f-1e1ab655f3ae
-=======
     taskid: 156ef5ee-88a6-4fd7-8636-b6e9c678f5e3
->>>>>>> 51ee7d33
     timertriggers: []
     type: regular
     view: |-
       {
         "position": {
-<<<<<<< HEAD
-          "x": 1080,
-          "y": 1160
-=======
           "x": 1120,
           "y": 1135
->>>>>>> 51ee7d33
         }
       }
 view: |-
@@ -766,17 +692,10 @@
     },
     "paper": {
       "dimensions": {
-<<<<<<< HEAD
-        "height": 1405,
-        "width": 1840,
-        "x": -380,
-        "y": 50
-=======
         "height": 1255,
         "width": 1720,
         "x": -220,
         "y": 120
->>>>>>> 51ee7d33
       }
     }
   }
@@ -805,10 +724,7 @@
     Define if you would like to use the !email command.
     Note: This input should be used whenever there is no auto-extract enabled in the investigation flow.
     Possible values: True / False.
-<<<<<<< HEAD
-=======
     The default value is false.
->>>>>>> 51ee7d33
   key: UseReputationCommand
   playbookInputQuery:
   required: true
