--- conflicted
+++ resolved
@@ -181,11 +181,8 @@
           root: inputs.FileSha256
           transformers:
           - operator: uniq
-<<<<<<< HEAD
-=======
       limit:
         simple: "1"
->>>>>>> 90cf3b88
     separatecontext: false
     view: |-
       {
