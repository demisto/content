--- conflicted
+++ resolved
@@ -55,13 +55,8 @@
     view: |-
       {
         "position": {
-<<<<<<< HEAD
-          "x": 170,
-          "y": 1490
-=======
           "x": 1010,
           "y": 1770
->>>>>>> 194a8164
         }
       }
     note: false
@@ -91,13 +86,8 @@
     view: |-
       {
         "position": {
-<<<<<<< HEAD
-          "x": 450,
-          "y": 1030
-=======
           "x": 170,
           "y": 1430
->>>>>>> 194a8164
         }
       }
     note: false
@@ -166,11 +156,7 @@
     timertriggers: []
     ignoreworker: false
     skipunavailable: false
-<<<<<<< HEAD
-    quietmode: 0
-=======
     quietmode: 2
->>>>>>> 194a8164
     continueonerrortype: ""
     isoversize: false
     isautoswitchedtoquietmode: false
@@ -207,13 +193,8 @@
     view: |-
       {
         "position": {
-<<<<<<< HEAD
-          "x": 170,
-          "y": 850
-=======
           "x": 720,
           "y": 1020
->>>>>>> 194a8164
         }
       }
     note: false
@@ -270,13 +251,8 @@
     view: |-
       {
         "position": {
-<<<<<<< HEAD
-          "x": 450,
-          "y": 1160
-=======
           "x": 720,
           "y": 1210
->>>>>>> 194a8164
         }
       }
     note: false
@@ -332,13 +308,8 @@
     view: |-
       {
         "position": {
-<<<<<<< HEAD
-          "x": 170,
-          "y": 670
-=======
           "x": 720,
           "y": 840
->>>>>>> 194a8164
         }
       }
     note: false
@@ -381,13 +352,8 @@
     view: |-
       {
         "position": {
-<<<<<<< HEAD
-          "x": 170,
-          "y": 510
-=======
           "x": 720,
           "y": 680
->>>>>>> 194a8164
         }
       }
     note: false
@@ -417,13 +383,8 @@
     view: |-
       {
         "position": {
-<<<<<<< HEAD
-          "x": -260,
-          "y": 850
-=======
           "x": -580,
           "y": 855
->>>>>>> 194a8164
         }
       }
     note: false
@@ -436,17 +397,10 @@
     isautoswitchedtoquietmode: false
   "43":
     id: "43"
-<<<<<<< HEAD
-    taskid: 0434e878-9f2b-4801-8506-6e365f2d1470
-    type: playbook
-    task:
-      id: 0434e878-9f2b-4801-8506-6e365f2d1470
-=======
     taskid: 955e1140-bb51-446f-86e3-754d5119635b
     type: playbook
     task:
       id: 955e1140-bb51-446f-86e3-754d5119635b
->>>>>>> 194a8164
       version: -1
       name: Endpoint Enrichment - Generic v2.1
       playbookName: Endpoint Enrichment - Generic v2.1
@@ -527,10 +481,6 @@
     view: |-
       {
         "position": {
-<<<<<<< HEAD
-          "x": 450,
-          "y": 1320
-=======
           "x": 170,
           "y": 1570
         }
@@ -565,7 +515,6 @@
         "position": {
           "x": 720,
           "y": 540
->>>>>>> 194a8164
         }
       }
     note: false
@@ -573,29 +522,11 @@
     ignoreworker: false
     skipunavailable: false
     quietmode: 0
-<<<<<<< HEAD
-    continueonerrortype: ""
-=======
->>>>>>> 194a8164
     isoversize: false
     isautoswitchedtoquietmode: false
 view: |-
   {
     "linkLabelsPosition": {
-<<<<<<< HEAD
-      "28_40_yes": 0.6,
-      "28_41_#default#": 0.32,
-      "34_24_#default#": 0.5,
-      "34_26_yes": 0.32,
-      "39_34_yes": 0.47,
-      "39_41_#default#": 0.5
-    },
-    "paper": {
-      "dimensions": {
-        "height": 1356,
-        "width": 1090,
-        "x": -260,
-=======
       "28_26_Yes": 0.17,
       "28_41_#default#": 0.27,
       "34_26_#default#": 0.41,
@@ -606,7 +537,6 @@
         "height": 1636,
         "width": 1970,
         "x": -580,
->>>>>>> 194a8164
         "y": 199
       }
     }
@@ -624,19 +554,18 @@
   playbookInputQuery:
 - key: InternalRange
   value:
-    simple: 172.16.0.0/12,10.0.0.0/8,192.168.0.0/16
+    simple: inputs.InternalRange
   required: false
   description: "A CSV list of IP address ranges (in CIDR notation). Use this list to check if an IP address is found within a set of IP address ranges. \nFor example: \"172.16.0.0/12,10.0.0.0/8,192.168.0.0/16\" (without quotes). If no list is provided, will use default list provided in the IsIPInRanges script (the known IPv4 private address ranges)."
   playbookInputQuery:
 - key: ResolveIP
   value:
-    simple: "True"
+    complex:
+      root: inputs.ResolveIP
   required: true
   description: |-
     Whether to convert the IP address to a hostname using a DNS query (True/False).
     The default value is true.
-<<<<<<< HEAD
-=======
   playbookInputQuery:
 - key: ExecutedFromParent
   value:
@@ -654,7 +583,6 @@
   value: {}
   required: false
   description: Hostnames to enrich. If the ExecutedFromParent playbook is set to True in the IP - Enrichment - Generic v2 playbook, and an internal IP resolves to an endpoint hostname that you want to enrich, the hostnames defined here will be used.
->>>>>>> 194a8164
   playbookInputQuery:
 outputs:
 - contextPath: IP
@@ -1143,17 +1071,10 @@
   description: The score.
   type: string
 - contextPath: IP.Address
-<<<<<<< HEAD
-  description: The IP Address
-  type: string
-- contextPath: IP.InRange
-  description: Is the IP is in the input ranges? (could be 'yes' or 'no)
-=======
   description: The IP address.
   type: string
 - contextPath: IP.InRange
   description: Is the IP in the input ranges? (could be 'yes' or 'no).
->>>>>>> 194a8164
   type: string
 fromversion: 5.0.0
 tests:
