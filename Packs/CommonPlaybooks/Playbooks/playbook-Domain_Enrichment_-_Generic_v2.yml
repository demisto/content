id: Domain Enrichment - Generic v2
version: -1
fromversion: 5.0.0
name: Domain Enrichment - Generic v2
description: |-
  Enrich domains using one or more integrations.
  Domain enrichment includes:
  * Threat information
  * Domain reputation using !domain command
starttaskid: "0"
tasks:
  "0":
    id: "0"
    taskid: 3f6b8522-c653-4608-800d-f7da232392fb
    type: start
    task:
      id: 3f6b8522-c653-4608-800d-f7da232392fb
      version: -1
      name: ""
      iscommand: false
      brand: ""
      description: ''
    nexttasks:
      '#none#':
      - "16"
    separatecontext: false
    view: |-
      {
        "position": {
          "x": 60,
          "y": 370
        }
      }
    note: false
    timertriggers: []
    ignoreworker: false
    continueonerrortype: ""
    isautoswitchedtoquietmode: false
    isoversize: false
    quietmode: 0
    skipunavailable: false
  "16":
    id: "16"
    taskid: b0ff1fa7-e741-4cb0-8fb6-98929d4d6e7d
    type: condition
    task:
      id: b0ff1fa7-e741-4cb0-8fb6-98929d4d6e7d
      version: -1
      name: Is there a domain to enrich?
      description: Checks whether the playbook's input contains at least one domain name to enrich.
      type: condition
      iscommand: false
      brand: ""
    nexttasks:
      '#default#':
      - "24"
      "yes":
      - "33"
      - "32"
    separatecontext: false
    conditions:
    - label: "yes"
      condition:
      - - operator: isExists
          left:
            value:
              simple: inputs.Domain
            iscontext: true
    continueonerrortype: ""
    view: |-
      {
        "position": {
          "x": 60,
          "y": 530
        }
      }
    note: false
    timertriggers: []
    ignoreworker: false
    skipunavailable: false
    quietmode: 0
    isoversize: false
    isautoswitchedtoquietmode: false
  "24":
    id: "24"
    taskid: f6da103d-6baa-4afb-8b7d-65740714dcf2
    type: title
    task:
      id: f6da103d-6baa-4afb-8b7d-65740714dcf2
      version: -1
      name: Done
      type: title
      iscommand: false
      brand: ""
      description: ''
    separatecontext: false
    continueonerrortype: ""
    view: |-
      {
        "position": {
          "x": 60,
          "y": 1285
        }
      }
    note: false
    timertriggers: []
    ignoreworker: false
    skipunavailable: false
    quietmode: 0
    isoversize: false
    isautoswitchedtoquietmode: false
  "29":
    id: "29"
    taskid: 369e9301-a4f9-415f-8c45-902304453296
    type: regular
    task:
      id: 369e9301-a4f9-415f-8c45-902304453296
      version: -1
      name: Get domain category
      description: Gets the category of the domain as found in Cisco Umbrella Investigation records.
      script: '|||umbrella-domain-categorization'
      type: regular
      iscommand: true
      brand: ""
    nexttasks:
      '#none#':
      - "24"
    scriptarguments:
      domain:
        complex:
          root: inputs.Domain
          transformers:
          - operator: uniq
    reputationcalc: 1
    separatecontext: false
    continueonerrortype: ""
    view: |-
      {
        "position": {
          "x": -200,
          "y": 1100
        }
      }
    note: false
    timertriggers: []
    ignoreworker: false
    skipunavailable: false
    quietmode: 0
    isoversize: false
    isautoswitchedtoquietmode: false
  "30":
    id: "30"
    taskid: 29cca13b-1b82-4db3-8463-2a4f537546d0
    type: condition
    task:
      id: 29cca13b-1b82-4db3-8463-2a4f537546d0
      version: -1
      name: Is Cisco Umbrella Investigate enabled?
      description: Checks if there is an active instance of the Cisco Umbrella Investigate integration enabled. enabled.
      type: condition
      iscommand: false
      brand: ""
    nexttasks:
      '#default#':
      - "24"
      "yes":
      - "29"
    separatecontext: false
    conditions:
    - label: "yes"
      condition:
      - - operator: isExists
          left:
            value:
              complex:
                root: modules
                filters:
                - - operator: isEqualString
                    left:
                      value:
                        simple: modules.brand
                      iscontext: true
                    right:
                      value:
                        simple: Cisco Umbrella Investigate
                    ignorecase: true
                - - operator: isEqualString
                    left:
                      value:
                        simple: modules.state
                      iscontext: true
                    right:
                      value:
                        simple: active
                    ignorecase: true
                accessor: brand
            iscontext: true
    continueonerrortype: ""
    view: |-
      {
        "position": {
          "x": -200,
          "y": 855
        }
      }
    note: false
    timertriggers: []
    ignoreworker: false
    skipunavailable: false
    quietmode: 0
    isoversize: false
    isautoswitchedtoquietmode: false
  "32":
    id: "32"
    taskid: 230be3d0-b15b-446e-8e9e-5eaf8aa47c2b
    type: title
    task:
      id: 230be3d0-b15b-446e-8e9e-5eaf8aa47c2b
      version: -1
      name: Domain Reputation
      type: title
      iscommand: false
      brand: ""
      description: ''
    nexttasks:
      '#none#':
      - "34"
    separatecontext: false
    continueonerrortype: ""
    view: |-
      {
        "position": {
          "x": 310,
          "y": 720
        }
      }
    note: false
    timertriggers: []
    ignoreworker: false
    skipunavailable: false
    quietmode: 0
    isoversize: false
    isautoswitchedtoquietmode: false
  "33":
    id: "33"
    taskid: 1dd7328d-b062-4a7c-8b80-55acc42bb92b
    type: title
    task:
      id: 1dd7328d-b062-4a7c-8b80-55acc42bb92b
      version: -1
      name: Cisco Umbrella enrichment
      type: title
      iscommand: false
      brand: ""
      description: ''
    nexttasks:
      '#none#':
      - "30"
    separatecontext: false
    continueonerrortype: ""
    view: |-
      {
        "position": {
          "x": -200,
          "y": 720
        }
      }
    note: false
    timertriggers: []
    ignoreworker: false
    skipunavailable: false
    quietmode: 0
    isoversize: false
    isautoswitchedtoquietmode: false
  "34":
    id: "34"
    taskid: b077e2fc-cf78-4bba-8810-9bebca2cc5f6
    type: condition
    task:
      id: b077e2fc-cf78-4bba-8810-9bebca2cc5f6
      version: -1
      name: Should use !domain command?
<<<<<<< HEAD
      description: Check if should run domain reputation command
=======
      description: Check whether to run domain reputation command.
>>>>>>> 34b5802d
      type: condition
      iscommand: false
      brand: ""
    nexttasks:
      '#default#':
      - "24"
      "yes":
      - "35"
    separatecontext: false
    conditions:
    - label: "yes"
      condition:
      - - operator: isEqualString
          left:
            value:
              complex:
                root: inputs.UseReputationCommand
            iscontext: true
          right:
            value:
              simple: "True"
          ignorecase: true
    continueonerrortype: ""
    view: |-
      {
        "position": {
          "x": 310,
          "y": 895
        }
      }
    note: false
    timertriggers: []
    ignoreworker: false
    skipunavailable: false
    quietmode: 0
    isoversize: false
    isautoswitchedtoquietmode: false
  "35":
    id: "35"
    taskid: 1cc32acf-ef90-4392-8f3c-9aa33eaa54d9
    type: regular
    task:
      id: 1cc32acf-ef90-4392-8f3c-9aa33eaa54d9
      version: -1
      name: Check Reputation
      description: Checks the reputation of a domain.
      script: '|||domain'
      type: regular
      iscommand: true
      brand: ""
    nexttasks:
      '#none#':
      - "24"
    scriptarguments:
      domain:
        complex:
          root: inputs.Domain
    separatecontext: false
    continueonerrortype: ""
    view: |-
      {
        "position": {
          "x": 310,
          "y": 1100
        }
      }
    note: false
    timertriggers: []
    ignoreworker: false
    skipunavailable: true
    quietmode: 0
    isoversize: false
    isautoswitchedtoquietmode: false
view: |-
  {
    "linkLabelsPosition": {
      "16_24_#default#": 0.13,
      "30_24_#default#": 0.43,
      "30_29_yes": 0.5,
      "34_24_#default#": 0.41,
      "34_35_yes": 0.47
    },
    "paper": {
      "dimensions": {
        "height": 980,
        "width": 890,
        "x": -200,
        "y": 370
      }
    }
  }
inputs:
- key: Domain
  value:
    complex:
      root: Domain
      accessor: Name
      transformers:
      - operator: uniq
  required: false
  description: The domain name to enrich.
  playbookInputQuery:
- description: |-
    Define if you would like to use the !url command.
    Note: This input should be used whenever there is no auto-extract enabled in the investigation flow.
    Possible values: True / False.
  key: UseReputationCommand
  playbookInputQuery:
  required: true
  value:
    simple: "False"
outputs:
- contextPath: Domain
  description: The domain objects.
  type: unknown
- contextPath: DBotScore
  description: Indicator, Score, Type, and Vendor.
  type: unknown
- contextPath: Domain.Name
  description: Bad domain found.
- contextPath: Domain.Malicious.Vendor
  description: For malicious domains, the vendor that made the decision.
- contextPath: DBotScore.Indicator
  description: The indicator that was tested.
- contextPath: DBotScore.Type
  description: The indicator type.
- contextPath: DBotScore.Score
  description: The actual DBot score.
- contextPath: DBotScore.Reliability
  description: Reliability of the source providing the intelligence data.
tests:
- Domain Enrichment - Generic v2 - Test
marketplaces:
- xsoar
- marketplacev2<|MERGE_RESOLUTION|>--- conflicted
+++ resolved
@@ -280,11 +280,7 @@
       id: b077e2fc-cf78-4bba-8810-9bebca2cc5f6
       version: -1
       name: Should use !domain command?
-<<<<<<< HEAD
-      description: Check if should run domain reputation command
-=======
       description: Check whether to run domain reputation command.
->>>>>>> 34b5802d
       type: condition
       iscommand: false
       brand: ""
