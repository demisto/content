--- conflicted
+++ resolved
@@ -142,45 +142,6 @@
     quietmode: 0
     isoversize: false
     isautoswitchedtoquietmode: false
-<<<<<<< HEAD
-  "14":
-    id: "14"
-    taskid: 23d5414c-6989-467d-8f25-135e5cc83841
-    type: regular
-    task:
-      id: 23d5414c-6989-467d-8f25-135e5cc83841
-      version: -1
-      name: Get WildFire report
-      description: Retrieves results for a file hash using WildFire.
-      script: '|||wildfire-report'
-      type: regular
-      iscommand: true
-      brand: ""
-    nexttasks:
-      '#none#':
-      - "42"
-    scriptarguments:
-      sha256:
-        complex:
-          root: inputs.FileSHA256
-    separatecontext: false
-    continueonerror: true
-    view: |-
-      {
-        "position": {
-          "x": 2310,
-          "y": 1130
-        }
-      }
-    note: false
-    timertriggers: []
-    ignoreworker: false
-    skipunavailable: true
-    quietmode: 0
-    isoversize: false
-    isautoswitchedtoquietmode: false
-=======
->>>>>>> 90cf3b88
   "15":
     id: "15"
     taskid: 6825c22c-48d1-4f99-803f-1b6169565f9c
@@ -244,11 +205,7 @@
       '#default#':
       - "29"
       "yes":
-<<<<<<< HEAD
-      - "14"
-=======
       - "54"
->>>>>>> 90cf3b88
     separatecontext: false
     conditions:
     - label: "yes"
@@ -703,11 +660,7 @@
     task:
       id: cbb20744-6ea2-4151-8575-3bbac0b2962e
       version: -1
-<<<<<<< HEAD
-      name: Set file verdict
-=======
       name: Set file verdict suspicious
->>>>>>> 90cf3b88
       description: Set the SuspectedVerdict key in context to Suspicious File.
       scriptName: Set
       type: regular
@@ -972,44 +925,6 @@
     quietmode: 0
     isoversize: false
     isautoswitchedtoquietmode: false
-<<<<<<< HEAD
-  "42":
-    id: "42"
-    taskid: 765d45fd-edfa-4084-8e93-ee9b3687c228
-    type: regular
-    task:
-      id: 765d45fd-edfa-4084-8e93-ee9b3687c228
-      version: -1
-      name: Get WildFire verdict
-      description: Returns a verdict for a hash.
-      script: '|||wildfire-get-verdict'
-      type: regular
-      iscommand: true
-      brand: ""
-    nexttasks:
-      '#none#':
-      - "29"
-    scriptarguments:
-      hash:
-        complex:
-          root: inputs.FileSHA256
-    separatecontext: false
-    view: |-
-      {
-        "position": {
-          "x": 2310,
-          "y": 1290
-        }
-      }
-    note: false
-    timertriggers: []
-    ignoreworker: false
-    skipunavailable: true
-    quietmode: 0
-    isoversize: false
-    isautoswitchedtoquietmode: false
-=======
->>>>>>> 90cf3b88
   "43":
     id: "43"
     taskid: 30038490-f60a-4a8a-8edd-06bd7af8e182
