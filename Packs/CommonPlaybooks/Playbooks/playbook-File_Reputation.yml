--- conflicted
+++ resolved
@@ -1,12 +1,6 @@
 id: File Reputation
 version: -1
 name: File Reputation
-<<<<<<< HEAD
-marketplaces: [
-    "marketplacev2"
-]
-=======
->>>>>>> 065a6e32
 description: "This playbook checks the file reputation and sets the verdict as a new\
   \ context key.\n\nThe verdict is composed by 3 main components:\n\n* VirusTotal\
   \ detection rate\n* Digital certificate signers\n* NSRL DB\n\nNote: a user can provide\
