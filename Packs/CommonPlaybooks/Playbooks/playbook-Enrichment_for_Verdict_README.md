This playbook checks prior alert closing reasons and performs enrichment and prevalence checks on different IOC types. It then  returns the information needed to establish the alert's verdict.

## Dependencies

This playbook uses the following sub-playbooks, integrations, and scripts.

### Sub-playbooks

<<<<<<< HEAD
* File Reputation
* IP Enrichment - Generic v2
* Domain Enrichment - Generic v2
* Account Enrichment - Generic v2.1
* URL Enrichment - Generic v2
* Get prevalence for IOCs
=======
* Domain Enrichment - Generic v2
* Get prevalence for IOCs
* IP Enrichment - Generic v2
* Account Enrichment - Generic v2.1
* URL Enrichment - Generic v2
* File Reputation
>>>>>>> 9d6c5180

### Integrations

This playbook does not use any integrations.

### Scripts

* SearchIncidentsV2
* Set

### Commands

<<<<<<< HEAD
=======
* wildfire-get-verdict
>>>>>>> 9d6c5180
* wildfire-report
* wildfire-get-verdict

## Playbook Inputs

---

| **Name** | **Description** | **Default Value** | **Required** |
| --- | --- | --- | --- |
| threshold | The number of previous alerts that were closed as false positive alerts. This threshold establishes whether the Previous Verdict key will be marked as false positive. | 2 | Optional |
| query | A query for the previous alerts search.<br/>Use free form query \(Lucene syntax\) as a filter. All other filters are ignored when this filter is used. | (initiatorsha256:${inputs.FileSHA256} or hostip:${inputs.IP}) and sourceBrand:"${alert.sourceBrand}" and name:"${alert.name}" | Optional |
| CloseReason | The closing reason of the previous alerts to search for.<br/>Possible values are:<br/>- Resolved - Threat Handled<br/>- Resolved - True Positive<br/>- Resolved - False Positive<br/>- Resolved - Security Testing<br/>- Resolved - Known Issue<br/>- Resolved - Duplicate Incident<br/>- Resolved - Other<br/>- Resolved - Auto | Resolved - False Positive,Resolved - Duplicate Incident,Resolved - Known Issue | Optional |
| FileSHA256 | File SHA256 to enrich and give verdict. | alert.initiatorsha256 | Optional |
| IP | IP address to enrich and give verdict. | alert.hostip | Optional |
| InternalRange | A list of internal IP ranges to check IP addresses against. The list should be provided in CIDR notation, separated by commas. An example of a list of ranges is: "172.16.0.0/12,10.0.0.0/8,192.168.0.0/16" \(without quotes\). If a list is not provided, will use the default list provided in the IsIPInRanges script \(the known IPv4 private address ranges\). |  | Optional |
| ResolveIP | Determines whether to convert the IP address to a hostname using a DNS query \(True/ False\). |  | Optional |
| URL | URL to enrich and give verdict. | alert.url | Optional |
| User | User to enrich and give verdict. \(AWS IAM or Active Directory\). | alert.username | Optional |
| Domain | Domain to enrich and give verdict. | alert.domainname | Optional |
| CommandLine | The CMD to run the prevalence check. |  | Optional |
| ProcessName | The process name to run the prevalence check. |  | Optional |
| RegistryKey | The registry key to run the prevalence check. The input registry value must be provided as well. |  | Optional |
| RegistryValue | The registry value to run prevalence check. The input registry key must be provided as well. |  | Optional |
| UseReputationCommand | Set 'True' to use the reputation commands \(\!ip, \!domain, \!url\) to enrich the IP, URL, and domain. | True | Optional |

## Playbook Outputs

---

| **Path** | **Description** | **Type** |
| --- | --- | --- |
| PreviousVerdict | Suspected verdict for previous alerts. | string |
| VTFileVerdict | Check for VirusTotal verdict. | unknown |
| NSRLFileVerdict | Check for the file presence in NSRL DB. | unknown |
| VTFileSigners | Check VirusTotal if the file is signed by a trusted publisher. | unknown |
| XDRFileSigners | Check XDR alert if the file is signed by a trusted publisher. | unknown |
| IP | The IP objects. | unknown |
| DBotScore | Indicator's dbot Score, dbot Type and Vendor. | unknown |
| Endpoint | The endpoint's object. | unknown |
| URL | The URL object. | uknown |
| AWS.IAM.Users | AWS IAM user information. | unknown |
| AWS.IAM.Users.AccessKeys | AWS IAM user access keys information. | unknown |
| Account | The account object. | unknown |
| ActiveDirectory.Users | Active Directory user information. | unknown |
| IPVerdict | Specifies whether the IP addresses were found as suspicious. | unknown |
| URLVerdict | Specifies whether the URLs were found as suspicious. | unknown |
| FileVerdict | Specifies whether the files were found as suspicious. | unknown |
| WildFire.Report | WildFire report object. | unknown |
| WildFire.Report.verdict | The verdict of the report. | unknown |
| WildFire.Verdicts.Verdict | Verdict of the file. | unknown |
| WildFire.Verdicts.VerdictDescription | Description of the file verdict. | unknown |
| DomainVerdict | Domain verdict | unknown |
| Core.AnalyticsPrevalence.Ip.value | Whether the IP address is prevalent or not. | unknown |
| Core.AnalyticsPrevalence.Ip.data.global_prevalence.value | The global prevalence of the IP. | unknown |
| Core.AnalyticsPrevalence.Ip.data.local_prevalence.value | The local prevalence of the IP. | unknown |
| Core.AnalyticsPrevalence.Hash.value | Whether the hash is prevalent or not. | unknown |
| Core.AnalyticsPrevalence.Hash.data.global_prevalence.value | The global prevalence of the hash. | unknown |
| Core.AnalyticsPrevalence.Hash.data.local_prevalence.value | The local prevalence of the hash. | unknown |
| Core.AnalyticsPrevalence.Domain.value | Whether the domain is prevalent or not. | unknown |
| Core.AnalyticsPrevalence.Domain.data.global_prevalence.value | The global prevalence of the domain. | unknown |
| Core.AnalyticsPrevalence.Domain.data.local_prevalence.value | The local prevalence of the domain. | unknown |
| Core.AnalyticsPrevalence.Process.value | Whether the process is prevalent or not. | unknown |
| Core.AnalyticsPrevalence.Process.data.global_prevalence.value | The global prevalence of the process. | unknown |
| Core.AnalyticsPrevalence.Process.data.local_prevalence.value | The local prevalence of the process. | unknown |
| Core.AnalyticsPrevalence.Registry.value | Whether the registry is prevalent or not. | unknown |
| Core.AnalyticsPrevalence.Registry.data.global_prevalence.value | The global prevalence of the registry. | unknown |
| Core.AnalyticsPrevalence.Registry.data.local_prevalence.value | The local prevalence of the registry. | unknown |
| Core.AnalyticsPrevalence.Cmd.value | Whether the CMD is prevalent or not. | unknown |
| Core.AnalyticsPrevalence.Cmd.data.global_prevalence.value | The global prevalence of the CMD. | unknown |
| Core.AnalyticsPrevalence.Cmd.data.local_prevalence.value | The local prevalence of the CDM. | unknown |

## Playbook Image

---

![Enrichment for Verdict](../doc_files/Enrichment_for_Verdict.png)<|MERGE_RESOLUTION|>--- conflicted
+++ resolved
@@ -6,21 +6,12 @@
 
 ### Sub-playbooks
 
-<<<<<<< HEAD
-* File Reputation
-* IP Enrichment - Generic v2
-* Domain Enrichment - Generic v2
-* Account Enrichment - Generic v2.1
-* URL Enrichment - Generic v2
-* Get prevalence for IOCs
-=======
 * Domain Enrichment - Generic v2
 * Get prevalence for IOCs
 * IP Enrichment - Generic v2
 * Account Enrichment - Generic v2.1
 * URL Enrichment - Generic v2
 * File Reputation
->>>>>>> 9d6c5180
 
 ### Integrations
 
@@ -33,10 +24,7 @@
 
 ### Commands
 
-<<<<<<< HEAD
-=======
 * wildfire-get-verdict
->>>>>>> 9d6c5180
 * wildfire-report
 * wildfire-get-verdict
 
