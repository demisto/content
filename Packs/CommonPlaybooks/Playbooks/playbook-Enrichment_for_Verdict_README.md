This playbook checks prior alert closing reasons and performs enrichment and prevalence checks on different IOC types. It then  returns the information needed to establish the alert's verdict.

## Dependencies

This playbook uses the following sub-playbooks, integrations, and scripts.

### Sub-playbooks

<<<<<<< HEAD
* File Reputation
* IP Enrichment - Generic v2
* Domain Enrichment - Generic v2
* Account Enrichment - Generic v2.1
* URL Enrichment - Generic v2
* Get prevalence for IOCs
=======
* URL Enrichment - Generic v2
* File Reputation
* IP Enrichment - Generic v2
* Account Enrichment - Generic v2.1
* Get prevalence for IOCs
* Domain Enrichment - Generic v2
>>>>>>> 90cf3b88

### Integrations

This playbook does not use any integrations.

### Scripts

<<<<<<< HEAD
=======
* Set
>>>>>>> 90cf3b88
* SearchIncidentsV2
* Set

### Commands

<<<<<<< HEAD
* wildfire-report
* wildfire-get-verdict
=======
This playbook does not use any commands.
>>>>>>> 90cf3b88

## Playbook Inputs

---

| **Name** | **Description** | **Default Value** | **Required** |
| --- | --- | --- | --- |
| threshold | The number of previous alerts that were closed as false positive alerts. This threshold establishes whether the Previous Verdict key will be marked as false positive. | 2 | Optional |
| query | A query for the previous alerts search.<br/>Use free form query \(Lucene syntax\) as a filter. All other filters are ignored when this filter is used. | (initiatorsha256:${inputs.FileSHA256} or hostip:${inputs.IP}) and sourceBrand:"${alert.sourceBrand}" and name:"${alert.name}" | Optional |
| CloseReason | The closing reason of the previous alerts to search for.<br/>Possible values are:<br/>- Resolved - Threat Handled<br/>- Resolved - True Positive<br/>- Resolved - False Positive<br/>- Resolved - Security Testing<br/>- Resolved - Known Issue<br/>- Resolved - Duplicate Incident<br/>- Resolved - Other<br/>- Resolved - Auto | Resolved - False Positive,Resolved - Duplicate Incident,Resolved - Known Issue | Optional |
| FileSHA256 | File SHA256 to enrich and give verdict. | alert.initiatorsha256 | Optional |
| IP | IP address to enrich and give verdict. | alert.hostip | Optional |
| InternalRange | A list of internal IP ranges to check IP addresses against. The comma-separated list should be provided in CIDR notation. For example, a list of ranges is: "172.16.0.0/12,10.0.0.0/8,192.168.0.0/16" \(without quotes\). | lists.PrivateIPs | Optional |
| ResolveIP | Determines whether to convert the IP address to a hostname using a DNS query \(True/ False\). |  | Optional |
| URL | URL to enrich and give verdict. | alert.url | Optional |
| User | User to enrich and give verdict. \(AWS IAM or Active Directory\). | alert.username | Optional |
| Domain | Domain to enrich and give verdict. | alert.domainname | Optional |
| CommandLine | The CMD to run the prevalence check. |  | Optional |
| ProcessName | The process name to run the prevalence check. |  | Optional |
| RegistryKey | The registry key to run the prevalence check. The input registry value must be provided as well. |  | Optional |
| RegistryValue | The registry value to run prevalence check. The input registry key must be provided as well. |  | Optional |
| UseReputationCommand | Set 'True' to use the reputation commands \(\!ip, \!domain, \!url\) to enrich the IP, URL, and domain. | True | Optional |

## Playbook Outputs

---

| **Path** | **Description** | **Type** |
| --- | --- | --- |
| PreviousVerdict | Suspected verdict for previous alerts. | string |
| VTFileVerdict | Check for VirusTotal verdict. | unknown |
| NSRLFileVerdict | Check for the file presence in NSRL DB. | unknown |
| VTFileSigners | Check VirusTotal if the file is signed by a trusted publisher. | unknown |
| XDRFileSigners | Check XDR alert if the file is signed by a trusted publisher. | unknown |
| IP | The IP objects. | unknown |
| DBotScore | Indicator's dbot Score, dbot Type and Vendor. | unknown |
| Endpoint | The endpoint's object. | unknown |
| URL | The URL object. | uknown |
| AWS.IAM.Users | AWS IAM user information. | unknown |
| AWS.IAM.Users.AccessKeys | AWS IAM user access keys information. | unknown |
| Account | The account object. | unknown |
| ActiveDirectory.Users | Active Directory user information. | unknown |
| IPVerdict | Specifies whether the IP addresses were found as suspicious. | unknown |
| URLVerdict | Specifies whether the URLs were found as suspicious. | unknown |
| FileVerdict | Specifies whether the files were found as suspicious. | unknown |
| WildFire.Report | WildFire report object. | unknown |
| WildFire.Report.verdict | The verdict of the report. | unknown |
| WildFire.Verdicts.Verdict | Verdict of the file. | unknown |
| WildFire.Verdicts.VerdictDescription | Description of the file verdict. | unknown |
| DomainVerdict | Domain verdict | unknown |
| Core.AnalyticsPrevalence.Ip.value | Whether the IP address is prevalent or not. | unknown |
| Core.AnalyticsPrevalence.Ip.data.global_prevalence.value | The global prevalence of the IP. | unknown |
| Core.AnalyticsPrevalence.Ip.data.local_prevalence.value | The local prevalence of the IP. | unknown |
| Core.AnalyticsPrevalence.Hash.value | Whether the hash is prevalent or not. | unknown |
| Core.AnalyticsPrevalence.Hash.data.global_prevalence.value | The global prevalence of the hash. | unknown |
| Core.AnalyticsPrevalence.Hash.data.local_prevalence.value | The local prevalence of the hash. | unknown |
| Core.AnalyticsPrevalence.Domain.value | Whether the domain is prevalent or not. | unknown |
| Core.AnalyticsPrevalence.Domain.data.global_prevalence.value | The global prevalence of the domain. | unknown |
| Core.AnalyticsPrevalence.Domain.data.local_prevalence.value | The local prevalence of the domain. | unknown |
| Core.AnalyticsPrevalence.Process.value | Whether the process is prevalent or not. | unknown |
| Core.AnalyticsPrevalence.Process.data.global_prevalence.value | The global prevalence of the process. | unknown |
| Core.AnalyticsPrevalence.Process.data.local_prevalence.value | The local prevalence of the process. | unknown |
| Core.AnalyticsPrevalence.Registry.value | Whether the registry is prevalent or not. | unknown |
| Core.AnalyticsPrevalence.Registry.data.global_prevalence.value | The global prevalence of the registry. | unknown |
| Core.AnalyticsPrevalence.Registry.data.local_prevalence.value | The local prevalence of the registry. | unknown |
| Core.AnalyticsPrevalence.Cmd.value | Whether the CMD is prevalent or not. | unknown |
| Core.AnalyticsPrevalence.Cmd.data.global_prevalence.value | The global prevalence of the CMD. | unknown |
| Core.AnalyticsPrevalence.Cmd.data.local_prevalence.value | The local prevalence of the CDM. | unknown |

## Playbook Image

---

![Enrichment for Verdict](../doc_files/Enrichment_for_Verdict.png)<|MERGE_RESOLUTION|>--- conflicted
+++ resolved
@@ -6,21 +6,12 @@
 
 ### Sub-playbooks
 
-<<<<<<< HEAD
-* File Reputation
-* IP Enrichment - Generic v2
-* Domain Enrichment - Generic v2
-* Account Enrichment - Generic v2.1
-* URL Enrichment - Generic v2
-* Get prevalence for IOCs
-=======
 * URL Enrichment - Generic v2
 * File Reputation
 * IP Enrichment - Generic v2
 * Account Enrichment - Generic v2.1
 * Get prevalence for IOCs
 * Domain Enrichment - Generic v2
->>>>>>> 90cf3b88
 
 ### Integrations
 
@@ -28,21 +19,13 @@
 
 ### Scripts
 
-<<<<<<< HEAD
-=======
 * Set
->>>>>>> 90cf3b88
 * SearchIncidentsV2
 * Set
 
 ### Commands
 
-<<<<<<< HEAD
-* wildfire-report
-* wildfire-get-verdict
-=======
 This playbook does not use any commands.
->>>>>>> 90cf3b88
 
 ## Playbook Inputs
 
