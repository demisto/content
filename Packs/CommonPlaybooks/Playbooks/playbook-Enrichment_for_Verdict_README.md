--- conflicted
+++ resolved
@@ -6,19 +6,11 @@
 
 ### Sub-playbooks
 
-<<<<<<< HEAD
-* Account Enrichment - Generic v2.1
-* Domain Enrichment - Generic v2
-* Get prevalence for IOCs
-* URL Enrichment - Generic v2
-* IP Enrichment - Generic v2
-=======
 * Domain Enrichment - Generic v2
 * Get prevalence for IOCs
 * IP Enrichment - Generic v2
 * Account Enrichment - Generic v2.1
 * URL Enrichment - Generic v2
->>>>>>> 50e9aabb
 * File Reputation
 
 ### Integrations
@@ -27,8 +19,8 @@
 
 ### Scripts
 
+* SearchIncidentsV2
 * Set
-* SearchAlertsV2
 
 ### Commands
 
