This playbook checks prior alert closing reasons and performs enrichment and prevalence checks on different IOC types. It then  returns the information needed to establish the alert's verdict.

## Dependencies

This playbook uses the following sub-playbooks, integrations, and scripts.

### Sub-playbooks

<<<<<<< HEAD
* File Reputation
* IP Enrichment - Generic v2
* Domain Enrichment - Generic v2
* Account Enrichment - Generic v2.1
* URL Enrichment - Generic v2
* Get prevalence for IOCs
=======
* Domain Enrichment - Generic v2
* Get prevalence for IOCs
* IP Enrichment - Generic v2
* Account Enrichment - Generic v2.1
* URL Enrichment - Generic v2
* File Reputation
>>>>>>> 5cfcc708

### Integrations

This playbook does not use any integrations.

### Scripts

* SearchIncidentsV2
* Set

### Commands

<<<<<<< HEAD
=======
* wildfire-get-verdict
>>>>>>> 5cfcc708
* wildfire-report
* wildfire-get-verdict

## Playbook Inputs

---

| **Name** | **Description** | **Default Value** | **Required** |
| --- | --- | --- | --- |
| threshold | The number of previous alerts that were closed as false positive alerts. This threshold establishes whether the Previous Verdict key will be marked as false positive. | 2 | Optional |
| query | A query for the previous alerts search.<br/>Use free form query \(Lucene syntax\) as a filter. All other filters are ignored when this filter is used. | (initiatorsha256:${inputs.FileSHA256} or hostip:${inputs.IP}) and sourceBrand:"${alert.sourceBrand}" and name:"${alert.name}" | Optional |
| CloseReason | The closing reason of the previous alerts to search for.<br/>Possible values are:<br/>- Resolved - Threat Handled<br/>- Resolved - True Positive<br/>- Resolved - False Positive<br/>- Resolved - Security Testing<br/>- Resolved - Known Issue<br/>- Resolved - Duplicate Incident<br/>- Resolved - Other<br/>- Resolved - Auto | Resolved - False Positive,Resolved - Duplicate Incident,Resolved - Known Issue | Optional |
| FileSHA256 | File SHA256 to enrich and give verdict. | alert.initiatorsha256 | Optional |
| IP | IP address to enrich and give verdict. | alert.hostip | Optional |
| InternalRange | A list of internal IP ranges to check IP addresses against. The list should be provided in CIDR notation, separated by commas. An example of a list of ranges is: "172.16.0.0/12,10.0.0.0/8,192.168.0.0/16" \(without quotes\). If a list is not provided, will use the default list provided in the IsIPInRanges script \(the known IPv4 private address ranges\). |  | Optional |
| ResolveIP | Determines whether to convert the IP address to a hostname using a DNS query \(True/ False\). |  | Optional |
| URL | URL to enrich and give verdict. | alert.url | Optional |
| User | User to enrich and give verdict. \(AWS IAM or Active Directory\). | alert.username | Optional |
| Domain | Domain to enrich and give verdict. | alert.domainname | Optional |
| CommandLine | The CMD to run the prevalence check. |  | Optional |
| ProcessName | The process name to run the prevalence check. |  | Optional |
| RegistryKey | The registry key to run the prevalence check. The input registry value must be provided as well. |  | Optional |
| RegistryValue | The registry value to run prevalence check. The input registry key must be provided as well. |  | Optional |
| UseReputationCommand | Set 'True' to use the reputation commands \(\!ip, \!domain, \!url\) to enrich the IP, URL, and domain. | True | Optional |

## Playbook Outputs

---

| **Path** | **Description** | **Type** |
| --- | --- | --- |
| PreviousVerdict | Suspected verdict for previous alerts. | string |
| VTFileVerdict | Check for VirusTotal verdict. | unknown |
| NSRLFileVerdict | Check for the file presence in NSRL DB. | unknown |
| VTFileSigners | Check VirusTotal if the file is signed by a trusted publisher. | unknown |
| XDRFileSigners | Check XDR alert if the file is signed by a trusted publisher. | unknown |
| IP | The IP objects. | unknown |
| DBotScore | Indicator's dbot Score, dbot Type and Vendor. | unknown |
| Endpoint | The endpoint's object. | unknown |
| URL | The URL object. | uknown |
| AWS.IAM.Users | AWS IAM user information. | unknown |
| AWS.IAM.Users.AccessKeys | AWS IAM user access keys information. | unknown |
| Account | The account object. | unknown |
| ActiveDirectory.Users | Active Directory user information. | unknown |
| IPVerdict | Specifies whether the IP addresses were found as suspicious. | unknown |
| URLVerdict | Specifies whether the URLs were found as suspicious. | unknown |
| FileVerdict | Specifies whether the files were found as suspicious. | unknown |
| WildFire.Report | WildFire report object. | unknown |
| WildFire.Report.verdict | The verdict of the report. | unknown |
| WildFire.Verdicts.Verdict | Verdict of the file. | unknown |
| WildFire.Verdicts.VerdictDescription | Description of the file verdict. | unknown |
| DomainVerdict | Domain verdict | unknown |
| Core.AnalyticsPrevalence.Ip.value | Whether the IP address is prevalent or not. | unknown |
| Core.AnalyticsPrevalence.Ip.data.global_prevalence.value | The global prevalence of the IP. | unknown |
| Core.AnalyticsPrevalence.Ip.data.local_prevalence.value | The local prevalence of the IP. | unknown |
| Core.AnalyticsPrevalence.Hash.value | Whether the hash is prevalent or not. | unknown |
| Core.AnalyticsPrevalence.Hash.data.global_prevalence.value | The global prevalence of the hash. | unknown |
| Core.AnalyticsPrevalence.Hash.data.local_prevalence.value | The local prevalence of the hash. | unknown |
| Core.AnalyticsPrevalence.Domain.value | Whether the domain is prevalent or not. | unknown |
| Core.AnalyticsPrevalence.Domain.data.global_prevalence.value | The global prevalence of the domain. | unknown |
| Core.AnalyticsPrevalence.Domain.data.local_prevalence.value | The local prevalence of the domain. | unknown |
| Core.AnalyticsPrevalence.Process.value | Whether the process is prevalent or not. | unknown |
| Core.AnalyticsPrevalence.Process.data.global_prevalence.value | The global prevalence of the process. | unknown |
| Core.AnalyticsPrevalence.Process.data.local_prevalence.value | The local prevalence of the process. | unknown |
| Core.AnalyticsPrevalence.Registry.value | Whether the registry is prevalent or not. | unknown |
| Core.AnalyticsPrevalence.Registry.data.global_prevalence.value | The global prevalence of the registry. | unknown |
| Core.AnalyticsPrevalence.Registry.data.local_prevalence.value | The local prevalence of the registry. | unknown |
| Core.AnalyticsPrevalence.Cmd.value | Whether the CMD is prevalent or not. | unknown |
| Core.AnalyticsPrevalence.Cmd.data.global_prevalence.value | The global prevalence of the CMD. | unknown |
| Core.AnalyticsPrevalence.Cmd.data.local_prevalence.value | The local prevalence of the CDM. | unknown |

## Playbook Image

---

![Enrichment for Verdict](../doc_files/Enrichment_for_Verdict.png)<|MERGE_RESOLUTION|>--- conflicted
+++ resolved
@@ -6,21 +6,12 @@
 
 ### Sub-playbooks
 
-<<<<<<< HEAD
-* File Reputation
-* IP Enrichment - Generic v2
-* Domain Enrichment - Generic v2
-* Account Enrichment - Generic v2.1
-* URL Enrichment - Generic v2
-* Get prevalence for IOCs
-=======
 * Domain Enrichment - Generic v2
 * Get prevalence for IOCs
 * IP Enrichment - Generic v2
 * Account Enrichment - Generic v2.1
 * URL Enrichment - Generic v2
 * File Reputation
->>>>>>> 5cfcc708
 
 ### Integrations
 
@@ -33,12 +24,8 @@
 
 ### Commands
 
-<<<<<<< HEAD
-=======
 * wildfire-get-verdict
->>>>>>> 5cfcc708
 * wildfire-report
-* wildfire-get-verdict
 
 ## Playbook Inputs
 
