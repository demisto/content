This playbook blocks malicious IP addresses using all integrations that are enabled. The direction of the traffic that will be blocked is determined by the XSOAR user (and set by default to outgoing)
Note the following:
-  some of those integrations require specific parameters to run, which are based on the playbook inputs. Also, certain integrations use FW rules or appended network objects.
- Note that the appended network objects should be specified in blocking rules inside the system later on. 


Supported integrations for this playbook [Network security products such as FW/WAF/IPs/etc.]: 

* Check Point Firewall
* Palo Alto Networks PAN-OS
* Zscaler
* FortiGate
* Aria Packet Intelligence
* Cisco Firepower 
* Cisco Secure Cloud Analytics
* Cisco ASA
* Akamai WAF
* F5 SilverLine
* ThreatX
* Signal Sciences WAF
* Sophos Firewall



## Dependencies

This playbook uses the following sub-playbooks, integrations, and scripts.

### Sub-playbooks

<<<<<<< HEAD
* PAN-OS - Block IP - Static Address Group
* PAN-OS - Block IP - Custom Block Rule
* PAN-OS DAG Configuration
* Sophos Firewall - Block IP
* Cisco FirePower- Append network group object
* Checkpoint - Block IP - Custom Block Rule
=======
* Prisma SASE - Block IP
* Cisco FirePower- Append network group object
* PAN-OS - Block IP - Static Address Group
* Checkpoint - Block IP - Custom Block Rule
* PAN-OS - Block IP - Custom Block Rule
* Sophos Firewall - Block IP
* PAN-OS DAG Configuration
>>>>>>> 90cf3b88

### Integrations

* F5Silverline
* Zscaler

### Scripts

* IsIntegrationAvailable
* IsIPInRanges
* SetAndHandleEmpty

### Commands

<<<<<<< HEAD
* fortigate-ban-ip
* cisco-asa-create-rule
* aria-block-dest-subnet
* threatx-blacklist-ip
* createNewIndicator
* enrichIndicators
* zscaler-blacklist-ip
* threatx-block-ip
* setIndicators
* sw-block-domain-or-ip
* akamai-add-elements-to-network-list
* sigsci-blacklist-add-ip
* f5-silverline-ip-object-add
=======
* zscaler-blacklist-ip
* aria-block-dest-subnet
* akamai-add-elements-to-network-list
* threatx-block-ip
* threatx-blacklist-ip
* fortigate-ban-ip
* sigsci-blacklist-add-ip
* sw-block-domain-or-ip
* appendIndicatorField
* enrichIndicators
* createNewIndicator
* f5-silverline-ip-object-add
* cisco-asa-create-rule
>>>>>>> 90cf3b88

## Playbook Inputs

---

| **Name** | **Description** | **Default Value** | **Required** |
| --- | --- | --- | --- |
| IP | An array of malicious IPs to block. Enter a comma-separated list of IPs \(i.e.: 1.1.1.1,2.2.2.2\). |  | Optional |
| CustomBlockRule | This input determines whether Palo Alto Networks Panorama or Firewall Custom Block Rules are used.<br/>Specify "True" to create new Custom Block Rules \(2 FW rules inside the PAN-OS device\). <br/>For "False" - no rules will be created. | True | Optional |
| LogForwarding | Panorama log forwarding object name. Indicate what type of Log Forwarding setting will be specified in the PAN-OS custom rules. |  | Optional |
| AutoCommit | This input determines whether to commit the configuration automatically on PAN-OS devices and other FWs. <br/>Yes - Commit automatically.<br/>No - Commit manually. | No | Optional |
| StaticAddressGroup | This input determines whether Palo Alto Networks Panorama or Firewall Static Address Groups are used.<br/>Specify the Static Address Group name for IPs list handling. |  | Optional |
| Tag | Insert a tag name with which indicators will get tagged. This tag can be used later in the External Dynamic Lists integration by using the tag for filtering IPs in the indicator query. |  | Optional |
| DAG | This input determines whether Palo Alto Networks Panorama or Firewall Dynamic Address Groups are used.<br/>Determine the Dynamic Address Group tag for IPs list handling. |  | Optional |
| UserVerification | Possible values: True/False.  Default: True.<br/>Whether to provide user verification for blocking those IPs. <br/><br/>False - No prompt will be displayed to the user.<br/>True - The server will ask the user for blocking verification and will display the blocking list. | True | Optional |
<<<<<<< HEAD
| InternalRange | A list of internal IP ranges to check IP addresses against. The list should be provided in CIDR notation, separated by commas. An example of a list of ranges would be: "172.16.0.0/12,10.0.0.0/8,192.168.0.0/16" \(without quotes\). If a list is not provided, will use the default list provided in the IsIPInRanges script \(the known IPv4 private address ranges\). |  | Optional |
=======
| InternalRange | A list of internal IP ranges to check IP addresses against. The comma-separated list should be provided in CIDR notation. For example, a list of ranges would be: "172.16.0.0/12,10.0.0.0/8,192.168.0.0/16" \(without quotes\). | lists.PrivateIPs | Optional |
>>>>>>> 90cf3b88
| SiteName | Signal Sciences WAF - Enter the site name for the integration to be applied. The site name can be found in your instance console. |  | Optional |
| AkamaiNetworkListID | Akamai's WAF network list ID, which is mandatory to be mentioned for the integration. The chosen IPs will be added to this ID. |  | Optional |
| InputEnrichment | Possible values: True/False . Default: False<br/>Enrich the input IP address/es with reputation commands. | False | Optional |
| RuleName | The rule name/description that will be presented on the created rule in certain integrations \(if there is a need\).<br/>The supported integrations: PAN-OS, CheckPoint.<br/><br/>Default input- "XSOAR - Block IP playbook - $\{incident.id\}" | XSOAR - Block IP playbook - ${incident.id} | Optional |
| RuleDirection | Determine if a newly created rule should be with the network direction of outbound or inbound blocked traffic.<br/>Possible values: inbound or outbound<br/>Default: outbound | outbound | Optional |
| DAGName | This input determines whether Palo Alto Networks Panorama or Firewall Dynamic Address Groups are used.<br/>Determine the Dynamic Address Group name for IPs list handling. |  | Optional |
<<<<<<< HEAD
=======
| Folder | For prisma SASE usage - Specify the scope for a newly created security rule to be applied.<br/>Remember, this input will only be used when there is no input to the CategoryName.<br/>Default: Shared | Shared | Optional |
>>>>>>> 90cf3b88

## Playbook Outputs

---

| **Path** | **Description** | **Type** |
| --- | --- | --- |
| Aria.BlockDestSubnet.Rule | The rule name/ID which was created in the system for this playbook. | unknown |
| Aria.BlockDestSubnet.Status | The status of the command that created the rule above. | unknown |
| Stealthwatch.IP.id | The ID of the object created in Cisco Secure Cloud Analytics. | unknown |
| Stealthwatch.IP.identifier | The value of the object created in Cisco Secure Cloud Analytics. | unknown |
| CiscoASA.Rules.ID | The rule ID that was created in Cisco ASA for this playbook. | unknown |
| CiscoASA.Rules.Source | The rule's source object that was set in the associated rule. | unknown |
| CiscoASA.Rules.Dest | The rule's destination object that was set in the associated rule. | unknown |
| CiscoASA.Rules.IsActive | The rule's state that was set in the associated rule. | unknown |
| SigSciences.Corp.Site.Blacklist.ID | Signal Sciences created rule ID. | unknown |
| SigSciences.Corp.Site.Blacklist.Source | Signal Sciences blocked address in a dedicated rule. | unknown |
| SigSciences.Corp.Site.Blacklist.CreatedBy | Signal Sciences - the blocking rule's creator name. | unknown |
| PrismaSase | The root context key for Prisma SASE integration output. | unknown |
| PrismaSase.AddressGroup | The Prisma Access Address group object. | unknown |
| PrismaSase.SecurityRule | Created security rule. | unknown |
| PrismaSase.SecurityRule.profile_setting | The Security rule group object in the rule. | unknown |
| PrismaSase.CandidateConfig | Configuration job object. | unknown |
| PrismaSase.Address | Created address object. | unknown |

## Playbook Image

---

![Block IP - Generic v3](../doc_files/Block_IP_-_Generic_v3.png)<|MERGE_RESOLUTION|>--- conflicted
+++ resolved
@@ -28,14 +28,6 @@
 
 ### Sub-playbooks
 
-<<<<<<< HEAD
-* PAN-OS - Block IP - Static Address Group
-* PAN-OS - Block IP - Custom Block Rule
-* PAN-OS DAG Configuration
-* Sophos Firewall - Block IP
-* Cisco FirePower- Append network group object
-* Checkpoint - Block IP - Custom Block Rule
-=======
 * Prisma SASE - Block IP
 * Cisco FirePower- Append network group object
 * PAN-OS - Block IP - Static Address Group
@@ -43,7 +35,6 @@
 * PAN-OS - Block IP - Custom Block Rule
 * Sophos Firewall - Block IP
 * PAN-OS DAG Configuration
->>>>>>> 90cf3b88
 
 ### Integrations
 
@@ -58,21 +49,6 @@
 
 ### Commands
 
-<<<<<<< HEAD
-* fortigate-ban-ip
-* cisco-asa-create-rule
-* aria-block-dest-subnet
-* threatx-blacklist-ip
-* createNewIndicator
-* enrichIndicators
-* zscaler-blacklist-ip
-* threatx-block-ip
-* setIndicators
-* sw-block-domain-or-ip
-* akamai-add-elements-to-network-list
-* sigsci-blacklist-add-ip
-* f5-silverline-ip-object-add
-=======
 * zscaler-blacklist-ip
 * aria-block-dest-subnet
 * akamai-add-elements-to-network-list
@@ -86,7 +62,6 @@
 * createNewIndicator
 * f5-silverline-ip-object-add
 * cisco-asa-create-rule
->>>>>>> 90cf3b88
 
 ## Playbook Inputs
 
@@ -102,21 +77,14 @@
 | Tag | Insert a tag name with which indicators will get tagged. This tag can be used later in the External Dynamic Lists integration by using the tag for filtering IPs in the indicator query. |  | Optional |
 | DAG | This input determines whether Palo Alto Networks Panorama or Firewall Dynamic Address Groups are used.<br/>Determine the Dynamic Address Group tag for IPs list handling. |  | Optional |
 | UserVerification | Possible values: True/False.  Default: True.<br/>Whether to provide user verification for blocking those IPs. <br/><br/>False - No prompt will be displayed to the user.<br/>True - The server will ask the user for blocking verification and will display the blocking list. | True | Optional |
-<<<<<<< HEAD
-| InternalRange | A list of internal IP ranges to check IP addresses against. The list should be provided in CIDR notation, separated by commas. An example of a list of ranges would be: "172.16.0.0/12,10.0.0.0/8,192.168.0.0/16" \(without quotes\). If a list is not provided, will use the default list provided in the IsIPInRanges script \(the known IPv4 private address ranges\). |  | Optional |
-=======
 | InternalRange | A list of internal IP ranges to check IP addresses against. The comma-separated list should be provided in CIDR notation. For example, a list of ranges would be: "172.16.0.0/12,10.0.0.0/8,192.168.0.0/16" \(without quotes\). | lists.PrivateIPs | Optional |
->>>>>>> 90cf3b88
 | SiteName | Signal Sciences WAF - Enter the site name for the integration to be applied. The site name can be found in your instance console. |  | Optional |
 | AkamaiNetworkListID | Akamai's WAF network list ID, which is mandatory to be mentioned for the integration. The chosen IPs will be added to this ID. |  | Optional |
 | InputEnrichment | Possible values: True/False . Default: False<br/>Enrich the input IP address/es with reputation commands. | False | Optional |
 | RuleName | The rule name/description that will be presented on the created rule in certain integrations \(if there is a need\).<br/>The supported integrations: PAN-OS, CheckPoint.<br/><br/>Default input- "XSOAR - Block IP playbook - $\{incident.id\}" | XSOAR - Block IP playbook - ${incident.id} | Optional |
 | RuleDirection | Determine if a newly created rule should be with the network direction of outbound or inbound blocked traffic.<br/>Possible values: inbound or outbound<br/>Default: outbound | outbound | Optional |
 | DAGName | This input determines whether Palo Alto Networks Panorama or Firewall Dynamic Address Groups are used.<br/>Determine the Dynamic Address Group name for IPs list handling. |  | Optional |
-<<<<<<< HEAD
-=======
 | Folder | For prisma SASE usage - Specify the scope for a newly created security rule to be applied.<br/>Remember, this input will only be used when there is no input to the CategoryName.<br/>Default: Shared | Shared | Optional |
->>>>>>> 90cf3b88
 
 ## Playbook Outputs
 
