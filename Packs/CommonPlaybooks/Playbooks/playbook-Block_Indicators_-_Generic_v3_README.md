This playbook blocks malicious indicators using all integrations that are enabled, using the following sub-playbooks:

- Block URL - Generic v2
- Block Account - Generic v2
- Block IP - Generic v3
- Block File - Generic v2
- Block Email - Generic v2
- Block Domain - Generic v2



## Dependencies

This playbook uses the following sub-playbooks, integrations, and scripts.

### Sub-playbooks

<<<<<<< HEAD
* Block URL - Generic v2
* Block Domain - Generic v2
* Block Email - Generic v2
=======
* Block IP - Generic v3
* Block URL - Generic v2
>>>>>>> 76aeb2e5
* Block Account - Generic v2
* Block Email - Generic
* Block File - Generic v2
<<<<<<< HEAD
* Block IP - Generic v3
=======
* Block Domain - Generic
>>>>>>> 76aeb2e5

### Integrations

This playbook does not use any integrations.

### Scripts

* Set

### Commands

* setIndicators

## Playbook Inputs

---

| **Name** | **Description** | **Default Value** | **Required** |
| --- | --- | --- | --- |
| IP | An array of malicious IPs to block. Enter a comma-separated list of IPs \(i.e.: 1.1.1.1,2.2.2.2\). | DBotScore.Indicator | Optional |
| URL | Array of malicious URLs to block. | DBotScore.Indicator | Optional |
| Username | Array of malicious usernames to block. | DBotScore.Indicator | Optional |
| MD5 | The MD5 hash of the file you want to block. | DBotScore.Indicator | Optional |
| SHA256 | The SHA256 hash of the file you want to block. | DBotScore.Indicator | Optional |
| FilesToBlock | Array of malicious file hashes to block. | DBotScore.Indicator | Optional |
| DomainToBlock | The domain that you wish to block. | DBotScore.Indicator | Optional |
| EmailToBlock | The email address that you wish to block. | DBotScore.Indicator | Optional |
| AutoBlockIndicators | Possible values: True/False.  Default: True.<br/>Should the given indicators be automatically blocked, or should the user be given the option to choose?<br/><br/>If set to False - no prompt will appear, and all provided indicators will be blocked automatically.<br/>If set to True - the user will be prompted to select which indicators to block. | True | Optional |
| CustomBlockRule | This input determines whether Palo Alto Networks Panorama or Firewall Custom Block Rules are used.<br/>Specify "True" to create new Custom Block Rules \(2 FW rules inside the PAN-OS device\). <br/>For "False" - no rules will be created. | True | Optional |
| LogForwarding | Panorama log forwarding object name. Indicate what type of Log Forwarding setting will be specified in the PAN-OS custom rules. |  | Optional |
| AutoCommit | This input determines whether to commit the configuration automatically on PAN-OS devices and other FWs. <br/>Yes - Commit automatically.<br/>No - Commit manually. | No | Optional |
| StaticAddressGroup | This input determines whether Palo Alto Networks Panorama or Firewall Static Address Groups are used.<br/>Specify the Static Address Group name for IPs list handling. |  | Optional |
| CustomURLCategory | Custom URL Category name. | XSOAR Remediation - Malicious URLs | Optional |
| type | Custom URL category type. Insert "URL List"/ "Category Match". |  | Optional |
| device-group | Device group for the Custom URL Category \(Panorama instances\). |  | Optional |
| categories | The list of categories. Relevant from PAN-OS v9.x. |  | Optional |
| DomainBlackListID | The Domain List ID to add the Domain to.<br/>product: Proofpoint Threat Response |  | Optional |
| Tag | Insert a tag name with which indicators will get tagged. This tag can be used later in the External Dynamic Lists integration by using the tag for filtering IPs in the indicator query. |  | Optional |
| DAG | This input determines whether Palo Alto Networks Panorama or Firewall Dynamic Address Groups are used.<br/>Specify the Dynamic Address Group tag name for IPs list handling. |  | Optional |
| UserVerification | Possible values: True/False.  Default: True.<br/>Whether to provide user verification for blocking those IPs. <br/><br/>False - No prompt will be displayed to the user.<br/>True - The server will ask the user for blocking verification and will display the blocking list. | True | Optional |
| InternalRange | A list of internal IP ranges to check IP addresses against. The list should be provided in CIDR notation, separated by commas. An example of a list of ranges would be: "172.16.0.0/12,10.0.0.0/8,192.168.0.0/16" \(without quotes\). If a list is not provided, will use the default list provided in the IsIPInRanges script \(the known IPv4 private address ranges\). |  | Optional |
| SiteName | Signal Sciences WAF - Enter the site name for the integration to be applied. The site name can be found in your instance console. |  | Optional |
| AkamaiNetworkListID | Akamai's WAF network list ID, which is mandatory to be mentioned for the integration. The chosen IPs will be added to this ID. |  | Optional |
| CiscoFWSource | Cisco ASA \(firewall\) value for the rule's source object in the created blocking rule. Can be the value of an IPv4, an address block, or the name of a network object. |  | Optional |
| InputEnrichment | The rule name/description that will be presented on the created rule in certain integrations \(if there is a need\).<br/>The supported integrations: PAN-OS, CheckPoint.<br/><br/>Default input- "XSOAR - Block IP playbook - $\{incident.id\}" | False | Optional |
| RuleName | The rule name/description that will be presented on the created rule in certain integrations \(if there is a need\).<br/>The supported integrations: PAN-OS, CheckPoint.<br/><br/>Default input- "XSOAR - Block IP playbook - $\{incident.id\}" | XSOAR - Block Indicators playbook - ${incident.id} | Optional |
| RuleDirection | Determine if a newly created rule should be with the network direction of outbound or inbound blocked traffic.<br/>Possible values: inbound or outbound<br/>Default: outbound | outbound | Optional |
| EDLServerIP | EDL Server IP Address |  | Optional |

## Playbook Outputs

---

| **Path** | **Description** | **Type** |
| --- | --- | --- |
| CheckpointFWRule.Domain | Rule domain. | unknown |
| CheckpointFWRule.Enabled | Rule status. | unknown |
| CheckpointFWRule.Name | Rule name. | unknown |
| CheckpointFWRule.UID | Rule UID. | unknown |
| CheckpointFWRule.Type | Rule Type. | unknown |
| CheckpointFWRule.DestinationNegate | Rule destination negate status \(True/False\). | unknown |
| CheckpointFWRule.Action | Rule action \(Valid values are: Accept, Drop, Apply Layer, Ask, Info\). | unknown |
| CheckpointFWRule.Destination | Rule Destination. | unknown |
| CheckpointFWRule.ActionSetting | Rule action settings. | unknown |
| CheckpointFWRule.CustomFields | Rule custom fields. | unknown |
| CheckpointFWRule.Data | Rule data. | unknown |
| CheckpointFWRule.DataDirection | Rule data direction. | unknown |
| CheckpointFWRule.DataNegate | Rule data negate status \(True/False\). | unknown |
| CheckpointFWRule.Hits | Rule hits count. | unknown |
| PanoramaRule.Direction | Direction of the Panorama rule. Can be 'to','from', 'both' | string |
| PanoramaRule.IP | The IP the Panorama rule blocks | string |
| PanoramaRule.Name | Name of the Panorama rule | string |
| CheckpointFWRule.Data.Name | Rule data object name. | unknown |
| CheckpointFWRule.Data.Domain | Information about the domain the data object belongs to. | unknown |
| CheckpointFWRule.Domain.Name | Rule domain name. | unknown |
| CheckpointFWRule.Domain.UID | Rule domain UID. | unknown |
| CheckpointFWRule.Domain.Type | Rule domain type. | unknown |
| CheckpointFWRule.Hits.FirstDate | The date of the first hit for the rule. | unknown |
| CheckpointFWRule.Hits.LastDate | The date of the last hit for the rule. | unknown |
| CheckpointFWRule.Hits.Level | Level of rule hits. | unknown |
| CheckpointFWRule.Hits.Percentage | Percentage of rule hits | unknown |
| CheckpointFWRule.Hits.Value | Value of rule hits. | unknown |
| IndicatorsToBlock | Selected indicators to block | unknown |

## Playbook Image

---

![Block Indicators - Generic v3](../doc_files/Block_Indicators_-_Generic_v3.png)<|MERGE_RESOLUTION|>--- conflicted
+++ resolved
@@ -4,8 +4,8 @@
 - Block Account - Generic v2
 - Block IP - Generic v3
 - Block File - Generic v2
-- Block Email - Generic v2
-- Block Domain - Generic v2
+- Block Email - Generic
+- Block Domain - Generic
 
 
 
@@ -15,22 +15,12 @@
 
 ### Sub-playbooks
 
-<<<<<<< HEAD
-* Block URL - Generic v2
-* Block Domain - Generic v2
-* Block Email - Generic v2
-=======
 * Block IP - Generic v3
 * Block URL - Generic v2
->>>>>>> 76aeb2e5
 * Block Account - Generic v2
 * Block Email - Generic
 * Block File - Generic v2
-<<<<<<< HEAD
-* Block IP - Generic v3
-=======
 * Block Domain - Generic
->>>>>>> 76aeb2e5
 
 ### Integrations
 
