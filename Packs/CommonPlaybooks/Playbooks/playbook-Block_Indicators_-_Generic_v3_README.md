--- conflicted
+++ resolved
@@ -13,17 +13,11 @@
 
 ### Sub-playbooks
 
-<<<<<<< HEAD
-* Block File - Generic v2
-* Block Email - Generic v2
-* Block Domain - Generic v2
-=======
 * Block Domain - Generic v2
 * Block URL - Generic v2
 * Block Email - Generic v2
 * Block IP - Generic v3
 * Block File - Generic v2
->>>>>>> 90cf3b88
 * Block Account - Generic v2
 * Block IP - Generic v3
 * Block URL - Generic v2
