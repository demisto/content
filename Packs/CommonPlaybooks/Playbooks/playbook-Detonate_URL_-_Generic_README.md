Detonate URL through active integrations that support URL detonation.

## Dependencies

This playbook uses the following sub-playbooks, integrations, and scripts.

### Sub-playbooks

<<<<<<< HEAD
* Detonate URL - Cuckoo
* Detonate URL - FireEye AX
* Detonate URL - ANYRUN
* Detonate URL - McAfee ATD
* Detonate URL - Hybrid Analysis
* Detonate URL - ThreatGrid
* Detonate URL - Lastline v2
* Detonate URL - WildFire v2.1
* Detonate URL - Group-IB TDS Polygon
* Detonate URL - VMRay
* Detonate URL - VirusTotal (API v3)
* Detonate URL - SecneurX Analysis
* Detonate URL - CrowdStrike Falcon Intelligence Sandbox
* Detonate URL - Hatching Triage
* Detonate URL - ThreatStream
* Detonate URL - JoeSecurity
=======
* Detonate URL - JoeSecurity
* Detonate URL - Hybrid Analysis
* Detonate URL - Lastline v2
* Detonate URL - ThreatGrid
* Detonate URL - WildFire v2.1
* Detonate URL - McAfee ATD
* Detonate URL - ANYRUN
* Detonate URL - Group-IB TDS Polygon
* Detonate URL - CrowdStrike Falcon Intelligence Sandbox
* Detonate URL - VirusTotal (API v3)
* Detonate URL - Hatching Triage
* Detonate URL - FireEye AX
* Detonate URL - Cuckoo
* Detonate URL - SecneurX Analysis
* Detonate URL - VMRay
* Detonate URL - ThreatStream
>>>>>>> 5977cec9

### Integrations

* CrowdStrike Falcon Sandbox V2
<<<<<<< HEAD
=======
* OPSWAT Filescan
>>>>>>> 5977cec9

### Scripts

This playbook does not use any scripts.

### Commands

* cs-falcon-sandbox-submit-url
<<<<<<< HEAD
=======
* opswat-filescan-scan-url
>>>>>>> 5977cec9

## Playbook Inputs

---

| **Name** | **Description** | **Default Value** | **Required** |
| --- | --- | --- | --- |
| URL | The URL object of the URL to be detonated. | URL | Optional |

## Playbook Outputs

---

| **Path** | **Description** | **Type** |
| --- | --- | --- |
| File | The file's object. | string |
| File.Name | The file name. | string |
| File.Size | The file size. | number |
| File.Type | The file type, for example "PE" \(only for report type=json\). | string |
| File.SHA256 | The SHA256 hash of the file. | string |
| File.SHA1 | The SHA1 hash of the file. | string |
| File.MD5 | The MD5 hash of the file. | string |
| File.Malicious.Vendor | The vendor that decided the file is malicious. | string |
| File.Malicious.Description | The reason the vendor decided the file is malicious. | string |
| DBotScore | The indicator's object. | string |
| DBotScore.Type | The indicator type. | string |
| DBotScore.Indicator | The indicator that was tested. | string |
| DBotScore.Vendor | The vendor used to calculate the score. | string |
| DBotScore.Score | The actual score. | number |
| Joe.Analysis.WebID | The Joe Analysis-related web ID. | string |
| Joe.Analysis.Status | The Joe Analysis-related status. | string |
| Joe.Analysis.Comments | The Joe Analysis-related comments. | string |
| Joe.Analysis.Time | The Joe Analysis-related submitted time. | date |
| Joe.Analysis.Runs | The Joe Analysis-related sub-analysis information. | string |
| Joe.Analysis.Result | The Joe Analysis-related results. | string |
| Joe.Analysis.Errors | The Joe Analysis-related errors raised during sampling. | string |
| Joe.Analysis.Systems | The Joe Analysis-related operating systems. | string |
| Joe.Analysis.MD5 | The MD5 hash of the Joe Analysis-related sample. | string |
| Joe.Analysis.SHA1 | The SHA1 hash of the Joe Analysis-related sample. | string |
| Joe.Analysis.SHA256 | The SHA256 hash of the Joe Analysis-related sample. | string |
| Joe.Analysis.SampleName | The Joe Analysis-related sample data name. Can be a file name or a URL. | string |
| InfoFile.Name | The file name. | string |
| InfoFile.EntryID | The EntryID of the sample. | string |
| InfoFile.Size | The file size. | number |
| InfoFile.Type | The file type, for example "PE". | string |
| InfoFile.Info | The file basic information. | string |
| Sample.State | The sample state. | string |
| Sample.ID | The sample ID. | string |
| IP.Address | The IP addresses relevant to the sample. | string |
| InfoFile | The report file's object. | string |
| Cuckoo.Task.Category | The Cuckoo-related task category. | unknown |
| Cuckoo.Task.Machine | The Cuckoo-related task machine. | unknown |
| Cuckoo.Task.Errors | The Cuckoo-related task errors. | unknown |
| Cuckoo.Task.Target | The Cuckoo-related task target. | unknown |
| Cuckoo.Task.Package | The Cuckoo-related task package. | unknown |
| Cuckoo.Task.SampleID | The Cuckoo-related task sample ID. | unknown |
| Cuckoo.Task.Guest | The Cuckoo-related task guest. | unknown |
| Cuckoo.Task.Custom | The Cuckoo-related task custom values. | unknown |
| Cuckoo.Task.Owner | The Cuckoo-related task owner. | unknown |
| Cuckoo.Task.Priority | The Cuckoo-related task priority. | unknown |
| Cuckoo.Task.Platform | The Cuckoo-related task platform. | unknown |
| Cuckoo.Task.Options | The Cuckoo-related task options. | unknown |
| Cuckoo.Task.Status | The Cuckoo-related task status. | unknown |
| Cuckoo.Task.EnforceTimeout | Whether the Cuckoo-related task timeout is enforced. | unknown |
| Cuckoo.Task.Timeout | The Cuckoo-related task timeout. | unknown |
| Cuckoo.Task.Memory | The Cuckoo-related task memory. | unknown |
| Cuckoo.Task.Tags | The Cuckoo-related task tags. | unknown |
| Cuckoo.Task.ID | The Cuckoo-related task ID. | unknown |
| Cuckoo.Task.AddedOn | The date the Cuckoo-related task was added. | unknown |
| Cuckoo.Task.CompletedOn | The date the Cuckoo-related task was completed. | unknown |
| Cuckoo.Task.Score | The reported Cuckoo-related task score. | unknown |
| Cuckoo.Task.Monitor | The reported Cuckoo-related task monitor. | unknown |
| ANYRUN.Task.AnalysisDate | The date and time the ANY.RUN analysis was executed. | String |
| ANYRUN.Task.Behavior.Category | The ANY.RUN behavior category. | String |
| ANYRUN.Task.Behavior.Action | The actions performed by an ANY.RUN behavior. | String |
| ANYRUN.Task.Behavior.ThreatLevel | The threat score associated with an ANY.RUN behavior. | Number |
| ANYRUN.Task.Behavior.ProcessUUID | The ANY.RUN unique ID of the process whose behaviors are profiled. | String |
| ANYRUN.Task.Connection.Reputation | The ANY.RUN connection reputation. | String |
| ANYRUN.Task.Connection.ProcessUUID | The ANY.RUN UUID of the process that created the connection. | String |
| ANYRUN.Task.Connection.ASN | The ANY.RUN connection autonomous system network. | String |
| ANYRUN.Task.Connection.Country | The ANY.RUN connection country. | String |
| ANYRUN.Task.Connection.Protocol | The ANY.RUN connection protocol. | String |
| ANYRUN.Task.Connection.Port | The ANY.RUN connection port number. | Number |
| ANYRUN.Task.Connection.IP | The ANY.RUN connection IP address. | String |
| ANYRUN.Task.DnsRequest.Reputation | The ANY.RUN process reputation of the DNS request. | String |
| ANYRUN.Task.DnsRequest.IP | The ANY.RUN IP addresses associated with a DNS request. | string |
| ANYRUN.Task.DnsRequest.Domain | The ANY.RUN domain resolution of a DNS request. | String |
| ANYRUN.Task.Threat.ProcessUUID | The unique ANY.RUN UUID of the process that originated the threat. | String |
| ANYRUN.Task.Threat.Msg | The ANY.RUN threat message. | String |
| ANYRUN.Task.Threat.Class | The ANY.RUN threat class. | String |
| ANYRUN.Task.Threat.SrcPort | The ANY.RUN port on which the threat originated. | Number |
| ANYRUN.Task.Threat.DstPort | The ANY.RUN threat destination port. | Number |
| ANYRUN.Task.Threat.SrcIP | The ANY.RUN source IP address where the threat originated. | String |
| ANYRUN.Task.Threat.DstIP | The ANY.RUN threat destination IP address. | String |
| ANYRUN.Task.HttpRequest.Reputation | The ANY.RUN HTTP request reputation. | String |
| ANYRUN.Task.HttpRequest.Country | The ANY.RUN HTTP request country. | String |
| ANYRUN.Task.HttpRequest.ProcessUUID | The ANY.RUN UUID of the process making the HTTP request. | String |
| ANYRUN.Task.HttpRequest.Body | The ANY.RUN HTTP request body parameters and details. | string |
| ANYRUN.Task.HttpRequest.HttpCode | The ANY.RUN HTTP request response code. | Number |
| ANYRUN.Task.HttpRequest.Status | The ANY.RUN status of the HTTP request. | String |
| ANYRUN.Task.HttpRequest.ProxyDetected | Whether the ANY.RUN HTTP request was made through a proxy. | Boolean |
| ANYRUN.Task.HttpRequest.Port | The ANY.RUN HTTP request port. | Number |
| ANYRUN.Task.HttpRequest.IP | The ANY.RUN HTTP request IP address. | String |
| ANYRUN.Task.HttpRequest.URL | The ANY.RUN HTTP request URL. | String |
| ANYRUN.Task.HttpRequest.Host | The ANY.RUN HTTP request host. | String |
| ANYRUN.Task.HttpRequest.Method | The ANY.RUN HTTP request method type. | String |
| ANYRUN.Task.FileInfo | The ANY.RUN submitted file details. | String |
| ANYRUN.Task.OS | The ANY.RUN operating system of the sandbox in which the file was analyzed. | String |
| ANYRUN.Task.ID | The unique ANY.RUN task ID. | String |
| ANYRUN.Task.MIME | The ANY.RUN MIME of the file submitted for analysis. | String |
| ANYRUN.Task.Verdict | The ANY.RUN verdict for the maliciousness of the submitted file or URL. | String |
| ANYRUN.Task.Process.FileName | The ANY.RUN process file name. | String |
| ANYRUN.Task.Process.PID | The ANY.RUN process identification number. | Number |
| ANYRUN.Task.Process.PPID | The ANY.RUN process parent process identification number. | Number |
| ANYRUN.Task.Process.ProcessUUID | The unique ANY.RUN process UUID. | String |
| ANYRUN.Task.Process.CMD | The ANY.RUN process command. | String |
| ANYRUN.Task.Process.Path | The path of the executed ANY.RUN process command. | String |
| ANYRUN.Task.Process.User | The user who executed the ANY.RUN process command. | String |
| ANYRUN.Task.Process.IntegrityLevel | The ANY.RUN process integrity level. | String |
| ANYRUN.Task.Process.ExitCode | The ANY.RUN process exit code. | Number |
| ANYRUN.Task.Process.MainProcess | Whether the ANY.RUN process is the main process. | Boolean |
| ANYRUN.Task.Process.Version.Company | The company responsible for the executed ANY.RUN process program. | String |
| ANYRUN.Task.Process.Version.Description | The description of the ANY.RUN process program type. | String |
| ANYRUN.Task.Process.Version.Version | The version of the executed program. | String |
| URL.Data | The URL data. | String |
| URL.Malicious.Vendor | The vendor that decided the URL is malicious. | String |
| URL.Malicious.Description | The reason the vendor decided the URL is malicious. | String |
| ANYRUN.Task.Status | The task analysis status. | String |
| FireEyeAX.Submissions.Key | The submission key | unknown |
| FireEyeAX.Submissions.Severity | The severity level of the file | unknown |
| FireEyeAX.Submissions.InfoLevel | The info level of the report. | unknown |
| DBotScore.Score | The actual score. | unknown |
| DBotScore.Indicator | The indicator that was tested. | unknown |
| DBotScore.Vendor | The vendor used to calculate the score. | unknown |
| Triage.sample-summaries.completed | The date the sample analysis was completed. | unknown |
| Triage.sample-summaries.created | The date the analysis report was created. | unknown |
| Triage.sample-summaries.custom | The custom sample analysis. | unknown |
| Triage.sample-summaries.owner | The owner of the sample summaries. | unknown |
| Triage.sample-summaries.sample | The unique identifier of the sample. | unknown |
| Triage.sample-summaries.score | The score of the sample on a scale of 0 to 10. | unknown |
| Triage.sample-summaries.sha256 | The SHA256 of the sample. | unknown |
| Triage.sample-summaries.status | The status of the analysis. | unknown |
| Triage.sample-summaries.target | The target for the analysis. | unknown |
| Triage.sample-summaries.tasks | The tasks performed in the analysis. | unknown |
| HybridAnalysis.URL.Scanner.Name | The URL scanner name. | unknown |
| HybridAnalysis.URL.Scanner.Positives | The number of positive scanners. | unknown |
| HybridAnalysis.URL.Scanner.Status | The status of the scanning. | unknown |
| HybridAnalysis.URL.Scanner | The place holder for the scanner data. | unknown |
| SecneurXAnalysis.Report.SHA256 | SHA256 value of the analyzed sample | string |
| SecneurXAnalysis.Report.Verdict | Summary result of the analyzed sample | string |
| SecneurXAnalysis.Report.Tags | More details of the analyzed sample | string |
| SecneurXAnalysis.Report.IOC | List of IOC's observed in the analyzed sample | string |
| SecneurXAnalysis.Report.Status | Analysis queued sample state | String |

## Playbook Image

---

![Detonate URL - Generic](../doc_files/Detonate_URL_-_Generic.png)<|MERGE_RESOLUTION|>--- conflicted
+++ resolved
@@ -6,24 +6,6 @@
 
 ### Sub-playbooks
 
-<<<<<<< HEAD
-* Detonate URL - Cuckoo
-* Detonate URL - FireEye AX
-* Detonate URL - ANYRUN
-* Detonate URL - McAfee ATD
-* Detonate URL - Hybrid Analysis
-* Detonate URL - ThreatGrid
-* Detonate URL - Lastline v2
-* Detonate URL - WildFire v2.1
-* Detonate URL - Group-IB TDS Polygon
-* Detonate URL - VMRay
-* Detonate URL - VirusTotal (API v3)
-* Detonate URL - SecneurX Analysis
-* Detonate URL - CrowdStrike Falcon Intelligence Sandbox
-* Detonate URL - Hatching Triage
-* Detonate URL - ThreatStream
-* Detonate URL - JoeSecurity
-=======
 * Detonate URL - JoeSecurity
 * Detonate URL - Hybrid Analysis
 * Detonate URL - Lastline v2
@@ -40,15 +22,11 @@
 * Detonate URL - SecneurX Analysis
 * Detonate URL - VMRay
 * Detonate URL - ThreatStream
->>>>>>> 5977cec9
 
 ### Integrations
 
 * CrowdStrike Falcon Sandbox V2
-<<<<<<< HEAD
-=======
 * OPSWAT Filescan
->>>>>>> 5977cec9
 
 ### Scripts
 
@@ -57,10 +35,7 @@
 ### Commands
 
 * cs-falcon-sandbox-submit-url
-<<<<<<< HEAD
-=======
 * opswat-filescan-scan-url
->>>>>>> 5977cec9
 
 ## Playbook Inputs
 
