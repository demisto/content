--- conflicted
+++ resolved
@@ -3,11 +3,7 @@
 contentitemexportablefields:
   contentitemfields: {}
 name: Command-Line Analysis
-<<<<<<< HEAD
-description: "This playbook takes a command line from the alert and performs the following actions:\n- Checks for base64 string and decodes if exists\n- Extracts and enriches indicators from the command line\n- Checks specific arguments for malicious usage \n\nAt the end of the playbook, it sets a possible verdict for the command line, based on the finding:\n1. Indicators found in the command line\n2. Found AMSI techniques\n3. Found suspicious parameters\n4. Usage of malicious tools\n5. Indication of network activity\n6. Indication of suspicious LOLBIN execution\n\nNote: In case you are wishing to run this playbook with a list of command lines, set this playbook to be running in a loop. To do so, navigate to the 'Loop'  and check \"For Each Input\"."
-=======
 description: "This playbook takes a command line from the alert and performs the following actions:\n- Checks for base64 string and decodes if exists\n- Extracts and enriches indicators from the command line\n- Checks specific arguments for malicious usage \n\nAt the end of the playbook, it sets a possible verdict for the command line, based on the finding:\n1. Indicators found in the command line\n2. Found AMSI techniques\n3. Found suspicious parameters\n4. Usage of malicious tools\n5. Indication of network activity\n6. Indication of suspicious LOLBIN execution\n\nNote: To run this playbook with a list of command lines, set this playbook to run in a loop. To do so, navigate to 'Loop'  and check \"For Each Input\"."
->>>>>>> 90cf3b88
 starttaskid: "0"
 tasks:
   "0":
@@ -254,11 +250,7 @@
       {
         "position": {
           "x": 2240,
-<<<<<<< HEAD
-          "y": 1250
-=======
           "y": 1260
->>>>>>> 90cf3b88
         }
       }
     note: false
@@ -1460,8 +1452,6 @@
       value:
         complex:
           root: inputs.Commandline
-<<<<<<< HEAD
-=======
           transformers:
             - operator: RemoveEmpty
               args:
@@ -1469,7 +1459,6 @@
                 remove_keys:
                   value:
                     simple: "true"
->>>>>>> 90cf3b88
     separatecontext: false
     continueonerrortype: ""
     view: |-
@@ -1584,10 +1573,7 @@
     nexttasks:
       '#none#':
       - "38"
-<<<<<<< HEAD
-=======
       - "12"
->>>>>>> 90cf3b88
     separatecontext: false
     continueonerrortype: ""
     view: |-
@@ -1674,13 +1660,8 @@
     view: |-
       {
         "position": {
-<<<<<<< HEAD
-          "x": 2240,
-          "y": 1080
-=======
           "x": 1850,
           "y": 1090
->>>>>>> 90cf3b88
         }
       }
     note: false
@@ -1698,17 +1679,10 @@
       id: 3212780f-1634-43cd-8a59-39af8883e672
       version: -1
       name: Found suspicious LOLBIN execution?
-<<<<<<< HEAD
-      type: condition
-      iscommand: false
-      brand: ""
-      description: ''
-=======
       description: "Found suspicious LOLBIN execution?"
       type: condition
       iscommand: false
       brand: ""
->>>>>>> 90cf3b88
     nexttasks:
       '#default#':
       - "9"
@@ -1859,13 +1833,5 @@
   description: Command line verdict SuspiciousLolbinExecution found. True/False
   type: unknown
 tests:
-<<<<<<< HEAD
-- No tests
-fromversion: 6.0.0
-marketplaces:
-  - xsoar
-  - marketplacev2
-=======
   - no tests
-fromversion: 6.0.0
->>>>>>> 90cf3b88
+fromversion: 6.0.0