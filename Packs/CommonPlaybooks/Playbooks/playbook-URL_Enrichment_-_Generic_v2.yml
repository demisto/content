--- conflicted
+++ resolved
@@ -6,17 +6,10 @@
   Enrich URLs using one or more integrations.
 
   URL enrichment includes:
-<<<<<<< HEAD
-  * SSL verification for URLs
-  * Threat information
-  * Providing of URL screenshots
-  * URL Reputation using !url
-=======
   * SSL verification for URLs.
   * Threat information.
   * Providing of URL screenshots.
   * URL Reputation using !url.
->>>>>>> 51ee7d33
 starttaskid: "0"
 tasks:
   "0":
@@ -86,11 +79,7 @@
       {
         "position": {
           "x": 490,
-<<<<<<< HEAD
-          "y": 155
-=======
           "y": 175
->>>>>>> 51ee7d33
         }
       }
     note: false
@@ -476,11 +465,7 @@
     view: |-
       {
         "position": {
-<<<<<<< HEAD
-          "x": 1030,
-=======
           "x": 1010,
->>>>>>> 51ee7d33
           "y": 360
         }
       }
@@ -499,41 +484,26 @@
       url:
         complex:
           root: inputs.URL
-<<<<<<< HEAD
-=======
           transformers:
           - operator: uniq
->>>>>>> 51ee7d33
     separatecontext: false
     skipunavailable: true
     task:
       brand: ""
       description: Checks the reputation of a URL.
-<<<<<<< HEAD
-      id: 0a97859d-7608-47b2-8c81-38009df2a4dd
-=======
       id: 66cd353d-652e-4786-8d2e-af0fbd9c63e7
->>>>>>> 51ee7d33
       iscommand: true
       name: Check Reputation
       script: '|||url'
       type: regular
       version: -1
-<<<<<<< HEAD
-    taskid: 0a97859d-7608-47b2-8c81-38009df2a4dd
-=======
     taskid: 66cd353d-652e-4786-8d2e-af0fbd9c63e7
->>>>>>> 51ee7d33
     timertriggers: []
     type: regular
     view: |-
       {
         "position": {
-<<<<<<< HEAD
-          "x": 1030,
-=======
           "x": 1010,
->>>>>>> 51ee7d33
           "y": 710
         }
       }
@@ -567,31 +537,19 @@
     skipunavailable: false
     task:
       brand: ""
-<<<<<<< HEAD
-      id: e0b1281a-38c2-4cbd-8d6d-4330057e5729
-=======
       id: e0db6ab1-2c0e-4859-84eb-e764c3fd01e5
->>>>>>> 51ee7d33
       iscommand: false
       name: Should use !url command?
       description: Check if should run URL reputation command
       type: condition
       version: -1
-<<<<<<< HEAD
-    taskid: e0b1281a-38c2-4cbd-8d6d-4330057e5729
-=======
     taskid: e0db6ab1-2c0e-4859-84eb-e764c3fd01e5
->>>>>>> 51ee7d33
     timertriggers: []
     type: condition
     view: |-
       {
         "position": {
-<<<<<<< HEAD
-          "x": 1030,
-=======
           "x": 1010,
->>>>>>> 51ee7d33
           "y": 500
         }
       }
@@ -607,13 +565,8 @@
     },
     "paper": {
       "dimensions": {
-<<<<<<< HEAD
-        "height": 1229,
-        "width": 1920,
-=======
         "height": 1119,
         "width": 1900,
->>>>>>> 51ee7d33
         "x": -510,
         "y": 41
       }
@@ -655,15 +608,6 @@
     The default value is false.
   key: UseReputationCommand
   playbookInputQuery:
-<<<<<<< HEAD
-- description: |-
-    Define if you would like to use the !url command.
-    Note: This input should be used whenever there is no auto-extract enabled in the investigation flow.
-    Possible values: True / False.
-  key: UseReputationCommand
-  playbookInputQuery:
-=======
->>>>>>> 51ee7d33
   required: true
   value:
     simple: "False"
@@ -693,29 +637,11 @@
 - contextPath: DBotScore.Vendor
   description: The reputation vendor
   type: string
-<<<<<<< HEAD
-- contextPath: URL.Malicious.Vendor
-  description: For malicious URLs, the vendor that made the decision.
-- contextPath: URL.Malicious.Description
-  description: For malicious URLs, the reason that the vendor made the decision.
-- contextPath: DBotScore.Indicator
-  description: The indicator
-  type: string
-- contextPath: DBotScore.Type
-  description: The indicator's type
-  type: string
-- contextPath: DBotScore.Vendor
-  description: The reputation vendor
-  type: string
-=======
->>>>>>> 51ee7d33
 - contextPath: DBotScore.Score
   description: The reputation score
   type: number
 - contextPath: DBotScore.Reliability
   description: Reliability of the source providing the intelligence data.
-<<<<<<< HEAD
-=======
 - contextPath: URL.Relationships.EntityA
   description: The source of the relationship.
 - contextPath: URL.Relationships.EntityB
@@ -738,7 +664,6 @@
   description: The size of the image/pdf file.
 - contextPath: InfoFile.Type
   description: The type of the image/pdf file.
->>>>>>> 51ee7d33
 tests:
 - URL Enrichment - Generic v2 - Test
 system: true
