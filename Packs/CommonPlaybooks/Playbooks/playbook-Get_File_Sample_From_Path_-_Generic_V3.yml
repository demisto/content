--- conflicted
+++ resolved
@@ -226,8 +226,6 @@
     continueonerrortype: ""
     isoversize: false
     isautoswitchedtoquietmode: false
-<<<<<<< HEAD
-=======
   "15":
     id: "15"
     taskid: c12382b6-414b-4613-8ba2-3a686f22ba19
@@ -475,7 +473,6 @@
     quietmode: 0
     isoversize: false
     isautoswitchedtoquietmode: false
->>>>>>> 9d6c5180
 view: |-
   {
     "linkLabelsPosition": {},
@@ -544,15 +541,12 @@
 - contextPath: AcquiredFile
   description: The acquired file details.
   type: Unknown
-<<<<<<< HEAD
-=======
 - contextPath: ExtractedFiles
   description: A list of file names that were extracted from the ZIP file.
   type: string
 - contextPath: NonRetrievedFiles
   description: A list of files that were not retrieved.
   type: string
->>>>>>> 9d6c5180
 tests:
 - No tests.
 fromversion: 6.0.0