--- conflicted
+++ resolved
@@ -55,11 +55,7 @@
     - contextPath: GoogleMaps.Country
       description: The country or region where the provided location is, according to Google Maps.
       type: String
-<<<<<<< HEAD
-  dockerimage: demisto/python3:3.10.12.63474
-=======
   dockerimage: demisto/python3:3.10.13.86272
->>>>>>> 90cf3b88
   runonce: false
   script: '-'
   subtype: python3
