# SafeNet Trusted Access
<<<<<<< HEAD

=======
>>>>>>> 90cf3b88
This pack includes Cortex XSIAM content.
SafeNet Trusted Access prevents data breaches, helps with compliance with regulations, and supports migration to the cloud in a simple and secure fashion.
<~XSIAM>
* Pay attention: Timestamp parsing is supported for UTC +0000 format- yyyy-MM-ddTHH:mm:ss.fffZ (2019-12-04T21:37:20.2677353Z). 

* Pay attention: Timestamp parsing is supported for UTC +0000 format- yyyy-MM-ddTHH:mm:ss.fffZ (2019-12-04T21:37:20.2677353Z). 

## This pack enables you to:

-	Receive and process SafeNet Trusted Access alerts that indicate security risks to end user accounts.
-	Apply security remediation actions on SafeNet Trusted Access.

For information about the configuration steps, visit our [Help Documentation](https://thalesdocs.com/sta/operator/security_integrations/cortex_xsoar_palo_alto_networks/index.html).
</~XSIAM><|MERGE_RESOLUTION|>--- conflicted
+++ resolved
@@ -1,19 +1,15 @@
-# SafeNet Trusted Access
-<<<<<<< HEAD
-
-=======
->>>>>>> 90cf3b88
-This pack includes Cortex XSIAM content.
-SafeNet Trusted Access prevents data breaches, helps with compliance with regulations, and supports migration to the cloud in a simple and secure fashion.
-<~XSIAM>
-* Pay attention: Timestamp parsing is supported for UTC +0000 format- yyyy-MM-ddTHH:mm:ss.fffZ (2019-12-04T21:37:20.2677353Z). 
-
-* Pay attention: Timestamp parsing is supported for UTC +0000 format- yyyy-MM-ddTHH:mm:ss.fffZ (2019-12-04T21:37:20.2677353Z). 
-
-## This pack enables you to:
-
--	Receive and process SafeNet Trusted Access alerts that indicate security risks to end user accounts.
--	Apply security remediation actions on SafeNet Trusted Access.
-
-For information about the configuration steps, visit our [Help Documentation](https://thalesdocs.com/sta/operator/security_integrations/cortex_xsoar_palo_alto_networks/index.html).
+# SafeNet Trusted Access
+This pack includes Cortex XSIAM content.
+SafeNet Trusted Access prevents data breaches, helps with compliance with regulations, and supports migration to the cloud in a simple and secure fashion.
+<~XSIAM>
+* Pay attention: Timestamp parsing is supported for UTC +0000 format- yyyy-MM-ddTHH:mm:ss.fffZ (2019-12-04T21:37:20.2677353Z). 
+
+* Pay attention: Timestamp parsing is supported for UTC +0000 format- yyyy-MM-ddTHH:mm:ss.fffZ (2019-12-04T21:37:20.2677353Z). 
+
+## This pack enables you to:
+
+-	Receive and process SafeNet Trusted Access alerts that indicate security risks to end user accounts.
+-	Apply security remediation actions on SafeNet Trusted Access.
+
+For information about the configuration steps, visit our [Help Documentation](https://thalesdocs.com/sta/operator/security_integrations/cortex_xsoar_palo_alto_networks/index.html).
 </~XSIAM>