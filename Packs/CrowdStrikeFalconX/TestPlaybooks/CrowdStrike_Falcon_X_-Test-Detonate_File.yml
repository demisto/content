id: CrowdStrike_Falcon_X_-Test-Detonate_File
version: -1
name: CrowdStrike_Falcon_X_-Test-Detonate_File
starttaskid: "0"
tasks:
  "0":
    id: "0"
    taskid: 86477c2b-720a-4adf-8fa2-e7cb2e936744
    type: start
    task:
      id: 86477c2b-720a-4adf-8fa2-e7cb2e936744
      version: -1
      name: ""
      iscommand: false
      brand: ""
      description: ''
    nexttasks:
      '#none#':
      - "1"
    separatecontext: false
    view: |-
      {
        "position": {
          "x": 50,
          "y": 50
        }
      }
    note: false
    timertriggers: []
    ignoreworker: false
    skipunavailable: false
    quietmode: 0
    isoversize: false
    isautoswitchedtoquietmode: false
  "1":
    id: "1"
    taskid: faa34e65-459f-45b4-8e24-044f101195dd
    type: regular
    task:
      id: faa34e65-459f-45b4-8e24-044f101195dd
      version: -1
      name: DeleteContext
      scriptName: DeleteContext
      type: regular
      iscommand: false
      brand: ""
    nexttasks:
      '#none#':
      - "3"
    scriptarguments:
      all:
        simple: "yes"
    separatecontext: false
    view: |-
      {
        "position": {
          "x": 50,
          "y": 195
        }
      }
    note: false
    timertriggers: []
    ignoreworker: false
    skipunavailable: false
    quietmode: 0
    isoversize: false
    isautoswitchedtoquietmode: false
  "3":
    id: "3"
    taskid: f379ac76-510e-4bc5-8fd3-5bf09ccdd2ed
    type: regular
    task:
      id: f379ac76-510e-4bc5-8fd3-5bf09ccdd2ed
      version: -1
      name: Set File
      description: Sends an http request and returns the response as JSON.
      scriptName: http
      type: regular
      iscommand: false
      brand: ""
    nexttasks:
      '#none#':
      - "4"
    scriptarguments:
      filename:
<<<<<<< HEAD
        simple: "# test.pdf"
=======
        simple: "# script.py"
>>>>>>> 90cf3b88
      method:
        simple: GET
      saveAsFile:
        simple: "yes"
      url:
        simple: https://raw.githubusercontent.com/demisto/content/3ef746414beb35924fd5ce4c74bf646867ccbba6/Packs/CrowdStrikeFalconX/Integrations/CrowdStrikeFalconX/CrowdStrikeFalconX.py
    separatecontext: false
    view: |-
      {
        "position": {
          "x": 50,
          "y": 380
        }
      }
    note: false
    timertriggers: []
    ignoreworker: false
    skipunavailable: false
    quietmode: 0
    isoversize: false
    isautoswitchedtoquietmode: false
  "4":
    id: "4"
    taskid: 584e68fb-7de6-4342-8cd6-557463729486
    type: playbook
    task:
      id: 584e68fb-7de6-4342-8cd6-557463729486
      version: -1
      name: Detonate File - CrowsStrike Falcon Intelligence Sandbox
      playbookName: Detonate File - CrowdStrike Falcon Intelligence Sandbox
      type: playbook
      iscommand: false
      brand: ""
      description: |-
        Detonates a File using CrowdStrike Falcon Intelligence Sandbox.
        Accepted file formats:
        Portable executables: .exe, .scr, .pif, .dll, .com, .cpl, etc.
        Office documents: .doc, .docx, .ppt, .pps, .pptx, .ppsx, .xls, .xlsx, .rtf, .pub
        PDF
        APK
        Executable JAR
        Windows script component: .sct
        Windows shortcut: .lnk
        Windows help: .chm
        HTML application: .hta
        Windows script file: .wsf
        Javascript: .js
        Visual Basic: .vbs, .vbe
        Shockwave Flash: .swf
        Perl: .pl
        Powershell: .ps1, .psd1, .psm1
        Scalable vector graphics: .svg
        Python: .py
        Linux ELF executables
        Email files: MIME RFC 822 .eml, Outlook .msg.
    separatecontext: true
    view: |-
      {
        "position": {
          "x": 50,
          "y": 580
        }
      }
    note: false
    timertriggers: []
    ignoreworker: false
    skipunavailable: false
    quietmode: 0
    scriptarguments:
      File:
        complex:
          root: File
      Interval:
        simple: "1"
      Timeout:
        simple: "35"
    loop:
      iscommand: false
      exitCondition: ""
      wait: 1
      max: 100
    isoversize: false
    isautoswitchedtoquietmode: false
view: |-
  {
    "linkLabelsPosition": {},
    "paper": {
      "dimensions": {
        "height": 625,
        "width": 380,
        "x": 50,
        "y": 50
      }
    }
  }
inputs: []
outputs: []
fromversion: 5.0.0
description: ''<|MERGE_RESOLUTION|>--- conflicted
+++ resolved
@@ -83,11 +83,7 @@
       - "4"
     scriptarguments:
       filename:
-<<<<<<< HEAD
-        simple: "# test.pdf"
-=======
         simple: "# script.py"
->>>>>>> 90cf3b88
       method:
         simple: GET
       saveAsFile:
