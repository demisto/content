--- conflicted
+++ resolved
@@ -1,8 +1,4 @@
-<<<<<<< HEAD
-Detonate one or more files using the CrowdStrike Falcon Intelligence Sandbox integration. This playbook returns relevant reports to the War Room and file reputations to the context data.
-=======
 Deprecated. Use Detonate URL - CrowdStrike Falcon Intelligence Sandbox v2 instead.
->>>>>>> 90cf3b88
 
 ## Dependencies
 
@@ -10,36 +6,22 @@
 
 ### Sub-playbooks
 
-<<<<<<< HEAD
-* GenericPolling
-
-### Integrations
-
-=======
 GenericPolling
 
 ### Integrations
 
 * CrowdStrikeFalconX
->>>>>>> 90cf3b88
 * CrowdStrike Falcon X
 * CrowdStrikeFalconX
 
 ### Scripts
 
-<<<<<<< HEAD
-* Sleep
-=======
 Sleep
->>>>>>> 90cf3b88
 
 ### Commands
 
 * cs-fx-get-report-summary
-<<<<<<< HEAD
-=======
 * cs-fx-get-full-report
->>>>>>> 90cf3b88
 * cs-fx-submit-url
 * cs-fx-get-full-report
 
