category: Forensics & Malware Analysis
sectionOrder:
- Connect
- Collect
commonfields:
  id: CrowdStrike Falcon X
  version: -1
configuration:
- defaultvalue: https://api.crowdstrike.com
  display: Cloud Base URL (e.g., https://api.crowdstrike.com)
  name: base_url
  type: 0
  section: Connect
- display: Client ID
  name: credentials
  required: true
  type: 9
  section: Connect
- display: Trust any certificate (not secure)
  name: insecure
  type: 8
  section: Connect
  advanced: true
- display: Use system proxy settings
  name: proxy
  type: 8
  section: Connect
  advanced: true
- additionalinfo: Reliability of the source providing the intelligence data
  defaultvalue: B - Usually reliable
  display: Source Reliability
  name: reliability
  options:
  - A+ - 3rd party enrichment
  - A - Completely reliable
  - B - Usually reliable
  - C - Fairly reliable
  - D - Not usually reliable
  - E - Unreliable
  - F - Reliability cannot be judged
  type: 15
  section: Collect
description: Use the CrowdStrike Falcon Intelligence Sandbox integration to submit files, file hashes, URLs, and FTPs for sandbox analysis, and to retrieve reports.
display: CrowdStrike Falcon Intelligence Sandbox
name: CrowdStrike Falcon X
script:
  commands:
  - arguments:
    - description: Name of the file to upload for sandbox analysis.
      name: file_name
    - description: This ia an internal argument used for the polling process, not to be used by the user.
      isArray: true
      name: ids
    - description: A descriptive comment to identify the file for other users.
      name: comment
    - auto: PREDEFINED
      description: Determines the visibility of this file in Falcon MalQuery. Can be "true" or "false". If "true", the file is confidential.
      name: is_confidential
      predefined:
      - 'true'
      - 'false'
    - description: Content of the uploaded sample in binary format, This arg can also receive entry ID from war room.
      name: file
    - auto: PREDEFINED
      description: Whether to use Cortex XSOAR's built-in polling to retrieve the result when it's ready.
      name: polling
      predefined:
      - 'true'
      - 'false'
    - auto: PREDEFINED
      defaultValue: 'false'
      description: If set to true, the report will return extended data which includes mitre attacks and signature information.
      name: extended_data
      predefined:
      - 'true'
      - 'false'
    - defaultValue: '600'
      description: Interval in seconds between each poll.
      name: interval_in_seconds
    - auto: PREDEFINED
      default:
      defaultValue: no
      description: Whether to submit the given file to the sandbox. Can be "yes" or "no". Default is "no".
      name: submit_file
      predefined:
      - no
      - yes
    - auto: PREDEFINED
      defaultValue: "160: Windows 10"
      description: Sandbox environment used for analysis. Relevant if the submit_file parameter is set to true.
      name: environment_id
      predefined:
      - '300: Linux Ubuntu 16.04'
      - 64-bit
      - '200: Android (static analysis)'
      - '160: Windows 10'
      - 64-bit
      - '110: Windows 7'
      - 64-bit
      - '100: Windows 7'
      - 32-bit
    - auto: PREDEFINED
      description: Runtime script for sandbox analysis. Relevant if the submit_file parameter is set to true.
      name: action_script
      predefined:
      - default
      - default_maxantievasion
      - default_randomfiles
      - default_randomtheme
      - default_openie
    - description: 'Command line script passed to the submitted file at runtime. Max length: 2048 characters. Relevant if the submit_file parameter is set to true.'
      name: command_line
    - description: 'Auto-filled for Adobe or Office files that prompt for a password. Max length: 32 characters. Relevant if the submit_file parameter is set to true.'
      name: document_password
    - auto: PREDEFINED
      description: Whether the sandbox analysis routes network traffic via TOR. If true, sandbox analysis routes network traffic via TOR. Relevant if the submit_file parameter is set to true.
      name: enable_tor
      predefined:
      - 'true'
      - 'false'
    - description: Name of the malware sample that is used for file type detection and analysis. Relevant if the submit_file parameter is set to true.
      name: submit_name
    - description: Set a custom date for the sandbox environment in the format yyyy-MM-dd. Relevant if the submit_file parameter is set to true.
      name: system_date
    - description: Sets a custom time for the sandbox environment in the format HH:mm. Relevant if the submit_file parameter is set to true.
      name: system_time
    description: Uploads a file for sandbox analysis.
    name: cs-fx-upload-file
    polling: true
    outputs:
    - contextPath: csfalconx.resource.tags
      description: Analysis tags.
      type: String
    - contextPath: csfalconx.resource.sandbox.http_requests.header
      description: The header of the http request.
      type: String
    - contextPath: csfalconx.resource.sandbox.http_requests.Accept
      description: The accept of the http request.
      type: String
    - contextPath: csfalconx.resource.sandbox.http_requests.host_ip
      description: The host ip of the http request.
      type: String
    - contextPath: csfalconx.resource.sandbox.http_requests.host_port
      description: The host port of the http request.
      type: Number
    - contextPath: csfalconx.resource.sandbox.http_requests.method
      description: The method of the http request.
      type: String
    - contextPath: csfalconx.resource.sandbox.http_requests.url
      description: The URL of the http request.
      type: String
    - contextPath: csfalconx.resource.sandbox.User-Agent
      description: The user agent of the http request.
      type: String
    - contextPath: csfalconx.resource.sandbox.processes.command_line
      description: The sandbox process command line.
      type: String
    - contextPath: csfalconx.resource.sandbox.processes.handles.id
      description: The sandbox handled ID.
      type: String
    - contextPath: csfalconx.resource.sandbox.processes.handles.type
      description: The sandbox handled type.
      type: String
    - contextPath: csfalconx.resource.sandbox.processes.handles.path
      description: The sandbox handled path.
      type: String
    - contextPath: csfalconx.resource.sandbox.processes.name
      description: The sandbox process name.
      type: String
    - contextPath: csfalconx.resource.sandbox.processes.normalized_path
      description: The sandbox process normalized path.
      type: String
    - contextPath: csfalconx.resource.sandbox.processes.pid
      description: The sandbox process pid.
      type: Number
    - contextPath: csfalconx.resource.sandbox.processes.sha256
      description: The sandbox process sha256.
      type: String
    - contextPath: csfalconx.resource.sandbox.architecture
      description: The sandbox architecture.
      type: String
    - contextPath: csfalconx.resource.sandbox.classification
      description: The sandbox classification.
      type: String
    - contextPath: csfalconx.resource.sandbox.classification_tags
      description: The sandbox classification tags.
      type: String
    - contextPath: csfalconx.resource.sandbox.extracted_files.name
      description: The sandbox extracted file name.
      type: String
    - contextPath: csfalconx.resource.sandbox.extracted_files.file_size
      description: The sandbox extracted file size.
      type: Number
    - contextPath: csfalconx.resource.sandbox.extracted_files.sha256
      description: The sandbox extracted file sha256.
      type: String
    - contextPath: csfalconx.resource.sandbox.extracted_files.md5
      description: The sandbox extracted file md5.
      type: String
    - contextPath: csfalconx.resource.sandbox.extracted_files.sha1
      description: The sandbox extracted file sha1.
      type: String
    - contextPath: csfalconx.resource.sandbox.extracted_files.runtime_process
      description: The sandbox extracted file runtime process.
      type: String
    - contextPath: csfalconx.resource.sandbox.extracted_files.type_tags
      description: The sandbox extracted file tags type.
      type: String
    - contextPath: csfalconx.resource.sandbox.extracted_files.threat_level_readable
      description: The sandbox extracted file threat level readable.
      type: String
    - contextPath: csfalconx.resource.sandbox.extracted_files.description
      description: The sandbox extracted file description.
      type: String
    - contextPath: csfalconx.resource.sandbox.file_metadata.file_compositions
      description: The sandbox file metadata compositions.
      type: Unknown
    - contextPath: csfalconx.resource.sandbox.file_metadata.imported_objects
      description: The sandbox file metadata imported objects.
      type: Unknown
    - contextPath: csfalconx.resource.sandbox.file_metadata.file_analysis
      description: The sandbox file metadata analysis.
      type: Unknown
    - contextPath: csfalconx.resource.sandbox.file_size
      description: The sandbox file size.
      type: Number
    - contextPath: csfalconx.resource.sandbox.file_type
      description: The sandbox file type.
      type: String
    - contextPath: csfalconx.resource.sandbox.file_type_short
      description: The sandbox file type short.
      type: String
    - contextPath: csfalconx.resource.sandbox.packer
      description: The sandbox packer.
      type: String
    - contextPath: csfalconx.resource.sandbox.screenshots_artifact_ids
      description: The sandbox screenshots artifact ids.
      type: String
    - contextPath: csfalconx.resource.sandbox.dns_requests.address
      description: The sandbox dns requests address.
      type: String
    - contextPath: csfalconx.resource.sandbox.dns_requests.country
      description: The sandbox dns requests country.
      type: String
    - contextPath: csfalconx.resource.sandbox.dns_requests.domain
      description: The sandbox dns requests domain.
      type: String
    - contextPath: csfalconx.resource.sandbox.dns_requests.registrar_creation_timestamp
      description: The sandbox dns requests registrar creation timestamp.
      type: String
    - contextPath: csfalconx.resource.sandbox.dns_requests.registrar_name
      description: The sandbox dns requests registrar name.
      type: String
    - contextPath: csfalconx.resource.sandbox.dns_requests.registrar_organization
      description: The sandbox dns requests registrar organization.
      type: String
    - contextPath: csfalconx.resource.sandbox.contacted_hosts.address
      description: The sandbox contacted hosts address.
      type: String
    - contextPath: csfalconx.resource.sandbox.contacted_hosts.country
      description: The sandbox contacted hosts country.
      type: String
    - contextPath: csfalconx.resource.sandbox.contacted_hosts.port
      description: The sandbox contacted hosts port.
      type: Number
    - contextPath: csfalconx.resource.sandbox.contacted_hosts.protocol
      description: The sandbox contacted hosts protocol.
      type: String
    - contextPath: csfalconx.resource.sandbox.contacted_hosts.associated_runtime.name
      description: The sandbox contacted hosts associated runtime name.
      type: String
    - contextPath: csfalconx.resource.sandbox.contacted_hosts.associated_runtime.pid
      description: The sandbox contacted hosts associated runtime pid.
      type: String
    - contextPath: csfalconx.resource.sandbox.incidents
      description: The sandbox incidents.
      type: String
    - contextPath: csfalconx.resource.sandbox.mitre_attacks.tactic
      description: The sandbox MITRE tactic name.
      type: String
    - contextPath: csfalconx.resource.sandbox.mitre_attacks.technique
      description: The sandbox MITRE technique name.
      type: String
    - contextPath: csfalconx.resource.sandbox.mitre_attacks.attack_id
      description: The sandbox MITRE technique ID.
      type: String
    - contextPath: csfalconx.resource.sandbox.mitre_attacks.malicious_identifiers
      description: The sandbox MITRE malicious identifiers.
      type: String
    - contextPath: csfalconx.resource.sandbox.mitre_attacks.parent.technique
      description: The sandbox MITRE parent technique name.
      type: String
    - contextPath: csfalconx.resource.sandbox.mitre_attacks.parent.attack_id
      description: The sandbox MITRE parent technique ID.
      type: String
    - contextPath: csfalconx.resource.sandbox.mitre_attacks.parent.attack_id_wiki
      description: The sandbox MITRE parent technique wiki URL link.
      type: String
    - contextPath: csfalconx.resource.sandbox.signatures.threat_level_human
      description: The sandbox signatures threat level.
      type: String
    - contextPath: csfalconx.resource.sandbox.signatures.category
      description: The sandbox signatures category.
      type: String
    - contextPath: csfalconx.resource.sandbox.signatures.identifier
      description: The sandbox signatures identifier.
      type: String
    - contextPath: csfalconx.resource.sandbox.signatures.type
      description: The sandbox signatures type.
      type: Number
    - contextPath: csfalconx.resource.sandbox.signatures.relevance
      description: The sandbox signatures relevance.
      type: Number
    - contextPath: csfalconx.resource.sandbox.signatures.name
      description: The sandbox signatures name.
      type: String
    - contextPath: csfalconx.resource.sandbox.signatures.description
      description: The sandbox signatures description.
      type: String
    - contextPath: csfalconx.resource.sandbox.signatures.origin
      description: The sandbox signatures origin.
      type: String
    - contextPath: csfalconx.resource.intel.malware_families
      description: The malware families of the resource.
      type: Unknown
    - contextPath: csfalconx.resource.sha256
      description: SHA256 hash of the uploaded file.
      type: String
    - contextPath: csfalconx.resource.file_name
      description: 'Name of the uploaded file. '
      type: String
  - arguments:
    - description: SHA256 ID of the sample, which is a SHA256 hash value. Find the sample ID from the response when uploading a malware sample or search with the cs-fx-upload-file command.
      name: sha256
    - auto: PREDEFINED
      description: Sandbox environment used for analysis.
      name: environment_id
      predefined:
      - '300: Linux Ubuntu 16.04'
      - 64-bit
      - '200: Android (static analysis)'
      - '160: Windows 10'
      - 64-bit
      - '110: Windows 7'
      - 64-bit
      - '100: Windows 7'
      - 32-bit
    - auto: PREDEFINED
      description: Runtime script for sandbox analysis.
      name: action_script
      predefined:
      - default
      - default_maxantievasion
      - default_randomfiles
      - default_randomtheme
      - default_openie
    - description: 'Command line script passed to the submitted file at runtime. Max length: 2048 characters.'
      name: command_line
    - description: 'Auto-filled for Adobe or Office files that prompt for a password. Max length: 32 characters.'
      name: document_password
    - auto: PREDEFINED
      description: Whether the sandbox analysis routes network traffic via TOR. Can be "true" or "false". If true, sandbox analysis routes network traffic via TOR.
      name: enable_tor
      predefined:
      - 'true'
      - 'false'
    - description: Name of the malware sample that’s used for file type detection. and analysis.
      name: submit_name
    - description: Set a custom date for the sandbox environment in the format yyyy-MM-dd.
      name: system_date
    - auto: PREDEFINED
      description: Whether to use Cortex XSOAR's built-in polling to retrieve the result when it's ready, Note - This command counts against the submission quota.
      name: polling
      predefined:
      - 'true'
      - 'false'
    - auto: PREDEFINED
      defaultValue: 'false'
      description: If set to true, the report will return extended data which includes mitre attacks and signature information.
      name: extended_data
      predefined:
      - 'true'
      - 'false'
    - description: This ia an internal argument used for the polling process, not to be used by the user.
      isArray: true
      name: ids
    - defaultValue: '600'
      description: Interval in seconds between each poll.
      name: interval_in_seconds
    - description: Sets a custom time for the sandbox environment in the format HH:mm.
      name: system_time
    polling: true
    description: Submits a sample SHA256 hash for sandbox analysis.
    name: cs-fx-submit-uploaded-file
    outputs:
    - contextPath: csfalconx.resource.uploaded_id
      description: Analysis ID received after uploading the file.
      type: String
    - contextPath: csfalconx.resource.file_name
      description: 'Name of the uploaded file. '
      type: String
    - contextPath: csfalconx.resource.tags
      description: Analysis tags.
      type: String
    - contextPath: csfalconx.resource.sandbox.http_requests.header
      description: The header of the http request.
      type: String
    - contextPath: csfalconx.resource.sandbox.http_requests.Accept
      description: The accept of the http request.
      type: String
    - contextPath: csfalconx.resource.sandbox.http_requests.host_ip
      description: The host ip of the http request.
      type: String
    - contextPath: csfalconx.resource.sandbox.http_requests.host_port
      description: The host port of the http request.
      type: Number
    - contextPath: csfalconx.resource.sandbox.http_requests.method
      description: The method of the http request.
      type: String
    - contextPath: csfalconx.resource.sandbox.http_requests.url
      description: The URL of the http request.
      type: String
    - contextPath: csfalconx.resource.sandbox.User-Agent
      description: The user agent of the http request.
      type: String
    - contextPath: csfalconx.resource.sandbox.processes.command_line
      description: The sandbox process command line.
      type: String
    - contextPath: csfalconx.resource.sandbox.processes.handles.id
      description: The sandbox handled ID.
      type: String
    - contextPath: csfalconx.resource.sandbox.processes.handles.type
      description: The sandbox handled type.
      type: String
    - contextPath: csfalconx.resource.sandbox.processes.handles.path
      description: The sandbox handled path.
      type: String
    - contextPath: csfalconx.resource.sandbox.processes.name
      description: The sandbox process name.
      type: String
    - contextPath: csfalconx.resource.sandbox.processes.normalized_path
      description: The sandbox process normalized path.
      type: String
    - contextPath: csfalconx.resource.sandbox.processes.pid
      description: The sandbox process pid.
      type: Number
    - contextPath: csfalconx.resource.sandbox.processes.sha256
      description: The sandbox process sha256.
      type: String
    - contextPath: csfalconx.resource.sandbox.architecture
      description: The sandbox architecture.
      type: String
    - contextPath: csfalconx.resource.sandbox.classification
      description: The sandbox classification.
      type: String
    - contextPath: csfalconx.resource.sandbox.classification_tags
      description: The sandbox classification tags.
      type: String
    - contextPath: csfalconx.resource.sandbox.extracted_files.name
      description: The sandbox extracted file name.
      type: String
    - contextPath: csfalconx.resource.sandbox.extracted_files.file_size
      description: The sandbox extracted file size.
      type: Number
    - contextPath: csfalconx.resource.sandbox.extracted_files.sha256
      description: The sandbox extracted file sha256.
      type: String
    - contextPath: csfalconx.resource.sandbox.extracted_files.md5
      description: The sandbox extracted file md5.
      type: String
    - contextPath: csfalconx.resource.sandbox.extracted_files.sha1
      description: The sandbox extracted file sha1.
      type: String
    - contextPath: csfalconx.resource.sandbox.extracted_files.runtime_process
      description: The sandbox extracted file runtime process.
      type: String
    - contextPath: csfalconx.resource.sandbox.extracted_files.type_tags
      description: The sandbox extracted file tags type.
      type: String
    - contextPath: csfalconx.resource.sandbox.extracted_files.threat_level_readable
      description: The sandbox extracted file threat level readable.
      type: String
    - contextPath: csfalconx.resource.sandbox.extracted_files.description
      description: The sandbox extracted file description.
      type: String
    - contextPath: csfalconx.resource.sandbox.file_metadata.file_compositions
      description: The sandbox file metadata compositions.
      type: Unknown
    - contextPath: csfalconx.resource.sandbox.file_metadata.imported_objects
      description: The sandbox file metadata imported objects.
      type: Unknown
    - contextPath: csfalconx.resource.sandbox.file_metadata.file_analysis
      description: The sandbox file metadata analysis.
      type: Unknown
    - contextPath: csfalconx.resource.sandbox.file_size
      description: The sandbox file size.
      type: Number
    - contextPath: csfalconx.resource.sandbox.file_type
      description: The sandbox file type.
      type: String
    - contextPath: csfalconx.resource.sandbox.file_type_short
      description: The sandbox file type short.
      type: String
    - contextPath: csfalconx.resource.sandbox.packer
      description: The sandbox packer.
      type: String
    - contextPath: csfalconx.resource.sandbox.screenshots_artifact_ids
      description: The sandbox screenshots artifact ids.
      type: String
    - contextPath: csfalconx.resource.sandbox.dns_requests.address
      description: The sandbox dns requests address.
      type: String
    - contextPath: csfalconx.resource.sandbox.dns_requests.country
      description: The sandbox dns requests country.
      type: String
    - contextPath: csfalconx.resource.sandbox.dns_requests.domain
      description: The sandbox dns requests domain.
      type: String
    - contextPath: csfalconx.resource.sandbox.dns_requests.registrar_creation_timestamp
      description: The sandbox dns requests registrar creation timestamp.
      type: String
    - contextPath: csfalconx.resource.sandbox.dns_requests.registrar_name
      description: The sandbox dns requests registrar name.
      type: String
    - contextPath: csfalconx.resource.sandbox.dns_requests.registrar_organization
      description: The sandbox dns requests registrar organization.
      type: String
    - contextPath: csfalconx.resource.sandbox.contacted_hosts.address
      description: The sandbox contacted hosts address.
      type: String
    - contextPath: csfalconx.resource.sandbox.contacted_hosts.country
      description: The sandbox contacted hosts country.
      type: String
    - contextPath: csfalconx.resource.sandbox.contacted_hosts.port
      description: The sandbox contacted hosts port.
      type: Number
    - contextPath: csfalconx.resource.sandbox.contacted_hosts.protocol
      description: The sandbox contacted hosts protocol.
      type: String
    - contextPath: csfalconx.resource.sandbox.contacted_hosts.associated_runtime.name
      description: The sandbox contacted hosts associated runtime name.
      type: String
    - contextPath: csfalconx.resource.sandbox.contacted_hosts.associated_runtime.pid
      description: The sandbox contacted hosts associated runtime pid.
      type: String
    - contextPath: csfalconx.resource.sandbox.incidents
      description: The sandbox incidents.
      type: String
    - contextPath: csfalconx.resource.sandbox.mitre_attacks.tactic
      description: The sandbox MITRE tactic name.
      type: String
    - contextPath: csfalconx.resource.sandbox.mitre_attacks.technique
      description: The sandbox MITRE technique name.
      type: String
    - contextPath: csfalconx.resource.sandbox.mitre_attacks.attack_id
      description: The sandbox MITRE technique ID.
      type: String
    - contextPath: csfalconx.resource.sandbox.mitre_attacks.malicious_identifiers
      description: The sandbox MITRE malicious identifiers.
      type: String
    - contextPath: csfalconx.resource.sandbox.mitre_attacks.parent.technique
      description: The sandbox MITRE parent technique name.
      type: String
    - contextPath: csfalconx.resource.sandbox.mitre_attacks.parent.attack_id
      description: The sandbox MITRE parent technique ID.
      type: String
    - contextPath: csfalconx.resource.sandbox.mitre_attacks.parent.attack_id_wiki
      description: The sandbox MITRE parent technique wiki URL link.
      type: String
    - contextPath: csfalconx.resource.sandbox.signatures.threat_level_human
      description: The sandbox signatures threat level.
      type: String
    - contextPath: csfalconx.resource.sandbox.signatures.category
      description: The sandbox signatures category.
      type: String
    - contextPath: csfalconx.resource.sandbox.signatures.identifier
      description: The sandbox signatures identifier.
      type: String
    - contextPath: csfalconx.resource.sandbox.signatures.type
      description: The sandbox signatures type.
      type: Number
    - contextPath: csfalconx.resource.sandbox.signatures.relevance
      description: The sandbox signatures relevance.
      type: Number
    - contextPath: csfalconx.resource.sandbox.signatures.name
      description: The sandbox signatures name.
      type: String
    - contextPath: csfalconx.resource.sandbox.signatures.description
      description: The sandbox signatures description.
      type: String
    - contextPath: csfalconx.resource.sandbox.signatures.origin
      description: The sandbox signatures origin.
      type: String
    - contextPath: csfalconx.resource.intel.malware_families
      description: The malware families of the resource.
      type: Unknown
    - contextPath: csfalconx.resource.state
      description: Analysis state.
      type: String
    - contextPath: csfalconx.resource.created_timestamp
      description: Analysis start time.
      type: String
    - contextPath: csfalconx.resource.sha256
      description: SHA256 hash of the scanned file.
      type: Unknown
    - contextPath: csfalconx.resource.environment_id
      description: 'Environment ID of the analysis. '
      type: Unknown
    - contextPath: DBotScore.Indicator
      description: The indicator that was tested.
      type: String
    - contextPath: DBotScore.Reliability
      description: Reliability of the source providing the intelligence data.
      type: String
    - contextPath: DBotScore.Score
      description: The actual score.
      type: Number
    - contextPath: DBotScore.Type
      description: The indicator type.
      type: String
    - contextPath: DBotScore.Vendor
      description: The vendor used to calculate the score.
      type: String
    - contextPath: File.Name
      description: The name of the file.
      type: String
    - contextPath: File.SHA256
      description: The SHA256 hash of the file.
      type: String
    - contextPath: File.MD5
      description: The MD5 hash of the file.
      type: String
    - contextPath: File.SHA1
      description: The SHA1 hash of the file.
      type: String
    - contextPath: File.Malicious.Vendor
      description: For malicious files, the vendor that made the decision.
      type: String
    - contextPath: File.Malicious.Description
      description: For malicious files, the full description.
      type: String
    - contextPath: csfalconx.resource.submitted_id
      description: Analysis ID received after submitting the file.
      type: String
  - arguments:
    - description: ID of a submitted malware sample. Find a submission ID from the response when submitting a malware sample or search with the cs-fx-submit-uploaded-file command.
      isArray: true
      name: ids
      required: true
    - auto: PREDEFINED
      defaultValue: 'false'
      description: If set to true, the report will return extended data which includes mitre attacks and signature information.
      name: extended_data
      predefined:
      - 'true'
      - 'false'
    description: Gets a full version of a sandbox report.
    name: cs-fx-get-full-report
    outputs:
    - contextPath: csfalconx.resource.tags
      description: Analysis tags.
      type: String
    - contextPath: csfalconx.resource.file_name
      description: 'Name of the uploaded file. '
      type: String
    - contextPath: csfalconx.resource.sandbox.http_requests.header
      description: The header of the http request.
      type: String
    - contextPath: csfalconx.resource.sandbox.http_requests.Accept
      description: The accept of the http request.
      type: String
    - contextPath: csfalconx.resource.sandbox.http_requests.host_ip
      description: The host ip of the http request.
      type: String
    - contextPath: csfalconx.resource.sandbox.http_requests.host_port
      description: The host port of the http request.
      type: Number
    - contextPath: csfalconx.resource.sandbox.http_requests.method
      description: The method of the http request.
      type: String
    - contextPath: csfalconx.resource.sandbox.http_requests.url
      description: The URL of the http request.
      type: String
    - contextPath: csfalconx.resource.sandbox.User-Agent
      description: The user agent of the http request.
      type: String
    - contextPath: csfalconx.resource.sandbox.processes.command_line
      description: The sandbox process command line.
      type: String
    - contextPath: csfalconx.resource.sandbox.processes.handles.id
      description: The sandbox handled ID.
      type: String
    - contextPath: csfalconx.resource.sandbox.processes.handles.type
      description: The sandbox handled type.
      type: String
    - contextPath: csfalconx.resource.sandbox.processes.handles.path
      description: The sandbox handled path.
      type: String
    - contextPath: csfalconx.resource.sandbox.processes.name
      description: The sandbox process name.
      type: String
    - contextPath: csfalconx.resource.sandbox.processes.normalized_path
      description: The sandbox process normalized path.
      type: String
    - contextPath: csfalconx.resource.sandbox.processes.pid
      description: The sandbox process pid.
      type: Number
    - contextPath: csfalconx.resource.sandbox.processes.sha256
      description: The sandbox process sha256.
      type: String
    - contextPath: csfalconx.resource.sandbox.architecture
      description: The sandbox architecture.
      type: String
    - contextPath: csfalconx.resource.sandbox.classification
      description: The sandbox classification.
      type: String
    - contextPath: csfalconx.resource.sandbox.classification_tags
      description: The sandbox classification tags.
      type: String
    - contextPath: csfalconx.resource.sandbox.extracted_files.name
      description: The sandbox extracted file name.
      type: String
    - contextPath: csfalconx.resource.sandbox.extracted_files.file_size
      description: The sandbox extracted file size.
      type: Number
    - contextPath: csfalconx.resource.sandbox.extracted_files.sha256
      description: The sandbox extracted file sha256.
      type: String
    - contextPath: csfalconx.resource.sandbox.extracted_files.md5
      description: The sandbox extracted file md5.
      type: String
    - contextPath: csfalconx.resource.sandbox.extracted_files.sha1
      description: The sandbox extracted file sha1.
      type: String
    - contextPath: csfalconx.resource.sandbox.extracted_files.runtime_process
      description: The sandbox extracted file runtime process.
      type: String
    - contextPath: csfalconx.resource.sandbox.extracted_files.type_tags
      description: The sandbox extracted file tags type.
      type: String
    - contextPath: csfalconx.resource.sandbox.extracted_files.threat_level_readable
      description: The sandbox extracted file threat level readable.
      type: String
    - contextPath: csfalconx.resource.sandbox.extracted_files.description
      description: The sandbox extracted file description.
      type: String
    - contextPath: csfalconx.resource.sandbox.file_metadata.file_compositions
      description: The sandbox file metadata compositions.
      type: Unknown
    - contextPath: csfalconx.resource.sandbox.file_metadata.imported_objects
      description: The sandbox file metadata imported objects.
      type: Unknown
    - contextPath: csfalconx.resource.sandbox.file_metadata.file_analysis
      description: The sandbox file metadata analysis.
      type: Unknown
    - contextPath: csfalconx.resource.sandbox.file_size
      description: The sandbox file size.
      type: Number
    - contextPath: csfalconx.resource.sandbox.file_type
      description: The sandbox file type.
      type: String
    - contextPath: csfalconx.resource.sandbox.file_type_short
      description: The sandbox file type short.
      type: String
    - contextPath: csfalconx.resource.sandbox.packer
      description: The sandbox packer.
      type: String
    - contextPath: csfalconx.resource.sandbox.screenshots_artifact_ids
      description: The sandbox screenshots artifact ids.
      type: String
    - contextPath: csfalconx.resource.sandbox.dns_requests.address
      description: The sandbox dns requests address.
      type: String
    - contextPath: csfalconx.resource.sandbox.dns_requests.country
      description: The sandbox dns requests country.
      type: String
    - contextPath: csfalconx.resource.sandbox.dns_requests.domain
      description: The sandbox dns requests domain.
      type: String
    - contextPath: csfalconx.resource.sandbox.dns_requests.registrar_creation_timestamp
      description: The sandbox dns requests registrar creation timestamp.
      type: String
    - contextPath: csfalconx.resource.sandbox.dns_requests.registrar_name
      description: The sandbox dns requests registrar name.
      type: String
    - contextPath: csfalconx.resource.sandbox.dns_requests.registrar_organization
      description: The sandbox dns requests registrar organization.
      type: String
    - contextPath: csfalconx.resource.sandbox.contacted_hosts.address
      description: The sandbox contacted hosts address.
      type: String
    - contextPath: csfalconx.resource.sandbox.contacted_hosts.country
      description: The sandbox contacted hosts country.
      type: String
    - contextPath: csfalconx.resource.sandbox.contacted_hosts.port
      description: The sandbox contacted hosts port.
      type: Number
    - contextPath: csfalconx.resource.sandbox.contacted_hosts.protocol
      description: The sandbox contacted hosts protocol.
      type: String
    - contextPath: csfalconx.resource.sandbox.contacted_hosts.associated_runtime.name
      description: The sandbox contacted hosts associated runtime name.
      type: String
    - contextPath: csfalconx.resource.sandbox.contacted_hosts.associated_runtime.pid
      description: The sandbox contacted hosts associated runtime pid.
      type: String
    - contextPath: csfalconx.resource.sandbox.incidents
      description: The sandbox incidents.
      type: String
    - contextPath: csfalconx.resource.sandbox.mitre_attacks.tactic
      description: The sandbox MITRE tactic name.
      type: String
    - contextPath: csfalconx.resource.sandbox.mitre_attacks.technique
      description: The sandbox MITRE technique name.
      type: String
    - contextPath: csfalconx.resource.sandbox.mitre_attacks.attack_id
      description: The sandbox MITRE technique ID.
      type: String
    - contextPath: csfalconx.resource.sandbox.mitre_attacks.malicious_identifiers
      description: The sandbox MITRE malicious identifiers.
      type: String
    - contextPath: csfalconx.resource.sandbox.mitre_attacks.parent.technique
      description: The sandbox MITRE parent technique name.
      type: String
    - contextPath: csfalconx.resource.sandbox.mitre_attacks.parent.attack_id
      description: The sandbox MITRE parent technique ID.
      type: String
    - contextPath: csfalconx.resource.sandbox.mitre_attacks.parent.attack_id_wiki
      description: The sandbox MITRE parent technique wiki URL link.
      type: String
    - contextPath: csfalconx.resource.sandbox.signatures.threat_level_human
      description: The sandbox signatures threat level.
      type: String
    - contextPath: csfalconx.resource.sandbox.signatures.category
      description: The sandbox signatures category.
      type: String
    - contextPath: csfalconx.resource.sandbox.signatures.identifier
      description: The sandbox signatures identifier.
      type: String
    - contextPath: csfalconx.resource.sandbox.signatures.type
      description: The sandbox signatures type.
      type: Number
    - contextPath: csfalconx.resource.sandbox.signatures.relevance
      description: The sandbox signatures relevance.
      type: Number
    - contextPath: csfalconx.resource.sandbox.signatures.name
      description: The sandbox signatures name.
      type: String
    - contextPath: csfalconx.resource.sandbox.signatures.description
      description: The sandbox signatures description.
      type: String
    - contextPath: csfalconx.resource.sandbox.signatures.origin
      description: The sandbox signatures origin.
      type: String
    - contextPath: csfalconx.resource.intel.malware_families
      description: The malware families of the resource.
      type: Unknown
    - contextPath: csfalconx.resource.submitted_id
      description: Analysis ID received after submitting the file.
      type: String
    - contextPath: csfalconx.resource.verdict
      description: Analysis verdict.
      type: String
    - contextPath: csfalconx.resource.created_timestamp
      description: Analysis start time.
      type: String
    - contextPath: csfalconx.resource.environment_id
      description: Environment ID.
      type: String
    - contextPath: csfalconx.resource.sandbox.environment_description
      description: Environment description.
      type: String
    - contextPath: csfalconx.resource.threat_score
      description: Score of the threat.
      type: Int
    - contextPath: csfalconx.resource.submit_url
      description: URL submitted for analysis.
      type: String
    - contextPath: csfalconx.resource.submission_type
      description: Type of submitted artifact, for example file, URL, etc.
      type: String
    - contextPath: csfalconx.resource.file_type
      description: File type.
      type: String
    - contextPath: csfalconx.resource.file_size
      description: File size.
      type: Int
    - contextPath: csfalconx.resource.sha256
      description: SHA256 hash of the submitted file.
      type: String
    - contextPath: csfalconx.resource.ioc_report_strict_csv_artifact_id
      description: ID of the IOC pack to download (CSV).
      type: String
    - contextPath: csfalconx.resource.ioc_report_broad_csv_artifact_id
      description: ID of the IOC pack to download (CSV).
      type: String
    - contextPath: csfalconx.resource.ioc_report_strict_json_artifact_id
      description: ID of the IOC pack to download (JSON).
      type: Int
    - contextPath: csfalconx.resource.ioc_report_broad_json_artifact_id
      description: ID of the IOC pack to download (JSON).
      type: String
    - contextPath: csfalconx.resource.ioc_report_strict_stix_artifact_id
      description: ID of the IOC pack to download (STIX).
      type: String
    - contextPath: csfalconx.resource.ioc_report_broad_stix_artifact_id
      description: ID of the IOC pack to download (STIX).
      type: Int
    - contextPath: csfalconx.resource.ioc_report_strict_maec_artifact_id
      description: ID of the IOC pack to download (MAEC).
      type: String
    - contextPath: csfalconx.resource.ioc_report_broad_maec_artifact_id
      description: ID of the IOC pack to download (MAEC).
      type: String
    - contextPath: DBotScore.Indicator
      description: The indicator that was tested.
      type: String
    - contextPath: DBotScore.Reliability
      description: Reliability of the source providing the intelligence data.
      type: String
    - contextPath: DBotScore.Score
      description: The actual score.
      type: Number
    - contextPath: DBotScore.Type
      description: The indicator type.
      type: String
    - contextPath: DBotScore.Vendor
      description: The vendor used to calculate the score.
      type: String
    - contextPath: File.Malicious.Description
      description: A description explaining why the file was determined to be malicious
      type: String
    - contextPath: File.Malicious.Vendor
      description: For malicious files, the vendor that made the decision.
      type: String
    - contextPath: File.Name
      description: The name of the file.
      type: String
    - contextPath: File.Relationships.EntityA
      description: The source of the relationship.
      type: String
    - contextPath: File.Relationships.EntityAType
      description: The type of the source of the relationship.
      type: String
    - contextPath: File.Relationships.EntityB
      description: The destination of the relationship.
      type: String
    - contextPath: File.Relationships.EntityBType
      description: The type of the destination of the relationship.
      type: String
    - contextPath: File.Relationships.Relationship
      description: The name of the relationship.
      type: String
    - contextPath: File.SHA256
      description: The SHA256 hash of the file.
      type: String
    - contextPath: File.Size
      description: The size of the file.
      type: Number
    - contextPath: File.Type
      description: The type of the file.
      type: String
    - contextPath: csfalconx.resource.architecture
      description: The architecture of the machine on which the report was created.
      type: String
    - contextPath: csfalconx.resource.classification
      description: Classification
      type: String
    - contextPath: csfalconx.resource.classification_tags
      description: Tags related to the classification.
      type: String
    - contextPath: csfalconx.resource.contacted_hosts.address
      description: Address of a contacted host.
      type: String
    - contextPath: csfalconx.resource.contacted_hosts.associated_runtime.name
      description: The sandbox contacted hosts associated runtime name.
      type: String
    - contextPath: csfalconx.resource.contacted_hosts.associated_runtime.pid
      description: The sandbox contacted hosts associated runtime pid.
      type: Number
    - contextPath: csfalconx.resource.contacted_hosts.country
      description: The sandbox contacted hosts country.
      type: String
    - contextPath: csfalconx.resource.contacted_hosts.port
      description: The sandbox contacted hosts port.
      type: Number
    - contextPath: csfalconx.resource.contacted_hosts.protocol
      description: The sandbox contacted hosts protocol.
      type: String
    - contextPath: csfalconx.resource.created_timestamp
      description: Analysis start time.
      type: Date
    - contextPath: csfalconx.resource.dns_requests.country
      description: Country the DNS request was sent to.
      type: String
    - contextPath: csfalconx.resource.dns_requests.domain
      description: Domain the DNS request was sent to.
      type: String
    - contextPath: csfalconx.resource.dns_requests.address
      description: Address the DNS request was sent to.
      type: String
    - contextPath: csfalconx.resource.environment_description
      description: Environment description.
      type: String
    - contextPath: csfalconx.resource.extracted_files.description
      description: Description of an extracted file.
      type: String
    - contextPath: csfalconx.resource.extracted_files.file_size
      description: Size of an extracted file
      type: Number
    - contextPath: csfalconx.resource.extracted_files.md5
      description: MD5 of an extracted file.
      type: String
    - contextPath: csfalconx.resource.extracted_files.name
      description: Name of an extracted file.
      type: String
    - contextPath: csfalconx.resource.extracted_files.sha1
      description: SHA1 of an extracted file.
      type: String
    - contextPath: csfalconx.resource.extracted_files.sha256
      description: SHA256 of an extracted file.
      type: String
    - contextPath: csfalconx.resource.extracted_files.threat_level_readable
      description: Threat level of an extracted file.
      type: String
    - contextPath: csfalconx.resource.extracted_files.type_tags
      description: Type tags of an extracted file.
      type: String
    - contextPath: csfalconx.resource.file_size
      description: File size.
      type: Number
    - contextPath: csfalconx.resource.file_type
      description: File type.
      type: String
    - contextPath: csfalconx.resource.file_type_short
      description: File type (short).
      type: String
    - contextPath: csfalconx.resource.http_requests.header
      description: HTTP request header.
      type: String
    - contextPath: csfalconx.resource.http_requests.host
      description: HTTP request host.
      type: String
    - contextPath: csfalconx.resource.http_requests.host_ip
      description: HTTP request host IP.
      type: String
    - contextPath: csfalconx.resource.http_requests.host_port
      description: HTTP request host IP.
      type: Number
    - contextPath: csfalconx.resource.http_requests.method
      description: HTTP request method.
      type: String
    - contextPath: csfalconx.resource.http_requests.url
      description: HTTP request URL.
      type: String
    - contextPath: csfalconx.resource.id
      description: Analysis ID.
      type: String
    - contextPath: csfalconx.resource.incidents.details
      description: Incident details.
      type: String
    - contextPath: csfalconx.resource.incidents.name
      description: Incident name.
      type: String
    - contextPath: csfalconx.resource.processes.command_line
      description: Process command line.
      type: String
    - contextPath: csfalconx.resource.processes.file_accesses.mask
      description: File access mask.
      type: String
    - contextPath: csfalconx.resource.processes.file_accesses.path
      description: File access path.
      type: String
    - contextPath: csfalconx.resource.processes.file_accesses.type
      description: File access type.
      type: String
    - contextPath: csfalconx.resource.processes.handles.id
      description: Process handle ID.
      type: Number
    - contextPath: csfalconx.resource.processes.handles.path
      description: Process handle path.
      type: String
    - contextPath: csfalconx.resource.processes.handles.type
      description: Process handle type.
      type: String
    - contextPath: csfalconx.resource.processes.icon_artifact_id
      description: Process icon artifact ID.
      type: String
    - contextPath: csfalconx.resource.processes.mutants
      description: Process mutants.
      type: String
    - contextPath: csfalconx.resource.processes.name
      description: Process name.
      type: String
    - contextPath: csfalconx.resource.processes.normalized_path
      description: Process normalized path.
      type: String
    - contextPath: csfalconx.resource.processes.pid
      description: Process ID (PID).
      type: Number
    - contextPath: csfalconx.resource.processes.sha256
      description: Process SHA256.
      type: String
    - contextPath: csfalconx.resource.processes.uid
      description: Process UID.
      type: String
    - contextPath: csfalconx.resource.processes.parent_uid
      description: Process parent UID.
      type: String
    - contextPath: csfalconx.resource.processes.process_flags.name
      description: Process flag name.
      type: String
    - contextPath: csfalconx.resource.sandbox.http_requests.header
      description: Sandbox HTTP request header.
      type: String
    - contextPath: csfalconx.resource.sandbox.http_requests.host
      description: Sandbox HTTP request host.
      type: String
    - contextPath: csfalconx.resource.sandbox.http_requests.host_ip
      description: Sandbox HTTP request host IP.
      type: String
    - contextPath: csfalconx.resource.sandbox.http_requests.host_port
      description: Sandbox HTTP request host port.
      type: Number
    - contextPath: csfalconx.resource.sandbox.http_requests.method
      description: Sandbox HTTP request method.
      type: String
    - contextPath: csfalconx.resource.sandbox.http_requests.url
      description: Sandbox HTTP request URL.
      type: String
    - contextPath: csfalconx.resource.sandbox.incidents.details
      description: Sandbox incident details.
      type: String
    - contextPath: csfalconx.resource.sandbox.incidents.name
      description: Sandbox incident name.
      type: String
    - contextPath: csfalconx.resource.sandbox.processes.file_accesses.mask
      description: Sandbox process file access mask.
      type: String
    - contextPath: csfalconx.resource.sandbox.processes.file_accesses.path
      description: Sandbox process file access path.
      type: String
    - contextPath: csfalconx.resource.sandbox.processes.file_accesses.type
      description: Sandbox process file access type.
      type: String
    - contextPath: csfalconx.resource.sandbox.processes.icon_artifact_id
      description: Sandbox process file access icon artifact ID.
      type: String
    - contextPath: csfalconx.resource.sandbox.processes.mutants
      description: Sandbox process file access process mutants.
      type: String
    - contextPath: csfalconx.resource.sandbox.processes.uid
      description: Sandbox process file access process UID.
      type: String
    - contextPath: csfalconx.resource.sandbox.processes.parent_uid
      description: Sandbox process file access process parent UID.
      type: String
    - contextPath: csfalconx.resource.sandbox.processes.process_flags.name
      description: Sandbox process file access process flag name.
      type: String
    - contextPath: csfalconx.resource.sandbox.submit_name
      description: Sandbox submit name.
      type: String
    - contextPath: csfalconx.resource.screenshots_artifact_ids
      description: Screenshot artifact IDs.
      type: String
    - contextPath: csfalconx.resource.submit_name
      description: Submit name.
      type: String
  - arguments:
    - description: ID of a submitted malware sample. Find a submission ID from the response when submitting a malware sample or search with the cs-fx-submit-uploaded-file command.
      isArray: true
      name: ids
      required: true
    description: Gets a short summary version of a sandbox report.
    name: cs-fx-get-report-summary
    outputs:
    - contextPath: csfalconx.resource.id
      description: Analysis ID.
      type: String
    - contextPath: csfalconx.resource.tag
      description: Analysis tags.
      type: String
    - contextPath: csfalconx.resource.tags
      description: Analysis tags.
      type: String
    - contextPath: csfalconx.resource.verdict
      description: Analysis verdict.
      type: String
    - contextPath: csfalconx.resource.created_timestamp
      description: Analysis start time.
      type: String
    - contextPath: csfalconx.resource.environment_id
      description: Environment ID.
      type: String
    - contextPath: csfalconx.resource.environment_description
      description: Environment description.
      type: String
    - contextPath: csfalconx.resource.threat_score
      description: Score of the threat.
      type: Int
    - contextPath: csfalconx.resource.submit_url
      description: URL submitted for analysis.
      type: String
    - contextPath: csfalconx.resource.submission_type
      description: Type of submitted artifact. For example, file, URL, etc.
      type: String
    - contextPath: csfalconx.resource.file_type
      description: File type.
      type: String
    - contextPath: csfalconx.resource.file_size
      description: File size.
      type: Int
    - contextPath: csfalconx.resource.sha256
      description: SHA256 hash of the submitted file.
      type: String
    - contextPath: csfalconx.resource.ioc_report_strict_csv_artifact_id
      description: ID of the IOC pack to download (CSV).
      type: String
    - contextPath: csfalconx.resource.ioc_report_broad_csv_artifact_id
      description: ID of the IOC pack to download (CSV).
      type: String
    - contextPath: csfalconx.resource.ioc_report_strict_json_artifact_id
      description: ID of the IOC pack to download (JSON).
      type: Int
    - contextPath: csfalconx.resource.ioc_report_broad_json_artifact_id
      description: ID of the IOC pack to download (JSON).
      type: String
    - contextPath: csfalconx.resource.ioc_report_strict_stix_artifact_id
      description: ID of the IOC pack to download (STIX).
      type: String
    - contextPath: csfalconx.resource.ioc_report_broad_stix_artifact_id
      description: ID of the IOC pack to download (STIX).
      type: Int
    - contextPath: csfalconx.resource.ioc_report_strict_maec_artifact_id
      description: ID of the IOC pack to download (MAEC).
      type: String
    - contextPath: csfalconx.resource.ioc_report_broad_maec_artifact_id
      description: ID of the IOC pack to download (MAEC).
      type: String
  - arguments:
    - description: ID of a submitted malware sample. Find a submission ID from the response when submitting a malware sample or search with the cs-fx-submit-uploaded-file/url command.
      isArray: true
      name: ids
      required: true
    description: Checks the status of a sandbox analysis.
    name: cs-fx-get-analysis-status
    outputs:
    - contextPath: csfalconx.resource.id
      description: Analysis ID.
      type: String
    - contextPath: csfalconx.resource.verdict
      description: Analysis verdict.
      type: String
    - contextPath: csfalconx.resource.created_timestamp
      description: Analysis start time.
      type: String
    - contextPath: csfalconx.resource.environment_id
      description: Environment ID.
      type: String
    - contextPath: csfalconx.resource.environment_description
      description: Environment description.
      type: String
    - contextPath: csfalconx.resource.threat_score
      description: Score of the threat.
      type: Int
    - contextPath: csfalconx.resource.submit_url
      description: URL submitted for analysis.
      type: String
    - contextPath: csfalconx.resource.submission_type
      description: Type of submitted artifact. For example, file, URL, etc.
      type: String
    - contextPath: csfalconx.resource.file_type
      description: File type.
      type: String
    - contextPath: csfalconx.resource.file_size
      description: File size.
      type: Int
    - contextPath: csfalconx.resource.sha256
      description: SHA256 hash of the submitted file.
      type: String
    - contextPath: csfalconx.resource.ioc_report_strict_csv_artifact_id
      description: ID of the IOC pack to download (CSV).
      type: String
    - contextPath: csfalconx.resource.ioc_report_broad_csv_artifact_id
      description: ID of the IOC pack to download (CSV).
      type: String
    - contextPath: csfalconx.resource.ioc_report_strict_json_artifact_id
      description: ID of the IOC pack to download (JSON).
      type: Int
    - contextPath: csfalconx.resource.ioc_report_broad_json_artifact_id
      description: ID of the IOC pack to download (JSON).
      type: String
    - contextPath: csfalconx.resource.ioc_report_strict_stix_artifact_id
      description: ID of the IOC pack to download (STIX).
      type: String
    - contextPath: csfalconx.resource.ioc_report_broad_stix_artifact_id
      description: ID of the IOC pack to download (STIX).
      type: Int
    - contextPath: csfalconx.resource.ioc_report_strict_maec_artifact_id
      description: ID of the IOC pack to download (MAEC).
      type: String
    - contextPath: csfalconx.resource.ioc_report_broad_maec_artifact_id
      description: ID of the IOC pack to download (MAEC).
      type: String
  - description: Returns the total quota number and the in use quota number.
    name: cs-fx-check-quota
    outputs:
    - contextPath: csfalconx.resource.total
      description: Total quota number.
      type: Number
    - contextPath: csfalconx.resource.used
      description: Used quota number.
      type: Number
    - contextPath: csfalconx.resource.in_progress
      description: The number of calls in progress
      type: Number
  - arguments:
    - description: Optional filter and sort criteria in the form of an FQL query. Takes precedence over the *hash* argument (if provided)
      name: filter
    - description: The offset from which to start retrieving reports.
      name: offset
    - description: SHA256 hashes to search for. Overridden by the *filter* argument (if provided)
      isArray: true
      name: hashes
    - description: Maximum number of report IDs to return. Maximum is 5000. Default is 50.
      name: limit
    - auto: PREDEFINED
      description: Sort order. Can be "asc" or "desc".
      name: sort
      predefined:
      - asc
      - desc
    description: Finds sandbox reports by providing an FQL filter and paging details.
    name: cs-fx-find-reports
    outputs:
    - contextPath: csfalconx.resource.resources
      description: Set of report IDs that match the search criteria.
      type: Number
    - contextPath: csfalconx.resource.FindReport.sha256
      description: queried SHA256 value (when applicable).
      type: Number
    - contextPath: csfalconx.resource.FindReport.foundIds
      description: Set of report ids that match this queried SHA256 value.
      type: Number
  - arguments:
    - description: Optional filter and sort criteria in the form of an FQL query.
      name: filter
    - description: The offset from which to start retrieving reports.
      name: offset
    - description: Maximum number of report IDs to return. Maximum is 5000.
      name: limit
    - auto: PREDEFINED
      description: Sort order. Can be "asc" or "desc".
      name: sort
      predefined:
      - asc
      - desc
    description: Finds submission IDs for uploaded files by providing an FQL filter and paging details. Returns a set of submission IDs that match the search criteria.
    name: cs-fx-find-submission-id
    outputs:
    - contextPath: csfalconx.resource.resources
      description: 'Set of report IDs that match the search criteria. '
      type: Number
  - arguments:
    - default: true
      description: |-
        The file hash(es) to search for
      isArray: true
      name: file
      required: true
    description: Gets reputation data for one or more files, by sha256 hashes.
    name: file
    outputs:
    - contextPath: csfalconx.resource.id
      description: 'Set of report IDs that match the search criteria. '
      type: Number
    - contextPath: csfalconx.resource.file_size
      description: The file size.
      type: Number
    - contextPath: csfalconx.resource.sha256
      description: SHA256 hash of the uploaded file.
      type: String
    - contextPath: csfalconx.resource.threat_score
      description: Score of the threat.
      type: Number
    - contextPath: csfalconx.resource.verdict
      description: Analysis verdict.
      type: String
    - contextPath: File.MD5
      description: MD5 found in the parsed file.
      type: String
    - contextPath: File.SHA1
      description: SHA1 found in the parsed file.
      type: String
    - contextPath: File.SHA256
      description: SHA256 found in the parsed file.
      type: String
    - contextPath: DBotScore.Type
      description: The indicator type.
      type: String
    - contextPath: DBotScore.Vendor
      description: The vendor used to calculate the score.
      type: String
    - contextPath: File.Name
      description: The name of the file.
      type: String
    - contextPath: File.Type
      description: The type of the file.
      type: String
    - contextPath: DBotScore.Indicator
      description: The indicator that was tested.
      type: String
    - contextPath: File.Malicious.Vendor
      description: For malicious files, the vendor that made the decision.
      type: String
    - contextPath: File.Malicious.Description
      description: For malicious files, the full description.
      type: String
    - contextPath: DBotScore.Vendor
      description: The vendor used to calculate the score.
      type: String
    - contextPath: File.Size
      description: The size of the file.
      type: Number
    - contextPath: DBotScore.Reliability
      description: Reliability of the source providing the intelligence data.
      type: String
    - contextPath: DBotScore.Score
      description: The actual score.
      type: Number
  - arguments:
    - description: |-
        A web page or file URL. It can be HTTP(S) or FTP.
        For example: “https://url.com”,“ftp://ftp.com”
      name: url
    - description: Sandbox environment used for analysis.
      name: environment_id
      auto: PREDEFINED
      predefined:
      - '300: Linux Ubuntu 16.04'
      - 64-bit
      - '200: Android (static analysis)'
      - '160: Windows 10'
      - 64-bit
      - '110: Windows 7'
      - 64-bit
      - '100: Windows 7'
      - 32-bit
    - description: |-
        Runtime script for sandbox analysis. Values:
        default
        default_maxantievasion
        default_randomfiles
        default_randomtheme
        default_openie
      name: action_script
    - description: 'Command line script passed to the submitted file at runtime. Max length: 2048 characters'
      name: command_line
    - description: 'Auto-filled for Adobe or Office files that prompt for a password. Max length: 32 characters.'
      name: document_password
    - auto: PREDEFINED
      defaultValue: 'false'
      description: Whether the sandbox analysis routes network traffic via TOR. Can be "true" or "false". If true, sandbox analysis routes network traffic via TOR. Default is false.
      name: enable_tor
      predefined:
      - 'false'
      - ' true'
    - description: Name of the malware sample that is used for file type detection and analysis.
      name: submit_name
    - description: Sets a custom date for the sandbox environment in the format yyyy-MM-dd.
      name: system_date
    - auto: PREDEFINED
      description: Whether to use Cortex XSOAR's built-in polling to retrieve the result when it's ready, Note - This command counts against the submission quota.
      name: polling
      predefined:
      - 'true'
      - 'false'
    - defaultValue: '600'
      description: Interval in seconds between each poll.
      name: interval_in_seconds
    - auto: PREDEFINED
      defaultValue: 'false'
      description: If set to true, the report will return extended data which includes mitre attacks and signature information.
      name: extended_data
      predefined:
      - 'true'
      - 'false'
    - description: This ia an internal argument used for the polling process, not to be used by the user.
      isArray: true
      name: ids
    - description: Sets a custom time for the sandbox environment in the format HH:mm.
      name: system_time
    description: Submits a URL or FTP for sandbox analysis.
    name: cs-fx-submit-url
    polling: true
    outputs:
    - contextPath: csfalconx.resource.submitted_id
      description: Analysis ID received after submitting the file.
      type: String
    - contextPath: csfalconx.resource.file_name
      description: Analysis file_name.
      type: String
    - contextPath: csfalconx.resource.tags
      description: Analysis tags.
      type: String
    - contextPath: csfalconx.resource.sandbox.http_requests.header
      description: The header of the http request.
      type: String
    - contextPath: csfalconx.resource.sandbox.http_requests.Accept
      description: The accept of the http request.
      type: String
    - contextPath: csfalconx.resource.sandbox.http_requests.host_ip
      description: The host ip of the http request.
      type: String
    - contextPath: csfalconx.resource.sandbox.http_requests.host_port
      description: The host port of the http request.
      type: Number
    - contextPath: csfalconx.resource.sandbox.http_requests.method
      description: The method of the http request.
      type: String
    - contextPath: csfalconx.resource.sandbox.http_requests.url
      description: The URL of the http request.
      type: String
    - contextPath: csfalconx.resource.sandbox.User-Agent
      description: The user agent of the http request.
      type: String
    - contextPath: csfalconx.resource.sandbox.processes.command_line
      description: The sandbox process command line.
      type: String
    - contextPath: csfalconx.resource.sandbox.processes.handles.id
      description: The sandbox handled ID.
      type: String
    - contextPath: csfalconx.resource.sandbox.processes.handles.type
      description: The sandbox handled type.
      type: String
    - contextPath: csfalconx.resource.sandbox.processes.handles.path
      description: The sandbox handled path.
      type: String
    - contextPath: csfalconx.resource.sandbox.processes.name
      description: The sandbox process name.
      type: String
    - contextPath: csfalconx.resource.sandbox.processes.normalized_path
      description: The sandbox process normalized path.
      type: String
    - contextPath: csfalconx.resource.sandbox.processes.pid
      description: The sandbox process pid.
      type: Number
    - contextPath: csfalconx.resource.sandbox.processes.sha256
      description: The sandbox process sha256.
      type: String
    - contextPath: csfalconx.resource.sandbox.architecture
      description: The sandbox architecture.
      type: String
    - contextPath: csfalconx.resource.sandbox.classification
      description: The sandbox classification.
      type: String
    - contextPath: csfalconx.resource.sandbox.classification_tags
      description: The sandbox classification tags.
      type: String
    - contextPath: csfalconx.resource.sandbox.extracted_files.name
      description: The sandbox extracted file name.
      type: String
    - contextPath: csfalconx.resource.sandbox.extracted_files.file_size
      description: The sandbox extracted file size.
      type: Number
    - contextPath: csfalconx.resource.sandbox.extracted_files.sha256
      description: The sandbox extracted file sha256.
      type: String
    - contextPath: csfalconx.resource.sandbox.extracted_files.md5
      description: The sandbox extracted file md5.
      type: String
    - contextPath: csfalconx.resource.sandbox.extracted_files.sha1
      description: The sandbox extracted file sha1.
      type: String
    - contextPath: csfalconx.resource.sandbox.extracted_files.runtime_process
      description: The sandbox extracted file runtime process.
      type: String
    - contextPath: csfalconx.resource.sandbox.extracted_files.type_tags
      description: The sandbox extracted file tags type.
      type: String
    - contextPath: csfalconx.resource.sandbox.extracted_files.threat_level_readable
      description: The sandbox extracted file threat level readable.
      type: String
    - contextPath: csfalconx.resource.sandbox.extracted_files.description
      description: The sandbox extracted file description.
      type: String
    - contextPath: csfalconx.resource.sandbox.file_metadata.file_compositions
      description: The sandbox file metadata compositions.
      type: Unknown
    - contextPath: csfalconx.resource.sandbox.file_metadata.imported_objects
      description: The sandbox file metadata imported objects.
      type: Unknown
    - contextPath: csfalconx.resource.sandbox.file_metadata.file_analysis
      description: The sandbox file metadata analysis.
      type: Unknown
    - contextPath: csfalconx.resource.sandbox.file_size
      description: The sandbox file size.
      type: Number
    - contextPath: csfalconx.resource.sandbox.file_type
      description: The sandbox file type.
      type: String
    - contextPath: csfalconx.resource.sandbox.file_type_short
      description: The sandbox file type short.
      type: String
    - contextPath: csfalconx.resource.sandbox.packer
      description: The sandbox packer.
      type: String
    - contextPath: csfalconx.resource.sandbox.screenshots_artifact_ids
      description: The sandbox screenshots artifact ids.
      type: String
    - contextPath: csfalconx.resource.sandbox.dns_requests.address
      description: The sandbox dns requests address.
      type: String
    - contextPath: csfalconx.resource.sandbox.dns_requests.country
      description: The sandbox dns requests country.
      type: String
    - contextPath: csfalconx.resource.sandbox.dns_requests.domain
      description: The sandbox dns requests domain.
      type: String
    - contextPath: csfalconx.resource.sandbox.dns_requests.registrar_creation_timestamp
      description: The sandbox dns requests registrar creation timestamp.
      type: String
    - contextPath: csfalconx.resource.sandbox.dns_requests.registrar_name
      description: The sandbox dns requests registrar name.
      type: String
    - contextPath: csfalconx.resource.sandbox.dns_requests.registrar_organization
      description: The sandbox dns requests registrar organization.
      type: String
    - contextPath: csfalconx.resource.sandbox.contacted_hosts.address
      description: The sandbox contacted hosts address.
      type: String
    - contextPath: csfalconx.resource.sandbox.contacted_hosts.country
      description: The sandbox contacted hosts country.
      type: String
    - contextPath: csfalconx.resource.sandbox.contacted_hosts.port
      description: The sandbox contacted hosts port.
      type: Number
    - contextPath: csfalconx.resource.sandbox.contacted_hosts.protocol
      description: The sandbox contacted hosts protocol.
      type: String
    - contextPath: csfalconx.resource.sandbox.contacted_hosts.associated_runtime.name
      description: The sandbox contacted hosts associated runtime name.
      type: String
    - contextPath: csfalconx.resource.sandbox.contacted_hosts.associated_runtime.pid
      description: The sandbox contacted hosts associated runtime pid.
      type: String
    - contextPath: csfalconx.resource.sandbox.incidents
      description: The sandbox incidents.
      type: String
    - contextPath: csfalconx.resource.sandbox.mitre_attacks.tactic
      description: The sandbox MITRE tactic name.
      type: String
    - contextPath: csfalconx.resource.sandbox.mitre_attacks.technique
      description: The sandbox MITRE technique name.
      type: String
    - contextPath: csfalconx.resource.sandbox.mitre_attacks.attack_id
      description: The sandbox MITRE technique ID.
      type: String
    - contextPath: csfalconx.resource.sandbox.mitre_attacks.malicious_identifiers
      description: The sandbox MITRE malicious identifiers.
      type: String
    - contextPath: csfalconx.resource.sandbox.mitre_attacks.parent.technique
      description: The sandbox MITRE parent technique name.
      type: String
    - contextPath: csfalconx.resource.sandbox.mitre_attacks.parent.attack_id
      description: The sandbox MITRE parent technique ID.
      type: String
    - contextPath: csfalconx.resource.sandbox.mitre_attacks.parent.attack_id_wiki
      description: The sandbox MITRE parent technique wiki URL link.
      type: String
    - contextPath: csfalconx.resource.sandbox.signatures.threat_level_human
      description: The sandbox signatures threat level.
      type: String
    - contextPath: csfalconx.resource.sandbox.signatures.category
      description: The sandbox signatures category.
      type: String
    - contextPath: csfalconx.resource.sandbox.signatures.identifier
      description: The sandbox signatures identifier.
      type: String
    - contextPath: csfalconx.resource.sandbox.signatures.type
      description: The sandbox signatures type.
      type: Number
    - contextPath: csfalconx.resource.sandbox.signatures.relevance
      description: The sandbox signatures relevance.
      type: Number
    - contextPath: csfalconx.resource.sandbox.signatures.name
      description: The sandbox signatures name.
      type: String
    - contextPath: csfalconx.resource.sandbox.signatures.description
      description: The sandbox signatures description.
      type: String
    - contextPath: csfalconx.resource.sandbox.signatures.origin
      description: The sandbox signatures origin.
      type: String
    - contextPath: csfalconx.resource.intel.malware_families
      description: The malware families of the resource.
      type: Unknown
    - contextPath: csfalconx.resource.state
      description: Analysis state.
      type: String
    - contextPath: csfalconx.resource.sha256
      description: SHA256 hash of the scanned file.
      type: Unknown
    - contextPath: csfalconx.resource.environment_id
      description: Environment ID of the analysis.
      type: Unknown
    - contextPath: csfalconx.resource.created_timestamp
      description: Analysis start time.
      type: Date
    - contextPath: csfalconx.resource.url_name
      description: Submitted URL.
      type: String
  - arguments:
    - description: ID of an artifact, such as an IOC pack, PCAP file, or actor image. Find an artifact ID in a report or summary.
      name: id
      required: true
    - description: The name given to then downloaded file.
      name: name
    - defaultValue: gzip
      description: Format used to compress the downloaded file. Currently, you must provide the value of the GZIP file.
      name: accept_encoding
    description: Downloads IOC packs, PCAP files, and other analysis artifacts.
    name: cs-fx-download-ioc
<<<<<<< HEAD
  dockerimage: demisto/python3:3.10.12.62631
=======
  dockerimage: demisto/python3:3.10.12.63474
  feed: false
  isfetch: false
  longRunning: false
  longRunningPort: false
  runonce: false
>>>>>>> b3358074
  script: '-'
  subtype: python3
  type: python
fromversion: 5.0.0
tests:
- CrowdStrike_FalconX_Test
- CrowdStrike_Falcon_X_-Test-Detonate_File
- CrowdStrike_Falcon_X_-Test-Detonate_URL<|MERGE_RESOLUTION|>--- conflicted
+++ resolved
@@ -1722,16 +1722,12 @@
       name: accept_encoding
     description: Downloads IOC packs, PCAP files, and other analysis artifacts.
     name: cs-fx-download-ioc
-<<<<<<< HEAD
-  dockerimage: demisto/python3:3.10.12.62631
-=======
   dockerimage: demisto/python3:3.10.12.63474
   feed: false
   isfetch: false
   longRunning: false
   longRunningPort: false
   runonce: false
->>>>>>> b3358074
   script: '-'
   subtype: python3
   type: python
