--- conflicted
+++ resolved
@@ -1968,11 +1968,7 @@
     description: Downloads IOC packs, PCAP files, and other analysis artifacts.
     execution: false
     name: cs-fx-download-ioc
-<<<<<<< HEAD
-  dockerimage: demisto/python3:3.10.11.61265
-=======
   dockerimage: demisto/python3:3.10.12.62631
->>>>>>> a56da0f6
   feed: false
   isfetch: false
   longRunning: false
