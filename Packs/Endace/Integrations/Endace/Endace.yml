category: Network Security
commonfields:
  id: Endace
  version: -1
configuration:
- additionalinfo: 'FQDN/IP address of EndaceProbe or Endace Investigation Manager. Port is the https port configured on EndaceProbe. Example: https://ep.example.com or https://ep.example.com:3443'
  display: EndaceProbe URL (e.g. https://<fqdn/ip>[:port])
  name: applianceurl
  required: true
  type: 0
- display: Username
  name: credentials
  required: true
  type: 9
- display: Trust any certificate (not secure)
  name: insecure
  type: 8
  required: false
- display: Use system proxy settings
  name: proxy
  type: 8
  required: false
- additionalinfo: Information is available at EndaceProbe -> Management Summary page
  display: EndaceProbe System Hostname
  name: hostname
  required: true
  type: 0
description: "The EndaceProbe Analytics Platform provides 100% accurate, continuous packet capture on network links up to 100Gbps, with unparalleled depth of storage and retrieval performance.  Coupled with the Endace InvestigationManager, this provides a central search and data-mining capability across a fabric of EndaceProbes deployed in a network.\n                                     \nThis integration uses Endace APIs to search, archive and download PCAP file from either a single EndaceProbe or many via the InvestigationManager and enables integration of full historical packet capture into security automation workflows."
display: Endace
name: Endace
script:
  commands:
  - arguments:
    - description: UTC StartTime in ISO 8601 format as in 2020-04-08T15:46:30
      name: start
    - description: UTC EndTime in ISO 8601 format as in 2020-04-08T15:46:30
      name: end
    - description: directionless ip address. For valid search either a IP or Src Host or a Dest Host value is required
      name: ip
    - description: directionless port.
      name: port
    - description: List of comma delimited Source IP addresses to search with a maximum of 10 IP addresses per search. For valid search either a Src Host or a Dest Host value is required.
      isArray: true
      name: src_host_list
    - description: List of comma delimited Destination IP addresses to search with a maximum of 10 IP addresses per search. For valid search either a Src Host or a Dest Host value is required.
      isArray: true
      name: dest_host_list
    - description: List of comma delimited Source Port addresses to search with a maximum of 10 Port addresses per search.
      isArray: true
      name: src_port_list
    - description: List of comma delimited Destination Port addresses to search with a maximum of 10 Port addresses per search.
      isArray: true
      name: dest_port_list
    - description: IANA defined IP Protocol Name or Number. For example - either use TCP or tcp or 6 for tcp protocol
      name: protocol
    - auto: PREDEFINED
      defaultValue: 1hour
      description: 'Event timeframe to search. Select one of the values from  30seconds, 1minute, 5minutes, 10minutes, 30minutes, 1hour, 2hours, 5hours, 10hours, 12hours, 1day, 3days, 5days, 1week. Timeframe works as search for last n seconds if start and end time is not provided. For example, by specifying 1h as the timeframe, analyst can schedule a search for last 3600s. If both start and end time is provided, timeframe value is ignored. If either start or end time is provided along with timeframe, the respective start or end time is calculated accordingly. Initial value of timeframe is 1hour. '
      name: timeframe
      predefined:
      - 30seconds
      - 1minute
      - 5minutes
      - 10minutes
      - 30minutes
      - 1hour
      - 2hours
      - 5hours
      - 10hours
      - 12hours
      - 1day
      - 3days
      - 5days
      - 1week
    description: Create a search task on EndaceProbe. Search is issued against all Rotation Files on EndaceProbe.
    name: endace-create-search
    outputs:
    - contextPath: Endace.Search.Task.JobID
      description: Search Job ID
      type: String
    - contextPath: Endace.Search.Task.Status
      description: Status of Search Task
      type: String
    - contextPath: Endace.Search.Task.Error
      description: Search Error
      type: String
  - arguments:
    - description: This is the job ID returned by endace-create-search command
      name: jobid
      required: true
    description: Get search status from EndaceProbe. This command can be polled in a loop until response is received or polling timer is over.
    name: endace-get-search-status
    outputs:
    - contextPath: Endace.Search.Response.JobID
      description: This is the job ID of search query which we polled to get search status
      type: String
    - contextPath: Endace.Search.Response.JobProgress
      description: 'Progress of this search Job '
      type: String
    - contextPath: Endace.Search.Response.DataSources
      description: List of Data Sources where packets of interest were found.
      type: String
    - contextPath: Endace.Search.Response.TotalBytes
      description: Total data matching this search across all Data Sources.
      type: String
    - contextPath: Endace.Search.Response.Status
      description: Task Status
      type: String
    - contextPath: Endace.Search.Response.Error
      description: 'Search response error '
      type: String
  - arguments:
    - description: Job ID obtained from endace-create-search command
      name: jobid
      required: true
    description: Delete search task
    name: endace-delete-search-task
    outputs:
    - contextPath: Endace.Search.Delete.JobID
      description: JobID of the task that needs to be deleted
      type: String
    - contextPath: Endace.Search.Delete.Error
      description: 'Error message '
      type: String
    - contextPath: Endace.Search.Delete.Status
      description: Delete status, queryNotFound indicates that the search query has already expired before this operation, which is expected as EndaceProbe purges inactive tasks after api timer expire. Deleted indicates an active search query is now deleted.
      type: String
  - arguments:
    - description: UTC Start Time in ISO 8601 format as in 2020-04-08T15:46:30
      name: start
    - description: UTC End Time in ISO 8601 format as in 2020-04-08T15:46:30
      name: end
    - auto: PREDEFINED
      defaultValue: 1hour
      description: 'Event timeframe to search. Select one of the values from  30seconds, 1minute, 5minutes, 10minutes, 30minutes, 1hour, 2hours, 5hours, 10hours, 12hours, 1day, 3days, 5days, 1week. Timeframe works as search for last n seconds if start and end time is not provided. For example, by specifying 1h as the timeframe, analyst can schedule a search for last 3600s. If both start and end time is provided, timeframe value is ignored. If either start or end time is provided along with timeframe, the respective start or end time is calculated accordingly. Initial value of timeframe is 1hour. '
      name: timeframe
      predefined:
      - 30seconds
      - 1minute
      - 5minutes
      - 10minutes
      - 30minutes
      - 1hour
      - 2hours
      - 5hours
      - 10hours
      - 12hours
      - 1day
      - 3days
      - 5days
      - 1week
    - description: directionless ip address
      name: ip
    - description: directionless port
      name: port
    - description: List of comma delimited Source IP addresses to search with a maximum of 10 IP addresses per search. For valid search either a Src Host or a Dest Host value is required.
      name: src_host_list
    - description: List of comma delimited Destination IP addresses to search with a maximum of 10 IP addresses per search. For valid search either a Src Host or a Dest Host value is required.
      name: dest_host_list
    - description: List of comma delimited Source Port addresses to search with a maximum of 10 Port addresses per search.
      name: src_port_list
    - description: List of comma delimited Destination Port addresses to search with a maximum of 10 Port addresses per search.
      name: dest_port_list
    - description: IANA defined IP Protocol Name or Number. For example - either use TCP or tcp or 6 for tcp protocol.
      name: protocol
    - description: Name of the archive file. For example, archive_filename could be an event ID. To keep archive filename unique, value of epoch seconds at the time of execution of the command is appended to this filename argument. For example - if the event id is 123456789, then archive_filename is 123456789-epochtime.
      name: archive_filename
      required: true
    description: Create an archive task to archive packets of interest on EndaceProbe. Archived packets can later be downloaded from EndaceProbe as a PCAP file. Archived Files never expire. Allowed chars are text, numbers, dash and underscore.
    name: endace-create-archive
    outputs:
    - contextPath: Endace.Archive.Task.FileName
      description: Name of the archived File
      type: String
    - contextPath: Endace.Archive.Task.P2Vurl
      description: Endace Pivot to Vision URL to archived packets that links to an Investigation Dashboard on EndaceProbe. This enables an analyst to utilize tools available on EndaceProbe for further drill down on packets of interests without needing to download a PCAP.
      type: String
    - contextPath: Endace.Archive.Task.Status
      description: Status of archived task
      type: String
    - contextPath: Endace.Archive.Task.Error
      description: Archive error
      type: String
    - contextPath: Endace.Archive.Task.JobID
      description: Archive Task Job ID
      type: String
  - arguments:
    - description: Get status of this archived file
      name: archive_filename
      required: true
    description: get status of archived task
    name: endace-get-archive-status
    outputs:
    - contextPath: Endace.Archive.Response.FileName
      description: Archived File Name
      type: String
    - contextPath: Endace.Archive.Response.FileSize
      description: Archived File Size
      type: String
    - contextPath: Endace.Archive.Response.Status
      description: Status of the archive process
      type: String
    - contextPath: Endace.Archive.Response.Error
      description: Archive response error
      type: String
  - arguments:
    - description: Job ID of archive task
      name: jobid
    description: delete archive task
    name: endace-delete-archive-task
    outputs:
    - contextPath: Endace.Archive.Delete.Status
      description: Status of delete task
      type: String
    - contextPath: Endace.Archive.Delete.Error
      description: Delete task error
      type: String
    - contextPath: Endace.Archive.Delete.JobID
      description: Delete Task ID
      type: String
  - arguments:
    - description: 'Name of the file (without extension) to download from EndaceProbe. Text, numbers, underscore or dash is supported. '
      name: filename
      required: true
    - defaultValue: '50'
      description: User defined upper size limit on file download (in MegaBytes). A PCAP File with size less than or equal to this limit can be downloaded from EndaceProbe. Minimum size is 1 (MB). Default Upper Limit is 50 (MB).
      name: filesizelimit
      required: true
    description: Download a copy of the PCAP file from EndaceProbe if PCAP file size is within the threshold value defined by filesizelimit.
    name: endace-download-pcap
    outputs:
    - contextPath: Endace.Download.PCAP.FileName
      description: Name of the File to download from EndaceProbe
      type: String
    - contextPath: Endace.Download.PCAP.FileSize
      description: File size in MegaBytes
      type: String
    - contextPath: Endace.Download.PCAP.FileType
      description: The file downloaded from EndaceProbe is either a Rotation File or Archive.
      type: String
    - contextPath: Endace.Download.PCAP.FileURL
      description: URL to PCAP file on EndaceProbe.
      type: String
    - contextPath: Endace.Download.PCAP.FileUser
      description: Username of the person who has permission to download this PCAP from EndaceProbe.
      type: String
    - contextPath: Endace.Download.PCAP.Status
      description: Download status of the PCAP file.
      type: String
    - contextPath: Endace.Download.PCAP.Error
      description: Error occured during downloading of this file
      type: String
  - arguments:
    - description: Base name of the archived file to be deleted on EndaceProbe. Filename must be without any extension. Refer to Endace.Archive.Response.FileName field
      name: archived_filename
      required: true
    description: Delete an archived file from EndaceProbe.
    name: endace-delete-archived-file
    outputs:
    - contextPath: Endace.ArchivedFile.Delete.FileName
      description: Filename of the deleted archived file
      type: String
    - contextPath: Endace.ArchivedFile.Delete.Status
      description: Archived File Delete task status
      type: String
    - contextPath: Endace.ArchivedFile.Delete.Error
      description: Delete Error
      type: String
<<<<<<< HEAD
  dockerimage: demisto/python3:3.10.12.63474
=======
  dockerimage: demisto/python3:3.10.14.90585
>>>>>>> 90cf3b88
  runonce: false
  script: '-'
  subtype: python3
  type: python
fromversion: 5.0.0<|MERGE_RESOLUTION|>--- conflicted
+++ resolved
@@ -266,11 +266,7 @@
     - contextPath: Endace.ArchivedFile.Delete.Error
       description: Delete Error
       type: String
-<<<<<<< HEAD
-  dockerimage: demisto/python3:3.10.12.63474
-=======
   dockerimage: demisto/python3:3.10.14.90585
->>>>>>> 90cf3b88
   runonce: false
   script: '-'
   subtype: python3
