--- conflicted
+++ resolved
@@ -2,11 +2,7 @@
     "name": "IntSights",
     "description": "Use IntSights to manage and mitigate threats.",
     "support": "xsoar",
-<<<<<<< HEAD
-    "currentVersion": "1.0.5",
-=======
-    "currentVersion": "1.0.4",
->>>>>>> dea8f205
+    "currentVersion": "1.0.2",
     "author": "Cortex XSOAR",
     "url": "https://www.paloaltonetworks.com/cortex",
     "email": "",
