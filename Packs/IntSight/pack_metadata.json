--- conflicted
+++ resolved
@@ -2,11 +2,7 @@
     "name": "Rapid7 - Threat Command (IntSights)",
     "description": "Use Threat Command to manage alerts, CVEs, IOCs, and assets by accounts and MSSP accounts.",
     "support": "partner",
-<<<<<<< HEAD
-    "currentVersion": "3.0.7",
-=======
     "currentVersion": "3.1.2",
->>>>>>> 90cf3b88
     "author": "Rapid7",
     "url": "https://www.rapid7.com/for-customers/",
     "email": "support@rapid7.com",
