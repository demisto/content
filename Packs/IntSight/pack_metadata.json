{
    "name": "Rapid7 - Threat Command (IntSights)",
    "description": "Use Threat Command to manage alerts, CVEs, IOCs, and assets by accounts and MSSP accounts.",
    "support": "xsoar",
<<<<<<< HEAD
    "currentVersion": "3.0.2",
=======
    "currentVersion": "3.0.3",
>>>>>>> a56da0f6
    "author": "Cortex XSOAR",
    "url": "https://www.paloaltonetworks.com/cortex",
    "email": "",
    "created": "2020-04-14T00:00:00Z",
    "categories": [
        "Data Enrichment & Threat Intelligence"
    ],
    "tags": [],
    "useCases": [],
    "keywords": [],
    "marketplaces": [
        "xsoar",
        "marketplacev2"
    ],
    "itemPrefix": [
        "ThreatCommand",
        "Rapid7 ThreatCommand"
    ]
}<|MERGE_RESOLUTION|>--- conflicted
+++ resolved
@@ -2,11 +2,7 @@
     "name": "Rapid7 - Threat Command (IntSights)",
     "description": "Use Threat Command to manage alerts, CVEs, IOCs, and assets by accounts and MSSP accounts.",
     "support": "xsoar",
-<<<<<<< HEAD
-    "currentVersion": "3.0.2",
-=======
     "currentVersion": "3.0.3",
->>>>>>> a56da0f6
     "author": "Cortex XSOAR",
     "url": "https://www.paloaltonetworks.com/cortex",
     "email": "",
