commonfields:
  id: IntSights
  version: -1
name: IntSights
display: IntSights
category: Data Enrichment & Threat Intelligence
description: Use IntSights to manage and mitigate threats.
configuration:
- display: Server URL (e.g. https://192.168.0.1)
  name: server
  defaultvalue: https://api.intsights.com/
  type: 0
  required: true
- display: Credentials
  name: credentials
  type: 9
  required: true
- display: 'Alert type to fetch as incidents, allowed: "AttackIndication", "DataLeakage",
    "Phishing", "BrandSecurity", "ExploitableData", "VIP"'
  name: type
  type: 0
  required: false
- display: 'Minimum Alert severity level to fetch incidents incidents from, allowed
    values are: ''All'', ''Low'', ''Medium'',''High''(Setting to All will fetch all
    incidents)'
  name: severity_level
  defaultvalue: All
  type: 0
  required: false
- display: Trust any certificate (not secure)
  name: insecure
  defaultvalue: "false"
  type: 8
  required: false
- display: Use system proxy settings
  name: proxy
  defaultvalue: "false"
  type: 8
  required: false
- display: Fetch incidents
  name: isFetch
  type: 8
  required: false
- display: Last date to fetch. e.g., "1 min ago","2 weeks ago","3 months ago"
  name: fetch_delta
  defaultvalue: 1 day
  type: 0
  required: false
- display: First fetch timestamp (<number> <time unit>, e.g., 12 hours, 7 days)
  defaultvalue: 7 days
  name: first_fetch
  required: false
  type: 0
- display: Max fetch
  defaultvalue: '50'
  name: max_fetch
  required: false
  type: 0
- display: Incident type
  name: incidentType
  type: 13
<<<<<<< HEAD
  required: false
- display: '(MSSP accounts only) Sub account ID:'
=======
- display: Sub Account ID (MSSP accounts only)
>>>>>>> dea8f205
  name: mssp_sub_account_id
  type: 0
  required: false
script:
  script: ''
  type: python
  commands:
  - name: intsights-get-alert-image
    arguments:
    - name: image-id
      required: true
      default: true
      description: The ID of the image to return.
    description: Returns an image of an alert by ID.
  - name: intsights-get-alert-activities
    arguments:
    - name: alert-id
      required: true
      default: true
      description: The ID of the alert.
    outputs:
    - contextPath: IntSights.Alerts.ID
      description: The ID of the alert.
      type: string
    - contextPath: IntSights.Alerts.Activities.Type
      description: The type of the activity.
      type: string
    - contextPath: IntSights.Alerts.Activities.Initiator
      description: The initiator of the alert.
      type: string
    - contextPath: IntSights.Alerts.Activities.CreatedDate
      description: The date the alert was created.
      type: date
    - contextPath: IntSights.Alerts.Activities.UpdateDate
      description: The date the alert was updated.
      type: date
    - contextPath: IntSights.Alerts.Activities.RemediationBlocklistUpdate
      description: The remediation blocked list update.
      type: string
    - contextPath: IntSights.Alerts.Activities.AskTheAnalyst.Replies
      description: The replies to questions of the analyst.
      type: string
    - contextPath: IntSights.Alerts.Activities.Mail.Replies
      description: The replies to an email.
      type: string
    - contextPath: IntSights.Alerts.Activities.ReadBy
      description: The alert that was read by.
      type: string
    description: Returns alert activities.
  - name: intsights-assign-alert
    arguments:
    - name: alert-id
      required: true
      default: true
      description: The unique ID of the Alert.
    - name: assignee-email
      required: true
      description: The user email of the assignee.
    - name: is-mssp-optional
      auto: PREDEFINED
      predefined:
      - "true"
      - "false"
      description: Whether the assigned user is an MSSP user.
      defaultValue: "false"
    outputs:
    - contextPath: IntSights.Alerts.ID
      description: The ID of the alert.
      type: string
    - contextPath: IntSights.Alerts.Assignees.AssigneeID
      description: The ID of the assignee.
      type: string
    description: Assigns an alert.
  - name: intsights-unassign-alert
    arguments:
    - name: alert-id
      required: true
      default: true
      description: The unique ID of the alert.
    outputs:
    - contextPath: IntSights.Alerts.ID
      description: The ID of the alert.
      type: string
    description: Unassigns an alert from a user.
  - name: intsights-send-mail
    arguments:
    - name: alert-id
      required: true
      default: true
      description: The unique ID of the alert.
    - name: emails
      required: true
      description: The destination email addresses array (comma-separated).
    - name: content
      required: true
      description: The content added to the alert details.
    outputs:
    - contextPath: IntSights.Alerts.ID
      description: The ID of the Alert.
      type: string
    - contextPath: IntSights.Alerts.Mail.EmailID
      description: The ID of the email.
      type: string
    - contextPath: IntSights.Alerts.Question
      description: Details of the question.
      type: string
    description: Sends an email containing a question and details of the alert.
  - name: intsights-ask-the-analyst
    arguments:
    - name: alert-id
      required: true
      default: true
      description: The unique ID of the alert.
    - name: question
      required: true
      description: Question to ask the Intsights analyst about the requested alert.
    outputs:
    - contextPath: IntSights.Alerts.ID
      description: The ID of the Alert.
      type: string
    - contextPath: IntSights.Alerts.Question
      description: Details of the question.
      type: string
    description: Sends a question to the IntSights analyst about the requested alert.
  - name: intsights-add-tag-to-alert
    arguments:
    - name: alert-id
      required: true
      default: true
      description: The ID of the unique alert.
    - name: tag-name
      required: true
      description: The new tag string.
    outputs:
    - contextPath: IntSights.Alerts.ID
      description: The ID of the alert.
      type: string
    - contextPath: IntSights.Alerts.Tags.TagName
      description: The name of the tag.
      type: string
    - contextPath: IntSights.Alerts.Tags.ID
      description: The ID of the Tag.
      type: string
    description: Adds a tag to the alert.
  - name: intsights-remove-tag-from-alert
    arguments:
    - name: alert-id
      required: true
      default: true
      description: The unique ID of the alert.
    - name: tag-id
      required: true
      description: The unique ID of the tag to remove.
    outputs:
    - contextPath: IntSights.Alerts.ID
      description: The ID of the alert.
      type: string
    - contextPath: IntSights.Alerts.Tags.ID
      description: The ID of the tag.
      type: string
    description: Removes a tag from the specified alert.
  - name: intsights-add-comment-to-alert
    arguments:
    - name: alert-id
      required: true
      default: true
      description: The unique ID of the alert.
    - name: comment
      required: true
      description: The comment to add to the alert.
    outputs:
    - contextPath: IntSights.Alerts.ID
      description: The ID of the alert.
      type: string
    - contextPath: IntSights.Alerts.Comment
      description: The comment in the alert.
      type: string
    description: Adds a comment to a specified alert.
  - name: intsights-update-alert-severity
    arguments:
    - name: alert-id
      required: true
      default: true
      description: The unique ID of the alert.
    - name: severity
      required: true
      auto: PREDEFINED
      predefined:
      - High
      - Medium
      - Low
      description: 'The severity of the alert. Can be: "High", "Medium", or "Low".'
    outputs:
    - contextPath: IntSights.Alerts.ID
      description: The ID of the alert.
      type: string
    - contextPath: IntSights.Alerts.Severity
      description: The severity of the alert.
      type: string
    description: Changes the severity of a specified alert.
  - name: intsights-get-alert-by-id
    arguments:
    - name: alert-id
      required: true
      default: true
      description: The unique ID of the alert.
    outputs:
    - contextPath: IntSights.Alerts.ID
      description: The ID of the alert.
      type: string
    - contextPath: IntSights.Alerts.Severity
      description: The severity of the alert.
      type: string
    - contextPath: IntSights.Alerts.Type
      description: The type of the alert.
      type: string
    - contextPath: IntSights.Alerts.FoundDate
      description: The date that the alert was found.
      type: date
    - contextPath: IntSights.Alerts.SourceType
      description: The source type of the alert.
      type: string
    - contextPath: IntSights.Alerts.SourceURL
      description: The source URL of the alert.
      type: string
    - contextPath: IntSights.Alerts.SourceEmail
      description: The source email of the alert.
      type: string
    - contextPath: IntSights.Alerts.SourceNetworkType
      description: The network type of the alert.
      type: string
    - contextPath: IntSights.Alerts.IsClosed
      description: Whether or not the alert is closed.
      type: boolean
    - contextPath: IntSights.Alerts.IsFlagged
      description: Whether or not the alert is flagged.
      type: boolean
    - contextPath: IntSights.Alerts.Tags.CreatedBy
      description: Name of the service for which the tag was created.
      type: string
    - contextPath: IntSights.Alerts.Tag.Name
      description: Name of the tag.
      type: string
    - contextPath: IntSights.Alerts.Tag.ID
      description: The ID of the tag.
      type: string
    - contextPath: IntSights.Alerts.Images
      description: The ID of the images.
      type: string
    - contextPath: IntSights.Alerts.Description
      description: The description of the alert.
      type: string
    - contextPath: IntSights.Alerts.Title
      description: The title of the alert.
      type: string
    - contextPath: IntSights.Alerts.TakedownStatus
      description: The TakedownStatus of the alert.
      type: string
    - contextPath: IntSights.Alerts.SubType
      description: The sub type of the alert.
      type: string
    description: Returns the alert object by alert ID.
  - name: intsights-get-ioc-by-value
    arguments:
    - name: value
      required: true
      default: true
      description: The IOC value for which to search.
    outputs:
    - contextPath: IntSights.Iocs.ID
      description: The ID of the IOC.
      type: string
    - contextPath: IntSights.Iocs.Value
      description: The value of the IOC.
      type: string
    - contextPath: IntSights.Iocs.Type
      description: The type of the IOC.
      type: string
    - contextPath: IntSights.Iocs.FirstSeen
      description: The date the IOC was first seen.
      type: date
    - contextPath: IntSights.Iocs.LastSeen
      description: The date the IOC was last seen.
      type: date
    - contextPath: IntSights.Iocs.SourceID
      description: The ID source of the IOC.
      type: string
    - contextPath: IntSights.Iocs.SourceName
      description: The source name of the IOC.
      type: string
    - contextPath: IntSights.Iocs.SourceConfidenceLevel
      description: The source confidence level of the IOC.
      type: string
    - contextPath: IntSights.Iocs.Severity
      description: The severity of the IOC.
      type: string
    - contextPath: IntSights.Iocs.AccountID
      description: The account ID of the IOC.
      type: string
    - contextPath: IntSights.Iocs.Domain
      description: The domain of the IOC.
      type: string
    - contextPath: IntSights.Iocs.Status
      description: The status of the IOC.
      type: string
    - contextPath: IntSights.Iocs.Flags.IsInAlexa
      description: Whether or not the IOC is in Alexa.
      type: boolean
    - contextPath: IntSights.Iocs.Enrichment.Status
      description: The enrichment status of the IOC.
      type: string
    - contextPath: IntSights.Iocs.Enrichment.Data
      description: The enrichment data of the IOC.
      type: string
    - contextPath: DBotScore.Indicator
      description: The indicator that was tested.
      type: String
    - contextPath: DBotScore.Type
      description: The type of the indicator.
      type: String
    - contextPath: DBotScore.Vendor
      description: The vendor used to calculate the score.
      type: String
    - contextPath: DBotScore.Score
      description: The actual score.
      type: String
    - contextPath: File.Name
      description: The full file name (including file extension).
      type: String
    - contextPath: File.Malicious.Vendor
      description: The vendor that reported the file as malicious.
      type: String
    - contextPath: File.Malicious.Description
      description: A description explaining why the file was determined to be malicious.
      type: String
    - contextPath: File.MD5
      description: The MD5 hash of the file.
      type: String
    - contextPath: File.SHA1
      description: The SHA1 hash of the file.
      type: String
    - contextPath: File.SHA256
      description: The SHA256 hash of the file.
      type: String
    - contextPath: URL.Data
      description: The URL.
      type: String
    - contextPath: URL.Malicious.Vendor
      description: The vendor reporting the URL as malicious.
      type: String
    - contextPath: URL.Malicious.Description
      description: A description of the malicious URL.
      type: String
    - contextPath: IP.Malicious.Vendor
      description: The vendor reporting the IP address as malicious.
      type: String
    - contextPath: IP.Malicious.Description
      description: A description explaining why the IP address was reported as malicious.
      type: String
    - contextPath: IP.Address
      description: The IP address.
      type: String
    - contextPath: Domain.Name
      description: The domain name. For example, "google.com".
      type: String
    - contextPath: Domain.Malicious.Vendor
      description: The vendor reporting the domain as malicious.
      type: String
    - contextPath: Domain.Malicious.Description
      description: A description explaining why the domain was reported as malicious.
      type: String
    description: Searches for an exact IOC value.
  - name: intsights-get-iocs
    arguments:
    - name: type
      auto: PREDEFINED
      predefined:
      - Urls
      - Hashes
      - IpAddresses
      - Domains
      description: 'The type of the IOC. Can be: "Urls", "Hashes", "IpAddresses",
        or "domains".'
    - name: limit
      description: The maximum number of results from 1-1000. Default is 1000.
    - name: severity
      auto: PREDEFINED
      predefined:
      - High
      - Medium
      - Low
      description: 'The severity level of the IOC. Can be: "High", "Medium", or "Low"'
    - name: source-ID
      description: The source of the IOC.
    - name: first-seen-from
      description: Beginning of the date range when the IOC was first seen (MM/DD/YYYY).
        Default is 0.
    - name: first-seen-to
      description: End of the date range when the IOC was first seen (MM/DD/YYYY).
        Default is 0.
    - name: last-seen-from
      description: Beginning of the date range when the IOC was last seen (MM/DD/YYYY).
        Default is 0.
    - name: last-seen-to
      description: End of the date range when the IOC was last seen (MM/DD/YYYY).
        Default is 0.
    outputs:
    - contextPath: IntSights.Iocs.ID
      description: The ID of the IOC.
      type: string
    - contextPath: IntSights.Iocs.Value
      description: The value of the IOC.
      type: string
    - contextPath: IntSights.Iocs.Type
      description: The type of the IOC.
      type: string
    - contextPath: IntSights.Iocs.FirstSeen
      description: The date the IOC was first seen.
      type: date
    - contextPath: IntSights.Iocs.LastSeen
      description: The date the IOC was last seen.
      type: date
    - contextPath: IntSights.Iocs.SourceID
      description: The source ID of the IOC.
      type: string
    - contextPath: IntSights.Iocs.SourceName
      description: The source name of the IOC.
      type: string
    - contextPath: IntSights.Iocs.SourceConfidenceLevel
      description: The confidence level of the IOC source.
      type: string
    - contextPath: IntSights.Iocs.Severity
      description: The severity of the IOC.
      type: string
    - contextPath: IntSights.Iocs.AccountID
      description: The account ID of the IOC.
      type: string
    - contextPath: IntSights.Iocs.Domain
      description: The domain of the IOC.
      type: string
    - contextPath: IntSights.Iocs.Status
      description: The status of the IOC.
      type: string
    - contextPath: IntSights.Iocs.Flags.IsInAlexa
      description: Whether or not the IOC is in Alexa.
      type: boolean
    - contextPath: IntSights.Iocs.Enrichment.Status
      description: The enrichment status of the IOC.
      type: string
    - contextPath: IntSights.Iocs.Enrichment.Data
      description: The enrichment data of the IOC.
      type: string
    - contextPath: DBotScore.Indicator
      description: The indicator that was tested.
      type: String
    - contextPath: DBotScore.Type
      description: The type of the indicator.
      type: String
    - contextPath: DBotScore.Vendor
      description: The vendor used to calculate the score.
      type: String
    - contextPath: DBotScore.Score
      description: The actual score.
      type: Number
    - contextPath: File.Name
      description: The full file name (including file extension).
      type: String
    - contextPath: File.Malicious.Vendor
      description: The vendor that reported the file as malicious.
      type: String
    - contextPath: File.Malicious.Description
      description: A description explaining why the file was determined to be malicious.
      type: String
    - contextPath: File.MD5
      description: The MD5 hash of the file.
      type: String
    - contextPath: File.SHA1
      description: The SHA1 hash of the file.
      type: String
    - contextPath: File.SHA256
      description: The SHA256 hash of the file.
      type: String
    - contextPath: URL.Data
      description: The URL.
      type: String
    - contextPath: URL.Malicious.Vendor
      description: The vendor reporting the URL as malicious.
      type: String
    - contextPath: URL.Malicious.Description
      description: A description of the malicious URL.
      type: String
    - contextPath: IP.Malicious.Vendor
      description: The vendor reporting the IP address as malicious.
      type: String
    - contextPath: IP.Malicious.Description
      description: A description explaining why the IP address was reported as malicious.
      type: String
    - contextPath: IP.Address
      description: IP address.
      type: String
    - contextPath: Domain.Name
      description: The domain name. For example, "google.com".
      type: String
    - contextPath: Domain.Malicious.Vendor
      description: The vendor reporting the domain as malicious.
      type: String
    - contextPath: Domain.Malicious.Description
      description: A description explaining why the domain was reported as malicious.
      type: String
    description: Returns count totals of the available IOCs.
  - name: intsights-get-alerts
    arguments:
    - name: alert-type
      auto: PREDEFINED
      predefined:
      - AttackIndication
      - DataLeakage
      - Phishing
      - BrandSecurity
      - ExploitableData
      - VIP
      description: 'The type of the alert. Can be: "AttackIndication", "DataLeakage",
        "Phishing", "BrandSecurity", "ExploitableData", "VIP".'
    - name: severity
      auto: PREDEFINED
      predefined:
      - High
      - Medium
      - Low
      description: 'The severity of the alert. Can be: "High", "Medium", or "Low".'
    - name: source-type
      auto: PREDEFINED
      predefined:
      - ApplicationStores
      - BlackMarkets
      - HackingForums
      - SocialMedia
      - PasteSites
      - Others
      description: 'The source type of the alert. Can be: "ApplicationStores", "BlackMarkets",
        "HackingForums", "SocialMedia", "PasteSites", or "Others".'
    - name: network-type
      auto: PREDEFINED
      predefined:
      - ClearWeb
      - DarkWeb
      description: 'The network type of the alert. Can be: "ClearWeb", or "DarkWeb".'
    - name: source-date-from
      description: The start date for which to fetch in Millisecond Timestamp in UNIX.
    - name: source-date-to
      description: The end date for which to fetch in Millisecond Timestamp in UNIX.
    - name: found-date-from
      description: The start date for which fetch in Millisecond Timestamp in UNIX.
    - name: found-date-to
      description: The end date for which fetch in Millisecond Timestamp in UNIX.
    - name: assigned
      description: Whether to show assigned or unassigned alerts.
    - name: is-flagged
      description: Whether to show flagged or unflagged alerts.
    - name: is-closed
      description: Whether to show closed/open alerts.
    - name: time-delta
      description: Shows alerts within a specified time delta, given in days.
    outputs:
    - contextPath: IntSights.Alerts.ID
      description: The ID of the alert.
      type: string
    - contextPath: IntSights.Alerts.Severity
      description: The severity of the alert.
      type: string
    - contextPath: IntSights.Alerts.Type
      description: The type of the alert.
      type: string
    - contextPath: IntSights.Alerts.FoundDate
      description: The date that the alert was found.
      type: date
    - contextPath: IntSights.Alerts.SourceType
      description: The source type of the alert.
      type: string
    - contextPath: IntSights.Alerts.SourceURL
      description: The source URL of the alert.
      type: string
    - contextPath: IntSights.Alerts.SourceEmail
      description: The source email of the alert.
      type: string
    - contextPath: IntSights.Alerts.SourceNetworkType
      description: The network type of the alert.
      type: string
    - contextPath: IntSights.Alerts.IsClosed
      description: Whether or not the alert is closed.
      type: boolean
    - contextPath: IntSights.Alerts.IsFlagged
      description: Whether or not the alert is flagged.
      type: boolean
    - contextPath: IntSights.Alerts.Tags.CreatedBy
      description: Name of the service that the tag was created.
      type: string
    - contextPath: IntSights.Alerts.Tag.Name
      description: Name of the tag.
      type: string
    - contextPath: IntSights.Alerts.Tag.ID
      description: The ID of the tag.
      type: string
    - contextPath: IntSights.Alerts.Images
      description: The ID of each image.
      type: string
    - contextPath: IntSights.Alerts.Description
      description: The description of the alert.
      type: string
    - contextPath: IntSights.Alerts.Title
      description: The title of the alert.
      type: string
    - contextPath: IntSights.Alerts.TakedownStatus
      description: The TakedownStatus of the alert.
      type: string
    - contextPath: IntSights.Alerts.SubType
      description: The sub type of the alert.
      type: string
    description: Returns alerts.
  - name: intsights-alert-takedown-request
    arguments:
    - name: alert-id
      required: true
      default: true
      description: The ID of the alert.
    outputs:
    - contextPath: IntSights.Alerts.ID
      description: The ID of the alert.
      type: string
    description: Requests an alert takedown.
  - name: intsights-get-alert-takedown-status
    arguments:
    - name: alert-id
      required: true
      default: true
      description: The ID of the alert.
    outputs:
    - contextPath: IntSights.Alerts.ID
      description: The ID of the alert.
      type: string
    - contextPath: IntSights.Alerts.TakedownStatus
      description: The status of the takedown.
      type: string
    description: Returns the alert takedown status.
  - name: intsights-update-ioc-blocklist-status
    arguments:
    - name: alert-id
      required: true
      default: true
      description: The ID of the alert.
    - name: type
      required: true
      description: 'A comma separated list of each type of IOC. Options: Domains,
        IPs, URLs'
    - name: value
      required: true
      description: A comma separated list of the value of the IOCs.
    - name: blocklist-status
      required: true
      description: 'A comma separated list of the IOCs blocklist status. Options:
        Sent, NotSent.'
    outputs:
    - contextPath: IntSights.Alerts.ID
      description: The ID of the alert.
      type: string
    - contextPath: IntSights.Alerts.Status
      description: The status of the blocklist.
      type: string
    description: Updates the IOC blocklist status.
  - name: intsights-get-ioc-blocklist-status
    arguments:
    - name: alert-id
      required: true
      default: true
      description: The ID of the alert.
    outputs:
    - contextPath: IntSights.Alerts.ID
      description: The ID of the alert.
      type: string
    - contextPath: IntSights.Alerts.Status
      description: The status of the blocklist.
      type: string
    description: Returns the status of the IOC blocklist.
  - name: intsights-close-alert
    arguments:
    - name: alert-id
      required: true
      description: The ID of the alert.
    - name: reason
      required: true
      auto: PREDEFINED
      predefined:
      - ProblemSolved
      - InformationalOnly
      - ProblemWeAreAlreadyAwareOf
      - CompanyOwnedDomain
      - LegitimateApplication/Profile
      - NotRelatedToMyCompany
      - FalsePositive
      - Other
      description: 'The reason to close the alert. Can be: "ProblemSolved", "InformationalOnly",
        "ProblemWeAreAlreadyAwareOf", "CompanyOwnedDomain", "LegitimateApplication/Profile",
        "NotRelatedToMyCompany", "FalsePositive", or "Other".'
    - name: free-text
      description: The comments in the alert.
    - name: is-hidden
      auto: PREDEFINED
      predefined:
      - "True"
      - "False"
      description: The hidden status of the alert. Deletes an alert from the account
        instance - only when reason is a FalsePositive).
      defaultValue: "False"
    - name: rate
      description: The rate of the alert.
    outputs:
    - contextPath: IntSights.Alerts.ID
      description: The ID of the alert.
      type: string
    - contextPath: IntSights.Alerts.Closed.Reason
      description: The closed reason of the alert.
      type: string
    description: Closes an alert
  - name: intsights-mssp-get-sub-accounts
    arguments: []
    outputs:
    - contextPath: IntSights.MsspAccount.ID
      description: The ID of IntSights MSSP sub account.
      type: String
    - contextPath: IntSights.MsspAccount.Status
      description: The enabled status of IntSights MSSP sub account
      type: String
    - contextPath: IntSights.MsspAccount.AssetsCount
      description: The assets count of IntSights MSSP sub account.
      type: Number
    - contextPath: IntSights.MsspAccount.AssetLimit
      description: The asset limit of IntSights MSSP sub account.
      type: Number
    - contextPath: IntSights.MsspAccount.CompanyName
      description: The company name of IntSights MSSP sub account.
      type: String
    description: Returns all Managed Security Service Provider's (MSSP) sub accounts.
  - name: intsights-request-ioc-enrichment
    arguments:
    - name: value
      required: true
      default: true
      description: The IOC value for which to enrich.
    outputs:
    - contextPath: Domain.Name
      description: domain name
      type: String
    - contextPath: Domain.DNS
      description: domain dns
      type: String
    - contextPath: Domain.Resolutions
      description: domain resolutions
      type: String
    - contextPath: Domain.Subdomains
      description: domain subdomains
      type: String
    - contextPath: Domain.WHOIS/History
      description: domain whois
      type: String
    - contextPath: Domain.Malicious
      description: domain malicious
      type: String
    - contextPath: IP.Address
      description: ip address
      type: String
    - contextPath: IP.IpDetails
      description: ip details
      type: String
    - contextPath: IP.RelatedHashes
      description: ip related hashes
      type: String
    - contextPath: IP.WHOIS
      description: ip whois
      type: String
    - contextPath: IP.Malicious
      description: ip malicious
      type: String
    - contextPath: URL.Data
      description: URL Data
      type: String
    - contextPath: URL.AntivirusDetectedEngines
      description: URL Antivirus Detected Engines
      type: String
    - contextPath: URL.AntivirusDetectionRatio
      description: URL Antivirus Detection Ratio
      type: String
    - contextPath: URL.AntivirusDetections
      description: URL Antivirus Detections
      type: String
    - contextPath: URL.AntivirusScanDate
      description: URL Antivirus Scan Date
      type: String
    - contextPath: URL.RelatedHashes
      description: URL Related Hashes
      type: String
    - contextPath: URL.Malicious
      description: URL Malicious
      type: String
    - contextPath: File.Name
      description: File Name
      type: String
    - contextPath: File.AntivirusDetectedEngines
      description: File Antivirus Detected Engines
      type: String
    - contextPath: File.AntivirusDetectionRatio
      description: File Antivirus Detection Ratio
      type: String
    - contextPath: File.AntivirusDetections
      description: File Antivirus Detections
      type: String
    - contextPath: File.AntivirusScanDate
      description: File Antivirus Scan Date
      type: String
    - contextPath: File.Malicious
      description: File Malicious
      type: String
    - contextPath: IntSights.Iocs.Type
      description: IntSights Iocs Type
      type: String
    - contextPath: IntSights.Iocs.Value
      description: IntSights Iocs Value
      type: String
    - contextPath: IntSights.Iocs.FirstSeen
      description: IntSights Iocs First Seen
      type: String
    - contextPath: IntSights.Iocs.LastSeen
      description: IntSights Iocs Last Seen
      type: String
    - contextPath: IntSights.Iocs.Status
      description: IntSights Iocs Status
      type: String
    - contextPath: IntSights.Iocs.Severity
      description: IntSights Iocs Severity
      type: String
    - contextPath: IntSights.Iocs.RelatedMalwares
      description: IntSights Iocs Related Malwares
      type: String
    - contextPath: IntSights.Iocs.Sources
      description: IntSights Iocs Sources
      type: String
    - contextPath: IntSights.Iocs.IsKnownIoc
      description: IntSights Iocs Is Known Ioc
      type: String
    - contextPath: IntSightsIocs.RelatedThreatActors
      description: IntSights Iocs Related Threat Actors
      type: String
    - contextPath: IntSights.Iocs.SystemTags
      description: IntSights Iocs SystemTags
      type: String
    - contextPath: IntSights.Iocs.Tags
      description: IntSights Iocs Tags
      type: String
    - contextPath: IntSights.Iocs.Whitelisted
      description: IntSights Iocs Whitelisted
      type: String
    - contextPath: IntSights.Iocs.OriginalValue
      description: IntSights Iocs Original Value
      type: String
    - contextPath: Domain.WHOIS
      description: Domain WHOIS
      type: String
    important:
    - contextPath: IntSights.Type
      description: TypeDesc
      related: ""
    description: Request and receive enrichment of an IOC.
  isfetch: true
  runonce: false
  subtype: python2
fromversion: 5.0.0
tests:
- No tests (auto formatted)<|MERGE_RESOLUTION|>--- conflicted
+++ resolved
@@ -59,12 +59,7 @@
 - display: Incident type
   name: incidentType
   type: 13
-<<<<<<< HEAD
-  required: false
-- display: '(MSSP accounts only) Sub account ID:'
-=======
 - display: Sub Account ID (MSSP accounts only)
->>>>>>> dea8f205
   name: mssp_sub_account_id
   type: 0
   required: false
