<<<<<<< HEAD
Skyhigh Secure Web Gateway (SWG) is a cloud-native web security solution that provides an advanced layered protection from threats and data loss with integrated RBI, CASB, and DLP capabilities in the web and cloud. It enables organizations to implement a simplified SSE architecture that delivers security, scalability, and availability for a distributed and remote workforce.

This Skyhigh Secure Web Gateway content pack contains the **Skyhigh Secure Web Gateway** integration that manages block and allow lists within Skyhigh SWG.

## What does this pack do?
Manages the block and allow lists within Skyhigh SWG.
=======
# Mcafee Web Gateway
This pack includes Cortex XSIAM content.

Skyhigh Secure Web Gateway (SWG) is a cloud-native web security solution that provides an advanced layered protection from threats and data loss with integrated RBI, CASB, and DLP capabilities in the web and cloud. It enables organizations to implement a simplified SSE architecture that delivers security, scalability, and availability for a distributed and remote workforce.

<~XSIAM>

## Configuration on Server Side
You need to configure Web Gateway to forward Syslog messages.
 
### Add a rule for sending access log data
1. Select **Policy** &rarr; **Rule Sets**.
2. Click **Log Handler**, expand the **Default** rule set, and select the nested Access Log rule set.
3. Add the following rule to make access log data available to the daemon that sends it to the syslog server.
    | Criteria      | Action                | Event
    | :---          | :---                  |:--- 
    | Always        | Continue              | Syslog (6, UserDefined.logLine)
4. Click **Save Changes**.

## Adapt the rsyslog.conf system file for sending access log data
1. Select **Configuration** &rarr; **File Editor**.
2. On the files tree, select **rsyslog.conf**.
3. Edit the file to adapt it for sending access log data.
   1. Look for the following line:
    ``` text
   *.info;mail.none;authpriv.none;cron.none /var/log/messages
   ```
   2. Replace **mail** with **daemon** in this line and insert a **-** (dash) before the path information.
    ``` text
   *.info;daemon.none;authpriv.none;cron.none -/var/log/messages
   ```
   This modification prevents the syslog daemon from sending data to the var/log/messages partition on the disk of the Web
Gateway appliance system.
   3. You can now direct the data to the intended destination:
      * To send data to a syslog server under TCP, insert - `daemon.info @<IP>:<Port>`
      * To send data to a syslog server under the UDP protocol, insert - `daemon.info @<IP>:514`


*  Pay Attention: Timestamp ingestion is currently available for the **time_stamp** field in **%d/%h/%Y %H:%M:%S %z** (e.g. 11/Oct/2023:04:50:18 -0500) format.


## Collect Events from Vendor
In order to use the collector, use the [Broker VM](#broker-vm) option. 
 
### Broker VM
To create or configure the Broker VM, use the information described [here](https://docs-cortex.paloaltonetworks.com/r/Cortex-XDR/Cortex-XDR-Pro-Administrator-Guide/Configure-the-Broker-VM).
 
You can configure the specific vendor and product for this instance.
 
1. Navigate to **Settings** &rarr; **Configuration** &rarr; **Data Broker** &rarr; **Broker VMs**.
2. Go to the **Apps** column under the **Brokers** tab and add the **Syslog Collector** app for the relevant broker instance. If the app already exists, hover over it and click **Configure**.
3. Click **Add New** for adding a new syslog data source.
4. When configuring the new syslog data source, set the following values:
   | Parameter     | Value   
   | :---          | :---        
   | `Vendor`      | Enter **mcafee**.
   | `Product`     | Enter **webgateway**.
</~XSIAM>

<~XSOAR>
This Skyhigh Secure Web Gateway content pack contains the **Skyhigh Secure Web Gateway** integration that manages block and allow lists within Skyhigh SWG.

## What does this pack do?
Manages the block and allow lists within Skyhigh SWG.
</~XSOAR>
>>>>>>> 90cf3b88
<|MERGE_RESOLUTION|>--- conflicted
+++ resolved
@@ -1,11 +1,3 @@
-<<<<<<< HEAD
-Skyhigh Secure Web Gateway (SWG) is a cloud-native web security solution that provides an advanced layered protection from threats and data loss with integrated RBI, CASB, and DLP capabilities in the web and cloud. It enables organizations to implement a simplified SSE architecture that delivers security, scalability, and availability for a distributed and remote workforce.
-
-This Skyhigh Secure Web Gateway content pack contains the **Skyhigh Secure Web Gateway** integration that manages block and allow lists within Skyhigh SWG.
-
-## What does this pack do?
-Manages the block and allow lists within Skyhigh SWG.
-=======
 # Mcafee Web Gateway
 This pack includes Cortex XSIAM content.
 
@@ -70,5 +62,4 @@
 
 ## What does this pack do?
 Manages the block and allow lists within Skyhigh SWG.
-</~XSOAR>
->>>>>>> 90cf3b88
+</~XSOAR>