--- conflicted
+++ resolved
@@ -223,10 +223,7 @@
       required: true
     description: Delete a list.
     name: swg-delete-list
-<<<<<<< HEAD
-=======
   runonce: false
->>>>>>> 9ddafcfd
   script: '-'
   type: python
   subtype: python3
