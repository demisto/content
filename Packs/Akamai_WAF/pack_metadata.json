--- conflicted
+++ resolved
@@ -2,11 +2,7 @@
     "name": "Akamai WAF",
     "description": "Use the Akamai WAF integration to manage common sets of lists used by various Akamai security products and features.",
     "support": "xsoar",
-<<<<<<< HEAD
-    "currentVersion": "2.2.0",
-=======
     "currentVersion": "2.1.2",
->>>>>>> 119d5ad0
     "author": "Cortex XSOAR",
     "url": "https://www.paloaltonetworks.com/cortex",
     "email": "",
