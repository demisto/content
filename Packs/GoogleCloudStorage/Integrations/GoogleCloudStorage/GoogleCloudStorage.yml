category: IT Services
commonfields:
  id: Google Cloud Storage
  version: -1
configuration:
- display: Service Account Private Key file contents (JSON)
  name: service_account_json
  type: 4
  hidden: true
- displaypassword: Service Account Private Key file contents (JSON)
  name: credentials_service_account_json
  hiddenusername: true
  type: 9
- display: Default Bucket
  name: default_bucket
  type: 0
- display: Use system proxy settings
  name: proxy
  type: 8
- display: Trust any certificate (not secure)
  name: insecure
  type: 8
description: Google Cloud Storage is a RESTful online file storage web service for storing and accessing data on Google Cloud Platform infrastructure.
display: Google Cloud Storage
name: Google Cloud Storage
script:
  commands:
  - description: Retrieves the list of buckets.
    name: gcs-list-buckets
    outputs:
    - contextPath: GCS.Bucket.Name
      description: Bucket name (also ID).
      type: String
    - contextPath: GCS.Bucket.TimeCreated
      description: Bucket creation time.
      type: Date
    - contextPath: GCS.Bucket.TimeUpdated
      description: Last time bucket was modified.
      type: Date
    - contextPath: GCS.Bucket.OwnerID
      description: Bucket owner ID.
      type: String
  - arguments:
    - default: true
      description: Name of the bucket to retrieve. If not specified, operation will be performed on the default bucket parameter.
      name: bucket_name
    description: Retrieves bucket information.
    name: gcs-get-bucket
    outputs:
    - contextPath: GCS.Bucket.Name
      description: Bucket name (also ID).
      type: String
    - contextPath: GCS.Bucket.TimeCreated
      description: Bucket creation time.
      type: Date
    - contextPath: GCS.Bucket.TimeUpdated
      description: Last time bucket was modified.
      type: Date
    - contextPath: GCS.Bucket.OwnerID
      description: Bucket owner ID.
      type: String
  - arguments:
    - default: true
      description: Name of the bucket to create.
      name: bucket_name
      required: true
    - auto: PREDEFINED
      description: Access Control List for the bucket.
      name: bucket_acl
      predefined:
      - authenticatedRead
      - private
      - projectPrivate
      - publicRead
      - publicReadWrite
    - auto: PREDEFINED
      description: Default Access Control List for the object.
      name: default_object_acl
      predefined:
      - authenticatedRead
      - bucketOwnerFullControl
      - bucketOwnerRead
      - private
      - projectPrivate
      - publicRead
    description: Creates a new bucket.
    name: gcs-create-bucket
  - arguments:
    - default: true
      description: Name of the bucket to delete.
      name: bucket_name
      required: true
    - auto: PREDEFINED
      defaultValue: 'false'
      description: Forces the bucket to delete (if not empty).
      name: force
      predefined:
      - 'true'
      - 'false'
      required: true
    description: Deletes a bucket.
    name: gcs-delete-bucket
  - arguments:
    - default: true
      description: Name of the bucket in which to list objects. If not specified, operation will be performed on the default bucket parameter.
      name: bucket_name
    description: Retrieves the list of objects in a bucket.
    name: gcs-list-bucket-objects
    outputs:
    - contextPath: GCS.BucketObject.Name
      description: Object name.
      type: String
    - contextPath: GCS.BucketObject.Bucket
      description: Name of the bucket containing the object.
      type: String
    - contextPath: GCS.BucketObject.ContentType
      description: Content-Type of the object data.
      type: String
    - contextPath: GCS.BucketObject.TimeCreated
      description: Object creation time.
      type: Date
    - contextPath: GCS.BucketObject.TimeUpdated
      description: Last time object was modified.
      type: Date
    - contextPath: GCS.BucketObject.TimeDeleted
      description: Object deletion time (available if the object is archived).
      type: Date
    - contextPath: GCS.BucketObject.Size
      description: Object size in bytes.
      type: Number
    - contextPath: GCS.BucketObject.MD5
      description: MD5 hash of the data in Base64.
      type: String
    - contextPath: GCS.BucketObject.OwnerID
      description: Object owner ID.
      type: String
    - contextPath: GCS.BucketObject.CRC32c
      description: CRC32c checksum (as described in RFC 4960, Appendix B https://tools.ietf.org/html/rfc4960#appendix-B), encoded using Base64 in big-endian byte order.
      type: String
    - contextPath: GCS.BucketObject.EncryptionAlgorithm
      description: The encryption algorithm.
      type: String
    - contextPath: GCS.BucketObject.EncryptionKeySHA256
      description: SHA256 hash value of the encryption key.
      type: String
  - arguments:
    - description: Name of the bucket in which the object resides. If not specified, operation will be performed on the default bucket parameter.
      name: bucket_name
    - default: true
      description: Name of the object to download.
      name: object_name
      required: true
    - description: Name of the file in which the object is downloaded (if not specified, the name is derived from the object name, but this may fail if the object contains invalid filename characters).
      name: saved_file_name
    description: Retrieves object data into a file.
    name: gcs-download-file
  - arguments:
    - default: true
      description: ID of a context entry containing the file to upload.
      name: entry_id
      required: true
    - description: Name of the bucket in which to upload the object. If not specified, operation will be performed on the default bucket parameter.
      name: bucket_name
    - description: Name of the uploaded object within the bucket.
      name: object_name
      required: true
    - auto: PREDEFINED
      description: Access Control List for the uploaded object.
      name: object_acl
      predefined:
      - authenticatedRead
      - bucketOwnerFullControl
      - bucketOwnerRead
      - private
      - projectPrivate
      - publicRead
    description: Uploads a file (object) into a bucket.
    name: gcs-upload-file
  - arguments:
    - default: true
      description: Name of the bucket for the Access Control List. If not specified, operation will be performed on the default bucket parameter.
      name: bucket_name
    description: Retrieves the Access Control List of a bucket.
    name: gcs-list-bucket-policy
    outputs:
    - contextPath: GCS.BucketPolicy.Bucket
      description: Name of the bucket holding the Access Control List.
      type: String
    - contextPath: GCS.BucketPolicy.Entity
      description: The entity holding the permission.
      type: String
    - contextPath: GCS.BucketPolicy.Email
      description: Email address associated with the entity (if any).
      type: String
    - contextPath: GCS.BucketPolicy.Role
      description: The access permission for the entity.
      type: String
    - contextPath: GCS.BucketPolicy.Team
      description: Project team associated with the entity (if any).
      type: String
  - arguments:
    - description: Name of the bucket in which to modify the Access Control List. If not specified, operation will be performed on the default bucket parameter.
      name: bucket_name
    - default: true
      description: |-
        Entity to add into the Access Control List.
        Common entity formats are:
        * user-<userId or email>
        * group-<groupId or email>
        * allUsers
        * allAuthenticatedUsers
        For more options and details, see: https://cloud.google.com/storage/docs/json_api/v1/bucketAccessControls#resource
      name: entity
      required: true
    - auto: PREDEFINED
      description: The access permission for the entity.
      name: role
      predefined:
      - Reader
      - Writer
      - Owner
      required: true
    description: |-
      Adds a new entity to a bucket's Access Control List.
      Note: use the gcs-put-bucket-policy command to update an existing entry.
    name: gcs-create-bucket-policy
  - arguments:
    - description: Name of the bucket in which to modify the Access Control List. If not specified, operation will be performed on the default bucket parameter.
      name: bucket_name
    - default: true
      description: |-
        The entity to update in the Access Control List.
        Common entity formats are:
        * user-<userId or email>
        * group-<groupId or email>
        * allUsers
        * allAuthenticatedUsers
        For more options and details, see: https://cloud.google.com/storage/docs/json_api/v1/bucketAccessControls#resource
      name: entity
      required: true
    - auto: PREDEFINED
      description: The access permissions for the entity.
      name: role
      predefined:
      - Reader
      - Writer
      - Owner
      required: true
    description: |-
      Updates an existing entity in a bucket's Access Control List.
      Note: use the gcs-create-bucket-policy command to create a new entry.
    name: gcs-put-bucket-policy
  - arguments:
    - description: Name of the bucket in which to modify the Access Control List. If not specified, operation will be performed on the default bucket parameter.
      name: bucket_name
    - default: true
      description: |-
        Entity to remove from the Access Control List.
        Common entity formats are:
        * user-<userId or email>
        * group-<groupId or email>
        * allUsers
        * allAuthenticatedUsers
        For more options and details, see: https://cloud.google.com/storage/docs/json_api/v1/bucketAccessControls#resource
      name: entity
      required: true
    description: Removes an entity from a bucket's Access Control List.
    name: gcs-delete-bucket-policy
  - arguments:
    - description: Name of the bucket in which the object resides. If not specified, operation will be performed on the default bucket parameter.
      name: bucket_name
    - default: true
      description: Name of the object in which to list access controls.
      name: object_name
      required: true
    description: Retrieves the Access Control List of an object.
    name: gcs-list-bucket-object-policy
    outputs:
    - contextPath: GCS.BucketObjectPolicy.Bucket
      description: Name of the bucket in which the object resides.
      type: String
    - contextPath: GCS.BucketObjectPolicy.Object
      description: Name of the object holding the Access Control List.
      type: String
    - contextPath: GCS.BucketObjectPolicy.Entity
      description: The entity holding the permission.
      type: String
    - contextPath: GCS.BucketObjectPolicy.Email
      description: Email address associated with the entity (if any).
      type: String
    - contextPath: GCS.BucketObjectPolicy.Role
      description: The access permission for the entity.
      type: String
    - contextPath: GCS.BucketObjectPolicy.Team
      description: Project team associated with the entity (if any).
      type: String
  - arguments:
    - description: Name of the bucket in which the object resides. If not specified, operation will be performed on the default bucket parameter.
      name: bucket_name
    - description: Name of the object in which to modify the Access control List.
      name: object_name
      required: true
    - default: true
      description: |-
        Entity to add into the Access Control List.
        Common entity formats are:
        * user-<userId or email>
        * group-<groupId or email>
        * allUsers
        * allAuthenticatedUsers
        For more options and details, see: https://cloud.google.com/storage/docs/json_api/v1/bucketAccessControls#resource
      name: entity
      required: true
    - auto: PREDEFINED
      description: The access permission for the entity.
      name: role
      predefined:
      - Reader
      - Owner
      required: true
    description: |-
      Adds a new entity to an object's Access Control List.
      Note: use the gcs-put-bucket-object-policy command to update an existing entry.
    name: gcs-create-bucket-object-policy
  - arguments:
    - description: Name of the bucket in which the object resides. If not specified, operation will be performed on the default bucket parameter.
      name: bucket_name
    - description: Name of the object in which to modify access controls.
      name: object_name
      required: true
    - default: true
      description: |-
        The entity to update in the Access Control List.
        Common entity formats are:
        * user-<userId or email>
        * group-<groupId or email>
        * allUsers
        * allAuthenticatedUsers
        For more options and details, see: https://cloud.google.com/storage/docs/json_api/v1/bucketAccessControls#resource
      name: entity
      required: true
    - auto: PREDEFINED
      description: The access permissions for the entity.
      name: role
      predefined:
      - Reader
      - Owner
      required: true
    description: |-
      Updates an existing entity in an object's Access Control List.
      Note: use gcs-create-bucket-object-policy command to create a new entry.
    name: gcs-put-bucket-object-policy
  - arguments:
    - description: Name of the bucket in which the object resides. If not specified, operation will be performed on the default bucket parameter.
      name: bucket_name
    - description: Name of the object in which to modify access controls.
      name: object_name
      required: true
    - default: true
      description: |-
        Entity to remove from the Access Control List.
        Common entity formats are:
        * user-<userId or email>
        * group-<groupId or email>
        * allUsers
        * allAuthenticatedUsers
        For more options and details, see: https://cloud.google.com/storage/docs/json_api/v1/bucketAccessControls#resource
      name: entity
      required: true
    description: Removes an entity from an object's Access Control List.
    name: gcs-delete-bucket-object-policy
  dockerimage: demisto/google-cloud-storage:1.0.0.63865
<<<<<<< HEAD
=======
  runonce: false
>>>>>>> 9ddafcfd
  script: '-'
  type: python
  subtype: python3
tests:
- GCS - Test
fromversion: 5.0.0<|MERGE_RESOLUTION|>--- conflicted
+++ resolved
@@ -370,10 +370,7 @@
     description: Removes an entity from an object's Access Control List.
     name: gcs-delete-bucket-object-policy
   dockerimage: demisto/google-cloud-storage:1.0.0.63865
-<<<<<<< HEAD
-=======
   runonce: false
->>>>>>> 9ddafcfd
   script: '-'
   type: python
   subtype: python3
