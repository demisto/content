category: IT Services
commonfields:
  id: Google Cloud Storage
  version: -1
configuration:
- display: Service Account Private Key file contents (JSON)
  name: service_account_json
  type: 4
  hidden: true
<<<<<<< HEAD
  required: false
=======
>>>>>>> 14dbc7b3
- displaypassword: Service Account Private Key file contents (JSON)
  name: credentials_service_account_json
  hiddenusername: true
  type: 9
  display: ''
  required: false
- display: Default Bucket
  name: default_bucket
  type: 0
  required: false
- display: Use system proxy settings
  name: proxy
  type: 8
  required: false
- display: Trust any certificate (not secure)
  name: insecure
  type: 8
  required: false
description: Google Cloud Storage is a RESTful online file storage web service for storing and accessing data on Google Cloud Platform infrastructure.
display: Google Cloud Storage
name: Google Cloud Storage
script:
  commands:
  - description: Retrieves the list of buckets.
    name: gcs-list-buckets
    outputs:
    - contextPath: GCS.Bucket.Name
      description: Bucket name (also ID).
      type: String
    - contextPath: GCS.Bucket.TimeCreated
      description: Bucket creation time.
      type: Date
    - contextPath: GCS.Bucket.TimeUpdated
      description: Last time bucket was modified.
      type: Date
    - contextPath: GCS.Bucket.OwnerID
      description: Bucket owner ID.
      type: String
    arguments: []
  - arguments:
    - default: true
      description: Name of the bucket to retrieve. If not specified, operation will be performed on the default bucket parameter.
      name: bucket_name
    description: Retrieves bucket information.
    name: gcs-get-bucket
    outputs:
    - contextPath: GCS.Bucket.Name
      description: Bucket name (also ID).
      type: String
    - contextPath: GCS.Bucket.TimeCreated
      description: Bucket creation time.
      type: Date
    - contextPath: GCS.Bucket.TimeUpdated
      description: Last time bucket was modified.
      type: Date
    - contextPath: GCS.Bucket.OwnerID
      description: Bucket owner ID.
      type: String
  - arguments:
    - default: true
      description: Name of the bucket to create.
      name: bucket_name
      required: true
    - auto: PREDEFINED
      description: Access Control List for the bucket.
      name: bucket_acl
      predefined:
      - authenticatedRead
      - private
      - projectPrivate
      - publicRead
      - publicReadWrite
    - auto: PREDEFINED
      description: Default Access Control List for the object.
      name: default_object_acl
      predefined:
      - authenticatedRead
      - bucketOwnerFullControl
      - bucketOwnerRead
      - private
      - projectPrivate
      - publicRead
<<<<<<< HEAD
    - defaultValue: US
      description: The location of the bucket. The default value is US.
      name: location
    - auto: PREDEFINED
      description: Whether the bucket is configured to allow only IAM. The default value is false.
      name: uniform_bucket_level_access
      defaultValue: 'false'
      predefined:
      - 'false'
      - 'true'
=======
>>>>>>> 14dbc7b3
    description: Creates a new bucket.
    name: gcs-create-bucket
  - arguments:
    - default: true
      description: Name of the bucket to delete.
      name: bucket_name
      required: true
    - auto: PREDEFINED
      defaultValue: 'false'
      description: Forces the bucket to delete (if not empty).
      name: force
      predefined:
      - 'true'
      - 'false'
      required: true
    description: Deletes a bucket.
    name: gcs-delete-bucket
  - arguments:
    - default: true
      description: Name of the bucket in which to list objects. If not specified, operation will be performed on the default bucket parameter.
      name: bucket_name
    description: Retrieves the list of objects in a bucket.
    name: gcs-list-bucket-objects
    outputs:
    - contextPath: GCS.BucketObject.Name
      description: Object name.
      type: String
    - contextPath: GCS.BucketObject.Bucket
      description: Name of the bucket containing the object.
      type: String
    - contextPath: GCS.BucketObject.ContentType
      description: Content-Type of the object data.
      type: String
    - contextPath: GCS.BucketObject.TimeCreated
      description: Object creation time.
      type: Date
    - contextPath: GCS.BucketObject.TimeUpdated
      description: Last time object was modified.
      type: Date
    - contextPath: GCS.BucketObject.TimeDeleted
      description: Object deletion time (available if the object is archived).
      type: Date
    - contextPath: GCS.BucketObject.Size
      description: Object size in bytes.
      type: Number
    - contextPath: GCS.BucketObject.MD5
      description: MD5 hash of the data in Base64.
      type: String
    - contextPath: GCS.BucketObject.OwnerID
      description: Object owner ID.
      type: String
    - contextPath: GCS.BucketObject.CRC32c
      description: CRC32c checksum (as described in RFC 4960, Appendix B https://tools.ietf.org/html/rfc4960#appendix-B), encoded using Base64 in big-endian byte order.
      type: String
    - contextPath: GCS.BucketObject.EncryptionAlgorithm
      description: The encryption algorithm.
      type: String
    - contextPath: GCS.BucketObject.EncryptionKeySHA256
      description: SHA256 hash value of the encryption key.
      type: String
  - arguments:
    - description: Name of the bucket in which the object resides. If not specified, operation will be performed on the default bucket parameter.
      name: bucket_name
    - default: true
      description: Name of the object to download.
      name: object_name
      required: true
    - description: Name of the file in which the object is downloaded (if not specified, the name is derived from the object name, but this may fail if the object contains invalid filename characters).
      name: saved_file_name
    description: Retrieves object data into a file.
    name: gcs-download-file
  - arguments:
    - default: true
      description: ID of a context entry containing the file to upload.
      name: entry_id
      required: true
    - description: Name of the bucket in which to upload the object. If not specified, operation will be performed on the default bucket parameter.
      name: bucket_name
    - description: Name of the uploaded object within the bucket.
      name: object_name
      required: true
    - auto: PREDEFINED
      description: Access Control List for the uploaded object.
      name: object_acl
      predefined:
      - authenticatedRead
      - bucketOwnerFullControl
      - bucketOwnerRead
      - private
      - projectPrivate
      - publicRead
    description: Uploads a file (object) into a bucket.
    name: gcs-upload-file
  - arguments:
    - default: true
      description: Name of the bucket for the Access Control List. If not specified, operation will be performed on the default bucket parameter.
      name: bucket_name
    description: Retrieves the Access Control List of a bucket.
    name: gcs-list-bucket-policy
    outputs:
    - contextPath: GCS.BucketPolicy.Bucket
      description: Name of the bucket holding the Access Control List.
      type: String
    - contextPath: GCS.BucketPolicy.Entity
      description: The entity holding the permission.
      type: String
    - contextPath: GCS.BucketPolicy.Email
      description: Email address associated with the entity (if any).
      type: String
    - contextPath: GCS.BucketPolicy.Role
      description: The access permission for the entity.
      type: String
    - contextPath: GCS.BucketPolicy.Team
      description: Project team associated with the entity (if any).
      type: String
  - arguments:
    - description: Name of the bucket in which to modify the Access Control List. If not specified, operation will be performed on the default bucket parameter.
      name: bucket_name
    - default: true
      description: |-
        Entity to add into the Access Control List.
        Common entity formats are:
        * user-<userId or email>
        * group-<groupId or email>
        * allUsers
        * allAuthenticatedUsers
        For more options and details, see: https://cloud.google.com/storage/docs/json_api/v1/bucketAccessControls#resource
      name: entity
      required: true
    - auto: PREDEFINED
      description: The access permission for the entity.
      name: role
      predefined:
      - Reader
      - Writer
      - Owner
      required: true
    description: |-
      Adds a new entity to a bucket's Access Control List.
      Note: use the gcs-put-bucket-policy command to update an existing entry.
    name: gcs-create-bucket-policy
  - arguments:
    - description: Name of the bucket in which to modify the Access Control List. If not specified, operation will be performed on the default bucket parameter.
      name: bucket_name
    - default: true
      description: |-
        The entity to update in the Access Control List.
        Common entity formats are:
        * user-<userId or email>
        * group-<groupId or email>
        * allUsers
        * allAuthenticatedUsers
        For more options and details, see: https://cloud.google.com/storage/docs/json_api/v1/bucketAccessControls#resource
      name: entity
      required: true
    - auto: PREDEFINED
      description: The access permissions for the entity.
      name: role
      predefined:
      - Reader
      - Writer
      - Owner
      required: true
    description: |-
      Updates an existing entity in a bucket's Access Control List.
      Note: use the gcs-create-bucket-policy command to create a new entry.
    name: gcs-put-bucket-policy
  - arguments:
    - description: Name of the bucket in which to modify the Access Control List. If not specified, operation will be performed on the default bucket parameter.
      name: bucket_name
    - default: true
      description: |-
        Entity to remove from the Access Control List.
        Common entity formats are:
        * user-<userId or email>
        * group-<groupId or email>
        * allUsers
        * allAuthenticatedUsers
        For more options and details, see: https://cloud.google.com/storage/docs/json_api/v1/bucketAccessControls#resource
      name: entity
      required: true
    description: Removes an entity from a bucket's Access Control List.
    name: gcs-delete-bucket-policy
  - arguments:
    - description: Name of the bucket in which the object resides. If not specified, operation will be performed on the default bucket parameter.
      name: bucket_name
    - default: true
      description: Name of the object in which to list access controls.
      name: object_name
      required: true
    description: Retrieves the Access Control List of an object.
    name: gcs-list-bucket-object-policy
    outputs:
    - contextPath: GCS.BucketObjectPolicy.Bucket
      description: Name of the bucket in which the object resides.
      type: String
    - contextPath: GCS.BucketObjectPolicy.Object
      description: Name of the object holding the Access Control List.
      type: String
    - contextPath: GCS.BucketObjectPolicy.Entity
      description: The entity holding the permission.
      type: String
    - contextPath: GCS.BucketObjectPolicy.Email
      description: Email address associated with the entity (if any).
      type: String
    - contextPath: GCS.BucketObjectPolicy.Role
      description: The access permission for the entity.
      type: String
    - contextPath: GCS.BucketObjectPolicy.Team
      description: Project team associated with the entity (if any).
      type: String
  - arguments:
    - description: Name of the bucket in which the object resides. If not specified, operation will be performed on the default bucket parameter.
      name: bucket_name
    - description: Name of the object in which to modify the Access control List.
      name: object_name
      required: true
    - default: true
      description: |-
        Entity to add into the Access Control List.
        Common entity formats are:
        * user-<userId or email>
        * group-<groupId or email>
        * allUsers
        * allAuthenticatedUsers
        For more options and details, see: https://cloud.google.com/storage/docs/json_api/v1/bucketAccessControls#resource
      name: entity
      required: true
    - auto: PREDEFINED
      description: The access permission for the entity.
      name: role
      predefined:
      - Reader
      - Owner
      required: true
    description: |-
      Adds a new entity to an object's Access Control List.
      Note: use the gcs-put-bucket-object-policy command to update an existing entry.
    name: gcs-create-bucket-object-policy
  - arguments:
    - description: Name of the bucket in which the object resides. If not specified, operation will be performed on the default bucket parameter.
      name: bucket_name
    - description: Name of the object in which to modify access controls.
      name: object_name
      required: true
    - default: true
      description: |-
        The entity to update in the Access Control List.
        Common entity formats are:
        * user-<userId or email>
        * group-<groupId or email>
        * allUsers
        * allAuthenticatedUsers
        For more options and details, see: https://cloud.google.com/storage/docs/json_api/v1/bucketAccessControls#resource
      name: entity
      required: true
    - auto: PREDEFINED
      description: The access permissions for the entity.
      name: role
      predefined:
      - Reader
      - Owner
      required: true
    description: |-
      Updates an existing entity in an object's Access Control List.
      Note: use gcs-create-bucket-object-policy command to create a new entry.
    name: gcs-put-bucket-object-policy
  - arguments:
    - description: Name of the bucket in which the object resides. If not specified, operation will be performed on the default bucket parameter.
      name: bucket_name
    - description: Name of the object in which to modify access controls.
      name: object_name
      required: true
    - default: true
      description: |-
        Entity to remove from the Access Control List.
        Common entity formats are:
        * user-<userId or email>
        * group-<groupId or email>
        * allUsers
        * allAuthenticatedUsers
        For more options and details, see: https://cloud.google.com/storage/docs/json_api/v1/bucketAccessControls#resource
      name: entity
      required: true
    description: Removes an entity from an object's Access Control List.
    name: gcs-delete-bucket-object-policy
  dockerimage: demisto/google-cloud-storage:1.0.0.63865
  runonce: false
  script: ''
  type: python
  subtype: python3
tests:
- GCS - Test
fromversion: 5.0.0<|MERGE_RESOLUTION|>--- conflicted
+++ resolved
@@ -7,10 +7,6 @@
   name: service_account_json
   type: 4
   hidden: true
-<<<<<<< HEAD
-  required: false
-=======
->>>>>>> 14dbc7b3
 - displaypassword: Service Account Private Key file contents (JSON)
   name: credentials_service_account_json
   hiddenusername: true
@@ -93,7 +89,6 @@
       - private
       - projectPrivate
       - publicRead
-<<<<<<< HEAD
     - defaultValue: US
       description: The location of the bucket. The default value is US.
       name: location
@@ -104,8 +99,6 @@
       predefined:
       - 'false'
       - 'true'
-=======
->>>>>>> 14dbc7b3
     description: Creates a new bucket.
     name: gcs-create-bucket
   - arguments:
