--- conflicted
+++ resolved
@@ -371,15 +371,11 @@
       required: true
     description: Removes an entity from an object's Access Control List.
     name: gcs-delete-bucket-object-policy
-<<<<<<< HEAD
-  dockerimage: demisto/google-cloud-storage:1.0.0.42893
-=======
   dockerimage: demisto/google-cloud-storage:1.0.0.63865
   isfetch: false
   longRunning: false
   longRunningPort: false
   runonce: false
->>>>>>> d7aea52b
   script: '-'
   type: python
   subtype: python3
