import demistomock as demisto  # noqa: F401
from CommonServerPython import *  # noqa: F401
<<<<<<< HEAD

=======
>>>>>>> 90cf3b88

''' IMPORTS '''

from google.cloud import storage
from typing import Any
import requests
import traceback
import urllib3


''' GLOBALS/PARAMS '''

RFC3339_DATETIME_FORMAT = '%Y-%m-%dT%H:%M:%S.%fZ'
DEMISTO_DATETIME_FORMAT = '%Y-%m-%dT%H:%M:%S'


''' HELPER FUNCTIONS '''


def initialize_module(service_account, insecure):
    # Allow an un-initialized client for the sake of unit tests
    client = None
    if service_account:
        client = init_storage_client(service_account)

    if insecure:
        disable_tls_verification()

    # Remove proxy if not set to true in params
    handle_proxy()

    return client


def init_storage_client(service_account):
    """Creates the Python API client for Google Cloud Storage."""
    cur_directory_path = os.getcwd()
    credentials_file_name = demisto.uniqueFile() + '.json'
    credentials_file_path = os.path.join(cur_directory_path, credentials_file_name)

    with open(credentials_file_path, 'w') as creds_file:
        json_object = json.loads(service_account)
        json.dump(json_object, creds_file)

    return storage.Client.from_service_account_json(credentials_file_path)


def disable_tls_verification():

    original_method = requests.Session.merge_environment_settings

    def merge_environment_settings(self, url, proxies, stream, verify, cert):
        settings = original_method(self, url, proxies, stream, verify, cert)
        settings['verify'] = False
        return settings

    # noinspection PyTypeHints
    requests.Session.merge_environment_settings = merge_environment_settings  # type: ignore

    urllib3.disable_warnings(category=urllib3.exceptions.InsecureRequestWarning)


def get_bucket_name(args, default_bucket):
    bucket_name = args.get('bucket_name') or default_bucket

    if not bucket_name:
        raise DemistoException('Missing argument: "bucket_name"\nSpecify a bucket name in the command argument or'
                               ' set a default bucket name as an integration parameter.')
    return bucket_name


def ec_key(path, *merge_by):
    """Returns the context key and merge logic for the given context path and ID field name(s)."""

    if len(merge_by) == 0:
        return path

    js_condition = ''
    for key in merge_by:
        if js_condition:
            js_condition += ' && '
        js_condition += 'val.{0} && val.{0} === obj.{0}'.format(key)

    return f'{path}({js_condition})'


def reformat_datetime_str(dt_str):
    """Reformats a date/time string from Google's RFC 3339 format to our format."""
    dt = None if not dt_str else datetime.strptime(dt_str, RFC3339_DATETIME_FORMAT)
    return datetime2str(dt)


def datetime2str(dt):
    """Converts a datetime object to string."""
    return '' if not dt else dt.strftime(DEMISTO_DATETIME_FORMAT)


def human_readable_table(title, contents):
    """Creates a human-readable table for the given contents, preserving header order and adding spaces to headers."""

    def header_transform(header):
        return re.sub(r'([a-z])([A-Z])', '\\1 \\2', header)

    first_dict: dict[str, Any] = {}
    if isinstance(contents, list) and contents:
        first_dict = contents[0]
    elif isinstance(contents, dict):
        first_dict = contents

    ordered_headers = None if not first_dict else list(first_dict.keys())

    return tableToMarkdown(title, contents, ordered_headers, header_transform)


def format_error(exc):
    """Creates a human-readable error message for the given raised error."""
    msg = 'Error occurred in the Google Cloud Storage Integration'

    if hasattr(exc, '__class__'):
        class_name = exc.__class__.__name__
        details = str(exc)
        if isinstance(exc, BaseException) and details:
            msg = f'{class_name}: {details}'
        else:
            msg += f' ({details if details else class_name})'

    return msg


''' COMMANDS + REQUESTS FUNCTIONS '''


def module_test(client, default_bucket):
    if default_bucket:
        client.get_bucket(default_bucket)
    else:
        # in case default bucket was not specified in the instance parameters
        demisto.debug('default bucket was not specified, querying bucket list instead.')
        try:
            next(client.list_buckets().pages)
        except Exception as exc:
            if 'does not have storage.buckets.list access' in str(exc):
                raise DemistoException('Either specify a default bucket or add storage.buckets.list access '
                                       'to the service account.', exception=exc)

            raise


''' Bucket management '''


def bucket2dict(bucket):
    """Converts a google.cloud.storage.Bucket object to context format (GCS.Bucket)."""
    return {
        'Name': bucket.name,
        'TimeCreated': reformat_datetime_str(bucket._properties.get('timeCreated', '')),
        'TimeUpdated': reformat_datetime_str(bucket._properties.get('updated', '')),
        'OwnerID': '' if not bucket.owner else bucket.owner.get('entityId', '')
    }


def gcs_list_buckets(client):
    buckets = client.list_buckets()
    result = [bucket2dict(bucket) for bucket in buckets]

    return_outputs(
        readable_output=human_readable_table('Buckets in project ' + client.project, result),
        outputs={ec_key('GCS.Bucket', 'Name'): result},
        raw_response=result,
    )


def gcs_get_bucket(client, default_bucket, args):
    bucket_name = get_bucket_name(args, default_bucket)

    bucket = client.get_bucket(bucket_name)
    result = bucket2dict(bucket)

    return_outputs(
        readable_output=human_readable_table('Bucket ' + bucket_name, result),
        outputs={ec_key('GCS.Bucket', 'Name'): result},
        raw_response=result,
    )


def gcs_create_bucket(client, args):
    bucket_name = args['bucket_name']
    bucket_acl = args.get('bucket_acl', '')
    default_object_acl = args.get('default_object_acl', '')
    location = args.get('location')
    uniform_bucket_level_access = argToBoolean(args.get('uniform_bucket_level_access'))

    bucket = client.create_bucket(bucket_name, location=location)
    if uniform_bucket_level_access:
        bucket.iam_configuration.uniform_bucket_level_access_enabled = True
        bucket.patch()
    if bucket_acl:
        bucket.acl.save_predefined(bucket_acl)
    if default_object_acl:
        bucket.default_object_acl.save_predefined(default_object_acl)

    demisto.results({
        'Type': entryTypes['note'],
        'ContentsFormat': formats['text'],
        'Contents': f'Bucket {bucket_name} was created successfully.'
    })


def gcs_delete_bucket(client, args):
    bucket_name = args['bucket_name']
    force = args.get('force', '') == 'true'

    bucket = client.get_bucket(bucket_name)
    bucket.delete(force)

    demisto.results({
        'Type': entryTypes['note'],
        'ContentsFormat': formats['text'],
        'Contents': f'Bucket {bucket_name} was deleted successfully.'
    })


''' Object operations '''


def blob2dict(blob):
    """Converts a google.cloud.storage.Blob (which represents a storage object) to context format (GCS.BucketObject)."""
    return {
        'Name': blob.name,
        'Bucket': blob.bucket.name,
        'ContentType': blob.content_type,
        'TimeCreated': datetime2str(blob.time_created),
        'TimeUpdated': datetime2str(blob.updated),
        'TimeDeleted': datetime2str(blob.time_deleted),
        'Size': blob.size,
        'MD5': blob.md5_hash,
        'OwnerID': '' if not blob.owner else blob.owner.get('entityId', ''),
        'CRC32c': blob.crc32c,
        'EncryptionAlgorithm': blob._properties.get('customerEncryption', {}).get('encryptionAlgorithm', ''),
        'EncryptionKeySHA256': blob._properties.get('customerEncryption', {}).get('keySha256', ''),
    }


def download_blob(client, blob, file_name=''):
    cur_directory_path = os.getcwd()
    file_name = file_name or blob.name.replace('\\', '/').split('/')[-1] or demisto.uniqueFile()
    file_path = os.path.join(cur_directory_path, file_name)

    with open(file_path, 'wb') as file:
        client.download_blob_to_file(blob, file)

    return file_name


def upload_blob(client, file_path, bucket_name, object_name):
    bucket = client.get_bucket(bucket_name)
    blob = bucket.blob(object_name)

    blob.upload_from_filename(file_path)

    return blob


def copy_blob(client, source_bucket_name, destination_bucket_name, source_object_name, destination_object_name):
    source_bucket = client.get_bucket(source_bucket_name)
    destination_bucket = client.get_bucket(destination_bucket_name)
    source_blob = source_bucket.blob(source_object_name)
    destination_blob_name = destination_object_name

    blob_copy = source_bucket.copy_blob(source_blob, destination_bucket, destination_blob_name)

    return blob_copy


def gcs_list_bucket_objects(client, default_bucket, args):
    bucket_name = get_bucket_name(args, default_bucket)
    prefix = args.get('prefix', None)
    delimiter = args.get('delimiter', None)

    blobs = client.list_blobs(bucket_name, prefix=prefix, delimiter=delimiter)
    result = [blob2dict(blob) for blob in blobs]

    return_outputs(
        readable_output=human_readable_table('Objects in bucket ' + bucket_name, result),
        outputs={ec_key('GCS.BucketObject', 'Name', 'Bucket'): result},
        raw_response=result,
    )


def gcs_download_file(client, default_bucket, args):
    blob_name = args['object_name']
    saved_file_name = args.get('saved_file_name', '')
    bucket_name = get_bucket_name(args, default_bucket)

    bucket = client.get_bucket(bucket_name)
    blob = storage.Blob(blob_name, bucket)
    saved_file_name = download_blob(client, blob, saved_file_name)

    demisto.results(file_result_existing_file(saved_file_name))


def gcs_upload_file(client, default_bucket, args):
    entry_id = args['entry_id']
    object_name = args['object_name']
    object_acl = args.get('object_acl', '')
    bucket_name = get_bucket_name(args, default_bucket)

    context_file = demisto.getFilePath(entry_id)
    file_path = context_file['path']
    file_name = context_file['name']
    blob = upload_blob(client, file_path, bucket_name, object_name)
    if object_acl:
        blob.acl.save_predefined(object_acl)

    demisto.results({
        'Type': entryTypes['note'],
        'ContentsFormat': formats['text'],
        'Contents': f'File {file_name} was successfully uploaded to bucket {bucket_name} as {object_name}'
    })


def gcs_copy_file(client, default_bucket, args):
    source_object_name = args['source_object_name']
    source_bucket_name = args.get('source_bucket_name', default_bucket)
    destination_bucket_name = args['destination_bucket_name']
    destination_object_name = args.get('destination_object_name', source_object_name)

    copy_blob(client, source_bucket_name, destination_bucket_name, source_object_name, destination_object_name)

    demisto.results({
        'Type': entryTypes['note'],
        'ContentsFormat': formats['text'],
        'Contents': f'File was successfully copied to bucket {destination_bucket_name} as {destination_object_name}'
    })


''' Bucket policy (ACL) '''


def acl2dict(acl_entry, include_object_name=False):
    """Converts an ACL entry from its raw JSON form to context format (GCS.BucketPolicy or GCS.BucketObjectPolicy)."""
    result = {
        'Bucket': acl_entry.get('bucket', ''),
        'Object': acl_entry.get('object', ''),
        'Entity': acl_entry.get('entity', ''),
        'Email': acl_entry.get('email', ''),
        'Role': acl_entry.get('role', ''),
        'Team': acl_entry.get('projectTeam', {}).get('team', '')
    }

    # Check if we need to adapt from GCS.BucketObjectPolicy to GCS.BucketPolicy
    if not include_object_name:
        del result['Object']

    return result


def get_acl_entries(client, acl):
    """Retrieves the entries of the given ACL (access control list) in their raw dictionary form."""
    path = acl.reload_path
    parsed_json = client._connection.api_request(method='GET', path=path)
    return parsed_json.get('items', ())


def set_acl_entry(acl, entity, role):
    acl_entry = acl.entity_from_dict({'entity': entity, 'role': role.upper()})
    acl.add_entity(acl_entry)
    acl.save()


def delete_acl_entry(acl, entity):
    del acl.entities[str(entity)]
    acl.save()


def gcs_list_bucket_policy(client, default_bucket, args):
    bucket_name = get_bucket_name(args, default_bucket)

    acl = client.get_bucket(bucket_name).acl

    acl_entries = get_acl_entries(client, acl)
    result = [acl2dict(entry) for entry in acl_entries]

    return_outputs(
        readable_output=human_readable_table('ACL policy for bucket ' + bucket_name, result),
        outputs={ec_key('GCS.BucketPolicy', 'Bucket', 'Entity'): result},
        raw_response=result,
    )


def gcs_create_bucket_policy(client, default_bucket, args):
    entity = args['entity']
    role = args['role']
    bucket_name = get_bucket_name(args, default_bucket)

    acl = client.get_bucket(bucket_name).acl
    if acl.has_entity(entity):
        raise ValueError(f'Entity {entity} already exists in the ACL of bucket {bucket_name}'
                         ' (use gcs-put-bucket-policy to update it)')

    set_acl_entry(acl, entity, role)

    demisto.results({
        'Type': entryTypes['note'],
        'ContentsFormat': formats['text'],
        'Contents': f'Added entity {entity} to ACL of bucket {bucket_name} with role {role}'
    })


def gcs_put_bucket_policy(client, default_bucket, args):
    entity = args['entity']
    role = args['role']
    bucket_name = get_bucket_name(args, default_bucket)

    acl = client.get_bucket(bucket_name).acl
    if not acl.has_entity(entity):
        raise ValueError(f'Entity {entity} does not exist in the ACL of bucket {bucket_name}'
                         ' (use gcs-create-bucket-policy to create it)')

    set_acl_entry(acl, entity, role)

    demisto.results({
        'Type': entryTypes['note'],
        'ContentsFormat': formats['text'],
        'Contents': f'Updated ACL entity {entity} in bucket {bucket_name} to role {role}'
    })


def gcs_delete_bucket_policy(client, default_bucket, args):
    entity = args['entity']
    bucket_name = get_bucket_name(args, default_bucket)

    acl = client.get_bucket(bucket_name).acl
    if not acl.has_entity(entity):
        raise ValueError(f'Entity {entity} does not exist in the ACL of bucket {bucket_name}')

    delete_acl_entry(acl, entity)

    demisto.results({
        'Type': entryTypes['note'],
        'ContentsFormat': formats['text'],
        'Contents': f'Removed entity {entity} from ACL of bucket {bucket_name}'
    })


''' Object policy (ACL) '''


def get_blob_acl(client, bucket_name, blob_name):
    bucket = client.get_bucket(bucket_name)
    blob = storage.Blob(blob_name, bucket)
    return blob.acl


def gcs_list_bucket_object_policy(client, default_bucket, args):
    blob_name = args['object_name']
    bucket_name = get_bucket_name(args, default_bucket)

    acl = get_blob_acl(client, bucket_name, blob_name)
    acl_entries = get_acl_entries(client, acl)
    result = [acl2dict(entry, include_object_name=True) for entry in acl_entries]

    return_outputs(
        readable_output=human_readable_table('ACL policy for object ' + blob_name, result),
        outputs={ec_key('GCS.BucketObjectPolicy', 'Bucket', 'Object', 'Entity'): result},
        raw_response=result,
    )


def gcs_create_bucket_object_policy(client, default_bucket, args):
    blob_name = args['object_name']
    entity = args['entity']
    role = args['role']
    bucket_name = get_bucket_name(args, default_bucket)

    acl = get_blob_acl(client, bucket_name, blob_name)
    if acl.has_entity(entity):
        raise ValueError(f'Entity {entity} already exists in the ACL of object {blob_name}'
                         ' (use gcs-put-bucket-object-policy to update it)')

    set_acl_entry(acl, entity, role)

    demisto.results({
        'Type': entryTypes['note'],
        'ContentsFormat': formats['text'],
        'Contents': f'Added entity {entity} to ACL of object {blob_name} with role {role}'
    })


def gcs_put_bucket_object_policy(client, default_bucket, args):
    blob_name = args['object_name']
    entity = args['entity']
    role = args['role']
    bucket_name = get_bucket_name(args, default_bucket)

    acl = get_blob_acl(client, bucket_name, blob_name)
    if not acl.has_entity(entity):
        raise ValueError(f'Entity {entity} does not exist in the ACL of object {blob_name}'
                         ' (use gcs-create-bucket-object-policy to create it)')

    set_acl_entry(acl, entity, role)

    demisto.results({
        'Type': entryTypes['note'],
        'ContentsFormat': formats['text'],
        'Contents': f'Updated ACL entity {entity} in object {blob_name} to role {role}'
    })


def gcs_delete_bucket_object_policy(client, default_bucket, args):
    blob_name = args['object_name']
    entity = args['entity']
    bucket_name = get_bucket_name(args, default_bucket)

    acl = get_blob_acl(client, bucket_name, blob_name)
    if not acl.has_entity(entity):
        raise ValueError(f'Entity {entity} does not exist in the ACL of object {blob_name}')

    delete_acl_entry(acl, entity)

    demisto.results({
        'Type': entryTypes['note'],
        'ContentsFormat': formats['text'],
        'Contents': f'Removed entity {entity} from ACL of object {blob_name}'
    })


''' COMMANDS MANAGER / SWITCH PANEL '''


def main():
    params = demisto.params()
    args = demisto.args()
    command = demisto.command()

    service_account = params.get('credentials_service_account_json', {}).get('password') or params.get('service_account_json', '')
    if not service_account:
        raise DemistoException('Service Account Private Key file contents must be provided.')
    default_bucket = params.get('default_bucket')
    insecure = params.get('insecure', False)

    LOG(f'Command being called is {command}')

    try:
        client: storage.Client = initialize_module(service_account, insecure)

        if command == 'test-module':
            module_test(client, default_bucket)
            demisto.results('ok')

        #
        # Bucket management
        #
        elif command == 'gcs-list-buckets':
            gcs_list_buckets(client)

        elif command == 'gcs-get-bucket':
            gcs_get_bucket(client, default_bucket, args)

        elif command == 'gcs-create-bucket':
            gcs_create_bucket(client, args)

        elif command == 'gcs-delete-bucket':
            gcs_delete_bucket(client, args)

        #
        # Object operations
        #
        elif command == 'gcs-list-bucket-objects':
            gcs_list_bucket_objects(client, default_bucket, args)

        elif command == 'gcs-download-file':
            gcs_download_file(client, default_bucket, args)

        elif command == 'gcs-upload-file':
            gcs_upload_file(client, default_bucket, args)

        elif command == 'gcs-copy-file':
            gcs_copy_file(client, default_bucket, args)

        #
        # Bucket policy (ACL)
        #
        elif command == 'gcs-list-bucket-policy':
            gcs_list_bucket_policy(client, default_bucket, args)

        elif command == 'gcs-create-bucket-policy':
            gcs_create_bucket_policy(client, default_bucket, args)

        elif command == 'gcs-put-bucket-policy':
            gcs_put_bucket_policy(client, default_bucket, args)

        elif command == 'gcs-delete-bucket-policy':
            gcs_delete_bucket_policy(client, default_bucket, args)

        #
        # Object policy (ACL)
        #
        elif command == 'gcs-list-bucket-object-policy':
            gcs_list_bucket_object_policy(client, default_bucket, args)

        elif command == 'gcs-create-bucket-object-policy':
            gcs_create_bucket_object_policy(client, default_bucket, args)

        elif command == 'gcs-put-bucket-object-policy':
            gcs_put_bucket_object_policy(client, default_bucket, args)

        elif command == 'gcs-delete-bucket-object-policy':
            gcs_delete_bucket_object_policy(client, default_bucket, args)

        else:
            raise NotImplementedError(f'Command not implemented: {command}')

    except Exception as e:
        LOG(traceback.format_exc())
        return_error(format_error(e))


if __name__ in ('__main__', '__builtin__', 'builtins'):
    main()<|MERGE_RESOLUTION|>--- conflicted
+++ resolved
@@ -1,9 +1,5 @@
 import demistomock as demisto  # noqa: F401
 from CommonServerPython import *  # noqa: F401
-<<<<<<< HEAD
-
-=======
->>>>>>> 90cf3b88
 
 ''' IMPORTS '''
 
