{
    "name": "Hoxhunt",
    "description": "Integration with Hoxhunt to manage Hoxhunt incidents",
<<<<<<< HEAD
    "support": "community",
    "currentVersion": "1.0.0",
    "author": "Harri Ruuttila",
    "url": "https://live.paloaltonetworks.com/t5/cortex-xsoar-discussions/bd-p/Cortex_XSOAR_Discussions",
    "email": "",
=======
    "support": "partner",
    "currentVersion": "2.0.0",
    "author": "Hoxhunt",
    "url": "https://hoxhunt.com",
    "email": "support@hoxhunt.com",
>>>>>>> 0e39451d
    "categories": [
        "Email"
    ],
    "tags": [
        "Incident Response",
        "Incident Handling",
        "Email"
    ],
    "useCases": [
        "Incident Response",
        "Phishing"
    ],
    "keywords": [
        "Hox",
        "Hoxhunt",
        "Response"
    ],
    "marketplaces": [
        "xsoar",
        "marketplacev2"
    ],
    "devEmail": [
        "technology-aegis@hoxhunt.com"
    ],
    "dependencies": {
        "CommonTypes": {
            "mandatory": true,
            "display_name": "Common Types"
        },
        "PAN-OS": {
            "mandatory": false,
            "display_name": "PAN-OS by Palo Alto Networks"
        },
        "CoreAlertFields": {
            "mandatory": true,
            "display_name": "Core Alert Fields"
        },
        "rasterize": {
            "mandatory": true,
            "display_name": "Rasterize"
        },
        "FiltersAndTransformers": {
            "mandatory": true,
            "display_name": "Filters And Transformers"
        }
    },
    "displayedImages": [
        "CommonTypes",
        "PAN-OS",
        "CoreAlertFields",
        "rasterize",
        "FiltersAndTransformers"
    ],
    "itemPrefix": [
        "Hox"
    ]
}<|MERGE_RESOLUTION|>--- conflicted
+++ resolved
@@ -1,19 +1,11 @@
 {
     "name": "Hoxhunt",
     "description": "Integration with Hoxhunt to manage Hoxhunt incidents",
-<<<<<<< HEAD
-    "support": "community",
-    "currentVersion": "1.0.0",
-    "author": "Harri Ruuttila",
-    "url": "https://live.paloaltonetworks.com/t5/cortex-xsoar-discussions/bd-p/Cortex_XSOAR_Discussions",
-    "email": "",
-=======
     "support": "partner",
     "currentVersion": "2.0.0",
     "author": "Hoxhunt",
     "url": "https://hoxhunt.com",
     "email": "support@hoxhunt.com",
->>>>>>> 0e39451d
     "categories": [
         "Email"
     ],
