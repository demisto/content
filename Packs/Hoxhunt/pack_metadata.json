--- conflicted
+++ resolved
@@ -2,11 +2,7 @@
     "name": "Hoxhunt",
     "description": "Integration with Hoxhunt to manage Hoxhunt incidents",
     "support": "partner",
-<<<<<<< HEAD
-    "currentVersion": "2.0.1",
-=======
     "currentVersion": "2.0.2",
->>>>>>> a95d3eea
     "author": "Hoxhunt",
     "url": "https://hoxhunt.com",
     "email": "support@hoxhunt.com",
