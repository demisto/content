{
    "name": "Kenna",
    "description": "Use the Kenna v2 integration to search and update vulnerabilities, schedule a run connector, and manage tags and attributes.",
    "support": "xsoar",
<<<<<<< HEAD
    "currentVersion": "1.0.4",
=======
    "currentVersion": "1.1.3",
>>>>>>> 3c359f0c
    "author": "Cortex XSOAR",
    "url": "https://www.paloaltonetworks.com/cortex",
    "email": "",
    "created": "2020-04-14T00:00:00Z",
    "categories": [
        "Vulnerability Management"
    ],
    "tags": [],
    "useCases": [],
    "keywords": []
}<|MERGE_RESOLUTION|>--- conflicted
+++ resolved
@@ -2,11 +2,7 @@
     "name": "Kenna",
     "description": "Use the Kenna v2 integration to search and update vulnerabilities, schedule a run connector, and manage tags and attributes.",
     "support": "xsoar",
-<<<<<<< HEAD
-    "currentVersion": "1.0.4",
-=======
     "currentVersion": "1.1.3",
->>>>>>> 3c359f0c
     "author": "Cortex XSOAR",
     "url": "https://www.paloaltonetworks.com/cortex",
     "email": "",
