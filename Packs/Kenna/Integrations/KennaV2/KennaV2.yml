--- conflicted
+++ resolved
@@ -437,10 +437,7 @@
       description: Amount of re-opened vulnerabilities.
       type: Number
   dockerimage: demisto/python3:3.10.12.62631
-<<<<<<< HEAD
-=======
   runonce: false
->>>>>>> 9ddafcfd
   script: '-'
   subtype: python3
   type: python
