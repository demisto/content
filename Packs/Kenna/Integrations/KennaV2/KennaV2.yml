category: Vulnerability Management
commonfields:
  id: Kennav2
  version: -1
configuration:
- defaultvalue: https://api.kennasecurity.com
  display: Server URL (e.g.  https://api.kennasecurity.com)
  name: url
  type: 0
  required: false
- display: Kenna API key
  name: key
  type: 4
  hidden: true
  required: false
- displaypassword: Kenna API key
  name: credentials_key
  hiddenusername: true
  type: 9
  required: false
- defaultvalue: 'false'
  display: Use system proxy settings
  name: proxy
  type: 8
  required: false
- defaultvalue: 'false'
  display: Trust any certificate (not secure)
  name: insecure
  type: 8
  required: false
description: Use the Kenna v2 integration to search and update vulnerabilities, schedule a run connector, and manage tags and attributes.
display: Kenna v2
name: Kennav2
script:
  commands:
  - arguments:
    - auto: PREDEFINED
<<<<<<< HEAD
      description: Whether to return vulnerabilities that Kenna deems a top priority to fix. Can be "true" or "false".
=======
      description: Whether to return vulnerabilities that Kenna deems a top priority to fix.
>>>>>>> 90cf3b88
      isArray: true
      name: top-priority
      predefined:
      - 'true'
      - 'false'
    - description: The minimum vulnerability score for which to return vulnerabilities.
      name: min-score
    - auto: PREDEFINED
<<<<<<< HEAD
      description: The status of the vulnerability. Can be "open", "closed", "risk_accepted", or "false_positive".
=======
      description: The status of the vulnerability.
>>>>>>> 90cf3b88
      isArray: true
      name: status
      predefined:
      - open
      - closed
      - risk_accepted
      - false_positive
    - defaultValue: '500'
<<<<<<< HEAD
      description: The maximum number of vulnerabilities to return. The default value is 500.
=======
      description: The maximum number of vulnerabilities to return.
>>>>>>> 90cf3b88
      name: limit
    - auto: PREDEFINED
      default: true
      defaultValue: 'True'
<<<<<<< HEAD
      description: Whether to flush to context. Can be "True" or "False". The default value is "True".
=======
      description: Whether to flush to context.
>>>>>>> 90cf3b88
      name: to_context
      predefined:
      - 'True'
      - 'False'
    - description: The vulnerability ID for which to search.
      isArray: true
      name: id
    description: Searches for vulnerabilities in Kenna.
    name: kenna-search-vulnerabilities
    outputs:
    - contextPath: Kenna.Vulnerabilities.AssetID
      description: The asset ID related to the vulnerability.
      type: Number
    - contextPath: Kenna.Vulnerabilities.Connectors.DefinitionName
      description: The connector definition name related to the vulnerability.
      type: String
    - contextPath: Kenna.Vulnerabilities.Connectors.ID
      description: The connector ID related to the vulnerability.
      type: Number
    - contextPath: Kenna.Vulnerabilities.Connectors.Name
      description: The connector name related to the vulnerability.
      type: String
    - contextPath: Kenna.Vulnerabilities.Connectors.Vendor
      description: The connector vendor related to the vulnerability.
      type: String
    - contextPath: Kenna.Vulnerabilities.CveID
      description: The CVE ID related to the vulnerability.
      type: String
    - contextPath: Kenna.Vulnerabilities.FixID
      description: The fix ID related to the vulnerability.
      type: String
    - contextPath: Kenna.Vulnerabilities.Patch
      description: Whether there is a patch related to the vulnerability.
      type: Boolean
    - contextPath: Kenna.Vulnerabilities.ScannerVulnerabilities.ExternalID
      description: The vulnerability scanner external ID.
      type: String
    - contextPath: Kenna.Vulnerabilities.ScannerVulnerabilities.Open
      description: Whether the vulnerability scanner is open.
      type: Boolean
    - contextPath: Kenna.Vulnerabilities.ScannerVulnerabilities.Port
      description: The vulnerability scanner port.
      type: Number
    - contextPath: Kenna.Vulnerabilities.Score
      description: The vulnerability score.
      type: Number
    - contextPath: Kenna.Vulnerabilities.ServiceTicket.DueDate
      description: The service ticket due date.
      type: Date
    - contextPath: Kenna.Vulnerabilities.ServiceTicket.ExternalIdentifier
      description: The service ticket external identifier.
      type: String
    - contextPath: Kenna.Vulnerabilities.ServiceTicket.Status
      description: The service ticket status.
      type: String
    - contextPath: Kenna.Vulnerabilities.ServiceTicket.TicketType
      description: The service ticket type.
      type: String
    - contextPath: Kenna.Vulnerabilities.Severity
      description: The vulnerability severity.
      type: Number
    - contextPath: Kenna.Vulnerabilities.Status
      description: The vulnerability status.
      type: String
    - contextPath: Kenna.Vulnerabilities.Threat
      description: The vulnerability threat.
      type: Number
    - contextPath: Kenna.Vulnerabilities.TopPriority
      description: The vulnerability priority.
      type: Number
    - contextPath: Kenna.Vulnerabilities.ID
      description: The vulnerability ID.
      type: Number
  - arguments:
    - description: The connector ID to run.
      name: id
      required: true
    description: Executes a run of the specified connector. If file based, it will use the most recently uploaded data file.
    execution: true
    name: kenna-run-connector
  - arguments:
    - description: The vulnerability ID for which to search.
      isArray: true
      name: id
    - auto: PREDEFINED
<<<<<<< HEAD
      description: Whether to return vulnerabilities that Kenna deems a top priority to fix. Can be "true" or "false".
=======
      description: Whether to return vulnerabilities that Kenna deems a top priority to fix.
>>>>>>> 90cf3b88
      isArray: true
      name: top-priority
      predefined:
      - 'true'
      - 'false'
    - description: The minimum vulnerability score for which to return vulnerabilities.
      name: min-score
    - auto: PREDEFINED
<<<<<<< HEAD
      description: The status of the vulnerability. Can be "open", "closed", "risk_accepted", or "false_positive".
=======
      description: The status of the vulnerability.
>>>>>>> 90cf3b88
      isArray: true
      name: status
      predefined:
      - open
      - closed
      - risk_accepted
      - false_positive
    - defaultValue: '500'
<<<<<<< HEAD
      description: The maximum number of vulnerabilities to return. The default value is 500.
      name: limit
    - auto: PREDEFINED
      defaultValue: 'True'
      description: Whether to flush to context. Can be "True" or "False". The default value is "True".
=======
      description: The maximum number of vulnerabilities to return.
      name: limit
    - auto: PREDEFINED
      defaultValue: 'True'
      description: Whether to flush to context.
>>>>>>> 90cf3b88
      name: to_context
      predefined:
      - 'True'
      - 'False'
    description: Filters fixes by a given set of vulnerability and asset parameters and returns the filtered fixes.
    name: kenna-search-fixes
    outputs:
    - contextPath: Kenna.Fixes.ID
      description: The fix ID.
      type: Number
    - contextPath: Kenna.Fixes.Title
      description: The fix title.
      type: String
    - contextPath: Kenna.Fixes.Assets.ID
      description: The asset ID related to the current fix.
      type: Number
    - contextPath: Kenna.Fixes.Assets.Locator
      description: The asset locator related to the current fix.
      type: String
    - contextPath: Kenna.Fixes.Assets.PrimaryLocator
      description: The asset primary locator related to the current fix.
      type: String
    - contextPath: Kenna.Fixes.Assets.DisplayLocator
      description: The asset display locator related to the current fix.
      type: String
    - contextPath: Kenna.Fixes.Vulnerabilities.ID
      description: The vulnerability ID related to the current fix.
      type: Number
    - contextPath: Kenna.Fixes.Vulnerabilities.ServiceTicketStatus
      description: The vulnerability service ticket status related to the current fix.
      type: String
    - contextPath: Kenna.Fixes.Vulnerabilities.ScannerIDs
      description: The vulnerability scanner IDs related to the current fix.
      type: Number
    - contextPath: Kenna.Fixes.CveID
      description: The CVE-ID list related to the current fix.
      type: String
    - contextPath: Kenna.Fixes.LastUpdatedAt
      description: The timestamp when the current fix was last updated.
      type: String
    - contextPath: Kenna.Fixes.Category
      description: The category of fix.
      type: String
    - contextPath: Kenna.Fixes.VulnerabilityCount
      description: The vulnerability count of the fix.
      type: Number
    - contextPath: Kenna.Fixes.MaxScore
      description: The maximum score of the fix.
      type: Number
  - arguments:
    - description: The ID of the asset to update.
      name: id
      required: true
    - description: Notes about the asset.
      name: notes
      required: true
<<<<<<< HEAD
=======
    - auto: PREDEFINED
      predefined:
      - "true"
      - "false"
      name: inactive
      description: Whether to deactivate the asset.
>>>>>>> 90cf3b88
    description: Updates the attributes of a single asset.
    name: kenna-update-asset
  - arguments:
    - description: The ID of the vulnerability to update.
      name: id
      required: true
    - auto: PREDEFINED
<<<<<<< HEAD
      description: The status of the vulnerability. Can be "open", "closed", "risk_accepted", or "false_positive".
=======
      description: The status of the vulnerability.
>>>>>>> 90cf3b88
      name: status
      predefined:
      - open
      - closed
      - risk_accepted
      - false_positive
    - description: Notes about the vulnerability.
      name: notes
    description: Updates the attributes of a single vulnerability.
    name: kenna-update-vulnerability
  - description: Returns all connectors.
    name: kenna-get-connectors
    outputs:
    - contextPath: Kenna.ConnectorsList.ID
      description: The connector ID.
      type: Number
    - contextPath: Kenna.ConnectorsList.Name
      description: The connector name.
      type: String
    - contextPath: Kenna.ConnectorsList.Running
      description: The running connector.
      type: Boolean
    - contextPath: Kenna.ConnectorsList.Host
      description: The connector host.
      type: String
  - arguments:
    - description: The asset ID to search for.
      isArray: true
      name: id
    - description: The hostname of the asset to search for.
      isArray: true
      name: hostname
    - description: The minimum vulnerability score for which to return vulnerabilities.
      name: min-score
    - description: The tags by which to search.
      isArray: true
      name: tags
    - defaultValue: '500'
<<<<<<< HEAD
      description: The maximum number of vulnerabilities to return. The default value is 500.
      name: limit
    - auto: PREDEFINED
      defaultValue: 'True'
      description: Whether to print output to context. Can be "True" or "False". The default value is "True".
=======
      description: The maximum number of vulnerabilities to return.
      name: limit
    - auto: PREDEFINED
      defaultValue: 'True'
      description: Whether to print output to context.
>>>>>>> 90cf3b88
      name: to_context
      predefined:
      - 'True'
      - 'False'
    description: Searches for assets.
    name: kenna-search-assets
    outputs:
    - contextPath: Kenna.Assets.ID
      description: The asset ID.
      type: Number
    - contextPath: Kenna.Assets.ExternalID
      description: The asset external ID.
      type: String
    - contextPath: Kenna.Assets.Hostname
      description: The hostname of the asset.
      type: String
    - contextPath: Kenna.Assets.IpAddress
      description: The asset IP address.
      type: String
    - contextPath: Kenna.Assets.Score
      description: The asset risk score.
      type: Number
    - contextPath: Kenna.Assets.VulnerabilitiesCount
      description: The number of vulnerabilities associated with the asset.
      type: Number
    - contextPath: Kenna.Assets.OperatingSystem
      description: The asset operating system.
      type: String
    - contextPath: Kenna.Assets.Tags
      description: A list of the asset's tags.
      type: String
    - contextPath: Kenna.Assets.Fqdn
      description: The asset FQDN.
      type: String
    - contextPath: Kenna.Assets.Status
      description: The asset status.
      type: String
    - contextPath: Kenna.Assets.Owner
      description: The asset owner.
      type: String
    - contextPath: Kenna.Assets.Priority
      description: The asset priority.
      type: Number
    - contextPath: Kenna.Assets.Notes
      description: Notes of current asset.
      type: String
    - contextPath: Kenna.Assets.OperatingSystem
      description: Operating system of the asset.
      type: String
  - arguments:
    - description: The asset ID for which to get vulnerabilities.
      isArray: true
      name: id
      required: true
    - defaultValue: '500'
<<<<<<< HEAD
      description: The maximum number of vulnerabilities to return. The default value is 500.
      name: limit
    - auto: PREDEFINED
      defaultValue: 'True'
      description: Whether to print output to context. Can be "True" or "False". The default value is "True".
=======
      description: The maximum number of vulnerabilities to return.
      name: limit
    - auto: PREDEFINED
      defaultValue: 'True'
      description: Whether to print output to context.
>>>>>>> 90cf3b88
      name: to_context
      predefined:
      - 'True'
      - 'False'
    description: Gets vulnerabilities of the specified asset.
    name: kenna-get-asset-vulnerabilities
    outputs:
    - contextPath: Kenna.VulnerabilitiesOfAsset.AssetID
      description: The ID of the asset that this vulnerability is associated with.
      type: Number
    - contextPath: Kenna.VulnerabilitiesOfAsset.CveID
      description: The CVE ID of the vulnerability associated with the asset.
      type: String
    - contextPath: Kenna.VulnerabilitiesOfAsset.ID
      description: The ID of the vulnerability associated withe the asset.
      type: Number
    - contextPath: Kenna.VulnerabilitiesOfAsset.Patch
<<<<<<< HEAD
      description: 'Whether there is a patch for the vulnerability associated with the asset. '
=======
      description: Whether there is a patch for the vulnerability associated with the asset.
>>>>>>> 90cf3b88
      type: Boolean
    - contextPath: Kenna.VulnerabilitiesOfAsset.Status
      description: The status of the vulnerability associated with the asset.
      type: String
    - contextPath: Kenna.VulnerabilitiesOfAsset.TopPriority
      description: Whether the vulnerability associated with the asset is a top priority.
      type: Boolean
    - contextPath: Kenna.VulnerabilitiesOfAsset.Score
      description: The score of the vulnerability associated with the asset.
      type: Number
  - arguments:
    - description: A comma-separated list of tags to add to the asset.
      isArray: true
      name: tag
      required: true
<<<<<<< HEAD
    - description: 'The asset ID to which to add the tag. '
=======
    - description: The asset ID to which to add the tag.
>>>>>>> 90cf3b88
      name: id
      required: true
    description: Adds a tag to the specified asset.
    name: kenna-add-tag
  - arguments:
    - description: The asset ID from which to delete the tag.
      name: id
      required: true
    - description: The tag to delete.
      name: tag
      required: true
    description: Deletes tags from the specified asset.
    name: kenna-delete-tag
  - arguments:
    - description: Unique numerical ID of the connector.
      name: connector_id
      required: true
    description: Returns JSON data on all the runs of a given connector.
    name: kenna-get-connector-runs
    outputs:
    - contextPath: Kenna.ConnectorRunsList.ID
      description: Connector Run ID.
      type: Number
    - contextPath: Kenna.ConnectorRunsList.StartTime
      description: Connector Run Start Time.
      type: Number
    - contextPath: Kenna.ConnectorRunsList.EndTime
      description: Connector Run End Time.
      type: string
    - contextPath: Kenna.ConnectorRunsList.Success
      description: Boolean value showing connector success.
      type: boolean
    - contextPath: Kenna.ConnectorRunsList.TotalPayload
      description: Total connector payloads.
      type: Number
    - contextPath: Kenna.ConnectorRunsList.ProcessedPayload
      description: Total payloads processed the connector.
      type: Number
    - contextPath: Kenna.ConnectorRunsList.FailedPayload
      description: Total failed payloads.
      type: Number
    - contextPath: Kenna.ConnectorRunsList.ProcessedAssets
      description: Amount of processed assets.
      type: Number
    - contextPath: Kenna.ConnectorRunsList.AssetsWithTagsReset
      description: Amount of assets with reset tags.
      type: Number
    - contextPath: Kenna.ConnectorRunsList.ProcessedScannerVulnerabilities
      description: Amount of processed scanners with vulnerabilities.
      type: Number
    - contextPath: Kenna.ConnectorRunsList.UpdatedScannerVulnerabilities
      description: Amount of updated scanners with vulnerabilities.
      type: Number
    - contextPath: Kenna.ConnectorRunsList.CreatedScannerVulnerabilities
      description: Amount of created scanners with vulnerabilities.
      type: Number
    - contextPath: Kenna.ConnectorRunsList.ClosedScannerVulnerabilities
      description: Amount of closed scanners with vulnerabilities.
      type: Number
    - contextPath: Kenna.ConnectorRunsList.AutoclosedScannerVulnerabilities
      description: Amount of auto-closed scanners with vulnerabilities.
      type: Number
    - contextPath: Kenna.ConnectorRunsList.ReopenedScannerVulnerabilities
      description: Amount of reopened scanners with vulnerabilities.
      type: number
    - contextPath: Kenna.ConnectorRunsList.ClosedVulnerabilities
      description: Amount of closed vulnerabilities.
      type: Number
    - contextPath: Kenna.ConnectorRunsList.AutoclosedVulnerabilities
      description: Amount of auto-closed vulnerabilities.
      type: Number
    - contextPath: Kenna.ConnectorRunsList.ReopenedVulnerabilities
      description: Amount of re-opened vulnerabilities.
      type: Number
<<<<<<< HEAD
  dockerimage: demisto/python3:3.10.12.68714
=======
  - name: kenna-search-assets-by-external-id
    arguments:
    - name: external_id
      required: true
      description: The external ID of the asset.
    - name: to_context
      auto: PREDEFINED
      predefined:
      - "true"
      - "false"
      description: Whether to put data in context.
      defaultValue: "false"
    - name: limit
      description: The maximum number of assets to return.
      defaultValue: "500"
    outputs:
    - contextPath: Kenna.Assets.ID
      description: The asset ID.
      type: Number
    - contextPath: Kenna.Assets.Notes
      description: Notes of current asset.
      type: String
    - contextPath: Kenna.Assets.VulnerabilitiesCount
      description: Count of vulnerabilities of current asset.
      type: Number
    - contextPath: Kenna.Assets.Hostname
      description: Hostname of current asset.
      type: String
    - contextPath: Kenna.Assets.Score
      description: Score of current asset.
      type: Number
    - contextPath: Kenna.Assets.IpAddress
      description: IP of current asset.
      type: String
    - contextPath: Kenna.Assets.OperatingSystem
      description: Operating system of current asset.
      type: String
    description: Search assets by external ID.
  dockerimage: demisto/python3:3.10.13.84405
>>>>>>> 90cf3b88
  runonce: false
  script: '-'
  subtype: python3
  type: python
fromversion: 5.0.0
tests:
- No tests (auto formatted)<|MERGE_RESOLUTION|>--- conflicted
+++ resolved
@@ -35,11 +35,7 @@
   commands:
   - arguments:
     - auto: PREDEFINED
-<<<<<<< HEAD
-      description: Whether to return vulnerabilities that Kenna deems a top priority to fix. Can be "true" or "false".
-=======
       description: Whether to return vulnerabilities that Kenna deems a top priority to fix.
->>>>>>> 90cf3b88
       isArray: true
       name: top-priority
       predefined:
@@ -48,11 +44,7 @@
     - description: The minimum vulnerability score for which to return vulnerabilities.
       name: min-score
     - auto: PREDEFINED
-<<<<<<< HEAD
-      description: The status of the vulnerability. Can be "open", "closed", "risk_accepted", or "false_positive".
-=======
       description: The status of the vulnerability.
->>>>>>> 90cf3b88
       isArray: true
       name: status
       predefined:
@@ -61,20 +53,12 @@
       - risk_accepted
       - false_positive
     - defaultValue: '500'
-<<<<<<< HEAD
-      description: The maximum number of vulnerabilities to return. The default value is 500.
-=======
       description: The maximum number of vulnerabilities to return.
->>>>>>> 90cf3b88
       name: limit
     - auto: PREDEFINED
       default: true
       defaultValue: 'True'
-<<<<<<< HEAD
-      description: Whether to flush to context. Can be "True" or "False". The default value is "True".
-=======
       description: Whether to flush to context.
->>>>>>> 90cf3b88
       name: to_context
       predefined:
       - 'True'
@@ -160,11 +144,7 @@
       isArray: true
       name: id
     - auto: PREDEFINED
-<<<<<<< HEAD
-      description: Whether to return vulnerabilities that Kenna deems a top priority to fix. Can be "true" or "false".
-=======
       description: Whether to return vulnerabilities that Kenna deems a top priority to fix.
->>>>>>> 90cf3b88
       isArray: true
       name: top-priority
       predefined:
@@ -173,11 +153,7 @@
     - description: The minimum vulnerability score for which to return vulnerabilities.
       name: min-score
     - auto: PREDEFINED
-<<<<<<< HEAD
-      description: The status of the vulnerability. Can be "open", "closed", "risk_accepted", or "false_positive".
-=======
       description: The status of the vulnerability.
->>>>>>> 90cf3b88
       isArray: true
       name: status
       predefined:
@@ -186,19 +162,11 @@
       - risk_accepted
       - false_positive
     - defaultValue: '500'
-<<<<<<< HEAD
-      description: The maximum number of vulnerabilities to return. The default value is 500.
-      name: limit
-    - auto: PREDEFINED
-      defaultValue: 'True'
-      description: Whether to flush to context. Can be "True" or "False". The default value is "True".
-=======
       description: The maximum number of vulnerabilities to return.
       name: limit
     - auto: PREDEFINED
       defaultValue: 'True'
       description: Whether to flush to context.
->>>>>>> 90cf3b88
       name: to_context
       predefined:
       - 'True'
@@ -255,15 +223,12 @@
     - description: Notes about the asset.
       name: notes
       required: true
-<<<<<<< HEAD
-=======
     - auto: PREDEFINED
       predefined:
       - "true"
       - "false"
       name: inactive
       description: Whether to deactivate the asset.
->>>>>>> 90cf3b88
     description: Updates the attributes of a single asset.
     name: kenna-update-asset
   - arguments:
@@ -271,11 +236,7 @@
       name: id
       required: true
     - auto: PREDEFINED
-<<<<<<< HEAD
-      description: The status of the vulnerability. Can be "open", "closed", "risk_accepted", or "false_positive".
-=======
       description: The status of the vulnerability.
->>>>>>> 90cf3b88
       name: status
       predefined:
       - open
@@ -314,19 +275,11 @@
       isArray: true
       name: tags
     - defaultValue: '500'
-<<<<<<< HEAD
-      description: The maximum number of vulnerabilities to return. The default value is 500.
-      name: limit
-    - auto: PREDEFINED
-      defaultValue: 'True'
-      description: Whether to print output to context. Can be "True" or "False". The default value is "True".
-=======
       description: The maximum number of vulnerabilities to return.
       name: limit
     - auto: PREDEFINED
       defaultValue: 'True'
       description: Whether to print output to context.
->>>>>>> 90cf3b88
       name: to_context
       predefined:
       - 'True'
@@ -382,19 +335,11 @@
       name: id
       required: true
     - defaultValue: '500'
-<<<<<<< HEAD
-      description: The maximum number of vulnerabilities to return. The default value is 500.
-      name: limit
-    - auto: PREDEFINED
-      defaultValue: 'True'
-      description: Whether to print output to context. Can be "True" or "False". The default value is "True".
-=======
       description: The maximum number of vulnerabilities to return.
       name: limit
     - auto: PREDEFINED
       defaultValue: 'True'
       description: Whether to print output to context.
->>>>>>> 90cf3b88
       name: to_context
       predefined:
       - 'True'
@@ -412,11 +357,7 @@
       description: The ID of the vulnerability associated withe the asset.
       type: Number
     - contextPath: Kenna.VulnerabilitiesOfAsset.Patch
-<<<<<<< HEAD
-      description: 'Whether there is a patch for the vulnerability associated with the asset. '
-=======
       description: Whether there is a patch for the vulnerability associated with the asset.
->>>>>>> 90cf3b88
       type: Boolean
     - contextPath: Kenna.VulnerabilitiesOfAsset.Status
       description: The status of the vulnerability associated with the asset.
@@ -432,11 +373,7 @@
       isArray: true
       name: tag
       required: true
-<<<<<<< HEAD
-    - description: 'The asset ID to which to add the tag. '
-=======
     - description: The asset ID to which to add the tag.
->>>>>>> 90cf3b88
       name: id
       required: true
     description: Adds a tag to the specified asset.
@@ -511,9 +448,6 @@
     - contextPath: Kenna.ConnectorRunsList.ReopenedVulnerabilities
       description: Amount of re-opened vulnerabilities.
       type: Number
-<<<<<<< HEAD
-  dockerimage: demisto/python3:3.10.12.68714
-=======
   - name: kenna-search-assets-by-external-id
     arguments:
     - name: external_id
@@ -553,7 +487,6 @@
       type: String
     description: Search assets by external ID.
   dockerimage: demisto/python3:3.10.13.84405
->>>>>>> 90cf3b88
   runonce: false
   script: '-'
   subtype: python3
