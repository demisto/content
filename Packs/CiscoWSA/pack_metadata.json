--- conflicted
+++ resolved
@@ -1,19 +1,10 @@
 {
-<<<<<<< HEAD
-    "name": "CiscoWSA",
-    "description": "To reterive and modify Cisco Web Security Gateway features (e.g. policies, etc).",
-    "support": "community",
-    "currentVersion": "1.0.3",
-    "author": "Nader El-Gohary",
-    "url": "https://live.paloaltonetworks.com/t5/cortex-xsoar-discussions/bd-p/Cortex_XSOAR_Discussions",
-=======
     "name": "Cisco WSA",
     "description": "Cisco Secure Web Appliance protects your organization by automatically blocking risky sites and testing unknown sites before allowing users to click on them.",
     "support": "xsoar",
     "currentVersion": "2.0.0",
     "author": "Cortex XSOAR",
     "url": "https://www.paloaltonetworks.com/cortex",
->>>>>>> 76aeb2e5
     "email": "",
     "categories": [
         "Network Security"
