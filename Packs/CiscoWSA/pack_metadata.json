{
    "name": "Cisco WSA",
    "description": "Cisco Secure Web Appliance protects your organization by automatically blocking risky sites and testing unknown sites before allowing users to click on them.",
    "support": "xsoar",
<<<<<<< HEAD
    "currentVersion": "2.0.11",
=======
    "currentVersion": "2.0.13",
>>>>>>> 5cfcc708
    "author": "Cortex XSOAR",
    "url": "https://www.paloaltonetworks.com/cortex",
    "email": "",
    "categories": [
        "Network Security"
    ],
    "tags": [],
    "useCases": [],
    "keywords": [],
    "githubUser": [],
    "marketplaces": [
        "xsoar",
        "marketplacev2"
    ]
}<|MERGE_RESOLUTION|>--- conflicted
+++ resolved
@@ -2,11 +2,7 @@
     "name": "Cisco WSA",
     "description": "Cisco Secure Web Appliance protects your organization by automatically blocking risky sites and testing unknown sites before allowing users to click on them.",
     "support": "xsoar",
-<<<<<<< HEAD
-    "currentVersion": "2.0.11",
-=======
     "currentVersion": "2.0.13",
->>>>>>> 5cfcc708
     "author": "Cortex XSOAR",
     "url": "https://www.paloaltonetworks.com/cortex",
     "email": "",
