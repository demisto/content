commonfields:
  id: RSA NetWitness Endpoint
  version: -1
name: RSA NetWitness Endpoint
display: RSA NetWitness Endpoint
category: Endpoint
image: data:image/png;base64,iVBORw0KGgoAAAANSUhEUgAAAHgAAAAqCAYAAAB4Ip8uAAAPyUlEQVR42s1ceXAk5XUf7bKH9mBvrTTzvdcjLavVSt3vfSPtQcJhwCEFCQ5gB2zK2A6uwqHK2E7IRYIT7IrtlJ2CUD7ADjF2OCpZF46LsrFJbEMIN3FYwIB3zbW7sMfM9Nff93XPSNqz88eMFjHbPZJWmrW66pVUKnX36/fr7x2/977O+OCt9cHrrP88aVGC1paBViuk0y3waZlTeGigFUa4vRrp4kDwdRroNgXeTgU0ooFHFNDeALy7DfJnAiGvtF1y6+GFpwslvGXK8doyv4FDA88vg7dgvPhAC7SQCyZzfuBM7v8yGuhFDbRTA+2Yjhjglw3wL0LkH0fAX9dZ7zqVG9iqcXBpKwwUdqyfbxx5pnH45gj4UQ1sA+A4RI4jlLFGihXUJACq/51jDRwHgo4ap/BWCPxT7dA/VJdvuazaMbT+VIHrOwODVZR3GqBvjxcLfFcI8q6ioEvSzi1DYW7g0LkB8kdNR89Zh9qXNV9MFvmoRY5nQqK6hMhxABRHDmsL8oHqitzVCtwZA7q6IndWlOu/L3LYGhgHHFDs10U1yPi/B8CxqetqgWPjeHEV+Vf7hXvnV5bnLq0CrWolwAHS90axcNxe46WKMrZATxwAb3nSuSUhe8pIN/rg3VZCvqHsDHY3f5uARvxxBpgpUUCxAY41UBzmh44alD8Lsu450zFMGby5Qc7788gZ2meRYzMOPDVFGa+rBoot1MCO84OlMvRvbZlrFgOFCrJKs1tdl4NFpCuTzt+f7cuVwfuLMnif9dH9dIBetukNFdCIOgkDTdaI6rjSFFeBigeE99GTMYxCPk0BfcECHzaTuLdukGASuoYOxWHnph8cmXfpopa556x7e4jcXA/k2Ah6oJh3T288f1+2t81kCxss0vkGvTOMQ20nDXAwBVENvycpboHjClKlmPOumrpb42tD4GNBE11NzcUdCpG1D7RXIe1QQC8poF8HQPtCYF1FOVJz6e/WVwPFFr1Id2weahW4u3sGNlaA39ATvGxBzZscLefdC1JzEKTJJYdNAK4q4BcU8HYF/PwEsl0jvRghv15BWbHAsQFOBhk5Dh3v7dElF8rJGuaw2IRG8F6DnOiOw9pbX4qAt2n0/jgQtKWI3KV7aHEpKxf6OTo9ADenBW0O0PtwAPRlBfRQhPxahPKwAY4ryLEC7xutjL1vr+O/Deu5wkTeJEKOA8Hbgp6hudO6aRLAAVDsC3rGF3KVD3KJD/L0ZhKAXKqRVvrg9SnkDyiHvhah3GuQU5SXsXIGHlDr5aTKKZPr+1wFBxPBjYDjAPnxItJ5Uy9VvN4A6ZoQ+X6D/Hwg3A2tAvfw/MU53b3pl3qS4S0Aji3SqMoPbm4JwAroCR+4bRrX3aKBHhnLqBuvHyIfU3l5/kTXiVbAgkC4z9kEj6BrRnh+V75fTMcGBrz5CrgnEG7LauKwo+dag4XE1Rs0WcVlwXe3CuCnFPKC6Vy7mO3PaqCndYLyFZSxAvrmRNcoYeGMANhP0rEC8pAPA5/JzPJDdw+tNE7hsTAlxChBqcBbhwO1dpOclQBnMplMWbhXRMiVIGH1BUAv6HxzRqYMdE6EbJN0rKLUZaD3zHaAQ6dwuQE6FiRl+sjKF96tEfKBJJBDh2K7dvD2WQuw6fKWakEvJ7lpJaioBDnN63TvvRWUYTLAbBR6F8xmcH3B8zXSQ1HD6vXrPEEE/GB5Td8SlXV/GCaEoQAoNvmhPdXlnRtmJcCZTCZTAvrPpBhqkHU5x7K5ft6mENkk6RghHymD99nZDLASfK4FPqIanr9WltEhm5WfyGQymVLOvSxCeSwRYKcQm46eL8xegLu9RIAtsg7Ao+bMD60IwHszNUYh7y4Db5qtAAfCuz9CeULsrTNW21UXr85kMpkDjrcgAH4ySojTBii2OLhjvzOYn3UAK3BP10CvBMkkyv5QkJh4FdB9lQQjqTpDFgK/qfOFq2cbuCV0t0QgbbL3kcd8QTe/+2Vwr0pz0xY49nPuDbMO4JKgqyLkanCie4594Kf3ijMnLOR9we+xyIfTCAKDFIfAIzbb/5AW3hUGaaVBOec3DXAR++8Ma9VCEmBvl3MD6xqwWKlRPhcmxOsa987/VwS3a9YAXBLcbYD/1ySWSRxbZ/BLk8rEczxHC75tuE6cpDUXQpRxWKMhd4Yobynm+i9SwgWDsv1Ug/vc8q7+g/nBt5IzYxmbzt7EEtF29X3SgEzkDgxSXAbvI7MCYCW8szXwY7aB6BjLHg1w9ZVV6E32egc6vZUGvPurKI+3BdNYIFtvIRrg2IJ8PUJ5b4junww7fedqIbtOBcCvrsl/oeoUUoDiqurqH0w67+jchY5xhnaYhFVcb4s+VXL6lrYM4DiPbaPOhrnvzpJ5btlxl/lIAwrogxboWyFS2WByAR+BjJWgW6dqtD2id1WAA3dEUOs/T9T7Dca4b6j1i0OUUQXk4ypPt2igy4Kcu6IV4EaOxKojX0kleATd3+z8vev472wK+REhxwrdy1u6ggPovy5AfjhA/olCfrAM9HON9GwF+bUIeVTXM7/E1YUcG6SnylnqPBnj7cP184zgjww7hefDOtCT6fsG73iOuN5ciEKgZ43wPufn3fxMAlwS7qdswssd1O59zHbTe5ud//p6t78i5C7dkHD5QHFYc9//bdE7rWUA7xXeWRFKY8b1WoNxvdd010mxRX65DCSna8Tvti/tUFnvkxb5uQj4SAXlhF0a9a6pjpquFZRxBLw7ALr5jXW9y6er1wHkDgv8lE1wsfX84OdhD03oYv0e7xs2pfNUQR71Bf1+S2Pw6x1bbx5xJtcZ0fWkygA97gPRTK4Wg7RYC+99yuG7A+A3h1FW6oZ8V6O/WczWWAPaAj1ZRP6taa1eR15hgJJjL9Ax5Uxu4MHv9rZUQJaCFC+oBD+wPzc4p3UAr9q8PET3Fxa4ecKDMq6g3KUEf7GcG2jprFMpz2ss0Ps10q1G0KNV5D1WvDOSM1FyFqGMQ6R9AXiXnBTnnNuw0AD9LI2WtOhtL3dvzE2aJMnxv9uUujgUHETrm7v6aWfRxqGLo5T6tG7Ut4q48Ys+uoOnnEHKegsDoM3VXnmtceiuYeSXQqdm6GCCcZkQaV+xi6fch7Vi4Hcs8NGgAZQAKNboxtGarX8zpWdw3HNC5ER8tKDYrit893DP+jktLZMClN9OSnRMbYR1z9vC7Z4NrNKBtbz+jeXy6jBPPzL1qcrUlVwbFvxJMcdT8jga5QOptGT3wK7Rxb+78SSIqAeT6EsNHOv8Jn944fItLQV4dNHyXu0UdtnUuk3+czHnLsjMkiPspmUB0vst0PYohf6sVwFHfcEfmOx1K2sLZ4YOVdIqBx/ojpPiE5AvSku2NMjYZjfe0nKiw/QMftokDMTp2vDYsbLov3jWNQHyMmcFP2hTx4o4tsB3Bl39k7PB2sJ3Qie5IVJB6fuCT2pkuOwUFissPBymxHWDvKfkyL6WAqzAW2MFPZJaGgh+VjnektkGcrljIG+BElmjEDnWTmF7nJm7ZsKMFwbcWnKWzKpppB9NR0/dccZVBuWxIKX0VA7/dcupynJn/+8lTW6MGUs57k2zsl+bc/8yiVAwyLFGWfTXrHUmBtj7ctLsWZ0fP6LAe990dIzbTlulncFnTXptvaskZLalAKvOjW0a+F8i5MSYFiIVyz3kzTaAX/a2/EGY804gaAxybATbHX0Dvc05d7cnRLkz6SWJkGMl6GmFA/Onq+eu3sL1UUJ9ffw+wH/a8mZDEdy8BT6BYhtzVSo/tG142Zo5swngXev6Lm2cVR5rzwVYKI20L2lKYxrh/pkGPqZT3LMvvD+aCT1/1S+dao5eNCm21UA7fcHLW95NUoKuryT0QOt7lEYqK7JXziaA/Vz/DY1bW8bF4F8emdfekfpC593OEPiZRrLn+Pkodxw+bf6amdK1lJOftykNnArKOEC6ruUA78sOLdJAD4eJoycca/CeUd2FKT/0C3Jovu6Ul/gTzHBN0WCrLfITaSWeQe/eMroL0zNc9yojOLWpEgr+qxlNCnOyL0LenQRwrYlCzxrRoG8r+sF+js62yJFpoAbH9unqvLwxyBemNGT+Wp+8oAJ0pIpyj0LvpgA9nhaHnaNFSsivWqBYJTJPFIerh65JNfaGDYu0oEeSaElbG4fdf2Qt9c14eQfeHRHIxJeqgnKklKWPtRxglXXnaOHd0riLbmwDmgEqqik0Heza/iVWeE+FKGNT39NbQX5TC+87AdCHSzmvZwqrdo4FutAC/aDmRpOH3IIeemF0wXnZ9GbAwMU2YQqytnop1uDdZsXAjH/pQOXIC5GDNHo4EPxfenxJ2rKJjuxAdwj8kkmMTzLWgrbFbXMmZQBf0E1jcb1x73EF5agF/rVB+WMDdIsPdH0AdLkv6LwSemeVwTsnQO+iAOjjSsh/9AU/GqH004YRNHAcOoOj0SqR2vV50XXb/BQK0QDHIbBfwv7zWlbaCe9fKymUqBF8cLjXvazlAGcymcy+fP8nKnBigX58b1K2/w8nXL2O+9tGSK1TOkHje9H1HfKHqyirFZQ2RDYRSlNFGVVRHoxQNt0rrOsdJY3yawcXr0gdBvSz688yjhwJUvcl8/cV0txWAeznva0a6FBaLB7uLmx7bMmyhS0HeHd+4yIN8iGbOAnJsUF+UaPXdGwmFBs/P4qFYTNumMBv0Sb1Sn7wiEF5h843H9Iznb33hI5MoSV5VKP3wZYycN1yXuDI76d5kKpTiB5fsvLcOgtz4icc1AyOzera3iITJHyuIEQ+5ouBppOV1ZXd7QrlhwzSQxWU0VgMbvY9jqkAO/aNjwry7srq7hvCTprTnLVitsBFlfA8Bin2c/z0qys3L820+LCr8xdplIca7Voem5wBeafFQlsmrH80ZbzUd8C/rIEWzogyOe+fhlHGlRM+OMLxCPLBfWLwwgnjjuMutIIviUThmxXkV83x3m0tUQoSPraSNqpjjn8ohuMICvs1eLf7gibcHWHysi1Avmck4Vki5PhwnuNdawqfOhX1e5xpW2xB/nTYkSfoUdfvqMnz2RkL/FULfPt4CYG/VQbvxrfBmzcjLIxbWGOA7wiB7zXA94yXEOV/qBxfO7W+K/UFwvtQiHRbCPxkAByM1Z4V5FoS1wBoBd8Z0DPI+0PkH4bo3nAw3z/putpHb5lF/opB/jfd8BwW+F4L9PV9a3lV5hQdO90tF1Rz3n2mwa4a+J4QaJsS9PGMDzyvUTTw/CJ4M5rilwTNV8DtpQbxgRfZLJ3UYLpBb24AcqXOueu0GLhAC+9jVtCNgaDvKeHuCZBGlCAbgPc/GujvDfA1Ct3zlUOogafsRkvgzrXI7T7yooTnaC8Lb37mFB9hl9tebtClCNxugNr9HC35f2N+TfS/OTQQAAAAAElFTkSuQmCC
description: 'RSA NetWitness Endpoint provides deep visibility beyond basic endpoint security solutions by monitoring and collecting activity across all of your endpoints on and off your network. The RSA Demisto integration provides access to information about endpoints, modules and indicators. '
configuration:
- display: Server URL (e.g. https://192.168.0.1:30022)
  name: server
  defaultvalue: ""
  type: 0
  required: true
- display: Username
  name: credentials
  defaultvalue: ""
  type: 9
  required: false
- display: Trust any certificate (not secure)
  name: insecure
  defaultvalue: ""
  type: 8
  required: false
- display: Use system proxy settings
  name: proxy
  defaultvalue: ""
  type: 8
  required: false
script:
  script: >
    """


    IMPORTS


    """

    import requests

    import os

    import math


    # disable insecure warnings

    requests.packages.urllib3.disable_warnings()


    """


    HANDLE PROXY


    """



    def set_proxies():
        if demisto.params()['proxy']:
            http = os.environ['http_proxy'] or os.environ['HTTP_PROXY']
            https = os.environ['https_proxy'] or os.environ['HTTPS_PROXY']
            proxies = {
                'http': http,
                'https': https
            }
            return proxies
        return None


    """


    GLOBAL VARS


    """


    SERVER_URL = demisto.params()['server']

    BASE_PATH = '{}/api/v2'.format(SERVER_URL) if SERVER_URL.endswith('/') else '{}/api/v2'.format(SERVER_URL)

    USERNAME = demisto.params()['credentials']['identifier']

    PASSWORD = demisto.params()['credentials']['password']

    USE_SSL = not demisto.params()['insecure']

    PROXIES = set_proxies()


    MACHINE_DATA_EXTENDED = [
        "AgentID",
        "MachineName",
        "LocalIP",
        "RemoteIP",
        "MAC",
        "MachineStatus",
        "IIOCScore",
        "IIOCLevel0",
        "IIOCLevel1",
        "IIOCLevel2",
        "IIOCLevel3",
        "AntiVirusDisabled",
        "Comment",
        "ContainmentStatus",
        "ContainmentSupported",
        "Country",
        "DNS",
        "DomainName",
        "FirewallDisabled",
        "Gateway",
        "Group",
        "Idle",
        "InstallTime",
        "InstallationFailed",
        "LastScan",
        "LastSeen",
        "NetworkSegment",
        "OperatingSystem",
        "OrganizationUnit",
        "Platform",
        "Scanning",
        "UserName",
        "VersionInfo"
    ]


    MACHINE_DATA = [
        'MachineName',
        'MachineGUID',
        'Online',
        'OperatingSystem',
        'LastScan',
        'IOCScore',
        'MacAddress',
        'LocalIp'
    ]


    IOC_DATA = [
        "Description",
        "Type",
        "MachineCount",
        "ModuleCount",
        "IOCLevel",
        "Priority",
        "Active",
        "LastExecuted",
        "Alertable",
        "IOCTriggeredOnMachine"
    ]


    MODULE_DATA = [
        'ModuleName',
        'ModuleID',
        'Description',
        'IOCScore',
        'AnalyticsScore',
        'GlobalMachineCount',
        'MD5',
        'SHA256'
    ]


    MODULE_DATA_EXTENDED = [
        "ModuleID",
        "ModuleName",
        "FullPath",
        "FirstSeenName",
        "FirstSeenDate",
        "MD5",
        "SHA1",
        "SHA256",
        "IIOCLevel0",
        "IIOCLevel1",
        "IIOCLevel2",
        "IIOCLevel3",
        "IIOCScore",
        "Blacklisted",
        "Graylisted",
        "Whitelisted",
        "MachineCount",
        "RiskScore",
        "AVDefinitionHash",
        "AVDescription",
        "AVFirstThreat",
        "AVScanResult",
        "AccessNetwork",
        "AnalysisTime",
        "AppDataLocal",
        "AppDataRoaming",
        "AutoStartCategory",
        "Autorun",
        "BlacklistCategory",
        "BlockingStatus",
        "Desktop",
        "Downloaded",
        "DownloadedTime",
        "FakeStartAddress",
        "FileAccessDenied",
        "FileAccessTime",
        "FileCreationTime",
        "FileEncrypted",
        "FileHiddenAttributes",
        "FileModificationTime",
        "FileName",
        "FileOccurrences",
        "Floating",
        "HashLookup",
        "Hooking",
        "ImportedDLLCount",
        "ImportedDLLs",
        "LiveConnectRiskEnum",
        "LiveConnectRiskReason",
        "Loaded",
        "OriginalFileName",
        "Packed",
        "Platform",
        "RelativeFileName",
        "RelativePath",
        "RemoteFileName",
        "RemotePath",
        "Signature",
        "SignatureTimeStamp",
        "SizeInBytes",
        "Status",
        "YaraDefinitionHash",
        "YaraScanDescription",
        "YaraScanFirstThreat",
        "YaraScanresult",
        "Windows",
        "WritetoExecutable",
        "SysWOW64",
        "System32",
        "Temporary",
        "TooManyConnections",
        "User",
        "SignatureValid",
        "SignedbyMicrosoft",
        "SignatureExpired",
        "SignaturePresent",
        "RenametoExecutable",
        "ReservedName",
        "ProcessAccessDenied",
        "ProgramData",
        "ProgramFiles",
        "ReadDocument",
        "MD5Collision",
        "InstallerDirectory",
        "LikelyPacked",
        "Listen",
        "ImageHidden",
        "ImageMismatch",
        "FirewallAuthorized",
        "AutorunScheduledTask",
        "Beacon"
    ]


    MODULE_DATA_EXTENDED_CONTEXT = [
        "ModuleID",
        "FileName",
        "FullPath",
        "MD5",
        "RiskScore",
        "SHA1",
        "SHA256",
        "IIOCScore",
        "Blacklisted",
        "Graylisted",
        "Whitelisted",
        "MachineCount",
        "IIOCLevel0",
        "IIOCLevel1",
        "IIOCLevel2",
        "IIOCLevel3",
        "FirstSeenName",
        "FirstSeenDate"
    ]



    def is_html_response(response):
        if 'text\html' in response.headers.get('Content-Type', ''):
            return True
        # look for an html tag in the response text
        # if re.search("<[^>]+>", response.text):
        #     return True
        return False


    def get_html_from_response(response):
        text = response.text
        open_tag = text.find('<html')
        close_tag = text.find('</html>')
        return text[open_tag: close_tag + len('</html>')]


    def html_error_entry(html):
        return {
            'Type': entryTypes['error'],
            'Contents': html,
            'ContentsFormat': formats['html']
        }


    def parse_error_response(error_response):
        # NetWitness has fixed structure for
        try:
            error = error_response.json()
            return 'Request failed with status code: {}\nReason: {}\n{}'.format(error_response.status_code, error.ResponseStatus.ErrorCode, error.ResponseStatus.Message)
        except Exception as e:
            return 'Request failed with status code: {}\n{}'.format(error_response.status_code, error_response.content)


    def http_request(method, url, data=None, headers={'Accept': 'application/json'}, url_params=None):
        # send http request using user settings for unsecure and proxy parameters
        # uses basic auth
        # returns the http response

        LOG('Attempting {} request to {}'.format(method, url))
        try:
            response = requests.request(
                method,
                url,
                headers=headers,
                data=data,
                auth=(USERNAME, PASSWORD),
                params=url_params,
                verify=USE_SSL,
                proxies=PROXIES
            )
        except requests.exceptions.SSLError as e:
            LOG(e.message)
            raise ValueError('An SSL error occurred. Consider to set unsecure')

        if is_html_response(response):
            html_body = get_html_from_response(response)
            demisto.results(html_error_entry(html_body))
            raise ValueError('Caught HTML response, please verify server url.')

        if response.status_code != 200:
            msg = parse_error_response(response)
            raise ValueError(msg)

        try:
            return response.json()
        except Exception as e:
            LOG(e.message)
            return {}


    def login():
        url = '{}/auth'.format(BASE_PATH)
        # this call will raise an exception on wrong credential
        http_request('GET', url)


    def get_machines(query, limit):
        # GET /machines

        # specify additional data to be returned
        query['Properties'] = 'Online,OperatingSystem,LastScanUTCTime,IOCScore,MacAddress,LocalIp'
        # add paging to query
        query['page'] = 1
        # set per_page parameter only if 'limit' is under 50
        if limit < 50:
            query['per_page'] = limit  # int

        machines = []
        # loop on page number
        while True:
            res = http_request(
                'GET',
                '{}/machines'.format(BASE_PATH),
                url_params=query
            )
            items = res.get('Items')
            if not items:
                # no results
                break
            machines.extend(items)
            if len(machines) >= limit:
                # reached/exceeded limit
                break
            # get next page
            query['page'] = query['page'] + 1

        if len(machines) > limit:
            # results exceeded limit
            machines[limit - 1:-1] = []

        return machines


    def get_machines_command():

        args = demisto.args()

        # prepare query
        query = {
            'MachineName': args.get('machineName'),  # string
            'iocscore_gte': int(args.get('iocScoreGreaterThan')) if args.get('iocScoreGreaterThan') else None,  # int
            'iocscore_lte': int(args.get('iocScoreLessThan')) if args.get('iocScoreLessThan') else None,  # int
            'IpAddress': args.get('ipAddress'),  # string
            'macAddress': args.get('macAddress'),  # string
        }
        limit = int(args.get('limit')) if args.get('limit') else math.inf
        if limit < 1:
            raise ValueError("Please input valid limit number")

        machines = get_machines(query, limit)

        context = []
        for machine in machines:
            properties = machine['Properties']
            context.append(
                {
                    'MachineGUID': machine.get('Id'),
                    'MachineName': machine.get('Name'),
                    'Online': properties.get('Online'),
                    'OperatingSystem': properties.get('OperatingSystem'),
                    'LastScan': properties.get('LastScanUTCTime'),
                    'IOCScore': properties.get('IOCScore'),
                    'MacAddress': properties.get('MacAddress'),
                    'LocalIp': properties.get('LocalIp')
                }
            )

        entry = {
            'Type': entryTypes['note'],
            'Contents': {
                "Machines": machines,
                "Machine": [],
                "IOCs": [],
                "Modules": []
            },
            'ContentsFormat': formats['json'],
            'ReadableContentsFormat': formats['markdown'],
            'HumanReadable': tableToMarkdown('NetWitness Endpoint - Get Machines', context, MACHINE_DATA),
            'EntryContext': {
                "NetWitness.Machines(obj.MachineGUID==val.MachineGUID)": context
            }
        }

        # get additional machine data
        for id in [machine["Id"] for machine in machines]:

            if args.get('includeMachineData') == 'yes':

                machine_entry = create_machine_entry(id)

                entry["Contents"]["Machine"].append(machine_entry["Contents"])
                entry["HumanReadable"] += '\n{}'.format(machine_entry["HumanReadable"])
                entry["EntryContext"].update(machine_entry["EntryContext"])

            if args.get('includeMachineIOCs') == 'yes':

                iocs_entry = create_iocs_entry(id, 50)

                entry["Contents"]["IOCs"].extend(iocs_entry["Contents"])
                entry["HumanReadable"] += '\n{}'.format(iocs_entry["HumanReadable"])
                entry["EntryContext"].update(iocs_entry["EntryContext"])

            if args.get('includeMachineModules') == 'yes':

                modules_entry = create_modules_entry(id, {}, 30)

                entry["Contents"]["Modules"].extend(modules_entry["Contents"])
                entry["HumanReadable"] += '\n{}'.format(modules_entry["HumanReadable"])
                entry["EntryContext"].update(modules_entry["EntryContext"])

        demisto.results(entry)


    def get_machine(machine_id):
        # GET /machines/{Guid}
        response = http_request(
            'GET',
            '{}/machines/{}'.format(BASE_PATH, machine_id)
        )
        return response.get('Machine')


    def create_machine_entry(machine_id):
        machine = get_machine(machine_id)
        machine_name = machine.get('MachineName')

        machine_data = {k: v for k, v in machine.items() if k in MACHINE_DATA_EXTENDED}
        machine_data["MachineGUID"] = machine_id

        entry = {
            'Type': entryTypes['note'],
            'Contents': machine,
            'ContentsFormat': formats['json'],
            'ReadableContentsFormat': formats['markdown'],
            'HumanReadable': tableToMarkdown('NetWitness Endpoint - Machine {} Full Data'.format(machine_name), machine_data, MACHINE_DATA_EXTENDED),
            'EntryContext': {
                "NetWitness.Machines(obj.MachineGUID==val.MachineGUID)": machine_data
            }
        }
        return entry


    def get_machine_command():
        entry = create_machine_entry(demisto.args().get('machineGUID'))
        demisto.results(entry)


    def list_iocs(machine_id, limit):
        # GET /machines/{Guid}/instantiocs

        paging_params = {
            'page': 1
        }
        # set per_page parameter only if 'limit' is under 50
        if limit < 50:
            paging_params['per_page'] = limit

        iocs = []
        # loop on page number
        while True:
            res = http_request(
                'GET',
                '{}/machines/{}/instantiocs'.format(BASE_PATH, machine_id),
                url_params=paging_params
            )
            items = res.get('Iocs')
            if not items:
                # no results
                break
            iocs.extend(items)
            if len(iocs) >= limit:
                # reached/exceeded limit
                break
            # get next page
            paging_params['page'] = paging_params['page'] + 1

        if len(iocs) > limit:
            # results exceeded limit
            iocs[limit - 1:-1] = []

        return iocs


    def create_iocs_entry(machine_id, limit):

        iocs = list_iocs(machine_id, limit)

        context = []
        for ioc in iocs:
            data = {k: v for k, v in ioc.items() if k in IOC_DATA}
            data['MachineGUID'] = machine_id
            context.append(data)

        entry = {
            'Type': entryTypes['note'],
            'Contents': iocs,
            'ContentsFormat': formats['json'],
            'ReadableContentsFormat': formats['markdown'],
            'HumanReadable': tableToMarkdown("NetWitness Endpoint - Machine IOC's", context, IOC_DATA),
            'EntryContext': {
                "NetWitness.IOCS(obj.Description==val.Description)": context,
            }
        }
        return entry


    def list_iocs_command():

        args = demisto.args()
        machine_id = args.get('machineGUID')
        limit = int(args.get('limit')) if args.get('limit') else math.inf

        if limit < 1:
            raise ValueError("Please input valid limit number")

        entry = create_iocs_entry(machine_id, limit)
        demisto.results(entry)


    def get_machine_modules(machine_id, query, limit):
        # GET /machines/{Guid}/modules

        # specify additional data to be returned
        query['Properties'] = 'Description,IOCScore,AnalyticsScore,GlobalMachineCount,HashMD5,HashSHA256'
        # add paging to query
        query['page'] = 1
        # set per_page parameter only if 'limit' is under 50
        if limit < 50:
            query['per_page'] = limit

        modules = []
        # loop on page number
        while True:
            res = http_request(
                'GET',
                '{}/machines/{}/modules'.format(BASE_PATH, machine_id),
                url_params=query
            )
            items = res.get('Items')
            if not items:
                # no results
                break
            modules.extend(items)
            if len(modules) >= limit:
                # reached/exceeded limit
                break
            # get next page
            query['page'] = query['page'] + 1

        if len(modules) > limit:
            # results exceeded limit
            modules[limit - 1:-1] = []

        return modules


    def create_modules_entry(machine_id, query, limit):

        modules = get_machine_modules(
            machine_id,
            query,
            limit
        )

        context = []
        files =[]
        for module in modules:
            properties = module['Properties']
            context.append(
                {
                    'ModuleID': module.get('Id'),
                    'ModuleName': module.get('Name'),
                    'Description': properties.get('Description'),
                    'IOCScore': properties.get('IOCScore'),
                    'AnalyticsScore': properties.get('AnalyticsScore'),
                    'GlobalMachineCount': properties.get('GlobalMachineCount'),
                    'MD5': properties.get('HashMD5'),
                    'SHA256': properties.get('HashSHA256'),
                    'MachineGUID': machine_id
                }
            )
            files.append(
                {
                    'Name': module.get('Name'),
                    'MD5': properties.get('HashMD5'),
                }
            )

        entry = {
            'Type': entryTypes['note'],
            'Contents': modules,
            'ContentsFormat': formats['json'],
            'ReadableContentsFormat': formats['markdown'],
            'HumanReadable': tableToMarkdown('NetWitness Endpoint - Get Modules', context, MODULE_DATA),
            'EntryContext': {
                "NetWitness.Modules(obj.ModuleID==val.ModuleID)": context,
                "File(obj.MD5==val.MD5)": files
            }
        }
        return entry


    def get_machine_modules_command():

        args = demisto.args()

        machine_id = args.get('machineGUID')
        limit = int(args.get('limit')) if args.get('limit') else math.inf
        if limit < 1:
            raise ValueError("Please input valid limit number")
        # prepare query
        query = {
            'ModuleName': args.get('moduleName'),  # string
            'iocscore_gte': int(args.get('iocScoreGreaterThan')) if args.get('iocScoreGreaterThan') else None,  # int
            'iocscore_lte': int(args.get('iocScoreLessThan')) if args.get('iocScoreLessThan') else None  # int
        }

        entry = create_modules_entry(
            machine_id,
            query,
            limit
        )
        demisto.results(entry)


    def get_machine_module(machine_guid, moudule_id):
        # GET machines/{Guid}/modules/{Id}
        response = http_request(
            'GET',
            '{}/machines/{}/modules/{}'.format(BASE_PATH, machine_guid, moudule_id),
        )
        return response.get('MachineModulePath')


    def get_machine_module_command():

        args = demisto.args()
        machine_id = args.get('machineGUID')

        module = get_machine_module(
            machine_id,
            args.get('moduleID')
        )

        readable = {k: v for k, v in module.items() if k in MODULE_DATA_EXTENDED}
        context = {k: v for k, v in module.items() if k in MODULE_DATA_EXTENDED_CONTEXT}
        context['MachineGUID'] = machine_id
        file = {
            'Name': module.get('Name'),
            'MD5': module.get('HashMD5'),
            'SHA1': module.get('SHA1'),
            'Path': module.get('FullPath')
        }
        entry = {
            'Type': entryTypes['note'],
            'Contents': module,
            'ContentsFormat': formats['json'],
            'ReadableContentsFormat': formats['markdown'],
            'HumanReadable': tableToMarkdown('NetWitness Endpoint - Get Module', readable, MODULE_DATA_EXTENDED),
            'EntryContext': {
                "NetWitness.Modules(obj.ModuleID==val.ModuleID)": context,
                "File(obj.MD5==val.MD5)": file
            }
        }
        demisto.results(entry)


    def blacklist_ips(ips):
        # POST /blacklist/ip
        body = {
            'Ips': ips
        }
        response = http_request(
            'POST',
            '{}/blacklist/ip'.format(BASE_PATH),
            data=body

        )
        return response.get('Ips')


    def blacklist_domains(domains):
        # POST /blacklist/domain
        body = {
            'Domains': domains
        }
        response = http_request(
            'POST',
            '{}/blacklist/domain'.format(BASE_PATH),
            data=body

        )
        return response.get('Domains')


    def blacklist_ips_command():

        ips = demisto.args().get('ips').split(',')

        ips_successfully_blacklisted = blacklist_ips(ips)

        ips_failed = [ip for ip in ips if ip not in ips_successfully_blacklisted]
        readable = tableToMarkdown('IPs Successfully Blacklisted', ips_successfully_blacklisted, headers=["IP"])
        if len(ips_failed) > 0:
            readable += tableToMarkdown('The following IPs could not be processed', ips_failed, headers=["IP"])

        entry = {
            'Type': entryTypes['note'],
            'Contents': ips_successfully_blacklisted,
            'ContentsFormat': formats['json'],
            'ReadableContentsFormat': formats['markdown'],
            'HumanReadable': readable,
            'EntryContext': {
                "NetWitness.Blacklist.IPs": ips_successfully_blacklisted,
            }
        }
        demisto.results(entry)


    def blacklist_domains_command():

        args = demisto.args()
        domains = args.get('domains').split(',')

        domains_successfully_blacklisted = blacklist_domains(domains)

        domains_failed = [domain for domain in domains if domain not in domains_successfully_blacklisted]
        readable = tableToMarkdown('Domains Successfully Blacklisted', domains_successfully_blacklisted, headers=["Domain"])
        if len(domains_failed) > 0:
            readable += tableToMarkdown('The following domains could not be processed', domains_failed, headers=["Domain"])

        entry = {
            'Type': entryTypes['note'],
            'Contents': domains_successfully_blacklisted,
            'ContentsFormat': formats['json'],
            'ReadableContentsFormat': formats['markdown'],
            'HumanReadable': readable,
            'EntryContext': {
                "NetWitness.Blacklist.Domains": domains_successfully_blacklisted,
            }
        }
        demisto.results(entry)


    """


    EXECUTION


    """


    try:

        login()
        command = demisto.command()

        if command == 'test-module':
            # validated credentials with login call
            # test permission - call get_machines
            get_machines({}, 1)
            demisto.results('ok')
        elif command == 'netwitness-get-machines':
            machines = get_machines_command()
        elif command == 'netwitness-get-machine':
            get_machine_command()
        elif command == 'netwitness-get-machine-iocs':
            list_iocs_command()
        elif command == 'netwitness-get-machine-modules':
            get_machine_modules_command()
        elif command == 'netwitness-get-machine-module':
            get_machine_module_command()
        elif command == 'netwitness-blacklist-ips':
            blacklist_ips_command()
        elif command == 'netwitness-blacklist-domains':
            blacklist_domains_command()

    except ValueError as e:
        LOG(e.message)
        LOG.print_log()
        return_error(e.message)

    sys.exit(0)
  type: python
  subtype: python2
  commands:
  - name: netwitness-get-machines
    arguments:
    - name: machineName
      description: Hostname to filter result. Case insensitive.
    - name: iocScoreGreaterThan
      description: Filter all machines whose IOC score is greater than or equal to this value. Default = 0.
    - name: iocScoreLessThan
      description: Filter all machines whose IOC score is less than or equal to this value. Default = 1024. Cant be zero.
    - name: ipAddress
      description: Filter all machines based on IP address.
    - name: macAddress
      description: Filter all machines based on MAC address.
    - name: limit
      description: Limit the results. Default 100.
      defaultValue: "100"
    - name: includeMachineData
      auto: PREDEFINED
      predefined:
      - "no"
      - "yes"
      description: Include Full Machine Data
      defaultValue: "no"
    - name: includeMachineIOCs
      auto: PREDEFINED
      predefined:
      - "yes"
      - "no"
      description: Include machine IOC's
      defaultValue: "no"
    - name: includeMachineModules
      auto: PREDEFINED
      predefined:
      - "yes"
      - "no"
      description: Include machine moduls
      defaultValue: "no"
    outputs:
    - contextPath: NetWitness.Machines.MachineGUID
      description: Machine GUID
    - contextPath: NetWitness.Machines.AgentID
      description: Agent ID
    - contextPath: NetWitness.Machines.MachineName
      description: Machine Name
    - contextPath: NetWitness.Machines.LocalIP
      description: Local IP
    - contextPath: NetWitness.Machines.RemoteIP
      description: Remote IP
    - contextPath: NetWitness.Machines.MAC
      description: MAC
    - contextPath: NetWitness.Machines.MachineStatus
      description: Machine Status
    - contextPath: NetWitness.Machines.IIOCScore
      description: IIOC Score
    - contextPath: NetWitness.Machines.IIOCLevel0
      description: IIOC Level0
    - contextPath: NetWitness.Machines.IIOCLevel1
      description: IIOC Level1
    - contextPath: NetWitness.Machines.IIOCLevel2
      description: IIOC Level2
    - contextPath: NetWitness.Machine.IIOCLevel3
      description: IIOC Level3
    - contextPath: NetWitness.Machines.AntiVirusDisabled
      description: Anti Virus Disabled
    - contextPath: NetWitness.Machines.Comment
      description: Comment
    - contextPath: NetWitness.Machines.ContainmentStatus
      description: Containment Status
    - contextPath: NetWitness.Machines.ContainmentSupported
      description: Containment Supported
    - contextPath: NetWitness.Machines.Country
      description: Country
    - contextPath: NetWitness.Machines.DNS
      description: DNS
    - contextPath: NetWitness.Machines.DomainName
      description: Domain Name
    - contextPath: NetWitness.Machines.FirewallDisabled
      description: Firewall Disabled
    - contextPath: NetWitness.Machines.Gateway
      description: Gateway
    - contextPath: NetWitness.Machines.Group
      description: Group
    - contextPath: NetWitness.Machines.Idle
      description: Idle
    - contextPath: NetWitness.Machines.InstallTime
      description: Install Time
    - contextPath: NetWitness.Machines.InstallationFailed
      description: Installation Failed
    - contextPath: NetWitness.Machines.LastScan
      description: Last Scan
    - contextPath: NetWitness.Machines.LastSeen
      description: Last Seen
    - contextPath: NetWitness.Machines.NetworkSegment
      description: Network Segment
    - contextPath: NetWitness.Machines.OperatingSystem
      description: Operating System
    - contextPath: NetWitness.Machines.OrganizationUnit
      description: Organization Unit
    - contextPath: NetWitness.Machines.Platform
      description: Platform
    - contextPath: NetWitness.Machines.Scanning
      description: Scanning
    - contextPath: NetWitness.Machines.UserName
      description: User Name
    - contextPath: NetWitness.Machine.VersionInfo
      description: Version Info
    - contextPath: NetWitness.IOCs.Description
      description: Description
    - contextPath: NetWitness.IOCs.Type
      description: Type
    - contextPath: NetWitness.IOCs.MachineCount
      description: Machine Count
    - contextPath: NetWitness.IOCs.ModuleCount
      description: Module Count
    - contextPath: NetWitness.IOCs.IOCLevel
      description: IOC Level
    - contextPath: NetWitness.IOCs.Priority
      description: Priority
    - contextPath: NetWitness.IOCs.Active
      description: Active
    - contextPath: NetWitness.IOCs.LastExecuted
      description: Last Executed
    - contextPath: NetWitness.IOCs.Alertable
      description: Alertable
    - contextPath: NetWitness.IOCs.IOCTriggeredOnMachine
      description: IOC Triggered On Machine
    - contextPath: NetWitness.Machines.MachineGUID
      description: Machine GUID
    - contextPath: NetWitness.Modules.ModuleName
      description: Module Name
    - contextPath: NetWitness.Modules.ModuleID
      description: Module ID
    - contextPath: NetWitness.Modules.Description
      description: Description
    - contextPath: NetWitness.Modules.IOCScore
      description: IOC Score
    - contextPath: NetWitness.Modules.AnalyticsScore
      description: Analytics Score
    - contextPath: NetWitness.Modules.GlobalMachineCount
      description: Global Machine Count
    - contextPath: NetWitness.Modules.MD5
      description: MD5
    - contextPath: NetWitness.Modules.SHA256
      description: SHA256
    description: Get machine GUID. Search by machine name and more.
  - name: netwitness-get-machine
    arguments:
    - name: machineGUID
      required: true
      default: true
      description: The machine GUID.
    outputs:
    - contextPath: NetWitness.Machines.AgentID
      description: Agent ID
    - contextPath: NetWitness.Machines.MachineName
      description: Machine Name
    - contextPath: NetWitness.Machines.LocalIP
      description: Local IP
    - contextPath: NetWitness.Machines.RemoteIP
      description: Remote IP
    - contextPath: NetWitness.Machines.MAC
      description: MAC
    - contextPath: NetWitness.Machines.MachineStatus
      description: Machine Status
    - contextPath: NetWitness.Machines.IIOCScore
      description: IIOC Score
    - contextPath: NetWitness.Machines.IIOCLevel0
      description: IIOC Level0
    - contextPath: NetWitness.Machines.IIOCLevel1
      description: IIOC Level1
    - contextPath: NetWitness.Machines.IIOCLevel2
      description: IIOC Level2
    - contextPath: NetWitness.Machine.IIOCLevel3
      description: IIOC Level3
    - contextPath: NetWitness.Machines.AntiVirusDisabled
      description: Anti Virus Disabled
    - contextPath: NetWitness.Machines.Comment
      description: Comment
    - contextPath: NetWitness.Machines.ContainmentStatus
      description: Containment Status
    - contextPath: NetWitness.Machines.ContainmentSupported
      description: Containment Supported
    - contextPath: NetWitness.Machines.Country
      description: Country
    - contextPath: NetWitness.Machines.DNS
      description: DNS
    - contextPath: NetWitness.Machines.DomainName
      description: Domain Name
    - contextPath: NetWitness.Machines.FirewallDisabled
      description: Firewall Disabled
    - contextPath: NetWitness.Machines.Gateway
      description: Gateway
    - contextPath: NetWitness.Machines.Group
      description: Group
    - contextPath: NetWitness.Machines.Idle
      description: Idle
    - contextPath: NetWitness.Machines.InstallTime
      description: Install Time
    - contextPath: NetWitness.Machines.InstallationFailed
      description: Installation Failed
    - contextPath: NetWitness.Machines.LastScan
      description: Last Scan
    - contextPath: NetWitness.Machines.LastSeen
      description: Last Seen
    - contextPath: NetWitness.Machines.NetworkSegment
      description: Network Segment
    - contextPath: NetWitness.Machines.OperatingSystem
      description: Operating System
    - contextPath: NetWitness.Machines.OrganizationUnit
      description: Organization Unit
    - contextPath: NetWitness.Machines.Platform
      description: Platform
    - contextPath: NetWitness.Machines.Scanning
      description: Scanning
    - contextPath: NetWitness.Machines.UserName
      description: User Name
    - contextPath: NetWitness.Machine.VersionInfo
      description: Version Info
    description: Get information on a specific machine.
  - name: netwitness-get-machine-iocs
    arguments:
    - name: machineGUID
      required: true
      default: true
      description: The machine GUID
    - name: limit
      description: Limit the results. Default 100.
      defaultValue: "100"
    outputs:
    - contextPath: NetWitness.Machines.MachineGUID
      description: Machine GUID
    - contextPath: NetWitness.IOCs.Description
      description: Description
    - contextPath: NetWitness.IOCs.Type
      description: Type
    - contextPath: NetWitness.IOCs.MachineCount
      description: Machine Count
    - contextPath: NetWitness.IOCs.ModuleCount
      description: Module Count
    - contextPath: NetWitness.IOCs.IOCLevel
      description: IOC Level
    - contextPath: NetWitness.IOCs.Priority
      description: Priority
    - contextPath: NetWitness.IOCs.Active
      description: Active
    - contextPath: NetWitness.IOCs.LastExecuted
      description: Last Executed
    - contextPath: NetWitness.IOCs.Alertable
      description: Alertable
    - contextPath: NetWitness.IOCs.IOCTriggeredOnMachine
      description: IOC Triggered On Machine
    description: List IOC's for a specific machine.
  - name: netwitness-get-machine-modules
    arguments:
    - name: machineGUID
      required: true
      description: The machine GUID
    - name: moduleName
      description: 'Module name to filter result. Case insesitive. Example: ModuleName=".exe "will match all machines which have the word ".exe" in their module name.'
    - name: iocScoreGreaterThan
      description: "\t Filter all modules whose IOC score is greater than or equal to this value. Default = 0."
    - name: iocScoreLessThan
      description: "\t Filter all modules whose IOC score is less than or equal to this value. Default = 1024. Cant be zero."
    - name: limit
      description: limit the results. Default 50.
      defaultValue: "50"
    outputs:
    - contextPath: NetWitness.Machines.MachineGUID
      description: Machine GUID
    - contextPath: NetWitness.Modules.ModuleName
      description: Module Name
    - contextPath: NetWitness.Modules.ModuleID
      description: Module ID
    - contextPath: NetWitness.Modules.Description
      description: Description
    - contextPath: NetWitness.Modules.IOCScore
      description: IOC Score
    - contextPath: NetWitness.Modules.AnalyticsScore
      description: Analytics Score
    - contextPath: NetWitness.Modules.GlobalMachineCount
      description: Global Machine Count
    - contextPath: NetWitness.Modules.MD5
      description: MD5
    - contextPath: NetWitness.Modules.SHA256
      description: SHA256
    description: Get Names and ID's of modules of the machine. Filter by name or IOC score.
  - name: netwitness-get-machine-module
    arguments:
    - name: machineGUID
      required: true
      description: The machine GUID.
    - name: moduleID
      required: true
      description: The module ID.
    outputs:
    - contextPath: NetWitness.Modules.MachineGUID
      description: Machine GUID
    - contextPath: NetWitness.Modules.ModuleID
      description: Module ID
    - contextPath: NetWitness.Modules.FileName
      description: File Name
    - contextPath: NetWitness.Modules.FullPath
      description: Full Path
    - contextPath: NetWitness.Modules.MD5
      description: MD5
    - contextPath: NetWitness.Modules.RiskScore
      description: Risk Score
    - contextPath: NetWitness.Modules.SHA1
      description: SHA1
    - contextPath: NetWitness.Modules.SHA256
      description: SHA256
    - contextPath: NetWitness.Modules.IIOCScore
      description: IIOC Score
    - contextPath: NetWitness.Modules.Blacklisted
      description: Blacklisted
    - contextPath: NetWitness.Modules.Graylisted
      description: Graylisted
    - contextPath: NetWitness.Modules.Whitelisted
      description: Whitelisted
    - contextPath: NetWitness.Modules.MachineCount
      description: Machine Count
    - contextPath: NetWitness.Modules.IIOCLevel0
      description: IIOC Level0
    - contextPath: NetWitness.Modules.IIOCLevel1
      description: IIOC Level1
    - contextPath: NetWitness.Modules.IIOCLevel2
      description: IIOC Level2
    - contextPath: NetWitness.Modules.IIOCLevel3
      description: IIOC Level3
    - contextPath: NetWitness.Modules.FirstSeenName
      description: First Seen Name
    - contextPath: NetWitness.Modules.FirstSeenDate
      description: First Seen Date
    - contextPath: File.Name
      description: The file name
    - contextPath: File.MD5
      description: File MD5
    - contextPath: File.SHA1
      description: File SHA1
    - contextPath: File.Path
      description: File full path
    description: Get information on a specific machine module.
  - name: netwitness-blacklist-ips
    arguments:
    - name: ips
      required: true
      default: true
      description: 'Comma separated IP addresses '
    outputs:
    - contextPath: NetWitness.Blacklist.IPs
      description: IPs block listed successfully
    description: Add a list of IP addresses to block list
  - name: netwitness-blacklist-domains
    arguments:
    - name: domains
      required: true
      default: true
      description: Comma separated list of domains
    outputs:
    - contextPath: NetWitness.Blacklist.Domains
<<<<<<< HEAD
      description: Domains block listed successfully
    description: 'Add a list of domains to block list '
  dockerimage: demisto/python:2.7.18.24066
=======
      description: Domains blacklisted successfully
    description: 'Add a list of domains to blacklist '
  dockerimage: demisto/python:2.7.18.24398
>>>>>>> d57a80e3
tests:
- NetWitness Endpoint Test
fromversion: 5.0.0<|MERGE_RESOLUTION|>--- conflicted
+++ resolved
@@ -1212,15 +1212,9 @@
       description: Comma separated list of domains
     outputs:
     - contextPath: NetWitness.Blacklist.Domains
-<<<<<<< HEAD
       description: Domains block listed successfully
     description: 'Add a list of domains to block list '
-  dockerimage: demisto/python:2.7.18.24066
-=======
-      description: Domains blacklisted successfully
-    description: 'Add a list of domains to blacklist '
   dockerimage: demisto/python:2.7.18.24398
->>>>>>> d57a80e3
 tests:
 - NetWitness Endpoint Test
 fromversion: 5.0.0