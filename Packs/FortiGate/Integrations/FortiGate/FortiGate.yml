--- conflicted
+++ resolved
@@ -21,41 +21,24 @@
   name: unsecure
   type: 8
   required: false
-<<<<<<< HEAD
-- defaultvalue: 'false'
-  display: Use system proxy settings
-  name: proxy
-  type: 8
-  required: false
-description: Manage FortiGate Firewall
-=======
 - display: Use system proxy settings
   name: proxy
   type: 8
   required: false
   defaultvalue: 'false'
 description: 'FortiGate provides flawless convergence that can scale to any location: remote office, branch, campus, data center, and cloud. FortiGate always delivered on the concept of hybrid mesh firewalls with FortiManager for unified management and consistent security across complex hybrid environments. The Fortinet FortiOS operating system provides deep visibility and security across a variety of form factors.'
->>>>>>> 90cf3b88
 display: FortiGate
 name: FortiGate
 script:
   commands:
   - arguments:
     - defaultValue: root
-<<<<<<< HEAD
-      description: Filter by address (ip or domain)
-      name: address
-    - description: Filter by address name
-      name: name
-    description: Get all address objects from your firewall
-=======
       description: Filter by address (ip or domain).
       name: address
     - description: Filter by address name.
       name: name
     deprecated: true
     description: Deprecated. Use `fortigate-list-firewall-address-ipv4s` instead. Get all address objects from your firewall.
->>>>>>> 90cf3b88
     name: fortigate-get-addresses
     outputs:
     - contextPath: Fortigate.Address.Name
@@ -71,16 +54,10 @@
       description: Address object end IP address.
       type: string
   - arguments:
-<<<<<<< HEAD
-    - description: Filter by group name
-      name: name
-    description: Get information about FortiGate service groups
-=======
     - description: Filter by group name.
       name: name
     deprecated: true
     description: Deprecated. Use `fortigate-list-firewall-service-groups` instead. Get information about FortiGate service groups.
->>>>>>> 90cf3b88
     name: fortigate-get-service-groups
     outputs:
     - contextPath: Fortigate.ServiceGroup.Name
@@ -90,16 +67,6 @@
       description: Service Group member name.
       type: string
   - arguments:
-<<<<<<< HEAD
-    - description: Group name to update
-      name: groupName
-      required: true
-    - description: Service name to update from the group (If providing data argument value does not matter)
-      name: serviceName
-      required: true
-    - auto: PREDEFINED
-      description: Action to take on the service
-=======
     - description: Group name to update.
       name: groupName
       required: true
@@ -108,18 +75,13 @@
       required: true
     - auto: PREDEFINED
       description: Action to take on the service.
->>>>>>> 90cf3b88
       name: action
       predefined:
       - add
       - remove
       required: true
-<<<<<<< HEAD
-    description: Update a FortiGate service group
-=======
     deprecated: true
     description: Deprecated. Use `fortigate-update-firewall-service-group` instead. Update a FortiGate service group.
->>>>>>> 90cf3b88
     name: fortigate-update-service-group
     outputs:
     - contextPath: Fortigate.ServiceGroup.Name
@@ -129,18 +91,11 @@
       description: Service name.
       type: string
   - arguments:
-<<<<<<< HEAD
-    - description: Group name of the group you would like to delete
-      name: groupName
-      required: true
-    description: Delete a service group from FortiGate
-=======
     - description: Group name of the group you would like to delete.
       name: groupName
       required: true
     deprecated: true
     description: Deprecated. Use `fortigate-delete-firewall-service-group` instead. Delete a service group from FortiGate.
->>>>>>> 90cf3b88
     name: fortigate-delete-service-group
     outputs:
     - contextPath: Fortigate.ServiceGroup.Name
@@ -150,35 +105,6 @@
       description: Was service group deleted.
       type: boolean
   - arguments:
-<<<<<<< HEAD
-    - description: Service name
-      name: serviceName
-    description: Get information about a service from FortiGate Firewall
-    name: fortigate-get-firewall-service
-    outputs:
-    - contextPath: Fortigate.Service.Name
-      description: Service name
-      type: string
-    - contextPath: Fortigate.Service.Ports.TCP
-      description: TCP Port range included for the service
-      type: string
-    - contextPath: Fortigate.Service.Ports.UDP
-      description: UDP Port range included for the service
-      type: string
-  - arguments:
-    - description: Service name
-      name: serviceName
-      required: true
-    - description: 'TCP Port range for the service. Example: 100-120 or simply a single port.'
-      name: tcpRange
-    - description: 'UDP Port range for the service. Example: 100-120, or simply a single port.'
-      name: udpRange
-    description: Create a service in FortiGate firewall
-    name: fortigate-create-firewall-service
-    outputs:
-    - contextPath: Fortigate.Service.Name
-      description: Service name
-=======
     - description: Service name.
       name: serviceName
     deprecated: true
@@ -187,7 +113,6 @@
     outputs:
     - contextPath: Fortigate.Service.Name
       description: Service name.
->>>>>>> 90cf3b88
       type: string
     - contextPath: Fortigate.Service.Ports.TCP
       description: TCP Port range included for the service.
@@ -196,20 +121,12 @@
       description: UDP Port range included for the service.
       type: string
   - arguments:
-<<<<<<< HEAD
-    - description: Policy name
-      name: policyName
-    - description: Policy ID
-      name: policyID
-    description: Get information about a firewall policy on FortiGate
-=======
     - description: Policy name.
       name: policyName
     - description: Policy ID.
       name: policyID
     deprecated: true
     description: Deprecated. Use `fortigate-list-firewall-policies` instead. Get information about a firewall policy on FortiGate.
->>>>>>> 90cf3b88
     name: fortigate-get-policy
     outputs:
     - contextPath: Fortigate.Policy.Name
@@ -243,19 +160,11 @@
       description: Policy attached security profile.
       type: string
   - arguments:
-<<<<<<< HEAD
-    - description: Policy ID
-      name: policyID
-      required: true
-    - auto: PREDEFINED
-      description: Field parameter to update
-=======
     - description: Policy ID.
       name: policyID
       required: true
     - auto: PREDEFINED
       description: Field parameter to update.
->>>>>>> 90cf3b88
       name: field
       predefined:
       - description
@@ -267,39 +176,23 @@
       - log
       - nat
       required: true
-<<<<<<< HEAD
-    - description: Value of field parameter to update
-      name: value
-      required: true
-    - auto: PREDEFINED
-      description: Whether to keep the original data or not. Only relevant if the updated field is "source" or "destination". If the supplied value is 'True', the current data will not be replaced. Instead, the supplied addresses will be added / removed from the existing data.
-=======
     - description: Value of field parameter to update.
       name: value
       required: true
     - auto: PREDEFINED
       description: Whether to keep the original data or not. Only relevant if the updated field is "source" or "destination". If the supplied value is `True`, the current data will not be replaced. Instead, the supplied addresses will be added / removed from the existing data.
->>>>>>> 90cf3b88
       name: keep_original_data
       predefined:
       - 'true'
       - 'false'
     - auto: PREDEFINED
-<<<<<<< HEAD
-      description: Whether to add or remove the supplied addresses from the existing data. Only relevant in case the field to update is "source" or "destination", and keep_original_data is specified to 'True'.
-=======
       description: Whether to add or remove the supplied addresses from the existing data. Only relevant in case the field to update is "source" or "destination", and keep_original_data is specified to `True`.
->>>>>>> 90cf3b88
       name: add_or_remove
       predefined:
       - add
       - remove
-<<<<<<< HEAD
-    description: Update a firewall policy on FortiGate
-=======
     deprecated: true
     description: Deprecated. Use `fortigate-update-firewall-policy` instead. Update a firewall policy on FortiGate.
->>>>>>> 90cf3b88
     execution: true
     name: fortigate-update-policy
     outputs:
@@ -331,30 +224,6 @@
       description: Does the policy log the traffic or not.
       type: boolean
   - arguments:
-<<<<<<< HEAD
-    - description: Policy name
-      name: policyName
-      required: true
-    - description: Description for the policy
-      name: description
-    - description: 'Source interface  (examples : port1, port2 or port3)'
-      name: sourceIntf
-      required: true
-    - description: 'Destination interface (examples : port1, port2 or port3)'
-      name: dstIntf
-      required: true
-    - description: 'Source IP address, range or domain (examples : all, update.microsoft.com)'
-      name: source
-      required: true
-    - description: 'Destination IP address, range or domain (examples : all, update.microsoft.com)'
-      name: destination
-      required: true
-    - description: Service for the policy (for example HTTP)
-      name: service
-      required: true
-    - auto: PREDEFINED
-      description: Action to take
-=======
     - description: Policy name.
       name: policyName
       required: true
@@ -377,7 +246,6 @@
       required: true
     - auto: PREDEFINED
       description: Action to take.
->>>>>>> 90cf3b88
       name: action
       predefined:
       - accept
@@ -385,22 +253,14 @@
       required: true
     - auto: PREDEFINED
       defaultValue: enable
-<<<<<<< HEAD
-      description: policy status
-=======
       description: policy status.
->>>>>>> 90cf3b88
       name: status
       predefined:
       - enable
       - disable
     - auto: PREDEFINED
       defaultValue: enable
-<<<<<<< HEAD
-      description: Will the policy log the traffic or not
-=======
       description: Will the policy log the traffic or not.
->>>>>>> 90cf3b88
       name: log
       predefined:
       - all
@@ -408,21 +268,13 @@
       - disable
     - auto: PREDEFINED
       defaultValue: enable
-<<<<<<< HEAD
-      description: enable/disable NAT
-=======
       description: enable/disable NAT.
->>>>>>> 90cf3b88
       name: nat
       predefined:
       - enable
       - disable
-<<<<<<< HEAD
-    description: Create a firewall policy (rule) on FortiGate
-=======
     deprecated: true
     description: Deprecated. Use `fortigate-create-firewall-policy` instead. Create a firewall policy (rule) on FortiGate.
->>>>>>> 90cf3b88
     execution: true
     name: fortigate-create-policy
     outputs:
@@ -460,36 +312,21 @@
       description: Policy NAT.
       type: string
   - arguments:
-<<<<<<< HEAD
-    - description: Policy ID
-      name: policyID
-      required: true
-    - auto: PREDEFINED
-      description: Position for the policy (before or after)
-=======
     - description: Policy ID.
       name: policyID
       required: true
     - auto: PREDEFINED
       description: Position for the policy (before or after).
->>>>>>> 90cf3b88
       name: position
       predefined:
       - before
       - after
       required: true
-<<<<<<< HEAD
-    - description: The ID of the policy being used as a positional anchor
-      name: neighbor
-      required: true
-    description: Move a firewall policy rule to a different position
-=======
     - description: The ID of the policy being used as a positional anchor.
       name: neighbor
       required: true
     deprecated: true
     description: Deprecated. Use `fortigate-move-firewall-policy` instead. Move a firewall policy rule to a different position.
->>>>>>> 90cf3b88
     name: fortigate-move-policy
     outputs:
     - contextPath: Fortigate.Policy.ID
@@ -499,18 +336,11 @@
       description: Was policy moved successfully.
       type: boolean
   - arguments:
-<<<<<<< HEAD
-    - description: Policy ID
-      name: policyID
-      required: true
-    description: Delete a policy from FortiGate firewall
-=======
     - description: Policy ID.
       name: policyID
       required: true
     deprecated: true
     description: Deprecated. Use `fortigate-delete-firewall-policy` instead. Delete a policy from FortiGate firewall.
->>>>>>> 90cf3b88
     execution: true
     name: fortigate-delete-policy
     outputs:
@@ -521,16 +351,10 @@
       description: Was policy deleted successfully.
       type: boolean
   - arguments:
-<<<<<<< HEAD
-    - description: Filter by group name
-      name: groupName
-    description: Get information about address groups from FortiGate
-=======
     - description: Filter by group name.
       name: groupName
     deprecated: true
     description: Deprecated. Use `fortigate-list-firewall-address-ipv4-groups` instead. Get information about address groups from FortiGate.
->>>>>>> 90cf3b88
     name: fortigate-get-address-groups
     outputs:
     - contextPath: Fortigate.AddressGroup.Name
@@ -543,16 +367,6 @@
       description: Address Group UUID.
       type: string
   - arguments:
-<<<<<<< HEAD
-    - description: Group name
-      name: groupName
-      required: true
-    - description: An address to add or remove from the group (If providing data argument, value does not matter)
-      name: address
-      required: true
-    - auto: PREDEFINED
-      description: Action to take on the service
-=======
     - description: Group name.
       name: groupName
       required: true
@@ -561,18 +375,13 @@
       required: true
     - auto: PREDEFINED
       description: Action to take on the service.
->>>>>>> 90cf3b88
       name: action
       predefined:
       - add
       - remove
       required: true
-<<<<<<< HEAD
-    description: Update an address group on FortiGate firewall
-=======
     deprecated: true
     description: Deprecated. Use `fortigate-update-firewall-address-ipv4-group` instead. Update an address group on FortiGate firewall.
->>>>>>> 90cf3b88
     name: fortigate-update-address-group
     outputs:
     - contextPath: Fortigate.AddressGroup.Name
@@ -585,15 +394,6 @@
       description: Address group UUID.
       type: Unknown
   - arguments:
-<<<<<<< HEAD
-    - description: Group name
-      name: groupName
-      required: true
-    - description: Address member to add to the group
-      name: address
-      required: true
-    description: Create an address group in FortiGate firewall
-=======
     - description: Group name.
       name: groupName
       required: true
@@ -602,7 +402,6 @@
       required: true
     deprecated: true
     description: Deprecated. Use `fortigate-create-firewall-address-ipv4-group` instead. Create an address group in FortiGate firewall.
->>>>>>> 90cf3b88
     name: fortigate-create-address-group
     outputs:
     - contextPath: Fortigate.AddressGroup.Name
@@ -612,18 +411,11 @@
       description: Address group member address.
       type: string
   - arguments:
-<<<<<<< HEAD
-    - description: Address group name
-      name: name
-      required: true
-    description: Delete an address group from FortiGate firewall
-=======
     - description: Address group name.
       name: name
       required: true
     deprecated: true
     description: Deprecated. Use `fortigate-delete-firewall-address-ipv4-group` instead. Delete an address group from FortiGate firewall.
->>>>>>> 90cf3b88
     name: fortigate-delete-address-group
     outputs:
     - contextPath: Fortigate.AddressGroup.Name
@@ -632,28 +424,8 @@
     - contextPath: Fortigate.AddressGroup.Deleted
       description: Was address group deleted.
       type: boolean
-<<<<<<< HEAD
-  - arguments:
-    - description: CSV list of IP addresses to ban. IPv4 and IPv6 addresses are supported. For example, "1.1.1.1,6.7.8.9".
-      isArray: true
-      name: ip_address
-      required: true
-    - description: Time until ban expires in seconds. 0 for indefinite ban.
-      name: expiry
-    description: Adds IP addresses to the banned list.
-    name: fortigate-ban-ip
-  - arguments:
-    - description: CSV list of banned user IP addresses to clear. IPv4 and IPv6 addresses are supported. For example, "1.1.1.1,6.7.8.9".
-      isArray: true
-      name: ip_address
-      required: true
-    description: Clears a list of specific banned IP addresses.
-    name: fortigate-unban-ip
-  - description: Returns a list of banned IP addresses.
-=======
   - description: Deprecated. Use `fortigate-list-banned-ips` instead. Returns a list of banned IP addresses.
     deprecated: true
->>>>>>> 90cf3b88
     name: fortigate-get-banned-ips
     outputs:
     - contextPath: Fortigate.BannedIP.IP
@@ -672,25 +444,15 @@
     - description: The address name.
       name: name
       required: true
-<<<<<<< HEAD
-    - description: 'The IP Address, example: 1.1.1.1 .'
-      name: address
-    - defaultValue: 255.255.255.255
-=======
     - description: 'The IP Address, example: 1.1.1.1.'
       name: address
     - defaultValue: '255.255.255.255'
->>>>>>> 90cf3b88
       description: 'The address mask,example: 255.255.255.0 , Default is 255.255.255.255.'
       name: mask
     - description: 'The domain name, example: example.com.'
       name: fqdn
-<<<<<<< HEAD
-    description: Creates a new address object.
-=======
     deprecated: true
     description: Deprecated. Use `fortigate-create-firewall-address-ipv4` instead. Creates a new address object.
->>>>>>> 90cf3b88
     name: fortigate-create-address
     outputs:
     - contextPath: Fortigate.Address.Name
@@ -706,12 +468,8 @@
     - description: The address name.
       name: name
       required: true
-<<<<<<< HEAD
-    description: Deletes an address by name.
-=======
     deprecated: true
     description: Deprecated. Use `fortigate-delete-firewall-address-ipv4` instead. Deletes an address by name.
->>>>>>> 90cf3b88
     name: fortigate-delete-address
     outputs:
     - contextPath: Fortigate.Address.Name
@@ -720,9 +478,6 @@
     - contextPath: Fortigate.Address.Deleted
       description: The address deletion status.
       type: String
-<<<<<<< HEAD
-  dockerimage: demisto/python3:3.10.12.63474
-=======
   - name: fortigate-list-firewall-address-ipv4s
     description: Retrieve firewall IPv4 addresses. Addresses define sources and destinations of network traffic and can be used in many functions such as firewall policies, ZTNA, etc.
     arguments:
@@ -2495,7 +2250,6 @@
       required: true
       isArray: true
   dockerimage: demisto/python3:3.10.13.87159
->>>>>>> 90cf3b88
   runonce: false
   script: '-'
   subtype: python3
