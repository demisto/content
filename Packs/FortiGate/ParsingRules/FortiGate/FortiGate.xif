--- conflicted
+++ resolved
@@ -1,12 +1,4 @@
 [INGEST:vendor="Fortinet", product="Fortigate", target_dataset="fortinet_fortigate_raw", no_hit=keep]
-<<<<<<< HEAD
-filter FTNTFGTeventtime ~= "\d{9}$"
-| alter
-    tmp_remove_milli_secs = to_integer(replex(FTNTFGTeventtime, "\d{9}$", ""))
-| alter
-    _time = to_timestamp(tmp_remove_milli_secs)
-| fields -tmp_remove_milli_secs;
-=======
 filter to_string(FTNTFGTeventtime) ~= "\d{9}$"
 | alter
     tmp_remove_milli_secs = to_integer(replex(FTNTFGTeventtime, "\d{9}$", "")),
@@ -15,5 +7,4 @@
     tmp_substract_diff = subtract(tmp_remove_milli_secs, tmp_check_duration)
 | alter
     _time = to_timestamp(tmp_substract_diff)
-| fields -tmp_remove_milli_secs, tmp_check_duration, tmp_substract_diff;
->>>>>>> 90cf3b88
+| fields -tmp_remove_milli_secs, tmp_check_duration, tmp_substract_diff;