{
    "name": "FortiGate",
    "description": "Manage FortiGate Firewall",
    "support": "xsoar",
<<<<<<< HEAD
    "currentVersion": "1.0.12",
=======
    "currentVersion": "1.0.13",
>>>>>>> d0876efb
    "author": "Cortex XSOAR",
    "url": "https://www.paloaltonetworks.com/cortex",
    "email": "",
    "created": "2020-04-14T00:00:00Z",
    "categories": [
        "Network Security"
    ],
    "tags": [],
    "useCases": [],
    "keywords": [],
    "marketplaces": [
        "xsoar",
        "marketplacev2"
    ]
}<|MERGE_RESOLUTION|>--- conflicted
+++ resolved
@@ -2,11 +2,7 @@
     "name": "FortiGate",
     "description": "Manage FortiGate Firewall",
     "support": "xsoar",
-<<<<<<< HEAD
-    "currentVersion": "1.0.12",
-=======
     "currentVersion": "1.0.13",
->>>>>>> d0876efb
     "author": "Cortex XSOAR",
     "url": "https://www.paloaltonetworks.com/cortex",
     "email": "",
