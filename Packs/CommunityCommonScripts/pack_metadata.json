--- conflicted
+++ resolved
@@ -2,11 +2,7 @@
     "name": "Community Common Scripts",
     "description": "A pack that contains community scripts",
     "support": "community",
-<<<<<<< HEAD
-    "currentVersion": "1.0.13",
-=======
     "currentVersion": "1.0.14",
->>>>>>> 8153ad60
     "author": "",
     "url": "https://live.paloaltonetworks.com/t5/cortex-xsoar-discussions/bd-p/Cortex_XSOAR_Discussions",
     "email": "",
