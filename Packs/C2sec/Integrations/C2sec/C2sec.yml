commonfields:
  id: C2sec irisk
  version: -1
name: C2sec irisk
display: C2sec irisk
fromversion: 5.0.0
category: Data Enrichment & Threat Intelligence
description: Understand Your Cyber Exposure as Easy as a Google Search
configuration:
- display: API URL (e.g. https://api.c2sec.com/api)
  name: endpointURL
  defaultvalue: ""
  type: 0
  required: true
- display: API Key
  name: apikey
  defaultvalue: ""
  type: 4
  hidden: true
- name: apikey_creds
  type: 9
  displaypassword: API Key
  hiddenusername: true
- display: Default domain name
  name: domainName
  type: 0
  required: true
  defaultvalue: ''
- display: Trust any certificate (not secure)
  name: unsecure
  type: 8
- display: Use system proxy settings
  name: proxy
  type: 8

script:
  script: '-'
  type: python
  subtype: python3
  commands:
  - name: irisk-add-domain
    arguments:
    - name: domain
      description: Domain to add to the portfolio. If empty, default domain will be used.
    - name: newscan
      required: true
      auto: PREDEFINED
      predefined:
      - "true"
      - "false"
      description: Flag to indicate whether a new scan is always initiated for the specified domain.
      defaultValue: "true"
    outputs:
    - contextPath: C2Sec.Domain.result
      description: Result status of adding the new company.
    - contextPath: C2Sec.Domain.Name
      description: The name of the searched domain.
    description: Adds a domain to portfolio.
  - name: irisk-get-scan-status
    arguments:
    - name: id
      required: true
      description: Domain workitemid for which to check the status.
    outputs:
    - contextPath: C2sec.Domain.Scan.domain
      description: The name of the scanned domain.
      type: string
    - contextPath: C2sec.Domain.Scan.workitemid
      description: The ID of the current scan.
      type: number
    - contextPath: C2sec.Domain.Scan.completeTime
      description: The time that the scan was completed.
      type: date
    - contextPath: C2sec.Domain.Scan.creationTime
      description: The time that the scan was initiated.
      type: date
    - contextPath: C2sec.Domain.Scan.status
      description: The status of the current scan ("processing"/"completed").
      type: number
    description: Queries the status of a scan.
  - name: irisk-rescan-domain
    arguments:
    - name: domain
      description: Domain to re-scan. If empty, the default domain will be used.
    outputs:
    - contextPath: C2sec.Domain.Scan.domain
      description: The name of the scanned domain.
      type: string
    - contextPath: C2sec.Domain.Scan.workitemid
      description: Scan ID.
      type: number
    - contextPath: C2sec.Domain.Scan.result
      description: The scan result status.
      type: string
    description: Initiates a re-scan for a domain within a portfolio.
  - name: irisk-get-domain-issues
    arguments:
    - name: domain
      description: The domain to query. If empty, the default domain it will be used.
    - name: severity
      description: Filter query results by issue severity..
    outputs:
    - contextPath: C2sec.Domain.Name
      description: The name of the domain against which it was checked.
      type: string
    - contextPath: C2sec.Domain.Issue.ID
      description: Issue ID.
      type: string
    - contextPath: C2sec.Domain.Issue.Asset
      description: Asset associated with the issues. For example, IP addresses, website URLs, and so on.
      type: string
    - contextPath: C2sec.Domain.Issue.Component
      description: The component used in the issue.
      type: string
    - contextPath: C2sec.Domain.Issue.ComponentDisplay
      description: The display name of the component being used.
      type: string
    - contextPath: C2sec.Domain.Issue.Details
      description: The details for the issue.
      type: string
    - contextPath: C2sec.Domain.Issue.Issue
      description: The name of the issue.
      type: string
    - contextPath: C2sec.Domain.Issue.Severity
      description: The severity of the issue.
      type: string
    description: Returns the issues located under the specified domain.
  - name: irisk-get-scan-results
    arguments:
    - name: domain
      required: true
      description: The domain to query. If empty, default domain will be used.
    - name: component
      required: true
      auto: PREDEFINED
      predefined:
      - credential
      - network
      - application
      description: The component to query.
    outputs:
    - contextPath: C2sec.Domain.application.result
      description: Query status.
      type: string
    - contextPath: C2sec.Domain.application.Domain
      description: The domain name being queried.
      type: string
    - contextPath: C2sec.Domain.application.data.appdetail
      description: Details about the application being checked.
      type: string
    - contextPath: C2sec.Domain.application.data.info
      description: Information regarding the data being processed.
      type: string
    - contextPath: C2sec.Domain.application.data.website
      description: Website address being processed.
      type: string
    - contextPath: C2sec.Domain.credential.result
      description: Query status.
      type: string
    - contextPath: C2sec.Domain.credential.Domain
      description: The domain name being queried.
      type: string
    - contextPath: C2sec.Domain.credential.data.user
      description: User name.
      type: string
    - contextPath: C2sec.Domain.credential.data.pw
      description: User password.
      type: string
    - contextPath: C2sec.Domain.network.result
      description: Query status.
      type: string
    - contextPath: C2sec.Domain.network.Domain
      description: The domain name being queried.
      type: string
    - contextPath: C2sec.Domain.network.data.firewall
      description: Firewall status.
      type: string
    - contextPath: C2sec.Domain.network.data.port
      description: Port number.
      type: string
    - contextPath: C2sec.Domain.network.data.IP
      description: IP address.
      type: string
    - contextPath: C2sec.Domain.network.data.Name
      description: Name of the user.
      type: string
    - contextPath: C2sec.Domain.network.data.service
      description: Name of the service being used.
      type: string
    - contextPath: C2sec.Domain.network.data.protocol
      description: Name of the protocol being used.
      type: string
    - contextPath: C2sec.Domain.network.data.state
      description: State of the network application ("open" or "closed").
      type: string
    description: Query Data for specific component for companies in the portfolio
<<<<<<< HEAD
  dockerimage: demisto/python3:3.10.12.62631
=======
  runonce: false
  dockerimage: demisto/python3:3.10.12.63474
>>>>>>> ad185257
tests:
- No tests (auto formatted)<|MERGE_RESOLUTION|>--- conflicted
+++ resolved
@@ -194,11 +194,7 @@
       description: State of the network application ("open" or "closed").
       type: string
     description: Query Data for specific component for companies in the portfolio
-<<<<<<< HEAD
-  dockerimage: demisto/python3:3.10.12.62631
-=======
   runonce: false
   dockerimage: demisto/python3:3.10.12.63474
->>>>>>> ad185257
 tests:
 - No tests (auto formatted)