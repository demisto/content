--- conflicted
+++ resolved
@@ -655,10 +655,7 @@
       description: ID of a ThreatExchange object.
       type: String
   dockerimage: demisto/python3:3.10.5.31928
-<<<<<<< HEAD
-=======
   runonce: false
->>>>>>> 9ddafcfd
   script: '-'
   subtype: python3
   type: python
