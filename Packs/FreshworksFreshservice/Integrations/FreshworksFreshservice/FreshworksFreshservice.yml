category: Case Management
commonfields:
  id: FreshworksFreshservice
  version: -1
configuration:
- additionalinfo: Freshservice URL (make sure your URL includes your unique environment name).
  defaultvalue: https://{environment}.freshservice.com/
  display: Server URL
  name: url
  type: 0
  required: true
- additionalinfo: Freshservice API access token.
  displaypassword: API Token
  hiddenusername: true
  name: credentials
  required: true
  type: 9
- additionalinfo: First alert created date to fetch. e.g., "1 min ago","2 weeks ago","3 months ago"
  defaultvalue: 3 days
  display: First fetch timestamp
  name: first_fetch
  type: 0
- additionalinfo: Maximum number of incidents per fetch. Default is 50. The maximum is 100.
  defaultvalue: '50'
  display: Maximum incidents per fetch
  name: max_fetch
  type: 0
- defaultvalue: All
  display: Ticket type to fetch as incidents.
  name: ticket_type
  options:
  - All
  - Incident/Service Request
  - Problem Request
  - Change Request
  - Release Request
  type: 16
- additionalinfo: Incident priorities to fetch. The default is All. You can choose multiple priorities.
  defaultvalue: All
  display: Ticket Priority
  name: ticket_priority
  options:
  - All
  - Low
  - Medium
  - High
  - Urgent
  type: 16
- additionalinfo: Incident impacts to fetch. The default is All. You can choose multiple impacts.
  defaultvalue: All
  display: Ticket Impact
  name: ticket_impact
  options:
  - All
  - Low
  - Medium
  - High
  type: 16
- additionalinfo: The status of the tickets to fetch. Since each ticket type has its own unique set of statuses, select only statuses that match the selected ticket type(s).
  defaultvalue: All
  display: Ticket Status
  name: ticket_status
  options:
  - All
  - Open
  - Pending
  - Pending Release
  - Pending Review
  - Resolved
  - Planning
  - Approval
  - Change Requested
  - On hold
  - In Progress
  - Incomplete
  - Completed
  - Closed
  type: 16
- additionalinfo: The risk of the tickets to fetch. Available only for the 'Change Request' ticket type.
  defaultvalue: All
  display: Ticket Risk
  name: ticket_risk
  options:
  - All
  - Low
  - Medium
  - High
  - Very High
  type: 16
- additionalinfo: The urgency of the tickets to fetch. Available only for the 'Incident/Service Request' ticket type. The default is All. You can choose multiple urgencies.
  defaultvalue: All
  display: Ticket Urgency
  name: ticket_urgency
  options:
  - All
  - Low
  - Medium
  - High
  type: 16
- additionalinfo: 'Choose the direction to mirror the incident: Incoming (from Freshservice to Cortex XSOAR), Outgoing (from Cortex XSOAR to Freshservice), or Incoming and Outgoing (from/to Cortex XSOAR and Freshservice).'
  defaultvalue: None
  display: Incident Mirroring Direction
  name: mirror_direction
  options:
  - None
  - Incoming
  - Outgoing
  - Incoming And Outgoing
  type: 15
- display: Incident type
  name: incidentType
  type: 13
- additionalinfo: When selected, closing the Freshservice ticket is mirrored in Cortex XSOAR.
  defaultvalue: 'false'
  display: Close Mirrored XSOAR Incident
  name: close_incident
  type: 8
- additionalinfo: When selected, closing the Cortex XSOAR incident is mirrored in Freshservice.
  defaultvalue: 'false'
  display: Close Mirrored Freshservice Ticket
  name: close_ticket
  type: 8
- additionalinfo: Fetch tasks for each ticket type and consider them in the mirroring (requires an additional API request per ticket).
  defaultvalue: 'false'
  display: Fetch tickets tasks
  name: fetch_ticket_task
  type: 8
- defaultvalue: 'false'
  display: Use system proxy settings
  name: proxy
  type: 8
- defaultvalue: 'false'
  display: Trust any certificate (not secure)
  name: insecure
  type: 8
- defaultvalue: 'false'
  display: Fetch incidents
  name: isFetch
  type: 8
description: Freshservice is a service management solution that allows customers to manage service requests, incidents, change requests tasks, and problem investigation.
display: Freshworks Freshservice
name: FreshworksFreshservice
script:
  commands:
  - arguments:
    - description: 'Page number of paginated results. Minimum value: 1. Only for fetching a list of tickets.'
      name: page
    - description: The number of items per page.
      name: page_size
    - defaultValue: '50'
      description: The maximum number of records to retrieve.
      name: limit
    - description: The ticket ID. If not provided, return all existing tickets.
      name: ticket_id
    - auto: PREDEFINED
      description: Extra ticket information to include. Just the 'stats', 'requester','requested_for' values are available for fetching a list of tickets. Use 'include' to embed additional details in the response. Each include will consume an additional 2 credits. For example, if you embed the stats information you will be charged a total of 3 API credits (1 credit for the API call, and 2 credits for the additional stats embedding).
      isArray: true
      name: include
      predefined:
      - conversations
      - requester
      - requested_for
      - stats
      - department
      - tags
    - auto: PREDEFINED
      description: Ticket filter. You can specify the 'query' argument, 'filter' argument or any filter arguments, but not all of them together.
      isArray: true
      name: filter
      predefined:
      - open
      - watching
      - spam
      - deleted
    - description: Ticket requester ID (use freshservice-agent-list to get the agent ID).
      name: requester_id
    - description: Ticket requester email.
      name: email
    - description: Timestamp of when the ticket was last updated (for example "YYYY-MM-DDThh:mm", "1 min ago", "2 weeks ago").
      name: updated_since
    - auto: PREDEFINED
      description: Ticket type.
      name: type
      predefined:
      - Incident
      - Service Request
    - auto: PREDEFINED
      description: Tickets order type (order by ticket ID).
      name: order_type
      predefined:
      - asc
      - desc
    - description: Filter by agent ID. Use freshservice-agent-list to get the agent ID.
      name: agent_id
    - description: Filter tickets by group ID. Use freshservice-agent-group-list to get the agent group ID.
      name: group_id
    - auto: PREDEFINED
      description: Filter tickets by priority.
      name: priority
      predefined:
      - Low
      - Medium
      - High
      - Urgent
    - auto: PREDEFINED
      description: Filter tickets by status.
      name: status
      predefined:
      - Open
      - Pending
      - Resolved
      - Closed
    - auto: PREDEFINED
      description: Filter tickets by impact.
      name: impact
      predefined:
      - Low
      - Medium
      - High
    - auto: PREDEFINED
      description: Filter tickets by urgency.
      name: urgency
      predefined:
      - Low
      - Medium
      - High
    - description: Filter tickets by tag.
      name: tag
    - description: "Filter tickets by when the ticket is due to be resolved, (for example \"YYYY-MM-DDThh:mm\", \"1 min ago\", \"2 weeks ago\")."
      name: due_by
    - description: "Filter tickets by when the first response is due, (for example \"YYYY-MM-DDThh:mm\", \"1 min ago\", \"2 weeks ago\")."
      name: fr_due_by
    - description: "Filter tickets by creation time (for example \"YYYY-MM-DDThh:mm\", \"1 min ago\", \"2 weeks ago\")."
      name: created_at
    - description: Query to fetch tickets. You can specify the 'query' argument, 'filter' argument or any filter arguments, but not all of them together. For example "priority:3 AND group_id:21000478054 AND status:2" (Logical operators AND, OR along with parentheses () can be used to group conditions).
      name: query
    description: Retrieve all existing tickets or a specific ticket by specifying the ticket ID. By default, only tickets that have been created within the past 30 days will be returned. For older tickets, use the updated_since filter. You can specify the 'query' argument, 'filter' argument or any filter arguments, but not all of them together. When providing multiple filter arguments the connection between them will be "AND".
    name: freshservice-ticket-list
    outputs:
    - contextPath: Freshservice.Ticket.subject
      description: Ticket subject.
      type: String
    - contextPath: Freshservice.Ticket.group_id
      description: Ticket group ID.
      type: Number
    - contextPath: Freshservice.Ticket.department_id
      description: Ticket department ID.
      type: Number
    - contextPath: Freshservice.Ticket.category
      description: Ticket category.
      type: String
    - contextPath: Freshservice.Ticket.sub_category
      description: Ticket subcategory.
      type: String
    - contextPath: Freshservice.Ticket.item_category
      description: Ticket item category.
      type: String
    - contextPath: Freshservice.Ticket.requester_id
      description: Ticket requester ID.
      type: Number
    - contextPath: Freshservice.Ticket.responder_id
      description: Ticket responder ID.
      type: Number
    - contextPath: Freshservice.Ticket.due_by
      description: The timestamp that denotes when the ticket is due to be resolved.
      type: Date
    - contextPath: Freshservice.Ticket.fr_escalated
      description: Whether the ticket first request was escalated.
      type: Boolean
    - contextPath: Freshservice.Ticket.deleted
      description: Whether the ticket was deleted.
      type: Boolean
    - contextPath: Freshservice.Ticket.spam
      description: Whether the ticket was spam.
      type: Boolean
    - contextPath: Freshservice.Ticket.email_config_id
      description: Ticket email config ID.
      type: Number
    - contextPath: Freshservice.Ticket.is_escalated
      description: Whether the ticket was escalated.
      type: Boolean
    - contextPath: Freshservice.Ticket.fr_due_by
      description: Indicates when the first response is due.
      type: Date
    - contextPath: Freshservice.Ticket.id
      description: Ticket ID.
      type: Number
    - contextPath: Freshservice.Ticket.priority
      description: Ticket priority.
      type: Number
    - contextPath: Freshservice.Ticket.status
      description: Ticket status.
      type: Number
    - contextPath: Freshservice.Ticket.source
      description: Ticket source.
      type: Number
    - contextPath: Freshservice.Ticket.created_at
      description: Timestamp when the ticket was created.
      type: Date
    - contextPath: Freshservice.Ticket.updated_at
      description: Timestamp when the ticket was updated.
      type: Date
    - contextPath: Freshservice.Ticket.requested_for_id
      description: Ticket requested for ID.
      type: Number
    - contextPath: Freshservice.Ticket.to_emails
      description: Email addresses to which the ticket was originally sent.
      type: Number
    - contextPath: Freshservice.Ticket.type
      description: Ticket type.
      type: String
    - contextPath: Freshservice.Ticket.description
      description: Ticket description.
      type: String
    - contextPath: Freshservice.Ticket.workspace_id
      description: Ticket workspace ID.
      type: Number
  - arguments:
    - description: HTML content of the ticket.
      name: description
      required: true
    - description: Name of the requester.
      name: name
    - description: User ID of the requester. For existing contacts, the 'requester_id' can be passed instead of the requester's email. In case both 'email' and 'requester ID' are specified, the requester ID will override the 'email' field. If 'requester_id' is not provided, 'email' must be specified.
      name: requester_id
    - description: Email address of the requester. If 'email' is not provided, 'requester_id' must be specified. In case both 'email' and 'requester ID' are specified, the requester ID will override the 'email' field. If no contact exists with this email address in Freshservice, it will be added as a new contact.
      name: email
    - description: Phone number of the requester. The 'phone' can be passed instead of the requester's email. If no contact exists with this phone number in Freshservice, it will be added as a new contact. The name attribute is mandatory if the phone number is set and the email address is not.
      name: phone
    - auto: PREDEFINED
      description: Status of the ticket.
      name: status
      predefined:
      - Open
      - Pending
      - Resolved
      - Closed
      required: true
    - auto: PREDEFINED
      description: Priority of the ticket.
      name: priority
      predefined:
      - Low
      - Medium
      - High
      - Urgent
      required: true
    - description: The subject of the ticket.
      name: subject
      required: true
    - auto: PREDEFINED
      description: The channel through which the ticket was created. The default value is 'Portal'. (Email=1, Portal=2, Phone=3, Chat=4, Feedback widget=5, Yammer=6, AWS Cloudwatch=7, Pagerduty=8, Walkup=9, Slack=10).
      name: source
      predefined:
      - Email
      - Portal
      - Phone
      - Chat
      - Feedback widget
      - Yammer
      - AWS Cloudwatch
      - Pagerduty
      - Walkup
      - Slack
    - description: A comma-separated list of tags that have been associated with the ticket.
      isArray: true
      name: tags
    - description: Department ID of the requester. Use freshservice-department-list to get the department ID.
      name: department_id
    - auto: PREDEFINED
      description: Ticket category.
      name: category
      predefined:
      - Hardware
      - Software
      - Network
      - Office Applications
      - Talent Management
      - Travel
      - Employee Records and Documents
      - Office Furniture
      - Office Equipment
      - Employee Benefits
      - Employee Onboarding/Offboarding
      - Employee Relations
      - Workplace Access and Security
      - Building and Grounds Maintenance
      - Vendor Document Review
      - Payroll
      - Vendor Payment
      - Customer Payment
      - Reimbursements and Advances
      - Legal Document Creation
      - Legal Review - Vendor Documents
      - Legal Review - Customer Documents
      - Other
    - description: Ticket subcategory. Note that each category has a different predefined subcategory.
      name: sub_category
    - description: Assets that have to be associated with the ticket (the asset display_id).
      name: assets
    - auto: PREDEFINED
      description: Ticket urgency.
      name: urgency
      predefined:
      - Low
      - Medium
      - High
    - auto: PREDEFINED
      description: Ticket impact.
      name: impact
      predefined:
      - Low
      - Medium
      - High
    - description: The problem that needs to be associated with the ticket (use freshservice-problem-list to get the problem ID).
      name: problem
    - description: The change ID that is needed for the ticket to be initialized. (So the change ID needs to be associated with the ticket). (Use freshservice-change-list to get the change ID).
      name: change_initiating_ticket
    - description: The change ID that is needed for the ticket to be fixed. (So the change ID needs to be associated with the ticket). (Use freshservice-change-list to get the change ID).
      name: change_initiated_by_ticket
    - description: The ID of the agent to whom the ticket has been assigned (use freshservice-agent-list to get the agent ID).
      name: responder_id
    - description: A comma-separated list of ticket attachments. The total size of these attachments cannot exceed 15MB. Upload the file to Cortex XSOAR and provide the file ID for attaching the file to Freshservice tickets.
      isArray: true
      name: attachments
    - description: A comma-separated list of email addresses added in the 'cc' field of the incoming ticket email.
      isArray: true
      name: cc_emails
    - description: A comma-separated list of key value pairs containing the names and values of custom fields. For example 'key1=value1, key2=value2'.
      isArray: true
      name: custom_fields
    - description: The timestamp that denotes when the ticket is due to be resolved. The value must be greater than the ticket creation time.
      name: due_by
    - description: The ID of the email config which is used for this ticket (i.e., support@yourcompany.com/sales@yourcompany.com).
      name: email_config_id
    - description: The timestamp that denotes when the first response is due. Has to be greater than ticket creation time. It should not be blank if due_by is given (for example YYYY-MM-DDThh:mm).
      name: fr_due_by
    - description: The ID of the group to which the ticket has been assigned. The default value is the ID of the group that is associated with the given email config ID. Use freshservice-agent-group-list to get the agent group ID.
      name: group_id
    description: |-
      Create a new ticket at the service desk. The default ticket type
      is incident. Create ticket requires one of the following: requester_id, phone, email. Ticket type helps categorize the ticket according to the different
      kinds of issues your support team deals with. As of now, API v2 supports only
      type 'incident'.
    name: freshservice-ticket-create
    outputs:
    - contextPath: Freshservice.Ticket.fr_escalated
      description: Whether the ticket first request was escalated.
      type: Boolean
    - contextPath: Freshservice.Ticket.spam
      description: Whether the ticket was spam.
      type: Boolean
    - contextPath: Freshservice.Ticket.email_config_id
      description: Ticket email config ID.
      type: Number
    - contextPath: Freshservice.Ticket.group_id
      description: Ticket group ID.
      type: Number
    - contextPath: Freshservice.Ticket.priority
      description: Ticket priority.
      type: Number
    - contextPath: Freshservice.Ticket.requester_id
      description: Ticket requester ID.
      type: Number
    - contextPath: Freshservice.Ticket.requested_for_id
      description: Ticket requested for ID.
      type: Number
    - contextPath: Freshservice.Ticket.responder_id
      description: Ticket responder ID.
      type: Number
    - contextPath: Freshservice.Ticket.source
      description: Ticket source.
      type: Number
    - contextPath: Freshservice.Ticket.status
      description: Ticket status.
      type: Number
    - contextPath: Freshservice.Ticket.subject
      description: Ticket subject.
      type: String
    - contextPath: Freshservice.Ticket.to_emails
      description: Email addresses to which the ticket was originally sent.
      type: String
    - contextPath: Freshservice.Ticket.department_id
      description: Ticket department ID.
      type: Number
    - contextPath: Freshservice.Ticket.id
      description: Ticket ID.
      type: Number
    - contextPath: Freshservice.Ticket.type
      description: Ticket type.
      type: String
    - contextPath: Freshservice.Ticket.due_by
      description: The timestamp that denotes when the ticket is due to be resolved.
      type: Date
    - contextPath: Freshservice.Ticket.fr_due_by
      description: Indicates when the first response is due.
      type: Date
    - contextPath: Freshservice.Ticket.is_escalated
      description: Whether the ticket was escalated.
      type: Boolean
    - contextPath: Freshservice.Ticket.description
      description: Ticket description.
      type: String
    - contextPath: Freshservice.Ticket.category
      description: Ticket category.
      type: String
    - contextPath: Freshservice.Ticket.sub_category
      description: Ticket subcategory.
      type: String
    - contextPath: Freshservice.Ticket.item_category
      description: Ticket item category.
      type: String
    - contextPath: Freshservice.Ticket.created_at
      description: Timestamp when the ticket was created.
      type: Date
    - contextPath: Freshservice.Ticket.updated_at
      description: Timestamp when the ticket was updated.
  - arguments:
    - description: The ticket ID to update (use freshservice-ticket-list to get ticket ID).
      name: ticket_id
      required: true
    - description: HTML content of the ticket.
      name: description
    - description: Name of the requester.
      name: name
    - description: User ID of the requester (use freshservice-agent-list to get the agent ID). For existing contacts, the requester_id can be passed instead of the requester's email.
      name: requester_id
    - description: Email address of the requester. If no contact exists with this email address in Freshservice, it will be added as a new contact.
      name: email
    - description: Phone number of the requester. If no contact exists with this phone number in Freshservice, it will be added as a new contact. The name attribute is mandatory if the phone number is set and the email address is not.
      name: phone
    - auto: PREDEFINED
      description: Status of the ticket.
      name: status
      predefined:
      - Open
      - Pending
      - Resolved
      - Closed
    - auto: PREDEFINED
      description: Priority of the ticket.
      name: priority
      predefined:
      - Low
      - Medium
      - High
      - Urgent
    - description: The subject of the ticket.
      name: subject
    - auto: PREDEFINED
      description: The channel through which the Ticket was created. The default value is 2. (Email=1, Portal=2, Phone=3, Chat=4, Feedback widget=5, Yammer=6, AWS Cloudwatch=7, Pagerduty=8, Walkup=9, Slack=10).
      name: source
      predefined:
      - Email
      - Portal
      - Phone
      - Chat
      - Feedback widget
      - Yammer
      - AWS Cloudwatch
      - Pagerduty
      - Walkup
      - Slack
    - description: A comma-separated list of tags that have been associated with the ticket (replace the existing value).
      isArray: true
      name: tags
    - description: Department ID of the requester. Use freshservice-department-list to get the department ID.
      name: department_id
    - auto: PREDEFINED
      description: Ticket category.
      name: category
      predefined:
      - Hardware
      - Software
      - Network
      - Office Applications
      - Talent Management
      - Travel
      - Employee Records and Documents
      - Office Furniture
      - Office Equipment
      - Employee Benefits
      - Employee Onboarding/Offboarding
      - Employee Relations
      - Workplace Access and Security
      - Building and Grounds Maintenance
      - Vendor Document Review
      - Payroll
      - Vendor Payment
      - Customer Payment
      - Reimbursements and Advances
      - Legal Document Creation
      - Legal Review - Vendor Documents
      - Legal Review - Customer Documents
      - Other
    - description: Ticket subcategory. Note that each category has a different predefined subcategory.
      name: sub_category
    - description: Assets that have to be associated with the ticket (the asset display_id. Replace the existing value).
      name: assets
    - auto: PREDEFINED
      description: Ticket urgency.
      name: urgency
      predefined:
      - Low
      - Medium
      - High
    - auto: PREDEFINED
      description: Ticket impact.
      name: impact
      predefined:
      - Low
      - Medium
      - High
    - description: The problem that needs to be associated with the ticket (use freshservice-problem-list to get the problem ID).
      name: problem
    - description: The change ID that is needed for the ticket to be initialized. (So the change ID needs to be associated with the ticket). (Use freshservice-change-list to get the change ID).
      name: change_initiating_ticket
    - description: The change ID that is needed for the ticket to be fixed. (So the change ID needs to be associated with the ticket). (Use freshservice-change-list to get the change ID).
      name: change_initiated_by_ticket
    - description: The ID of the agent to whom the ticket has been assigned (use freshservice-agent-list to get the agent ID).
      name: responder_id
    - description: A comma-separated list of ticket attachments. The total size of these attachments cannot exceed 15MB. Upload the file to Cortex XSOAR and provide the file ID for attaching the file to Freshservice tickets.
      isArray: true
      name: attachments
    - description: A comma-separated list of email address added in the 'cc' field of the incoming ticket email.
      isArray: true
      name: cc_emails
    - description: Key value pairs containing the names and values of custom fields.
      name: custom_fields
    - description: Timestamp that denotes when the ticket is due to be resolved (for example YYYY-MM-DDThh:mm).
      name: due_by
    - description: The ID of the email config which is used for this ticket (i.e., support@yourcompany.com/sales@yourcompany.com).
      name: email_config_id
    - description: Timestamp that denotes when the first response is due (for example YYYY-MM-DDThh:mm).
      name: fr_due_by
    - description: The ID of the group to which the ticket has been assigned. The default value is the ID of the group that is associated with the given email_config_id. Use freshservice-agent-group-list to get the agent group ID.
      name: group_id
    description: Update an existing ticket in Freshservice.
    name: freshservice-ticket-update
    outputs:
    - contextPath: Freshservice.Ticket.spam
      description: Whether the ticket was spam.
      type: Boolean
    - contextPath: Freshservice.Ticket.email_config_id
      description: Ticket email config ID.
      type: Number
    - contextPath: Freshservice.Ticket.fr_escalated
      description: Whether the ticket first request was escalated.
      type: Boolean
    - contextPath: Freshservice.Ticket.group_id
      description: Ticket group ID.
      type: Number
    - contextPath: Freshservice.Ticket.priority
      description: Ticket priority.
      type: Number
    - contextPath: Freshservice.Ticket.requester_id
      description: Ticket requester ID.
      type: Number
    - contextPath: Freshservice.Ticket.requested_for_id
      description: Ticket requested for ID.
      type: Date
    - contextPath: Freshservice.Ticket.responder_id
      description: Ticket responder ID.
      type: Number
    - contextPath: Freshservice.Ticket.source
      description: Ticket source.
      type: Number
    - contextPath: Freshservice.Ticket.status
      description: Ticket status.
      type: Number
    - contextPath: Freshservice.Ticket.subject
      description: Ticket subject.
      type: String
    - contextPath: Freshservice.Ticket.description
      description: Ticket description.
      type: String
    - contextPath: Freshservice.Ticket.category
      description: Ticket category.
      type: String
    - contextPath: Freshservice.Ticket.sub_category
      description: Ticket subcategory.
      type: String
    - contextPath: Freshservice.Ticket.item_category
      description: Ticket item category.
      type: String
    - contextPath: Freshservice.Ticket.id
      description: Ticket ID.
      type: Number
    - contextPath: Freshservice.Ticket.type
      description: Ticket type.
      type: String
    - contextPath: Freshservice.Ticket.to_emails
      description: Email addresses to which the ticket was originally sent.
      type: String
    - contextPath: Freshservice.Ticket.department_id
      description: Ticket department ID.
      type: Number
    - contextPath: Freshservice.Ticket.is_escalated
      description: Whether the ticket was escalated.
      type: Boolean
    - contextPath: Freshservice.Ticket.due_by
      description: The timestamp that denotes when the ticket is due to be resolved.
      type: Date
    - contextPath: Freshservice.Ticket.fr_due_by
      description: Indicates when the first response is due.
      type: Date
    - contextPath: Freshservice.Ticket.created_at
      description: Timestamp when the ticket was created.
      type: Date
    - contextPath: Freshservice.Ticket.updated_at
      description: Timestamp when the ticket was updated.
      type: Date
  - arguments:
    - description: The ticket ID to delete (use freshservice-ticket-list to get ticket ID).
      name: ticket_id
      required: true
    description: Delete an existing ticket in Freshservice.
    name: freshservice-ticket-delete
  - arguments:
    - description: 'Page number of paginated results. Minimum value: 1'
      name: page
    - description: The number of items per page.
      name: page_size
    - defaultValue: '50'
      description: The maximum number of records to retrieve.
      name: limit
    - description: The ticket ID (use freshservice-ticket-list to get ticket ID).
      name: ticket_id
      required: true
    - description: The ticket task ID.
      name: task_id
    description: Retrieve tasks list (or a specific task) on a ticket with the given ID from Freshservice.
    name: freshservice-ticket-task-list
    outputs:
    - contextPath: Freshservice.Ticket.Task.id
      description: Task ID.
      type: Number
    - contextPath: Freshservice.Ticket.Task.agent_id
      description: Task agent ID.
      type: Number
    - contextPath: Freshservice.Ticket.Task.status
      description: Task status.
      type: Number
    - contextPath: Freshservice.Ticket.Task.due_date
      description: Task due date.
      type: Date
    - contextPath: Freshservice.Ticket.Task.notify_before
      description: Time in seconds before which notification is sent prior to the due date (for example 30 minutes, 7 hours and etc.).
      type: Number
    - contextPath: Freshservice.Ticket.Task.title
      description: Task title.
      type: String
    - contextPath: Freshservice.Ticket.Task.description
      description: Task description.
      type: String
    - contextPath: Freshservice.Ticket.Task.created_at
      description: Timestamp when the task was created.
      type: Date
    - contextPath: Freshservice.Ticket.Task.updated_at
      description: Timestamp when the task was updated.
      type: Date
    - contextPath: Freshservice.Ticket.Task.closed_at
      description: Timestamp when the task was closed.
      type: Date
    - contextPath: Freshservice.Ticket.Task.group_id
      description: Task group ID.
      type: Number
    - contextPath: Freshservice.Ticket.Task.deleted
      description: Whether the task was deleted.
      type: Boolean
  - arguments:
    - description: Task due date (for example YYYY-MM-DDThh:mm).
      name: due_date
      required: true
    - description: Time in seconds before which notification is sent prior to the due date (for example 30 minutes, 7 hours and etc).
      name: notify_before
      required: true
    - description: Task title.
      name: title
      required: true
    - description: Task description.
      name: description
      required: true
    - auto: PREDEFINED
      description: Task status, default is 'Open'.
      name: status
      predefined:
      - Open
      - In Progress
      - Completed
    - description: The ticket ID to add a task for (use freshservice-ticket-list to get ticket ID).
      name: ticket_id
      required: true
    description: Create a new task on a ticket request in Freshservice.
    name: freshservice-ticket-task-create
    outputs:
    - contextPath: Freshservice.Ticket.Task.id
      description: Task ID.
      type: Number
    - contextPath: Freshservice.Ticket.Task.agent_id
      description: Task agent ID.
      type: Number
    - contextPath: Freshservice.Ticket.Task.status
      description: Task status.
      type: Number
    - contextPath: Freshservice.Ticket.Task.due_date
      description: Task due date.
      type: Date
    - contextPath: Freshservice.Ticket.Task.notify_before
      description: Time in seconds before which notification is sent prior to the due date (for example 30 minutes, 7 hours and etc.).
      type: Number
    - contextPath: Freshservice.Ticket.Task.title
      description: Task title.
      type: String
    - contextPath: Freshservice.Ticket.Task.description
      description: Task description.
      type: String
    - contextPath: Freshservice.Ticket.Task.created_at
      description: Timestamp when the task was created.
      type: Date
    - contextPath: Freshservice.Ticket.Task.updated_at
      description: Timestamp when the task was updated.
      type: Date
    - contextPath: Freshservice.Ticket.Task.closed_at
      description: Timestamp when the task was closed.
      type: Date
    - contextPath: Freshservice.Ticket.Task.group_id
      description: Task group ID.
      type: Number
    - contextPath: Freshservice.Ticket.Task.deleted
      description: Whether the task was deleted.
      type: Boolean
  - arguments:
    - description: Task due date (for example YYYY-MM-DDThh:mm).
      name: due_date
    - description: Time in seconds before which notification is sent prior to the due date (for example 30 minutes, 7 hours and etc).
      name: notify_before
    - description: Task title.
      name: title
    - description: Task description.
      name: description
    - auto: PREDEFINED
      description: Task status, default is 'Open'.
      name: status
      predefined:
      - Open
      - In Progress
      - Completed
    - description: The ticket ID to update a task for (use freshservice-ticket-list to get ticket ID).
      name: ticket_id
      required: true
    - description: The ID of the task to update (use freshservice-ticket-task-list to get The task ID).
      name: task_id
      required: true
    description: Update an existing task on an existing ticket in Freshservice.
    name: freshservice-ticket-task-update
    outputs:
    - contextPath: Freshservice.Ticket.Task.id
      description: Task ID.
      type: Number
    - contextPath: Freshservice.Ticket.Task.agent_id
      description: Task agent ID.
      type: Number
    - contextPath: Freshservice.Ticket.Task.status
      description: Task status.
      type: Number
    - contextPath: Freshservice.Ticket.Task.due_date
      description: Task due date.
      type: Date
    - contextPath: Freshservice.Ticket.Task.notify_before
      description: Time in seconds before which notification is sent prior to the due date (for example 30 minutes, 7 hours and etc.).
      type: Number
    - contextPath: Freshservice.Ticket.Task.title
      description: Task title.
      type: String
    - contextPath: Freshservice.Ticket.Task.description
      description: Task description.
      type: String
    - contextPath: Freshservice.Ticket.Task.created_at
      description: Timestamp when the task was created.
      type: Date
    - contextPath: Freshservice.Ticket.Task.updated_at
      description: Timestamp when the task was updated.
      type: Date
    - contextPath: Freshservice.Ticket.Task.closed_at
      description: Timestamp when the task was closed.
      type: Date
    - contextPath: Freshservice.Ticket.Task.group_id
      description: Task group ID.
      type: Number
    - contextPath: Freshservice.Ticket.Task.deleted
      description: Whether the task was deleted.
      type: Boolean
  - arguments:
    - description: Ticket ID (use freshservice-ticket-list to get ticket ID).
      name: ticket_id
      required: true
    - description: Task ID to delete (use freshservice-ticket-task-list to get the task ID).
      name: task_id
      required: true
    description: Delete the task on a ticket with the given ID from Freshservice.
    name: freshservice-ticket-task-delete
  - arguments:
    - description: 'Page number of paginated results. Minimum value: 1'
      name: page
    - description: The number of items per page.
      name: page_size
    - defaultValue: '50'
      description: The maximum number of records to retrieve.
      name: limit
    - description: The ticket ID (use freshservice-ticket-list to get ticket ID).
      name: ticket_id
      required: true
    description: Retrieve all conversations of a ticket. Conversations consist of replies as well as public and private notes added to a ticket. Notes are non-invasive ways of sharing updates about a ticket amongst agents and requesters. Private notes are for collaboration between agents and are not visible to the requester. Public notes are visible to and can be created by, both requesters and agents.
    name: freshservice-ticket-conversation-list
    outputs:
    - contextPath: Freshservice.Ticket.Conversation.id
      description: Conversation ID.
      type: Number
    - contextPath: Freshservice.Ticket.Conversation.user_id
      description: Conversation user ID.
      type: Number
    - contextPath: Freshservice.Ticket.Conversation.to_emails
      description: Conversation to emails.
      type: String
    - contextPath: Freshservice.Ticket.Conversation.body
      description: Conversation body.
      type: String
    - contextPath: Freshservice.Ticket.Conversation.body_text
      description: Conversation body text.
      type: String
    - contextPath: Freshservice.Ticket.Conversation.ticket_id
      description: Conversation ticket ID.
      type: Number
    - contextPath: Freshservice.Ticket.Conversation.created_at
      description: Timestamp when the conversation was created.
      type: Date
    - contextPath: Freshservice.Ticket.Conversation.updated_at
      description: Timestamp when the conversation was updated.
      type: Date
    - contextPath: Freshservice.Ticket.Conversation.incoming
      description: Whether the conversation was created from the outside.
      type: Boolean
    - contextPath: Freshservice.Ticket.Conversation.private
      description: Whether the conversation was private.
      type: Boolean
    - contextPath: Freshservice.Ticket.Conversation.support_email
      description: Conversation support email.
      type: String
    - contextPath: Freshservice.Ticket.Conversation.source
      description: Conversation source.
      type: Number
    - contextPath: Freshservice.Ticket.Conversation.from_email
      description: Conversation from email.
      type: String
    - contextPath: Freshservice.Ticket.Conversation.meta.count
      description: Conversation meta count.
      type: Number
  - arguments:
    - description: Content of the note.
      name: body
      required: true
    - description: The total size of all the ticket attachments (not just this note) cannot exceed 15MB. Upload the file to Cortex XSOAR and provide the file ID for attaching the file to Freshservice tickets.
      isArray: true
      name: attachments
    - description: The email address from which the reply is sent. By default, the global support email will be used.
      name: from_email
    - description: The ID of the agent/user who is adding the note (use freshservice-agent-list to get the agent ID).
      name: user_id
    - description: A comma-separated list of email address added in the 'cc' field of the outgoing ticket email.
      isArray: true
      name: cc_emails
    - description: A comma-separated list of email address added in the 'bcc' field of the outgoing ticket email.
      isArray: true
      name: bcc_emails
    - description: Ticket ID (use freshservice-ticket-list to get ticket ID).
      name: ticket_id
      required: true
    description: Create a new reply for an existing ticket conversation.
    name: freshservice-ticket-conversation-reply-create
    outputs:
    - contextPath: Freshservice.Ticket.Conversation.Reply.id
      description: Ticket conversation reply ID.
      type: Number
    - contextPath: Freshservice.Ticket.Conversation.Reply.user_id
      description: Ticket conversation reply user ID.
      type: Number
    - contextPath: Freshservice.Ticket.Conversation.Reply.to_emails
      description: Ticket conversation reply to emails.
      type: String
    - contextPath: Freshservice.Ticket.Conversation.Reply.body
      description: Ticket conversation reply body.
      type: String
    - contextPath: Freshservice.Ticket.Conversation.Reply.body_text
      description: Ticket conversation reply body text.
      type: String
    - contextPath: Freshservice.Ticket.Conversation.Reply.ticket_id
      description: Ticket conversation reply ticket ID.
      type: Number
    - contextPath: Freshservice.Ticket.Conversation.Reply.created_at
      description: Timestamp when the ticket conversation reply was created.
      type: Date
    - contextPath: Freshservice.Ticket.Conversation.Reply.updated_at
      description: Timestamp when the ticket conversation reply was updated.
      type: Date
    - contextPath: Freshservice.Ticket.Conversation.Reply.from_email
      description: Ticket conversation reply from email.
      type: String
  - arguments:
    - description: The total size of all the ticket attachments (not just this note) cannot exceed 15MB. Upload the file to Cortex XSOAR and provide the file ID for attaching the file to Freshservice tickets.
      isArray: true
      name: attachments
    - description: Content of the note.
      name: body
      required: true
    - description: Set to true if a particular note should appear as being created from the outside (i.e., not through the web portal). The default value is false.
      name: incoming
      auto: PREDEFINED
      predefined:
      - 'true'
      - 'false'
    - description: A comma-separated list of email addresses of agents/users who need to be notified about this note.
      isArray: true
      name: notify_emails
    - auto: PREDEFINED
      description: Set to false if the note is not private. The default value is true.
      name: private
      predefined:
      - 'true'
      - 'false'
    - description: The ID of the agent/user who is adding the note (use freshservice-agent-list to get the agent ID).
      name: user_id
    - description: Ticket ID (use freshservice-ticket-list to get ticket ID).
      name: ticket_id
      required: true
    description: Create a new note for an existing ticket conversation.
    name: freshservice-ticket-conversation-note-create
    outputs:
    - contextPath: Freshservice.Ticket.Conversation.Note.id
      description: Ticket conversation note ID.
      type: Number
    - contextPath: Freshservice.Ticket.Conversation.Note.user_id
      description: Ticket conversation note user ID.
      type: Number
    - contextPath: Freshservice.Ticket.Conversation.Note.body
      description: Ticket conversation note body.
      type: String
    - contextPath: Freshservice.Ticket.Conversation.Note.body_text
      description: Ticket conversation note body text.
      type: String
    - contextPath: Freshservice.Ticket.Conversation.Note.ticket_id
      description: Ticket conversation note ticket ID.
      type: Number
    - contextPath: Freshservice.Ticket.Conversation.NoteCreate.Created_at
      description: Timestamp when the ticket conversation note was created.
      type: Date
    - contextPath: Freshservice.Ticket.Conversation.Note.updated_at
      description: Timestamp when the ticket conversation note was updated.
      type: Date
    - contextPath: Freshservice.Ticket.Conversation.Note.incoming
      description: Whether the ticket conversation note was created from the outside.
      type: Boolean
    - contextPath: Freshservice.Ticket.Conversation.Note.private
      description: Whether the ticket conversation note was private.
      type: Boolean
    - contextPath: Freshservice.Ticket.Conversation.Note.support_email
      description: Ticket conversation note support email.
      type: String
  - arguments:
    - description: Conversation content to update.
      name: body
      required: true
    - description: The conversation ID (use freshservice-ticket-conversation-list to get the conversation ID).
      name: conversation_id
      required: true
    - description: Conversation name.
      name: name
    - description: Conversation attachment.
      name: attachment
    description: Update an existing conversation on an existing ticket in Freshservice.
    name: freshservice-ticket-conversation-update
    outputs:
    - contextPath: Freshservice.Ticket.Conversation.id
      description: Conversation ID.
      type: Number
    - contextPath: Freshservice.Ticket.Conversation.user_id
      description: Conversation user ID.
      type: Number
    - contextPath: Freshservice.Ticket.Conversation.body
      description: Conversation body.
      type: String
    - contextPath: Freshservice.Ticket.Conversation.body_text
      description: Conversation body text.
      type: String
    - contextPath: Freshservice.Ticket.Conversation.ticket_id
      description: Conversation ticket ID.
      type: Number
    - contextPath: Freshservice.Ticket.Conversation.created_at
      description: Timestamp when the conversation was created.
      type: Date
    - contextPath: Freshservice.Ticket.Conversation.updated_at
      description: Timestamp when the conversation was updated.
      type: Date
    - contextPath: Freshservice.Ticket.Conversation.incoming
      description: Whether the conversation was created from the outside.
      type: Boolean
    - contextPath: Freshservice.Ticket.Conversation.private
      description: Whether the conversation was private.
      type: Boolean
    - contextPath: Freshservice.Ticket.Conversation.support_email
      description: Conversation support email.
      type: String
  - arguments:
    - description: The conversation ID to delete (use freshservice-ticket-conversation-list to get the conversation ID).
      name: conversation_id
      required: true
    description: Delete the conversation on a ticket with the given ID from Freshservice.
    name: freshservice-ticket-conversation-delete
  - arguments:
    - description: 'Page number of paginated results. Minimum value: 1'
      name: page
    - description: The number of items per page.
      name: page_size
    - defaultValue: '50'
      description: The maximum number of records to retrieve.
      name: limit
    - description: the problem request ID.
      name: problem_id
    description: Retrieve a list of all problems or a specific problem with the given ID from Freshservice.
    name: freshservice-problem-list
    outputs:
    - contextPath: Freshservice.Problem.id
      description: Problem ID.
      type: Number
    - contextPath: Freshservice.Problem.agent_id
      description: Problem agent ID.
      type: Number
    - contextPath: Freshservice.Problem.description
      description: Problem description.
      type: String
    - contextPath: Freshservice.Problem.requester_id
      description: Problem requester ID.
      type: Number
    - contextPath: Freshservice.Problem.subject
      description: Problem subject.
      type: String
    - contextPath: Freshservice.Problem.group_id
      description: Problem group ID.
      type: Number
    - contextPath: Freshservice.Problem.priority
      description: Problem priority.
      type: Number
    - contextPath: Freshservice.Problem.impact
      description: Problem impact.
      type: Number
    - contextPath: Freshservice.Problem.status
      description: Problem status.
      type: Number
    - contextPath: Freshservice.Problem.due_by
      description: The timestamp that denotes when the problem is due to be resolved.
      type: Date
    - contextPath: Freshservice.Problem.known_error
      description: Whether the problem is a known error.
      type: Boolean
    - contextPath: Freshservice.Problem.department_id
      description: Problem department ID.
      type: Number
    - contextPath: Freshservice.Problem.category
      description: Problem category.
      type: String
    - contextPath: Freshservice.Problem.sub_category
      description: Problem subcategory.
      type: String
    - contextPath: Freshservice.Problem.item_category
      description: Problem item category.
      type: String
    - contextPath: Freshservice.Problem.created_at
      description: Timestamp when the problem was created.
      type: Date
    - contextPath: Freshservice.Problem.updated_at
      description: Timestamp when the problem was updated.
      type: Date
  - arguments:
    - description: Problem request description.
      name: description
      required: true
    - description: Problem request subject.
      name: subject
      required: true
    - description: Requester email. If not specified - must provide 'requester_id'.
      name: email
    - description: Requester ID (use freshservice-agent-list to get the agent ID). If not specified - must provide 'email'.
      name: requester_id
    - auto: PREDEFINED
      description: Priority of the problem.
      name: priority
      predefined:
      - Low
      - Medium
      - High
      - Urgent
      required: true
    - auto: PREDEFINED
      description: Status identifier of the problem.
      name: status
      predefined:
      - Open
      - Change Requested
      - Closed
      required: true
    - description: Timestamp at which the problem is due to end by (for example YYYY-MM-DDThh:mm).
      name: due_by
      required: true
    - auto: PREDEFINED
      description: Impact of the problem.
      name: impact
      predefined:
      - Low
      - Medium
      - High
      required: true
    - description: Unique ID of the department initiating the problem. Use freshservice-department-list to get the department ID.
      name: department_id
    - auto: PREDEFINED
      description: Category of the problem.
      name: category
      predefined:
      - Hardware
      - Software
      - Network
      - Office Applications
      - Talent Management
      - Travel
      - Employee Records and Documents
      - Office Furniture
      - Office Equipment
      - Employee Benefits
      - Employee Onboarding/Offboarding
      - Employee Relations
      - Workplace Access and Security
      - Building and Grounds Maintenance
      - Vendor Document Review
      - Payroll
      - Vendor Payment
      - Customer Payment
      - Reimbursements and Advances
      - Legal Document Creation
      - Legal Review - Vendor Documents
      - Legal Review - Customer Documents
      - Other
    - description: The subcategory of the problem.
      name: sub_category
    - description: Key value pairs containing the names and values of custom fields.
      name: custom_fields
    - description: Key value pairs containing the names and values of the problem cause, problem symptom, and problem impact.
      name: analysis_fields
    - description: List of assets associated with the problem (the asset display_id).
      name: assets
    - description: Unique identifier of the agent to whom the problem is assigned. Use freshservice-agent-list to get the agent ID.
      name: agent_id
    - description: Unique identifier of the agent group to which the problem is assigned. Use freshservice-agent-group-list to get the agent group ID.
      name: group_id
    description: Create a new problem request in Freshservice. Creating a problem requires one of the following- requester_id or email.
    name: freshservice-problem-create
    outputs:
    - contextPath: Freshservice.Problem.id
      description: Problem ID.
      type: Number
    - contextPath: Freshservice.Problem.agent_id
      description: Problem agent ID.
      type: Unknown
    - contextPath: Freshservice.Problem.description
      description: Problem description.
      type: String
    - contextPath: Freshservice.Problem.requester_id
      description: Problem requester ID.
      type: Number
    - contextPath: Freshservice.Problem.subject
      description: Problem subject.
      type: String
    - contextPath: Freshservice.Problem.group_id
      description: Problem group ID.
      type: Number
    - contextPath: Freshservice.Problem.priority
      description: Problem priority.
      type: Number
    - contextPath: Freshservice.Problem.impact
      description: Problem impact.
      type: Number
    - contextPath: Freshservice.Problem.status
      description: Problem status.
      type: Number
    - contextPath: Freshservice.Problem.due_by
      description: The timestamp that denotes when the problem is due to be resolved.
      type: Number
    - contextPath: Freshservice.Problem.known_error
      description: Whether the problem is a known error.
      type: Boolean
    - contextPath: Freshservice.Problem.department_id
      description: Problem department ID.
      type: Number
    - contextPath: Freshservice.Problem.category
      description: Problem category.
      type: String
    - contextPath: Freshservice.Problem.sub_category
      description: Problem subcategory.
      type: String
    - contextPath: Freshservice.Problem.item_category
      description: Problem item category.
      type: String
    - contextPath: Freshservice.Problem.created_at
      description: Timestamp when the problem was created.
      type: Date
    - contextPath: Freshservice.Problem.updated_at
      description: Timestamp when the problem was updated.
      type: Date
  - arguments:
    - description: The problem ID for an update (use freshservice-problem-list to get the problem request ID).
      name: problem_id
      required: true
    - description: Problem request description.
      name: description
    - description: Problem request subject.
      name: subject
    - description: Requester email.
      name: email
    - auto: PREDEFINED
      description: Priority of the problem.
      name: priority
      predefined:
      - Low
      - Medium
      - High
      - Urgent
    - auto: PREDEFINED
      description: Status identifier of the problem.
      name: status
      predefined:
      - Open
      - Change Requested
      - Closed
    - description: Timestamp at which the problem is due to end by (for example YYYY-MM-DDThh:mm).
      name: due_by
    - auto: PREDEFINED
      description: Impact of the problem.
      name: impact
      predefined:
      - Low
      - Medium
      - High
    - description: Unique ID of the department initiating the problem. Use freshservice-department-list to get the department ID.
      name: department_id
    - auto: PREDEFINED
      description: Category of the problem.
      name: category
      predefined:
      - Hardware
      - Software
      - Network
      - Office Applications
      - Talent Management
      - Travel
      - Employee Records and Documents
      - Office Furniture
      - Office Equipment
      - Employee Benefits
      - Employee Onboarding/Offboarding
      - Employee Relations
      - Workplace Access and Security
      - Building and Grounds Maintenance
      - Vendor Document Review
      - Payroll
      - Vendor Payment
      - Customer Payment
      - Reimbursements and Advances
      - Legal Document Creation
      - Legal Review - Vendor Documents
      - Legal Review - Customer Documents
      - Other
    - description: The subcategory of the problem.
      name: sub_category
    - description: Key value pairs containing the names and values of custom fields.
      name: custom_fields
      required: true
    - description: Key value pairs containing the names and values of the problem cause, problem symptom, and problem impact.
      name: analysis_fields
    - description: A comma-separated list of assets associated with the problem (replace the existing value).
      isArray: true
      name: assets
    - description: Unique identifier of the agent group to which the problem is assigned. Use freshservice-agent-group-list to get the agent group ID.
      name: group_id
    - description: Unique identifier of the agent to whom the problem is assigned. Use freshservice-agent-list to get the agent ID.
      name: agent_id
    description: Update an existing problem in Freshservice.
    name: freshservice-problem-update
    outputs:
    - contextPath: Freshservice.Problem.id
      description: Problem ID.
      type: Number
    - contextPath: Freshservice.Problem.agent_id
      description: Problem agent ID.
      type: Unknown
    - contextPath: Freshservice.Problem.description
      description: Problem description.
      type: String
    - contextPath: Freshservice.Problem.requester_id
      description: Problem requester ID.
      type: Number
    - contextPath: Freshservice.Problem.subject
      description: Problem subject.
      type: String
    - contextPath: Freshservice.Problem.group_id
      description: Problem group ID.
      type: Number
    - contextPath: Freshservice.Problem.priority
      description: Problem priority.
      type: Number
    - contextPath: Freshservice.Problem.impact
      description: Problem impact.
      type: Number
    - contextPath: Freshservice.Problem.status
      description: Problem status.
      type: Number
    - contextPath: Freshservice.Problem.due_by
      description: The timestamp that denotes when the problem is due to be resolved.
      type: Date
    - contextPath: Freshservice.Problem.known_error
      description: Whether the problem is a known error.
      type: Boolean
    - contextPath: Freshservice.Problem.department_id
      description: Problem department ID.
      type: Number
    - contextPath: Freshservice.Problem.category
      description: Problem category.
      type: String
    - contextPath: Freshservice.Problem.sub_category
      description: Problem subcategory.
      type: Unknown
    - contextPath: Freshservice.Problem.item_category
      description: Problem item category.
      type: Unknown
    - contextPath: Freshservice.Problem.created_at
      description: Timestamp when the problem was created.
      type: Date
    - contextPath: Freshservice.Problem.updated_at
      description: Timestamp when the problem was updated.
      type: Date
  - arguments:
    - description: The problem ID to delete (use freshservice-problem-list to get the problem request ID).
      name: problem_id
      required: true
    description: Delete the problem with the given ID from Freshservice.
    name: freshservice-problem-delete
  - arguments:
    - description: 'Page number of paginated results. Minimum value: 1'
      name: page
    - description: The number of items per page.
      name: page_size
    - defaultValue: '50'
      description: The maximum number of records to retrieve.
      name: limit
    - description: Problem ID.
      name: problem_id
      required: true
    - description: The change request task ID.
      name: task_id
    description: Retrieve the tasks on a problem with the given ID from Freshservice.
    name: freshservice-problem-task-list
    outputs:
    - contextPath: Freshservice.Problem.Task.id
      description: Task ID.
      type: Number
    - contextPath: Freshservice.Problem.Task.agent_id
      description: Task agent ID.
      type: Unknown
    - contextPath: Freshservice.Problem.Task.status
      description: Task status.
      type: Number
    - contextPath: Freshservice.Problem.Task.due_date
      description: Task due date.
      type: Date
    - contextPath: Freshservice.Problem.Task.notify_before
      description: Time in seconds before which notification is sent prior to the due date (for example 30 minutes, 7 hours and etc.).
      type: Number
    - contextPath: Freshservice.Problem.Task.title
      description: Task title.
      type: String
    - contextPath: Freshservice.Problem.Task.description
      description: Task description.
      type: String
    - contextPath: Freshservice.Problem.Task.created_at
      description: Timestamp when the task was created.
      type: Date
    - contextPath: Freshservice.Problem.Task.updated_at
      description: Timestamp when the task was updated.
      type: Date
    - contextPath: Freshservice.Problem.Task.closed_at
      description: Timestamp when the task was closed.
      type: Unknown
    - contextPath: Freshservice.Problem.Task.group_id
      description: Task group ID.
      type: Unknown
    - contextPath: Freshservice.Problem.Task.deleted
      description: Whether the task was deleted.
      type: Boolean
  - arguments:
    - description: Task due date (for example YYYY-MM-DDThh:mm).
      name: due_date
      required: true
    - description: Time in seconds before which notification is sent prior to the due date (for example 30 minutes, 7 hours and etc).
      name: notify_before
      required: true
    - description: Task title.
      name: title
      required: true
    - description: Task description.
      name: description
      required: true
    - auto: PREDEFINED
      description: Task status, default is 'Open'.
      name: status
      predefined:
      - Open
      - In Progress
      - Completed
    - description: The problem ID to add a task for (use freshservice-problem-list to get the problem request ID).
      name: problem_id
      required: true
    description: Create a new task on a problem in Freshservice.
    name: freshservice-problem-task-create
    outputs:
    - contextPath: Freshservice.Problem.Task.id
      description: Task ID.
      type: Number
    - contextPath: Freshservice.Problem.Task.agent_id
      description: Task agent ID.
      type: Unknown
    - contextPath: Freshservice.Problem.Task.status
      description: Task status.
      type: Number
    - contextPath: Freshservice.Problem.Task.due_date
      description: Task due date.
      type: Date
    - contextPath: Freshservice.Problem.Task.notify_before
      description: Time in seconds before which notification is sent prior to the due date (for example 30 minutes, 7 hours and etc.).
      type: Number
    - contextPath: Freshservice.Problem.Task.title
      description: Task title.
      type: String
    - contextPath: Freshservice.Problem.Task.description
      description: Task description.
      type: String
    - contextPath: Freshservice.Problem.Task.created_at
      description: Timestamp when the task was created.
      type: Date
    - contextPath: Freshservice.Problem.Task.updated_at
      description: Timestamp when the task was updated.
      type: Date
    - contextPath: Freshservice.Problem.Task.closed_at
      description: Timestamp when the task was closed.
      type: Unknown
    - contextPath: Freshservice.Problem.Task.group_id
      description: Task group ID.
      type: Unknown
    - contextPath: Freshservice.Problem.Task.deleted
      description: Whether the task was deleted.
      type: Boolean
  - arguments:
    - description: Task due date (for example YYYY-MM-DDThh:mm).
      name: due_date
    - description: Time in seconds before which notification is sent prior to the due date (for example 30 minutes, 7 hours and etc).
      name: notify_before
    - description: Task title.
      name: title
    - description: Task description.
      name: description
    - auto: PREDEFINED
      description: Task status, default is 'Open'.
      name: status
      predefined:
      - Open
      - In Progress
      - Completed
    - description: The problem ID to update a task for (use freshservice-problem-list to get the problem request ID).
      name: problem_id
      required: true
    - description: The ID of the task to update (use freshservice-problem-task-list to get the task ID).
      name: task_id
      required: true
    description: Update an existing task on an existing problem in Freshservice.
    name: freshservice-problem-task-update
    outputs:
    - contextPath: Freshservice.Problem.Task.id
      description: Task ID.
      type: Number
    - contextPath: Freshservice.Problem.Task.agent_id
      description: Task agent ID.
      type: Unknown
    - contextPath: Freshservice.Problem.Task.status
      description: Task status.
      type: Number
    - contextPath: Freshservice.Problem.Task.due_date
      description: Task due date.
      type: Date
    - contextPath: Freshservice.Problem.Task.notify_before
      description: Time in seconds before which notification is sent prior to the due date (for example 30 minutes, 7 hours and etc.).
      type: Number
    - contextPath: Freshservice.Problem.Task.title
      description: Task title.
      type: String
    - contextPath: Freshservice.Problem.Task.description
      description: Task description.
      type: String
    - contextPath: Freshservice.Problem.Task.created_at
      description: Timestamp when the task was created.
      type: Date
    - contextPath: Freshservice.Problem.Task.updated_at
      description: Timestamp when the task was updated.
      type: Date
    - contextPath: Freshservice.Problem.Task.closed_at
      description: Timestamp when the task was closed.
      type: Unknown
    - contextPath: Freshservice.Problem.Task.group_id
      description: Task group ID.
      type: Unknown
    - contextPath: Freshservice.Problem.Task.deleted
      description: Whether the task was deleted.
      type: Boolean
  - arguments:
    - description: The problem ID (use freshservice-problem-list to get problem request ID).
      name: problem_id
      required: true
    - description: The task ID for delete (use freshservice-problem-task-list to get the task ID).
      name: task_id
      required: true
    description: Delete the task on a problem with the given ID from Freshservice.
    name: freshservice-problem-task-delete
  - arguments:
    - description: 'Page number of paginated results. Minimum value: 1'
      name: page
    - description: The number of items per page.
      name: page_size
    - defaultValue: '50'
      description: The maximum number of records to retrieve.
      name: limit
    - description: Change request ID.
      name: change_id
    description: Retrieve a list of all change requests or the change request with the given ID from Freshservice.
    name: freshservice-change-list
    outputs:
    - contextPath: Freshservice.Change.agent_id
      description: Change agent ID.
      type: Unknown
    - contextPath: Freshservice.Change.group_id
      description: Change group ID.
      type: Unknown
    - contextPath: Freshservice.Change.priority
      description: Change priority.
      type: Number
    - contextPath: Freshservice.Change.impact
      description: Change impact.
      type: Number
    - contextPath: Freshservice.Change.status
      description: Change status.
      type: Number
    - contextPath: Freshservice.Change.risk
      description: Change risk.
      type: Number
    - contextPath: Freshservice.Change.change_type
      description: Change type.
      type: Number
    - contextPath: Freshservice.Change.planned_start_date
      description: Change planned start date.
      type: Date
    - contextPath: Freshservice.Change.planned_end_date
      description: Change planned end date.
      type: Date
    - contextPath: Freshservice.Change.subject
      description: Change subject.
      type: String
    - contextPath: Freshservice.Change.department_id
      description: Change department ID.
      type: Unknown
    - contextPath: Freshservice.Change.category
      description: Change category.
      type: Unknown
    - contextPath: Freshservice.Change.sub_category
      description: Change subcategory.
      type: Unknown
    - contextPath: Freshservice.Change.item_category
      description: Change item category.
      type: Unknown
    - contextPath: Freshservice.Change.description
      description: Change description.
      type: String
    - contextPath: Freshservice.Change.id
      description: Change ID.
      type: Number
    - contextPath: Freshservice.Change.requester_id
      description: Change requester ID.
      type: Number
    - contextPath: Freshservice.Change.approval_status
      description: Change approval status.
      type: Number
    - contextPath: Freshservice.Change.change_window_id
      description: Change window ID.
      type: Unknown
    - contextPath: Freshservice.Change.created_at
      description: Timestamp when the change was created.
      type: Date
    - contextPath: Freshservice.Change.updated_at
      description: Timestamp when the change was updated.
      type: Date
  - arguments:
    - description: The content of the change.
      name: description
      required: true
    - auto: PREDEFINED
      description: Priority of the change.
      name: priority
      predefined:
      - Low
      - Medium
      - High
      - Urgent
      required: true
    - auto: PREDEFINED
      description: Impact of the change (Low-1, Medium-2, High-3).
      name: impact
      predefined:
      - Low
      - Medium
      - High
      required: true
    - auto: PREDEFINED
      description: Status of the change (Open-1,Planning-2,Approval-3,Pending Release-4,Pending Review-5,closed-6).
      name: status
      predefined:
      - Open
      - Planning
      - Approval
      - Pending Release
      - Pending Review
      - closed
      required: true
    - auto: PREDEFINED
      description: Risk of the change (Low-1, Medium-2, High-3, Very High-4).
      name: risk
      predefined:
      - Low
      - Medium
      - High
      - Very High
      required: true
    - auto: PREDEFINED
      description: Type of the change.
      name: change_type
      predefined:
      - Minor
      - Standard
      - Major
      - Emergency
      required: true
    - description: Timestamp at which the change is starting (for example YYYY-MM-DDThh:mm).
      name: planned_start_date
      required: true
    - description: Timestamp at which the change is ending (for example YYYY-MM-DDThh:mm).
      name: planned_end_date
      required: true
    - description: The subject of the change.
      name: subject
      required: true
    - description: Requester email. If not specified - must provide 'requester_id'.
      name: email
    - description: Requester ID (use freshservice-agent-list to get the agent ID). If not specified - must provide 'email'.
      name: requester_id
    - description: Unique identifier of the agent to whom the change is assigned. Use freshservice-agent-list to get the agent ID.
      name: agent_id
    - description: Unique identifier of the agent group to which the change is assigned. Use freshservice-agent-group-list to get the agent group ID.
      name: group_id
    - description: Unique ID of the department initiating the change. Use freshservice-department-list to get the department ID.
      name: department_id
    - auto: PREDEFINED
      description: Category of the problem.
      name: category
      predefined:
      - Hardware
      - Software
      - Network
      - Office Applications
      - Talent Management
      - Travel
      - Employee Records and Documents
      - Office Furniture
      - Office Equipment
      - Employee Benefits
      - Employee Onboarding/Offboarding
      - Employee Relations
      - Workplace Access and Security
      - Building and Grounds Maintenance
      - Vendor Document Review
      - Payroll
      - Vendor Payment
      - Customer Payment
      - Reimbursements and Advances
      - Legal Document Creation
      - Legal Review - Vendor Documents
      - Legal Review - Customer Documents
      - Other
    - description: The subcategory of the problem.
      name: sub_category
    description: Create a new change request in Freshservice. Creating a ticket requires one of the following- requester_id or email.
    name: freshservice-change-create
    outputs:
    - contextPath: Freshservice.Change.agent_id
      description: Change agent ID.
      type: Unknown
    - contextPath: Freshservice.Change.group_id
      description: Change group ID.
      type: Unknown
    - contextPath: Freshservice.Change.priority
      description: Change priority.
      type: Number
    - contextPath: Freshservice.Change.impact
      description: Change impact.
      type: Number
    - contextPath: Freshservice.Change.status
      description: Change status.
      type: Number
    - contextPath: Freshservice.Change.risk
      description: Change risk.
      type: Number
    - contextPath: Freshservice.Change.change_type
      description: Change type.
      type: Number
    - contextPath: Freshservice.Change.planned_start_date
      description: Change planned start date.
      type: Date
    - contextPath: Freshservice.Change.planned_end_date
      description: Change planned end date.
      type: Date
    - contextPath: Freshservice.Change.subject
      description: Change subject.
      type: String
    - contextPath: Freshservice.Change.department_id
      description: Change department ID.
      type: Unknown
    - contextPath: Freshservice.Change.category
      description: Change category.
      type: Unknown
    - contextPath: Freshservice.Change.sub_category
      description: Change subcategory.
      type: Unknown
    - contextPath: Freshservice.Change.item_category
      description: Change item category.
      type: Unknown
    - contextPath: Freshservice.Change.description
      description: Change description.
      type: String
    - contextPath: Freshservice.Change.id
      description: Change ID.
      type: Number
    - contextPath: Freshservice.Change.requester_id
      description: Change requester ID.
      type: Number
    - contextPath: Freshservice.Change.approval_status
      description: Change approval status.
      type: Number
    - contextPath: Freshservice.Change.change_window_id
      description: Change window ID.
      type: Unknown
    - contextPath: Freshservice.Change.created_at
      description: Timestamp when the change was created.
      type: Date
    - contextPath: Freshservice.Change.updated_at
      description: Timestamp when the change was updated.
      type: Date
  - arguments:
    - description: The content of the change.
      name: description
    - description: The change ID (use freshservice-change-list to get the change request ID).
      name: change_id
      required: true
    - auto: PREDEFINED
      description: Priority of the change.
      name: priority
      predefined:
      - Low
      - Medium
      - High
      - Urgent
    - auto: PREDEFINED
      description: Impact of the change (Low-1, Medium-2, High-3).
      name: impact
      predefined:
      - Low
      - Medium
      - High
    - auto: PREDEFINED
      description: Status of the change (Open-1,Planning-2,Approval-3,Pending Release-4,Pending Review-5,closed-6).
      name: status
      predefined:
      - Open
      - Planning
      - Approval
      - Pending Release
      - Pending Review
      - closed
    - auto: PREDEFINED
      description: Risk of the change (Low-1, Medium-2, High-3, Very High-4).
      name: risk
      predefined:
      - Low
      - Medium
      - High
      - Very High
    - auto: PREDEFINED
      description: Type of the change.
      name: change_type
      predefined:
      - Minor
      - Standard
      - Major
      - Emergency
    - description: Timestamp at which the change is starting (for example YYYY-MM-DDThh:mm).
      name: planned_start_date
    - description: Timestamp at which the change is ending (for example YYYY-MM-DDThh:mm).
      name: planned_end_date
    - description: The subject of the change.
      name: subject
    - description: The requester email.
      name: email
    - description: Unique identifier of the agent to whom the change is assigned. Use freshservice-agent-list to get the agent ID.
      name: agent_id
    - description: Unique identifier of the agent group to which the change is assigned. Use freshservice-agent-group-list to get the agent group ID.
      name: group_id
    - description: Unique ID of the department initiating the change. Use freshservice-department-list to get the department ID.
      name: department_id
    - auto: PREDEFINED
      description: Category of the problem.
      name: category
      predefined:
      - Hardware
      - Software
      - Network
      - Office Applications
      - Talent Management
      - Travel
      - Employee Records and Documents
      - Office Furniture
      - Office Equipment
      - Employee Benefits
      - Employee Onboarding/Offboarding
      - Employee Relations
      - Workplace Access and Security
      - Building and Grounds Maintenance
      - Vendor Document Review
      - Payroll
      - Vendor Payment
      - Customer Payment
      - Reimbursements and Advances
      - Legal Document Creation
      - Legal Review - Vendor Documents
      - Legal Review - Customer Documents
      - Other
    - description: The subcategory of the problem.
      name: sub_category
    description: Update an existing change request in Freshservice.
    name: freshservice-change-update
    outputs:
    - contextPath: Freshservice.Change.agent_id
      description: Change agent ID.
      type: Unknown
    - contextPath: Freshservice.Change.group_id
      description: Change group ID.
      type: Unknown
    - contextPath: Freshservice.Change.priority
      description: Change priority.
      type: Number
    - contextPath: Freshservice.Change.impact
      description: Change impact.
      type: Number
    - contextPath: Freshservice.Change.status
      description: Change status.
      type: Number
    - contextPath: Freshservice.Change.risk
      description: Change risk.
      type: Number
    - contextPath: Freshservice.Change.change_type
      description: Change type.
      type: Number
    - contextPath: Freshservice.Change.planned_start_date
      description: Change planned start date.
      type: Date
    - contextPath: Freshservice.Change.planned_end_date
      description: Change planned end date.
      type: Date
    - contextPath: Freshservice.Change.subject
      description: Change subject.
      type: String
    - contextPath: Freshservice.Change.department_id
      description: Change department ID.
      type: Unknown
    - contextPath: Freshservice.Change.category
      description: Change category.
      type: Unknown
    - contextPath: Freshservice.Change.sub_category
      description: Change subcategory.
      type: Unknown
    - contextPath: Freshservice.Change.item_category
      description: Change item category.
      type: Unknown
    - contextPath: Freshservice.Change.description
      description: Change description.
      type: String
    - contextPath: Freshservice.Change.id
      description: Change ID.
      type: Number
    - contextPath: Freshservice.Change.requester_id
      description: Change requester ID.
      type: Number
    - contextPath: Freshservice.Change.approval_status
      description: Change approval status.
      type: Number
    - contextPath: Freshservice.Change.change_window_id
      description: Change window ID.
      type: Unknown
    - contextPath: Freshservice.Change.created_at
      description: Timestamp when the change was created.
      type: Date
    - contextPath: Freshservice.Change.updated_at
      description: Timestamp when the change was updated.
      type: Date
  - arguments:
    - description: The change ID to delete (use freshservice-change-list to get the change request ID).
      name: change_id
      required: true
    description: Delete the change request with the given ID from Freshservice.
    name: freshservice-change-delete
  - arguments:
    - description: 'Page number of paginated results. Minimum value: 1'
      name: page
    - description: The number of items per page.
      name: page_size
    - defaultValue: '50'
      description: The maximum number of records to retrieve.
      name: limit
    - description: Change request ID (use freshservice-change-list to get the change request ID).
      name: change_id
      required: true
    - description: The change request task ID.
      name: task_id
    description: Retrieve the tasks on a change request with the given ID from Freshservice.
    name: freshservice-change-task-list
    outputs:
    - contextPath: Freshservice.Change.Task.id
      description: Task ID.
      type: Number
    - contextPath: Freshservice.Change.Task.agent_id
      description: Task agent ID.
      type: Unknown
    - contextPath: Freshservice.Change.Task.status
      description: Task status.
      type: Number
    - contextPath: Freshservice.Change.Task.due_date
      description: Task due date.
      type: Date
    - contextPath: Freshservice.Change.Task.notify_before
      description: Time in seconds before which notification is sent prior to the due date (for example 30 minutes, 7 hours and etc.).
      type: Number
    - contextPath: Freshservice.Change.Task.title
      description: Task title.
      type: String
    - contextPath: Freshservice.Change.Task.description
      description: Task description.
      type: String
    - contextPath: Freshservice.Change.Task.created_at
      description: Timestamp when the task was created.
      type: Date
    - contextPath: Freshservice.Change.Task.updated_at
      description: Timestamp when the task was updated.
      type: Date
    - contextPath: Freshservice.Change.Task.closed_at
      description: Timestamp when the task was closed.
      type: Unknown
    - contextPath: Freshservice.Change.Task.group_id
      description: Task group ID.
      type: Unknown
    - contextPath: Freshservice.Change.Task.deleted
      description: Whether the task was deleted.
      type: Boolean
  - arguments:
    - description: Task due date (for example YYYY-MM-DDThh:mm).
      name: due_date
      required: true
    - description: Time in seconds before which notification is sent prior to the due date (for example 30 minutes, 7 hours and etc).
      name: notify_before
      required: true
    - description: Task title.
      name: title
      required: true
    - description: Task description.
      name: description
      required: true
    - auto: PREDEFINED
      description: Task status, default is 'Open'.
      name: status
      predefined:
      - Open
      - In Progress
      - Completed
    - description: The change ID to add a task for (use freshservice-change-list to get the change request ID).
      name: change_id
      required: true
    description: Create a new task on a change request in Freshservice.
    name: freshservice-change-task-create
    outputs:
    - contextPath: Freshservice.Change.Task.id
      description: Task ID.
      type: Number
    - contextPath: Freshservice.Change.Task.agent_id
      description: Task agent ID.
      type: Unknown
    - contextPath: Freshservice.Change.Task.status
      description: Task status.
      type: Number
    - contextPath: Freshservice.Change.Task.due_date
      description: Task due date.
      type: Date
    - contextPath: Freshservice.Change.Task.notify_before
      description: Time in seconds before which notification is sent prior to the due date (for example 30 minutes, 7 hours and etc.).
      type: Number
    - contextPath: Freshservice.Change.Task.title
      description: Task title.
      type: String
    - contextPath: Freshservice.Change.Task.description
      description: Task description.
      type: String
    - contextPath: Freshservice.Change.Task.created_at
      description: Timestamp when the task was created.
      type: Date
    - contextPath: Freshservice.Change.Task.updated_at
      description: Timestamp when the task was updated.
      type: Date
    - contextPath: Freshservice.Change.Task.closed_at
      description: Timestamp when the task was closed.
      type: Unknown
    - contextPath: Freshservice.Change.Task.group_id
      description: Task group ID.
      type: Unknown
    - contextPath: Freshservice.Change.Task.deleted
      description: Whether the task was deleted.
      type: Boolean
  - arguments:
    - description: Task due date (for example YYYY-MM-DDThh:mm).
      name: due_date
    - description: Task notify before (For example 30 minutes, 7 hours and etc).
      name: notify_before
    - description: Task title.
      name: title
    - description: Task description.
      name: description
    - auto: PREDEFINED
      description: Task status, default is 'Open'.
      name: status
      predefined:
      - Open
      - In Progress
      - Completed
    - description: The change ID to update a task (use freshservice-change-list to get the change request ID).
      name: change_id
      required: true
    - description: The ID of the task to update (use freshservice-change-task-list to get the task ID).
      name: task_id
      required: true
    description: Update an existing task on an existing change request in Freshservice.
    name: freshservice-change-task-update
    outputs:
    - contextPath: Freshservice.Change.Task.id
      description: Task ID.
      type: Number
    - contextPath: Freshservice.Change.Task.agent_id
      description: Task agent ID.
      type: Unknown
    - contextPath: Freshservice.Change.Task.status
      description: Task status.
      type: Number
    - contextPath: Freshservice.Change.Task.due_date
      description: Task due date.
      type: Date
    - contextPath: Freshservice.Change.Task.notify_before
      description: Time in seconds before which notification is sent prior to the due date (for example 30 minutes, 7 hours and etc.).
      type: Number
    - contextPath: Freshservice.Change.Task.title
      description: Task title.
      type: String
    - contextPath: Freshservice.Change.Task.description
      description: Task description.
      type: String
    - contextPath: Freshservice.Change.Task.created_at
      description: Timestamp when the task was created.
      type: Date
    - contextPath: Freshservice.Change.Task.updated_at
      description: Timestamp when the task was updated.
      type: Date
    - contextPath: Freshservice.Change.Task.closed_at
      description: Timestamp when the task was closed.
      type: Unknown
    - contextPath: Freshservice.Change.Task.group_id
      description: Task group ID.
      type: Unknown
    - contextPath: Freshservice.Change.Task.deleted
      description: Whether the task was deleted.
      type: Boolean
  - arguments:
    - description: Change ID (use freshservice-change-list to get the change request ID).
      name: change_id
      required: true
    - description: Task ID (use freshservice-change-task-list to get the task ID).
      name: task_id
      required: true
    description: Delete the task on a change request with the given ID from Freshservice.
    name: freshservice-change-task-delete
  - arguments:
    - description: 'Page number of paginated results. Minimum value: 1'
      name: page
    - description: The number of items per page.
      name: page_size
    - defaultValue: '50'
      description: The maximum number of records to retrieve.
      name: limit
    - description: The release ID.
      name: release_id
    - auto: PREDEFINED
      description: Filters to view only specific releases (which match only the criteria you choose).
      name: filter_name
      predefined:
      - all
      - my_open
      - unassigned
      - completed
      - incompleted
      - deleted
    description: Retrieve a list of all releases (or a specific release by ID) in Freshservice.
    name: freshservice-release-list
    outputs:
    - contextPath: Freshservice.Release.id
      description: Release ID.
      type: Number
    - contextPath: Freshservice.Release.agent_id
      description: Release agent ID.
      type: Unknown
    - contextPath: Freshservice.Release.description
      description: Release description.
      type: String
    - contextPath: Freshservice.Release.group_id
      description: Release group ID.
      type: Unknown
    - contextPath: Freshservice.Release.department_id
      description: Release department ID.
      type: Unknown
    - contextPath: Freshservice.Release.subject
      description: Release subject.
      type: String
    - contextPath: Freshservice.Release.category
      description: Release category.
      type: Unknown
    - contextPath: Freshservice.Release.sub_category
      description: Release subcategory.
      type: Unknown
    - contextPath: Freshservice.Release.item_category
      description: Release item category.
      type: Unknown
    - contextPath: Freshservice.Release.planned_start_date
      description: Release planned start date.
      type: Date
    - contextPath: Freshservice.Release.planned_end_date
      description: Release planned end date.
      type: Date
    - contextPath: Freshservice.Release.status
      description: Release status.
      type: Number
    - contextPath: Freshservice.Release.priority
      description: Release priority.
      type: Number
    - contextPath: Freshservice.Release.release_type
      description: Release type.
      type: Number
    - contextPath: Freshservice.Release.work_start_date
      description: Release work start date.
      type: Date
    - contextPath: Freshservice.Release.work_end_date
      description: Release work end date.
      type: Date
    - contextPath: Freshservice.Release.created_at
      description: Timestamp when the release was created.
      type: Date
    - contextPath: Freshservice.Release.updated_at
      description: Timestamp when the release was updated.
      type: Date
    - contextPath: Freshservice.Release.associated_change_ids
      description: Release associated change IDs.
      type: Number
  - arguments:
    - auto: PREDEFINED
      description: Priority of the release.
      name: priority
      predefined:
      - Low
      - Medium
      - High
      - Urgent
      required: true
    - auto: PREDEFINED
      description: Status identifier of the release (1-Open, 2-On hold, 3-In Progress, 4-Incomplete, 5-Completed).
      name: status
      predefined:
      - Open
      - On hold
      - In Progress
      - Incomplete
      - Completed
      required: true
    - auto: PREDEFINED
      description: Type of the release (1-minor, 2-standard, 3-major, 4-emergency).
      name: release_type
      predefined:
      - Minor
      - Standard
      - Major
      - Emergency
      required: true
    - description: The subject of the release.
      name: subject
      required: true
    - description: Description of the release.
      name: description
      required: true
    - description: Timestamp at which the release is starting (for example YYYY-MM-DDThh:mm).
      name: planned_start_date
      required: true
    - description: Timestamp at which release is ending (for example YYYY-MM-DDThh:mm).
      name: planned_end_date
      required: true
    - auto: PREDEFINED
      description: Category of the release.
      name: category
      predefined:
      - Hardware
      - Software
      - Network
      - Office Applications
      - Talent Management
      - Travel
      - Employee Records and Documents
      - Office Furniture
      - Office Equipment
      - Employee Benefits
      - Employee Onboarding/Offboarding
      - Employee Relations
      - Workplace Access and Security
      - Building and Grounds Maintenance
      - Vendor Document Review
      - Payroll
      - Vendor Payment
      - Customer Payment
      - Reimbursements and Advances
      - Legal Document Creation
      - Legal Review - Vendor Documents
      - Legal Review - Customer Documents
      - Other
    - description: Key value pairs containing the names and values of custom fields.
      name: custom_fields
    - description: Unique identifier of the agent to whom the release is assigned. Use freshservice-agent-list to get the agent ID.
      name: agent_id
    - description: Unique identifier of the agent group to which the release is assigned. Use freshservice-agent-group-list to get the agent group ID.
      name: group_id
    - description: Unique ID of the department initiating the release. Use freshservice-department-list to get the department ID.
      name: department_id
    - description: The subcategory of the release.
      name: sub_category
    description: Create a new release request in Freshservice.
    name: freshservice-release-create
    outputs:
    - contextPath: Freshservice.Release.id
      description: Release ID.
      type: Number
    - contextPath: Freshservice.Release.agent_id
      description: Release agent ID.
      type: Unknown
    - contextPath: Freshservice.Release.description
      description: Release description.
      type: String
    - contextPath: Freshservice.Release.group_id
      description: Release group ID.
      type: Unknown
    - contextPath: Freshservice.Release.department_id
      description: Release department ID.
      type: Unknown
    - contextPath: Freshservice.Release.subject
      description: Release subject.
      type: String
    - contextPath: Freshservice.Release.category
      description: Release category.
      type: String
    - contextPath: Freshservice.Release.sub_category
      description: Release subcategory.
      type: Unknown
    - contextPath: Freshservice.Release.item_category
      description: Release item category.
      type: Unknown
    - contextPath: Freshservice.Release.planned_start_date
      description: Release planned start date.
      type: Date
    - contextPath: Freshservice.Release.planned_end_date
      description: Release planned end date.
      type: Date
    - contextPath: Freshservice.Release.status
      description: Release status.
      type: Number
    - contextPath: Freshservice.Release.priority
      description: Release priority.
      type: Number
    - contextPath: Freshservice.Release.release_type
      description: Release type.
      type: Number
    - contextPath: Freshservice.Release.work_start_date
      description: Release work start date.
      type: Date
    - contextPath: Freshservice.Release.work_end_date
      description: Release work end date.
      type: Date
    - contextPath: Freshservice.Release.created_at
      description: Timestamp when the release was created.
      type: Date
    - contextPath: Freshservice.Release.updated_at
      description: Timestamp when the release was updated.
      type: Date
  - arguments:
    - auto: PREDEFINED
      description: Priority of the release.
      name: priority
      predefined:
      - Low
      - Medium
      - High
      - Urgent
    - auto: PREDEFINED
      description: Status identifier of the release. (1-Open, 2-On hold, 3-In Progress, 4-Incomplete, 5-Completed).
      name: status
      predefined:
      - Open
      - On hold
      - In Progress
      - Incomplete
      - Completed
    - auto: PREDEFINED
      description: Type of the release (1-minor, 2-standard, 3-major, 4-emergency).
      name: release_type
      predefined:
      - Minor
      - Standard
      - Major
      - Emergency
    - description: The subject of the release.
      name: subject
    - description: Description of the release.
      name: description
    - description: Timestamp at which release is starting (for example YYYY-MM-DDThh:mm).
      name: planned_start_date
    - description: Timestamp at which release is ending (for example YYYY-MM-DDThh:mm).
      name: planned_end_date
    - description: The release ID (use freshservice-release-list to get the release request ID).
      name: release_id
      required: true
    - description: Subcategory of the release.
      name: sub_category
    - description: Unique ID of the department initiating the release. Use freshservice-department-list to get the department ID.
      name: department_id
    - description: Unique identifier of the agent to whom the release is assigned. Use freshservice-agent-list to get the agent ID.
      name: agent_id
    - description: Unique identifier of the agent group to which the release is assigned. Use freshservice-agent-group-list to get the agent group ID.
      name: group_id
    - description: Key value pairs containing the names and values of custom fields.
      name: custom_fields
    description: Update an existing release in Freshservice.
    name: freshservice-release-update
    outputs:
    - contextPath: Freshservice.Release.id
      description: Release ID.
      type: Number
    - contextPath: Freshservice.Release.agent_id
      description: Release agent ID.
      type: Unknown
    - contextPath: Freshservice.Release.description
      description: Release description.
      type: String
    - contextPath: Freshservice.Release.group_id
      description: Release group ID.
      type: Unknown
    - contextPath: Freshservice.Release.department_id
      description: Release department ID.
      type: Unknown
    - contextPath: Freshservice.Release.subject
      description: Release subject.
      type: String
    - contextPath: Freshservice.Release.category
      description: Release category.
      type: String
    - contextPath: Freshservice.Release.sub_category
      description: Release subcategory.
      type: Unknown
    - contextPath: Freshservice.Release.item_category
      description: Release item category.
      type: Unknown
    - contextPath: Freshservice.Release.planned_start_date
      description: Release planned start date.
      type: Date
    - contextPath: Freshservice.Release.planned_end_date
      description: Release planned end date.
      type: Date
    - contextPath: Freshservice.Release.status
      description: Release status.
      type: Number
    - contextPath: Freshservice.Release.priority
      description: Release priority.
      type: Number
    - contextPath: Freshservice.Release.release_type
      description: Release release_type.
      type: Number
    - contextPath: Freshservice.Release.work_start_date
      description: Release work start date.
      type: Date
    - contextPath: Freshservice.Release.work_end_date
      description: Release work end date.
      type: Date
    - contextPath: Freshservice.Release.created_at
      description: Timestamp when the release was created.
      type: Date
    - contextPath: Freshservice.Release.updated_at
      description: Timestamp when the release was updated.
      type: Date
  - arguments:
    - description: The release ID (use freshservice-release-list to get the release request ID).
      name: release_id
      required: true
    description: Delete a release with the given ID from Freshservice.
    name: freshservice-release-delete
  - arguments:
    - description: 'Page number of paginated results. Minimum value: 1'
      name: page
    - description: The number of items per page.
      name: page_size
    - defaultValue: '50'
      description: The maximum number of records to retrieve.
      name: limit
    - description: The release ID (use freshservice-release-list to get the release request ID).
      name: release_id
      required: true
    - description: The release request task ID.
      name: task_id
    description: Retrieve the tasks on a release with the given ID from Freshservice.
    name: freshservice-release-task-list
    outputs:
    - contextPath: Freshservice.Release.Task.id
      description: Task ID.
      type: Number
    - contextPath: Freshservice.Release.Task.agent_id
      description: Task agent ID.
      type: Unknown
    - contextPath: Freshservice.Release.Task.status
      description: Task status.
      type: Number
    - contextPath: Freshservice.Release.Task.due_date
      description: Task due date.
      type: Date
    - contextPath: Freshservice.Release.Task.notify_before
      description: Time in seconds before which notification is sent prior to the due date (for example 30 minutes, 7 hours and etc.).
      type: Number
    - contextPath: Freshservice.Release.Task.title
      description: Task title.
      type: String
    - contextPath: Freshservice.Release.Task.description
      description: Task description.
      type: String
    - contextPath: Freshservice.Release.Task.created_at
      description: Timestamp when the task was created.
      type: Date
    - contextPath: Freshservice.Release.Task.updated_at
      description: Timestamp when the task was updated.
      type: Date
    - contextPath: Freshservice.Release.Task.closed_at
      description: Timestamp when the task was closed.
      type: Unknown
    - contextPath: Freshservice.Release.Task.group_id
      description: Task group ID.
      type: Number
    - contextPath: Freshservice.Release.Task.deleted
      description: Whether the task was deleted.
      type: Boolean
  - arguments:
    - description: Task due date (for example YYYY-MM-DDThh:mm).
      name: due_date
      required: true
    - description: Time in seconds before which notification is sent prior to the due date (for example 30 minutes, 7 hours and etc).
      name: notify_before
      required: true
    - description: Task title.
      name: title
      required: true
    - description: Task description.
      name: description
      required: true
    - auto: PREDEFINED
      description: Status of the task.
      name: status
      predefined:
      - Open
      - In Progress
      - Completed
    - description: The release ID to add a task for (use freshservice-release-list to get the release request ID).
      name: release_id
      required: true
    description: Create a new task on a release in Freshservice.
    name: freshservice-release-task-create
    outputs:
    - contextPath: Freshservice.Release.Task.id
      description: Task ID.
      type: Number
    - contextPath: Freshservice.Release.Task.agent_id
      description: Task agent ID.
      type: Unknown
    - contextPath: Freshservice.Release.Task.status
      description: Task status.
      type: Number
    - contextPath: Freshservice.Release.Task.due_date
      description: Task due date.
      type: Date
    - contextPath: Freshservice.Release.Task.notify_before
      description: Time in seconds before which notification is sent prior to the due date (for example 30 minutes, 7 hours and etc.).
      type: Number
    - contextPath: Freshservice.Release.Task.title
      description: Task title.
      type: String
    - contextPath: Freshservice.Release.Task.description
      description: Task description.
      type: String
    - contextPath: Freshservice.Release.Task.created_at
      description: Timestamp when the task was created.
      type: Date
    - contextPath: Freshservice.Release.Task.updated_at
      description: Timestamp when the task was updated.
      type: Date
    - contextPath: Freshservice.Release.Task.closed_at
      description: Timestamp when the task was closed.
      type: Unknown
    - contextPath: Freshservice.Release.Task.group_id
      description: Task group ID.
      type: Unknown
    - contextPath: Freshservice.Release.Task.deleted
      description: Whether the task was deleted.
      type: Boolean
  - arguments:
    - description: Task due date (for example YYYY-MM-DDThh:mm).
      name: due_date
    - description: Time in seconds before which notification is sent prior to the due date (for example 30 minutes, 7 hours and etc.).
      name: notify_before
    - description: Task title.
      name: title
    - description: Task description.
      name: description
    - auto: PREDEFINED
      description: Status of the task.
      name: status
      predefined:
      - Open
      - In Progress
      - Completed
    - description: The release ID to update a task for (use freshservice-release-list to get the release request ID).
      name: release_id
      required: true
    - description: The ID of the task to update (use freshservice-release-task-list to get the task ID).
      name: task_id
      required: true
    description: Update an existing task on an existing release in Freshservice.
    name: freshservice-release-task-update
    outputs:
    - contextPath: Freshservice.Release.Task.id
      description: Task ID.
      type: Number
    - contextPath: Freshservice.Release.Task.agent_id
      description: Task agent ID.
      type: Unknown
    - contextPath: Freshservice.Release.Task.status
      description: Task status.
      type: Number
    - contextPath: Freshservice.Release.Task.due_date
      description: Task due date.
      type: Date
    - contextPath: Freshservice.Release.Task.notify_before
      description: Time in seconds before which notification is sent prior to the due date (for example 30 minutes, 7 hours and etc.).
      type: Number
    - contextPath: Freshservice.Release.Task.title
      description: Task title.
      type: String
    - contextPath: Freshservice.Release.Task.description
      description: Task description.
      type: String
    - contextPath: Freshservice.Release.Task.created_at
      description: Timestamp when the task was created.
      type: Date
    - contextPath: Freshservice.Release.Task.updated_at
      description: Timestamp when the task was updated.
      type: Date
    - contextPath: Freshservice.Release.Task.closed_at
      description: Timestamp when the task was closed.
      type: Unknown
    - contextPath: Freshservice.Release.Task.group_id
      description: Task group ID.
      type: Unknown
    - contextPath: Freshservice.Release.Task.deleted
      description: Whether the task was deleted.
      type: Boolean
  - arguments:
    - description: The release ID (use freshservice-release-list to get the release request ID).
      name: release_id
      required: true
    - description: The task ID to delete (use freshservice-release-task-list to get the task ID).
      name: task_id
      required: true
    description: Delete the task on a release with the given ID from Freshservice.
    name: freshservice-release-task-delete
  - arguments:
    - description: 'Page number of paginated results. Minimum value: 1'
      name: page
    - description: The number of items per page.
      name: page_size
    - defaultValue: '50'
      description: The maximum number of records to retrieve.
      name: limit
    - description: The requester ID (use freshservice-agent-list to get the requester ID).
      name: requester_id
    - description: First name of the requester.
      name: first_name
    - description: Last name of the requester.
      name: last_name
    - description: Concatenation of first_name and last_name with a single space in-between fields.
      name: name
    - description: Title of the requester.
      name: job_title
    - description: Email address of the requester.
      name: primary_email
    - description: Work phone number of the requester.
      name: work_phone_number
    - description: Mobile phone number of the requester.
      name: mobile_phone_number
    - description: ID of the department(s) assigned to the requester (use freshservice-department-list to get the department ID).
      name: department_id
    - description: User ID of the agent's reporting manager (you can use freshservice-agent-list to extract the reporting_manager_id).
      name: reporting_manager_id
    - description: Requester time zone.
      name: time_zone
    - description: Language code(Eg. en, ja-JP).
      name: language
    - description: ID of the location.
      name: location_id
    - description: Date (YYYY-MM-DDThh:mm) when the requester is created.
      name: created_at
    - description: Date (YYYY-MM-DDThh:mm) when the requester is updated.
      name: updated_at
    - description: Query to fetch requesters. Use query or other filter arguments, not both. For example "time_zone:'Eastern Time (US & Canada)' AND language:'en'" (Logical operators AND, OR along with parentheses () can be used to group conditions).
      name: query
    description: Lists all the requesters (information about a user) in a Freshservice account. You can specify 'query' argument or any filter arguments, not both. When providing multiple filter arguments the connection between them will be "AND".
    name: freshservice-requester-list
    outputs:
    - contextPath: Freshservice.Requester.active
      description: Whether the requester is active.
      type: Boolean
    - contextPath: Freshservice.Requester.address
      description: Requester address.
      type: Unknown
    - contextPath: Freshservice.Requester.background_information
      description: Requester background information.
      type: Unknown
    - contextPath: Freshservice.Requester.can_see_all_changes_from_associated_departments
      description: Whether the requester can see all changes from associated departments.
      type: Boolean
    - contextPath: Freshservice.Requester.can_see_all_tickets_from_associated_departments
      description: Whether the requester can see all tickets from associated departments.
      type: Boolean
    - contextPath: Freshservice.Requester.created_at
      description: Requester creation time.
      type: Date
    - contextPath: Freshservice.Requester.department_names
      description: Requester department names.
      type: Unknown
    - contextPath: Freshservice.Requester.external_id
      description: Requester external ID.
      type: Unknown
    - contextPath: Freshservice.Requester.first_name
      description: Requester first name.
      type: String
    - contextPath: Freshservice.Requester.has_logged_in
      description: Whether the requester has logged in.
      type: Boolean
    - contextPath: Freshservice.Requester.id
      description: Requester ID.
      type: Number
    - contextPath: Freshservice.Requester.is_agent
      description: Whether the requester is an agent.
      type: Boolean
    - contextPath: Freshservice.Requester.job_title
      description: Requester job title.
      type: Unknown
    - contextPath: Freshservice.Requester.language
      description: Requester language.
      type: String
    - contextPath: Freshservice.Requester.last_name
      description: Requester last name.
      type: Unknown
    - contextPath: Freshservice.Requester.location_id
      description: Requester location ID.
      type: Unknown
    - contextPath: Freshservice.Requester.location_name
      description: Requester location name.
      type: Unknown
    - contextPath: Freshservice.Requester.mobile_phone_number
      description: Requester mobile phone number.
      type: Unknown
    - contextPath: Freshservice.Requester.primary_email
      description: Requester primary email address.
      type: String
    - contextPath: Freshservice.Requester.reporting_manager_id
      description: Requester reporting manager ID.
      type: Unknown
    - contextPath: Freshservice.Requester.time_format
      description: Requester time format.
      type: String
    - contextPath: Freshservice.Requester.time_zone
      description: Requester time zone.
      type: String
    - contextPath: Freshservice.Requester.updated_at
      description: Requester updated at.
      type: Date
    - contextPath: Freshservice.Requester.vip_user
      description: Whether the requester is a VIP user.
      type: Boolean
    - contextPath: Freshservice.Requester.work_phone_number
      description: Requester work phone number.
      type: Unknown
  - arguments:
    - description: 'Page number of paginated results. Minimum value: 1'
      name: page
    - description: The number of items per page.
      name: page_size
    - defaultValue: '50'
      description: The maximum number of records to retrieve.
      name: limit
    - description: Agent ID.
      name: agent_id
    - description: First name of the agent.
      name: first_name
    - description: Last name of the agent.
      name: last_name
    - description: Concatenation of first_name and last_name with a single space in-between fields.
      name: name
    - description: Title of the agent.
      name: job_title
    - description: Email address of the agent.
      name: email
    - description: Work phone number of the agent.
      name: work_phone_number
    - description: Mobile phone number of the agent.
      name: mobile_phone_number
    - description: ID of the department(s) assigned to the agent. Use freshservice-department-list to get the agent ID.
      name: department_id
    - description: User ID of the agent's reporting manager.
      name: reporting_manager_id
    - description: Agent time zone.
      name: time_zone
    - description: Language code (e.g., en, ja-JP).
      name: language
    - description: ID of the location.
      name: location_id
    - description: Timestamp when the agent is created (for example YYYY-MM-DDThh:mm).
      name: created_at
    - description: Timestamp when the agent is updated (for example YYYY-MM-DDThh:mm).
      name: updated_at
    - description: Query to fetch agents. Use query or other filter arguments, not both. For example "(department_id:4001 OR department_id:5001) AND (location_id:200 OR location_id:300)".
      name: query
    description: Retrieve a list of all agents (or a specific agent by ID) in Freshservice. You can specify 'query' argument or any filter arguments, not both. When providing multiple filter arguments the connection between them will be "AND".
    name: freshservice-agent-list
    outputs:
    - contextPath: Freshservice.Agent.active
      description: Whether the agent is active.
      type: Boolean
    - contextPath: Freshservice.Agent.address
      description: Agent address.
      type: Unknown
    - contextPath: Freshservice.Agent.auto_assign_status_changed_at
      description: Agent auto assign status changed at.
      type: Unknown
    - contextPath: Freshservice.Agent.auto_assign_tickets
      description: Whether the agent can auto assign tickets.
      type: Boolean
    - contextPath: Freshservice.Agent.background_information
      description: Agent background information.
      type: Unknown
    - contextPath: Freshservice.Agent.can_see_all_tickets_from_associated_departments
      description: Whether the agent can see all tickets from associated departments.
      type: Boolean
    - contextPath: Freshservice.Agent.created_at
      description: Agent creation time.
      type: Date
    - contextPath: Freshservice.Agent.department_names
      description: Agent department names.
      type: Unknown
    - contextPath: Freshservice.Agent.email
      description: Agent email.
      type: String
    - contextPath: Freshservice.Agent.external_id
      description: Agent external ID.
      type: Unknown
    - contextPath: Freshservice.Agent.first_name
      description: Agent first name.
      type: String
    - contextPath: Freshservice.Agent.has_logged_in
      description: Whether the gent has logged in.
      type: Boolean
    - contextPath: Freshservice.Agent.id
      description: Agent ID.
      type: Number
    - contextPath: Freshservice.Agent.job_title
      description: Agent job title.
      type: Unknown
    - contextPath: Freshservice.Agent.language
      description: Agent language.
      type: String
    - contextPath: Freshservice.Agent.last_active_at
      description: Timestamp when the agent was last active.
      type: Date
    - contextPath: Freshservice.Agent.last_login_at
      description: Timestamp when the agent last logged in.
      type: Unknown
    - contextPath: Freshservice.Agent.last_name
      description: Agent last name.
      type: String
    - contextPath: Freshservice.Agent.location_id
      description: Agent location ID.
      type: Unknown
    - contextPath: Freshservice.Agent.location_name
      description: Agent location name.
      type: Unknown
    - contextPath: Freshservice.Agent.mobile_phone_number
      description: Agent mobile phone number.
      type: Unknown
    - contextPath: Freshservice.Agent.occasional
      description: Whether this agent is an occasional agent.
      type: Boolean
    - contextPath: Freshservice.Agent.reporting_manager_id
      description: Agent reporting manager ID.
      type: Unknown
    - contextPath: Freshservice.Agent.role_ids
      description: Agent role IDs.
      type: Number
    - contextPath: Freshservice.Agent.role_id
      description: Agent role ID.
      type: Number
    - contextPath: Freshservice.Agent.assignment_scope
      description: Agent roles assignment scope.
      type: String
    - contextPath: Freshservice.Agent.workspace_id
      description: Agent roles workspace ID.
      type: Number
    - contextPath: Freshservice.Agent.signature
      description: Agent signature.
      type: String
    - contextPath: Freshservice.Agent.time_format
      description: Agent time format.
      type: String
    - contextPath: Freshservice.Agent.time_zone
      description: Agent time zone.
      type: String
    - contextPath: Freshservice.Agent.updated_at
      description: Agent updated timestamp.
      type: Date
    - contextPath: Freshservice.Agent.vip_user
      description: Whether the agent is a VIP user.
      type: Boolean
    - contextPath: Freshservice.Agent.work_phone_number
      description: Agent work phone number.
      type: Unknown
    - contextPath: Freshservice.Agent.workspace_ids
      description: Agent workspace IDs.
      type: Number
  - arguments:
    - description: 'Page number of paginated results. Minimum value: 1'
      name: page
    - description: The number of items per page.
      name: page_size
    - defaultValue: '50'
      description: The maximum number of records to retrieve.
      name: limit
    - description: The role ID.
      name: role_id
    description: Lists all the roles in a Freshservice account. Roles allow you to manage access permissions for agents.
    name: freshservice-role-list
    outputs:
    - contextPath: Freshservice.Role.description
      description: Role description.
      type: String
    - contextPath: Freshservice.Role.id
      description: Role ID.
      type: Number
    - contextPath: Freshservice.Role.name
      description: Role name.
      type: String
    - contextPath: Freshservice.Role.created_at
      description: Timestamp when the role was created.
      type: Date
    - contextPath: Freshservice.Role.updated_at
      description: Timestamp when the role was updated.
      type: Date
    - contextPath: Freshservice.Role.default
      description: Whether this role is the default.
      type: Boolean
    - contextPath: Freshservice.Role.role_type
      description: Role type.
      type: Number
  - arguments:
    - description: 'Page number of paginated results. Minimum value: 1'
      name: page
    - description: The number of items per page.
      name: page_size
    - defaultValue: '50'
      description: The maximum number of records to retrieve.
      name: limit
    - description: Vendor ID.
      name: vendor_id
    description: Lists all the vendors (or a specific vendor by ID) in the Freshservice account.
    name: freshservice-vendor-list
    outputs:
    - contextPath: Freshservice.Vendor.address.line1
      description: Vendor address line1.
      type: Unknown
    - contextPath: Freshservice.Vendor.address.city
      description: Vendor address city.
      type: Unknown
    - contextPath: Freshservice.Vendor.address.state
      description: Vendor address state.
      type: Unknown
    - contextPath: Freshservice.Vendor.address.country
      description: Vendor address country.
      type: Unknown
    - contextPath: Freshservice.Vendor.address.zipcode
      description: Vendor address zip code.
      type: Unknown
    - contextPath: Freshservice.Vendor.id
      description: Vendor ID.
      type: Number
    - contextPath: Freshservice.Vendor.name
      description: Vendor name.
      type: String
    - contextPath: Freshservice.Vendor.description
      description: Vendor description.
      type: String
    - contextPath: Freshservice.Vendor.contact_name
      description: Vendor contact name.
      type: Unknown
    - contextPath: Freshservice.Vendor.email
      description: Vendor email address.
      type: Unknown
    - contextPath: Freshservice.Vendor.mobile
      description: Vendor mobile phone number.
      type: Unknown
    - contextPath: Freshservice.Vendor.phone
      description: Vendor phone number.
      type: Unknown
    - contextPath: Freshservice.Vendor.primary_contact_id
      description: Vendor primary contact ID.
      type: Unknown
    - contextPath: Freshservice.Vendor.created_at
      description: Timestamp when the vendor was created.
      type: Date
    - contextPath: Freshservice.Vendor.updated_at
      description: Timestamp when the vendor was updated.
      type: Date
  - arguments:
    - description: 'Page number of paginated results. Minimum value: 1'
      name: page
    - description: The number of items per page.
      name: page_size
    - defaultValue: '50'
      description: The maximum number of records to retrieve.
      name: limit
    - description: Software ID.
      name: software_id
    description: Lists all the software (or a specific software by ID) in the Freshservice account.
    name: freshservice-software-list
    outputs:
    - contextPath: Freshservice.Software.overview
      description: Software application overview.
      type: Unknown
    - contextPath: Freshservice.Software.graph_data
      description: Software application graph data.
      type: Unknown
    - contextPath: Freshservice.Software.last_sync_date
      description: Software application last sync date.
      type: Unknown
    - contextPath: Freshservice.Software.user_count
      description: Software application user count.
      type: Number
    - contextPath: Freshservice.Software.installation_count
      description: Software application installation count.
      type: Number
    - contextPath: Freshservice.Software.id
      description: Software application ID.
      type: Number
    - contextPath: Freshservice.Software.name
      description: Software application name.
      type: String
    - contextPath: Freshservice.Software.description
      description: Software application description.
      type: Unknown
    - contextPath: Freshservice.Software.notes
      description: Software application notes.
      type: Unknown
    - contextPath: Freshservice.Software.publisher_id
      description: Software application publisher ID.
      type: Number
    - contextPath: Freshservice.Software.created_at
      description: Timestamp when the software application was created.
      type: Date
    - contextPath: Freshservice.Software.updated_at
      description: Timestamp when the software application was updated.
      type: Date
    - contextPath: Freshservice.Software.workspace_id
      description: Software application workspace ID.
      type: Number
    - contextPath: Freshservice.Software.application_type
      description: Software application application type.
      type: String
    - contextPath: Freshservice.Software.status
      description: Software application status.
      type: String
    - contextPath: Freshservice.Software.managed_by_id
      description: Software application managed by ID.
      type: Number
    - contextPath: Freshservice.Software.category
      description: Software application category.
      type: Unknown
  - arguments:
    - description: 'Page number of paginated results. Minimum value: 1'
      name: page
    - description: The number of items per page.
      name: page_size
    - defaultValue: '50'
      description: The maximum number of records to retrieve.
      name: limit
    - description: Asset ID.
      name: asset_id
    - description: ID of the asset type.
      name: asset_type_id
    - description: ID of the department to which the asset belongs. Use freshservice-department-list to get the agent ID.
      name: department_id
    - description: ID of the location.
      name: location_id
    - auto: PREDEFINED
      description: Status of the asset.
      name: asset_state
      predefined:
      - IN USE
      - IN STOCK
    - description: ID of the user to whom the asset is assigned (use freshservice-agent-list to get the agent ID).
      name: user_id
    - description: ID of the agent by whom the asset is managed. Use freshservice-agent-list to get the agent ID.
      name: agent_id
    - description: Display name of the asset.
      name: name
    - description: Tag that is assigned to the asset.
      name: asset_tag
    - description: Date when the asset was created (for example YYYY-MM-DDThh:mm).
      name: created_at
    - description: Date when the asset was updated (for example YYYY-MM-DDThh:mm).
      name: updated_at
    - description: Serial number of the asset.
      name: serial_number
    - description: Query to fetch assets. Use query or other filter arguments, not both. For example "asset_state:'IN STOCK' AND created_at:>'2018-08-10'" (Logical operators AND, OR along with parentheses () can be used to group conditions).
      name: query
    description: Lists all the assets (or a specific asset by ID) in the Freshservice account. You can specify 'query' argument or any filter arguments, not both. When providing multiple filter arguments the connection between them will be "AND".
    name: freshservice-asset-list
    outputs:
    - contextPath: Freshservice.Asset.id
      description: Asset ID.
      type: Number
    - contextPath: Freshservice.Asset.display_id
      description: Asset display ID.
      type: Number
    - contextPath: Freshservice.Asset.name
      description: Asset name.
      type: String
    - contextPath: Freshservice.Asset.description
      description: Asset description.
      type: Unknown
    - contextPath: Freshservice.Asset.asset_type_id
      description: Asset type ID.
      type: Number
    - contextPath: Freshservice.Asset.impact
      description: Asset impact.
      type: String
    - contextPath: Freshservice.Asset.author_type
      description: Asset author type.
      type: String
    - contextPath: Freshservice.Asset.usage_type
      description: Asset usage type.
      type: String
    - contextPath: Freshservice.Asset.asset_tag
      description: Asset tag.
      type: String
    - contextPath: Freshservice.Asset.user_id
      description: Asset user ID.
      type: Number
    - contextPath: Freshservice.Asset.department_id
      description: Asset department ID.
      type: Unknown
    - contextPath: Freshservice.Asset.location_id
      description: Asset location ID.
      type: Unknown
    - contextPath: Freshservice.Asset.agent_id
      description: Asset agent ID.
      type: Unknown
    - contextPath: Freshservice.Asset.group_id
      description: Asset group ID.
      type: Unknown
    - contextPath: Freshservice.Asset.assigned_on
      description: Asset assigned on.
      type: Unknown
    - contextPath: Freshservice.Asset.created_at
      description: Timestamp when the asset was created.
      type: Date
    - contextPath: Freshservice.Asset.updated_at
      description: Timestamp when the asset was updated.
      type: Date
    - contextPath: Freshservice.Asset.end_of_life
      description: Timestamp of asset end of life.
      type: Date
    - contextPath: Freshservice.Asset.workspace_id
      description: Asset workspace ID.
      type: Number
  - arguments:
    - description: 'Page number of paginated results. Minimum value: 1'
      name: page
    - description: The number of items per page.
      name: page_size
    - defaultValue: '50'
      description: The maximum number of records to retrieve.
      name: limit
    - description: Purchase order ID.
      name: purchase_order_id
    description: Lists all the purchase orders (or a specific order by ID) in a Freshservice account.
    name: freshservice-purchase-order-list
    outputs:
    - contextPath: Freshservice.PurchaseOrder.id
      description: Purchase order ID.
      type: Number
    - contextPath: Freshservice.PurchaseOrder.name
      description: Purchase order name.
      type: String
    - contextPath: Freshservice.PurchaseOrder.po_number
      description: Purchase order number.
      type: String
    - contextPath: Freshservice.PurchaseOrder.total_cost
      description: Purchase order total cost.
      type: Number
    - contextPath: Freshservice.PurchaseOrder.expected_delivery_date
      description: Purchase order expected delivery date.
      type: Date
    - contextPath: Freshservice.PurchaseOrder.created_at
      description: Timestamp when the purchase order was created.
      type: Date
    - contextPath: Freshservice.PurchaseOrder.updated_at
      description: Timestamp when the purchase order was updated.
      type: Date
    - contextPath: Freshservice.PurchaseOrder.vendor_id
      description: Purchase order vendor ID.
      type: Number
    - contextPath: Freshservice.PurchaseOrder.department_id
      description: Purchase order department ID.
      type: Unknown
    - contextPath: Freshservice.PurchaseOrder.created_by
      description: Purchase order created by.
      type: Date
    - contextPath: Freshservice.PurchaseOrder.status
      description: Purchase order status.
      type: Number
    - contextPath: Freshservice.PurchaseOrder.workspace_id
      description: Purchase order workspace ID.
      type: Number
  - arguments:
    - description: 'Page number of paginated results. Minimum value: 1'
      name: page
    - description: The number of items per page.
      name: page_size
    - defaultValue: '50'
      description: The maximum number of records to retrieve.
      name: limit
    - description: Agent group ID.
      name: agent_group_id
    description: Lists all the agent groups (or a specific agent group by ID) in a Freshservice account.
    name: freshservice-agent-group-list
    outputs:
    - contextPath: Freshservice.AgentGroup.id
      description: Agent group ID.
      type: Number
    - contextPath: Freshservice.AgentGroup.name
      description: Agent group name.
      type: String
    - contextPath: Freshservice.AgentGroup.description
      description: Agent group description.
      type: String
    - contextPath: Freshservice.AgentGroup.auto_ticket_assign
      description: Agent group auto ticket assign.
      type: String
    - contextPath: Freshservice.AgentGroup.workspace_id
      description: Agent group workspace ID.
      type: Number
    - contextPath: Freshservice.AgentGroup.created_at
      description: Timestamp when the agent group was created.
      type: Date
    - contextPath: Freshservice.AgentGroup.updated_at
      description: Timestamp when the agent group was updated.
      type: Date
    - contextPath: Freshservice.AgentGroup.agent_ids
      description: Agent group agent IDs.
      type: String
    - contextPath: Freshservice.AgentGroup.members
      description: Agent group members.
      type: String
    - contextPath: Freshservice.AgentGroup.observers
      description: Agent group observers.
      type: String
    - contextPath: Freshservice.AgentGroup.unassigned_for
      description: Agent group unassigned for.
      type: String
  - arguments:
    - description: 'Page number of paginated results. Minimum value: 1'
      name: page
    - description: The number of items per page.
      name: page_size
    - defaultValue: '50'
      description: The maximum number of records to retrieve.
      name: limit
    - description: Department ID.
      name: department_id
    - description: Name of the department.
      name: name
    description: Lists all the departments (or a specific department by ID) in a Freshservice account.
    name: freshservice-department-list
    outputs:
    - contextPath: Freshservice.Department.id
      description: Department ID.
      type: Number
    - contextPath: Freshservice.Department.name
      description: Department name.
      type: String
    - contextPath: Freshservice.Department.description
      description: Department description.
      type: String
    - contextPath: Freshservice.Department.custom_fields
      description: Department custom fields.
      type: String
    - contextPath: Freshservice.Department.domains
      description: Department domains.
      type: String
    - contextPath: Freshservice.Department.created_at
      description: Timestamp when the department was created.
      type: Date
    - contextPath: Freshservice.Department.updated_at
      description: Timestamp when the department was updated.
      type: Date
    - contextPath: Freshservice.Department.prime_user_id
      description: Department prime user ID.
      type: Number
    - contextPath: Freshservice.Department.head_user_id
      description: Department head user ID.
      type: Number
  - arguments: []
    description: Lists all the requester fields in a Freshservice account.
    name: freshservice-requester-field-list
    outputs:
    - contextPath: Freshservice.RequesterField.id
      description: Requester field ID.
      type: Number
    - contextPath: Freshservice.RequesterField.name
      description: Requester field name.
      type: String
    - contextPath: Freshservice.RequesterField.label
      description: Requester field label.
      type: String
    - contextPath: Freshservice.RequesterField.position
      description: Requester field position.
      type: Number
    - contextPath: Freshservice.RequesterField.type
      description: Requester field type.
      type: String
    - contextPath: Freshservice.RequesterField.created_at
      description: Timestamp when the requester field was created.
      type: Date
    - contextPath: Freshservice.RequesterField.updated_at
      description: Timestamp when the requester field was updated.
      type: Date
    - contextPath: Freshservice.RequesterField.label_for_requesters
      description: Requester field label for requesters.
      type: String
    - contextPath: Freshservice.RequesterField.choices
      description: Requester field choices.
      type: String
  - arguments: []
    description: Returns the list of fields for an incident type.
    name: get-mapping-fields
  - arguments:
    - description: The ticket ID.
      name: id
      required: true
    - description: Retrieves entries that were created after lastUpdate.
      name: lastUpdate
      required: true
    description: Gets remote data from a remote incident. This method does not update the current incident, and should be used for debugging purposes.
    name: get-remote-data
  - arguments:
    - description: A date string in local time representing the last time the incident was updated. The incident is only returned if it was modified after the last update time.
      name: lastUpdate
    description: Gets the list of incidents that were modified since the last update time. Note that this method is here for debugging purposes. The get-modified-remote-data command is used as part of a Mirroring feature, which is available in Cortex XSOAR from version 6.1.
    name: get-modified-remote-data
<<<<<<< HEAD
  dockerimage: demisto/python3:3.10.12.62631
=======
  dockerimage: demisto/python3:3.10.12.63474
  feed: false
>>>>>>> c6375ee7
  isfetch: true
  ismappable: true
  isremotesyncin: true
  isremotesyncout: true
  runonce: false
  script: '-'
  subtype: python3
  type: python
fromversion: 6.8.0
tests:
- FreshworkFreshservice<|MERGE_RESOLUTION|>--- conflicted
+++ resolved
@@ -3432,12 +3432,8 @@
       name: lastUpdate
     description: Gets the list of incidents that were modified since the last update time. Note that this method is here for debugging purposes. The get-modified-remote-data command is used as part of a Mirroring feature, which is available in Cortex XSOAR from version 6.1.
     name: get-modified-remote-data
-<<<<<<< HEAD
-  dockerimage: demisto/python3:3.10.12.62631
-=======
   dockerimage: demisto/python3:3.10.12.63474
   feed: false
->>>>>>> c6375ee7
   isfetch: true
   ismappable: true
   isremotesyncin: true
