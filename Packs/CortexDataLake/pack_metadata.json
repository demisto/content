{
    "name": "Cortex Data Lake by Palo Alto Networks",
    "description": "Palo Alto Networks Cortex Data Lake XSOAR Connector provides cloud-based, centralized log storage and aggregation for your on-premise, virtual (private cloud and public cloud) firewalls, for Prisma Access, and for cloud-delivered services such as Cortex XDR",
    "support": "xsoar",
<<<<<<< HEAD
    "currentVersion": "1.4.7",
=======
    "currentVersion": "1.4.8",
>>>>>>> 5cfcc708
    "author": "Cortex XSOAR",
    "url": "https://www.paloaltonetworks.com/cortex",
    "email": "",
    "created": "2020-03-24T12:58:02Z",
    "categories": [
        "Analytics & SIEM"
    ],
    "tags": [],
    "useCases": [],
    "keywords": [
        "CDL",
        "Cortex Data Lake XSOAR Connector"
    ],
    "marketplaces": [
        "xsoar"
    ]
}<|MERGE_RESOLUTION|>--- conflicted
+++ resolved
@@ -2,11 +2,7 @@
     "name": "Cortex Data Lake by Palo Alto Networks",
     "description": "Palo Alto Networks Cortex Data Lake XSOAR Connector provides cloud-based, centralized log storage and aggregation for your on-premise, virtual (private cloud and public cloud) firewalls, for Prisma Access, and for cloud-delivered services such as Cortex XDR",
     "support": "xsoar",
-<<<<<<< HEAD
-    "currentVersion": "1.4.7",
-=======
     "currentVersion": "1.4.8",
->>>>>>> 5cfcc708
     "author": "Cortex XSOAR",
     "url": "https://www.paloaltonetworks.com/cortex",
     "email": "",
