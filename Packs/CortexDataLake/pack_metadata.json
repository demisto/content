--- conflicted
+++ resolved
@@ -2,11 +2,7 @@
     "name": "Strata Logging Service by Palo Alto Networks",
     "description": "Palo Alto Networks Strata Logging Service XSOAR Connector provides cloud-based, centralized log storage and aggregation for your on-premise, virtual (private cloud and public cloud) firewalls, for Prisma Access, and for cloud-delivered services such as Cortex XDR",
     "support": "xsoar",
-<<<<<<< HEAD
     "currentVersion": "1.5.1",
-=======
-    "currentVersion": "1.5.0",
->>>>>>> 2e2323f5
     "author": "Cortex XSOAR",
     "url": "https://docs.paloaltonetworks.com/strata-logging-service",
     "email": "",
