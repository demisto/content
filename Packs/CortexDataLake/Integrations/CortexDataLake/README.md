--- conflicted
+++ resolved
@@ -1,21 +1,12 @@
 ## Overview
 ---
 
-<<<<<<< HEAD
-Palo Alto Networks Cortex Data Lake XSOAR Connector provides cloud-based, centralized log storage and aggregation for your on premise, virtual (private cloud and public cloud) firewalls, for Prisma Access, and for cloud-delivered services such as Cortex XDR.
-This integration was integrated and tested with version 2 of Cortex Data Lake XSOAR Connector.
-
----
-
-## Configure Cortex Data Lake XSOAR Connector on Cortex XSOAR
-=======
 Palo Alto Networks Strata Logging Service XSOAR Connector provides cloud-based, centralized log storage and aggregation for your on premise, virtual (private cloud and public cloud) firewalls, for Prisma Access, and for cloud-delivered services such as Cortex XDR.
 This integration was integrated and tested with version 2 of Strata Logging Service XSOAR Connector.
 
 ---
 
 ## Configure Strata Logging Service XSOAR Connector on Cortex XSOAR
->>>>>>> 9d6c5180
 ---
 
 1. Go to the Palo Alto Networks [HUB](https://apps.paloaltonetworks.com/apps) and select and add the **Cortex XSOAR** app as described [here](https://docs.paloaltonetworks.com/hub/hub-getting-started/get-started/accessing-applications.html).
@@ -33,11 +24,7 @@
    
 5. In the Palo Alto Networks HUB, enter the License ID and the Customer name in the screen obtained in Step 1. The License ID and Customer name were obtained in Steps 2 and 3. Click **Start Authorization Process** to get the Authentication Token, Registration ID, and Encryption Key - these three fields will be used in the Palo Alto Networks Cortex v2 integration instance in Step 7 below.
 6. In Palo Alto Networks Cortex XSOAR, navigate to __Settings__ > __Integrations__ > __Servers & Services__.
-<<<<<<< HEAD
-7. Search for Cortex Data Lake XSOAR Connector.
-=======
 7. Search for Strata Logging Service XSOAR Connector.
->>>>>>> 9d6c5180
 8. Click __Add instance__ to create and configure a new integration instance.
     * __Name__: a textual name for the integration instance.
     * __Authentication Token__: Retrieved in the authentication process in Step 4.
@@ -357,11 +344,7 @@
 | CDL.Logging.Traffic.App | String | Application associated with the network traffic. | 
 | CDL.Logging.Traffic.Vsys | String | Virtual system associated with the network traffic. | 
 | CDL.Logging.Traffic.IsNat | String | Indicates whether the firewall is performing network address translation (NAT) for the logged traffic. If it is, this value is 1. | 
-<<<<<<< HEAD
-| CDL.Logging.Traffic.LogTime | date | Time the log was received in Cortex Data Lake XSOAR Connector. | 
-=======
 | CDL.Logging.Traffic.LogTime | date | Time the log was received in Strata Logging Service XSOAR Connector. | 
->>>>>>> 9d6c5180
 | CDL.Logging.Traffic.SubcategoryOfApp | String | Identifies the application's subcategory. The subcategory is related to the application's category, | 
 | CDL.Logging.Traffic.Protocol | String | IP protocol associated with the session. | 
 | CDL.Logging.Traffic.NatDestinationPort | String | Post-NAT destination port. | 
@@ -672,11 +655,7 @@
 | CDL.Logging.Traffic.App | String | Application associated with the network traffic. | 
 | CDL.Logging.Traffic.Vsys | String | Virtual system associated with the network traffic. | 
 | CDL.Logging.Traffic.IsNat | String | Indicates whether the firewall is performing network address translation (NAT) for the logged traffic. If it is, this value is 1. | 
-<<<<<<< HEAD
-| CDL.Logging.Traffic.LogTime | date | Time the log was received in Cortex Data Lake XSOAR Connector. | 
-=======
 | CDL.Logging.Traffic.LogTime | date | Time the log was received in Strata Logging Service XSOAR Connector. | 
->>>>>>> 9d6c5180
 | CDL.Logging.Traffic.SubcategoryOfApp | String | Identifies the application's subcategory. The subcategory is related to the application's category, | 
 | CDL.Logging.Traffic.Protocol | String | IP protocol associated with the session. | 
 | CDL.Logging.Traffic.NatDestinationPort | String | Post-NAT destination port. | 
@@ -964,11 +943,7 @@
 | CDL.Logging.URL.ThreatCategory | String | Threat category of the detected threat. | 
 | CDL.Logging.URL.ThreatName | String | Threat name of the detected threat. | 
 | CDL.Logging.URL.Subtype | String | Identifies the log subtype. | 
-<<<<<<< HEAD
-| CDL.Logging.URL.LogTime | String | Time the log was received in Cortex Data Lake XSOAR Connector. | 
-=======
 | CDL.Logging.URL.LogTime | String | Time the log was received in Strata Logging Service XSOAR Connector. | 
->>>>>>> 9d6c5180
 | CDL.Logging.URL.LogSourceName | String | Name that uniquely identifies the source of the log. | 
 | CDL.Logging.URL.Denied | Boolean | Indicates whether the session was denied due to a URL filtering rule. | 
 | CDL.Logging.URL.Category | String | The URL category. | 
@@ -1155,13 +1130,8 @@
 | CDL.Logging.File.ReportID | Number | Identifies the analysis requested from the sandbox \(cloud or appliance\). | 
 | CDL.Logging.File.DestinationPort | Number | Network traffic's destination port. If this value is 0, then the app is using
 its standard port. | 
-<<<<<<< HEAD
-| CDL.Logging.File.IsDupLog | Boolean | Indicates whether this log data is available in multiple locations, such as from Cortex Data Lake XSOAR Connector as well as from an on-premise log collector. | 
-| CDL.Logging.File.LogTime | Date | Time the log was received in Cortex Data Lake XSOAR Connector. | 
-=======
 | CDL.Logging.File.IsDupLog | Boolean | Indicates whether this log data is available in multiple locations, such as from Strata Logging Service XSOAR Connector as well as from an on-premise log collector. | 
 | CDL.Logging.File.LogTime | Date | Time the log was received in Strata Logging Service XSOAR Connector. | 
->>>>>>> 9d6c5180
 | CDL.Logging.File.SessionID | Number | Identifies the firewall's internal identifier for a specific network session. | 
 | CDL.Logging.File.RecordSize | Number | Record size. | 
 | CDL.Logging.File.IngestionTime | Date | Ingestion time of the log. | 
@@ -1184,11 +1154,7 @@
 | CDL.Logging.File.FileID | Number | Numerical identifier for the threat type. | 
 | CDL.Logging.File.IsCaptivePortal | Boolean | Indicates if user information for the session was captured through Captive Portal. | 
 | CDL.Logging.File.Protocol | String | IP protocol associated with the session. | 
-<<<<<<< HEAD
-| CDL.Logging.File.CustomerID | Number | The ID that uniquely identifies the Cortex Data Lake XSOAR Connector instance which received this log record. | 
-=======
 | CDL.Logging.File.CustomerID | Number | The ID that uniquely identifies the Strata Logging Service XSOAR Connector instance which received this log record. | 
->>>>>>> 9d6c5180
 | CDL.Logging.File.Subtype | String | Identifies the log subtype. | 
 | CDL.Logging.File.TunneledApp | String | Tunneled app \(For internal use only\). | 
 | CDL.Logging.File.LogSourceID | String | ID that uniquely identifies the source of the log - serial number of the firewall that generated the log. | 
@@ -1337,8 +1303,4 @@
 `<instanceID>.firewall.traffic`
 However in this integration the instance ID is added automatically to the query so the name `firewall.traffic` is a valid table name
 * The SQL syntax supported for queries is `csql`
-<<<<<<< HEAD
-* The provided authentication items ([configuration step 4](#configure-cortex-data-lake-on-cortex-xsoar)) can only be used once for each Cortex Data Lake XSOAR Connector tenant (but can be shared for different Cortex XSOAR instances). Trying to re-generate those items will revoke any previously generated set of authentication items.
-=======
-* The provided authentication items ([configuration step 4](#configure-cortex-data-lake-on-cortex-xsoar)) can only be used once for each Strata Logging Service XSOAR Connector tenant (but can be shared for different Cortex XSOAR instances). Trying to re-generate those items will revoke any previously generated set of authentication items.
->>>>>>> 9d6c5180
+* The provided authentication items ([configuration step 4](#configure-cortex-data-lake-on-cortex-xsoar)) can only be used once for each Strata Logging Service XSOAR Connector tenant (but can be shared for different Cortex XSOAR instances). Trying to re-generate those items will revoke any previously generated set of authentication items.