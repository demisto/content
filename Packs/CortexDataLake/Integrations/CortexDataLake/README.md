## Overview
---

Palo Alto Networks Cortex Data Lake provides cloud-based, centralized log storage and aggregation for your on premise, virtual (private cloud and public cloud) firewalls, for Prisma Access, and for cloud-delivered services such as Cortex XDR
This integration was integrated and tested with version 2 of Cortex Data Lake

---

## Configure Cortex Data Lake on Cortex XSOAR
---

1. Go to the [HUB](https://apps.paloaltonetworks.com/apps) and select the `Cortex XSOAR` app
2. In the War Room, run the command `!GetLicenseID` to get the `license ID`.
3. Go to __Settings__ > __ABOUT__ > __License__ to get the `Customer Name`.
4. Insert the `license ID` and the `Customer Name` in the required fields and complete the authentication process in order to get the __Authentication Token__  __Registration ID__ __Encryption Key__
5. Navigate to __Settings__ > __Integrations__ > __Servers & Services__.
6. Search for Palo Alto Networks Cortex v2.
7. Click __Add instance__ to create and configure a new integration instance.
    * __Name__: a textual name for the integration instance.
    * __Authentication Token__: From the authentication process
    * __Registration ID__: From the authentication process
    * __Encryption Key__: From the authentication process
    * __Fetch incidents__: Whether to fetch incidents or not
    * __first_fetch_timestamp__: First fetch time (\<number\> \<time unit\>, e.g., 12 hours, 7 days, 3 months, 1 year)
    * __Fetch Table__: Choose the table from which incidents will be fetched.
    * __Severity of events to fetch (Firewall)__: Select from all,Critical,High,Medium,Low,Informational,Unused
    * __Subtype of events to fetch (Firewall)__: Select from all,attack,url,virus,spyware,vulnerability,file,scan,flood,packet,resource,data,url-content,wildfire,extpcap,wildfire-virus,http-hdr-insert,http-hdr,email-hdr,spyware-dns,spyware-wildfire-dns,spyware-wpc-dns,spyware-custom-dns,spyware-cloud-dns,spyware-raven,spyware-wildfire-raven,spyware-wpc-raven,wpc-virus,sctp
    * __Fetch Fields__: Comma-separated fields that will be fetched with every incident, e.g., "pcap,session_id". Enter "*" for all possible fields.
    * __Incidents fetched per query__: How many incidents will be fetched per query. Caution: high number could create overload. Default is 10.
    * __proxy__: Use system proxy settings
    * __insecure__: Trust any certificate (not secure)
4. Click __Test__ to validate the URLs, token, and connection.

In order for the integration to work, the following URLs need to be accessible:

 - For authentication: 
   - `oproxy.demisto.ninja`
   - `api.paloaltonetworks.com `
 - For API requests, one of the following:
   - US: `api.us.cdl.paloaltonetworks.com`
   - EU: `api.nl.cdl.paloaltonetworks.com`

## Fetched Incidents Data
Fetches Firewall threat logs as incidents

---
## Commands

You can execute these commands from the Cortex XSOAR CLI, as part of an automation, or in a playbook.
After you successfully execute a command, a DBot message appears in the War Room with the command details.
1. cdl-query-logs
2. cdl-get-critical-threat-logs
3. cdl-get-social-applications
4. cdl-search-by-file-hash
5. cdl-query-traffic-logs
6. cdl-query-threat-logs
7. cdl-query-url-logs
8. cdl-query-file-data

### 1. cdl-query-logs

Runs a query on the Cortex logging service.

##### Base Command

`cdl-query-logs`
##### Input

| **Argument Name** | **Description** | **Required** |
| --- | --- | --- |
| query | A free-text SQL query. For example, query="SELECT * FROM \`firewall.traffic\` limit 10". There are multiple tables in Loggings, for example: threat, traffic, and so on. Refer to the Cortex Logging service schema reference for the full list. | Optional |
| limit | The number of logs to return. Default is 10 | Optional | 
<<<<<<< HEAD
| transform_results | If set to false query results are not mapped into the standard command context. Default is true. | Optional | 
=======
| transform_results | If set to false, query results are not mapped into the standard command context. Default is "true". | Optional | 
>>>>>>> 112d37cf



##### Context Output

| **Path** | **Type** | **Description** |
| --- | --- | --- |
| CDL.Logging.Action | String | Identifies the action that the firewall took for the network traffic. | 
| CDL.Logging.App | String | Application associated with the network traffic. | 
| CDL.Logging.Protocol | String | IP protocol associated with the session. | 
| CDL.Logging.DestinationIP | String | Original destination IP address. | 
| CDL.Logging.RuleMatched | String | Name of the security policy rule that the network traffic matched. | 
| CDL.Logging.CharacteristicOfApp | Number | Identifies the behaviorial characteristic of the application associated with the network traffic. | 
| CDL.Logging.LogSourceName | String | Name of the source of the log. | 
| CDL.Logging.IsNat | number | Indicates if the firewall is performing network address translation (NAT) for the logged traffic. | 
| CDL.Logging.NatDestinationPort | Number | Post-NAT destination port. | 
| CDL.Logging.NatDestination | String | If destination NAT performed, the post-NAT destination IP address. | 
| CDL.Logging.NatSource | String | If source NAT was performed, the post-NAT source IP address. | 
| CDL.Logging.SourceIP | String | Original source IP address. | 
| CDL.Logging.AppCategory | String | Identifies the high-level family of the application. | 
| CDL.Logging.SourceLocation | String | Source country or internal region for private addresses. | 
| CDL.Logging.DestinationLocation | String | Destination country or internal region for private addresses. | 
| CDL.Logging.FileSHA256 | String | The binary hash (SHA256) of the file sent for virus analysis. | 
| CDL.Logging.FileName | String | The name of the infected file. | 
| CDL.Logging.TimeGenerated | Date | Time when the log was generated on the firewall's data plane. | 


##### Command Example
```!cdl-query-logs query="SELECT * FROM `firewall.traffic` limit 1"```

##### Context Example
```
{
  "CDL.Logging": [
    {
      "Action": "allow",
      "App": "smtp",
      "Protocol": "tcp",
      "DestinationIP": "206.116.22.23",
      "RuleMatched": "taplog",
      "CharacteristicOfApp": [
        "3",
        "4",
        "5",
        "6",
        "7",
        "8"
      ],
      "LogSourceName": "gw",
      "NatDestination": "0.0.0.0",
      "NatSource": "0.0.0.0",
      "SourceIP": "10.154.1.20",
      "AppCategory": "collaboration",
      "SourceLocation": "10.0.0.0-10.255.255.255",
      "DestinationLocation": "CA",
      "TimeGenerated": "2020-03-18T19:36:37"
    }
  ]
}
```

##### Human Readable Output
### Logs traffic table
|Action|App|AppCategory|CharacteristicOfApp|DestinationIP|DestinationLocation|LogSourceName|NatDestination|NatSource|Protocol|RuleMatched|SourceIP|SourceLocation|TimeGenerated|
|---|---|---|---|---|---|---|---|---|---|---|---|---|---|
| allow | smtp | collaboration | 3,4,5,6,7,8 | 206.116.22.23 | CA | gw | 0.0.0.0 | 0.0.0.0 | tcp | taplog | 10.154.1.20 | 10.0.0.0-10.255.255.255 | 2020-03-18T19:36:37 |

### 2. cdl-get-critical-threat-logs

---
Runs a query on the Cortex logging service, according to preset queries.

##### Base Command

`cdl-get-critical-threat-logs`
##### Input

| **Argument Name** | **Description** | **Required** |
| --- | --- | --- |
| start_time | The query start time. For example, start_time="2018-04-26 00:00:00" | Optional | 
| end_time | The query end time. For example, end_time="2018-04-26 00:00:00" | Optional | 
| limit | The number of logs to return. Default is 10 | Optional | 
| time_range | First log time (\<number\> \<time unit\>, e.g., 12 hours, 7 days, 3 months, 1 year) | Optional | 


##### Context Output

| **Path** | **Type** | **Description** |
| --- | --- | --- |
| CDL.Logging.Threat.SessionID | String | Identifies the firewall's internal identifier for a specific network session. | 
| CDL.Logging.Threat.Action | String | Identifies the action that the firewall took for the network traffic. | 
| CDL.Logging.Threat.App | String | Application associated with the network traffic. | 
| CDL.Logging.Threat.Nat | String | Indicates whether the firewall is performing network address translation (NAT) for the logged traffic. If it is, this value is 1. | 
| CDL.Logging.Threat.SubcategoryOfApp | String | Identifies the application's subcategory. The subcategoryis related to the application's category, which is identified in category_of_app. | 
| CDL.Logging.Threat.PcapID | String | Packet capture (pcap) ID. This is used to correlate threat pcap files with extended pcaps taken as a part of the session flow. All threat logs will contain either a pcap_id of 0 (no associated pcap) , or an ID referencing the extended pcap file. | 
| CDL.Logging.Threat.Natdst | String | If destination NAT performed, the post-NAT destination IP address. The IP address is an IPv4/IPv6 address in hex format. | 
| CDL.Logging.Threat.Flags | String | Bit field which provides details on the session, such as whether the session use IPv6, whether the session was denied due to a URL filtering rule, and/or whether the log corresponds to a transaction within an HTTP proxy session. | 
| CDL.Logging.Threat.Dport | String | Network traffic's destination port. If this value is 0, then the app is using its standard port. | 
| CDL.Logging.Threat.ThreatID | String | Numerical identifier for the threat type. All threats encountered by Palo Alto Networks firewalls are assigned a unique identifier | 
| CDL.Logging.Threat.Natsrc | String | If source NAT was performed, the post-NAT source IP address. The IP address is an IPv4/IPv6 address in hex format. | 
| CDL.Logging.Threat.CategoryOfApp | String | Identifies the managing application, or parent, of the application associated with this network traffic, if any. | 
| CDL.Logging.Threat.Srcloc | String | Source country or internal region for private addresses. The internal region is a user-defined name for a specific network in the user's enterprise. | 
| CDL.Logging.Threat.Dstloc | String | Destination country or internal region for private addresses. The internal region is a user-defined name for a specific network in the user's enterprise. | 
| CDL.Logging.Threat.To | String | Networking zone to which the traffic was sent. | 
| CDL.Logging.Threat.RiskOfApp | String | Indicates how risky the application is from a network security perspective. Values range from 1-5, where 5 is the riskiest. | 
| CDL.Logging.Threat.Natsport | String | Post-NAT source port. | 
| CDL.Logging.Threat.URLDenied | String | Session was denied due to a URL filtering rule. | 
| CDL.Logging.Threat.CharacteristicOfApp | String | Identifies the behaviorial characteristic of the application associated with the network traffic. | 
| CDL.Logging.Threat.HTTPMethod | String | Only in URL filtering logs. Describes the HTTP Method used in the web request | 
| CDL.Logging.Threat.From | String | The networking zone from which the traffic originated. | 
| CDL.Logging.Threat.Vsys | String | Virtual system associated with the network traffic. | 
| CDL.Logging.Threat.ReceiveTime | String | Time the log was received at the management plane. | 
| CDL.Logging.Threat.Users | String | Srcuser or dstuser or srcip (one of). | 
| CDL.Logging.Threat.Proto | String | IP protocol associated with the session. | 
| CDL.Logging.Threat.Natdport | String | Post-NAT destination port. | 
| CDL.Logging.Threat.Dst | String | Original destination IP address. The IP address is an IPv4/ IPv6 address in hex format. | 
| CDL.Logging.Threat.Rule | String | Name of the security policy rule that the network traffic matched. | 
| CDL.Logging.Threat.CategoryOfThreatID | String | Threat category of the detected threat. | 
| CDL.Logging.Threat.DeviceName | String | The hostname of the firewall that logged the network traffic. | 
| CDL.Logging.Threat.Subtype | String | Subtype of the threat log. | 
| CDL.Logging.Threat.TimeReceived | String | Time the log was received at the management plane. | 
| CDL.Logging.Threat.Direction | String | Indicates the direction of the attack, client-to-server or server-to-client: | 
| CDL.Logging.Threat.Misc | String | The meaning of this field differs according to the log's subtype: Subtype is URL, this field contains the requested URI. Subtype is File, this field contains the file name or file type. Subtype is Virus, this field contains the file name. Subtype is WildFire, this field contains the file name. | 
| CDL.Logging.Threat.Severity | String | Severity associated with the event. | 
| CDL.Logging.Threat.Src | String | Original source IP address. The IP address is an IPv4/IPv6 address in hex format. | 
| CDL.Logging.Threat.TimeGenerated | String | Time the log was generated on the data plane. | 
| CDL.Logging.Threat.Serial | String | Serial number of the firewall that generated the log. | 
| CDL.Logging.Threat.VsysID | String | A unique identifier for a virtual system on a Palo Alto Networks firewall. | 
| CDL.Logging.Threat.URLDomain | String | The name of the internet domain that was visited in this session. | 
| CDL.Logging.Threat.Category | String | For the URL subtype, this identifies the URL Category. For the WildFire subtype, this identifies the verdict on the file. It is one of ‘malicious’, ‘phishing’, ‘grayware’, or ‘benign’; | 
| CDL.Logging.Threat.Sport | String | Source port utilized by the session. | 
| CDL.Logging.Threat.IsPhishing | Boolean | Detected enterprise credential submission by an end user. | 
| IP.Address | String | IP address. | 
| Domain.Name | String | The domain name, for example: "google.com". | 
| File.SHA256 | String | The SHA256 hash of the file. | 
| File.Name | String | The full file name (including file extension). | 
| File.Type | String | The file type, as determined by libmagic (same as displayed in file entries). | 


##### Command Example
```!cdl-get-critical-threat-logs limit="1" time_range="10 days"```
##### Context Example

```
{
  "CDL.Logging.Threat": [
    {
      "SessionID": 103986,
      "Action": "reset-both",
      "App": "imap",
      "IsNat": false,
      "SubcategoryOfApp": "email",
      "PcapID": 0,
      "NatDestination": "0.0.0.0",
      "Flags": 8192,
      "DestinationPort": 143,
      "ThreatID": 30663,
      "NatSource": "0.0.0.0",
      "IsURLDenied": false,
      "Users": "10.154.10.88",
      "TimeGenerated": "2020-03-18T15:46:10",
      "IsPhishing": false,
      "AppCategory": "collaboration",
      "SourceLocation": "10.0.0.0-10.255.255.255",
      "DestinationLocation": "CH",
      "ToZone": "TapZone",
      "RiskOfApp": 4,
      "NatSourcePort": 0,
      "CharacteristicOfApp": [
        "3",
        "4",
        "5",
        "8"
      ],
      "FromZone": "TapZone",
      "Vsys": "vsys1",
      "Protocol": "tcp",
      "NatDestinationPort": 0,
      "DestinationIP": "84.74.104.27",
      "SourceIP": "10.154.10.88",
      "RuleMatched": "taplog",
      "ThreatCategory": "overflow",
      "LogSourceName": "gw",
      "Subtype": "vulnerability",
      "Direction": "server to client",
      "FileName": "iZJvnxT27.PpT",
      "VendorSeverity": "Critical",
      "LogTime": "2020-03-18T15:46:37",
      "LogSourceID": "007251000070976",
      "VsysID": 1,
      "URLDomain": null,
      "URLCategory": "any",
      "SourcePort": 14484
    }
  ]
}
```
##### Human Readable Output
### Logs threat table
|Action|App|AppCategory|CharacteristicOfApp|DestinationIP|DestinationLocation|DestinationPort|Direction|FileName|Flags|FromZone|IsNat|IsPhishing|IsURLDenied|LogSourceID|LogSourceName|LogTime|NatDestination|NatDestinationPort|NatSource|NatSourcePort|PcapID|Protocol|RiskOfApp|RuleMatched|SessionID|SourceIP|SourceLocation|SourcePort|SubcategoryOfApp|Subtype|ThreatCategory|ThreatID|TimeGenerated|ToZone|URLCategory|URLDomain|Users|VendorSeverity|Vsys|VsysID|
|---|---|---|---|---|---|---|---|---|---|---|---|---|---|---|---|---|---|---|---|---|---|---|---|---|---|---|---|---|---|---|---|---|---|---|---|---|---|---|---|---|
| reset-both | imap | collaboration | 3,4,5,8 | 84.74.104.27 | CH | 143 | server to client | iZJvnxT27.PpT | 8192 | TapZone | false | false | false | 007251000070976 | gw | 2020-03-18T15:46:37 | 0.0.0.0 | 0 | 0.0.0.0 | 0 | 0 | tcp | 4 | taplog | 103986 | 10.154.10.88 | 10.0.0.0-10.255.255.255 | 14484 | email | vulnerability | overflow | 30663 | 2020-03-18T15:46:10 | TapZone | any |  | 10.154.10.88 | Critical | vsys1 | 1 |

### 3. cdl-get-social-applications
___
Runs a query on the Cortex logging service, according to preset queries.

##### Base Command

`cdl-get-social-applications`
##### Input

| **Argument Name** | **Description** | **Required** |
| --- | --- | --- |
| start_time | Query start time. For example, start_time="2018-04-26 00:00:00" | Optional | 
| end_time | Query end time. For example, end_time="2018-04-26 00:00:00" | Optional | 
| limit | Amount of logs. Default is 10 | Optional | 
| time_range | First log time (\<number\> \<time unit\>, e.g., 12 hours, 7 days, 3 months, 1 year) | Optional | 


##### Context Output

| **Path** | **Type** | **Description** |
| --- | --- | --- |
| CDL.Logging.Traffic.Action | String | Identifies the action that the firewall took for the network traffic. | 
| CDL.Logging.Traffic.RiskOfApp | String | Indicates how risky the application is from a network security perspective. | 
| CDL.Logging.Traffic.NatSourcePort | String | Post-NAT source port. | 
| CDL.Logging.Traffic.SessionID | String | Identifies the firewall's internal identifier for a specific network session. | 
| CDL.Logging.Traffic.Packets | String | Number of total packets (transmit and receive) seen for the session. | 
| CDL.Logging.Traffic.CharacteristicOfApp | String | Identifies the behaviorial characteristic of the application associated with the network traffic. | 
| CDL.Logging.Traffic.App | String | Application associated with the network traffic. | 
| CDL.Logging.Traffic.Vsys | String | Virtual system associated with the network traffic. | 
| CDL.Logging.Traffic.IsNat | String | Indicates whether the firewall is performing network address translation (NAT) for the logged traffic. If it is, this value is 1. | 
| CDL.Logging.Traffic.LogTime | date | Time the log was received in Cortex Data Lake. | 
| CDL.Logging.Traffic.SubcategoryOfApp | String | Identifies the application's subcategory. The subcategory is related to the application's category, | 
| CDL.Logging.Traffic.Protocol | String | IP protocol associated with the session. | 
| CDL.Logging.Traffic.NatDestinationPort | String | Post-NAT destination port. | 
| CDL.Logging.Traffic.DestinationIP | String | Original destination IP address. | 
| CDL.Logging.Traffic.NatDestination | String | If destination NAT performed, the post-NAT destination IP address. | 
| CDL.Logging.Traffic.RuleMatched | String | Name of the security policy rule that the network traffic matched. | 
| CDL.Logging.Traffic.DestinationPort | String | Network traffic's destination port. If this value is 0, then the app is using its standard port. | 
| CDL.Logging.Traffic.TotalTimeElapsed | String | Total time taken for the network session to complete. | 
| CDL.Logging.Traffic.LogSourceName | String | Device name of the source of the log | 
| CDL.Logging.Traffic.Subtype | String | The log sub type. | 
| CDL.Logging.Traffic.Users | String | Source/Destination user. If neither is available, source_ip is used. | 
| CDL.Logging.Traffic.TunneledApp | String | Is app tunneled. | 
| CDL.Logging.Traffic.IsPhishing | String | Indicates whether enterprise credentials were submitted by an end user. | 
| CDL.Logging.Traffic.SessionEndReason | String | The reason a session terminated. | 
| CDL.Logging.Traffic.NatSource | String | If source NAT was performed, the post-NAT source IP address. | 
| CDL.Logging.Traffic.SourceIP | String | Original source IP address. | 
| CDL.Logging.Traffic.SessionStartIP | date | Time when the session was established. | 
| CDL.Logging.Traffic.TimeGenerated | date | Time when the log was generated on the firewall's data plane. | 
| CDL.Logging.Traffic.AppCategory | String | Identifies the high-level family of the application. | 
| CDL.Logging.Traffic.SourceLocation | String | Source country or internal region for private addresses. | 
| CDL.Logging.Traffic.DestinationLocation | String | Destination country or internal region for private addresses. | 
| CDL.Logging.Traffic.LogSourceID | String | D that uniquely identifies the source of the log. If the source is a firewall, this is its serial number. | 
| CDL.Logging.Traffic.TotalBytes | String | Number of total bytes (transmit and receive). | 
| CDL.Logging.Traffic.VsysID | String | A unique identifier for a virtual system on a Palo Alto Networks firewall. | 
| CDL.Logging.Traffic.ToZone | String | Networking zone to which the traffic was sent. | 
| CDL.Logging.Traffic.URLCategory | String | The URL category. | 
| CDL.Logging.Traffic.SourcePort | String | Source port utilized by the session. | 
| CDL.Logging.Traffic.Tunnel | String | Type of tunnel. |


##### Command Example
```!cdl-get-social-applications limit="2" time_range="10 days"```
##### Context Example
```
{
  "CDL.Logging.Traffic": [
    {
      "Action": "allow",
      "RiskOfApp": 4,
      "SessionID": 108356,
      "Packets": 7,
      "CharacteristicOfApp": [
        "3",
        "4",
        "5",
        "6",
        "8"
      ],
      "App": "facebook-base",
      "Vsys": "vsys1",
      "LogTime": "2020-03-18T15:54:40",
      "SubcategoryOfApp": "social-networking",
      "Protocol": "tcp",
      "DestinationIP": "131.130.159.25",
      "NatDestination": "0.0.0.0",
      "RuleMatched": "taplog",
      "DestinationPort": 80,
      "LogSourceName": "gw",
      "Subtype": "start",
      "Users": "10.154.230.43",
      "TunneledApp": "tunneled-app",
      "SessionEndReason": "n-a",
      "NatSource": "0.0.0.0",
      "SourceIP": "10.154.230.43",
      "SessionStartIP": "2020-03-18T15:54:14",
      "TimeGenerated": "2020-03-18T15:54:16",
      "AppCategory": "collaboration",
      "SourceLocation": "10.0.0.0-10.255.255.255",
      "DestinationLocation": "AT",
      "LogSourceID": "007251000070976",
      "TotalBytes": 946,
      "VsysID": 1,
      "ToZone": "TapZone",
      "URLCategory": "social-networking",
      "SourcePort": 37252,
      "Tunnel": "N/A"
    },
    {
      "Action": "allow",
      "RiskOfApp": 4,
      "SessionID": 276377,
      "Packets": 768,
      "CharacteristicOfApp": [
        "3",
        "4",
        "5",
        "6",
        "8"
      ],
      "App": "facebook-base",
      "Vsys": "vsys1",
      "LogTime": "2020-03-16T15:54:36",
      "SubcategoryOfApp": "social-networking",
      "Protocol": "tcp",
      "DestinationIP": "213.191.250.86",
      "NatDestination": "0.0.0.0",
      "RuleMatched": "taplog",
      "DestinationPort": 80,
      "TotalTimeElapsed": 1,
      "LogSourceName": "gw",
      "Subtype": "end",
      "Users": "10.154.227.21",
      "TunneledApp": "tunneled-app",
      "SessionEndReason": "tcp-fin",
      "NatSource": "0.0.0.0",
      "SourceIP": "10.154.227.21",
      "SessionStartIP": "2020-03-16T15:53:58",
      "TimeGenerated": "2020-03-16T15:54:16",
      "AppCategory": "collaboration",
      "SourceLocation": "10.0.0.0-10.255.255.255",
      "DestinationLocation": "IE",
      "LogSourceID": "007251000070976",
      "TotalBytes": 384468,
      "VsysID": 1,
      "ToZone": "TapZone",
      "URLCategory": "social-networking",
      "SourcePort": 53174,
      "Tunnel": "N/A"
    }
  ]
}
```
##### Human Readable Output
### Logs traffic table
### Logs traffic table
|Action|App|AppCategory|CharacteristicOfApp|DestinationIP|DestinationLocation|DestinationPort|LogSourceID|LogSourceName|LogTime|NatDestination|NatSource|Packets|Protocol|RiskOfApp|RuleMatched|SessionEndReason|SessionID|SessionStartIP|SourceIP|SourceLocation|SourcePort|SubcategoryOfApp|Subtype|TimeGenerated|ToZone|TotalBytes|Tunnel|TunneledApp|URLCategory|Users|Vsys|VsysID|
|---|---|---|---|---|---|---|---|---|---|---|---|---|---|---|---|---|---|---|---|---|---|---|---|---|---|---|---|---|---|---|---|---|
| allow | facebook-base | collaboration | 3,4,5,6,8 | 131.130.159.25 | AT | 80 | 007251000070976 | gw | 2020-03-18T15:54:40 | 0.0.0.0 | 0.0.0.0 | 7 | tcp | 4 | taplog | n-a | 108356 | 2020-03-18T15:54:14 | 10.154.230.43 | 10.0.0.0-10.255.255.255 | 37252 | social-networking | start | 2020-03-18T15:54:16 | TapZone | 946 | N/A | tunneled-app | social-networking | 10.154.230.43 | vsys1 | 1 |
| allow | facebook-base | collaboration | 3,4,5,6,8 | 213.191.250.86 | IE | 80 | 007251000070976 | gw | 2020-03-16T15:54:36 | 0.0.0.0 | 0.0.0.0 | 768 | tcp | 4 | taplog | tcp-fin | 276377 | 2020-03-16T15:53:58 | 10.154.227.21 | 10.0.0.0-10.255.255.255 | 53174 | social-networking | end | 2020-03-16T15:54:16 | TapZone | 384468 | N/A | tunneled-app | social-networking | 10.154.227.21 | vsys1 | 1 |

### 4. cdl-search-by-file-hash

---
Runs a query on the threat table with the query 'SELECT * FROM `firewall.threat` WHERE file_sha_256 = <file_hash>'

##### Base Command

`cdl-search-by-file-hash`
##### Input

| **Argument Name** | **Description** | **Required** |
| --- | --- | --- |
| start_time | The query start time. For example, start_time="2018-04-26 00:00:00" | Optional | 
| end_time | The query end time. For example, end_time="2018-04-26 00:00:00" | Optional | 
| limit | The number of logs to return. Default is 10. | Optional | 
| time_range | First log time (\<number\> \<time unit\>, e.g., 12 hours, 7 days, 3 months, 1 year) | Optional | 
| SHA256 | The SHA256 hash of the file for the query. For example, SHA256="503ca1a4fc0d48b18c0336f544ba0f0abf305ae3a3f49b3c2b86b8645d6572dc" would return all logs associated with this file. | Required | 


##### Context Output

| **Path** | **Type** | **Description** |
| --- | --- | --- |
| CDL.Logging.Threat.SessionID | String | Identifies the firewall's internal identifier for a specific network session. | 
| CDL.Logging.Threat.Action | String | Identifies the action that the firewall took for the network traffic. | 
| CDL.Logging.Threat.App | String | Application associated with the network traffic. | 
| CDL.Logging.Threat.Nat | String | Indicates whether the firewall is performing network address translation (NAT) for the logged traffic. If it is, this value is 1. | 
| CDL.Logging.Threat.SubcategoryOfApp | String | Identifies the application's subcategory. The subcategoryis related to the application's category, which is identified in category_of_app. | 
| CDL.Logging.Threat.PcapID | String | Packet capture (pcap) ID. This is used to correlate threat pcap files with extended pcaps taken as a part of the session flow. All threat logs will contain either a pcap_id of 0 (no associated pcap) , or an ID referencing the extended pcap file. | 
| CDL.Logging.Threat.Natdst | String | If destination NAT performed, the post-NAT destination IP address. The IP address is an IPv4/IPv6 address in hex format. | 
| CDL.Logging.Threat.Flags | String | Bit field which provides details on the session, such as whether the session use IPv6, whether the session was denied due to a URL filtering rule, and/or whether the log corresponds to a transaction within an HTTP proxy session. | 
| CDL.Logging.Threat.Dport | String | Network traffic's destination port. If this value is 0, then the app is using its standard port. | 
| CDL.Logging.Threat.ThreatID | String | Numerical identifier for the threat type. All threats encountered by Palo Alto Networks firewalls are assigned a unique identifier | 
| CDL.Logging.Threat.Natsrc | String | If source NAT was performed, the post-NAT source IP address. The IP address is an IPv4/IPv6 address in hex format. | 
| CDL.Logging.Threat.CategoryOfApp | String | Identifies the managing application, or parent, of the application associated with this network traffic, if any. | 
| CDL.Logging.Threat.Srcloc | String | Source country or internal region for private addresses. The internal region is a user-defined name for a specific network in the user's enterprise. | 
| CDL.Logging.Threat.Dstloc | String | Destination country or internal region for private addresses. The internal region is a user-defined name for a specific network in the user's enterprise. | 
| CDL.Logging.Threat.To | String | Networking zone to which the traffic was sent. | 
| CDL.Logging.Threat.RiskOfApp | String | Indicates how risky the application is from a network security perspective. Values range from 1-5, where 5 is the riskiest. | 
| CDL.Logging.Threat.Natsport | String | Post-NAT source port. | 
| CDL.Logging.Threat.URLDenied | String | Session was denied due to a URL filtering rule. | 
| CDL.Logging.Threat.CharacteristicOfApp | String | Identifies the behaviorial characteristic of the application associated with the network traffic. | 
| CDL.Logging.Threat.HTTPMethod | String | Only in URL filtering logs. Describes the HTTP Method used in the web request | 
| CDL.Logging.Threat.From | String | The networking zone from which the traffic originated. | 
| CDL.Logging.Threat.Vsys | String | Virtual system associated with the network traffic. | 
| CDL.Logging.Threat.ReceiveTime | String | Time the log was received at the management plane. | 
| CDL.Logging.Threat.Users | String | Srcuser or dstuser or srcip (one of). | 
| CDL.Logging.Threat.Proto | String | IP protocol associated with the session. | 
| CDL.Logging.Threat.Natdport | String | Post-NAT destination port. | 
| CDL.Logging.Threat.Dst | String | Original destination IP address. The IP address is an IPv4/ IPv6 address in hex format. | 
| CDL.Logging.Threat.Rule | String | Name of the security policy rule that the network traffic matched. | 
| CDL.Logging.Threat.CategoryOfThreatID | String | Threat category of the detected threat. | 
| CDL.Logging.Threat.DeviceName | String | The hostname of the firewall that logged the network traffic. | 
| CDL.Logging.Threat.Subtype | String | Subtype of the threat log. | 
| CDL.Logging.Threat.TimeReceived | String | Time the log was received at the management plane. | 
| CDL.Logging.Threat.Direction | String | Indicates the direction of the attack, client-to-server or server-to-client: | 
| CDL.Logging.Threat.Misc | String | The meaning of this field differs according to the log's subtype: Subtype is URL, this field contains the requested URI. Subtype is File, this field contains the file name or file type. Subtype is Virus, this field contains the file name. Subtype is WildFire, this field contains the file name. | 
| CDL.Logging.Threat.Severity | String | Severity associated with the event. | 
| CDL.Logging.Threat.Src | String | Original source IP address. The IP address is an IPv4/IPv6 address in hex format. | 
| CDL.Logging.Threat.TimeGenerated | String | Time the log was generated on the data plane. | 
| CDL.Logging.Threat.Serial | String | Serial number of the firewall that generated the log. | 
| CDL.Logging.Threat.VsysID | String | A unique identifier for a virtual system on a Palo Alto Networks firewall. | 
| CDL.Logging.Threat.URLDomain | String | The name of the internet domain that was visited in this session. | 
| CDL.Logging.Threat.Category | String | For the URL subtype, this identifies the URL Category. For the WildFire subtype, this identifies the verdict on the file. It is one of ‘malicious’, ‘phishing’, ‘grayware’, or ‘benign’; | 
| CDL.Logging.Threat.Sport | String | Source port utilized by the session. | 
| CDL.Logging.Threat.IsPhishing | Boolean | Detected enterprise credential submission by an end user. | 
| IP.Address | String | IP address. | 
| Domain.Name | String | The domain name, for example: "google.com". | 
| File.SHA256 | String | The SHA256 hash of the file. | 
| File.Name | String | The full file name (including file extension). | 
| File.Type | String | The file type, as determined by libmagic (same as displayed in file entries). | 


##### Command Example
```!cdl-search-by-file-hash SHA256="cbdf1f3cccd949e6e96c425b3d7ccc463b956f002f694472e4d24a12ff2cea4d" limit=1 time_range="10 days"```
##### Context Example
```
{
  "CDL.Logging.Threat": [
    {
      "SessionID": 784600,
      "Action": "block",
      "App": "smtp",
      "IsNat": false,
      "SubcategoryOfApp": "email",
      "PcapID": 0,
      "NatDestination": "0.0.0.0",
      "Flags": 8192,
      "DestinationPort": 25,
      "ThreatID": 52033,
      "NatSource": "0.0.0.0",
      "IsURLDenied": false,
      "Users": "10.154.246.167",
      "TimeGenerated": "2020-03-25T15:42:08",
      "IsPhishing": false,
      "AppCategory": "collaboration",
      "SourceLocation": "10.0.0.0-10.255.255.255",
      "DestinationLocation": "US",
      "ToZone": "TapZone",
      "RiskOfApp": 5,
      "NatSourcePort": 0,
      "CharacteristicOfApp": [
        "3",
        "4",
        "5",
        "6",
        "7",
        "8"
      ],
      "FromZone": "TapZone",
      "Vsys": "vsys1",
      "Protocol": "tcp",
      "NatDestinationPort": 0,
      "DestinationIP": "67.53.137.201",
      "SourceIP": "10.154.246.167",
      "RuleMatched": "taplog",
      "ThreatCategory": "",
      "LogSourceName": "gw",
      "Subtype": "wildfire",
      "Direction": "client to server",
      "FileName": "o93yr.ECr",
      "VendorSeverity": "Informational",
      "LogTime": "2020-03-25T15:42:13",
      "LogSourceID": "007251000070976",
      "VsysID": 1,
      "URLDomain": null,
      "URLCategory": "",
      "SourcePort": 51819,
      "FileSHA256": "cbdf1f3cccd949e6e96c425b3d7ccc463b956f002f694472e4d24a12ff2cea4d"
    }
  ]
}
```
##### Human Readable Output
### Logs threat table
|Action|App|AppCategory|CharacteristicOfApp|DestinationIP|DestinationLocation|DestinationPort|Direction|FileName|FileSHA256|Flags|FromZone|IsNat|IsPhishing|IsURLDenied|LogSourceID|LogSourceName|LogTime|NatDestination|NatDestinationPort|NatSource|NatSourcePort|PcapID|Protocol|RiskOfApp|RuleMatched|SessionID|SourceIP|SourceLocation|SourcePort|SubcategoryOfApp|Subtype|ThreatCategory|ThreatID|TimeGenerated|ToZone|URLCategory|URLDomain|Users|VendorSeverity|Vsys|VsysID|
|---|---|---|---|---|---|---|---|---|---|---|---|---|---|---|---|---|---|---|---|---|---|---|---|---|---|---|---|---|---|---|---|---|---|---|---|---|---|---|---|---|---|
| block | smtp | collaboration | 3,4,5,6,7,8 | 67.53.137.201 | US | 25 | client to server | o93yr.ECr | cbdf1f3cccd949e6e96c425b3d7ccc463b956f002f694472e4d24a12ff2cea4d | 8192 | TapZone | false | false | false | 007251000070976 | gw | 2020-03-25T15:42:13 | 0.0.0.0 | 0 | 0.0.0.0 | 0 | 0 | tcp | 5 | taplog | 784600 | 10.154.246.167 | 10.0.0.0-10.255.255.255 | 51819 | email | wildfire |  | 52033 | 2020-03-25T15:42:08 | TapZone |  |  | 10.154.246.167 | Informational | vsys1 | 1 |
### 5. cdl-query-traffic-logs

___

Searches the Cortex firewall.traffic table. Traffic logs contain entries for the end of each network session
##### Base Command

`cdl-query-traffic-logs`
##### Input

| **Argument Name** | **Description** | **Required** |
| --- | --- | --- |
| source_ip | A source IP address or an array of source IPs addresses for which to search, for example 1.1.1.1,2.2.2.2. | Optional | 
| rule | A rule name or an array of rule names to search. | Optional | 
| from_zone | A source zone  name or an array of source zone names to search. | Optional | 
| to_zone | A destination zone name or an array of zone names to search. | Optional | 
| source_port | Source port utilized by the session. Can be port number or an array of destination port numbers to search. For example '443' or '443,445' | Optional | 
| action | An action name or an array of action names to search. | Optional | 
| query | A free-text query for which to search. This forms the WHERE part of the query, for example, !cdl-query-traffic-logs query="source_ip.value LIKE '192.168.1.*' AND dest_ip.value='8.8.8.8' And dest_port=1234" | Optional | 
| fields | The fields that are selected in the query. Selection can be "all" (same as *) or a comma saparated list of specific fields in the table.  | Optional | 
| start_time | The query start time. For example, start_time="2018-04-26 00:00:00" | Optional | 
| end_time | The query end time. For example, end_time="2018-04-26 00:00:00". | Optional | 
| time_range | First fetch time (\<number\> \<time unit\>, e.g., 12 hours, 7 days, 3 months, 1 year) | Optional | 
| limit | The number of logs to return. Default is 5. | Optional | 
| dest_ip | A destination IP address or an array of destination IPs addresses for which to search, for example 1.1.1.1,2.2.2.2. | Optional | 
| dest_port | Destination port utilized by the session. Can be port number or an array of destination port numbers to search. For example '443' or '443,445' | Optional | 
| ip | IP address. Enter an IP address or an array of IP addresses for which to search, for example 1.1.1.1,2.2.2.2. | Optional | 
| port | Port utilized by the session. Enter a port or array of ports to search. | Optional | 

##### Context Output

| **Path** | **Type** | **Description** |
| --- | --- | --- |
| CDL.Logging.Traffic.Action | String | Identifies the action that the firewall took for the network traffic. | 
| CDL.Logging.Traffic.RiskOfApp | String | Indicates how risky the application is from a network security perspective. | 
| CDL.Logging.Traffic.NatSourcePort | String | Post-NAT source port. | 
| CDL.Logging.Traffic.SessionID | String | Identifies the firewall's internal identifier for a specific network session. | 
| CDL.Logging.Traffic.Packets | String | Number of total packets (transmit and receive) seen for the session. | 
| CDL.Logging.Traffic.CharacteristicOfApp | String | Identifies the behaviorial characteristic of the application associated with the network traffic. | 
| CDL.Logging.Traffic.App | String | Application associated with the network traffic. | 
| CDL.Logging.Traffic.Vsys | String | Virtual system associated with the network traffic. | 
| CDL.Logging.Traffic.IsNat | String | Indicates whether the firewall is performing network address translation (NAT) for the logged traffic. If it is, this value is 1. | 
| CDL.Logging.Traffic.LogTime | date | Time the log was received in Cortex Data Lake. | 
| CDL.Logging.Traffic.SubcategoryOfApp | String | Identifies the application's subcategory. The subcategory is related to the application's category, | 
| CDL.Logging.Traffic.Protocol | String | IP protocol associated with the session. | 
| CDL.Logging.Traffic.NatDestinationPort | String | Post-NAT destination port. | 
| CDL.Logging.Traffic.DestinationIP | String | Original destination IP address. | 
| CDL.Logging.Traffic.NatDestination | String | If destination NAT performed, the post-NAT destination IP address. | 
| CDL.Logging.Traffic.RuleMatched | String | Name of the security policy rule that the network traffic matched. | 
| CDL.Logging.Traffic.DestinationPort | String | Network traffic's destination port. If this value is 0, then the app is using its standard port. | 
| CDL.Logging.Traffic.TotalTimeElapsed | String | Total time taken for the network session to complete. | 
| CDL.Logging.Traffic.LogSourceName | String | Device name of the source of the log | 
| CDL.Logging.Traffic.Subtype | String | The log sub type. | 
| CDL.Logging.Traffic.Users | String | Source/Destination user. If neither is available, source_ip is used. | 
| CDL.Logging.Traffic.TunneledApp | String | Is app tunneled. | 
| CDL.Logging.Traffic.IsPhishing | String | Indicates whether enterprise credentials were submitted by an end user. | 
| CDL.Logging.Traffic.SessionEndReason | String | The reason a session terminated. | 
| CDL.Logging.Traffic.NatSource | String | If source NAT was performed, the post-NAT source IP address. | 
| CDL.Logging.Traffic.SourceIP | String | Original source IP address. | 
| CDL.Logging.Traffic.SessionStartIP | date | Time when the session was established. | 
| CDL.Logging.Traffic.TimeGenerated | date | Time when the log was generated on the firewall's data plane. | 
| CDL.Logging.Traffic.AppCategory | String | Identifies the high-level family of the application. | 
| CDL.Logging.Traffic.SourceLocation | String | Source country or internal region for private addresses. | 
| CDL.Logging.Traffic.DestinationLocation | String | Destination country or internal region for private addresses. | 
| CDL.Logging.Traffic.LogSourceID | String | D that uniquely identifies the source of the log. If the source is a firewall, this is its serial number. | 
| CDL.Logging.Traffic.TotalBytes | String | Number of total bytes (transmit and receive). | 
| CDL.Logging.Traffic.VsysID | String | A unique identifier for a virtual system on a Palo Alto Networks firewall. | 
| CDL.Logging.Traffic.ToZone | String | Networking zone to which the traffic was sent. | 
| CDL.Logging.Traffic.URLCategory | String | The URL category. | 
| CDL.Logging.Traffic.SourcePort | String | Source port utilized by the session. | 
| CDL.Logging.Traffic.Tunnel | String | Type of tunnel. | 
| CDL.Logging.Traffic.SourceDeviceHost | String | Hostname of the device from which the session originated. |
| CDL.Logging.Traffic.DestDeviceHost | String | Hostname of the device session destination.


##### Command Example
```!cdl-query-traffic-logs action="allow" fields="vendor_name,log_source,rule_matched,dest_location,log_time" time_range="10 days" limit="5"```

##### Context Example
```
{
    "CDL.Logging.Traffic": [
        {
            "RuleMatched": "taplog", 
            "ID": "N2eE+oI3d+esVqaqtVGJv95p4VpTYIihtY50eFi8jgo=", 
            "DestinationLocation": "TH", 
            "LogTime": "2020-03-21T16:50:18Z"
        }, 
        {
            "RuleMatched": "taplog", 
            "ID": "+zZj7TRjBYRXuSdYrbKAYSjoQDyw4vtNwMhvjlbKGrc=", 
            "DestinationLocation": "US", 
            "LogTime": "2020-03-21T16:50:18Z"
        }, 
        {
            "RuleMatched": "taplog", 
            "ID": "PetZR587UGE/wOkxgS2b+zF364WTmJ29VnV2gihfJZM=", 
            "DestinationLocation": "US", 
            "LogTime": "2020-03-21T16:50:33Z"
        }, 
        {
            "RuleMatched": "taplog", 
            "ID": "t6dTRzTObu15RCxw6Nk7SPFXe83uxr06yPMC5Px1p8c=", 
            "DestinationLocation": "RO", 
            "LogTime": "2020-03-21T16:50:18Z"
        }, 
        {
            "RuleMatched": "taplog", 
            "ID": "X4tXn5Ub82q/DDaCyqcZfSboshpWOu+5xvOSf7ydtrY=", 
            "DestinationLocation": "CL", 
            "LogTime": "2020-03-21T16:50:18Z"
        }
    ]
}
```

##### Human Readable Output
|dest_location|log_source|log_time|rule_matched|vendor_name|
|---|---|---|---|---|
| TH |  firewall | 1584809418000000 | taplog | Palo Alto Networks |
| US |  firewall | 1584809418000000 | taplog | Palo Alto Networks |
| US |  firewall | 1584809433000000 | taplog | Palo Alto Networks |
| RO |  firewall | 1584809418000000 | taplog | Palo Alto Networks |
| CL |  firewall | 1584809418000000 | taplog | Palo Alto Networks |


### 6. cdl-query-threat-logs

---
Searches the Cortex panw.threat table, which is the threat logs table for PAN-OS/Panorama.

##### Base Command

`cdl-query-threat-logs`
##### Input

| **Argument Name** | **Description** | **Required** |
| --- | --- | --- |
| source_ip | Original source IP address. Enter an IP address or an array of IP addresses for which to search, for example 1.1.1.1,2.2.2.2. | Optional | 
| dest_ip | Original destination IP address. Enter an IP address or an array of IP addresses for which to search, for example 1.1.1.1,2.2.2.2. | Optional | 
| rule_matched | Name of the security policy rule that the network traffic matched. Enter a rule name or array of rule names to search. | Optional | 
| from_zone | The networking zone from which the traffic originated. Enter zone or array of zones to search. | Optional | 
| to_zone | Networking zone to which the traffic was sent. Enter zone or array of zones to search. | Optional | 
| source_port | Source port utilized by the session. Enter a port or array of ports to search. | Optional | 
| dest_port | Network traffic's destination port. Enter a port or array of ports to search. | Optional | 
| action | The action that the firewall took for the network traffic. Enter an action or array of actions to search. | Optional | 
| file_sha_256 | The binary hash (SHA256) of the file. Enter a SHA256 hash or array of SHA256 hashes to search. | Optional | 
| file_name | The name of the file that is blocked. Enter a file name or array of file names to search. | Optional | 
| query | Free input query to search. This is the WHERE part of the query. so an example will be !cdl-query-traffic-logs query="source_ip.value LIKE '192.168.1.*' AND dst = '192.168.1.12'" | Optional | 
| fields | The fields that are selected in the query. Selection can be "all" (same as *) or listing of specific fields in the table. List of fields can be found after viewing all the outputed fields with all. | Optional | 
| start_time | The query start time. For example, start_time="2018-04-26 00:00:00" | Optional | 
| end_time | The query end time. For example, end_time="2018-04-26 00:00:00" | Optional | 
| time_range | First fetch time (\<number\> \<time unit\>, e.g., 12 hours, 7 days, 3 months, 1 year) | Optional | 
| limit | The number of logs to return. Default is 5. | Optional | 
| ip | IP address. Enter an IP address or an array of IP addresses for which to search, for example 1.1.1.1,2.2.2.2. | Optional | 
| port | Port utilized by the session. Enter a port or array of ports to search. | Optional | 


##### Context Output

| **Path** | **Type** | **Description** |
| --- | --- | --- |
| CDL.Logging.Threat.SessionID | String | Identifies the firewall's internal identifier for a specific network session. | 
| CDL.Logging.Threat.Action | String | Identifies the action that the firewall took for the network traffic. | 
| CDL.Logging.Threat.App | String | Application associated with the network traffic. | 
| CDL.Logging.Threat.Nat | String | Indicates whether the firewall is performing network address translation (NAT) for the logged traffic. If it is, this value is 1. | 
| CDL.Logging.Threat.SubcategoryOfApp | String | Identifies the application's subcategory. The subcategoryis related to the application's category, which is identified in category_of_app. | 
| CDL.Logging.Threat.PcapID | String | Packet capture (pcap) ID. This is used to correlate threat pcap files with extended pcaps taken as a part of the session flow. All threat logs will contain either a pcap_id of 0 (no associated pcap) , or an ID referencing the extended pcap file. | 
| CDL.Logging.Threat.Natdst | String | If destination NAT performed, the post-NAT destination IP address. The IP address is an IPv4/IPv6 address in hex format. | 
| CDL.Logging.Threat.Flags | String | Bit field which provides details on the session, such as whether the session use IPv6, whether the session was denied due to a URL filtering rule, and/or whether the log corresponds to a transaction within an HTTP proxy session. | 
| CDL.Logging.Threat.Dport | String | Network traffic's destination port. If this value is 0, then the app is using its standard port. | 
| CDL.Logging.Threat.ThreatID | String | Numerical identifier for the threat type. All threats encountered by Palo Alto Networks firewalls are assigned a unique identifier | 
| CDL.Logging.Threat.Natsrc | String | If source NAT was performed, the post-NAT source IP address. The IP address is an IPv4/IPv6 address in hex format. | 
| CDL.Logging.Threat.CategoryOfApp | String | Identifies the managing application, or parent, of the application associated with this network traffic, if any. | 
| CDL.Logging.Threat.Srcloc | String | Source country or internal region for private addresses. The internal region is a user-defined name for a specific network in the user's enterprise. | 
| CDL.Logging.Threat.Dstloc | String | Destination country or internal region for private addresses. The internal region is a user-defined name for a specific network in the user's enterprise. | 
| CDL.Logging.Threat.To | String | Networking zone to which the traffic was sent. | 
| CDL.Logging.Threat.RiskOfApp | String | Indicates how risky the application is from a network security perspective. Values range from 1-5, where 5 is the riskiest. | 
| CDL.Logging.Threat.Natsport | String | Post-NAT source port. | 
| CDL.Logging.Threat.URLDenied | String | Session was denied due to a URL filtering rule. | 
| CDL.Logging.Threat.CharacteristicOfApp | String | Identifies the behaviorial characteristic of the application associated with the network traffic. | 
| CDL.Logging.Threat.HTTPMethod | String | Only in URL filtering logs. Describes the HTTP Method used in the web request | 
| CDL.Logging.Threat.From | String | The networking zone from which the traffic originated. | 
| CDL.Logging.Threat.Vsys | String | Virtual system associated with the network traffic. | 
| CDL.Logging.Threat.ReceiveTime | String | Time the log was received at the management plane. | 
| CDL.Logging.Threat.Users | String | Srcuser or dstuser or srcip (one of). | 
| CDL.Logging.Threat.Proto | String | IP protocol associated with the session. | 
| CDL.Logging.Threat.Natdport | String | Post-NAT destination port. | 
| CDL.Logging.Threat.Dst | String | Original destination IP address. The IP address is an IPv4/ IPv6 address in hex format. | 
| CDL.Logging.Threat.Rule | String | Name of the security policy rule that the network traffic matched. | 
| CDL.Logging.Threat.CategoryOfThreatID | String | Threat category of the detected threat. | 
| CDL.Logging.Threat.DeviceName | String | The hostname of the firewall that logged the network traffic. | 
| CDL.Logging.Threat.Subtype | String | Subtype of the threat log. | 
| CDL.Logging.Threat.TimeReceived | String | Time the log was received at the management plane. | 
| CDL.Logging.Threat.Direction | String | Indicates the direction of the attack, client-to-server or server-to-client: | 
| CDL.Logging.Threat.Misc | String | The meaning of this field differs according to the log's subtype: Subtype is URL, this field contains the requested URI. Subtype is File, this field contains the file name or file type. Subtype is Virus, this field contains the file name. Subtype is WildFire, this field contains the file name. | 
| CDL.Logging.Threat.Severity | String | Severity associated with the event. | 
| CDL.Logging.Threat.Src | String | Original source IP address. The IP address is an IPv4/IPv6 address in hex format. | 
| CDL.Logging.Threat.TimeGenerated | String | Time the log was generated on the data plane. | 
| CDL.Logging.Threat.Serial | String | Serial number of the firewall that generated the log. | 
| CDL.Logging.Threat.VsysID | String | A unique identifier for a virtual system on a Palo Alto Networks firewall. | 
| CDL.Logging.Threat.URLDomain | String | The name of the internet domain that was visited in this session. | 
| CDL.Logging.Threat.Category | String | For the URL subtype, this identifies the URL Category. For the WildFire subtype, this identifies the verdict on the file. It is one of ‘malicious’, ‘phishing’, ‘grayware’, or ‘benign’; | 
| CDL.Logging.Threat.Sport | String | Source port utilized by the session. | 
| CDL.Logging.Threat.IsPhishing | Boolean | Detected enterprise credential submission by an end user. | 
| CDL.Logging.Threat.SourceDeviceHost | String | Hostname of the device from which the session originated. |
| CDL.Logging.Threat.DestDeviceHost | String | Hostname of the device session destination. |
| IP.Address | String | IP address. | 
| Domain.Name | String | The domain name, for example: "google.com". | 
| File.SHA256 | String | The SHA256 hash of the file. | 
| File.Name | String | The full file name (including file extension). | 
| File.Type | String | The file type, as determined by libmagic (same as displayed in file entries). | 


##### Command Examples
```!cdl-query-threat-logs query="is_packet_capture = true AND severity = \"Critical\"" fields=pcap limit=10```
```!cdl-query-threat-logs action="allow" fields="vendor_name,log_source,rule_matched,dest_location,log_time" time_range="10 days" limit="1"```

##### Context Example
```
{
    "CDL.Logging.Threat": [
        {
            "NatDestinationPort": null, 
            "VsysID": null, 
            "RuleMatched": "taplog", 
            "FromZone": null, 
            "URLDomain": null, 
            "DestinationLocation": "AE", 
            "IsPhishing": null, 
            "URLCategory": "", 
            "NatSource": "", 
            "NatSourcePort": null, 
            "IsURLDenied": null, 
            "PcapID": null, 
            "Direction": "", 
            "Users": null, 
            "ThreatID": null, 
            "SessionID": null, 
            "CharacteristicOfApp": null, 
            "VendorSeverity": "", 
            "LogTime": "2020-02-22T16:50:23Z", 
            "IsNat": null, 
            "SubcategoryOfApp": null, 
            "SourceIP": "", 
            "RiskOfApp": null, 
            "DestinationIP": "", 
            "Vsys": null, 
            "TimeGenerated": null, 
            "Subtype": "", 
            "Flags": null, 
            "ToZone": null, 
            "Action": "", 
            "AppCategory": null, 
            "ThreatCategory": null, 
            "Protocol": "", 
            "LogSourceName": null, 
            "App": null, 
            "Misc": null, 
            "DestinationPort": null, 
            "SourcePort": null, 
            "NatDestination": "", 
            "SourceLocation": null, 
            "LogSourceID": null
        }
    ]
}
```

##### Human Readable Output
### Logs threat table
|dest_location|log_source|log_time|rule_matched|vendor_name|
|---|---|---|---|---|
| AE | firewall | 1582390223000000 | taplog | Palo Alto Networks |

### 7. cdl-query-url-logs

---
***
Searches the URL table


#### Base Command

`cdl-query-url-logs`
#### Input

| **Argument Name** | **Description** | **Required** |
| --- | --- | --- |
| source_ip | Original source IP address. Enter an IP address or an array of IP addresses for which to search, for example 1.1.1.1,2.2.2.2. | Optional | 
| dest_ip | Original destination IP address. Enter an IP address or an array of IP addresses for which to search, for example 1.1.1.1,2.2.2.2. | Optional | 
| rule_matched | Name of the security policy rule that the network traffic matched. Enter a rule name or array of rule names to search. | Optional | 
| from_zone | The networking zone from which the traffic originated. Enter zone or array of zones to search. | Optional | 
| to_zone | Networking zone to which the traffic was sent. Enter zone or array of zones to search. | Optional | 
| source_port | Source port utilized by the session. Enter a port or array of ports to search. | Optional | 
| dest_port | Network traffic's destination port. Enter a port or array of ports to search. | Optional | 
| action | The action that the firewall took for the network traffic. Enter an action or array of actions to search. | Optional | 
| query | Free input query to search. This is the WHERE part of the query. so an example will be !cdl-query-url-logs query="source_ip.value LIKE '192.168.1.*' AND dest_ip.value = '192.168.1.12'" | Optional | 
| fields | The fields that are selected in the query. Selection can be "all" (same as *) or listing of specific fields in the table. List of fields can be found after viewing all the outputed fields with all. | Optional | 
| start_time | The query start time. For example, start_time="2018-04-26 00:00:00" | Optional | 
| end_time | The query end time. For example, end_time="2018-04-26 00:00:00" | Optional | 
| time_range | First log time (&lt;number&gt; &lt;time unit&gt;, e.g., 12 hours, 7 days, 3 months, 1 year) | Optional | 
| limit | The number of logs to return. Default is 5. | Optional | 
| ip | IP address. Enter an IP address or an array of IP addresses for which to search, for example 1.1.1.1,2.2.2.2. | Optional | 
| port | Port utilized by the session. Enter a port or array of ports to search. | Optional | 
| url | This argument allows to perform a LIKE search of the specified values on the Url and Uri fields An example value will be paloaltonetworks.com,demisto which will provide results like https://apps.paloaltonetworks.com and https://demisto.com | Optional | 

#### Context Output

| **Path** | **Type** | **Description** |
| --- | --- | --- |
| CDL.Logging.URL.SessionID | String | Identifies the firewall's internal identifier for a specific network session. | 
| CDL.Logging.URL.Action | String | Identifies the action that the firewall took for the network traffic. | 
| CDL.Logging.URL.App | String | Application associated with the network traffic. | 
| CDL.Logging.URL.PcapID | String | Packet capture \(pcap\) ID. This is used to correlate threat pcap files with extended pcaps taken as a part of the session flow. All threat logs will contain either a pcap\_id of 0 \(no associated pcap\) , or an ID referencing the extended pcap file. | 
| CDL.Logging.URL.DestinationPort | String | Network traffic's destination port. If this value is 0, then the app is using its standard port. | 
| CDL.Logging.URL.AppCategory | String | Identifies the high\-level family of the application. | 
| CDL.Logging.URL.AppSubCategory | String | Identifies the application's subcategory. The subcategoryis related to the application's category, which is identified in category\_of\_app. | 
| CDL.Logging.URL.SourceLocation | String | Source country or internal region for private addresses. | 
| CDL.Logging.URL.DestinationLocation | String | Destination country or internal region for private addresses. | 
| CDL.Logging.URL.ToZone | String | Networking zone to which the traffic was sent. | 
| CDL.Logging.URL.FromZone | String | The networking zone from which the traffic originated. | 
| CDL.Logging.URL.Protocol | String | IP protocol associated with the session. | 
| CDL.Logging.URL.DestinationIP | String | Original destination IP address. | 
| CDL.Logging.URL.SourceIP | String | Original source IP address. | 
| CDL.Logging.URL.RuleMatched | String | Unique identifier for the security policy rule that the network traffic matched. | 
| CDL.Logging.URL.ThreatCategory | String | Threat category of the detected threat. | 
| CDL.Logging.URL.ThreatName | String | Threat name of the detected threat. | 
| CDL.Logging.URL.Subtype | String | Identifies the log subtype. | 
| CDL.Logging.URL.LogTime | String | Time the log was received in Cortex Data Lake. | 
| CDL.Logging.URL.LogSourceName | String | Name that uniquely identifies the source of the log. | 
| CDL.Logging.URL.Denied | Boolean | Indicates whether the session was denied due to a URL filtering rule. | 
| CDL.Logging.URL.Category | String | The URL category. | 
| CDL.Logging.URL.SourcePort | Number | Source port utilized by the session. | 
| CDL.Logging.URL.Url | String | The name of the internet domain that was visited in this session. | 
| CDL.Logging.URL.Uri | String | The URI address | 
| CDL.Logging.URL.ContentType | String | Content type of the HTTP response data. | 
| CDL.Logging.URL.HTTPMethod | String | The HTTP Method used
in the web request | 
| CDL.Logging.URL.Severity | String | Severity associated with the event. | 
| CDL.Logging.URL.UserAgent | String | The web browser that the user
used to access the URL. | 
| CDL.Logging.URL.RefererProtocol | Number | The protocol used in the HTTP REFERER header field. | 
| CDL.Logging.URL.RefererPort | Number | The port used in the HTTP REFERER header field. | 
| CDL.Logging.URL.RefererFQDN | String | The full domain name used in the HTTP REFERER
header field. | 
| CDL.Logging.URL.RefererURL | String | The url used in the HTTP REFERER header field. | 
| CDL.Logging.URL.SrcUser | String | The username that initiated the network traffic. | 
| CDL.Logging.URL.SrcUserInfo | String | The initiated user info. | 
| CDL.Logging.URL.DstUser | String | The username to which the network traffic was destined. | 
| CDL.Logging.URL.DstUserInfo | String | The destination user info. | 
| CDL.Logging.URL.TechnologyOfApp | String | The networking technology used by the identified application. | 
| CDL.Logging.URL.SourceDeviceHost | String | Hostname of the device from which the session originated. |
| CDL.Logging.URL.DestDeviceHost | String | Hostname of the device session destination. |


#### Command Example
```!cdl-query-url-logs action="alert" ip=1.1.1.1 limit="1"```

#### Context Example
```
{
    "CDL": {
        "Logging": {
            "URL": [
                {
                    "Action": "alert",
                    "App": "web-browsing",
                    "AppCategory": "general-internet",
                    "AppSubcategory": "internet-utility",
                    "Category": "unknown",
                    "ContentType": null,
                    "Denied": false,
                    "DestinationIP": "1.1.1.1",
                    "DestinationLocation": "TH",
                    "DestinationPort": 80,
                    "DstUser": null,
                    "DstUserInfo": null,
                    "FromZone": "TapZone",
                    "HTTPMethod": "get",
                    "LogSourceName": "gw",
                    "LogTime": "2019-11-04T02:00:19",
                    "PcapID": 0,
                    "Protocol": "tcp",
                    "RefererFQDN": null,
                    "RefererPort": null,
                    "RefererProtocol": null,
                    "RefererURL": null,
                    "RuleMatched": "taplog",
                    "SessionID": 123456,
                    "Severity": "Informational",
                    "SourceIP": "2.2.2.2",
                    "SourceLocation": "2.0.0.0-10.255.255.255",
                    "SourcePort": 123,
                    "SrcUser": null,
                    "SrcUserInfo": null,
                    "Subtype": "url",
                    "TechnologyOfApp": "browser-based",
                    "ThreatCategory": null,
                    "ThreatName": null,
                    "ToZone": "TapZone",
                    "URI": "eujea0rudykqgbvianr5lqfgrykbufbamkeyizdw1npk96zax5c4h8sbxs1kgqx31nwp5jsfsgif8iorqvjocpnyff8f7ob0ukbz5rsr8swlxtrv9a0hdppm8rkjrh8hopy3dhb0lxlah9myxx70qxwtipjeufremdmg8m3vyxgxu/",
                    "URL": "kcaxusaqu8wmjfs47qnnxw7wikiwteujea0rudykqgbvianr5lqfgrykbufbamkeyizdw1npk96zax5c4h8sbxs1kgqx31nwp5jsfsgif8iorqvjocpnyff8f7ob0ukbz5rsr8swlxtrv9a0hdppm8rkjrh8hopy3dhb0lxlah9myxx70qxwtipjeufremdmg8m3vyxgxu",
                    "UserAgent": null
                }
            ]
        }
    }
}
```

#### Human Readable Output

>### Logs url table
>|Action|Application|Destination Address|RuleMatched|Source Address|TimeGenerated|
>|---|---|---|---|---|---|
>| alert | web-browsing | 1.1.1.1 | taplog | 2.2.2.2 | 2019-11-04T02:00:04 |


### cdl-query-file-data
***
Searches the Cortex firewall.file_data table.


#### Base Command

`cdl-query-file-data`
#### Input

| **Argument Name** | **Description** | **Required** |
| --- | --- | --- |
| action | Identifies the action that the firewall took for the network traffic. | Optional | 
| app | Application associated with the network traffic. | Optional | 
| app_category | Identifies the high-level family of the application. | Optional | 
| dest_device_host | Hostname of the device to which the session was directed. | Optional | 
| dest_ip | Original destination IP address. | Optional | 
| dest_edl | The name of the external dynamic list that contains the destination IP address of the traffic. | Optional | 
| dest_dynamic_address_group | The dynamic address group that Device-ID identifies as the destination for the traffic. | Optional | 
| dest_location | Destination country or internal region for private addresses. | Optional | 
| dest_port | Network traffic's destination port. If this value is 0, then the app is using<br/>its standard port. | Optional | 
| dest_user | The username to which the network traffic was destined. | Optional | 
| file_name | The name of the file that is blocked. | Optional | 
| file_sha_256 | The binary hash (SHA256) of the file. | Optional | 
| file_type | Palo Alto Networks textual identifier for the threat. | Optional | 
| from_zone | The networking zone from which the traffic originated. | Optional | 
| is_server_to_client | Indicates if direction of traffic is from server to client. | Optional | 
| is_url_denied | Indicates whether the session was denied due to a URL filtering rule. | Optional | 
| log_type | Identifies the log type. | Optional | 
| nat_dest | If destination NAT performed, the post-NAT destination IP address. | Optional | 
| nat_dest_port | Post-NAT destination port. | Optional | 
| nat_source | If source NAT was performed, the post-NAT source IP address. | Optional | 
| nat_source_port | Post-NAT source port. | Optional | 
| rule_matched | Name of the security policy rule that the network traffic matched. | Optional | 
| rule_matched_uuid | Unique identifier for the security policy rule that the network traffic matched. | Optional | 
| severity | Severity as defined by the platform. | Optional | 
| source_device_host | Hostname of the device from which the session originated. | Optional | 
| source_ip | Original source IP address. | Optional | 
| source_edl | The name of the external dynamic list that contains the source IP address of the traffic. | Optional | 
| source_dynamic_address_group | The dynamic address group that Device-ID identifies as the source of the traffic. | Optional | 
| source_location | Source country or internal region for private addresses. | Optional | 
| source_port | Source port utilized by the session. | Optional | 
| source_user | The username that initiated the network traffic. | Optional | 
| sub_type | Identifies the log subtype. | Optional | 
| url_category | The URL category. | Optional | 
| url_domain | The name of the internet domain that was visited in this session. | Optional | 
| start_time | The query start time. For example, start_time="2018-04-26 00:00:00". | Optional | 
| end_time | The query end time. For example, end_time="2018-04-26 00:00:00". | Optional | 
| time_range | First log time (&lt;number&gt; &lt;time unit&gt;. For example, 12 minutes, 7 days, 3 weeks). | Optional | 
| limit | Limit the results to return. The default is 5. | Optional | 


#### Context Output

| **Path** | **Type** | **Description** |
| --- | --- | --- |
| CDL.Logging.File.App | String | Application associated with the network traffic. | 
| CDL.Logging.File.TimeGenerated | Date | Time when the log was generated on the firewall's data plane. | 
| CDL.Logging.File.SourceIP | String | Original source IP address. | 
| CDL.Logging.File.DestinationLocation | String | Destination country or internal region for private addresses. | 
| CDL.Logging.File.FileSHA256 | String | The binary hash \(SHA256\) of the file. | 
| CDL.Logging.File.FileName | String | The name of the file that is blocked. | 
| CDL.Logging.File.RuleMatched | String | Name of the security policy rule that the network traffic matched. | 
| CDL.Logging.File.LogSourceName | String | Name of the source of the log - hostname of the firewall that logged the network traffic. | 
| CDL.Logging.File.NatDestination | String | If destination NAT performed, the post-NAT destination IP address. | 
| CDL.Logging.File.NatDestinationPort | Number | Post-NAT destination port. | 
| CDL.Logging.File.CharacteristicOfApp | String | Identifies the behaviorial characteristic of the application associated with the network traffic. | 
| CDL.Logging.File.SourceLocation | String | Source country or internal region for private addresses. | 
| CDL.Logging.File.DestinationIP | String | Original destination IP address. | 
| CDL.Logging.File.Action | String | Identifies the action that the firewall took for the network traffic. | 
| CDL.Logging.File.IsNat | Boolean | Indicates if the firewall is performing network address translation \(NAT\) for the logged traffic. | 
| CDL.Logging.File.Protocol | String | IP protocol associated with the session. | 
| CDL.Logging.File.NatSource | String | If source NAT was performed, the post-NAT source IP address. | 
| CDL.Logging.File.AppCategory | String | Identifies the high-level family of the application. | 
| CDL.Logging.File.IsUrlDenied | Boolean | Indicates whether the session was denied due to a URL filtering rule. | 
| CDL.Logging.File.IsTunnelInspected | Boolean | Indicates whether the payload for the outer tunnel was inspected. | 
| CDL.Logging.File.SequenceNo | Number | The log entry identifier, which is incremented sequentially. | 
| CDL.Logging.File.IsDecryptMirror | Boolean | Indicates whether decrypted traffic was sent out in clear text through a mirror port. | 
| CDL.Logging.File.IsNonStdDestPort | Boolean | Indicates if the destination port is non-standard. | 
| CDL.Logging.File.RuleMatchedUuid | String | Unique identifier for the security policy rule that the network traffic matched. | 
| CDL.Logging.File.IsProxy | Boolean | Indicates whether the SSL session is decrypted \(SSL Proxy\). | 
| CDL.Logging.File.VendorSeverity | String | Severity associated with the event. | 
| CDL.Logging.File.IsPhishing | Boolean | Indicates whether enterprise credentials were submitted by an end user. | 
| CDL.Logging.File.ToZone | String | Networking zone to which the traffic was sent. | 
| CDL.Logging.File.Flags | Number | Bit field which provides details on the session, such as whether the session use IPv6. | 
| CDL.Logging.File.Tunnel | String | Type of tunnel. | 
| CDL.Logging.File.CloudHostname | String | The hostname in which the VM-series firewall is running. | 
| CDL.Logging.File.Http2Connection | Number | Parent session ID for an HTTP/2 connection. If the traffic is not using HTTP/2, this field is set to 0. | 
| CDL.Logging.File.IsPrismaBranch | Boolean | Internal-use field. If set to 1, the log was generated on a cloud-based firewall. If 0, the firewall was running on-premise. | 
| CDL.Logging.File.OutboundIf | String | Interface to which the network traffic was destined. | 
| CDL.Logging.File.IsSymReturn | Boolean | Indicates whether symmetric return was used to forward traffic for this session. | 
| CDL.Logging.File.URLCategory | String | The URL category. | 
| CDL.Logging.File.IsReconExcluded | Boolean | Indicates whether source for the flow is on the firewall allow list and not subject to recon protection. | 
| CDL.Logging.File.SanctionedStateOfApp | Boolean | Indicates whether the application has been flagged as sanctioned by the firewall administrator. | 
| CDL.Logging.File.ReportID | Number | Identifies the analysis requested from the sandbox \(cloud or appliance\). | 
| CDL.Logging.File.DestinationPort | Number | Network traffic's destination port. If this value is 0, then the app is using
its standard port. | 
| CDL.Logging.File.IsDupLog | Boolean | Indicates whether this log data is available in multiple locations, such as from Cortex Data Lake as well as from an on-premise log collector. | 
| CDL.Logging.File.LogTime | Date | Time the log was received in Cortex Data Lake. | 
| CDL.Logging.File.SessionID | Number | Identifies the firewall's internal identifier for a specific network session. | 
| CDL.Logging.File.RecordSize | Number | Record size. | 
| CDL.Logging.File.IngestionTime | Date | Ingestion time of the log. | 
| CDL.Logging.File.CountOfRepeats | Number | Number of sessions with same Source IP, Destination IP, Application, and Content/Threat Type seen for the summary interval. | 
| CDL.Logging.File.VsysID | Number | A unique identifier for a virtual system on a Palo Alto Networks firewall. | 
| CDL.Logging.File.VendorName | String | Identifies the vendor that produced the data. | 
| CDL.Logging.File.IsMptcpOn | Boolean | Indicates whether the option is enabled on the next-generation firewall that allows a client to use multiple paths to connect to a destination host. | 
| CDL.Logging.File.IsClientToServer | Boolean | Indicates if direction of traffic is from client to server. | 
| CDL.Logging.File.IsServerToClient | Boolean | Indicates if direction of traffic is from server to client. | 
| CDL.Logging.File.IsPacketCapture | Boolean | Indicates whether the session has a packet capture \(PCAP\). | 
| CDL.Logging.File.IsTransaction | Boolean | Indicates whether the log corresponds to a transaction within an HTTP proxy session \(Proxy Transaction\). | 
| CDL.Logging.File.InboundIf | String | Interface from which the network traffic was sourced. | 
| CDL.Logging.File.FromZone | String | The networking zone from which the traffic originated. | 
| CDL.Logging.File.FileType | String | Palo Alto Networks textual identifier for the threat. | 
| CDL.Logging.File.IsPrismaMobile | Boolean | Internal use field. If set to 1, the log record was generated using a cloud-based GlobalProtect instance. If 0, GlobalProtect was hosted on-premise. | 
| CDL.Logging.File.IsContainer | Boolean | Indicates if the session is a container page access \(Container Page\). | 
| CDL.Logging.File.IsSaasApp | Boolean | Internal use field. Indicates whether the application associated with this network traffic is a SAAS application. | 
| CDL.Logging.File.Vsys | String | Unique identifier for a virtual system on a Palo Alto Networks firewall. | 
| CDL.Logging.File.IsNat | Boolean | Indicates if the firewall is performing network address translation \(NAT\) for the logged traffic. | 
| CDL.Logging.File.FileID | Number | Numerical identifier for the threat type. | 
| CDL.Logging.File.IsCaptivePortal | Boolean | Indicates if user information for the session was captured through Captive Portal. | 
| CDL.Logging.File.Protocol | String | IP protocol associated with the session. | 
| CDL.Logging.File.CustomerID | Number | The ID that uniquely identifies the Cortex Data Lake instance which received this log record. | 
| CDL.Logging.File.Subtype | String | Identifies the log subtype. | 
| CDL.Logging.File.TunneledApp | String | Tunneled app \(For internal use only\). | 
| CDL.Logging.File.LogSourceID | String | ID that uniquely identifies the source of the log - serial number of the firewall that generated the log. | 
| CDL.Logging.File.IsForwarded | Boolean | Internal-use field that indicates if the log is being forwarded. | 
| CDL.Logging.File.RiskOfApp | Number | Indicates how risky the application is from a network security perspective. | 
| CDL.Logging.File.PcapID | Number | Packet capture ID. | 
| CDL.Logging.File.AppSubcategory | String | Identifies the application's subcategory. | 
| CDL.Logging.File.IsExported | Boolean | Indicates if this log was exported from the firewall using the firewall's log export function. | 
| CDL.Logging.File.Severity | String | Severity as defined by the platform. | 
| CDL.Logging.File.NatSourcePort | Number | Post-NAT source port. | 
| CDL.Logging.File.LogType | String | Identifies the log type. | 
| CDL.Logging.File.LogSet | String | Log forwarding profile name that was applied to the session. This name was defined by the firewall's administrator. | 
| CDL.Logging.File.TechnologyOfApp | String | The networking technology used by the identified application. | 
| CDL.Logging.File.DirectionOfAttack | String | Indicates the direction of the attack. | 
| CDL.Logging.File.LogSource | String | Identifies the origin of the data - the system that produced the data. | 


#### Command Example
```!cdl-query-file-data source_ip="10.10.10.101" time_range="6 months" limit="1"```

#### Context Example
```
{
    "CDL": {
        "Logging": {
            "File": [
                {
                    "Action": "alert",
                    "App": "web-browsing",
                    "AppCategory": "general-internet",
                    "AppSubcategory": "internet-utility",
                    "CharacteristicOfApp": [
                        "3",
                        "4",
                        "5",
                        "6",
                        "8"
                    ],
                    "CloudHostname": "CloudHostName",
                    "CountOfRepeats": 1,
                    "CustomerID": "117270019",
                    "DestinationIP": "2.2.2.2",
                    "DestinationLocation": "US",
                    "DestinationPort": 80,
                    "DirectionOfAttack": "server to client",
                    "FileID": 52270,
                    "FileName": "TestFileName",
                    "FileSHA256": null,
                    "FileType": "Google Chrome Extension File",
                    "Flags": 4202496,
                    "FromZone": "LAN",
                    "Http2Connection": 0,
                    "InboundIf": "ethernet",
                    "IngestionTime": 2020-04-21T18:47:31,
                    "IsCaptivePortal": false,
                    "IsClientToServer": false,
                    "IsContainer": false,
                    "IsDecryptMirror": false,
                    "IsDupLog": false,
                    "IsExported": false,
                    "IsForwarded": true,
                    "IsMptcpOn": false,
                    "IsNat": true,
                    "IsNonStdDestPort": false,
                    "IsPacketCapture": false,
                    "IsParismaMobile": null,
                    "IsPhishing": false,
                    "IsPrismaBranch": false,
                    "IsProxy": false,
                    "IsReconExcluded": false,
                    "IsSaasApp": false,
                    "IsServerToClient": false,
                    "IsSymReturn": false,
                    "IsTransaction": false,
                    "IsTunnelInspected": false,
                    "IsUrlDenied": false,
                    "LogSet": "DEFAULT",
                    "LogSource": "firewall",
                    "LogSourceID": "015351000045229",
                    "LogSourceName": "Aristotle",
                    "LogTime": "2020-04-21T18:47:31",
                    "LogType": "threat",
                    "NatDestination": "2.2.2.2",
                    "NatDestinationPort": 80,
                    "NatSource": "3.3.3.3",
                    "NatSourcePort": 12345,
                    "OutboundIf": "ethernet",
                    "PcapID": 0,
                    "Protocol": "tcp",
                    "RecordSize": 3477,
                    "ReportID": 0,
                    "RiskOfApp": 4,
                    "RuleMatched": "INTERNET",
                    "RuleMatchedUuid": "123d644f-7691-437a-8f9b-4567c511bac2",
                    "SanctionedStateOfApp": false,
                    "SequenceNo": 327,
                    "SessionID": 16753,
                    "Severity": "Low",
                    "SourceIP": "10.10.10.101",
                    "Subtype": "file",
                    "TechnologyOfApp": "browser-based",
                    "TimeGenerated": "2020-04-21T18:47:12",
                    "ToZone": "ISP",
                    "Tunnel": "N/A",
                    "TunneledApp": "tunneled-app",
                    "URLCategory": "computer-and-internet-info",
                    "VendorName": "Palo Alto Networks",
                    "VendorSeverity": "Low",
                    "Vsys": "vsys1",
                    "VsysID": 1
                }
            ]
        }
    }
}
```

#### Human Readable Output

>### Logs file_data table
>|Action|Application|Destination Address|FileID|FileName|FileType|RuleMatched|Source Address|TimeGenerated|
>|---|---|---|---|---|---|---|---|---|
>| alert | web-browsing | 2.2.2.2 | 52270 | ANindV94kHC673w9zWXj8TY | Google Chrome Extension File | INTERNET | 10.10.10.101 | 2020-04-21T18:47:12 |


## Additional Information

---
* In the documented CDL v2, You must now specify the customer's instance ID when you identify the log type that you want to query
against. That is, log types must be fully qualified and the instance ID is a part of the fully qualified name:
`<instanceID>.firewall.traffic`
However in this integration the instance ID is added automatically to the query so the name `firewall.traffic` is a valid table name
* The SQL syntex supported for queries is `csql`<|MERGE_RESOLUTION|>--- conflicted
+++ resolved
@@ -70,11 +70,7 @@
 | --- | --- | --- |
 | query | A free-text SQL query. For example, query="SELECT * FROM \`firewall.traffic\` limit 10". There are multiple tables in Loggings, for example: threat, traffic, and so on. Refer to the Cortex Logging service schema reference for the full list. | Optional |
 | limit | The number of logs to return. Default is 10 | Optional | 
-<<<<<<< HEAD
-| transform_results | If set to false query results are not mapped into the standard command context. Default is true. | Optional | 
-=======
 | transform_results | If set to false, query results are not mapped into the standard command context. Default is "true". | Optional | 
->>>>>>> 112d37cf
 
 
 
