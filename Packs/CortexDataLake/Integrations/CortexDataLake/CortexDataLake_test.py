import pytest
import json
import re
from datetime import datetime, timedelta
from CommonServerPython import parse_date_range, DemistoException
from CortexDataLake import FIRST_FAILURE_TIME_CONST, LAST_FAILURE_TIME_CONST

HUMAN_READABLE_TIME_FROM_EPOCH_TIME_TEST_CASES = [
    (1582210145000000, False, "2020-02-20T14:49:05"),
    (1582210145000000, True, "2020-02-20T14:49:05Z"),
]

QUERY_TIMESTAMPS_TEST_CASES = [
    (
        {"start_time": "2018-04-26 00:00:00", "end_time": "2020-04-26 00:00:00"},
        ("2018-04-26 00:00:00", "2020-04-26 00:00:00"),
        "Only start time and end time",
    ),
    ({"time_range": "1 days"}, "1 days", "Only time range"),
    (
        {"start_time": "2018-04-26 00:00:00", "end_time": "2020-04-26 00:00:00", "time_range": "1 days"},
        "1 days",
        "Both start/end time and time range",
    ),
]


def load_test_data(json_path):
    with open(json_path) as f:
        return json.load(f)


@pytest.mark.parametrize("epoch_time, utc_time, expected_response", HUMAN_READABLE_TIME_FROM_EPOCH_TIME_TEST_CASES)
def test_human_readable_time_from_epoch_time(epoch_time, utc_time, expected_response):
    from CortexDataLake import human_readable_time_from_epoch_time

    assert human_readable_time_from_epoch_time(epoch_time, utc_time=utc_time) == expected_response


@pytest.mark.parametrize("args, expected_response, test_case", QUERY_TIMESTAMPS_TEST_CASES)
def test_query_timestamp(args, expected_response, test_case):
    from CortexDataLake import query_timestamp

    if expected_response == "1 days":
        expected_start, expected_end = parse_date_range(expected_response)
        expected_start = expected_start.replace(microsecond=0)
        expected_end = expected_end.replace(microsecond=0)
        generated_start, generated_end = query_timestamp(args)
        generated_start = generated_start
        generated_end = generated_end
        assert (generated_start, generated_end) == (expected_start, expected_end), f"Failed: {test_case}"
    else:
        generated_start, generated_end = query_timestamp(args)
        assert (str(generated_start), str(generated_end)) == expected_response, f"Failed: {test_case}"


def test_parse_tree_by_root_to_leaf_paths():
    from CortexDataLake import parse_tree_by_root_to_leaf_paths

    root = "a"
    body = {"b": 2, "c": 3, "d": {"e": 5, "f": 6, "g": {"h": 8, "i": 9}}}
    expected_output = {"a.b": 2, "a.c": 3, "a.d.e": 5, "a.d.f": 6, "a.d.g.h": 8, "a.d.g.i": 9}
    assert expected_output == parse_tree_by_root_to_leaf_paths(root, body)


def test_build_where_clause():
    from CortexDataLake import build_where_clause

    test_cases = [
        ({"query": "Test"}, "Test"),
        ({"rule": "rule"}, '(rule_matched = "rule")'),
        ({"rule": "rule,another_rule"}, '(rule_matched = "rule" OR rule_matched = "another_rule")'),
        ({"rule": "rule", "from_zone": "UTC"}, '(rule_matched = "rule") AND (from_zone = "UTC")'),
        (
            {
                "source_ip": "ip1,ip2",
                "dest_ip": "ip3,ip4",
                "rule_matched": "rule1",
                "from_zone": "UTC,UTC2",
                "dest_port": "555,666",
                "action": "allow,unknown",
                "file_sha_256": "hash1,hash2",
                "file_name": "name1,name2",
            },
            '(source_ip.value = "ip1" OR source_ip.value = "ip2") '
            'AND (dest_ip.value = "ip3" OR dest_ip.value = "ip4") '
            'AND (rule_matched = "rule1") '
            'AND (from_zone = "UTC" OR from_zone = "UTC2") '
            'AND (action.value = "allow" OR action.value = "unknown") '
            'AND (file_sha_256 = "hash1" OR file_sha_256 = "hash2") '
            'AND (file_name = "name1" OR file_name = "name2") '
            "AND (dest_port = 555 OR dest_port = 666)",
        ),
        ({"source_ip": "ip1", "non_relevant_arg": "value"}, '(source_ip.value = "ip1")'),
    ]
    for args, expected_result in test_cases:
        assert build_where_clause(args) == expected_result


def test_build_where_clause_ip_port():
    from CortexDataLake import build_where_clause

    test_cases = [
        ({"query": "Test"}, "Test"),
        (
            {"ip": "ip1,ip2", "port": "555,888"},
            '(source_ip.value = "ip1" OR dest_ip.value = "ip1" OR '
            'source_ip.value = "ip2" OR dest_ip.value = "ip2") '
            "AND (source_port = 555 OR dest_port = 555 OR source_port = 888 OR dest_port = 888)",
        ),
        ({"source_ip": "ip1", "non_relevant_arg": "value"}, '(source_ip.value = "ip1")'),
    ]
    for args, expected_result in test_cases:
        assert build_where_clause(args) == expected_result


def test_prepare_fetch_incidents_query():
    from CortexDataLake import prepare_fetch_incidents_query

    timestamp = "2020-02-20T16:49:05"
    firewall_subtype = ["attack", "url"]
    fetch_fields = "*"
    firewall_severity = ["Critical", "High"]
    table_name = "firewall.threat"
    fetch_limit = 10
    expected_response = (
        "SELECT * FROM `firewall.threat` WHERE "
        'time_generated Between TIMESTAMP("2020-02-20T16:49:05") '
        "AND CURRENT_TIMESTAMP AND"
        ' (sub_type.value = "attack" OR sub_type.value = "url") AND'
        ' (vendor_severity.value = "Critical" OR vendor_severity.value = "High") '
        "ORDER BY time_generated ASC "
        "LIMIT 10"
    )
    assert expected_response == prepare_fetch_incidents_query(
        timestamp, firewall_severity, table_name, firewall_subtype, fetch_fields, fetch_limit
    )

    # Assert that an exception is raised in case the fetch filter_query and fetch subtype/severity are given:
    filter_query = "dest_port = 54321 AND session_id = 97425"
    try:
        prepare_fetch_incidents_query(
            timestamp, firewall_severity, table_name, firewall_subtype, fetch_fields, fetch_limit, filter_query
        )
    except DemistoException as e:
        assert "Fetch Filter parameter cannot be used with Subtype/Severity parameters" in str(e)

    # Given the fetch filter_query and no fetch subtype/severity filters, assert the returned response is as expected:
    firewall_severity = []
    firewall_subtype = []
    expected_response = (
        "SELECT * FROM `firewall.threat` WHERE "
        'time_generated Between TIMESTAMP("2020-02-20T16:49:05") '
        "AND CURRENT_TIMESTAMP AND"
        " dest_port = 54321 AND session_id = 97425 "
        "ORDER BY time_generated ASC "
        "LIMIT 10"
    )
    assert expected_response == prepare_fetch_incidents_query(
        timestamp, firewall_severity, table_name, firewall_subtype, fetch_fields, fetch_limit, filter_query
    )


MILLISECONDS_HUMAN_READABLE_TIME_FROM_EPOCH_TIME_TEST_CASES = [
    (1582017903000000, "2020-02-18T09:25:03.001Z"),
    (1582027208002000, "2020-02-18T12:00:08.003Z"),
]


@pytest.mark.parametrize("epoch_time, expected_response", MILLISECONDS_HUMAN_READABLE_TIME_FROM_EPOCH_TIME_TEST_CASES)
def test_epoch_to_timestamp_and_add_milli(epoch_time, expected_response):
    from CortexDataLake import epoch_to_timestamp_and_add_milli

    assert epoch_to_timestamp_and_add_milli(epoch_time) == expected_response


def test_get_table_name():
    from CortexDataLake import get_table_name

    query = 'SELECT pcap FROM `firewall.threat` WHERE is_packet_capture = true  AND severity = "Critical" LIMIT 10'
    assert get_table_name(query) == "firewall.threat"
    query = "Wrongly formmated query"
    assert get_table_name(query) == "Unrecognized table name"


def test_query_logs_command_transform_results_1():
    """
    Given:
        - a list of CDL query results
    When
        - running query_logs_command function
    Then
        - if transform_results is not specified, CDL query results are mapped into the CDL common context (test 1)
        - if transform_results is set to false, CDL query results are returned unaltered (test 2)
    """
    from CortexDataLake import query_logs_command

    cdl_records = load_test_data("./test_data/test_query_logs_command_transform_results_original.json")
    cdl_records_xform = load_test_data("./test_data/test_query_logs_command_transform_results_xformed.json")

    class MockClient:
        def query_loggings(self, query, page_number=None, page_size=None):
            return cdl_records, []

    # test 1, with no transform_results options, should transform to common context
    _, results_xform, _ = query_logs_command({"limit": "1", "query": "SELECT * FROM `firewall.traffic`"}, MockClient())
    assert results_xform == {"CDL.Logging": cdl_records_xform}

    # test 2, with transform_results options, should transform to common context
    _, results_noxform, _ = query_logs_command(
        {"limit": "1", "query": "SELECT * FROM `firewall.traffic`", "transform_results": "false"}, MockClient()
    )
    assert results_noxform == {"CDL.Logging": cdl_records}


def test_query_logs_command_transform_sysmtem_logs():
    """
    Given:
        - a list of CDL query results from the log.system table.
    When
        - running query_logs_command function
    Then
        - the CDL query results from the log.system table should be transformed to the system log context format.
    """
    from CortexDataLake import query_logs_command

    cdl_records = load_test_data("./test_data/test_query_logs_command_transform_results_system_logs.json")
    cdl_records_xform = load_test_data("./test_data/test_query_logs_command_transform_results_system_logs_xformed.json")

    class MockClient:
        def query_loggings(self, query, page_number=None, page_size=None):
            return cdl_records, []

    _, results_xform, _ = query_logs_command({"limit": "1", "query": "SELECT * FROM `log.system`"}, MockClient())

    assert results_xform == {"CDL.Logging": cdl_records_xform}


def test_query_gp_logs_command():
    """
    Given:
        - a list of CDL query results from the firewall.globalprotect table.
    When
        - running query_gp_logs_command function
    Then
        - the CDL query results from the firewall.globalprotect table should be transformed to the GP log context format.
    """
    from CortexDataLake import query_gp_logs_command

    cdl_records = load_test_data('./test_data/test_query_logs_command_transform_results_gp_logs.json')
    cdl_records_xform = load_test_data('./test_data/test_query_logs_command_transform_results_gp_logs_xformed.json')

    class MockClient():
        def query_loggings(self, query, page_number=None, page_size=None):
            return cdl_records, []

    _, results_xform, _ = query_gp_logs_command({'limit': '1', 'start_time': '1970-01-01 00:00:00'}, MockClient())

    assert results_xform == {'CDL.Logging.GlobalProtect': cdl_records_xform}
       
    
class TestPagination:
    """
    A class to test the pagination mechanism in the Cortex Data Lake integration
    """

    args = {"page_size": "10", "page": "2", "limit": "10", "fields": "all", "start_time": "1970-01-01 00:00:00"}

    class MockClient:
        def query_loggings(self, query, page_number=None, page_size=None):
            assert "LIMIT" not in query
            assert page_number is not None
            return [], []

<<<<<<< HEAD
    @pytest.mark.parametrize("command_function", [
        "query_logs_command",
        "get_critical_logs_command",
        "get_social_applications_command",
        "search_by_file_hash_command",
        "query_threat_logs_command",
        "query_url_logs_command",
        "query_file_data_command",
        "query_gp_logs_command"
    ])
=======
    @pytest.mark.parametrize(
        "command_function",
        [
            "query_logs_command",
            "get_critical_logs_command",
            "get_social_applications_command",
            "search_by_file_hash_command",
            "query_threat_logs_command",
            "query_url_logs_command",
            "query_file_data_command",
        ],
    )
>>>>>>> 3a2b0bfc
    def test_command_pagination(self, command_function):
        """
        Given:
            - A query to fetch data from the Cortex Data Lake
            - A page size of 10
            - A page number of 2
        When
            - Running any command function that involves pagination
        Then
            - Validate that the query is built correctly without the LIMIT value, and the page number is set
        """
        command = getattr(__import__("CortexDataLake"), command_function)
        _, _, _ = command(self.args, self.MockClient())

    def test_build_query(self):
        """
        Given:
            - A query to fetch data from the Cortex Data Lake
            - A page size of 10
            - A page number of 2
        When
            - Building the query to fetch data from the Cortex Data Lake
        Then
            - Validate that the query is built correctly without the LIMIT value
        """
        from CortexDataLake import build_query

        fields, query = build_query(self.args, "firewall.traffic")
        assert "LIMIT" not in query


class TestBackoffStrategy:
    """A class to test the backoff strategy mechanism"""

    @pytest.mark.parametrize(
        "integration_context, exception",
        [
            (
                {
                    FIRST_FAILURE_TIME_CONST: (datetime.utcnow() - timedelta(minutes=30)).isoformat(),
                    LAST_FAILURE_TIME_CONST: datetime.utcnow().isoformat(),
                },
                True,
            ),
            (
                {
                    FIRST_FAILURE_TIME_CONST: (datetime.utcnow() - timedelta(hours=3)).isoformat(),
                    LAST_FAILURE_TIME_CONST: (datetime.utcnow() - timedelta(minutes=3)).isoformat(),
                },
                True,
            ),
            (
                {
                    FIRST_FAILURE_TIME_CONST: (datetime.utcnow() - timedelta(hours=48)).isoformat(),
                    LAST_FAILURE_TIME_CONST: (datetime.utcnow() - timedelta(minutes=30)).isoformat(),
                },
                True,
            ),
            (
                {
                    FIRST_FAILURE_TIME_CONST: (datetime.utcnow() - timedelta(minutes=30)).isoformat(),
                    LAST_FAILURE_TIME_CONST: (datetime.utcnow() - timedelta(minutes=1)).isoformat(),
                },
                False,
            ),
            (
                {
                    FIRST_FAILURE_TIME_CONST: (datetime.utcnow() - timedelta(hours=3)).isoformat(),
                    LAST_FAILURE_TIME_CONST: (datetime.utcnow() - timedelta(minutes=10)).isoformat(),
                },
                False,
            ),
            (
                {
                    FIRST_FAILURE_TIME_CONST: (datetime.utcnow() - timedelta(hours=48)).isoformat(),
                    LAST_FAILURE_TIME_CONST: (datetime.utcnow() - timedelta(minutes=60)).isoformat(),
                },
                False,
            ),
            ({}, False),
        ],
    )
    def test_backoff_strategy(self, integration_context, exception):
        """
        Given:
            - An integration context that represents a try to fetch in the 1st hour & 1st minute window
            - An integration context that represents a try to fetch in the first 48 hours & 10 minutes window
            - An integration context that represents a try to fetch after 48 hours & 60 minutes window
            - An integration context that represents a try to fetch in the 1st hour & after 1st minute window
            - An integration context that represents a try to fetch in the first 48 hours & after 10 minutes window
            - An integration context that represents a try to fetch after 48 hours & after 60 minutes window
            - An integration context that represents the first time the integration has failed to fetch the access token
        When
            - Checking whether to allow access token fetching or failing the integration
        Then
            - Validate that a DemistoException is being raised
            - Validate that a DemistoException is being raised
            - Validate that a DemistoException is being raised
            - Validate that no DemistoException is being raised
            - Validate that no DemistoException is being raised
            - Validate that no DemistoException is being raised
            - Validate that no DemistoException is being raised
        """
        from CortexDataLake import Client

        if exception:
            with pytest.raises(DemistoException):
                Client._backoff_strategy(integration_context)
        else:
            Client._backoff_strategy(integration_context)

    @pytest.mark.parametrize(
        "integration_context",
        [
            ({}),
            (
                {
                    FIRST_FAILURE_TIME_CONST: datetime(2020, 12, 10, 11, 27, 55, 764401).isoformat(),
                    LAST_FAILURE_TIME_CONST: (datetime(2020, 12, 10, 11, 27, 55, 764401) + timedelta(minutes=1)).isoformat(),
                }
            ),
        ],
    )
    def test_cache_failure_times(self, integration_context):
        """
        Given:
            - An empty integration context
            - An integration context with first failure data & last failure data
        When
            - Caching the failure times in the integration context
        Then
            - Validate that both first failure data & last failure data are in the integration context and have the
            same data
            - Validate that both first failure data & last failure data are in the integration context and have
            different data

        """
        from CortexDataLake import Client

        updated_ic = Client._cache_failure_times(integration_context.copy())
        assert FIRST_FAILURE_TIME_CONST in updated_ic
        assert LAST_FAILURE_TIME_CONST in updated_ic
        if integration_context:
            assert updated_ic[LAST_FAILURE_TIME_CONST] != updated_ic[FIRST_FAILURE_TIME_CONST]
        else:
            assert updated_ic[LAST_FAILURE_TIME_CONST] == updated_ic[FIRST_FAILURE_TIME_CONST]

    @pytest.mark.parametrize(
        "exc, res", [("Error in API call [400] - $REASON", True), ("Error in API call [403] - $REASON", False)]
    )
    def test_is_bad_request_error(self, exc, res):
        """
        Given:
            - An exception message of status 400
            - An exception message of status 403
        When
            - Checking if the exception message is of status code 400
        Then
            - Validate that there's a match with the BAD_REQUEST_REGEX regex
            - Validate that there's no match with the BAD_REQUEST_REGEX regex
        """
        from CortexDataLake import BAD_REQUEST_REGEX

        ans = re.match(BAD_REQUEST_REGEX, exc)
        if res:
            assert ans is not None
        else:
            assert ans is None<|MERGE_RESOLUTION|>--- conflicted
+++ resolved
@@ -272,7 +272,6 @@
             assert page_number is not None
             return [], []
 
-<<<<<<< HEAD
     @pytest.mark.parametrize("command_function", [
         "query_logs_command",
         "get_critical_logs_command",
@@ -283,20 +282,6 @@
         "query_file_data_command",
         "query_gp_logs_command"
     ])
-=======
-    @pytest.mark.parametrize(
-        "command_function",
-        [
-            "query_logs_command",
-            "get_critical_logs_command",
-            "get_social_applications_command",
-            "search_by_file_hash_command",
-            "query_threat_logs_command",
-            "query_url_logs_command",
-            "query_file_data_command",
-        ],
-    )
->>>>>>> 3a2b0bfc
     def test_command_pagination(self, command_function):
         """
         Given:
