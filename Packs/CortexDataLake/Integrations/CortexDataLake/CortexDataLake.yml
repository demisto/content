--- conflicted
+++ resolved
@@ -33,8 +33,6 @@
   options:
   - firewall.threat
   - firewall.file_data
-<<<<<<< HEAD
-=======
   - firewall.auth
   - firewall.decryption
   - firewall.extpcap
@@ -46,7 +44,6 @@
   - firewall.userid
   - log.system
   - log.config
->>>>>>> d8c4f709
   required: false
   type: 15
 - display: Severity of events to fetch (Firewall)
@@ -103,8 +100,6 @@
   name: fetch_fields
   required: false
   type: 12
-<<<<<<< HEAD
-=======
 - additionalinfo: 'Filter the fetched incidents according to the given query. Query
     example: "source_ip.value LIKE `192.168.1.*` AND dst = `192.168.1.12`" Note: Can
     not be used in combination with `Severity` and `Subtype` parameters.'
@@ -113,7 +108,6 @@
   name: filter_query
   required: false
   type: 12
->>>>>>> d8c4f709
 - display: Incident type
   name: incidentType
   required: false
@@ -2609,19 +2603,11 @@
       description: Identifies the origin of the data (the system that produced the
         data.
       type: String
-<<<<<<< HEAD
-  - name: cdl-reset-authentication-timeout
-    deprecated: false
-    description: Use this command in case your authentication calls fail due to internal
-      call-limit, the command will reset the limit cache.
-    execution: false
-=======
   - deprecated: false
     description: Use this command in case your authentication calls fail due to internal
       call-limit, the command will reset the limit cache.
     execution: false
     name: cdl-reset-authentication-timeout
->>>>>>> d8c4f709
   dockerimage: demisto/python_pancloud_v2:1.0.0.23674
   feed: false
   isfetch: true
