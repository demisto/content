category: Analytics & SIEM
commonfields:
  id: Cortex Data Lake
  version: -1
configuration:
- display: Token
  name: refresh_token
  type: 4
  hidden: true
  required: false
- display: ID
  name: reg_id
  type: 4
  hidden: true
  required: false
- display: Key
  name: auth_key
  type: 4
  hidden: true
  required: false
- displaypassword: Key
  name: credentials_auth_key
  hiddenusername: true
  type: 9
  required: false
- displaypassword: Token
  additionalinfo: The API Key to use for connection
  name: credentials_refresh_token
  hiddenusername: true
  type: 9
  required: false
- displaypassword: ID
  name: credentials_reg_id
  type: 9
  hiddenusername: true
  section: Connect
  required: false
- display: Fetch incidents
  name: isFetch
  type: 8
  required: false
- defaultvalue: 24 hours
  display: First fetch time (<number> <time unit>, e.g., 12 hours, 7 days, 3 months, 1 year)
  name: first_fetch_timestamp
  type: 0
  required: false
- additionalinfo: Choose which table incidents will be fetched from.
  defaultvalue: firewall.threat
  display: Fetch Table
  name: fetch_table
  options:
  - firewall.threat
  - firewall.file_data
  - firewall.auth
  - firewall.decryption
  - firewall.extpcap
  - firewall.globalprotect
  - firewall.hipmatch
  - firewall.iptag
  - firewall.traffic
  - firewall.url
  - firewall.userid
  - log.system
  - log.config
  type: 15
  required: false
- display: Severity of events to fetch (Firewall)
  name: firewall_severity
  options:
  - all
  - Critical
  - High
  - Medium
  - Low
  - Informational
  - Unused
  type: 16
  required: false
- display: Subtype of events to fetch (Firewall)
  name: firewall_subtype
  options:
  - all
  - attack
  - url
  - virus
  - spyware
  - vulnerability
  - file
  - scan
  - flood
  - packet
  - resource
  - data
  - url-content
  - wildfire
  - extpcap
  - wildfire-virus
  - http-hdr-insert
  - http-hdr
  - email-hdr
  - spyware-dns
  - spyware-wildfire-dns
  - spyware-wpc-dns
  - spyware-custom-dns
  - spyware-cloud-dns
  - spyware-raven
  - spyware-wildfire-raven
  - spyware-wpc-raven
  - wpc-virus
  - sctp
  type: 16
  required: false
- additionalinfo: Comma-separated fields that will be fetched with every incident, e.g., "pcap,session_id". Enter "*" for all possible fields.
  defaultvalue: '*'
  display: Fetch Fields
  name: fetch_fields
  type: 12
  required: false
- additionalinfo: 'Filter the fetched incidents according to the given query. Query example: "source_ip.value LIKE `192.168.1.*` AND dst = `192.168.1.12`" Note: Can not be used in combination with `Severity` and `Subtype` parameters.'
  display: Fetch Filter
  name: filter_query
  type: 12
  required: false
- display: Incident type
  name: incidentType
  type: 13
  required: false
- additionalinfo: "The maximum number of incidents to fetch per query.\t\nCaution: A large number could create overload. Default is 10."
  defaultvalue: '10'
  display: Max. number of incidents fetched per query
  name: limit
  type: 0
  required: false
- defaultvalue: 'false'
  display: Use system proxy settings
  name: proxy
  type: 8
  required: false
- defaultvalue: 'false'
  display: Trust any certificate (not secure)
  name: insecure
  type: 8
  required: false
<<<<<<< HEAD
description: Palo Alto Networks Cortex Data Lake XSOAR Connector provides cloud-based, centralized log storage and aggregation for your organization on premise, virtual (private cloud and public cloud) firewalls, for Prisma Access, and for cloud-delivered services such as Cortex XDR.
display: Cortex Data Lake XSOAR Connector
=======
description: Palo Alto Networks Strata Logging Service XSOAR Connector provides cloud-based, centralized log storage and aggregation for your organization on premise, virtual (private cloud and public cloud) firewalls, for Prisma Access, and for cloud-delivered services such as Cortex XDR.
display: Strata Logging Service XSOAR Connector
>>>>>>> 90cf3b88
name: Cortex Data Lake
script:
  commands:
  - arguments:
    - defaultValue: SELECT * FROM `firewall.traffic`
      description: |-
        A free-text SQL query. For example, query="SELECT * FROM `firewall.traffic`".
        There are multiple tables in Loggings, for example: threat, traffic, and so on.
        Refer to the Cortex Logging service schema reference for the full list.
      name: query
    - defaultValue: '10'
      description: The maximum number of logs to return. Default is 10.
      name: limit
    - auto: PREDEFINED
      defaultValue: 'true'
      description: If set to false, query results are not mapped into the standard command context. Default is "true".
      name: transform_results
      predefined:
      - 'true'
      - 'false'
    description: Runs a query on  any table or field.
    execution: true
    name: cdl-query-logs
    outputs:
    - contextPath: CDL.Logging.Action
      description: Identifies the action that the firewall took for the network traffic.
      type: String
    - contextPath: CDL.Logging.App
      description: Application associated with the network traffic.
      type: String
    - contextPath: CDL.Logging.Protocol
      description: IP protocol associated with the session.
      type: String
    - contextPath: CDL.Logging.DestinationIP
      description: Original destination IP address.
      type: String
    - contextPath: CDL.Logging.RuleMatched
      description: Name of the security policy rule that the network traffic matched.
      type: String
    - contextPath: CDL.Logging.CharacteristicOfApp
      description: Identifies the behavioral characteristic of the application associated with the network traffic.
      type: Number
    - contextPath: CDL.Logging.LogSourceName
      description: Name of the source of the log.
      type: String
    - contextPath: CDL.Logging.IsNat
      description: Indicates if the firewall is performing network address translation (NAT) for the logged traffic. If it is, this value is 1.
      type: Boolean
    - contextPath: CDL.Logging.NatDestinationPort
      description: Post-NAT destination port.
      type: Number
    - contextPath: CDL.Logging.NatDestination
      description: If destination NAT was performed, the post-NAT destination IP address.
      type: String
    - contextPath: CDL.Logging.NatSource
      description: If source NAT was performed, the post-NAT source IP address.
      type: String
    - contextPath: CDL.Logging.SourceIP
      description: Original source IP address.
      type: String
    - contextPath: CDL.Logging.AppCategory
      description: Identifies the high-level family of the application.
      type: String
    - contextPath: CDL.Logging.SourceLocation
      description: Source country or internal region for private addresses.
      type: String
    - contextPath: CDL.Logging.DestinationLocation
      description: Destination country or internal region for private addresses.
      type: String
    - contextPath: CDL.Logging.FileSHA256
      description: The binary hash (SHA256) of the file sent for virus analysis.
      type: String
    - contextPath: CDL.Logging.FileName
      description: The name of the infected file.
      type: String
    - contextPath: CDL.Logging.TimeGenerated
      description: Time when the log was generated on the firewall's data plane.
      type: Date
  - arguments:
    - defaultValue: '''1970-01-01 00:00:00'''
      description: The query start time. For example, start_time="2018-04-26 00:00:00". Default is 1970-01-01 00:00:00.
      name: start_time
<<<<<<< HEAD
    - description: The query end time. For example, end_time="2018-04-26 00:00:00"
=======
    - description: The query end time. For example, end_time="2018-04-26 00:00:00".
>>>>>>> 90cf3b88
      name: end_time
    - defaultValue: '10'
      description: The maximum number of logs to return. Default is 10.
      name: limit
    - auto: PREDEFINED
      description: First log time (<number> <time unit>, e.g., 12 minutes, 7 days, 3 weeks).
      name: time_range
    - auto: PREDEFINED
      defaultValue: 'true'
      description: If set to false, query results are not mapped into the standard command context. Default is "true".
      name: transform_results
      predefined:
      - 'true'
      - 'false'
    description: Runs a query on the threat table according to preset queries.
    name: cdl-get-critical-threat-logs
    outputs:
    - contextPath: CDL.Logging.Threat.SessionID
      description: Identifies the firewall's internal identifier for a specific network session.
      type: String
    - contextPath: CDL.Logging.Threat.Action
      description: Identifies the action that the firewall took for the network traffic.
      type: String
    - contextPath: CDL.Logging.Threat.App
      description: Application associated with the network traffic.
      type: String
    - contextPath: CDL.Logging.Threat.IsNat
      description: Indicates whether the firewall is performing network address translation (NAT) for the logged traffic. If it is, this value is 1.
      type: Boolean
    - contextPath: CDL.Logging.Threat.SubcategoryOfApp
      description: Identifies the application's subcategory. The subcategory is related to the application's category, which is identified in category_of_app.
      type: String
    - contextPath: CDL.Logging.Threat.PcapID
      description: Packet capture (pcap) ID. This is used to correlate threat pcap files with extended pcaps taken as a part of the session flow. All threat logs will contain either a pcap_id of 0 (no associated pcap), or an ID referencing the extended pcap file.
      type: String
    - contextPath: CDL.Logging.Threat.NatDestination
      description: If destination NAT is performed, the post-NAT destination IP address. The IP address is an IPv4/IPv6 address in hex format.
      type: String
    - contextPath: CDL.Logging.Threat.Flags
      description: Bit field which provides details on the session, such as whether the session use IPv6, whether the session was denied due to a URL filtering rule, and/or whether the log corresponds to a transaction within an HTTP proxy session.
      type: String
    - contextPath: CDL.Logging.Threat.DestinationPort
      description: Network traffic's destination port. If this value is 0, then the app is using its standard port.
      type: String
    - contextPath: CDL.Logging.Threat.ThreatID
      description: Numerical identifier for the threat type. All threats encountered by Palo Alto Networks firewalls are assigned a unique identifier.
      type: String
    - contextPath: CDL.Logging.Threat.NatSource
      description: If source NAT was performed, the post-NAT source IP address. The IP address is an IPv4/IPv6 address in hex format.
      type: String
    - contextPath: CDL.Logging.Threat.IsURLDenied
      description: Indicates whether the session was denied due to a URL filtering rule.
      type: Boolean
    - contextPath: CDL.Logging.Threat.Users
      description: Source/Destination user. If neither is available, source_ip is used.
      type: String
    - contextPath: CDL.Logging.Threat.TimeGenerated
      description: Time when the log was generated on the firewall's data plane.
      type: Date
    - contextPath: CDL.Logging.Threat.IsPhishing
      description: Indicates whether enterprise credentials were submitted by an end user.
      type: Boolean
    - contextPath: CDL.Logging.Threat.AppCategory
      description: Identifies the high-level family of the application.
      type: String
    - contextPath: CDL.Logging.Threat.SourceLocation
      description: Source country or internal region for private addresses.
      type: String
    - contextPath: CDL.Logging.Threat.DestinationLocation
      description: Destination country or internal region for private addresses.
      type: String
    - contextPath: CDL.Logging.Threat.ToZone
      description: Networking zone to which the traffic was sent.
      type: String
    - contextPath: CDL.Logging.Threat.RiskOfApp
      description: Indicates how risky the application is from a network security perspective.
      type: Number
    - contextPath: CDL.Logging.Threat.NatSourcePort
      description: Post-NAT source port.
      type: Number
    - contextPath: CDL.Logging.Threat.CharacteristicOfApp
      description: Identifies the behavioral characteristic of the application associated with the network traffic.
      type: Unknown
    - contextPath: CDL.Logging.Threat.FromZone
      description: The networking zone from which the traffic originated.
      type: String
    - contextPath: CDL.Logging.Threat.Vsys
      description: String representation of the unique identifier for a virtual system on a Palo Alto Networks firewall.
      type: String
    - contextPath: CDL.Logging.Threat.Protocol
      description: IP protocol associated with the session.
      type: String
    - contextPath: CDL.Logging.Threat.NatDestinationPort
      description: Post-NAT destination port.
      type: Number
    - contextPath: CDL.Logging.Threat.DestinationIP
      description: Original destination IP address.
      type: String
    - contextPath: CDL.Logging.Threat.SourceIP
      description: Original source IP address.
      type: String
    - contextPath: CDL.Logging.Threat.RuleMatched
      description: Name of the security policy rule that the network traffic matched.
      type: String
    - contextPath: CDL.Logging.Threat.ThreatCategory
      description: Threat category of the detected threat.
      type: String
    - contextPath: CDL.Logging.Threat.ThreatName
      description: Threat name of the detected threat.
      type: String
    - contextPath: CDL.Logging.Threat.LogSourceName
      description: Name of the source of the log.
      type: String
    - contextPath: CDL.Logging.Threat.Subtype
      description: Identifies the log subtype.
      type: String
    - contextPath: CDL.Logging.Threat.Direction
      description: Indicates the direction of the attack.
      type: String
    - contextPath: CDL.Logging.Threat.FileName
      description: The name of the file that is blocked.
      type: String
    - contextPath: CDL.Logging.Threat.VendorSeverity
      description: Severity associated with the event.
      type: String
    - contextPath: CDL.Logging.Threat.LogTime
<<<<<<< HEAD
      description: Time the log was received in Cortex Data Lake XSOAR Connector.
=======
      description: Time the log was received in Strata Logging Service XSOAR Connector.
>>>>>>> 90cf3b88
      type: String
    - contextPath: CDL.Logging.Threat.LogSourceID
      description: ID that uniquely identifies the source of the log. If the source is a firewall, then it is its serial number.
      type: String
    - contextPath: CDL.Logging.Threat.VsysID
      description: A unique identifier for a virtual system on a Palo Alto Networks firewall.
      type: Number
    - contextPath: CDL.Logging.Threat.URLDomain
      description: The name of the internet domain that was visited in this session.
      type: String
    - contextPath: CDL.Logging.Threat.URLCategory
      description: The URL category.
      type: String
    - contextPath: CDL.Logging.Threat.SourcePort
      description: Source port utilized by the session.
      type: Number
  - arguments:
    - defaultValue: '''1970-01-01 00:00:00'''
      description: Query start time. For example, start_time="2018-04-26 00:00:00". Default is 1970-01-01 00:00:00.
      name: start_time
    - description: Query end time. For example, end_time="2018-04-26 00:00:00".
      name: end_time
    - defaultValue: '10'
      description: The maximum number of logs to return. Default is 10.
      name: limit
    - auto: PREDEFINED
      description: First log time (<number> <time unit>, e.g., 12 minutes, 7 days, 3 weeks).
      name: time_range
    description: Runs a query on traffic table where app_sub_category = "social networking".
    name: cdl-get-social-applications
    outputs:
    - contextPath: CDL.Logging.Traffic.Action
      description: Identifies the action that the firewall took for the network traffic.
      type: String
    - contextPath: CDL.Logging.Traffic.RiskOfApp
      description: Indicates how risky the application is from a network security perspective.
      type: String
    - contextPath: CDL.Logging.Traffic.NatSourcePort
      description: Post-NAT source port.
      type: Number
    - contextPath: CDL.Logging.Traffic.SessionID
      description: Identifies the firewall's internal identifier for a specific network session.
      type: String
    - contextPath: CDL.Logging.Traffic.Packets
      description: Number of total packets (transmit and receive) seen for the session.
      type: String
    - contextPath: CDL.Logging.Traffic.CharacteristicOfApp
      description: Identifies the behavioral characteristic of the application associated with the network traffic.
      type: String
    - contextPath: CDL.Logging.Traffic.App
      description: Application associated with the network traffic.
      type: String
    - contextPath: CDL.Logging.Traffic.Vsys
      description: Virtual system associated with the network traffic.
      type: String
    - contextPath: CDL.Logging.Traffic.IsNat
      description: Indicates whether the firewall is performing network address translation (NAT) for the logged traffic. If it is, this value is 1, otherwise it is 0.
      type: Boolean
    - contextPath: CDL.Logging.Traffic.LogTime
<<<<<<< HEAD
      description: Time the log was received in Cortex Data Lake XSOAR Connector.
=======
      description: Time the log was received in Strata Logging Service XSOAR Connector.
>>>>>>> 90cf3b88
      type: date
    - contextPath: CDL.Logging.Traffic.SubcategoryOfApp
      description: Identifies the application's subcategory. The subcategory is related to the application's category.
      type: String
    - contextPath: CDL.Logging.Traffic.Protocol
      description: IP protocol associated with the session.
      type: String
    - contextPath: CDL.Logging.Traffic.NatDestinationPort
      description: Post-NAT destination port.
      type: String
    - contextPath: CDL.Logging.Traffic.DestinationIP
      description: Original destination IP address.
      type: String
    - contextPath: CDL.Logging.Traffic.NatDestination
      description: If destination NAT performed, the post-NAT destination IP address.
      type: String
    - contextPath: CDL.Logging.Traffic.RuleMatched
      description: Name of the security policy rule that the network traffic matched.
      type: String
    - contextPath: CDL.Logging.Traffic.DestinationPort
      description: Network traffic's destination port. If this value is 0, then the app is using its standard port.
      type: String
    - contextPath: CDL.Logging.Traffic.TotalTimeElapsed
      description: Total time for the network session to complete.
      type: String
    - contextPath: CDL.Logging.Traffic.LogSourceName
      description: Device name of the source of the log.
      type: String
    - contextPath: CDL.Logging.Traffic.Subtype
      description: The log sub type.
      type: String
    - contextPath: CDL.Logging.Traffic.Users
      description: Source/Destination user. If neither is available, source_ip is used.
      type: String
    - contextPath: CDL.Logging.Traffic.TunneledApp
      description: Whether the app is tunneled.
      type: String
    - contextPath: CDL.Logging.Traffic.IsPhishing
      description: Indicates whether enterprise credentials were submitted by an end user.
      type: String
    - contextPath: CDL.Logging.Traffic.SessionEndReason
      description: The reason a session terminated.
      type: String
    - contextPath: CDL.Logging.Traffic.NatSource
      description: If source NAT was performed, the post-NAT source IP address.
      type: String
    - contextPath: CDL.Logging.Traffic.SourceIP
      description: Original source IP address.
      type: String
    - contextPath: CDL.Logging.Traffic.SessionStartIP
      description: Time when the session was established.
      type: date
    - contextPath: CDL.Logging.Traffic.TimeGenerated
      description: Time when the log was generated on the firewall's data plane.
      type: date
    - contextPath: CDL.Logging.Traffic.AppCategory
      description: Identifies the high-level family of the application.
      type: String
    - contextPath: CDL.Logging.Traffic.SourceLocation
      description: Source country or internal region for private addresses.
      type: String
    - contextPath: CDL.Logging.Traffic.DestinationLocation
      description: Destination country or internal region for private addresses.
      type: String
    - contextPath: CDL.Logging.Traffic.LogSourceID
      description: ID that uniquely identifies the source of the log. If the source is a firewall, then it is its serial number.
      type: String
    - contextPath: CDL.Logging.Traffic.TotalBytes
      description: Number of total bytes (transmit and receive).
      type: String
    - contextPath: CDL.Logging.Traffic.VsysID
      description: A unique identifier for a virtual system on a Palo Alto Networks firewall.
      type: String
    - contextPath: CDL.Logging.Traffic.ToZone
      description: Networking zone to which the traffic was sent.
      type: String
    - contextPath: CDL.Logging.Traffic.URLCategory
      description: The URL category.
      type: String
    - contextPath: CDL.Logging.Traffic.SourcePort
      description: Source port utilized by the session.
      type: String
    - contextPath: CDL.Logging.Traffic.Tunnel
      description: Type of tunnel.
      type: String
  - arguments:
    - defaultValue: '''1970-01-01 00:00:00'''
      description: The query start time. For example, start_time="2018-04-26 00:00:00". Default is 1970-01-01 00:00:00.
      name: start_time
    - description: The query end time. For example, end_time="2018-04-26 00:00:00".
      name: end_time
    - defaultValue: '10'
      description: The maximum number of logs to return. Default is 10.
      name: limit
    - auto: PREDEFINED
      description: First log time (<number> <time unit>, e.g., 12 minutes, 7 days, 3 weeks).
      name: time_range
    - description: The SHA256 hash of the file for the query. For example, SHA256="503ca1a4fc0d48b18c0336f544ba0f0abf305ae3a3f49b3c2b86b8645d6572dc" would return all logs associated with this file.
      name: SHA256
      required: true
<<<<<<< HEAD
    description: Runs a query on the threat table with the query 'SELECT * FROM `firewall.threat` WHERE file_sha_256 = <file_hash>'
=======
    description: Runs a query on the threat table with the query 'SELECT * FROM `firewall.threat` WHERE file_sha_256 = <file_hash>'.
>>>>>>> 90cf3b88
    name: cdl-search-by-file-hash
    outputs:
    - contextPath: CDL.Logging.Threat.SessionID
      description: Identifies the firewall's internal identifier for a specific network session.
      type: String
    - contextPath: CDL.Logging.Threat.Action
      description: Identifies the action that the firewall took for the network traffic.
      type: String
    - contextPath: CDL.Logging.Threat.App
      description: Application associated with the network traffic.
      type: String
    - contextPath: CDL.Logging.Threat.IsNat
      description: Indicates whether the firewall is performing network address translation (NAT) for the logged traffic. If it is, this value is 1, otherwise it is 0.
      type: Boolean
    - contextPath: CDL.Logging.Threat.SubcategoryOfApp
      description: Identifies the application's subcategory. The subcategory is related to the application's category, which is identified in category_of_app.
      type: String
    - contextPath: CDL.Logging.Threat.PcapID
      description: Packet capture (pcap) ID. This is used to correlate threat pcap files with extended pcaps taken as a part of the session flow. All threat logs will contain either a pcap_id of 0 (no associated pcap) , or an ID referencing the extended pcap file.
      type: String
    - contextPath: CDL.Logging.Threat.NatDestination
      description: If destination NAT performed, the post-NAT destination IP address. The IP address is an IPv4/IPv6 address in hex format.
      type: String
    - contextPath: CDL.Logging.Threat.Flags
      description: Bit field which provides details on the session, such as whether the session use IPv6, whether the session was denied due to a URL filtering rule, and/or whether the log corresponds to a transaction within an HTTP proxy session.
      type: String
    - contextPath: CDL.Logging.Threat.DestinationPort
      description: Network traffic's destination port. If this value is 0, then the app is using its standard port.
      type: String
    - contextPath: CDL.Logging.Threat.ThreatID
      description: Numerical identifier for the threat type. All threats encountered by Palo Alto Networks firewalls are assigned a unique identifier.
      type: String
    - contextPath: CDL.Logging.Threat.NatSource
      description: If source NAT was performed, the post-NAT source IP address. The IP address is an IPv4/IPv6 address in hex format.
      type: String
    - contextPath: CDL.Logging.Threat.IsURLDenied
      description: Indicates whether the session was denied due to a URL filtering rule.
      type: Boolean
    - contextPath: CDL.Logging.Threat.Users
      description: Source/Destination user. If neither is available, source_ip is used.
      type: String
    - contextPath: CDL.Logging.Threat.TimeGenerated
      description: Time when the log was generated on the firewall's data plane.
      type: Date
    - contextPath: CDL.Logging.Threat.IsPhishing
      description: Indicates whether enterprise credentials were submitted by an end user.
      type: Boolean
    - contextPath: CDL.Logging.Threat.AppCategory
      description: Identifies the high-level family of the application.
      type: String
    - contextPath: CDL.Logging.Threat.SourceLocation
      description: Source country or internal region for private addresses.
      type: String
    - contextPath: CDL.Logging.Threat.DestinationLocation
      description: Destination country or internal region for private addresses.
      type: String
    - contextPath: CDL.Logging.Threat.ToZone
      description: Networking zone to which the traffic was sent.
      type: String
    - contextPath: CDL.Logging.Threat.RiskOfApp
      description: Indicates how risky the application is from a network security perspective.
      type: Number
    - contextPath: CDL.Logging.Threat.NatSourcePort
      description: Post-NAT source port.
      type: Number
    - contextPath: CDL.Logging.Threat.CharacteristicOfApp
      description: Identifies the behavioral characteristic of the application associated with the network traffic.
      type: Unknown
    - contextPath: CDL.Logging.Threat.FromZone
      description: The networking zone from which the traffic originated.
      type: String
    - contextPath: CDL.Logging.Threat.Vsys
      description: String representation of the unique identifier for a virtual system on a Palo Alto Networks firewall.
      type: String
    - contextPath: CDL.Logging.Threat.Protocol
      description: IP protocol associated with the session.
      type: String
    - contextPath: CDL.Logging.Threat.NatDestinationPort
      description: Post-NAT destination port.
      type: Number
    - contextPath: CDL.Logging.Threat.DestinationIP
      description: Original destination IP address.
      type: String
    - contextPath: CDL.Logging.Threat.SourceIP
      description: Original source IP address.
      type: String
    - contextPath: CDL.Logging.Threat.RuleMatched
      description: Unique identifier for the security policy rule that the network traffic matched.
      type: String
    - contextPath: CDL.Logging.Threat.ThreatCategory
      description: Threat category of the detected threat.
      type: String
    - contextPath: CDL.Logging.Threat.LogSourceName
      description: Name of the source of the log.
      type: String
    - contextPath: CDL.Logging.Threat.Subtype
      description: Identifies the log subtype.
      type: String
    - contextPath: CDL.Logging.Threat.Direction
      description: Indicates the direction of the attack.
      type: String
    - contextPath: CDL.Logging.Threat.FileName
      description: The name of the file that is blocked.
      type: String
    - contextPath: CDL.Logging.Threat.VendorSeverity
      description: Severity associated with the event.
      type: String
    - contextPath: CDL.Logging.Threat.LogTime
<<<<<<< HEAD
      description: Time the log was received in Cortex Data Lake XSOAR Connector.
=======
      description: Time the log was received in Strata Logging Service XSOAR Connector.
>>>>>>> 90cf3b88
      type: String
    - contextPath: CDL.Logging.Threat.LogSourceID
      description: ID that uniquely identifies the source of the log. If the source is a firewall, then it is its serial number.
      type: String
    - contextPath: CDL.Logging.Threat.VsysID
      description: A unique identifier for a virtual system on a Palo Alto Networks firewall.
      type: Number
    - contextPath: CDL.Logging.Threat.URLDomain
      description: The name of the internet domain that was visited in this session.
      type: String
    - contextPath: CDL.Logging.Threat.URLCategory
      description: The URL category.
      type: String
    - contextPath: CDL.Logging.Threat.SourcePort
      description: Source port utilized by the session.
      type: Number
  - arguments:
    - description: A source IP address or an array of source IPs addresses for which to search, for example 1.1.1.1,2.2.2.2.
      name: source_ip
    - description: A rule name or an array of rule names to search.
      name: rule
    - description: A source zone name or an array of source zone names to search.
      name: from_zone
    - description: A destination zone name or an array of zone names to search.
      name: to_zone
<<<<<<< HEAD
    - description: Source port utilized by the session. Can be a port number or an array of destination port numbers to search. For example '443' or '443,445'
=======
    - description: Source port utilized by the session. Can be a port number or an array of destination port numbers to search. For example '443' or '443,445'.
>>>>>>> 90cf3b88
      name: source_port
    - description: An action name or an array of action names to search.
      name: action
    - description: A free-text query for which to search. This forms the WHERE part of the query, for example, !cdl-query-traffic-logs query="source_ip.value LIKE '192.168.1.*' AND dest_ip.value='8.8.8.8' And dest_port=1234".
      name: query
    - auto: PREDEFINED
      defaultValue: all
      description: The fields selected in the query. Selection can be "all" (same as *) or a comma-separated list of specific fields. The list of fields can be found after viewing all the outputted fields with "all".
      name: fields
      predefined:
      - all
      - vendor_name
      - log_source
      - log_source_id
      - log_source_name
      - customer_id
      - log_time
      - log_source_tz_offset
      - log_type
      - sub_type
      - source_ip
      - source_port
      - dest_ip
      - dest_port
      - protocol
      - action_source
      - bytes_total
      - bytes_received
      - bytes_sent
      - ep_assoc_id
      - chunks_total
      - chunks_received
      - chunks_sent
      - packets_total
      - packets_received
      - packets_sent
      - session_start_time
      - total_time_elapsed
      - session_end_reason
      - traffic_flags
      - url_category
      - action
      - action_flags
      - app
      - app_category
      - characteristics_of_app
      - container_of_app
      - dg_hier_level_1
      - dg_hier_level_2
      - dg_hier_level_3
      - dg_hier_level_4
      - dest_uuid
      - dest_location
      - dest_user
      - dest_user_info
      - is_exported
      - is_forwarded
      - from_zone
      - http2_connection
      - inbound_if
      - inbound_if_details
      - is_saas_app
      - is_dup_log
      - is_prisma_branch
      - is_prisma_mobile
      - log_set
      - monitor_tag_imei
      - nat_dest_port
      - nat_dest
      - nat_source_port
      - nat_source
      - non_standard_dest_port
      - outbound_if
      - outbound_if_details
      - parent_session_id
      - parent_start_time
      - count_of_repeats
      - risk_of_app
      - rule_matched
      - rule_matched_uuid
      - sanctioned_state_of_app
      - sequence_no
      - session_id
      - source_uuid
      - source_location
      - source_user
      - source_user_info
      - app_sub_category
      - technology_of_app
      - time_generated
      - to_zone
      - tunnel
      - tunneled_app
      - tunnelid_imsi
      - users
      - vsys_id
      - vsys
      - vsys_name
      - flags
      - is_decrypt_mirror
      - is_sym_return
      - is_container
      - is_server_to_client
      - is_client_to_server
      - is_transaction
      - is_non_std_dest_port
      - is_captive_portal
      - is_nat
      - is_proxy
      - is_packet_capture
      - is_phishing
      - is_mptcp_on
      - is_recon_excluded
      - is_url_denied
      - is_tunnel_inspected
      - is_source_x_fwded
      - is_ipv6
      - is_decrypted_payload_fwded
      - is_decryption_log
      - is_l7_inspection_b4_session
      - sess_owner_rt_midx
      - session_tracker
      - container_id
      - pod_namespace
      - pod_name
      - source_device_class
      - source_device_vendor
      - source_device_model
      - source_device_os
      - source_device_mac
      - dest_device_class
      - dest_device_vendor
      - dest_device_model
      - dest_device_os
      - dest_device_mac
      - link_change_count
      - policy_id
      - link_switches
      - sdwan_cluster
      - sdwan_device_type
      - sdwan_cluster_type
      - sdwan_site
      - dynusergroup_name
      - ingestion_time
      - record_size
      - source_device_host
      - dest_device_host
    - defaultValue: '''1970-01-01 00:00:00'''
      description: The query start time. For example, start_time="2018-04-26 00:00:00". Default is 1970-01-01 00:00:00.
      name: start_time
    - description: The query end time. For example, end_time="2018-04-26 00:00:00".
      name: end_time
    - auto: PREDEFINED
      description: First log time (<number> <time unit>, e.g., 12 minutes, 7 days, 3 weeks).
      name: time_range
    - defaultValue: '5'
      description: The maximum number of logs to return. Default is 5.
      name: limit
    - description: A destination IP address or an array of destination IPs addresses for which to search, for example 1.1.1.1,2.2.2.2.
      name: dest_ip
    - description: Destination port utilized by the session. Can be port number or an array of destination port numbers to search. For example '443' or '443,445'.
      name: dest_port
    - description: An IP address or an array of IP addresses for which to search, for example 1.1.1.1,2.2.2.2. Used instead of the source/destination IP address.
      name: ip
    - description: A port or array of ports to search. Used instead of the source/destination port.
      name: port
    description: Searches the Cortex firewall.traffic table. Traffic logs contain entries for the end of each network session.
    name: cdl-query-traffic-logs
    outputs:
    - contextPath: CDL.Logging.Traffic.Action
      description: Identifies the action that the firewall took for the network traffic.
      type: String
    - contextPath: CDL.Logging.Traffic.RiskOfApp
      description: Indicates how risky the application is from a network security perspective.
      type: String
    - contextPath: CDL.Logging.Traffic.NatSourcePort
      description: Post-NAT source port.
      type: Number
    - contextPath: CDL.Logging.Traffic.SessionID
      description: Identifies the firewall's internal identifier for a specific network session.
      type: String
    - contextPath: CDL.Logging.Traffic.Packets
      description: Number of total packets (transmit and receive) seen for the session.
      type: String
    - contextPath: CDL.Logging.Traffic.CharacteristicOfApp
      description: Identifies the behavioral characteristic of the application associated with the network traffic.
      type: String
    - contextPath: CDL.Logging.Traffic.App
      description: Application associated with the network traffic.
      type: String
    - contextPath: CDL.Logging.Traffic.Vsys
      description: Virtual system associated with the network traffic.
      type: String
    - contextPath: CDL.Logging.Traffic.IsNat
      description: Indicates whether the firewall is performing network address translation (NAT) for the logged traffic. If it is, this value is 1, otherwise it is 0.
      type: Boolean
    - contextPath: CDL.Logging.Traffic.LogTime
<<<<<<< HEAD
      description: Time the log was received in Cortex Data Lake XSOAR Connector.
=======
      description: Time the log was received in Strata Logging Service XSOAR Connector.
>>>>>>> 90cf3b88
      type: date
    - contextPath: CDL.Logging.Traffic.SubcategoryOfApp
      description: Identifies the application's subcategory. The subcategory is related to the application's category.
      type: String
    - contextPath: CDL.Logging.Traffic.Protocol
      description: IP protocol associated with the session.
      type: String
    - contextPath: CDL.Logging.Traffic.NatDestinationPort
      description: Post-NAT destination port.
      type: String
    - contextPath: CDL.Logging.Traffic.DestinationIP
      description: Original destination IP address.
      type: String
    - contextPath: CDL.Logging.Traffic.NatDestination
      description: If destination NAT performed, the post-NAT destination IP address.
      type: String
    - contextPath: CDL.Logging.Traffic.RuleMatched
      description: Name of the security policy rule that the network traffic matched.
      type: String
    - contextPath: CDL.Logging.Traffic.DestinationPort
      description: Network traffic's destination port. If this value is 0, then the app is using its standard port.
      type: String
    - contextPath: CDL.Logging.Traffic.TotalTimeElapsed
      description: Total time for the network session to complete.
      type: String
    - contextPath: CDL.Logging.Traffic.LogSourceName
      description: Device name of the source of the log.
      type: String
    - contextPath: CDL.Logging.Traffic.Subtype
      description: The log sub type.
      type: String
    - contextPath: CDL.Logging.Traffic.Users
      description: Source/Destination user. If neither is available, source_ip is used.
      type: String
    - contextPath: CDL.Logging.Traffic.TunneledApp
      description: Whether the app is tunneled.
      type: String
    - contextPath: CDL.Logging.Traffic.IsPhishing
      description: Indicates whether enterprise credentials were submitted by an end user.
      type: String
    - contextPath: CDL.Logging.Traffic.SessionEndReason
      description: The reason a session terminated.
      type: String
    - contextPath: CDL.Logging.Traffic.NatSource
      description: If source NAT was performed, the post-NAT source IP address.
      type: String
    - contextPath: CDL.Logging.Traffic.SourceIP
      description: Original source IP address.
      type: String
    - contextPath: CDL.Logging.Traffic.SessionStartIP
      description: Time when the session was established.
      type: date
    - contextPath: CDL.Logging.Traffic.TimeGenerated
      description: Time when the log was generated on the firewall's data plane.
      type: date
    - contextPath: CDL.Logging.Traffic.AppCategory
      description: Identifies the high-level family of the application.
      type: String
    - contextPath: CDL.Logging.Traffic.SourceLocation
      description: Source country or internal region for private addresses.
      type: String
    - contextPath: CDL.Logging.Traffic.DestinationLocation
      description: Destination country or internal region for private addresses.
      type: String
    - contextPath: CDL.Logging.Traffic.LogSourceID
      description: ID that uniquely identifies the source of the log. If the source is a firewall, then it is its serial number.
      type: String
    - contextPath: CDL.Logging.Traffic.TotalBytes
      description: Number of total bytes (transmit and receive).
      type: String
    - contextPath: CDL.Logging.Traffic.VsysID
      description: A unique identifier for a virtual system on a Palo Alto Networks firewall.
      type: String
    - contextPath: CDL.Logging.Traffic.ToZone
      description: Networking zone to which the traffic was sent.
      type: String
    - contextPath: CDL.Logging.Traffic.URLCategory
      description: The URL category.
      type: String
    - contextPath: CDL.Logging.Traffic.SourcePort
      description: Source port utilized by the session.
      type: String
    - contextPath: CDL.Logging.Traffic.Tunnel
      description: Type of tunnel.
      type: String
    - contextPath: CDL.Logging.Traffic.SourceDeviceHost
      description: Hostname of the device from which the session originated.
      type: String
    - contextPath: CDL.Logging.Traffic.DestDeviceHost
      description: Hostname of the device session destination.
      type: String
  - arguments:
    - description: Original source IP address. Enter an IP address or an array of IP addresses for which to search, for example 1.1.1.1,2.2.2.2.
      name: source_ip
    - description: Original destination IP address. Enter an IP address or an array of IP addresses for which to search, for example 1.1.1.1,2.2.2.2.
      name: dest_ip
    - description: Name of the security policy rule that the network traffic matched. Enter a rule name or array of rule names to search.
      name: rule_matched
    - description: The networking zone from which the traffic originated. Enter the zone or array of zones to search.
      name: from_zone
    - description: The networking zone to which the traffic was sent. Enter the zone or array of zones to search.
      name: to_zone
    - description: Source port utilized by the session. Enter a port or array of ports to search.
      name: source_port
    - description: Network traffic's destination port. Enter a port or array of ports to search.
      name: dest_port
    - auto: PREDEFINED
      description: The action that the firewall took for the network traffic. Enter an action or array of actions to search.
      name: action
      predefined:
      - unknown
      - n-a
      - aged-out
      - decoder
      - tcp-reuse
      - resources-unavailable
      - tcp-fin
      - tcp-rst-from-server
      - tcp-rst-from-client
      - policy-deny
      - threat
      - decrypt-error
      - decrypt-unsupport-param
      - decrypt-cert-validation
      - request-timeout
      - shutdown-from-endpoint
      - abort-from-endpoint
      - split-tunnel
    - description: The binary hash (SHA256) of the file. Enter a SHA256 hash or array of SHA256 hashes to search.
      name: file_sha_256
    - description: The name of the file that is blocked. Enter a file name or array of file names to search.
      name: file_name
    - description: Free input query to search. This is the WHERE part of the query. so an example will be !cdl-query-traffic-logs query="source_ip.value LIKE '192.168.1.*' AND dest_ip.value = '192.168.1.12'".
      name: query
    - auto: PREDEFINED
      defaultValue: all
      description: The fields that are selected in the query. Selection can be "all" (same as *) or or a comma-separated list of specific fields. The list of fields can be found after viewing all the outputted fields with "all".
      isArray: true
      name: fields
      predefined:
      - vendor_name
      - log_source
      - log_source_id
      - log_source_name
      - customer_id
      - log_time
      - log_source_tz_offset
      - log_type
      - sub_type
      - source_ip
      - source_port
      - dest_ip
      - dest_port
      - protocol
      - threat_id
      - threat_name
      - threat_category
      - cloud_hostname
      - direction_of_attack
      - url_domain
      - url_idx
      - file_name
      - cloud
      - file_sha_256
      - file_type
      - sender_of_virus
      - recipient_of_virus
      - subject_of_email
      - report_id
      - verdict
      - vendor_severity
      - severity
      - pcap
      - pcap_id
      - sig_flags
      - url_category
      - action
      - action_flags
      - app
      - app_category
      - characteristics_of_app
      - container_of_app
      - dg_hier_level_1
      - dg_hier_level_2
      - dg_hier_level_3
      - dg_hier_level_4
      - dest_uuid
      - dest_location
      - dest_user
      - dest_user_info
      - is_exported
      - is_forwarded
      - from_zone
      - http2_connection
      - inbound_if
      - inbound_if_details
      - is_saas_app
      - is_dup_log
      - is_prisma_branch
      - is_prisma_mobile
      - log_set
      - monitor_tag_imei
      - nat_dest_port
      - nat_dest
      - nat_source_port
      - nat_source
      - non_standard_dest_port
      - outbound_if
      - outbound_if_details
      - parent_session_id
      - parent_start_time
      - count_of_repeats
      - risk_of_app
      - rule_matched
      - rule_matched_uuid
      - sanctioned_state_of_app
      - sequence_no
      - session_id
      - source_uuid
      - source_location
      - source_user
      - source_user_info
      - app_sub_category
      - technology_of_app
      - time_generated
      - to_zone
      - tunnel
      - tunneled_app
      - tunnelid_imsi
      - users
      - vsys_id
      - vsys
      - vsys_name
      - flags
      - is_decrypt_mirror
      - is_sym_return
      - is_container
      - is_server_to_client
      - is_client_to_server
      - is_transaction
      - is_non_std_dest_port
      - is_captive_portal
      - is_nat
      - is_proxy
      - is_packet_capture
      - is_phishing
      - is_mptcp_on
      - is_recon_excluded
      - is_url_denied
      - is_tunnel_inspected
      - is_source_x_fwded
      - is_ipv6
      - container_id
      - pod_namespace
      - pod_name
      - source_device_class
      - source_device_vendor
      - source_device_model
      - source_device_os
      - source_device_mac
      - dest_device_class
      - dest_device_vendor
      - dest_device_model
      - dest_device_os
      - dest_device_mac
      - content_version
      - dynusergroup_name
      - ingestion_time
      - record_size
      - source_device_host
      - dest_device_host
    - defaultValue: '''1970-01-01 00:00:00'''
      description: The query start time. For example, start_time="2018-04-26 00:00:00". Default is 1970-01-01 00:00:00.
      name: start_time
    - description: The query end time. For example, end_time="2018-04-26 00:00:00".
      name: end_time
    - auto: PREDEFINED
      description: First log time (<number> <time unit>, e.g., 12 minutes, 7 days, 3 weeks).
      name: time_range
    - defaultValue: '5'
      description: The maximum number of logs to return. Default is 5.
      name: limit
    - description: The IP address or an array of IP addresses for which to search. For example 1.1.1.1,2.2.2.2. Used instead of the source/destination IP address.
      name: ip
    - description: The port or array of ports to search. Used instead of the source/destination port.
      name: port
    description: Searches the Cortex panw.threat table, which is the threat logs table for PAN-OS/Panorama.
    name: cdl-query-threat-logs
    outputs:
    - contextPath: CDL.Logging.Threat.SessionID
      description: Identifies the firewall's internal identifier for a specific network session.
      type: String
    - contextPath: CDL.Logging.Threat.Action
      description: Identifies the action that the firewall took for the network traffic.
      type: String
    - contextPath: CDL.Logging.Threat.App
      description: Application associated with the network traffic.
      type: String
    - contextPath: CDL.Logging.Threat.IsNat
      description: Indicates whether the firewall is performing network address translation (NAT) for the logged traffic. If it is, this value is 1, otherwise it is 0.
      type: Boolean
    - contextPath: CDL.Logging.Threat.SubcategoryOfApp
      description: Identifies the application's subcategory. The subcategory is related to the application's category, which is identified in category_of_app.
      type: String
    - contextPath: CDL.Logging.Threat.PcapID
      description: Packet capture (pcap) ID. This is used to correlate threat pcap files with extended pcaps taken as a part of the session flow. All threat logs will contain either a pcap_id of 0 (no associated pcap) , or an ID referencing the extended pcap file.
      type: String
    - contextPath: CDL.Logging.Threat.NatDestination
      description: If destination NAT performed, the post-NAT destination IP address. The IP address is an IPv4/IPv6 address in hex format.
      type: String
    - contextPath: CDL.Logging.Threat.Flags
      description: Bit field which provides details on the session, such as whether the session use IPv6, whether the session was denied due to a URL filtering rule, and/or whether the log corresponds to a transaction within an HTTP proxy session.
      type: String
    - contextPath: CDL.Logging.Threat.DestinationPort
      description: Network traffic's destination port. If this value is 0, then the app is using its standard port.
      type: String
    - contextPath: CDL.Logging.Threat.ThreatID
      description: Numerical identifier for the threat type. All threats encountered by Palo Alto Networks firewalls are assigned a unique identifier.
      type: String
    - contextPath: CDL.Logging.Threat.NatSource
      description: If source NAT was performed, the post-NAT source IP address. The IP address is an IPv4/IPv6 address in hex format.
      type: String
    - contextPath: CDL.Logging.Threat.IsURLDenied
      description: Indicates whether the session was denied due to a URL filtering rule.
      type: Boolean
    - contextPath: CDL.Logging.Threat.Users
      description: Source/Destination user. If neither is available, source_ip is used.
      type: String
    - contextPath: CDL.Logging.Threat.TimeGenerated
      description: Time when the log was generated on the firewall's data plane.
      type: Date
    - contextPath: CDL.Logging.Threat.IsPhishing
      description: Indicates whether enterprise credentials were submitted by an end user.
      type: Boolean
    - contextPath: CDL.Logging.Threat.AppCategory
      description: Identifies the high-level family of the application.
      type: String
    - contextPath: CDL.Logging.Threat.SourceLocation
      description: Source country or internal region for private addresses.
      type: String
    - contextPath: CDL.Logging.Threat.DestinationLocation
      description: Destination country or internal region for private addresses.
      type: String
    - contextPath: CDL.Logging.Threat.ToZone
      description: Networking zone to which the traffic was sent.
      type: String
    - contextPath: CDL.Logging.Threat.RiskOfApp
      description: Indicates how risky the application is from a network security perspective.
      type: Number
    - contextPath: CDL.Logging.Threat.NatSourcePort
      description: Post-NAT source port.
      type: Number
    - contextPath: CDL.Logging.Threat.CharacteristicOfApp
      description: Identifies the behavioral characteristic of the application associated with the network traffic.
      type: Unknown
    - contextPath: CDL.Logging.Threat.FromZone
      description: The networking zone from which the traffic originated.
      type: String
    - contextPath: CDL.Logging.Threat.Vsys
      description: String representation of the unique identifier for a virtual system on a Palo Alto Networks firewall.
      type: String
    - contextPath: CDL.Logging.Threat.Protocol
      description: IP protocol associated with the session.
      type: String
    - contextPath: CDL.Logging.Threat.NatDestinationPort
      description: Post-NAT destination port.
      type: Number
    - contextPath: CDL.Logging.Threat.DestinationIP
      description: Original destination IP address.
      type: String
    - contextPath: CDL.Logging.Threat.SourceIP
      description: Original source IP address.
      type: String
    - contextPath: CDL.Logging.Threat.RuleMatched
      description: Unique identifier for the security policy rule that the network traffic matched.
      type: String
    - contextPath: CDL.Logging.Threat.ThreatCategory
      description: Threat category of the detected threat.
      type: String
    - contextPath: CDL.Logging.Threat.ThreatName
      description: Threat name of the detected threat.
      type: String
    - contextPath: CDL.Logging.Threat.LogSourceName
      description: Name of the source of the log.
      type: String
    - contextPath: CDL.Logging.Threat.Subtype
      description: Identifies the log subtype.
      type: String
    - contextPath: CDL.Logging.Threat.Direction
      description: Indicates the direction of the attack.
      type: String
    - contextPath: CDL.Logging.Threat.FileName
      description: The name of the file that is blocked.
      type: String
    - contextPath: CDL.Logging.Threat.VendorSeverity
      description: Severity associated with the event.
      type: String
    - contextPath: CDL.Logging.Threat.LogTime
<<<<<<< HEAD
      description: Time the log was received in Cortex Data Lake XSOAR Connector.
=======
      description: Time the log was received in Strata Logging Service XSOAR Connector.
>>>>>>> 90cf3b88
      type: String
    - contextPath: CDL.Logging.Threat.LogSourceID
      description: ID that uniquely identifies the source of the log. If the source is a firewall, then it is its serial number.
      type: String
    - contextPath: CDL.Logging.Threat.VsysID
      description: A unique identifier for a virtual system on a Palo Alto Networks firewall.
      type: Number
    - contextPath: CDL.Logging.Threat.URLDomain
      description: The name of the internet domain that was visited in this session.
      type: String
    - contextPath: CDL.Logging.Threat.URLCategory
      description: The URL category.
      type: String
    - contextPath: CDL.Logging.Threat.SourcePort
      description: Source port utilized by the session.
      type: Number
    - contextPath: CDL.Logging.Threat.SourceDeviceHost
      description: Hostname of the device from which the session originated.
      type: String
    - contextPath: CDL.Logging.Threat.DestDeviceHost
      description: Hostname of the device session destination.
      type: String
  - arguments:
    - description: A source IP address or an array of IP addresses for which to search. For example, 1.1.1.1,2.2.2.2.
      name: source_ip
    - description: A destination IP address or an array of IP addresses for which to search. For example, 1.1.1.1,2.2.2.2.
      name: dest_ip
    - description: The name of the security policy rule or an array of rule names to search.
      name: rule_matched
    - description: The networking zone or array of zones to search.
      name: from_zone
    - description: The networking zone or array of zones to search.
      name: to_zone
    - description: The source port or array of ports to search.
      name: source_port
    - description: The network traffic's destination port or array of ports to search.
      name: dest_port
    - auto: PREDEFINED
      description: The action or array of actions that the firewall undertook to search.
      name: action
      predefined:
      - unknown
      - n-a
      - aged-out
      - decoder
      - tcp-reuse
      - resources-unavailable
      - tcp-fin
      - tcp-rst-from-server
      - tcp-rst-from-client
      - policy-deny
      - threat
      - decrypt-error
      - decrypt-unsupport-param
      - decrypt-cert-validation
      - request-timeout
      - shutdown-from-endpoint
      - abort-from-endpoint
      - split-tunnel
    - description: Free input query to search. This is the WHERE part of the query. For example, !cdl-query-url-logs query="source_ip.value LIKE '192.168.1.*' AND dest_ip.value = '192.168.1.12'".
      name: query
    - auto: PREDEFINED
      defaultValue: all
      description: The fields that are selected in the query. Selection can be "all" (same as *) or a comma-separated list of specific fields. List of fields can be found after viewing all the outputted fields with "all".
      isArray: true
      name: fields
      predefined:
      - vendor_name
      - log_source
      - log_source_id
      - log_source_name
      - customer_id
      - log_time
      - log_source_tz_offset
      - log_type
      - sub_type
      - source_ip
      - source_port
      - dest_ip
      - dest_port
      - protocol
      - threat_id
      - threat_name
      - threat_category
      - cloud_hostname
      - direction_of_attack
      - url_domain
      - url_idx
      - file_name
      - cloud
      - file_sha_256
      - file_type
      - sender_of_virus
      - recipient_of_virus
      - subject_of_email
      - report_id
      - verdict
      - vendor_severity
      - severity
      - pcap
      - pcap_id
      - sig_flags
      - url_category
      - action
      - action_flags
      - app
      - app_category
      - characteristics_of_app
      - container_of_app
      - dg_hier_level_1
      - dg_hier_level_2
      - dg_hier_level_3
      - dg_hier_level_4
      - dest_uuid
      - dest_location
      - dest_user
      - dest_user_info
      - is_exported
      - is_forwarded
      - from_zone
      - http2_connection
      - inbound_if
      - inbound_if_details
      - is_saas_app
      - is_dup_log
      - is_prisma_branch
      - is_prisma_mobile
      - log_set
      - monitor_tag_imei
      - nat_dest_port
      - nat_dest
      - nat_source_port
      - nat_source
      - non_standard_dest_port
      - outbound_if
      - outbound_if_details
      - parent_session_id
      - parent_start_time
      - count_of_repeats
      - risk_of_app
      - rule_matched
      - rule_matched_uuid
      - sanctioned_state_of_app
      - sequence_no
      - session_id
      - source_uuid
      - source_location
      - source_user
      - source_user_info
      - app_sub_category
      - technology_of_app
      - time_generated
      - to_zone
      - tunnel
      - tunneled_app
      - tunnelid_imsi
      - users
      - vsys_id
      - vsys
      - vsys_name
      - flags
      - is_decrypt_mirror
      - is_sym_return
      - is_container
      - is_server_to_client
      - is_client_to_server
      - is_transaction
      - is_non_std_dest_port
      - is_captive_portal
      - is_nat
      - is_proxy
      - is_packet_capture
      - is_phishing
      - is_mptcp_on
      - is_recon_excluded
      - is_url_denied
      - is_tunnel_inspected
      - is_source_x_fwded
      - is_ipv6
      - container_id
      - pod_namespace
      - pod_name
      - source_device_class
      - source_device_vendor
      - source_device_model
      - source_device_os
      - source_device_mac
      - dest_device_class
      - dest_device_vendor
      - dest_device_model
      - dest_device_os
      - dest_device_mac
      - content_version
      - dynusergroup_name
      - ingestion_time
      - record_size
      - source_device_host
      - dest_device_host
    - defaultValue: '''1970-01-01 00:00:00'''
      description: The query start time. For example, start_time="2018-04-26 00:00:00". Default is 1970-01-01 00:00:00.
      name: start_time
    - description: The query end time. For example, end_time="2018-04-26 00:00:00".
      name: end_time
    - auto: PREDEFINED
      description: First log time (<number> <time unit>. For example, 12 minutes, 7 days, 3 weeks).
      name: time_range
    - description: The maximum number of logs to return. Default is 5.
      name: limit
    - description: The IP address or an array of IP addresses for which to search. For example 1.1.1.1,2.2.2.2. Used instead of the source/destination IP address.
      name: ip
    - description: The port or array of ports to search. Used instead of the source/destination port.
      name: port
    - description: "This argument allows to perform a LIKE search of the specified values on the URL and URI fields. \nAn example value will be paloaltonetworks.com, demisto\twhich will provide results like https://apps.paloaltonetworks.com and https://demisto.com."
      name: url
    description: Searches the URL log table.
    name: cdl-query-url-logs
    outputs:
    - contextPath: CDL.Logging.URL.SessionID
      description: Identifies the firewall's internal identifier for a specific network session.
      type: String
    - contextPath: CDL.Logging.URL.Action
      description: Identifies the action that the firewall took for the network traffic.
      type: String
    - contextPath: CDL.Logging.URL.App
      description: The application associated with the network traffic.
      type: String
    - contextPath: CDL.Logging.URL.PcapID
      description: Packet capture (pcap) ID. Used to correlate threat pcap files with extended pcaps taken as a part of the session flow. All threat logs contain either a pcap_id of 0 (no associated pcap), or an ID referencing the extended pcap file.
      type: String
    - contextPath: CDL.Logging.URL.DestinationPort
      description: The network traffic's destination port. If this value is 0, then the app is using its standard port.
      type: String
    - contextPath: CDL.Logging.URL.AppCategory
      description: Identifies the high-level family of the application.
      type: String
    - contextPath: CDL.Logging.URL.AppSubCategory
      description: Identifies the application's subcategory. The subcategory is related to the application's category, which is identified in category_of_app.
      type: String
    - contextPath: CDL.Logging.URL.SourceLocation
      description: The source country or internal region for private addresses.
      type: String
    - contextPath: CDL.Logging.URL.DestinationLocation
      description: The destination country or internal region for private addresses.
      type: String
    - contextPath: CDL.Logging.URL.ToZone
      description: The networking zone to which the traffic was sent.
      type: String
    - contextPath: CDL.Logging.URL.FromZone
      description: The networking zone from which the traffic originated.
      type: String
    - contextPath: CDL.Logging.URL.Protocol
      description: The IP protocol associated with the session.
      type: String
    - contextPath: CDL.Logging.URL.DestinationIP
      description: The original destination IP address.
      type: String
    - contextPath: CDL.Logging.URL.SourceIP
      description: The original source IP address.
      type: String
    - contextPath: CDL.Logging.URL.RuleMatched
      description: The unique identifier for the security policy rule that the network traffic matched.
      type: String
    - contextPath: CDL.Logging.URL.ThreatCategory
      description: The category of the detected threat.
      type: String
    - contextPath: CDL.Logging.URL.ThreatName
      description: The name of the detected threat.
      type: String
    - contextPath: CDL.Logging.URL.Subtype
      description: Identifies the log subtype.
      type: String
    - contextPath: CDL.Logging.URL.LogTime
<<<<<<< HEAD
      description: The time the log was received in Cortex Data Lake XSOAR Connector.
=======
      description: The time the log was received in Strata Logging Service XSOAR Connector.
>>>>>>> 90cf3b88
      type: String
    - contextPath: CDL.Logging.URL.LogSourceName
      description: The name of the source of the log.
      type: String
    - contextPath: CDL.Logging.URL.Denied
      description: Indicates whether the session was denied due to a URL filtering rule.
      type: Boolean
    - contextPath: CDL.Logging.URL.Category
      description: The category of the URL.
      type: String
    - contextPath: CDL.Logging.URL.SourcePort
      description: The source port utilized by the session.
      type: Number
    - contextPath: CDL.Logging.URL.Url
      description: The name of the internet domain that was visited in this session.
      type: String
    - contextPath: CDL.Logging.URL.Uri
      description: The address of the URI.
      type: String
    - contextPath: CDL.Logging.URL.ContentType
      description: The content type of the HTTP response data.
      type: String
    - contextPath: CDL.Logging.URL.HTTPMethod
      description: |-
        The HTTP Method used
        in the web request.
      type: String
    - contextPath: CDL.Logging.URL.Severity
      description: The severity associated with the event.
      type: String
    - contextPath: CDL.Logging.URL.UserAgent
      description: |-
        The web browser that the user
        used to access the URL.
      type: String
    - contextPath: CDL.Logging.URL.RefererProtocol
      description: The protocol used in the HTTP Referer header field.
      type: Number
    - contextPath: CDL.Logging.URL.RefererPort
      description: The port used in the HTTP Referer header field.
      type: Number
    - contextPath: CDL.Logging.URL.RefererFQDN
      description: |-
        The full domain name used in the HTTP Referer
        header field.
      type: String
    - contextPath: CDL.Logging.URL.RefererURL
      description: The URL used in the HTTP Referer header field.
      type: String
    - contextPath: CDL.Logging.URL.SrcUser
      description: The username that initiated the network traffic.
      type: String
    - contextPath: CDL.Logging.URL.SrcUserInfo
      description: The information for the initiated user.
      type: String
    - contextPath: CDL.Logging.URL.DstUser
      description: The username to which the network traffic was destined.
      type: String
    - contextPath: CDL.Logging.URL.DstUserInfo
      description: The destination user information.
      type: String
    - contextPath: CDL.Logging.URL.TechnologyOfApp
      description: The networking technology used by the identified application.
      type: String
    - contextPath: CDL.Logging.URL.SourceDeviceHost
      description: Hostname of the device from which the session originated.
      type: String
    - contextPath: CDL.Logging.URL.DestDeviceHost
      description: Hostname of the device session destination.
      type: String
  - arguments:
    - auto: PREDEFINED
      description: Identifies the action that the firewall took for the network traffic.
      name: action
      predefined:
      - unknown
      - n-a
      - aged-out
      - decoder
      - tcp-reuse
      - resources-unavailable
      - tcp-fin
      - tcp-rst-from-server
      - tcp-rst-from-client
      - policy-deny
      - threat
      - decrypt-error
      - decrypt-unsupport-param
      - decrypt-cert-validation
      - request-timeout
      - shutdown-from-endpoint
      - abort-from-endpoint
      - split-tunnel
    - description: Application associated with the network traffic.
      name: app
    - description: Identifies the high-level family of the application.
      name: app_category
    - description: Hostname of the device to which the session was directed.
      name: dest_device_host
    - description: Original destination IP address.
      name: dest_ip
    - description: The name of the external dynamic list that contains the destination IP address of the traffic.
      name: dest_edl
    - description: The dynamic address group that Device-ID identifies as the destination for the traffic.
      name: dest_dynamic_address_group
    - description: Destination country or internal region for private addresses.
      name: dest_location
    - description: |-
        Network traffic's destination port. If this value is 0, then the app is using
        its standard port.
      name: dest_port
    - description: The username to which the network traffic was destined.
      name: dest_user
    - description: The name of the file that is blocked.
      name: file_name
    - description: The binary hash (SHA256) of the file. Enter a SHA256 hash or array of SHA256 hashes to search.
      name: file_sha_256
    - description: Palo Alto Networks textual identifier for the threat.
      name: file_type
    - description: The networking zone from which the traffic originated.
      name: from_zone
    - description: Indicates if the direction of traffic is from server to client.
      name: is_server_to_client
    - description: Indicates whether the session was denied due to a URL filtering rule.
      name: is_url_denied
    - auto: PREDEFINED
      description: Identifies the log type.
      name: log_type
      predefined:
      - traffic
      - config
      - system
      - threat
      - appstat
      - trsum
      - thsum
      - event
      - alarm
      - hipmatch
      - userid
      - iptag
      - mdm
      - extpcap
      - urlsum
      - gtp
      - gtpsum
      - auth
      - panflex
      - extflex
      - sctp
      - sctpsum
      - analytics
      - action
      - scan
      - sam
    - description: If destination NAT performed, the post-NAT destination IP address.
      name: nat_dest
    - description: Post-NAT destination port.
      name: nat_dest_port
    - description: If source NAT was performed, the post-NAT source IP address.
      name: nat_source
    - description: Post-NAT source port.
      name: nat_source_port
    - description: Name of the security policy rule that the network traffic matched.
      name: rule_matched
    - description: Unique identifier for the security policy rule that the network traffic matched.
      name: rule_matched_uuid
    - description: Severity as defined by the platform.
      name: severity
    - description: Hostname of the device from which the session originated.
      name: source_device_host
    - description: Original source IP address.
      name: source_ip
    - description: The name of the external dynamic list that contains the source IP address of the traffic.
      name: source_edl
    - description: The dynamic address group that Device-ID identifies as the source of the traffic.
      name: source_dynamic_address_group
    - description: Source country or internal region for private addresses.
      name: source_location
    - description: Source port utilized by the session.
      name: source_port
    - description: The username that initiated the network traffic.
      name: source_user
    - auto: PREDEFINED
      description: Identifies the log subtype.
      name: sub_type
      predefined:
      - attack
      - url
      - virus
      - spyware
      - vulnerability
      - file
      - scan
      - flood
      - packet
      - resource
      - data
      - url-content
      - wildfire
      - extpcap
      - wildfire-virus
      - http-hdr-insert
      - http-hdr
      - email-hdr
      - spyware-dns
      - spyware-wildfire-dns
      - spyware-wpc-dns
      - spyware-custom-dns
      - spyware-cloud-dns
      - spyware-raven
      - spyware-wildfire-raven
      - spyware-wpc-raven
      - wpc-virus
      - sctp
    - description: The URL category.
      name: url_category
    - description: The name of the internet domain that was visited in this session.
      name: url_domain
    - defaultValue: '''1970-01-01 00:00:00'''
      description: The query start time. For example, start_time="2018-04-26 00:00:00". Default is 1970-01-01 00:00:00.
      name: start_time
    - description: The query end time. For example, end_time="2018-04-26 00:00:00".
      name: end_time
    - description: First log time (<number> <time unit>. For example, 12 minutes, 7 days, 3 weeks).
      name: time_range
    - defaultValue: '5'
      description: The maximum number of logs to return. Default is 5.
      name: limit
    description: Searches the Cortex firewall.file_data table.
    name: cdl-query-file-data
    outputs:
    - contextPath: CDL.Logging.File.App
      description: Application associated with the network traffic.
      type: String
    - contextPath: CDL.Logging.File.TimeGenerated
      description: Time when the log was generated on the firewall's data plane.
      type: Date
    - contextPath: CDL.Logging.File.SourceIP
      description: Original source IP address.
      type: String
    - contextPath: CDL.Logging.File.DestinationLocation
      description: Destination country or internal region for private addresses.
      type: String
    - contextPath: CDL.Logging.File.FileSHA256
      description: The binary hash (SHA256) of the file.
      type: String
    - contextPath: CDL.Logging.File.FileName
      description: The name of the file that is blocked.
      type: String
    - contextPath: CDL.Logging.File.RuleMatched
      description: Name of the security policy rule that the network traffic matched.
      type: String
    - contextPath: CDL.Logging.File.LogSourceName
      description: Name of the source of the log. The hostname of the firewall that logged the network traffic.
      type: String
    - contextPath: CDL.Logging.File.NatDestination
      description: If destination NAT performed, the post-NAT destination IP address.
      type: String
    - contextPath: CDL.Logging.File.NatDestinationPort
      description: Post-NAT destination port.
      type: Number
    - contextPath: CDL.Logging.File.CharacteristicOfApp
      description: Identifies the behavioral characteristic of the application associated with the network traffic.
      type: String
    - contextPath: CDL.Logging.File.SourceLocation
      description: Source country or internal region for private addresses.
      type: String
    - contextPath: CDL.Logging.File.DestinationIP
      description: Original destination IP address.
      type: String
    - contextPath: CDL.Logging.File.Action
      description: Identifies the action that the firewall took for the network traffic.
      type: String
    - contextPath: CDL.Logging.File.IsNat
      description: Indicates if the firewall is performing network address translation (NAT) for the logged traffic. If it is, this value is 1, otherwise it is 0.
      type: Boolean
    - contextPath: CDL.Logging.File.Protocol
      description: IP protocol associated with the session.
      type: String
    - contextPath: CDL.Logging.File.NatSource
      description: If source NAT was performed, the post-NAT source IP address.
      type: String
    - contextPath: CDL.Logging.File.AppCategory
      description: Identifies the high-level family of the application.
      type: String
    - contextPath: CDL.Logging.File.IsUrlDenied
      description: Indicates whether the session was denied due to a URL filtering rule.
      type: Boolean
    - contextPath: CDL.Logging.File.IsTunnelInspected
      description: Indicates whether the payload for the outer tunnel was inspected.
      type: Boolean
    - contextPath: CDL.Logging.File.SequenceNo
      description: The log entry identifier, which is incremented sequentially.
      type: Number
    - contextPath: CDL.Logging.File.IsDecryptMirror
      description: Indicates whether decrypted traffic was sent out in clear text through a mirror port.
      type: Boolean
    - contextPath: CDL.Logging.File.IsNonStdDestPort
      description: Indicates if the destination port is non-standard.
      type: Boolean
    - contextPath: CDL.Logging.File.RuleMatchedUuid
      description: Unique identifier for the security policy rule that the network traffic matched.
      type: String
    - contextPath: CDL.Logging.File.IsProxy
      description: Indicates whether the SSL session is decrypted (SSL Proxy).
      type: Boolean
    - contextPath: CDL.Logging.File.VendorSeverity
      description: Severity associated with the event.
      type: String
    - contextPath: CDL.Logging.File.IsPhishing
      description: Indicates whether enterprise credentials were submitted by an end user.
      type: Boolean
    - contextPath: CDL.Logging.File.ToZone
      description: Networking zone to which the traffic was sent.
      type: String
    - contextPath: CDL.Logging.File.Flags
      description: Bit field which provides details on the session, such as whether the session use IPv6.
      type: Number
    - contextPath: CDL.Logging.File.Tunnel
      description: Type of tunnel.
      type: String
    - contextPath: CDL.Logging.File.CloudHostname
      description: The hostname in which the VM-series firewall is running.
      type: String
    - contextPath: CDL.Logging.File.Http2Connection
      description: Parent session ID for an HTTP/2 connection. If the traffic is not using HTTP/2, this field is set to 0.
      type: Number
    - contextPath: CDL.Logging.File.IsPrismaBranch
      description: Internal-use field. If set to 1, the log was generated on a cloud-based firewall. If 0, the firewall was running on-premise.
      type: Boolean
    - contextPath: CDL.Logging.File.OutboundIf
      description: Interface to which the network traffic was destined.
      type: String
    - contextPath: CDL.Logging.File.IsSymReturn
      description: Indicates whether symmetric return was used to forward traffic for this session.
      type: Boolean
    - contextPath: CDL.Logging.File.URLCategory
      description: The URL category.
      type: String
    - contextPath: CDL.Logging.File.IsReconExcluded
      description: Indicates whether the source for the flow is on the firewall allow list and not subject to recon protection.
      type: Boolean
    - contextPath: CDL.Logging.File.SanctionedStateOfApp
      description: Indicates whether the application has been flagged as sanctioned by the firewall administrator.
      type: Boolean
    - contextPath: CDL.Logging.File.ReportID
      description: Identifies the analysis requested from the sandbox (cloud or appliance).
      type: Number
    - contextPath: CDL.Logging.File.DestinationPort
      description: |-
        Network traffic's destination port. If this value is 0, then the app is using
        its standard port.
      type: Number
    - contextPath: CDL.Logging.File.IsDupLog
<<<<<<< HEAD
      description: Indicates whether this log data is available in multiple locations, such as from Cortex Data Lake XSOAR Connector as well as from an on-premise log collector.
      type: Boolean
    - contextPath: CDL.Logging.File.LogTime
      description: Time the log was received in Cortex Data Lake XSOAR Connector.
=======
      description: Indicates whether this log data is available in multiple locations, such as from Strata Logging Service XSOAR Connector as well as from an on-premise log collector.
      type: Boolean
    - contextPath: CDL.Logging.File.LogTime
      description: Time the log was received in Strata Logging Service XSOAR Connector.
>>>>>>> 90cf3b88
      type: Date
    - contextPath: CDL.Logging.File.SessionID
      description: Identifies the firewall's internal identifier for a specific network session.
      type: Number
    - contextPath: CDL.Logging.File.RecordSize
      description: The size of the record.
      type: Number
    - contextPath: CDL.Logging.File.IngestionTime
      description: Ingestion time of the log.
      type: Date
    - contextPath: CDL.Logging.File.CountOfRepeats
      description: Number of sessions with the same source IP, destination IP, application, and content/threat type seen for the summary interval.
      type: Number
    - contextPath: CDL.Logging.File.VsysID
      description: A unique identifier for a virtual system on a Palo Alto Networks firewall.
      type: Number
    - contextPath: CDL.Logging.File.VendorName
      description: Identifies the vendor that produced the data.
      type: String
    - contextPath: CDL.Logging.File.IsMptcpOn
      description: Indicates whether the option is enabled on the next-generation firewall that allows a client to use multiple paths to connect to a destination host.
      type: Boolean
    - contextPath: CDL.Logging.File.IsClientToServer
      description: Indicates if the direction of traffic is from client to server.
      type: Boolean
    - contextPath: CDL.Logging.File.IsServerToClient
      description: Indicates if the direction of traffic is from server to client.
      type: Boolean
    - contextPath: CDL.Logging.File.IsPacketCapture
      description: Indicates whether the session has a packet capture (PCAP).
      type: Boolean
    - contextPath: CDL.Logging.File.IsTransaction
      description: Indicates whether the log corresponds to a transaction within an HTTP proxy session (Proxy Transaction).
      type: Boolean
    - contextPath: CDL.Logging.File.InboundIf
      description: Interface from which the network traffic was sourced.
      type: String
    - contextPath: CDL.Logging.File.FromZone
      description: The networking zone from which the traffic originated.
      type: String
    - contextPath: CDL.Logging.File.FileType
      description: Palo Alto Networks textual identifier for the threat.
      type: String
    - contextPath: CDL.Logging.File.IsPrismaMobile
      description: If set to 1, the log record was generated using a cloud-based GlobalProtect instance. If 0, GlobalProtect was hosted on-premise. (For internal use only.)
      type: Boolean
    - contextPath: CDL.Logging.File.IsContainer
      description: Indicates if the session is a container page access (Container Page).
      type: Boolean
    - contextPath: CDL.Logging.File.IsSaasApp
      description: Indicates whether the application associated with this network traffic is a SAAS application. (For internal use only.)
      type: Boolean
    - contextPath: CDL.Logging.File.Vsys
      description: Unique identifier for a virtual system on a Palo Alto Networks firewall.
      type: String
    - contextPath: CDL.Logging.File.FileID
      description: Numerical identifier for the threat type.
      type: Number
    - contextPath: CDL.Logging.File.IsCaptivePortal
      description: Indicates if user information for the session was captured through Captive Portal.
      type: Boolean
    - contextPath: CDL.Logging.File.Protocol
      description: IP protocol associated with the session.
      type: String
    - contextPath: CDL.Logging.File.CustomerID
<<<<<<< HEAD
      description: The ID that uniquely identifies the Cortex Data Lake XSOAR Connector instance which received this log record.
=======
      description: The ID that uniquely identifies the Strata Logging Service XSOAR Connector instance which received this log record.
>>>>>>> 90cf3b88
      type: Number
    - contextPath: CDL.Logging.File.Subtype
      description: Identifies the log subtype.
      type: String
    - contextPath: CDL.Logging.File.TunneledApp
      description: Tunneled app (For internal use only).
      type: String
    - contextPath: CDL.Logging.File.LogSourceID
      description: ID that uniquely identifies the source of the log. If the source is a firewall, then it is its serial number.
      type: String
    - contextPath: CDL.Logging.File.IsForwarded
      description: Indicates if the log is being forwarded. (For internal use only.)
      type: Boolean
    - contextPath: CDL.Logging.File.RiskOfApp
      description: Indicates how risky the application is from a network security perspective.
      type: Number
    - contextPath: CDL.Logging.File.PcapID
      description: Packet capture ID.
      type: Number
    - contextPath: CDL.Logging.File.AppSubcategory
      description: Identifies the application's subcategory.
      type: String
    - contextPath: CDL.Logging.File.IsExported
      description: Indicates if this log was exported from the firewall using the firewall's log export function.
      type: Boolean
    - contextPath: CDL.Logging.File.Severity
      description: Severity as defined by the platform.
      type: String
    - contextPath: CDL.Logging.File.NatSourcePort
      description: Post-NAT source port.
      type: Number
    - contextPath: CDL.Logging.File.LogType
      description: Identifies the log type.
      type: String
    - contextPath: CDL.Logging.File.LogSet
      description: Log forwarding profile name that was applied to the session. This name was defined by the firewall's administrator.
      type: String
    - contextPath: CDL.Logging.File.TechnologyOfApp
      description: The networking technology used by the identified application.
      type: String
    - contextPath: CDL.Logging.File.DirectionOfAttack
      description: Indicates the direction of the attack.
      type: String
    - contextPath: CDL.Logging.File.LogSource
      description: Identifies the origin of the data (the system that produced the data.
      type: String
  - description: Use this command in case your authentication calls fail due to internal call-limit, the command will reset the limit cache.
    name: cdl-reset-authentication-timeout
<<<<<<< HEAD
  dockerimage: demisto/python_pancloud_v2:1.0.0.64955
=======
  dockerimage: demisto/python_pancloud_v2:1.0.0.91454
>>>>>>> 90cf3b88
  isfetch: true
  runonce: false
  script: '-'
  subtype: python3
  type: python
tests:
- Cortex Data Lake Test
fromversion: 5.0.0<|MERGE_RESOLUTION|>--- conflicted
+++ resolved
@@ -141,13 +141,8 @@
   name: insecure
   type: 8
   required: false
-<<<<<<< HEAD
-description: Palo Alto Networks Cortex Data Lake XSOAR Connector provides cloud-based, centralized log storage and aggregation for your organization on premise, virtual (private cloud and public cloud) firewalls, for Prisma Access, and for cloud-delivered services such as Cortex XDR.
-display: Cortex Data Lake XSOAR Connector
-=======
 description: Palo Alto Networks Strata Logging Service XSOAR Connector provides cloud-based, centralized log storage and aggregation for your organization on premise, virtual (private cloud and public cloud) firewalls, for Prisma Access, and for cloud-delivered services such as Cortex XDR.
 display: Strata Logging Service XSOAR Connector
->>>>>>> 90cf3b88
 name: Cortex Data Lake
 script:
   commands:
@@ -230,11 +225,7 @@
     - defaultValue: '''1970-01-01 00:00:00'''
       description: The query start time. For example, start_time="2018-04-26 00:00:00". Default is 1970-01-01 00:00:00.
       name: start_time
-<<<<<<< HEAD
-    - description: The query end time. For example, end_time="2018-04-26 00:00:00"
-=======
     - description: The query end time. For example, end_time="2018-04-26 00:00:00".
->>>>>>> 90cf3b88
       name: end_time
     - defaultValue: '10'
       description: The maximum number of logs to return. Default is 10.
@@ -361,11 +352,7 @@
       description: Severity associated with the event.
       type: String
     - contextPath: CDL.Logging.Threat.LogTime
-<<<<<<< HEAD
-      description: Time the log was received in Cortex Data Lake XSOAR Connector.
-=======
       description: Time the log was received in Strata Logging Service XSOAR Connector.
->>>>>>> 90cf3b88
       type: String
     - contextPath: CDL.Logging.Threat.LogSourceID
       description: ID that uniquely identifies the source of the log. If the source is a firewall, then it is its serial number.
@@ -425,11 +412,7 @@
       description: Indicates whether the firewall is performing network address translation (NAT) for the logged traffic. If it is, this value is 1, otherwise it is 0.
       type: Boolean
     - contextPath: CDL.Logging.Traffic.LogTime
-<<<<<<< HEAD
-      description: Time the log was received in Cortex Data Lake XSOAR Connector.
-=======
       description: Time the log was received in Strata Logging Service XSOAR Connector.
->>>>>>> 90cf3b88
       type: date
     - contextPath: CDL.Logging.Traffic.SubcategoryOfApp
       description: Identifies the application's subcategory. The subcategory is related to the application's category.
@@ -530,11 +513,7 @@
     - description: The SHA256 hash of the file for the query. For example, SHA256="503ca1a4fc0d48b18c0336f544ba0f0abf305ae3a3f49b3c2b86b8645d6572dc" would return all logs associated with this file.
       name: SHA256
       required: true
-<<<<<<< HEAD
-    description: Runs a query on the threat table with the query 'SELECT * FROM `firewall.threat` WHERE file_sha_256 = <file_hash>'
-=======
     description: Runs a query on the threat table with the query 'SELECT * FROM `firewall.threat` WHERE file_sha_256 = <file_hash>'.
->>>>>>> 90cf3b88
     name: cdl-search-by-file-hash
     outputs:
     - contextPath: CDL.Logging.Threat.SessionID
@@ -643,11 +622,7 @@
       description: Severity associated with the event.
       type: String
     - contextPath: CDL.Logging.Threat.LogTime
-<<<<<<< HEAD
-      description: Time the log was received in Cortex Data Lake XSOAR Connector.
-=======
       description: Time the log was received in Strata Logging Service XSOAR Connector.
->>>>>>> 90cf3b88
       type: String
     - contextPath: CDL.Logging.Threat.LogSourceID
       description: ID that uniquely identifies the source of the log. If the source is a firewall, then it is its serial number.
@@ -673,11 +648,7 @@
       name: from_zone
     - description: A destination zone name or an array of zone names to search.
       name: to_zone
-<<<<<<< HEAD
-    - description: Source port utilized by the session. Can be a port number or an array of destination port numbers to search. For example '443' or '443,445'
-=======
     - description: Source port utilized by the session. Can be a port number or an array of destination port numbers to search. For example '443' or '443,445'.
->>>>>>> 90cf3b88
       name: source_port
     - description: An action name or an array of action names to search.
       name: action
@@ -875,11 +846,7 @@
       description: Indicates whether the firewall is performing network address translation (NAT) for the logged traffic. If it is, this value is 1, otherwise it is 0.
       type: Boolean
     - contextPath: CDL.Logging.Traffic.LogTime
-<<<<<<< HEAD
-      description: Time the log was received in Cortex Data Lake XSOAR Connector.
-=======
       description: Time the log was received in Strata Logging Service XSOAR Connector.
->>>>>>> 90cf3b88
       type: date
     - contextPath: CDL.Logging.Traffic.SubcategoryOfApp
       description: Identifies the application's subcategory. The subcategory is related to the application's category.
@@ -1278,11 +1245,7 @@
       description: Severity associated with the event.
       type: String
     - contextPath: CDL.Logging.Threat.LogTime
-<<<<<<< HEAD
-      description: Time the log was received in Cortex Data Lake XSOAR Connector.
-=======
       description: Time the log was received in Strata Logging Service XSOAR Connector.
->>>>>>> 90cf3b88
       type: String
     - contextPath: CDL.Logging.Threat.LogSourceID
       description: ID that uniquely identifies the source of the log. If the source is a firewall, then it is its serial number.
@@ -1555,11 +1518,7 @@
       description: Identifies the log subtype.
       type: String
     - contextPath: CDL.Logging.URL.LogTime
-<<<<<<< HEAD
-      description: The time the log was received in Cortex Data Lake XSOAR Connector.
-=======
       description: The time the log was received in Strata Logging Service XSOAR Connector.
->>>>>>> 90cf3b88
       type: String
     - contextPath: CDL.Logging.URL.LogSourceName
       description: The name of the source of the log.
@@ -1915,17 +1874,10 @@
         its standard port.
       type: Number
     - contextPath: CDL.Logging.File.IsDupLog
-<<<<<<< HEAD
-      description: Indicates whether this log data is available in multiple locations, such as from Cortex Data Lake XSOAR Connector as well as from an on-premise log collector.
-      type: Boolean
-    - contextPath: CDL.Logging.File.LogTime
-      description: Time the log was received in Cortex Data Lake XSOAR Connector.
-=======
       description: Indicates whether this log data is available in multiple locations, such as from Strata Logging Service XSOAR Connector as well as from an on-premise log collector.
       type: Boolean
     - contextPath: CDL.Logging.File.LogTime
       description: Time the log was received in Strata Logging Service XSOAR Connector.
->>>>>>> 90cf3b88
       type: Date
     - contextPath: CDL.Logging.File.SessionID
       description: Identifies the firewall's internal identifier for a specific network session.
@@ -1991,11 +1943,7 @@
       description: IP protocol associated with the session.
       type: String
     - contextPath: CDL.Logging.File.CustomerID
-<<<<<<< HEAD
-      description: The ID that uniquely identifies the Cortex Data Lake XSOAR Connector instance which received this log record.
-=======
       description: The ID that uniquely identifies the Strata Logging Service XSOAR Connector instance which received this log record.
->>>>>>> 90cf3b88
       type: Number
     - contextPath: CDL.Logging.File.Subtype
       description: Identifies the log subtype.
@@ -2044,11 +1992,7 @@
       type: String
   - description: Use this command in case your authentication calls fail due to internal call-limit, the command will reset the limit cache.
     name: cdl-reset-authentication-timeout
-<<<<<<< HEAD
-  dockerimage: demisto/python_pancloud_v2:1.0.0.64955
-=======
   dockerimage: demisto/python_pancloud_v2:1.0.0.91454
->>>>>>> 90cf3b88
   isfetch: true
   runonce: false
   script: '-'
