--- conflicted
+++ resolved
@@ -1977,10 +1977,7 @@
     name: cdl-reset-authentication-timeout
   dockerimage: demisto/python_pancloud_v2:1.0.0.62401
   isfetch: true
-<<<<<<< HEAD
-=======
   runonce: false
->>>>>>> 9ddafcfd
   script: '-'
   subtype: python3
   type: python
