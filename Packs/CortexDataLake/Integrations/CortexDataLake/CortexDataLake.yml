--- conflicted
+++ resolved
@@ -141,13 +141,8 @@
   name: insecure
   type: 8
   required: false
-<<<<<<< HEAD
-description: Palo Alto Networks Cortex Data Lake XSOAR Connector provides cloud-based, centralized log storage and aggregation for your organization on premise, virtual (private cloud and public cloud) firewalls, for Prisma Access, and for cloud-delivered services such as Cortex XDR.
-display: Cortex Data Lake XSOAR Connector
-=======
 description: Palo Alto Networks Strata Logging Service XSOAR Connector provides cloud-based, centralized log storage and aggregation for your organization on premise, virtual (private cloud and public cloud) firewalls, for Prisma Access, and for cloud-delivered services such as Cortex XDR.
 display: Strata Logging Service XSOAR Connector
->>>>>>> 9d6c5180
 name: Cortex Data Lake
 script:
   commands:
@@ -357,11 +352,7 @@
       description: Severity associated with the event.
       type: String
     - contextPath: CDL.Logging.Threat.LogTime
-<<<<<<< HEAD
-      description: Time the log was received in Cortex Data Lake XSOAR Connector.
-=======
       description: Time the log was received in Strata Logging Service XSOAR Connector.
->>>>>>> 9d6c5180
       type: String
     - contextPath: CDL.Logging.Threat.LogSourceID
       description: ID that uniquely identifies the source of the log. If the source is a firewall, then it is its serial number.
@@ -421,11 +412,7 @@
       description: Indicates whether the firewall is performing network address translation (NAT) for the logged traffic. If it is, this value is 1, otherwise it is 0.
       type: Boolean
     - contextPath: CDL.Logging.Traffic.LogTime
-<<<<<<< HEAD
-      description: Time the log was received in Cortex Data Lake XSOAR Connector.
-=======
       description: Time the log was received in Strata Logging Service XSOAR Connector.
->>>>>>> 9d6c5180
       type: date
     - contextPath: CDL.Logging.Traffic.SubcategoryOfApp
       description: Identifies the application's subcategory. The subcategory is related to the application's category.
@@ -635,11 +622,7 @@
       description: Severity associated with the event.
       type: String
     - contextPath: CDL.Logging.Threat.LogTime
-<<<<<<< HEAD
-      description: Time the log was received in Cortex Data Lake XSOAR Connector.
-=======
       description: Time the log was received in Strata Logging Service XSOAR Connector.
->>>>>>> 9d6c5180
       type: String
     - contextPath: CDL.Logging.Threat.LogSourceID
       description: ID that uniquely identifies the source of the log. If the source is a firewall, then it is its serial number.
@@ -863,11 +846,7 @@
       description: Indicates whether the firewall is performing network address translation (NAT) for the logged traffic. If it is, this value is 1, otherwise it is 0.
       type: Boolean
     - contextPath: CDL.Logging.Traffic.LogTime
-<<<<<<< HEAD
-      description: Time the log was received in Cortex Data Lake XSOAR Connector.
-=======
       description: Time the log was received in Strata Logging Service XSOAR Connector.
->>>>>>> 9d6c5180
       type: date
     - contextPath: CDL.Logging.Traffic.SubcategoryOfApp
       description: Identifies the application's subcategory. The subcategory is related to the application's category.
@@ -1266,11 +1245,7 @@
       description: Severity associated with the event.
       type: String
     - contextPath: CDL.Logging.Threat.LogTime
-<<<<<<< HEAD
-      description: Time the log was received in Cortex Data Lake XSOAR Connector.
-=======
       description: Time the log was received in Strata Logging Service XSOAR Connector.
->>>>>>> 9d6c5180
       type: String
     - contextPath: CDL.Logging.Threat.LogSourceID
       description: ID that uniquely identifies the source of the log. If the source is a firewall, then it is its serial number.
@@ -1543,11 +1518,7 @@
       description: Identifies the log subtype.
       type: String
     - contextPath: CDL.Logging.URL.LogTime
-<<<<<<< HEAD
-      description: The time the log was received in Cortex Data Lake XSOAR Connector.
-=======
       description: The time the log was received in Strata Logging Service XSOAR Connector.
->>>>>>> 9d6c5180
       type: String
     - contextPath: CDL.Logging.URL.LogSourceName
       description: The name of the source of the log.
@@ -1903,17 +1874,10 @@
         its standard port.
       type: Number
     - contextPath: CDL.Logging.File.IsDupLog
-<<<<<<< HEAD
-      description: Indicates whether this log data is available in multiple locations, such as from Cortex Data Lake XSOAR Connector as well as from an on-premise log collector.
-      type: Boolean
-    - contextPath: CDL.Logging.File.LogTime
-      description: Time the log was received in Cortex Data Lake XSOAR Connector.
-=======
       description: Indicates whether this log data is available in multiple locations, such as from Strata Logging Service XSOAR Connector as well as from an on-premise log collector.
       type: Boolean
     - contextPath: CDL.Logging.File.LogTime
       description: Time the log was received in Strata Logging Service XSOAR Connector.
->>>>>>> 9d6c5180
       type: Date
     - contextPath: CDL.Logging.File.SessionID
       description: Identifies the firewall's internal identifier for a specific network session.
@@ -1979,11 +1943,7 @@
       description: IP protocol associated with the session.
       type: String
     - contextPath: CDL.Logging.File.CustomerID
-<<<<<<< HEAD
-      description: The ID that uniquely identifies the Cortex Data Lake XSOAR Connector instance which received this log record.
-=======
       description: The ID that uniquely identifies the Strata Logging Service XSOAR Connector instance which received this log record.
->>>>>>> 9d6c5180
       type: Number
     - contextPath: CDL.Logging.File.Subtype
       description: Identifies the log subtype.
@@ -2032,11 +1992,7 @@
       type: String
   - description: Use this command in case your authentication calls fail due to internal call-limit, the command will reset the limit cache.
     name: cdl-reset-authentication-timeout
-<<<<<<< HEAD
-  dockerimage: demisto/python_pancloud_v2:1.0.0.81488
-=======
   dockerimage: demisto/python_pancloud_v2:1.0.0.85993
->>>>>>> 9d6c5180
   isfetch: true
   runonce: false
   script: '-'
