category: Analytics & SIEM
commonfields:
  id: Cortex Data Lake
  version: -1
configuration:
- display: Token
  name: refresh_token
  type: 4
  hidden: true
  required: false
- display: ID
  name: reg_id
  type: 4
  hidden: true
  required: false
- display: Key
  name: auth_key
  type: 4
  hidden: true
  required: false
- displaypassword: Key
  name: credentials_auth_key
  hiddenusername: true
  type: 9
  required: false
- displaypassword: Token
  additionalinfo: The API Key to use for connection
  name: credentials_refresh_token
  hiddenusername: true
  type: 9
  required: false
- displaypassword: ID
  name: credentials_reg_id
  type: 9
  hiddenusername: true
  section: Connect
  required: false
- display: Fetch incidents
  name: isFetch
  type: 8
  required: false
- defaultvalue: 24 hours
  display: First fetch time (<number> <time unit>, e.g., 12 hours, 7 days, 3 months, 1 year)
  name: first_fetch_timestamp
  type: 0
  required: false
- additionalinfo: Choose which table incidents will be fetched from.
  defaultvalue: firewall.threat
  display: Fetch Table
  name: fetch_table
  options:
  - firewall.threat
  - firewall.file_data
  - firewall.auth
  - firewall.decryption
  - firewall.extpcap
  - firewall.globalprotect
  - firewall.hipmatch
  - firewall.iptag
  - firewall.traffic
  - firewall.url
  - firewall.userid
  - log.system
  - log.config
  type: 15
  required: false
- display: Severity of events to fetch (Firewall)
  name: firewall_severity
  options:
  - all
  - Critical
  - High
  - Medium
  - Low
  - Informational
  - Unused
  type: 16
  required: false
- display: Subtype of events to fetch (Firewall)
  name: firewall_subtype
  options:
  - all
  - attack
  - url
  - virus
  - spyware
  - vulnerability
  - file
  - scan
  - flood
  - packet
  - resource
  - data
  - url-content
  - wildfire
  - extpcap
  - wildfire-virus
  - http-hdr-insert
  - http-hdr
  - email-hdr
  - spyware-dns
  - spyware-wildfire-dns
  - spyware-wpc-dns
  - spyware-custom-dns
  - spyware-cloud-dns
  - spyware-raven
  - spyware-wildfire-raven
  - spyware-wpc-raven
  - wpc-virus
  - sctp
  type: 16
  required: false
- additionalinfo: Comma-separated fields that will be fetched with every incident, e.g., "pcap,session_id". Enter "*" for all possible fields.
  defaultvalue: '*'
  display: Fetch Fields
  name: fetch_fields
  type: 12
  required: false
- additionalinfo: 'Filter the fetched incidents according to the given query. Query example: "source_ip.value LIKE `192.168.1.*` AND dst = `192.168.1.12`" Note: Can not be used in combination with `Severity` and `Subtype` parameters.'
  display: Fetch Filter
  name: filter_query
  type: 12
  required: false
- display: Incident type
  name: incidentType
  type: 13
  required: false
- additionalinfo: "The maximum number of incidents to fetch per query.\t\nCaution: A large number could create overload. Default is 10."
  defaultvalue: '10'
  display: Max. number of incidents fetched per query
  name: limit
  type: 0
  required: false
- defaultvalue: 'false'
  display: Use system proxy settings
  name: proxy
  type: 8
  required: false
- defaultvalue: 'false'
  display: Trust any certificate (not secure)
  name: insecure
  type: 8
  required: false
description: Palo Alto Networks Cortex Data Lake XSOAR Connector provides cloud-based, centralized log storage and aggregation for your organization on premise, virtual (private cloud and public cloud) firewalls, for Prisma Access, and for cloud-delivered services such as Cortex XDR.
display: Cortex Data Lake XSOAR Connector
name: Cortex Data Lake
script:
  commands:
  - arguments:
    - defaultValue: SELECT * FROM `firewall.traffic`
      description: |-
        A free-text SQL query. For example, query="SELECT * FROM `firewall.traffic`".
        There are multiple tables in Loggings, for example: threat, traffic, and so on.
        Refer to the Cortex Logging service schema reference for the full list.
      name: query
    - defaultValue: '10'
      description: The maximum number of logs to return. Default is 10.
      name: limit
    - auto: PREDEFINED
      defaultValue: 'true'
      description: If set to false, query results are not mapped into the standard command context. Default is "true".
      name: transform_results
      predefined:
      - 'true'
      - 'false'
    description: Runs a query on  any table or field.
    execution: true
    name: cdl-query-logs
    outputs:
    - contextPath: CDL.Logging.Action
      description: Identifies the action that the firewall took for the network traffic.
      type: String
    - contextPath: CDL.Logging.App
      description: Application associated with the network traffic.
      type: String
    - contextPath: CDL.Logging.Protocol
      description: IP protocol associated with the session.
      type: String
    - contextPath: CDL.Logging.DestinationIP
      description: Original destination IP address.
      type: String
    - contextPath: CDL.Logging.RuleMatched
      description: Name of the security policy rule that the network traffic matched.
      type: String
    - contextPath: CDL.Logging.CharacteristicOfApp
      description: Identifies the behavioral characteristic of the application associated with the network traffic.
      type: Number
    - contextPath: CDL.Logging.LogSourceName
      description: Name of the source of the log.
      type: String
    - contextPath: CDL.Logging.IsNat
      description: Indicates if the firewall is performing network address translation (NAT) for the logged traffic. If it is, this value is 1.
      type: Boolean
    - contextPath: CDL.Logging.NatDestinationPort
      description: Post-NAT destination port.
      type: Number
    - contextPath: CDL.Logging.NatDestination
      description: If destination NAT was performed, the post-NAT destination IP address.
      type: String
    - contextPath: CDL.Logging.NatSource
      description: If source NAT was performed, the post-NAT source IP address.
      type: String
    - contextPath: CDL.Logging.SourceIP
      description: Original source IP address.
      type: String
    - contextPath: CDL.Logging.AppCategory
      description: Identifies the high-level family of the application.
      type: String
    - contextPath: CDL.Logging.SourceLocation
      description: Source country or internal region for private addresses.
      type: String
    - contextPath: CDL.Logging.DestinationLocation
      description: Destination country or internal region for private addresses.
      type: String
    - contextPath: CDL.Logging.FileSHA256
      description: The binary hash (SHA256) of the file sent for virus analysis.
      type: String
    - contextPath: CDL.Logging.FileName
      description: The name of the infected file.
      type: String
    - contextPath: CDL.Logging.TimeGenerated
      description: Time when the log was generated on the firewall's data plane.
      type: Date
  - arguments:
    - defaultValue: '''1970-01-01 00:00:00'''
      description: The query start time. For example, start_time="2018-04-26 00:00:00". Default is 1970-01-01 00:00:00.
      name: start_time
<<<<<<< HEAD
    - description: The query end time. For example, end_time="2018-04-26 00:00:00"
=======
    - description: The query end time. For example, end_time="2018-04-26 00:00:00".
>>>>>>> 5cfcc708
      name: end_time
    - defaultValue: '10'
      description: The maximum number of logs to return. Default is 10.
      name: limit
    - auto: PREDEFINED
      description: First log time (<number> <time unit>, e.g., 12 minutes, 7 days, 3 weeks).
      name: time_range
    - auto: PREDEFINED
      defaultValue: 'true'
      description: If set to false, query results are not mapped into the standard command context. Default is "true".
      name: transform_results
      predefined:
      - 'true'
      - 'false'
    description: Runs a query on the threat table according to preset queries.
    name: cdl-get-critical-threat-logs
    outputs:
    - contextPath: CDL.Logging.Threat.SessionID
      description: Identifies the firewall's internal identifier for a specific network session.
      type: String
    - contextPath: CDL.Logging.Threat.Action
      description: Identifies the action that the firewall took for the network traffic.
      type: String
    - contextPath: CDL.Logging.Threat.App
      description: Application associated with the network traffic.
      type: String
    - contextPath: CDL.Logging.Threat.IsNat
      description: Indicates whether the firewall is performing network address translation (NAT) for the logged traffic. If it is, this value is 1.
      type: Boolean
    - contextPath: CDL.Logging.Threat.SubcategoryOfApp
      description: Identifies the application's subcategory. The subcategory is related to the application's category, which is identified in category_of_app.
      type: String
    - contextPath: CDL.Logging.Threat.PcapID
      description: Packet capture (pcap) ID. This is used to correlate threat pcap files with extended pcaps taken as a part of the session flow. All threat logs will contain either a pcap_id of 0 (no associated pcap), or an ID referencing the extended pcap file.
      type: String
    - contextPath: CDL.Logging.Threat.NatDestination
      description: If destination NAT is performed, the post-NAT destination IP address. The IP address is an IPv4/IPv6 address in hex format.
      type: String
    - contextPath: CDL.Logging.Threat.Flags
      description: Bit field which provides details on the session, such as whether the session use IPv6, whether the session was denied due to a URL filtering rule, and/or whether the log corresponds to a transaction within an HTTP proxy session.
      type: String
    - contextPath: CDL.Logging.Threat.DestinationPort
      description: Network traffic's destination port. If this value is 0, then the app is using its standard port.
      type: String
    - contextPath: CDL.Logging.Threat.ThreatID
      description: Numerical identifier for the threat type. All threats encountered by Palo Alto Networks firewalls are assigned a unique identifier.
      type: String
    - contextPath: CDL.Logging.Threat.NatSource
      description: If source NAT was performed, the post-NAT source IP address. The IP address is an IPv4/IPv6 address in hex format.
      type: String
    - contextPath: CDL.Logging.Threat.IsURLDenied
      description: Indicates whether the session was denied due to a URL filtering rule.
      type: Boolean
    - contextPath: CDL.Logging.Threat.Users
      description: Source/Destination user. If neither is available, source_ip is used.
      type: String
    - contextPath: CDL.Logging.Threat.TimeGenerated
      description: Time when the log was generated on the firewall's data plane.
      type: Date
    - contextPath: CDL.Logging.Threat.IsPhishing
      description: Indicates whether enterprise credentials were submitted by an end user.
      type: Boolean
    - contextPath: CDL.Logging.Threat.AppCategory
      description: Identifies the high-level family of the application.
      type: String
    - contextPath: CDL.Logging.Threat.SourceLocation
      description: Source country or internal region for private addresses.
      type: String
    - contextPath: CDL.Logging.Threat.DestinationLocation
      description: Destination country or internal region for private addresses.
      type: String
    - contextPath: CDL.Logging.Threat.ToZone
      description: Networking zone to which the traffic was sent.
      type: String
    - contextPath: CDL.Logging.Threat.RiskOfApp
      description: Indicates how risky the application is from a network security perspective.
      type: Number
    - contextPath: CDL.Logging.Threat.NatSourcePort
      description: Post-NAT source port.
      type: Number
    - contextPath: CDL.Logging.Threat.CharacteristicOfApp
      description: Identifies the behavioral characteristic of the application associated with the network traffic.
      type: Unknown
    - contextPath: CDL.Logging.Threat.FromZone
      description: The networking zone from which the traffic originated.
      type: String
    - contextPath: CDL.Logging.Threat.Vsys
      description: String representation of the unique identifier for a virtual system on a Palo Alto Networks firewall.
      type: String
    - contextPath: CDL.Logging.Threat.Protocol
      description: IP protocol associated with the session.
      type: String
    - contextPath: CDL.Logging.Threat.NatDestinationPort
      description: Post-NAT destination port.
      type: Number
    - contextPath: CDL.Logging.Threat.DestinationIP
      description: Original destination IP address.
      type: String
    - contextPath: CDL.Logging.Threat.SourceIP
      description: Original source IP address.
      type: String
    - contextPath: CDL.Logging.Threat.RuleMatched
      description: Name of the security policy rule that the network traffic matched.
      type: String
    - contextPath: CDL.Logging.Threat.ThreatCategory
      description: Threat category of the detected threat.
      type: String
    - contextPath: CDL.Logging.Threat.ThreatName
      description: Threat name of the detected threat.
      type: String
    - contextPath: CDL.Logging.Threat.LogSourceName
      description: Name of the source of the log.
      type: String
    - contextPath: CDL.Logging.Threat.Subtype
      description: Identifies the log subtype.
      type: String
    - contextPath: CDL.Logging.Threat.Direction
      description: Indicates the direction of the attack.
      type: String
    - contextPath: CDL.Logging.Threat.FileName
      description: The name of the file that is blocked.
      type: String
    - contextPath: CDL.Logging.Threat.VendorSeverity
      description: Severity associated with the event.
      type: String
    - contextPath: CDL.Logging.Threat.LogTime
      description: Time the log was received in Cortex Data Lake XSOAR Connector.
      type: String
    - contextPath: CDL.Logging.Threat.LogSourceID
      description: ID that uniquely identifies the source of the log. If the source is a firewall, then it is its serial number.
      type: String
    - contextPath: CDL.Logging.Threat.VsysID
      description: A unique identifier for a virtual system on a Palo Alto Networks firewall.
      type: Number
    - contextPath: CDL.Logging.Threat.URLDomain
      description: The name of the internet domain that was visited in this session.
      type: String
    - contextPath: CDL.Logging.Threat.URLCategory
      description: The URL category.
      type: String
    - contextPath: CDL.Logging.Threat.SourcePort
      description: Source port utilized by the session.
      type: Number
  - arguments:
    - defaultValue: '''1970-01-01 00:00:00'''
      description: Query start time. For example, start_time="2018-04-26 00:00:00". Default is 1970-01-01 00:00:00.
      name: start_time
    - description: Query end time. For example, end_time="2018-04-26 00:00:00".
      name: end_time
    - defaultValue: '10'
      description: The maximum number of logs to return. Default is 10.
      name: limit
    - auto: PREDEFINED
      description: First log time (<number> <time unit>, e.g., 12 minutes, 7 days, 3 weeks).
      name: time_range
    description: Runs a query on traffic table where app_sub_category = "social networking".
    name: cdl-get-social-applications
    outputs:
    - contextPath: CDL.Logging.Traffic.Action
      description: Identifies the action that the firewall took for the network traffic.
      type: String
    - contextPath: CDL.Logging.Traffic.RiskOfApp
      description: Indicates how risky the application is from a network security perspective.
      type: String
    - contextPath: CDL.Logging.Traffic.NatSourcePort
      description: Post-NAT source port.
      type: Number
    - contextPath: CDL.Logging.Traffic.SessionID
      description: Identifies the firewall's internal identifier for a specific network session.
      type: String
    - contextPath: CDL.Logging.Traffic.Packets
      description: Number of total packets (transmit and receive) seen for the session.
      type: String
    - contextPath: CDL.Logging.Traffic.CharacteristicOfApp
      description: Identifies the behavioral characteristic of the application associated with the network traffic.
      type: String
    - contextPath: CDL.Logging.Traffic.App
      description: Application associated with the network traffic.
      type: String
    - contextPath: CDL.Logging.Traffic.Vsys
      description: Virtual system associated with the network traffic.
      type: String
    - contextPath: CDL.Logging.Traffic.IsNat
      description: Indicates whether the firewall is performing network address translation (NAT) for the logged traffic. If it is, this value is 1, otherwise it is 0.
      type: Boolean
    - contextPath: CDL.Logging.Traffic.LogTime
      description: Time the log was received in Cortex Data Lake XSOAR Connector.
      type: date
    - contextPath: CDL.Logging.Traffic.SubcategoryOfApp
      description: Identifies the application's subcategory. The subcategory is related to the application's category.
      type: String
    - contextPath: CDL.Logging.Traffic.Protocol
      description: IP protocol associated with the session.
      type: String
    - contextPath: CDL.Logging.Traffic.NatDestinationPort
      description: Post-NAT destination port.
      type: String
    - contextPath: CDL.Logging.Traffic.DestinationIP
      description: Original destination IP address.
      type: String
    - contextPath: CDL.Logging.Traffic.NatDestination
      description: If destination NAT performed, the post-NAT destination IP address.
      type: String
    - contextPath: CDL.Logging.Traffic.RuleMatched
      description: Name of the security policy rule that the network traffic matched.
      type: String
    - contextPath: CDL.Logging.Traffic.DestinationPort
      description: Network traffic's destination port. If this value is 0, then the app is using its standard port.
      type: String
    - contextPath: CDL.Logging.Traffic.TotalTimeElapsed
      description: Total time for the network session to complete.
      type: String
    - contextPath: CDL.Logging.Traffic.LogSourceName
      description: Device name of the source of the log.
      type: String
    - contextPath: CDL.Logging.Traffic.Subtype
      description: The log sub type.
      type: String
    - contextPath: CDL.Logging.Traffic.Users
      description: Source/Destination user. If neither is available, source_ip is used.
      type: String
    - contextPath: CDL.Logging.Traffic.TunneledApp
      description: Whether the app is tunneled.
      type: String
    - contextPath: CDL.Logging.Traffic.IsPhishing
      description: Indicates whether enterprise credentials were submitted by an end user.
      type: String
    - contextPath: CDL.Logging.Traffic.SessionEndReason
      description: The reason a session terminated.
      type: String
    - contextPath: CDL.Logging.Traffic.NatSource
      description: If source NAT was performed, the post-NAT source IP address.
      type: String
    - contextPath: CDL.Logging.Traffic.SourceIP
      description: Original source IP address.
      type: String
    - contextPath: CDL.Logging.Traffic.SessionStartIP
      description: Time when the session was established.
      type: date
    - contextPath: CDL.Logging.Traffic.TimeGenerated
      description: Time when the log was generated on the firewall's data plane.
      type: date
    - contextPath: CDL.Logging.Traffic.AppCategory
      description: Identifies the high-level family of the application.
      type: String
    - contextPath: CDL.Logging.Traffic.SourceLocation
      description: Source country or internal region for private addresses.
      type: String
    - contextPath: CDL.Logging.Traffic.DestinationLocation
      description: Destination country or internal region for private addresses.
      type: String
    - contextPath: CDL.Logging.Traffic.LogSourceID
      description: ID that uniquely identifies the source of the log. If the source is a firewall, then it is its serial number.
      type: String
    - contextPath: CDL.Logging.Traffic.TotalBytes
      description: Number of total bytes (transmit and receive).
      type: String
    - contextPath: CDL.Logging.Traffic.VsysID
      description: A unique identifier for a virtual system on a Palo Alto Networks firewall.
      type: String
    - contextPath: CDL.Logging.Traffic.ToZone
      description: Networking zone to which the traffic was sent.
      type: String
    - contextPath: CDL.Logging.Traffic.URLCategory
      description: The URL category.
      type: String
    - contextPath: CDL.Logging.Traffic.SourcePort
      description: Source port utilized by the session.
      type: String
    - contextPath: CDL.Logging.Traffic.Tunnel
      description: Type of tunnel.
      type: String
  - arguments:
    - defaultValue: '''1970-01-01 00:00:00'''
      description: The query start time. For example, start_time="2018-04-26 00:00:00". Default is 1970-01-01 00:00:00.
      name: start_time
    - description: The query end time. For example, end_time="2018-04-26 00:00:00".
      name: end_time
    - defaultValue: '10'
      description: The maximum number of logs to return. Default is 10.
      name: limit
    - auto: PREDEFINED
      description: First log time (<number> <time unit>, e.g., 12 minutes, 7 days, 3 weeks).
      name: time_range
    - description: The SHA256 hash of the file for the query. For example, SHA256="503ca1a4fc0d48b18c0336f544ba0f0abf305ae3a3f49b3c2b86b8645d6572dc" would return all logs associated with this file.
      name: SHA256
      required: true
<<<<<<< HEAD
    description: Runs a query on the threat table with the query 'SELECT * FROM `firewall.threat` WHERE file_sha_256 = <file_hash>'
=======
    description: Runs a query on the threat table with the query 'SELECT * FROM `firewall.threat` WHERE file_sha_256 = <file_hash>'.
>>>>>>> 5cfcc708
    name: cdl-search-by-file-hash
    outputs:
    - contextPath: CDL.Logging.Threat.SessionID
      description: Identifies the firewall's internal identifier for a specific network session.
      type: String
    - contextPath: CDL.Logging.Threat.Action
      description: Identifies the action that the firewall took for the network traffic.
      type: String
    - contextPath: CDL.Logging.Threat.App
      description: Application associated with the network traffic.
      type: String
    - contextPath: CDL.Logging.Threat.IsNat
      description: Indicates whether the firewall is performing network address translation (NAT) for the logged traffic. If it is, this value is 1, otherwise it is 0.
      type: Boolean
    - contextPath: CDL.Logging.Threat.SubcategoryOfApp
      description: Identifies the application's subcategory. The subcategory is related to the application's category, which is identified in category_of_app.
      type: String
    - contextPath: CDL.Logging.Threat.PcapID
      description: Packet capture (pcap) ID. This is used to correlate threat pcap files with extended pcaps taken as a part of the session flow. All threat logs will contain either a pcap_id of 0 (no associated pcap) , or an ID referencing the extended pcap file.
      type: String
    - contextPath: CDL.Logging.Threat.NatDestination
      description: If destination NAT performed, the post-NAT destination IP address. The IP address is an IPv4/IPv6 address in hex format.
      type: String
    - contextPath: CDL.Logging.Threat.Flags
      description: Bit field which provides details on the session, such as whether the session use IPv6, whether the session was denied due to a URL filtering rule, and/or whether the log corresponds to a transaction within an HTTP proxy session.
      type: String
    - contextPath: CDL.Logging.Threat.DestinationPort
      description: Network traffic's destination port. If this value is 0, then the app is using its standard port.
      type: String
    - contextPath: CDL.Logging.Threat.ThreatID
      description: Numerical identifier for the threat type. All threats encountered by Palo Alto Networks firewalls are assigned a unique identifier.
      type: String
    - contextPath: CDL.Logging.Threat.NatSource
      description: If source NAT was performed, the post-NAT source IP address. The IP address is an IPv4/IPv6 address in hex format.
      type: String
    - contextPath: CDL.Logging.Threat.IsURLDenied
      description: Indicates whether the session was denied due to a URL filtering rule.
      type: Boolean
    - contextPath: CDL.Logging.Threat.Users
      description: Source/Destination user. If neither is available, source_ip is used.
      type: String
    - contextPath: CDL.Logging.Threat.TimeGenerated
      description: Time when the log was generated on the firewall's data plane.
      type: Date
    - contextPath: CDL.Logging.Threat.IsPhishing
      description: Indicates whether enterprise credentials were submitted by an end user.
      type: Boolean
    - contextPath: CDL.Logging.Threat.AppCategory
      description: Identifies the high-level family of the application.
      type: String
    - contextPath: CDL.Logging.Threat.SourceLocation
      description: Source country or internal region for private addresses.
      type: String
    - contextPath: CDL.Logging.Threat.DestinationLocation
      description: Destination country or internal region for private addresses.
      type: String
    - contextPath: CDL.Logging.Threat.ToZone
      description: Networking zone to which the traffic was sent.
      type: String
    - contextPath: CDL.Logging.Threat.RiskOfApp
      description: Indicates how risky the application is from a network security perspective.
      type: Number
    - contextPath: CDL.Logging.Threat.NatSourcePort
      description: Post-NAT source port.
      type: Number
    - contextPath: CDL.Logging.Threat.CharacteristicOfApp
      description: Identifies the behavioral characteristic of the application associated with the network traffic.
      type: Unknown
    - contextPath: CDL.Logging.Threat.FromZone
      description: The networking zone from which the traffic originated.
      type: String
    - contextPath: CDL.Logging.Threat.Vsys
      description: String representation of the unique identifier for a virtual system on a Palo Alto Networks firewall.
      type: String
    - contextPath: CDL.Logging.Threat.Protocol
      description: IP protocol associated with the session.
      type: String
    - contextPath: CDL.Logging.Threat.NatDestinationPort
      description: Post-NAT destination port.
      type: Number
    - contextPath: CDL.Logging.Threat.DestinationIP
      description: Original destination IP address.
      type: String
    - contextPath: CDL.Logging.Threat.SourceIP
      description: Original source IP address.
      type: String
    - contextPath: CDL.Logging.Threat.RuleMatched
      description: Unique identifier for the security policy rule that the network traffic matched.
      type: String
    - contextPath: CDL.Logging.Threat.ThreatCategory
      description: Threat category of the detected threat.
      type: String
    - contextPath: CDL.Logging.Threat.LogSourceName
      description: Name of the source of the log.
      type: String
    - contextPath: CDL.Logging.Threat.Subtype
      description: Identifies the log subtype.
      type: String
    - contextPath: CDL.Logging.Threat.Direction
      description: Indicates the direction of the attack.
      type: String
    - contextPath: CDL.Logging.Threat.FileName
      description: The name of the file that is blocked.
      type: String
    - contextPath: CDL.Logging.Threat.VendorSeverity
      description: Severity associated with the event.
      type: String
    - contextPath: CDL.Logging.Threat.LogTime
      description: Time the log was received in Cortex Data Lake XSOAR Connector.
      type: String
    - contextPath: CDL.Logging.Threat.LogSourceID
      description: ID that uniquely identifies the source of the log. If the source is a firewall, then it is its serial number.
      type: String
    - contextPath: CDL.Logging.Threat.VsysID
      description: A unique identifier for a virtual system on a Palo Alto Networks firewall.
      type: Number
    - contextPath: CDL.Logging.Threat.URLDomain
      description: The name of the internet domain that was visited in this session.
      type: String
    - contextPath: CDL.Logging.Threat.URLCategory
      description: The URL category.
      type: String
    - contextPath: CDL.Logging.Threat.SourcePort
      description: Source port utilized by the session.
      type: Number
  - arguments:
    - description: A source IP address or an array of source IPs addresses for which to search, for example 1.1.1.1,2.2.2.2.
      name: source_ip
    - description: A rule name or an array of rule names to search.
      name: rule
    - description: A source zone name or an array of source zone names to search.
      name: from_zone
    - description: A destination zone name or an array of zone names to search.
      name: to_zone
<<<<<<< HEAD
    - description: Source port utilized by the session. Can be a port number or an array of destination port numbers to search. For example '443' or '443,445'
=======
    - description: Source port utilized by the session. Can be a port number or an array of destination port numbers to search. For example '443' or '443,445'.
>>>>>>> 5cfcc708
      name: source_port
    - description: An action name or an array of action names to search.
      name: action
    - description: A free-text query for which to search. This forms the WHERE part of the query, for example, !cdl-query-traffic-logs query="source_ip.value LIKE '192.168.1.*' AND dest_ip.value='8.8.8.8' And dest_port=1234".
      name: query
    - auto: PREDEFINED
      defaultValue: all
      description: The fields selected in the query. Selection can be "all" (same as *) or a comma-separated list of specific fields. The list of fields can be found after viewing all the outputted fields with "all".
      name: fields
      predefined:
      - all
      - vendor_name
      - log_source
      - log_source_id
      - log_source_name
      - customer_id
      - log_time
      - log_source_tz_offset
      - log_type
      - sub_type
      - source_ip
      - source_port
      - dest_ip
      - dest_port
      - protocol
      - action_source
      - bytes_total
      - bytes_received
      - bytes_sent
      - ep_assoc_id
      - chunks_total
      - chunks_received
      - chunks_sent
      - packets_total
      - packets_received
      - packets_sent
      - session_start_time
      - total_time_elapsed
      - session_end_reason
      - traffic_flags
      - url_category
      - action
      - action_flags
      - app
      - app_category
      - characteristics_of_app
      - container_of_app
      - dg_hier_level_1
      - dg_hier_level_2
      - dg_hier_level_3
      - dg_hier_level_4
      - dest_uuid
      - dest_location
      - dest_user
      - dest_user_info
      - is_exported
      - is_forwarded
      - from_zone
      - http2_connection
      - inbound_if
      - inbound_if_details
      - is_saas_app
      - is_dup_log
      - is_prisma_branch
      - is_prisma_mobile
      - log_set
      - monitor_tag_imei
      - nat_dest_port
      - nat_dest
      - nat_source_port
      - nat_source
      - non_standard_dest_port
      - outbound_if
      - outbound_if_details
      - parent_session_id
      - parent_start_time
      - count_of_repeats
      - risk_of_app
      - rule_matched
      - rule_matched_uuid
      - sanctioned_state_of_app
      - sequence_no
      - session_id
      - source_uuid
      - source_location
      - source_user
      - source_user_info
      - app_sub_category
      - technology_of_app
      - time_generated
      - to_zone
      - tunnel
      - tunneled_app
      - tunnelid_imsi
      - users
      - vsys_id
      - vsys
      - vsys_name
      - flags
      - is_decrypt_mirror
      - is_sym_return
      - is_container
      - is_server_to_client
      - is_client_to_server
      - is_transaction
      - is_non_std_dest_port
      - is_captive_portal
      - is_nat
      - is_proxy
      - is_packet_capture
      - is_phishing
      - is_mptcp_on
      - is_recon_excluded
      - is_url_denied
      - is_tunnel_inspected
      - is_source_x_fwded
      - is_ipv6
      - is_decrypted_payload_fwded
      - is_decryption_log
      - is_l7_inspection_b4_session
      - sess_owner_rt_midx
      - session_tracker
      - container_id
      - pod_namespace
      - pod_name
      - source_device_class
      - source_device_vendor
      - source_device_model
      - source_device_os
      - source_device_mac
      - dest_device_class
      - dest_device_vendor
      - dest_device_model
      - dest_device_os
      - dest_device_mac
      - link_change_count
      - policy_id
      - link_switches
      - sdwan_cluster
      - sdwan_device_type
      - sdwan_cluster_type
      - sdwan_site
      - dynusergroup_name
      - ingestion_time
      - record_size
      - source_device_host
      - dest_device_host
    - defaultValue: '''1970-01-01 00:00:00'''
      description: The query start time. For example, start_time="2018-04-26 00:00:00". Default is 1970-01-01 00:00:00.
      name: start_time
    - description: The query end time. For example, end_time="2018-04-26 00:00:00".
      name: end_time
    - auto: PREDEFINED
      description: First log time (<number> <time unit>, e.g., 12 minutes, 7 days, 3 weeks).
      name: time_range
    - defaultValue: '5'
      description: The maximum number of logs to return. Default is 5.
      name: limit
    - description: A destination IP address or an array of destination IPs addresses for which to search, for example 1.1.1.1,2.2.2.2.
      name: dest_ip
    - description: Destination port utilized by the session. Can be port number or an array of destination port numbers to search. For example '443' or '443,445'.
      name: dest_port
    - description: An IP address or an array of IP addresses for which to search, for example 1.1.1.1,2.2.2.2. Used instead of the source/destination IP address.
      name: ip
    - description: A port or array of ports to search. Used instead of the source/destination port.
      name: port
    description: Searches the Cortex firewall.traffic table. Traffic logs contain entries for the end of each network session.
    name: cdl-query-traffic-logs
    outputs:
    - contextPath: CDL.Logging.Traffic.Action
      description: Identifies the action that the firewall took for the network traffic.
      type: String
    - contextPath: CDL.Logging.Traffic.RiskOfApp
      description: Indicates how risky the application is from a network security perspective.
      type: String
    - contextPath: CDL.Logging.Traffic.NatSourcePort
      description: Post-NAT source port.
      type: Number
    - contextPath: CDL.Logging.Traffic.SessionID
      description: Identifies the firewall's internal identifier for a specific network session.
      type: String
    - contextPath: CDL.Logging.Traffic.Packets
      description: Number of total packets (transmit and receive) seen for the session.
      type: String
    - contextPath: CDL.Logging.Traffic.CharacteristicOfApp
      description: Identifies the behavioral characteristic of the application associated with the network traffic.
      type: String
    - contextPath: CDL.Logging.Traffic.App
      description: Application associated with the network traffic.
      type: String
    - contextPath: CDL.Logging.Traffic.Vsys
      description: Virtual system associated with the network traffic.
      type: String
    - contextPath: CDL.Logging.Traffic.IsNat
      description: Indicates whether the firewall is performing network address translation (NAT) for the logged traffic. If it is, this value is 1, otherwise it is 0.
      type: Boolean
    - contextPath: CDL.Logging.Traffic.LogTime
      description: Time the log was received in Cortex Data Lake XSOAR Connector.
      type: date
    - contextPath: CDL.Logging.Traffic.SubcategoryOfApp
      description: Identifies the application's subcategory. The subcategory is related to the application's category.
      type: String
    - contextPath: CDL.Logging.Traffic.Protocol
      description: IP protocol associated with the session.
      type: String
    - contextPath: CDL.Logging.Traffic.NatDestinationPort
      description: Post-NAT destination port.
      type: String
    - contextPath: CDL.Logging.Traffic.DestinationIP
      description: Original destination IP address.
      type: String
    - contextPath: CDL.Logging.Traffic.NatDestination
      description: If destination NAT performed, the post-NAT destination IP address.
      type: String
    - contextPath: CDL.Logging.Traffic.RuleMatched
      description: Name of the security policy rule that the network traffic matched.
      type: String
    - contextPath: CDL.Logging.Traffic.DestinationPort
      description: Network traffic's destination port. If this value is 0, then the app is using its standard port.
      type: String
    - contextPath: CDL.Logging.Traffic.TotalTimeElapsed
      description: Total time for the network session to complete.
      type: String
    - contextPath: CDL.Logging.Traffic.LogSourceName
      description: Device name of the source of the log.
      type: String
    - contextPath: CDL.Logging.Traffic.Subtype
      description: The log sub type.
      type: String
    - contextPath: CDL.Logging.Traffic.Users
      description: Source/Destination user. If neither is available, source_ip is used.
      type: String
    - contextPath: CDL.Logging.Traffic.TunneledApp
      description: Whether the app is tunneled.
      type: String
    - contextPath: CDL.Logging.Traffic.IsPhishing
      description: Indicates whether enterprise credentials were submitted by an end user.
      type: String
    - contextPath: CDL.Logging.Traffic.SessionEndReason
      description: The reason a session terminated.
      type: String
    - contextPath: CDL.Logging.Traffic.NatSource
      description: If source NAT was performed, the post-NAT source IP address.
      type: String
    - contextPath: CDL.Logging.Traffic.SourceIP
      description: Original source IP address.
      type: String
    - contextPath: CDL.Logging.Traffic.SessionStartIP
      description: Time when the session was established.
      type: date
    - contextPath: CDL.Logging.Traffic.TimeGenerated
      description: Time when the log was generated on the firewall's data plane.
      type: date
    - contextPath: CDL.Logging.Traffic.AppCategory
      description: Identifies the high-level family of the application.
      type: String
    - contextPath: CDL.Logging.Traffic.SourceLocation
      description: Source country or internal region for private addresses.
      type: String
    - contextPath: CDL.Logging.Traffic.DestinationLocation
      description: Destination country or internal region for private addresses.
      type: String
    - contextPath: CDL.Logging.Traffic.LogSourceID
      description: ID that uniquely identifies the source of the log. If the source is a firewall, then it is its serial number.
      type: String
    - contextPath: CDL.Logging.Traffic.TotalBytes
      description: Number of total bytes (transmit and receive).
      type: String
    - contextPath: CDL.Logging.Traffic.VsysID
      description: A unique identifier for a virtual system on a Palo Alto Networks firewall.
      type: String
    - contextPath: CDL.Logging.Traffic.ToZone
      description: Networking zone to which the traffic was sent.
      type: String
    - contextPath: CDL.Logging.Traffic.URLCategory
      description: The URL category.
      type: String
    - contextPath: CDL.Logging.Traffic.SourcePort
      description: Source port utilized by the session.
      type: String
    - contextPath: CDL.Logging.Traffic.Tunnel
      description: Type of tunnel.
      type: String
    - contextPath: CDL.Logging.Traffic.SourceDeviceHost
      description: Hostname of the device from which the session originated.
      type: String
    - contextPath: CDL.Logging.Traffic.DestDeviceHost
      description: Hostname of the device session destination.
      type: String
  - arguments:
    - description: Original source IP address. Enter an IP address or an array of IP addresses for which to search, for example 1.1.1.1,2.2.2.2.
      name: source_ip
    - description: Original destination IP address. Enter an IP address or an array of IP addresses for which to search, for example 1.1.1.1,2.2.2.2.
      name: dest_ip
    - description: Name of the security policy rule that the network traffic matched. Enter a rule name or array of rule names to search.
      name: rule_matched
    - description: The networking zone from which the traffic originated. Enter the zone or array of zones to search.
      name: from_zone
    - description: The networking zone to which the traffic was sent. Enter the zone or array of zones to search.
      name: to_zone
    - description: Source port utilized by the session. Enter a port or array of ports to search.
      name: source_port
    - description: Network traffic's destination port. Enter a port or array of ports to search.
      name: dest_port
    - auto: PREDEFINED
      description: The action that the firewall took for the network traffic. Enter an action or array of actions to search.
      name: action
      predefined:
      - unknown
      - n-a
      - aged-out
      - decoder
      - tcp-reuse
      - resources-unavailable
      - tcp-fin
      - tcp-rst-from-server
      - tcp-rst-from-client
      - policy-deny
      - threat
      - decrypt-error
      - decrypt-unsupport-param
      - decrypt-cert-validation
      - request-timeout
      - shutdown-from-endpoint
      - abort-from-endpoint
      - split-tunnel
    - description: The binary hash (SHA256) of the file. Enter a SHA256 hash or array of SHA256 hashes to search.
      name: file_sha_256
    - description: The name of the file that is blocked. Enter a file name or array of file names to search.
      name: file_name
    - description: Free input query to search. This is the WHERE part of the query. so an example will be !cdl-query-traffic-logs query="source_ip.value LIKE '192.168.1.*' AND dest_ip.value = '192.168.1.12'".
      name: query
    - auto: PREDEFINED
      defaultValue: all
      description: The fields that are selected in the query. Selection can be "all" (same as *) or or a comma-separated list of specific fields. The list of fields can be found after viewing all the outputted fields with "all".
      isArray: true
      name: fields
      predefined:
      - vendor_name
      - log_source
      - log_source_id
      - log_source_name
      - customer_id
      - log_time
      - log_source_tz_offset
      - log_type
      - sub_type
      - source_ip
      - source_port
      - dest_ip
      - dest_port
      - protocol
      - threat_id
      - threat_name
      - threat_category
      - cloud_hostname
      - direction_of_attack
      - url_domain
      - url_idx
      - file_name
      - cloud
      - file_sha_256
      - file_type
      - sender_of_virus
      - recipient_of_virus
      - subject_of_email
      - report_id
      - verdict
      - vendor_severity
      - severity
      - pcap
      - pcap_id
      - sig_flags
      - url_category
      - action
      - action_flags
      - app
      - app_category
      - characteristics_of_app
      - container_of_app
      - dg_hier_level_1
      - dg_hier_level_2
      - dg_hier_level_3
      - dg_hier_level_4
      - dest_uuid
      - dest_location
      - dest_user
      - dest_user_info
      - is_exported
      - is_forwarded
      - from_zone
      - http2_connection
      - inbound_if
      - inbound_if_details
      - is_saas_app
      - is_dup_log
      - is_prisma_branch
      - is_prisma_mobile
      - log_set
      - monitor_tag_imei
      - nat_dest_port
      - nat_dest
      - nat_source_port
      - nat_source
      - non_standard_dest_port
      - outbound_if
      - outbound_if_details
      - parent_session_id
      - parent_start_time
      - count_of_repeats
      - risk_of_app
      - rule_matched
      - rule_matched_uuid
      - sanctioned_state_of_app
      - sequence_no
      - session_id
      - source_uuid
      - source_location
      - source_user
      - source_user_info
      - app_sub_category
      - technology_of_app
      - time_generated
      - to_zone
      - tunnel
      - tunneled_app
      - tunnelid_imsi
      - users
      - vsys_id
      - vsys
      - vsys_name
      - flags
      - is_decrypt_mirror
      - is_sym_return
      - is_container
      - is_server_to_client
      - is_client_to_server
      - is_transaction
      - is_non_std_dest_port
      - is_captive_portal
      - is_nat
      - is_proxy
      - is_packet_capture
      - is_phishing
      - is_mptcp_on
      - is_recon_excluded
      - is_url_denied
      - is_tunnel_inspected
      - is_source_x_fwded
      - is_ipv6
      - container_id
      - pod_namespace
      - pod_name
      - source_device_class
      - source_device_vendor
      - source_device_model
      - source_device_os
      - source_device_mac
      - dest_device_class
      - dest_device_vendor
      - dest_device_model
      - dest_device_os
      - dest_device_mac
      - content_version
      - dynusergroup_name
      - ingestion_time
      - record_size
      - source_device_host
      - dest_device_host
    - defaultValue: '''1970-01-01 00:00:00'''
      description: The query start time. For example, start_time="2018-04-26 00:00:00". Default is 1970-01-01 00:00:00.
      name: start_time
    - description: The query end time. For example, end_time="2018-04-26 00:00:00".
      name: end_time
    - auto: PREDEFINED
      description: First log time (<number> <time unit>, e.g., 12 minutes, 7 days, 3 weeks).
      name: time_range
    - defaultValue: '5'
      description: The maximum number of logs to return. Default is 5.
      name: limit
    - description: The IP address or an array of IP addresses for which to search. For example 1.1.1.1,2.2.2.2. Used instead of the source/destination IP address.
      name: ip
    - description: The port or array of ports to search. Used instead of the source/destination port.
      name: port
    description: Searches the Cortex panw.threat table, which is the threat logs table for PAN-OS/Panorama.
    name: cdl-query-threat-logs
    outputs:
    - contextPath: CDL.Logging.Threat.SessionID
      description: Identifies the firewall's internal identifier for a specific network session.
      type: String
    - contextPath: CDL.Logging.Threat.Action
      description: Identifies the action that the firewall took for the network traffic.
      type: String
    - contextPath: CDL.Logging.Threat.App
      description: Application associated with the network traffic.
      type: String
    - contextPath: CDL.Logging.Threat.IsNat
      description: Indicates whether the firewall is performing network address translation (NAT) for the logged traffic. If it is, this value is 1, otherwise it is 0.
      type: Boolean
    - contextPath: CDL.Logging.Threat.SubcategoryOfApp
      description: Identifies the application's subcategory. The subcategory is related to the application's category, which is identified in category_of_app.
      type: String
    - contextPath: CDL.Logging.Threat.PcapID
      description: Packet capture (pcap) ID. This is used to correlate threat pcap files with extended pcaps taken as a part of the session flow. All threat logs will contain either a pcap_id of 0 (no associated pcap) , or an ID referencing the extended pcap file.
      type: String
    - contextPath: CDL.Logging.Threat.NatDestination
      description: If destination NAT performed, the post-NAT destination IP address. The IP address is an IPv4/IPv6 address in hex format.
      type: String
    - contextPath: CDL.Logging.Threat.Flags
      description: Bit field which provides details on the session, such as whether the session use IPv6, whether the session was denied due to a URL filtering rule, and/or whether the log corresponds to a transaction within an HTTP proxy session.
      type: String
    - contextPath: CDL.Logging.Threat.DestinationPort
      description: Network traffic's destination port. If this value is 0, then the app is using its standard port.
      type: String
    - contextPath: CDL.Logging.Threat.ThreatID
      description: Numerical identifier for the threat type. All threats encountered by Palo Alto Networks firewalls are assigned a unique identifier.
      type: String
    - contextPath: CDL.Logging.Threat.NatSource
      description: If source NAT was performed, the post-NAT source IP address. The IP address is an IPv4/IPv6 address in hex format.
      type: String
    - contextPath: CDL.Logging.Threat.IsURLDenied
      description: Indicates whether the session was denied due to a URL filtering rule.
      type: Boolean
    - contextPath: CDL.Logging.Threat.Users
      description: Source/Destination user. If neither is available, source_ip is used.
      type: String
    - contextPath: CDL.Logging.Threat.TimeGenerated
      description: Time when the log was generated on the firewall's data plane.
      type: Date
    - contextPath: CDL.Logging.Threat.IsPhishing
      description: Indicates whether enterprise credentials were submitted by an end user.
      type: Boolean
    - contextPath: CDL.Logging.Threat.AppCategory
      description: Identifies the high-level family of the application.
      type: String
    - contextPath: CDL.Logging.Threat.SourceLocation
      description: Source country or internal region for private addresses.
      type: String
    - contextPath: CDL.Logging.Threat.DestinationLocation
      description: Destination country or internal region for private addresses.
      type: String
    - contextPath: CDL.Logging.Threat.ToZone
      description: Networking zone to which the traffic was sent.
      type: String
    - contextPath: CDL.Logging.Threat.RiskOfApp
      description: Indicates how risky the application is from a network security perspective.
      type: Number
    - contextPath: CDL.Logging.Threat.NatSourcePort
      description: Post-NAT source port.
      type: Number
    - contextPath: CDL.Logging.Threat.CharacteristicOfApp
      description: Identifies the behavioral characteristic of the application associated with the network traffic.
      type: Unknown
    - contextPath: CDL.Logging.Threat.FromZone
      description: The networking zone from which the traffic originated.
      type: String
    - contextPath: CDL.Logging.Threat.Vsys
      description: String representation of the unique identifier for a virtual system on a Palo Alto Networks firewall.
      type: String
    - contextPath: CDL.Logging.Threat.Protocol
      description: IP protocol associated with the session.
      type: String
    - contextPath: CDL.Logging.Threat.NatDestinationPort
      description: Post-NAT destination port.
      type: Number
    - contextPath: CDL.Logging.Threat.DestinationIP
      description: Original destination IP address.
      type: String
    - contextPath: CDL.Logging.Threat.SourceIP
      description: Original source IP address.
      type: String
    - contextPath: CDL.Logging.Threat.RuleMatched
      description: Unique identifier for the security policy rule that the network traffic matched.
      type: String
    - contextPath: CDL.Logging.Threat.ThreatCategory
      description: Threat category of the detected threat.
      type: String
    - contextPath: CDL.Logging.Threat.ThreatName
      description: Threat name of the detected threat.
      type: String
    - contextPath: CDL.Logging.Threat.LogSourceName
      description: Name of the source of the log.
      type: String
    - contextPath: CDL.Logging.Threat.Subtype
      description: Identifies the log subtype.
      type: String
    - contextPath: CDL.Logging.Threat.Direction
      description: Indicates the direction of the attack.
      type: String
    - contextPath: CDL.Logging.Threat.FileName
      description: The name of the file that is blocked.
      type: String
    - contextPath: CDL.Logging.Threat.VendorSeverity
      description: Severity associated with the event.
      type: String
    - contextPath: CDL.Logging.Threat.LogTime
      description: Time the log was received in Cortex Data Lake XSOAR Connector.
      type: String
    - contextPath: CDL.Logging.Threat.LogSourceID
      description: ID that uniquely identifies the source of the log. If the source is a firewall, then it is its serial number.
      type: String
    - contextPath: CDL.Logging.Threat.VsysID
      description: A unique identifier for a virtual system on a Palo Alto Networks firewall.
      type: Number
    - contextPath: CDL.Logging.Threat.URLDomain
      description: The name of the internet domain that was visited in this session.
      type: String
    - contextPath: CDL.Logging.Threat.URLCategory
      description: The URL category.
      type: String
    - contextPath: CDL.Logging.Threat.SourcePort
      description: Source port utilized by the session.
      type: Number
    - contextPath: CDL.Logging.Threat.SourceDeviceHost
      description: Hostname of the device from which the session originated.
      type: String
    - contextPath: CDL.Logging.Threat.DestDeviceHost
      description: Hostname of the device session destination.
      type: String
  - arguments:
    - description: A source IP address or an array of IP addresses for which to search. For example, 1.1.1.1,2.2.2.2.
      name: source_ip
    - description: A destination IP address or an array of IP addresses for which to search. For example, 1.1.1.1,2.2.2.2.
      name: dest_ip
    - description: The name of the security policy rule or an array of rule names to search.
      name: rule_matched
    - description: The networking zone or array of zones to search.
      name: from_zone
    - description: The networking zone or array of zones to search.
      name: to_zone
    - description: The source port or array of ports to search.
      name: source_port
    - description: The network traffic's destination port or array of ports to search.
      name: dest_port
    - auto: PREDEFINED
      description: The action or array of actions that the firewall undertook to search.
      name: action
      predefined:
      - unknown
      - n-a
      - aged-out
      - decoder
      - tcp-reuse
      - resources-unavailable
      - tcp-fin
      - tcp-rst-from-server
      - tcp-rst-from-client
      - policy-deny
      - threat
      - decrypt-error
      - decrypt-unsupport-param
      - decrypt-cert-validation
      - request-timeout
      - shutdown-from-endpoint
      - abort-from-endpoint
      - split-tunnel
    - description: Free input query to search. This is the WHERE part of the query. For example, !cdl-query-url-logs query="source_ip.value LIKE '192.168.1.*' AND dest_ip.value = '192.168.1.12'".
      name: query
    - auto: PREDEFINED
      defaultValue: all
      description: The fields that are selected in the query. Selection can be "all" (same as *) or a comma-separated list of specific fields. List of fields can be found after viewing all the outputted fields with "all".
      isArray: true
      name: fields
      predefined:
      - vendor_name
      - log_source
      - log_source_id
      - log_source_name
      - customer_id
      - log_time
      - log_source_tz_offset
      - log_type
      - sub_type
      - source_ip
      - source_port
      - dest_ip
      - dest_port
      - protocol
      - threat_id
      - threat_name
      - threat_category
      - cloud_hostname
      - direction_of_attack
      - url_domain
      - url_idx
      - file_name
      - cloud
      - file_sha_256
      - file_type
      - sender_of_virus
      - recipient_of_virus
      - subject_of_email
      - report_id
      - verdict
      - vendor_severity
      - severity
      - pcap
      - pcap_id
      - sig_flags
      - url_category
      - action
      - action_flags
      - app
      - app_category
      - characteristics_of_app
      - container_of_app
      - dg_hier_level_1
      - dg_hier_level_2
      - dg_hier_level_3
      - dg_hier_level_4
      - dest_uuid
      - dest_location
      - dest_user
      - dest_user_info
      - is_exported
      - is_forwarded
      - from_zone
      - http2_connection
      - inbound_if
      - inbound_if_details
      - is_saas_app
      - is_dup_log
      - is_prisma_branch
      - is_prisma_mobile
      - log_set
      - monitor_tag_imei
      - nat_dest_port
      - nat_dest
      - nat_source_port
      - nat_source
      - non_standard_dest_port
      - outbound_if
      - outbound_if_details
      - parent_session_id
      - parent_start_time
      - count_of_repeats
      - risk_of_app
      - rule_matched
      - rule_matched_uuid
      - sanctioned_state_of_app
      - sequence_no
      - session_id
      - source_uuid
      - source_location
      - source_user
      - source_user_info
      - app_sub_category
      - technology_of_app
      - time_generated
      - to_zone
      - tunnel
      - tunneled_app
      - tunnelid_imsi
      - users
      - vsys_id
      - vsys
      - vsys_name
      - flags
      - is_decrypt_mirror
      - is_sym_return
      - is_container
      - is_server_to_client
      - is_client_to_server
      - is_transaction
      - is_non_std_dest_port
      - is_captive_portal
      - is_nat
      - is_proxy
      - is_packet_capture
      - is_phishing
      - is_mptcp_on
      - is_recon_excluded
      - is_url_denied
      - is_tunnel_inspected
      - is_source_x_fwded
      - is_ipv6
      - container_id
      - pod_namespace
      - pod_name
      - source_device_class
      - source_device_vendor
      - source_device_model
      - source_device_os
      - source_device_mac
      - dest_device_class
      - dest_device_vendor
      - dest_device_model
      - dest_device_os
      - dest_device_mac
      - content_version
      - dynusergroup_name
      - ingestion_time
      - record_size
      - source_device_host
      - dest_device_host
    - defaultValue: '''1970-01-01 00:00:00'''
      description: The query start time. For example, start_time="2018-04-26 00:00:00". Default is 1970-01-01 00:00:00.
      name: start_time
    - description: The query end time. For example, end_time="2018-04-26 00:00:00".
      name: end_time
    - auto: PREDEFINED
      description: First log time (<number> <time unit>. For example, 12 minutes, 7 days, 3 weeks).
      name: time_range
    - description: The maximum number of logs to return. Default is 5.
      name: limit
    - description: The IP address or an array of IP addresses for which to search. For example 1.1.1.1,2.2.2.2. Used instead of the source/destination IP address.
      name: ip
    - description: The port or array of ports to search. Used instead of the source/destination port.
      name: port
    - description: "This argument allows to perform a LIKE search of the specified values on the URL and URI fields. \nAn example value will be paloaltonetworks.com, demisto\twhich will provide results like https://apps.paloaltonetworks.com and https://demisto.com."
      name: url
    description: Searches the URL log table.
    name: cdl-query-url-logs
    outputs:
    - contextPath: CDL.Logging.URL.SessionID
      description: Identifies the firewall's internal identifier for a specific network session.
      type: String
    - contextPath: CDL.Logging.URL.Action
      description: Identifies the action that the firewall took for the network traffic.
      type: String
    - contextPath: CDL.Logging.URL.App
      description: The application associated with the network traffic.
      type: String
    - contextPath: CDL.Logging.URL.PcapID
      description: Packet capture (pcap) ID. Used to correlate threat pcap files with extended pcaps taken as a part of the session flow. All threat logs contain either a pcap_id of 0 (no associated pcap), or an ID referencing the extended pcap file.
      type: String
    - contextPath: CDL.Logging.URL.DestinationPort
      description: The network traffic's destination port. If this value is 0, then the app is using its standard port.
      type: String
    - contextPath: CDL.Logging.URL.AppCategory
      description: Identifies the high-level family of the application.
      type: String
    - contextPath: CDL.Logging.URL.AppSubCategory
      description: Identifies the application's subcategory. The subcategory is related to the application's category, which is identified in category_of_app.
      type: String
    - contextPath: CDL.Logging.URL.SourceLocation
      description: The source country or internal region for private addresses.
      type: String
    - contextPath: CDL.Logging.URL.DestinationLocation
      description: The destination country or internal region for private addresses.
      type: String
    - contextPath: CDL.Logging.URL.ToZone
      description: The networking zone to which the traffic was sent.
      type: String
    - contextPath: CDL.Logging.URL.FromZone
      description: The networking zone from which the traffic originated.
      type: String
    - contextPath: CDL.Logging.URL.Protocol
      description: The IP protocol associated with the session.
      type: String
    - contextPath: CDL.Logging.URL.DestinationIP
      description: The original destination IP address.
      type: String
    - contextPath: CDL.Logging.URL.SourceIP
      description: The original source IP address.
      type: String
    - contextPath: CDL.Logging.URL.RuleMatched
      description: The unique identifier for the security policy rule that the network traffic matched.
      type: String
    - contextPath: CDL.Logging.URL.ThreatCategory
      description: The category of the detected threat.
      type: String
    - contextPath: CDL.Logging.URL.ThreatName
      description: The name of the detected threat.
      type: String
    - contextPath: CDL.Logging.URL.Subtype
      description: Identifies the log subtype.
      type: String
    - contextPath: CDL.Logging.URL.LogTime
      description: The time the log was received in Cortex Data Lake XSOAR Connector.
      type: String
    - contextPath: CDL.Logging.URL.LogSourceName
      description: The name of the source of the log.
      type: String
    - contextPath: CDL.Logging.URL.Denied
      description: Indicates whether the session was denied due to a URL filtering rule.
      type: Boolean
    - contextPath: CDL.Logging.URL.Category
      description: The category of the URL.
      type: String
    - contextPath: CDL.Logging.URL.SourcePort
      description: The source port utilized by the session.
      type: Number
    - contextPath: CDL.Logging.URL.Url
      description: The name of the internet domain that was visited in this session.
      type: String
    - contextPath: CDL.Logging.URL.Uri
      description: The address of the URI.
      type: String
    - contextPath: CDL.Logging.URL.ContentType
      description: The content type of the HTTP response data.
      type: String
    - contextPath: CDL.Logging.URL.HTTPMethod
      description: |-
        The HTTP Method used
        in the web request.
      type: String
    - contextPath: CDL.Logging.URL.Severity
      description: The severity associated with the event.
      type: String
    - contextPath: CDL.Logging.URL.UserAgent
      description: |-
        The web browser that the user
        used to access the URL.
      type: String
    - contextPath: CDL.Logging.URL.RefererProtocol
      description: The protocol used in the HTTP Referer header field.
      type: Number
    - contextPath: CDL.Logging.URL.RefererPort
      description: The port used in the HTTP Referer header field.
      type: Number
    - contextPath: CDL.Logging.URL.RefererFQDN
      description: |-
        The full domain name used in the HTTP Referer
        header field.
      type: String
    - contextPath: CDL.Logging.URL.RefererURL
      description: The URL used in the HTTP Referer header field.
      type: String
    - contextPath: CDL.Logging.URL.SrcUser
      description: The username that initiated the network traffic.
      type: String
    - contextPath: CDL.Logging.URL.SrcUserInfo
      description: The information for the initiated user.
      type: String
    - contextPath: CDL.Logging.URL.DstUser
      description: The username to which the network traffic was destined.
      type: String
    - contextPath: CDL.Logging.URL.DstUserInfo
      description: The destination user information.
      type: String
    - contextPath: CDL.Logging.URL.TechnologyOfApp
      description: The networking technology used by the identified application.
      type: String
    - contextPath: CDL.Logging.URL.SourceDeviceHost
      description: Hostname of the device from which the session originated.
      type: String
    - contextPath: CDL.Logging.URL.DestDeviceHost
      description: Hostname of the device session destination.
      type: String
  - arguments:
    - auto: PREDEFINED
      description: Identifies the action that the firewall took for the network traffic.
      name: action
      predefined:
      - unknown
      - n-a
      - aged-out
      - decoder
      - tcp-reuse
      - resources-unavailable
      - tcp-fin
      - tcp-rst-from-server
      - tcp-rst-from-client
      - policy-deny
      - threat
      - decrypt-error
      - decrypt-unsupport-param
      - decrypt-cert-validation
      - request-timeout
      - shutdown-from-endpoint
      - abort-from-endpoint
      - split-tunnel
    - description: Application associated with the network traffic.
      name: app
    - description: Identifies the high-level family of the application.
      name: app_category
    - description: Hostname of the device to which the session was directed.
      name: dest_device_host
    - description: Original destination IP address.
      name: dest_ip
    - description: The name of the external dynamic list that contains the destination IP address of the traffic.
      name: dest_edl
    - description: The dynamic address group that Device-ID identifies as the destination for the traffic.
      name: dest_dynamic_address_group
    - description: Destination country or internal region for private addresses.
      name: dest_location
    - description: |-
        Network traffic's destination port. If this value is 0, then the app is using
        its standard port.
      name: dest_port
    - description: The username to which the network traffic was destined.
      name: dest_user
    - description: The name of the file that is blocked.
      name: file_name
    - description: The binary hash (SHA256) of the file. Enter a SHA256 hash or array of SHA256 hashes to search.
      name: file_sha_256
    - description: Palo Alto Networks textual identifier for the threat.
      name: file_type
    - description: The networking zone from which the traffic originated.
      name: from_zone
    - description: Indicates if the direction of traffic is from server to client.
      name: is_server_to_client
    - description: Indicates whether the session was denied due to a URL filtering rule.
      name: is_url_denied
    - auto: PREDEFINED
      description: Identifies the log type.
      name: log_type
      predefined:
      - traffic
      - config
      - system
      - threat
      - appstat
      - trsum
      - thsum
      - event
      - alarm
      - hipmatch
      - userid
      - iptag
      - mdm
      - extpcap
      - urlsum
      - gtp
      - gtpsum
      - auth
      - panflex
      - extflex
      - sctp
      - sctpsum
      - analytics
      - action
      - scan
      - sam
    - description: If destination NAT performed, the post-NAT destination IP address.
      name: nat_dest
    - description: Post-NAT destination port.
      name: nat_dest_port
    - description: If source NAT was performed, the post-NAT source IP address.
      name: nat_source
    - description: Post-NAT source port.
      name: nat_source_port
    - description: Name of the security policy rule that the network traffic matched.
      name: rule_matched
    - description: Unique identifier for the security policy rule that the network traffic matched.
      name: rule_matched_uuid
    - description: Severity as defined by the platform.
      name: severity
    - description: Hostname of the device from which the session originated.
      name: source_device_host
    - description: Original source IP address.
      name: source_ip
    - description: The name of the external dynamic list that contains the source IP address of the traffic.
      name: source_edl
    - description: The dynamic address group that Device-ID identifies as the source of the traffic.
      name: source_dynamic_address_group
    - description: Source country or internal region for private addresses.
      name: source_location
    - description: Source port utilized by the session.
      name: source_port
    - description: The username that initiated the network traffic.
      name: source_user
    - auto: PREDEFINED
      description: Identifies the log subtype.
      name: sub_type
      predefined:
      - attack
      - url
      - virus
      - spyware
      - vulnerability
      - file
      - scan
      - flood
      - packet
      - resource
      - data
      - url-content
      - wildfire
      - extpcap
      - wildfire-virus
      - http-hdr-insert
      - http-hdr
      - email-hdr
      - spyware-dns
      - spyware-wildfire-dns
      - spyware-wpc-dns
      - spyware-custom-dns
      - spyware-cloud-dns
      - spyware-raven
      - spyware-wildfire-raven
      - spyware-wpc-raven
      - wpc-virus
      - sctp
    - description: The URL category.
      name: url_category
    - description: The name of the internet domain that was visited in this session.
      name: url_domain
    - defaultValue: '''1970-01-01 00:00:00'''
      description: The query start time. For example, start_time="2018-04-26 00:00:00". Default is 1970-01-01 00:00:00.
      name: start_time
    - description: The query end time. For example, end_time="2018-04-26 00:00:00".
      name: end_time
    - description: First log time (<number> <time unit>. For example, 12 minutes, 7 days, 3 weeks).
      name: time_range
    - defaultValue: '5'
      description: The maximum number of logs to return. Default is 5.
      name: limit
    description: Searches the Cortex firewall.file_data table.
    name: cdl-query-file-data
    outputs:
    - contextPath: CDL.Logging.File.App
      description: Application associated with the network traffic.
      type: String
    - contextPath: CDL.Logging.File.TimeGenerated
      description: Time when the log was generated on the firewall's data plane.
      type: Date
    - contextPath: CDL.Logging.File.SourceIP
      description: Original source IP address.
      type: String
    - contextPath: CDL.Logging.File.DestinationLocation
      description: Destination country or internal region for private addresses.
      type: String
    - contextPath: CDL.Logging.File.FileSHA256
      description: The binary hash (SHA256) of the file.
      type: String
    - contextPath: CDL.Logging.File.FileName
      description: The name of the file that is blocked.
      type: String
    - contextPath: CDL.Logging.File.RuleMatched
      description: Name of the security policy rule that the network traffic matched.
      type: String
    - contextPath: CDL.Logging.File.LogSourceName
      description: Name of the source of the log. The hostname of the firewall that logged the network traffic.
      type: String
    - contextPath: CDL.Logging.File.NatDestination
      description: If destination NAT performed, the post-NAT destination IP address.
      type: String
    - contextPath: CDL.Logging.File.NatDestinationPort
      description: Post-NAT destination port.
      type: Number
    - contextPath: CDL.Logging.File.CharacteristicOfApp
      description: Identifies the behavioral characteristic of the application associated with the network traffic.
      type: String
    - contextPath: CDL.Logging.File.SourceLocation
      description: Source country or internal region for private addresses.
      type: String
    - contextPath: CDL.Logging.File.DestinationIP
      description: Original destination IP address.
      type: String
    - contextPath: CDL.Logging.File.Action
      description: Identifies the action that the firewall took for the network traffic.
      type: String
    - contextPath: CDL.Logging.File.IsNat
      description: Indicates if the firewall is performing network address translation (NAT) for the logged traffic. If it is, this value is 1, otherwise it is 0.
      type: Boolean
    - contextPath: CDL.Logging.File.Protocol
      description: IP protocol associated with the session.
      type: String
    - contextPath: CDL.Logging.File.NatSource
      description: If source NAT was performed, the post-NAT source IP address.
      type: String
    - contextPath: CDL.Logging.File.AppCategory
      description: Identifies the high-level family of the application.
      type: String
    - contextPath: CDL.Logging.File.IsUrlDenied
      description: Indicates whether the session was denied due to a URL filtering rule.
      type: Boolean
    - contextPath: CDL.Logging.File.IsTunnelInspected
      description: Indicates whether the payload for the outer tunnel was inspected.
      type: Boolean
    - contextPath: CDL.Logging.File.SequenceNo
      description: The log entry identifier, which is incremented sequentially.
      type: Number
    - contextPath: CDL.Logging.File.IsDecryptMirror
      description: Indicates whether decrypted traffic was sent out in clear text through a mirror port.
      type: Boolean
    - contextPath: CDL.Logging.File.IsNonStdDestPort
      description: Indicates if the destination port is non-standard.
      type: Boolean
    - contextPath: CDL.Logging.File.RuleMatchedUuid
      description: Unique identifier for the security policy rule that the network traffic matched.
      type: String
    - contextPath: CDL.Logging.File.IsProxy
      description: Indicates whether the SSL session is decrypted (SSL Proxy).
      type: Boolean
    - contextPath: CDL.Logging.File.VendorSeverity
      description: Severity associated with the event.
      type: String
    - contextPath: CDL.Logging.File.IsPhishing
      description: Indicates whether enterprise credentials were submitted by an end user.
      type: Boolean
    - contextPath: CDL.Logging.File.ToZone
      description: Networking zone to which the traffic was sent.
      type: String
    - contextPath: CDL.Logging.File.Flags
      description: Bit field which provides details on the session, such as whether the session use IPv6.
      type: Number
    - contextPath: CDL.Logging.File.Tunnel
      description: Type of tunnel.
      type: String
    - contextPath: CDL.Logging.File.CloudHostname
      description: The hostname in which the VM-series firewall is running.
      type: String
    - contextPath: CDL.Logging.File.Http2Connection
      description: Parent session ID for an HTTP/2 connection. If the traffic is not using HTTP/2, this field is set to 0.
      type: Number
    - contextPath: CDL.Logging.File.IsPrismaBranch
      description: Internal-use field. If set to 1, the log was generated on a cloud-based firewall. If 0, the firewall was running on-premise.
      type: Boolean
    - contextPath: CDL.Logging.File.OutboundIf
      description: Interface to which the network traffic was destined.
      type: String
    - contextPath: CDL.Logging.File.IsSymReturn
      description: Indicates whether symmetric return was used to forward traffic for this session.
      type: Boolean
    - contextPath: CDL.Logging.File.URLCategory
      description: The URL category.
      type: String
    - contextPath: CDL.Logging.File.IsReconExcluded
      description: Indicates whether the source for the flow is on the firewall allow list and not subject to recon protection.
      type: Boolean
    - contextPath: CDL.Logging.File.SanctionedStateOfApp
      description: Indicates whether the application has been flagged as sanctioned by the firewall administrator.
      type: Boolean
    - contextPath: CDL.Logging.File.ReportID
      description: Identifies the analysis requested from the sandbox (cloud or appliance).
      type: Number
    - contextPath: CDL.Logging.File.DestinationPort
      description: |-
        Network traffic's destination port. If this value is 0, then the app is using
        its standard port.
      type: Number
    - contextPath: CDL.Logging.File.IsDupLog
      description: Indicates whether this log data is available in multiple locations, such as from Cortex Data Lake XSOAR Connector as well as from an on-premise log collector.
      type: Boolean
    - contextPath: CDL.Logging.File.LogTime
      description: Time the log was received in Cortex Data Lake XSOAR Connector.
      type: Date
    - contextPath: CDL.Logging.File.SessionID
      description: Identifies the firewall's internal identifier for a specific network session.
      type: Number
    - contextPath: CDL.Logging.File.RecordSize
      description: The size of the record.
      type: Number
    - contextPath: CDL.Logging.File.IngestionTime
      description: Ingestion time of the log.
      type: Date
    - contextPath: CDL.Logging.File.CountOfRepeats
      description: Number of sessions with the same source IP, destination IP, application, and content/threat type seen for the summary interval.
      type: Number
    - contextPath: CDL.Logging.File.VsysID
      description: A unique identifier for a virtual system on a Palo Alto Networks firewall.
      type: Number
    - contextPath: CDL.Logging.File.VendorName
      description: Identifies the vendor that produced the data.
      type: String
    - contextPath: CDL.Logging.File.IsMptcpOn
      description: Indicates whether the option is enabled on the next-generation firewall that allows a client to use multiple paths to connect to a destination host.
      type: Boolean
    - contextPath: CDL.Logging.File.IsClientToServer
      description: Indicates if the direction of traffic is from client to server.
      type: Boolean
    - contextPath: CDL.Logging.File.IsServerToClient
      description: Indicates if the direction of traffic is from server to client.
      type: Boolean
    - contextPath: CDL.Logging.File.IsPacketCapture
      description: Indicates whether the session has a packet capture (PCAP).
      type: Boolean
    - contextPath: CDL.Logging.File.IsTransaction
      description: Indicates whether the log corresponds to a transaction within an HTTP proxy session (Proxy Transaction).
      type: Boolean
    - contextPath: CDL.Logging.File.InboundIf
      description: Interface from which the network traffic was sourced.
      type: String
    - contextPath: CDL.Logging.File.FromZone
      description: The networking zone from which the traffic originated.
      type: String
    - contextPath: CDL.Logging.File.FileType
      description: Palo Alto Networks textual identifier for the threat.
      type: String
    - contextPath: CDL.Logging.File.IsPrismaMobile
      description: If set to 1, the log record was generated using a cloud-based GlobalProtect instance. If 0, GlobalProtect was hosted on-premise. (For internal use only.)
      type: Boolean
    - contextPath: CDL.Logging.File.IsContainer
      description: Indicates if the session is a container page access (Container Page).
      type: Boolean
    - contextPath: CDL.Logging.File.IsSaasApp
      description: Indicates whether the application associated with this network traffic is a SAAS application. (For internal use only.)
      type: Boolean
    - contextPath: CDL.Logging.File.Vsys
      description: Unique identifier for a virtual system on a Palo Alto Networks firewall.
      type: String
    - contextPath: CDL.Logging.File.FileID
      description: Numerical identifier for the threat type.
      type: Number
    - contextPath: CDL.Logging.File.IsCaptivePortal
      description: Indicates if user information for the session was captured through Captive Portal.
      type: Boolean
    - contextPath: CDL.Logging.File.Protocol
      description: IP protocol associated with the session.
      type: String
    - contextPath: CDL.Logging.File.CustomerID
      description: The ID that uniquely identifies the Cortex Data Lake XSOAR Connector instance which received this log record.
      type: Number
    - contextPath: CDL.Logging.File.Subtype
      description: Identifies the log subtype.
      type: String
    - contextPath: CDL.Logging.File.TunneledApp
      description: Tunneled app (For internal use only).
      type: String
    - contextPath: CDL.Logging.File.LogSourceID
      description: ID that uniquely identifies the source of the log. If the source is a firewall, then it is its serial number.
      type: String
    - contextPath: CDL.Logging.File.IsForwarded
      description: Indicates if the log is being forwarded. (For internal use only.)
      type: Boolean
    - contextPath: CDL.Logging.File.RiskOfApp
      description: Indicates how risky the application is from a network security perspective.
      type: Number
    - contextPath: CDL.Logging.File.PcapID
      description: Packet capture ID.
      type: Number
    - contextPath: CDL.Logging.File.AppSubcategory
      description: Identifies the application's subcategory.
      type: String
    - contextPath: CDL.Logging.File.IsExported
      description: Indicates if this log was exported from the firewall using the firewall's log export function.
      type: Boolean
    - contextPath: CDL.Logging.File.Severity
      description: Severity as defined by the platform.
      type: String
    - contextPath: CDL.Logging.File.NatSourcePort
      description: Post-NAT source port.
      type: Number
    - contextPath: CDL.Logging.File.LogType
      description: Identifies the log type.
      type: String
    - contextPath: CDL.Logging.File.LogSet
      description: Log forwarding profile name that was applied to the session. This name was defined by the firewall's administrator.
      type: String
    - contextPath: CDL.Logging.File.TechnologyOfApp
      description: The networking technology used by the identified application.
      type: String
    - contextPath: CDL.Logging.File.DirectionOfAttack
      description: Indicates the direction of the attack.
      type: String
    - contextPath: CDL.Logging.File.LogSource
      description: Identifies the origin of the data (the system that produced the data.
      type: String
  - description: Use this command in case your authentication calls fail due to internal call-limit, the command will reset the limit cache.
    name: cdl-reset-authentication-timeout
<<<<<<< HEAD
  dockerimage: demisto/python_pancloud_v2:1.0.0.64955
=======
  dockerimage: demisto/python_pancloud_v2:1.0.0.81488
>>>>>>> 5cfcc708
  isfetch: true
  runonce: false
  script: '-'
  subtype: python3
  type: python
tests:
- Cortex Data Lake Test
fromversion: 5.0.0<|MERGE_RESOLUTION|>--- conflicted
+++ resolved
@@ -225,11 +225,7 @@
     - defaultValue: '''1970-01-01 00:00:00'''
       description: The query start time. For example, start_time="2018-04-26 00:00:00". Default is 1970-01-01 00:00:00.
       name: start_time
-<<<<<<< HEAD
-    - description: The query end time. For example, end_time="2018-04-26 00:00:00"
-=======
     - description: The query end time. For example, end_time="2018-04-26 00:00:00".
->>>>>>> 5cfcc708
       name: end_time
     - defaultValue: '10'
       description: The maximum number of logs to return. Default is 10.
@@ -517,11 +513,7 @@
     - description: The SHA256 hash of the file for the query. For example, SHA256="503ca1a4fc0d48b18c0336f544ba0f0abf305ae3a3f49b3c2b86b8645d6572dc" would return all logs associated with this file.
       name: SHA256
       required: true
-<<<<<<< HEAD
-    description: Runs a query on the threat table with the query 'SELECT * FROM `firewall.threat` WHERE file_sha_256 = <file_hash>'
-=======
     description: Runs a query on the threat table with the query 'SELECT * FROM `firewall.threat` WHERE file_sha_256 = <file_hash>'.
->>>>>>> 5cfcc708
     name: cdl-search-by-file-hash
     outputs:
     - contextPath: CDL.Logging.Threat.SessionID
@@ -656,11 +648,7 @@
       name: from_zone
     - description: A destination zone name or an array of zone names to search.
       name: to_zone
-<<<<<<< HEAD
-    - description: Source port utilized by the session. Can be a port number or an array of destination port numbers to search. For example '443' or '443,445'
-=======
     - description: Source port utilized by the session. Can be a port number or an array of destination port numbers to search. For example '443' or '443,445'.
->>>>>>> 5cfcc708
       name: source_port
     - description: An action name or an array of action names to search.
       name: action
@@ -2004,11 +1992,7 @@
       type: String
   - description: Use this command in case your authentication calls fail due to internal call-limit, the command will reset the limit cache.
     name: cdl-reset-authentication-timeout
-<<<<<<< HEAD
-  dockerimage: demisto/python_pancloud_v2:1.0.0.64955
-=======
   dockerimage: demisto/python_pancloud_v2:1.0.0.81488
->>>>>>> 5cfcc708
   isfetch: true
   runonce: false
   script: '-'
