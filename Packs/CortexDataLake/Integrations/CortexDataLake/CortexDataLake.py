import demistomock as demisto  # noqa: F401
from CommonServerPython import *  # noqa: F401

""" IMPORTS """
import os
import re
import json
from pan_cortex_data_lake import Credentials, exceptions, QueryService
import time
import base64
from cryptography.hazmat.primitives.ciphers.aead import AESGCM
from typing import Any
from collections.abc import Callable
from tempfile import gettempdir
from dateutil import parser
from datetime import timedelta

# disable insecure warnings
import urllib3
from urllib.parse import urlparse

urllib3.disable_warnings(urllib3.exceptions.InsecureRequestWarning)

""" GLOBAL CONSTS """
ACCESS_TOKEN_CONST = "access_token"  # guardrails-disable-line
EXPIRES_IN = "expires_in"
INSTANCE_ID_CONST = "instance_id"
API_URL_CONST = "api_url"
FIRST_FAILURE_TIME_CONST = "first_failure_time"
LAST_FAILURE_TIME_CONST = "last_failure_time"
DEFAULT_API_URL = "https://api.us.cdl.paloaltonetworks.com"
MINUTES_60 = 60 * 60
SECONDS_30 = 30
FETCH_TABLE_HR_NAME = {
    "firewall.threat": "Cortex Firewall Threat",
    "firewall.file_data": "Cortex Firewall File Data",
    "firewall.auth": "Cortex Firewall Authentication",
    "firewall.decryption": "Cortex Firewall Decryption",
    "firewall.extpcap": "Cortex Firewall Extpcap",
    "firewall.globalprotect": "Cortex Firewall GlobalProtect",
    "firewall.hipmatch": "Cortex Firewall HIP Match",
    "firewall.iptag": "Cortex Firewall IPtag",
    "firewall.traffic": "Cortex Firewall Traffic",
    "firewall.url": "Cortex Firewall URL",
    "firewall.userid": "Cortex Firewall UserID",
    "log.system": "Cortex Common System",
    "log.config": "Cortex Common Config",
}
BAD_REQUEST_REGEX = r"^Error in API call \[400\].*"


class Client(BaseClient):
    """
    Client will implement the service API, and should not contain any Demisto logic.
    Should only do requests and return data.
    """

    def __init__(self, token_retrieval_url, registration_id, use_ssl, proxy, refresh_token, enc_key, is_fr):
        headers = get_x_content_info_headers()
        headers["Authorization"] = registration_id
        headers["Accept"] = "application/json"
        super().__init__(base_url=token_retrieval_url, headers=headers, verify=use_ssl, proxy=proxy)
        self.refresh_token = refresh_token
        self.enc_key = enc_key
        self.use_ssl = use_ssl
        self.is_fr = is_fr
        self.registration_id = registration_id
        # Trust environment settings for proxy configuration
        self.trust_env = proxy
        self._set_access_token()

    def _set_access_token(self):
        """
        Checks if access token exists in the integration context and set it to the object properties, if not, a new token
        is generated and saved in the integration context along with the query api_url and the instance_id
        Returns:
            None
        """
        integration_context = demisto.getIntegrationContext()
        access_token = integration_context.get(ACCESS_TOKEN_CONST)
        valid_until = integration_context.get(EXPIRES_IN)
        if access_token and valid_until and int(time.time()) < valid_until:
            self.access_token = access_token
            self.api_url = integration_context.get(API_URL_CONST, DEFAULT_API_URL)
            self.instance_id = integration_context.get(INSTANCE_ID_CONST)
            return
        demisto.debug(f"access token time: {valid_until} expired/none. Will call oproxy")
        access_token, api_url, instance_id, refresh_token, expires_in = self._oproxy_authorize()
        updated_integration_context = {
            ACCESS_TOKEN_CONST: access_token,
            EXPIRES_IN: int(time.time()) + expires_in - SECONDS_30,
            API_URL_CONST: api_url,
            INSTANCE_ID_CONST: instance_id,
        }
        if refresh_token:
            updated_integration_context.update({"refresh_token": refresh_token})
        demisto.setIntegrationContext(updated_integration_context)
        self.access_token = access_token
        self.api_url = api_url
        self.instance_id = instance_id

    def _oproxy_authorize(self) -> tuple[Any, Any, Any, Any, int]:
        oproxy_response = self._get_access_token_with_backoff_strategy()
        access_token = oproxy_response.get(ACCESS_TOKEN_CONST)
        api_url = oproxy_response.get("url")
        refresh_token = oproxy_response.get("refresh_token")
        instance_id = oproxy_response.get(INSTANCE_ID_CONST)
        # In case the response has EXPIRES_IN key with empty string as value, we need to make sure we don't try to cast
        # an empty string to an int.
        expires_in = int(oproxy_response.get(EXPIRES_IN, MINUTES_60) or 0)
        if not access_token or not api_url or not instance_id:
            raise DemistoException(
                f"Missing attribute in response: access_token, instance_id or api are missing.\n"
                f"Oproxy response: {oproxy_response}"
            )
        return access_token, api_url, instance_id, refresh_token, expires_in

    def _get_access_token_with_backoff_strategy(self) -> dict:
        """Implements a backoff strategy for retrieving an access token.
        Raises an exception if the call is within one of the time windows, otherwise fetches the access token

        Returns: The oproxy response or raising a DemistoException

        """
        self._backoff_strategy(demisto.getIntegrationContext())
        return self._get_access_token()

    @staticmethod
    def _backoff_strategy(integration_context: dict):
        """Implements a backoff strategy for retrieving an access token. Logic as follows:
        - First 60 minutes check for access token once every 1 minute max.
        - Next 47 hours check for access token once every 10 minute max.
        - After 48 hours check for access token once every 60 minutes max.

        Args:
            integration_context: The integration context

        """
        err_msg = (
            "We have found out that your recent attempts to authenticate against the CDL server have failed. "
            "Therefore we have limited the number of calls that the CDL integration performs. "
            "If you wish to try authenticating again, please run the `cdl-reset-authentication-timeout` "
            "command and retry. If you choose not to reset the authentication timeout, the next attempt can be "
            "done in {} {}."
        )
        first_failure_time = integration_context.get(FIRST_FAILURE_TIME_CONST)
        last_failure_time = integration_context.get(LAST_FAILURE_TIME_CONST)
        now_datetime = datetime.utcnow()
        demisto.debug(f"CDL - First failure time: {first_failure_time}")
        demisto.debug(f"CDL - Last failure time: {last_failure_time}")
        demisto.debug(f"CDL - Current time: {last_failure_time}")

        if first_failure_time and last_failure_time:
            first_failure_datetime = datetime.fromisoformat(first_failure_time)
            last_failure_datetime = datetime.fromisoformat(last_failure_time)
            time_from_first_failure = now_datetime - first_failure_datetime
            time_from_last_failure = now_datetime - last_failure_datetime

            if time_from_first_failure < timedelta(hours=1):
                window = timedelta(minutes=1)
                if time_from_last_failure < window:
                    raise DemistoException(err_msg.format(window - time_from_last_failure, "seconds"))
            elif time_from_first_failure < timedelta(hours=48):
                window = timedelta(minutes=10)
                if time_from_last_failure < window:
                    raise DemistoException(err_msg.format(window - time_from_last_failure, "minutes"))
            else:
                window = timedelta(minutes=60)
                if time_from_last_failure < window:
                    raise DemistoException(err_msg.format(window - time_from_last_failure, "minutes"))

    def _get_access_token(self) -> dict:
        """Performs an http request to oproxy-cdl access token endpoint
        In case of failure, handles the error, otherwise reset the failure counters and return the response

        Returns: The oproxy response or raising a DemistoException

        """
        demisto.debug("CDL - Fetching access token")
        try:
            token = get_encrypted(self.refresh_token, self.enc_key)
            if self.is_fr:
                data = {"encrypted_token": token, "registration_id": self.registration_id}
            else:
                data = {"token": token}
            oproxy_response = self._http_request(
                "POST",
                "/cdl-token",
                json_data=data,
                timeout=(60 * 3, 60 * 3),
                retries=3,
                backoff_factor=10,
                status_list_to_retry=[400],
            )
        except DemistoException as e:
            if re.match(BAD_REQUEST_REGEX, str(e)):
                demisto.error("The request to retrieve the access token has failed with 400 status code.")
                demisto.setIntegrationContext(self._cache_failure_times(demisto.getIntegrationContext()))
            raise e

        self.reset_failure_times()
        return oproxy_response

    @staticmethod
    def _cache_failure_times(integration_context: dict) -> dict:
        """Updates the failure times in case of an error with 400 status code.

        Args:
            integration_context: The integration context

        Returns:
            The updated integration context

        """
        current_time = datetime.utcnow().isoformat()
        times_dict = {LAST_FAILURE_TIME_CONST: current_time}
        if not integration_context.get(FIRST_FAILURE_TIME_CONST):
            # first failure
            times_dict[FIRST_FAILURE_TIME_CONST] = current_time
        integration_context.update(times_dict)
        return integration_context

    @staticmethod
    def reset_failure_times():
        """Resets the time failure counters: FIRST_FAILURE_TIME_CONST & LAST_FAILURE_TIME_CONST"""
        integration_context = demisto.getIntegrationContext()

        for failure_time_key in (FIRST_FAILURE_TIME_CONST, LAST_FAILURE_TIME_CONST):
            if failure_time_key in integration_context:
                del integration_context[failure_time_key]

        demisto.setIntegrationContext(integration_context)

    def query_loggings(
        self, query: str, page_number: Optional[str] = None, page_size: Optional[str] = None
    ) -> tuple[list[dict], list]:
        """
        This function handles all the querying of Cortex Logging service

        Args:
            query: The sql string query.
            page_number: The page number to query.
            page_size: The page size to query.

        Returns:
            A list of records according to the query
        """
        query_data = {"query": self.add_instance_id_to_query(query), "language": "csql"}
        demisto.debug(f"Query being executed in CDL: {str(query_data)}")
        query_service = self.initial_query_service()
        response = query_service.create_query(query_params=query_data, enforce_json=True)
        query_result = response.json()

        if not response.ok:
            status_code = response.status_code
            try:
                # For some error responses the messages are in 'query_result['errors'] and for some they are simply
                # in 'query_result
                errors = query_result.get("errors", query_result)
                error_message = "".join([message.get("message") for message in errors])
            except AttributeError:
                error_message = query_result

            raise DemistoException(f"Error in query to Cortex Data Lake XSOAR Connector [{status_code}] - {error_message}")
        raw_results = []
        try:
            for r in query_service.iter_job_results(
                job_id=query_result.get("jobId"),
                page_number=arg_to_number(page_number),
                page_size=arg_to_number(page_size) or 50 if page_number else None,
                max_wait=2000,
                result_format="valuesDictionary",
            ):
                raw_results.append(r.json())

        # There is a known issue in iter_job_results where pageCursor and pageNumber are not handled as expected after the first
        # job reaches a 'DONE' status and contains the desired results. This may result in a response with an unexpected
        # status code and missing standard fields, including the 'state' field. The method then attempts to access the 'state'
        # field directly, which can lead to an error. This workaround helps to address the situation.

        except KeyError as e:
            if not e.args[0] == "state":
                raise DemistoException(f"Received error {str(e)} when querying logs.")
        except exceptions.HTTPError as e:
            raise DemistoException(f"Received error {str(e)} when querying logs.")

        extended_results: list[dict] = []
        for result in raw_results:
            page = result.get("page", {})
            data = page.get("result", {}).get("data", [])
            if data:
                extended_results.extend(data)

        return extended_results, raw_results

    def initial_query_service(self) -> QueryService:
        credentials = Credentials(access_token=self.access_token, verify=self.use_ssl)
        query_service = QueryService(url=self.api_url, credentials=credentials, trust_env=self.trust_env)
        return query_service

    def add_instance_id_to_query(self, query: str) -> str:
        """
        On apollo v2 all table names must have the instance_id at the top of their hierarchy.
        This function adds the instance_id to the query.
        For example:
        For the query "SELECT * FROM `test`" with instance_id=1234 this function will return "SELECT * FROM `1234.test`"
        Args:
            query: A query for CDL
        Returns:
            A query with instance_id
        """
        FIND_FROM_STATEMENT_REGEX_PATTERN = r"(?i)FROM `"
        query = re.sub(FIND_FROM_STATEMENT_REGEX_PATTERN, f"FROM `{self.instance_id}.", query)
        return query


""" HELPER FUNCTIONS """


def human_readable_time_from_epoch_time(epoch_time: int, utc_time: bool = False):
    """
    Divides the epoch time by 1e6 since the epoch format has 6 trailing zeroes
    Since incidents need the time in utc format (ends in 'Z') but the SQL syntax cannot parse a UTC formatted date well
    it is parameterized
    Args:
        utc_time: A boolean that states weather to add the 'Z' at the end of the date string
        epoch_time: Epoch time as it is in the raw_content
    Returns:
        human readable time in the format of '1970-01-01T02:00:00'
    """
    result = datetime.fromtimestamp(epoch_time / 1e6).isoformat() if epoch_time else None
    if result:
        result += "Z" if utc_time else ""
    return result


def add_milliseconds_to_epoch_time(epoch_time):
    """
    Add 1 millisecond so we would not get duplicate incidents.
    Args:
        epoch_time: Epoch time as it is in the raw_content
    Returns:
        epoch_time with 1 more millisecond.
    """
    epoch_time = int(epoch_time / 1000 + 1) / 1000
    return epoch_time


def epoch_to_timestamp_and_add_milli(epoch_time: int):
    """
    Create human readable time in the format of '1970-01-01T02:00:00.000Z'
    Args:
        epoch_time: Epoch time as it is in the raw_content
    Returns:
        human readable time in the format of '1970-01-01T02:00:00.000Z'
    """
    epoch_time = add_milliseconds_to_epoch_time(epoch_time)
    epoch_time_str = datetime.fromtimestamp(epoch_time).isoformat(timespec="milliseconds") + "Z"
    return epoch_time_str


def common_context_transformer(row_content):
    """
    This function retrieves data from a row of raw data into context path locations

    Args:
        row_content: a dict representing raw data of a row

    Returns:
        a dict with context paths and their corresponding value
    """
    return {
        "Action": row_content.get("action", {}).get("value"),
        "App": row_content.get("app"),
        "Protocol": row_content.get("protocol", {}).get("value"),
        "DestinationIP": row_content.get("dest_ip", {}).get("value"),
        "RuleMatched": row_content.get("rule_matched"),
        "CharacteristicOfApp": row_content.get("characteristics_of_app"),
        "LogSourceName": row_content.get("log_source_name"),
        "IsNat": row_content.get("is_nat"),
        "NatDestinationPort": row_content.get("nat_dest_port"),
        "NatDestination": row_content.get("nat_dest", {}).get("value"),
        "NatSource": row_content.get("nat_source", {}).get("value"),
        "SourceIP": row_content.get("source_ip", {}).get("value"),
        "AppCategory": row_content.get("app_category"),
        "SourceLocation": row_content.get("source_location"),
        "DestinationLocation": row_content.get("dest_location"),
        "FileSHA256": row_content.get("file_sha_256"),
        "FileName": row_content.get("file_name"),
        "TimeGenerated": human_readable_time_from_epoch_time(row_content.get("time_generated", 0)),
    }


def system_log_context_transformer(row_content):
    """
    This function retrieves data from a row of raw data into context path locations
    Args:
        row_content: a dict representing raw data of a row
    Returns:
        a dict with context paths and their corresponding value
    """
    return {
        "EventName": row_content.get("event_name"),
        "EventDescription": row_content.get("event_description"),
        "VendorSeverity": row_content.get("severity", ""),
        "LogTime": human_readable_time_from_epoch_time(row_content.get("log_time", 0)),
        "LogType": row_content.get("log_type", {}).get("value"),
        "LogSourceName": row_content.get("log_source_name"),
    }


def traffic_context_transformer(row_content: dict) -> dict:
    """
    This function retrieves data from a row of raw data into context path locations

    Args:
        row_content: a dict representing raw data of a row

    Returns:
        a dict with context paths and their corresponding value
    """

    return {
        "Action": row_content.get("action", {}).get("value"),
        "RiskOfApp": row_content.get("risk_of_app"),
        "NatSourcePort": row_content.get("nat_source_port"),
        "SessionID": row_content.get("session_id"),
        "Packets": row_content.get("packets_total"),
        "CharacteristicOfApp": row_content.get("characteristics_of_app"),
        "App": row_content.get("app"),
        "Vsys": row_content.get("vsys"),
        "IsNat": row_content.get("is_nat"),
        "LogTime": human_readable_time_from_epoch_time(row_content.get("log_time", 0)),
        "SubcategoryOfApp": row_content.get("app_sub_category"),
        "Protocol": row_content.get("protocol", {}).get("value"),
        "NatDestinationPort": row_content.get("nat_dest_port"),
        "DestinationIP": row_content.get("dest_ip", {}).get("value"),
        "NatDestination": row_content.get("nat_dest", {}).get("value"),
        "RuleMatched": row_content.get("rule_matched"),
        "DestinationPort": row_content.get("dest_port"),
        "TotalTimeElapsed": row_content.get("total_time_elapsed"),
        "LogSourceName": row_content.get("log_source_name"),
        "Subtype": row_content.get("sub_type", {}).get("value"),
        "Users": row_content.get("users"),
        "TunneledApp": row_content.get("tunneled_app"),
        "IsPhishing": row_content.get("is_phishing"),
        "SessionEndReason": row_content.get("session_end_reason", {}).get("value"),
        "NatSource": row_content.get("nat_source", {}).get("value"),
        "SourceIP": row_content.get("source_ip", {}).get("value"),
        "SessionStartIP": human_readable_time_from_epoch_time(row_content.get("session_start_time", 0)),
        "TimeGenerated": human_readable_time_from_epoch_time(row_content.get("time_generated", 0)),
        "AppCategory": row_content.get("app_category"),
        "SourceLocation": row_content.get("source_location"),
        "DestinationLocation": row_content.get("dest_location"),
        "LogSourceID": row_content.get("log_source_id"),
        "TotalBytes": row_content.get("bytes_total"),
        "VsysID": row_content.get("vsys_id"),
        "ToZone": row_content.get("to_zone"),
        "URLCategory": row_content.get("url_category", {}).get("value"),
        "SourcePort": row_content.get("source_port"),
        "Tunnel": row_content.get("tunnel", {}).get("value"),
        "SourceDeviceHost": row_content.get("source_device_host"),
        "DestDeviceHost": row_content.get("dest_device_host"),
    }


def threat_context_transformer(row_content: dict) -> dict:
    """
    This function retrieves data from a row of raw data into context path locations

    Args:
        row_content: a dict representing raw data of a row

    Returns:
        a dict with context paths and their corresponding value
    """
    return {
        "SessionID": row_content.get("session_id"),
        "Action": row_content.get("action", {}).get("value"),
        "App": row_content.get("app"),
        "IsNat": row_content.get("is_nat"),
        "SubcategoryOfApp": row_content.get("app_sub_category"),
        "PcapID": row_content.get("pcap_id"),
        "NatDestination": row_content.get("nat_dest", {}).get("value"),
        "Flags": row_content.get("flags"),
        "DestinationPort": row_content.get("dest_port"),
        "ThreatID": row_content.get("threat_id"),
        "NatSource": row_content.get("nat_source", {}).get("value"),
        "IsURLDenied": row_content.get("is_url_denied"),
        "Users": row_content.get("users"),
        "TimeGenerated": human_readable_time_from_epoch_time(row_content.get("time_generated", 0)),
        "IsPhishing": row_content.get("is_phishing"),
        "AppCategory": row_content.get("app_category"),
        "SourceLocation": row_content.get("source_location"),
        "DestinationLocation": row_content.get("dest_location"),
        "ToZone": row_content.get("to_zone"),
        "RiskOfApp": row_content.get("risk_of_app"),
        "NatSourcePort": row_content.get("nat_source_port"),
        "CharacteristicOfApp": row_content.get("characteristics_of_app"),
        "FromZone": row_content.get("from_zone"),
        "Vsys": row_content.get("vsys"),
        "Protocol": row_content.get("protocol", {}).get("value"),
        "NatDestinationPort": row_content.get("nat_dest_port"),
        "DestinationIP": row_content.get("dest_ip", {}).get("value"),
        "SourceIP": row_content.get("source_ip", {}).get("value"),
        "RuleMatched": row_content.get("rule_matched"),
        "ThreatCategory": row_content.get("threat_category", {}).get("value"),
        "ThreatName": row_content.get("threat_name"),
        "LogSourceName": row_content.get("log_source_name"),
        "Subtype": row_content.get("sub_type", {}).get("value"),
        "Direction": row_content.get("direction_of_attack", {}).get("value"),
        "FileName": row_content.get("file_name"),
        "VendorSeverity": row_content.get("vendor_severity", {}).get("value"),
        "LogTime": human_readable_time_from_epoch_time(row_content.get("log_time", 0)),
        "LogSourceID": row_content.get("log_source_id"),
        "VsysID": row_content.get("vsys_id"),
        "URLDomain": row_content.get("url_domain"),
        "URLCategory": row_content.get("url_category", {}).get("value"),
        "SourcePort": row_content.get("source_port"),
        "FileSHA256": row_content.get("file_sha_256"),
        "SourceDeviceHost": row_content.get("source_device_host"),
        "DestDeviceHost": row_content.get("dest_device_host"),
    }


def url_context_transformer(row_content: dict) -> dict:
    """
    This function retrieves data from a row of raw data into context path locations

    Args:
        row_content: a dict representing raw data of a row

    Returns:
        a dict with context paths and their corresponding value
    """

    return {
        "SessionID": row_content.get("session_id"),
        "Action": row_content.get("action", {}).get("value"),
        "App": row_content.get("app"),
        "PcapID": row_content.get("pcap_id"),
        "DestinationPort": row_content.get("dest_port"),
        "AppCategory": row_content.get("app_category"),
        "AppSubcategory": row_content.get("app_sub_category"),
        "SourceLocation": row_content.get("source_location"),
        "DestinationLocation": row_content.get("dest_location"),
        "ToZone": row_content.get("to_zone"),
        "FromZone": row_content.get("from_zone"),
        "Protocol": row_content.get("protocol", {}).get("value"),
        "DestinationIP": row_content.get("dest_ip", {}).get("value"),
        "SourceIP": row_content.get("source_ip", {}).get("value"),
        "RuleMatched": row_content.get("rule_matched"),
        "ThreatCategory": row_content.get("threat_category", {}).get("value"),
        "ThreatName": row_content.get("threat_name"),
        "Subtype": row_content.get("sub_type", {}).get("value"),
        "LogTime": human_readable_time_from_epoch_time(row_content.get("log_time", 0)),
        "LogSourceName": row_content.get("log_source_name"),
        "Denied": row_content.get("is_url_denied"),
        "Category": row_content.get("url_category", {}).get("value"),
        "SourcePort": row_content.get("source_port"),
        "URL": row_content.get("url_domain"),
        "URI": row_content.get("uri"),
        "ContentType": row_content.get("content_type"),
        "HTTPMethod": row_content.get("http_method", {}).get("value"),
        "Severity": row_content.get("severity"),
        "UserAgent": row_content.get("user_agent"),
        "RefererProtocol": row_content.get("referer_protocol", {}).get("value"),
        "RefererPort": row_content.get("referer_port"),
        "RefererFQDN": row_content.get("referer_fqdn"),
        "RefererURL": row_content.get("referer_url_path"),
        "SrcUser": row_content.get("source_user"),
        "SrcUserInfo": row_content.get("source_user_info"),
        "DstUser": row_content.get("dest_user"),
        "DstUserInfo": row_content.get("dest_user_info"),
        "TechnologyOfApp": row_content.get("technology_of_app"),
        "SourceDeviceHost": row_content.get("source_device_host"),
        "DestDeviceHost": row_content.get("dest_device_host"),
    }


def files_context_transformer(row_content: dict) -> dict:
    """
    This function retrieves data from a row of raw data into context path locations

    Args:
        row_content: a dict representing raw data of a row

    Returns:
        a dict with context paths and their corresponding value
    """

    return {
        "Action": row_content.get("action", {}).get("value"),
        "App": row_content.get("app"),
        "AppCategory": row_content.get("app_category"),
        "AppSubcategory": row_content.get("app_sub_category"),
        "CharacteristicOfApp": row_content.get("characteristics_of_app"),
        "DestinationIP": row_content.get("dest_ip", {}).get("value"),
        "CloudHostname": row_content.get("cloud_hostname"),
        "CountOfRepeats": row_content.get("count_of_repeats"),
        "CustomerID": row_content.get("customer_id"),
        "DestinationLocation": row_content.get("dest_location"),
        "DestinationPort": row_content.get("dest_port"),
        "DirectionOfAttack": row_content.get("direction_of_attack", {}).get("value"),
        "FileID": row_content.get("file_id"),
        "FileName": row_content.get("file_name"),
        "FileType": row_content.get("file_type"),
        "Flags": row_content.get("flags"),
        "FromZone": row_content.get("from_zone"),
        "Http2Connection": row_content.get("http2_connection"),
        "InboundIf": row_content.get("inbound_if", {}).get("value"),
        "IngestionTime": human_readable_time_from_epoch_time(row_content.get("ingestion_time", 0)),
        "IsCaptivePortal": row_content.get("is_captive_portal"),
        "IsClientToServer": row_content.get("is_client_to_server"),
        "IsContainer": row_content.get("is_container"),
        "IsDecryptMirror": row_content.get("is_decrypt_mirror"),
        "IsDupLog": row_content.get("is_dup_log"),
        "IsExported": row_content.get("is_exported"),
        "IsForwarded": row_content.get("is_forwarded"),
        "IsMptcpOn": row_content.get("is_mptcp_on"),
        "IsNat": row_content.get("is_nat"),
        "IsNonStdDestPort": row_content.get("is_non_std_dest_port"),
        "IsPacketCapture": row_content.get("is_packet_capture"),
        "IsPhishing": row_content.get("is_phishing"),
        "IsPrismaBranch": row_content.get("is_prisma_branch"),
        "IsPrismaMobile": row_content.get("is_prisma_mobile"),
        "IsProxy": row_content.get("is_proxy"),
        "IsReconExcluded": row_content.get("is_recon_excluded"),
        "IsSaasApp": row_content.get("is_saas_app"),
        "IsServerToClient": row_content.get("is_server_to_client"),
        "IsSymReturn": row_content.get("is_sym_return"),
        "IsTransaction": row_content.get("is_transaction"),
        "IsTunnelInspected": row_content.get("is_tunnel_inspected"),
        "IsUrlDenied": row_content.get("is_url_denied"),
        "LogSet": row_content.get("log_set"),
        "LogSource": row_content.get("log_source"),
        "LogSourceID": row_content.get("log_source_id"),
        "LogSourceName": row_content.get("log_source_name"),
        "LogTime": human_readable_time_from_epoch_time(row_content.get("log_time", 0)),
        "LogType": row_content.get("log_type", {}).get("value"),
        "NatDestination": row_content.get("nat_dest", {}).get("value"),
        "NatSource": row_content.get("nat_source", {}).get("value"),
        "NatDestinationPort": row_content.get("nat_dest_port"),
        "NatSourcePort": row_content.get("nat_source_port"),
        "OutboundIf": row_content.get("outbound_if", {}).get("value"),
        "PcapID": row_content.get("pcap_id"),
        "Protocol": row_content.get("protocol", {}).get("value"),
        "RecordSize": row_content.get("record_size"),
        "ReportID": row_content.get("report_id"),
        "RiskOfApp": row_content.get("risk_of_app"),
        "RuleMatched": row_content.get("rule_matched"),
        "RuleMatchedUuid": row_content.get("rule_matched_uuid"),
        "SanctionedStateOfApp": row_content.get("sanctioned_state_of_app"),
        "SequenceNo": row_content.get("sequence_no"),
        "SessionID": row_content.get("session_id"),
        "Severity": row_content.get("severity"),
        "SourceIP": row_content.get("source_ip", {}).get("value"),
        "Subtype": row_content.get("sub_type", {}).get("value"),
        "TechnologyOfApp": row_content.get("technology_of_app"),
        "TimeGenerated": human_readable_time_from_epoch_time(row_content.get("time_generated", 0)),
        "ToZone": row_content.get("to_zone"),
        "Tunnel": row_content.get("tunnel", {}).get("value"),
        "TunneledApp": row_content.get("tunneled_app"),
        "URLCategory": row_content.get("url_category", {}).get("value"),
        "FileSHA256": row_content.get("file_sha_256"),
        "Vsys": row_content.get("vsys"),
        "VsysID": row_content.get("vsys_id"),
        "VendorName": row_content.get("vendor_name"),
        "VendorSeverity": row_content.get("vendor_severity", {}).get("value"),
    }


def gp_context_transformer(row_content: dict) -> dict:
    """
        This function retrieves data from a row of raw data into context path locations.
        Documentation: https://docs.paloaltonetworks.com/strata-logging-service/log-reference/network-logs/network-globalprotect-log

        Args:
            row_content: a dict representing raw data of a row

        Returns:
            a dict with context paths and their corresponding value
        """
    return {
        'AttemptedGateways': row_content.get('attempted_gateways'),
        'AuthMethod': row_content.get('auth_method'),
        'ConnectionErrorID': row_content.get('connection_error', {}).get('id'),
        'ConnectionErrorValue': row_content.get('connection_error', {}).get('value'),
        'CountOfRepeats': row_content.get('count_of_repeats'),
        'CustomerID': row_content.get('customer_id'),
        'EndpointDeviceName': row_content.get('endpoint_device_name'),
        'EndpointGPVersion': row_content.get('endpoint_gp_version'),
        'EndpointOSType': row_content.get('endpoint_os_type'),
        'EndpointOSVersion': row_content.get('endpoint_os_version'),
        'EventID': row_content.get('event_id', {}).get('value'),
        'Gateway': row_content.get('gateway'),
        'GatewayPriority': row_content.get('gateway_priority', {}).get('value'),
        'GatewaySelectionType': row_content.get('gateway_selection_type'),
        'HostID': row_content.get('host_id'),
        'IsDuplicateLog': row_content.get('is_dup_log'),
        'IsExported': row_content.get('is_exported'),
        'IsForwarded': row_content.get('is_forwarded'),
        'IsPrismaBranch': row_content.get('is_prisma_branch'),
        'IsPrismaMobile': row_content.get('is_prisma_mobile'),
        'LogSource': row_content.get('log_source'),
        'LogSourceID': row_content.get('log_source_id'),
        'LogSourceName': row_content.get('log_source_name'),
        'LogTime': human_readable_time_from_epoch_time(row_content.get('log_time', 0)),
        'LogType': row_content.get('log_type', {}).get('value'),
        'LoginDuration': row_content.get('login_duration'),
        'Opaque': row_content.get('opaque'),
        'PlatformType': row_content.get('platform_type'),
        'Portal': row_content.get('portal'),
        'PrivateIPv4': row_content.get('private_ip', {}).get('value'),
        'PrivateIPv6': row_content.get('private_ipv6', {}).get('value'),
        'ProjectName': row_content.get('project_name'),
        'PublicIPv4': row_content.get('public_ip', {}).get('value'),
        'PublicIPv6': row_content.get('public_ipv6', {}).get('value'),
        'QuarantineReason': row_content.get('quarantine_reason'),
        'SequenceNo': row_content.get('sequence_no'),
        'SourceRegion': row_content.get('source_region'),
        'SourceUser': row_content.get('source_user'),
        'SourceUserDomain': row_content.get('source_user_info', {}).get('domain'),
        'SourceUserName': row_content.get('source_user_info', {}).get('name'),
        'SSLResponseTime': row_content.get('ssl_response_time'),
        'Stage': row_content.get('stage'),
        'EventStatus': row_content.get('status', {}).get('value'),
        'Subtype': row_content.get('sub_type', {}).get('value'),
        'TimeGenerated': human_readable_time_from_epoch_time(row_content.get('time_generated', 0)),
        'TunnelType': row_content.get('tunnel'),
        'VendorName': row_content.get('vendor_name'),
    }


def records_to_human_readable_output(fields: str, table_name: str, results: list) -> str:
    """
    This function gets all relevant data for the human readable output of a specific table.
    By design if the user queries all fields of the table (i.e. enters '*' in the query) than the outputs
    shown in the war room will be the same for each query - the outputs will be the headers list in the code.
    If the user selects different fields in the query than those fields will be shown to the user.

    Args:
        fields: The field of the table named table_name
        table_name: The name of the table
        results: The results needs to be shown

    Returns:
        A markdown table of the outputs
    """
    filtered_results: list = []

    if fields == "*":
        for result in results:
            filtered_result = {
<<<<<<< HEAD
                'Source Address': result.get('source_ip', {}).get('value'),
                'Public IP': result.get('public_ip', {}).get('value'),
                'Public IPv6': result.get('public_ipv6', {}).get('value'),
                'Destination Address': result.get('dest_ip', {}).get('value'),
                'Private IP': result.get('private_ip', {}).get('value'),
                'Private IPv6': result.get('private_ipv6', {}).get('value'),
                'Application': result.get('app'),
                'Action': result.get('action', {}).get('value'),
                'Stage': result.get('stage'),
                'Status': result.get('status', {}).get('value'),
                'Connection Error': result.get('connection_error').get('value'),
                'RuleMatched': result.get('rule_matched'),
                'TimeGenerated': human_readable_time_from_epoch_time(result.get('time_generated')),
                'FileID': result.get('file_id'),
                'FileName': result.get('file_name'),
                'FileType': result.get('file_type'),
                'Source User': result.get('source_user'),
                'Source Region': result.get('source_region'),
                'Gateway': result.get('gateway'),
                'Portal': result.get('portal'),
=======
                "Source Address": result.get("source_ip", {}).get("value"),
                "Destination Address": result.get("dest_ip", {}).get("value"),
                "Application": result.get("app"),
                "Action": result.get("action", {}).get("value"),
                "RuleMatched": result.get("rule_matched"),
                "TimeGenerated": human_readable_time_from_epoch_time(result.get("time_generated")),
                "FileID": result.get("file_id"),
                "FileName": result.get("file_name"),
                "FileType": result.get("file_type"),
>>>>>>> 3a2b0bfc
            }
            filtered_results.append(filtered_result)
    else:
        for result in results:
            filtered_result = {}
            for root in result:
                parsed_tree: dict = parse_tree_by_root_to_leaf_paths(root, result[root])
                filtered_result.update(parsed_tree)
            filtered_results.append(filtered_result)

    return tableToMarkdown(f"Logs {table_name} table", filtered_results, removeNull=True)


def parse_tree_by_root_to_leaf_paths(root: str, body) -> dict:
    """
    This function receives a dict (root and a body) and parses it according to the upcoming example:
    Input: root = 'a', body = {'b': 2, 'c': 3, 'd': {'e': 5, 'f': 6, 'g': {'h': 8, 'i': 9}}}.
    So the dict is {'a': {'b': 2, 'c': 3, 'd': {'e': 5, 'f': 6, 'g': {'h': 8, 'i': 9}}}}
    The expected output is {'a.b': 2, 'a.c': 3, 'a.d.e': 5, 'a.d.f': 6, 'a.d.g.h': 8, 'a.d.g.i': 9}
    Basically what this function does is when it gets a tree it creates a dict from it which it's keys are all
    root to leaf paths and the corresponding values are the values in the leafs
    Please note that the implementation is similar to DFS on trees (which means we don't have to check for visited
    nodes since there are no cycles)

    Args:
        root: The root string
        body: The body of the root

    Returns:
        The parsed tree
    """
    parsed_tree: dict = {}
    help_stack: list = [(root, body)]

    while help_stack:
        node: tuple = help_stack.pop()
        root_to_node_path: str = node[0]
        body = node[1]
        if isinstance(body, dict):
            for key, value in body.items():
                # for each node we append a tuple of it's body and the path from the root to it
                help_stack.append((root_to_node_path + "." + key, value))
        elif isinstance(body, list):
            for element in body:
                help_stack.append((root_to_node_path, element))
        else:
            parsed_tree[root_to_node_path] = body
    return parsed_tree


def build_where_clause(args: dict) -> str:
    """
    This function transforms the relevant entries of dict into the where part of a SQL query

    Args:
        args: The arguments dict

    Returns:
        A string represents the where part of a SQL query
    """
    args_dict = {
<<<<<<< HEAD
        'source_ip': 'source_ip.value',
        'dest_ip': 'dest_ip.value',
        'rule_matched': 'rule_matched',
        'from_zone': 'from_zone',
        'to_zone': 'to_zone',
        'source_port': 'source_port',
        'dest_port': 'dest_port',
        'action': 'action.value',
        'file_sha_256': 'file_sha_256',
        'file_name': 'file_name',
        'app': 'app',
        'app_category': 'app_category',
        'dest_device_port': 'dest_device_port',
        'dest_edl': 'dest_edl',
        'dest_dynamic_address_group': 'dest_dynamic_address_group',
        'dest_location': 'dest_location',
        'dest_user': 'dest_user',
        'file_type': 'file_type',
        'is_server_to_client': 'is_server_to_client',
        'is_url_denied': 'is_url_denied',
        'log_type': 'log_type',
        'nat_dest': 'nat_dest',
        'nat_dest_port': 'nat_dest_port',
        'nat_source': 'nat_source',
        'nat_source_port': 'nat_source_port',
        'rule_matched_uuid': 'rule_matched_uuid',
        'severity': 'severity',
        'source_device_host': 'source_device_host',
        'source_edl': 'source_edl',
        'source_dynamic_address_group': 'source_dynamic_address_group',
        'source_location': 'source_location',
        'source_user': 'source_user',
        'sub_type': 'sub_type.value',
        'time_generated': 'time_generated',
        'url_category': 'url_category',
        'url_domain': 'url_domain',
        'event_name': 'event_id.value',
        'gateway': 'gateway',
        'private_ipv4': 'private_ip.value',
        'private_ipv6': 'private_ipv6.value',
        'public_ipv4': 'public_ip.value',
        'public_ipv6': 'public_ipv6.value',
        'event_status': 'status.value',
        'portal': 'portal'

=======
        "source_ip": "source_ip.value",
        "dest_ip": "dest_ip.value",
        "rule_matched": "rule_matched",
        "from_zone": "from_zone",
        "to_zone": "to_zone",
        "source_port": "source_port",
        "dest_port": "dest_port",
        "action": "action.value",
        "file_sha_256": "file_sha_256",
        "file_name": "file_name",
        "app": "app",
        "app_category": "app_category",
        "dest_device_port": "dest_device_port",
        "dest_edl": "dest_edl",
        "dest_dynamic_address_group": "dest_dynamic_address_group",
        "dest_location": "dest_location",
        "dest_user": "dest_user",
        "file_type": "file_type",
        "is_server_to_client": "is_server_to_client",
        "is_url_denied": "is_url_denied",
        "log_type": "log_type",
        "nat_dest": "nat_dest",
        "nat_dest_port": "nat_dest_port",
        "nat_source": "nat_source",
        "nat_source_port": "nat_source_port",
        "rule_matched_uuid": "rule_matched_uuid",
        "severity": "severity",
        "source_device_host": "source_device_host",
        "source_edl": "source_edl",
        "source_dynamic_address_group": "source_dynamic_address_group",
        "source_location": "source_location",
        "source_user": "source_user",
        "sub_type": "sub_type.value",
        "time_generated": "time_generated",
        "url_category": "url_category",
        "url_domain": "url_domain",
>>>>>>> 3a2b0bfc
    }
    if args.get("ip") and (args.get("source_ip") or args.get("dest_ip")):
        raise DemistoException('Error: "ip" argument cannot appear with either "source_ip" nor "dest_ip"')

    if args.get("port") and (args.get("source_port") or args.get("dest_port")):
        raise DemistoException('Error: "port" argument cannot appear with either "source_port" nor "dest_port"')

    non_string_keys = {"dest_port", "source_port"}
    if "query" in args:
        # if query arg is supplied than we just need to parse it and only it
        return args["query"].strip()

    where_clause = ""
    if args.get("ip"):
        ips = argToList(args.pop("ip"))
        # Creating a query for ip argument using source ip and dest ip
        where_clause += "(" + " OR ".join(f'source_ip.value = "{ip}" OR dest_ip.value = "{ip}"' for ip in ips) + ")"
        if any(args.get(key) for key in args_dict) or args.get("port") or args.get("url"):
            where_clause += " AND "

    if args.get("port"):
        ports = argToList(args.pop("port"))
        # Creating a query for port argument using source port and dest port
        where_clause += "(" + " OR ".join(f"source_port = {port} OR dest_port = {port}" for port in ports) + ")"
        if any(args.get(key) for key in args_dict):
            where_clause += " AND "

    if args.get("url"):
        urls = argToList(args.pop("url"))
        # Creating a query for url argument using uri and referer
        where_clause += "(" + " OR ".join(f'uri LIKE "%{url}%" OR referer LIKE "%{url}%"' for url in urls) + ")"
        if any(args.get(key) for key in args_dict):
            where_clause += " AND "

    if args.get("rule"):
        rules_list = argToList(args.pop("rule"))
        where_clause += "(" + " OR ".join(f'rule_matched = "{rule}"' for rule in rules_list) + ")"
        if any(args.get(key) for key in args_dict):
            where_clause += " AND "

    # We want to add only keys that are part of the query
    string_query_fields = {key: value for key, value in args.items() if key in args_dict and key not in non_string_keys}
    or_statements = []
    for key, values in string_query_fields.items():
        string_values_list: list = argToList(values)
        field = args_dict[key]
        or_statements.append(" OR ".join([f'{field} = "{value}"' for value in string_values_list]))
    # ports are digested as ints and cannot be sent as strings
    non_string_query_fields = {key: value for key, value in args.items() if key in non_string_keys}
    for key, values in non_string_query_fields.items():
        non_string_values_list: list = argToList(values)
        field = args_dict[key]
        or_statements.append(" OR ".join([f"{field} = {value}" for value in non_string_values_list]))
    where_clause += " AND ".join([f"({or_statement})" for or_statement in or_statements if or_statement])
    return where_clause


def get_encrypted(auth_id: str, key: str) -> str:
    """

    Args:
        auth_id (str): auth_id from oproxy
        key (str): key from oproxy

    Returns:
        The encrypted auth_id with the time it was encrypted using AESGCM algorithm
    """

    def create_nonce() -> bytes:
        return os.urandom(12)

    def encrypt(string: str, enc_key: str) -> bytes:
        """

        Args:
            enc_key (str):
            string (str):

        Returns:
            bytes:
        """
        # String to bytes
        decoded_key = base64.b64decode(enc_key)
        # Create key
        aes_gcm = AESGCM(decoded_key)
        # Create nonce
        nonce = create_nonce()
        # Create ciphered data
        data = string.encode()
        ct = aes_gcm.encrypt(nonce, data, None)
        return base64.b64encode(nonce + ct)

    now = int(time.time())
    return encrypt(f"{now}:{auth_id}", key).decode("utf-8")


def prepare_fetch_incidents_query(
    fetch_timestamp: str,
    fetch_severity: list,
    fetch_table: str,
    fetch_subtype: list,
    fetch_fields: str,
    fetch_limit: str,
    fetch_filter: str = "",
) -> str:
    """
    Prepares the SQL query for fetch incidents command
    Args:
        fetch_limit: Indicates how many incidents should be queried
        fetch_timestamp: The date from which threat logs should be queried
        fetch_severity: Severity associated with the incident.
        fetch_subtype: Identifies the log subtype.
        fetch_table: Identifies the fetch type.
        fetch_fields: Fields to fetch from the table.
        fetch_filter: Filter that should be used for the query.

    Returns:
        SQL query that matches the arguments
    """
    if fetch_filter and (fetch_subtype or fetch_severity):
        raise DemistoException("Fetch Filter parameter cannot be used with Subtype/Severity parameters.")
    query = f"SELECT {fetch_fields} FROM `{fetch_table}` "  # guardrails-disable-line # noqa: S608
    time_filter = "event_time" if "log" in fetch_table else "time_generated"
    query += f'WHERE {time_filter} Between TIMESTAMP("{fetch_timestamp}") AND CURRENT_TIMESTAMP'
    if fetch_filter:
        query += f" AND {fetch_filter}"
    if fetch_subtype and "all" not in fetch_subtype:
        sub_types = [f'sub_type.value = "{sub_type}"' for sub_type in fetch_subtype]
        query += f' AND ({" OR ".join(sub_types)})'
    if fetch_severity and "all" not in fetch_severity:
        severities = [f'vendor_severity.value = "{severity}"' for severity in fetch_severity]
        query += f' AND ({" OR ".join(severities)})'
    query += f" ORDER BY {time_filter} ASC LIMIT {fetch_limit}"
    return query


def convert_log_to_incident(log: dict, fetch_table: str) -> dict:
    time_filter = "event_time" if "log" in fetch_table else "time_generated"
    time_generated = log.get(time_filter, 0)
    occurred = human_readable_time_from_epoch_time(time_generated, utc_time=True)
    incident = {"name": FETCH_TABLE_HR_NAME[fetch_table], "rawJSON": json.dumps(log, ensure_ascii=False), "occurred": occurred}
    return incident


""" COMMANDS FUNCTIONS """


def test_module(client: Client, fetch_table, fetch_fields, is_fetch, fetch_query, fetch_subtype, fetch_severity, first_fetch):
    if is_fetch:
        fetch_time, _ = parse_date_range(first_fetch)
        fetch_time = fetch_time.replace(microsecond=0)
        query = prepare_fetch_incidents_query(
            fetch_time, fetch_severity, fetch_table, fetch_subtype, fetch_fields, "1", fetch_query
        )
    else:
        # fetch params not to be tested (won't be used)
        fetch_fields = "*"
        fetch_table = "firewall.traffic"
        query = f"SELECT {fetch_fields} FROM `{fetch_table}` limit 1"  # noqa: S608
    client.query_loggings(query)
    return_outputs("ok")


def query_logs_command(args: dict, client: Client) -> tuple[str, dict[str, list[dict]], list[dict[str, Any]]]:
    """
    Return the result of querying the Logging service
    """
    query = args.get("query", "")
    limit = args.get("limit", "")
    transform_results = argToBoolean(args.get("transform_results", "true"))

    if not args.get("page") and "limit" not in query.lower():
        query += f" LIMIT {limit}"

    records, raw_results = client.query_loggings(query, page_number=args.get("page"), page_size=args.get("page_size"))

    table_name = get_table_name(query)
    output_results = records
    if transform_results:
        output_results = [
            system_log_context_transformer(record) if "log.system" in query else common_context_transformer(record)
            for record in records
        ]
    human_readable = tableToMarkdown("Logs " + table_name + " table", output_results, removeNull=True)
    ec = {"CDL.Logging": output_results}
    return human_readable, ec, raw_results


def get_table_name(query: str) -> str:
    """
    Table name is stored in log_type attribute of the records
    Args:
        query: Query string, i.e SELECT * FROM firewall.threat LIMIT 1

    Returns:
        The query's table name
    """
    find_table_name_from_query = r"(FROM `)(\w+.\w+)(`)"
    search_result = re.search(find_table_name_from_query, query)
    if search_result:
        return search_result.group(2)
    return "Unrecognized table name"


def get_critical_logs_command(args: dict, client: Client) -> tuple[str, dict[str, list[dict]], list[dict[str, Any]]]:
    """
    Queries Cortex Logging according to a pre-set query
    """
    logs_amount = args.get("limit")
    query_start_time, query_end_time = query_timestamp(args)
    query = 'SELECT * FROM `firewall.threat` WHERE severity = "Critical" '  # guardrails-disable-line
    query += f'AND time_generated BETWEEN TIMESTAMP("{query_start_time}") AND TIMESTAMP("{query_end_time}")'

    if not args.get("page"):
        query += f" LIMIT {logs_amount}"

    records, raw_results = client.query_loggings(query, page_number=args.get("page"), page_size=args.get("page_size"))

    transformed_results = [threat_context_transformer(record) for record in records]

    human_readable = tableToMarkdown("Logs threat table", transformed_results, removeNull=True)
    ec = {"CDL.Logging.Threat": transformed_results}
    return human_readable, ec, raw_results


def query_timestamp(args: dict) -> tuple[datetime, datetime]:
    start_time = args.get("start_time", "")
    end_time = args.get("end_time", "")
    time_range = args.get("time_range", "")
    if time_range:
        query_start_time, query_end_time = parse_date_range(time_range)
    else:
        # parses user input to datetime object
        query_start_time = parser.parse(start_time)
        # if end_time is not given- will be replaced with current time
        query_end_time = parser.parse(end_time) if end_time else datetime.fromtimestamp(time.time())
    return query_start_time.replace(microsecond=0), query_end_time.replace(microsecond=0)


def get_social_applications_command(args: dict, client: Client) -> tuple[str, dict[str, list[dict]], list[dict[str, Any]]]:
    """Queries Cortex Logging according to a pre-set query"""
    logs_amount = args.get("limit")
    query_start_time, query_end_time = query_timestamp(args)
    query = 'SELECT * FROM `firewall.traffic` WHERE app_sub_category = "social-networking" '  # guardrails-disable-line
    query += f' AND time_generated BETWEEN TIMESTAMP("{query_start_time}") AND TIMESTAMP("{query_end_time}")'

    if not args.get("page"):
        query += f" LIMIT {logs_amount}"

    records, raw_results = client.query_loggings(query, page_number=args.get("page"), page_size=args.get("page_size"))

    transformed_results = [traffic_context_transformer(record) for record in records]

    human_readable = tableToMarkdown("Logs traffic table", transformed_results, removeNull=True)
    ec = {"CDL.Logging.Traffic": transformed_results}
    return human_readable, ec, raw_results


def search_by_file_hash_command(args: dict, client: Client) -> tuple[str, dict[str, list[dict]], list[dict[str, Any]]]:
    """
    Queries Cortex Logging according to a pre-set query
    """
    logs_amount = args.get("limit")
    file_hash = args.get("SHA256")

    query_start_time, query_end_time = query_timestamp(args)
    query = f'SELECT * FROM `firewall.threat` WHERE file_sha_256 = "{file_hash}" '  # guardrails-disable-line  # noqa: S608
    query += f'AND time_generated BETWEEN TIMESTAMP("{query_start_time}") AND TIMESTAMP("{query_end_time}")'

    if not args.get("page"):
        query += f" LIMIT {logs_amount}"

    records, raw_results = client.query_loggings(query, page_number=args.get("page"), page_size=args.get("page_size"))

    transformed_results = [threat_context_transformer(record) for record in records]

    human_readable = tableToMarkdown("Logs threat table", transformed_results, removeNull=True)
    ec = {"CDL.Logging.Threat": transformed_results}
    return human_readable, ec, raw_results


def query_traffic_logs_command(args: dict, client: Client) -> tuple[str, dict, list[dict[str, Any]]]:
    """
    The function of the command that queries firewall.traffic table

        Returns: a Demisto's entry with all the parsed data
    """
    table_name: str = "traffic"
    context_transformer_function = traffic_context_transformer
    table_context_path: str = "CDL.Logging.Traffic"
    return query_table_logs(args, client, table_name, context_transformer_function, table_context_path)


def query_threat_logs_command(args: dict, client: Client) -> tuple[str, dict, list[dict[str, Any]]]:
    """
    The function of the command that queries firewall.threat table

        Returns: a Demisto's entry with all the parsed data
    """
    query_table_name: str = "threat"
    context_transformer_function = threat_context_transformer
    table_context_path: str = "CDL.Logging.Threat"
    return query_table_logs(args, client, query_table_name, context_transformer_function, table_context_path)


def query_url_logs_command(args: dict, client: Client) -> tuple[str, dict, list[dict[str, Any]]]:
    """
    The function of the command that queries firewall.url table

        Returns: a Demisto's entry with all the parsed data
    """
    query_table_name: str = "url"
    context_transformer_function = url_context_transformer
    table_context_path: str = "CDL.Logging.URL"
    return query_table_logs(args, client, query_table_name, context_transformer_function, table_context_path)


def query_file_data_command(args: dict, client: Client) -> tuple[str, dict, list[dict[str, Any]]]:
    query_table_name: str = "file_data"
    context_transformer_function = files_context_transformer
    table_context_path: str = "CDL.Logging.File"
    return query_table_logs(args, client, query_table_name, context_transformer_function, table_context_path)


<<<<<<< HEAD
def query_gp_logs_command(args: dict, client: Client):
    """
    The function of the command that queries firewall.globalprotect table

        Returns: a Demisto's entry with all the parsed data
    """
    table_name: str = 'globalprotect'
    context_transformer_function = gp_context_transformer
    table_context_path: str = 'CDL.Logging.GlobalProtect'
    return query_table_logs(args, client, table_name, context_transformer_function, table_context_path)


def query_table_logs(args: dict,
                     client: Client,
                     table_name: str,
                     context_transformer_function: Callable[[dict], dict],
                     table_context_path: str) -> tuple[str, dict, list[dict[str, Any]]]:
=======
def query_table_logs(
    args: dict, client: Client, table_name: str, context_transformer_function: Callable[[dict], dict], table_context_path: str
) -> tuple[str, dict, list[dict[str, Any]]]:
>>>>>>> 3a2b0bfc
    """
    This function is a generic function that get's all the data needed for a specific table of Cortex and acts as a
    regular command function

    Args:
        args: demisto args
        client: The client
        table_name: the name of the table in Cortex
        context_transformer_function:  the context transformer function to parse the data
        table_context_path: the context path where the parsed data should be located
    """
    fields, query = build_query(args, table_name)
    results, raw_results = client.query_loggings(query, page_number=args.get("page"), page_size=args.get("page_size"))
    outputs = [context_transformer_function(record) for record in results]
    human_readable = records_to_human_readable_output(fields, table_name, results)

    context_outputs: dict = {table_context_path: outputs}
    return human_readable, context_outputs, raw_results


def build_query(args, table_name):
    fields = args.get("fields", "all")
    fields = "*" if "all" in fields else fields
    where = build_where_clause(args)
    query_start_time, query_end_time = query_timestamp(args)
    timestamp_limitation = f'time_generated BETWEEN TIMESTAMP("{query_start_time}") AND TIMESTAMP("{query_end_time}") '
    where += f" AND {timestamp_limitation}" if where else timestamp_limitation
    query = f"SELECT {fields} FROM `firewall.{table_name}` WHERE {where}"  # noqa: S608
    if not args.get("page"):
        limit = args.get("limit", "5")
        query += f" LIMIT {limit}"
    return fields, query


def fetch_incidents(
    client: Client,
    first_fetch_timestamp: str,
    fetch_severity: list,
    fetch_table: str,
    fetch_subtype: list,
    fetch_fields: str,
    fetch_limit: str,
    last_run: dict,
    fetch_filter: str = "",
) -> tuple[dict[str, str], list]:
    last_fetched_event_timestamp = last_run.get("lastRun")
    demisto.debug("CortexDataLake - Start fetching")
    demisto.debug(f"CortexDataLake - Last run: {json.dumps(last_run)}")

    if last_fetched_event_timestamp:
        last_fetched_event_timestamp = parser.parse(last_fetched_event_timestamp)
    else:
        last_fetched_event_timestamp, _ = parse_date_range(first_fetch_timestamp)
        last_fetched_event_timestamp = last_fetched_event_timestamp.replace(microsecond=0)
    query = prepare_fetch_incidents_query(
        last_fetched_event_timestamp, fetch_severity, fetch_table, fetch_subtype, fetch_fields, fetch_limit, fetch_filter
    )
    demisto.debug(f"CortexDataLake - Query sent to the server: {query}")
    records, _ = client.query_loggings(query)
    if not records:
        return {"lastRun": str(last_fetched_event_timestamp)}, []

    incidents = [convert_log_to_incident(record, fetch_table) for record in records]
    time_filter = "event_time" if "log" in fetch_table else "time_generated"
    max_fetched_event_timestamp = max(records, key=lambda record: record.get(time_filter, 0)).get(time_filter, 0)

    next_run = {"lastRun": epoch_to_timestamp_and_add_milli(max_fetched_event_timestamp)}
    demisto.debug(f"CortexDataLake - Next run after incidents fetching: {json.dumps(next_run)}")
    demisto.debug(f"CortexDataLake- Number of incidents before filtering: {len(records)}")
    demisto.debug(f"CortexDataLake - Number of incidents after filtering: {len(incidents)}")
    return next_run, incidents


""" EXECUTION CODE """


def main():
    os.environ["PAN_CREDENTIALS_DBFILE"] = os.path.join(gettempdir(), "pancloud_credentials.json")
    params = demisto.params()
    registration_id_and_url = params.get("credentials_reg_id", {}).get("password") or params.get("reg_id")
    # If there's a stored token in integration context, it's newer than current
    refresh_token = params.get("credentials_refresh_token", {}).get("password") or params.get("refresh_token")
    enc_key = params.get("credentials_auth_key", {}).get("password") or params.get("auth_key")
    if not enc_key or not refresh_token or not registration_id_and_url:
        raise DemistoException("Key, Token and ID must be provided.")
    url = demisto.getLicenseCustomField("Http_Connector.url")
    parsed_url = urlparse(url)
    hostname = parsed_url.hostname
    is_fr = hostname and hostname.endswith(".federal.paloaltonetworks.com")
    demisto.debug(f"working on tenant with {is_fr=}")
    registration_id_and_url = registration_id_and_url.split("@")
    if len(registration_id_and_url) != 2:
        if is_fr:
            token_retrieval_url = "https://cortex-gateway-federal.paloaltonetworks.com/api/xdr_gateway/external_services/cdl"
        else:
            token_retrieval_url = "https://oproxy.demisto.ninja"  # guardrails-disable-line
    else:
        token_retrieval_url = registration_id_and_url[1]
    registration_id = registration_id_and_url[0]
    use_ssl = not params.get("insecure", False)
    proxy = params.get("proxy", False)
    args = demisto.args()
    fetch_table = params.get("fetch_table")
    fetch_fields = params.get("fetch_fields") or "*"
    command = demisto.command()
    LOG(f"command is {command}")
    # needs to be executed before creating a Client
    if command == "cdl-reset-authentication-timeout":
        Client.reset_failure_times()
        return_outputs(readable_output="Caching mechanism failure time counters have been successfully reset.")
        return

    client = Client(token_retrieval_url, registration_id, use_ssl, proxy, refresh_token, enc_key, is_fr)

    try:
        if command == "test-module":
            test_module(
                client,
                fetch_table,
                fetch_fields,
                params.get("isFetch"),
                params.get("filter_query", ""),
                params.get("firewall_subtype"),
                params.get("firewall_severity"),
                params.get("first_fetch_timestamp", "24 hours").strip(),
            )
        elif command == "cdl-query-logs":
            return_outputs(*query_logs_command(args, client))
        elif command == "cdl-get-critical-threat-logs":
            return_outputs(*get_critical_logs_command(args, client))
        elif command == "cdl-get-social-applications":
            return_outputs(*get_social_applications_command(args, client))
        elif command == "cdl-search-by-file-hash":
            return_outputs(*search_by_file_hash_command(args, client))
        elif command == "cdl-query-traffic-logs":
            return_outputs(*query_traffic_logs_command(args, client))
        elif command == "cdl-query-threat-logs":
            return_outputs(*query_threat_logs_command(args, client))
        elif command == "cdl-query-url-logs":
            return_outputs(*query_url_logs_command(args, client))
        elif command == "cdl-query-file-data":
            return_outputs(*query_file_data_command(args, client))
<<<<<<< HEAD
        elif command == 'cdl-query-gp-logs':
            return_outputs(*query_gp_logs_command(args, client))
        elif command == 'fetch-incidents':
            first_fetch_timestamp = params.get('first_fetch_timestamp', '24 hours').strip()
            fetch_severity = params.get('firewall_severity')
            fetch_table = params.get('fetch_table')
            fetch_fields = params.get('fetch_fields') or '*'
            fetch_subtype = params.get('firewall_subtype')
            fetch_limit = params.get('limit')
=======
        elif command == "fetch-incidents":
            first_fetch_timestamp = params.get("first_fetch_timestamp", "24 hours").strip()
            fetch_severity = params.get("firewall_severity")
            fetch_table = params.get("fetch_table")
            fetch_fields = params.get("fetch_fields") or "*"
            fetch_subtype = params.get("firewall_subtype")
            fetch_limit = params.get("limit")
>>>>>>> 3a2b0bfc
            last_run = demisto.getLastRun()
            fetch_filter = params.get("filter_query", "")
            next_run, incidents = fetch_incidents(
                client,
                first_fetch_timestamp,
                fetch_severity,
                fetch_table,
                fetch_subtype,
                fetch_fields,
                fetch_limit,
                last_run,
                fetch_filter,
            )
            demisto.setLastRun(next_run)
            demisto.incidents(incidents)
    except Exception as e:
        error_message = str(e)
        return_error(error_message)


if __name__ in ("__main__", "builtins"):
    main()<|MERGE_RESOLUTION|>--- conflicted
+++ resolved
@@ -752,7 +752,6 @@
     if fields == "*":
         for result in results:
             filtered_result = {
-<<<<<<< HEAD
                 'Source Address': result.get('source_ip', {}).get('value'),
                 'Public IP': result.get('public_ip', {}).get('value'),
                 'Public IPv6': result.get('public_ipv6', {}).get('value'),
@@ -773,17 +772,6 @@
                 'Source Region': result.get('source_region'),
                 'Gateway': result.get('gateway'),
                 'Portal': result.get('portal'),
-=======
-                "Source Address": result.get("source_ip", {}).get("value"),
-                "Destination Address": result.get("dest_ip", {}).get("value"),
-                "Application": result.get("app"),
-                "Action": result.get("action", {}).get("value"),
-                "RuleMatched": result.get("rule_matched"),
-                "TimeGenerated": human_readable_time_from_epoch_time(result.get("time_generated")),
-                "FileID": result.get("file_id"),
-                "FileName": result.get("file_name"),
-                "FileType": result.get("file_type"),
->>>>>>> 3a2b0bfc
             }
             filtered_results.append(filtered_result)
     else:
@@ -845,7 +833,6 @@
         A string represents the where part of a SQL query
     """
     args_dict = {
-<<<<<<< HEAD
         'source_ip': 'source_ip.value',
         'dest_ip': 'dest_ip.value',
         'rule_matched': 'rule_matched',
@@ -890,45 +877,6 @@
         'public_ipv6': 'public_ipv6.value',
         'event_status': 'status.value',
         'portal': 'portal'
-
-=======
-        "source_ip": "source_ip.value",
-        "dest_ip": "dest_ip.value",
-        "rule_matched": "rule_matched",
-        "from_zone": "from_zone",
-        "to_zone": "to_zone",
-        "source_port": "source_port",
-        "dest_port": "dest_port",
-        "action": "action.value",
-        "file_sha_256": "file_sha_256",
-        "file_name": "file_name",
-        "app": "app",
-        "app_category": "app_category",
-        "dest_device_port": "dest_device_port",
-        "dest_edl": "dest_edl",
-        "dest_dynamic_address_group": "dest_dynamic_address_group",
-        "dest_location": "dest_location",
-        "dest_user": "dest_user",
-        "file_type": "file_type",
-        "is_server_to_client": "is_server_to_client",
-        "is_url_denied": "is_url_denied",
-        "log_type": "log_type",
-        "nat_dest": "nat_dest",
-        "nat_dest_port": "nat_dest_port",
-        "nat_source": "nat_source",
-        "nat_source_port": "nat_source_port",
-        "rule_matched_uuid": "rule_matched_uuid",
-        "severity": "severity",
-        "source_device_host": "source_device_host",
-        "source_edl": "source_edl",
-        "source_dynamic_address_group": "source_dynamic_address_group",
-        "source_location": "source_location",
-        "source_user": "source_user",
-        "sub_type": "sub_type.value",
-        "time_generated": "time_generated",
-        "url_category": "url_category",
-        "url_domain": "url_domain",
->>>>>>> 3a2b0bfc
     }
     if args.get("ip") and (args.get("source_ip") or args.get("dest_ip")):
         raise DemistoException('Error: "ip" argument cannot appear with either "source_ip" nor "dest_ip"')
@@ -1253,7 +1201,6 @@
     return query_table_logs(args, client, query_table_name, context_transformer_function, table_context_path)
 
 
-<<<<<<< HEAD
 def query_gp_logs_command(args: dict, client: Client):
     """
     The function of the command that queries firewall.globalprotect table
@@ -1271,11 +1218,6 @@
                      table_name: str,
                      context_transformer_function: Callable[[dict], dict],
                      table_context_path: str) -> tuple[str, dict, list[dict[str, Any]]]:
-=======
-def query_table_logs(
-    args: dict, client: Client, table_name: str, context_transformer_function: Callable[[dict], dict], table_context_path: str
-) -> tuple[str, dict, list[dict[str, Any]]]:
->>>>>>> 3a2b0bfc
     """
     This function is a generic function that get's all the data needed for a specific table of Cortex and acts as a
     regular command function
@@ -1418,7 +1360,6 @@
             return_outputs(*query_url_logs_command(args, client))
         elif command == "cdl-query-file-data":
             return_outputs(*query_file_data_command(args, client))
-<<<<<<< HEAD
         elif command == 'cdl-query-gp-logs':
             return_outputs(*query_gp_logs_command(args, client))
         elif command == 'fetch-incidents':
@@ -1428,15 +1369,6 @@
             fetch_fields = params.get('fetch_fields') or '*'
             fetch_subtype = params.get('firewall_subtype')
             fetch_limit = params.get('limit')
-=======
-        elif command == "fetch-incidents":
-            first_fetch_timestamp = params.get("first_fetch_timestamp", "24 hours").strip()
-            fetch_severity = params.get("firewall_severity")
-            fetch_table = params.get("fetch_table")
-            fetch_fields = params.get("fetch_fields") or "*"
-            fetch_subtype = params.get("firewall_subtype")
-            fetch_limit = params.get("limit")
->>>>>>> 3a2b0bfc
             last_run = demisto.getLastRun()
             fetch_filter = params.get("filter_query", "")
             next_run, incidents = fetch_incidents(
