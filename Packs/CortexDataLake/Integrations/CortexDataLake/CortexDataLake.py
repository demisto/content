--- conflicted
+++ resolved
@@ -31,9 +31,6 @@
 SECONDS_30 = 30
 FETCH_TABLE_HR_NAME = {
     "firewall.threat": "Cortex Firewall Threat",
-<<<<<<< HEAD
-    "firewall.file_data": "Cortex Firewall File Data"
-=======
     "firewall.file_data": "Cortex Firewall File Data",
     "firewall.auth": "Cortex Firewall Authentication",
     "firewall.decryption": "Cortex Firewall Decryption",
@@ -46,7 +43,6 @@
     "firewall.userid": "Cortex Firewall UserID",
     "log.system": "Cortex Common System",
     "log.config": "Cortex Common Config"
->>>>>>> d8c4f709
 }
 BAD_REQUEST_REGEX = r'^Error in API call \[400\].*'
 
@@ -854,12 +850,8 @@
                                   fetch_table: str,
                                   fetch_subtype: list,
                                   fetch_fields: str,
-<<<<<<< HEAD
-                                  fetch_limit: str) -> str:
-=======
                                   fetch_limit: str,
                                   fetch_filter: str = '') -> str:
->>>>>>> d8c4f709
     """
     Prepares the SQL query for fetch incidents command
     Args:
@@ -868,21 +860,12 @@
         fetch_severity: Severity associated with the incident.
         fetch_subtype: Identifies the log subtype.
         fetch_table: Identifies the fetch type.
-<<<<<<< HEAD
-        fetch_fields: Fields to fetch fro the table.
-=======
         fetch_fields: Fields to fetch from the table.
         fetch_filter: Filter that should be used for the query.
->>>>>>> d8c4f709
 
     Returns:
         SQL query that matches the arguments
     """
-<<<<<<< HEAD
-    query = f'SELECT {fetch_fields} FROM `{fetch_table}` '  # guardrails-disable-line
-    query += f'WHERE time_generated Between TIMESTAMP("{fetch_timestamp}") ' \
-             f'AND CURRENT_TIMESTAMP'
-=======
     if fetch_filter and (fetch_subtype or fetch_severity):
         raise DemistoException('Fetch Filter parameter cannot be used with Subtype/Severity parameters.')
     query = f'SELECT {fetch_fields} FROM `{fetch_table}` '  # guardrails-disable-line
@@ -891,7 +874,6 @@
              f'AND CURRENT_TIMESTAMP'
     if fetch_filter:
         query += f' AND {fetch_filter}'
->>>>>>> d8c4f709
     if fetch_subtype and 'all' not in fetch_subtype:
         sub_types = [f'sub_type.value = "{sub_type}"' for sub_type in fetch_subtype]
         query += f' AND ({" OR ".join(sub_types)})'
@@ -903,12 +885,8 @@
 
 
 def convert_log_to_incident(log: dict, fetch_table: str) -> dict:
-<<<<<<< HEAD
-    time_generated = log.get('time_generated', 0)
-=======
     time_filter = 'event_time' if 'log' in fetch_table else 'time_generated'
     time_generated = log.get(time_filter, 0)
->>>>>>> d8c4f709
     occurred = human_readable_time_from_epoch_time(time_generated, utc_time=True)
     incident = {
         'name': FETCH_TABLE_HR_NAME[fetch_table],
@@ -921,14 +899,6 @@
 ''' COMMANDS FUNCTIONS '''
 
 
-<<<<<<< HEAD
-def test_module(client: Client, fetch_table, fetch_fields, is_fetch):
-    if not is_fetch:
-        # fetch params not to be tested (won't be used)
-        fetch_fields = '*'
-        fetch_table = 'firewall.traffic'
-    query = f'SELECT {fetch_fields} FROM `{fetch_table}` limit 1'
-=======
 def test_module(client: Client, fetch_table, fetch_fields, is_fetch, fetch_query, fetch_subtype, fetch_severity, first_fetch):
     if is_fetch:
         fetch_time, _ = parse_date_range(first_fetch)
@@ -940,7 +910,6 @@
         fetch_fields = '*'
         fetch_table = 'firewall.traffic'
         query = f'SELECT {fetch_fields} FROM `{fetch_table}` limit 1'
->>>>>>> d8c4f709
     client.query_loggings(query)
     return_outputs('ok')
 
@@ -1159,24 +1128,15 @@
         last_fetched_event_timestamp, _ = parse_date_range(first_fetch_timestamp)
         last_fetched_event_timestamp = last_fetched_event_timestamp.replace(microsecond=0)
     query = prepare_fetch_incidents_query(last_fetched_event_timestamp, fetch_severity, fetch_table,
-<<<<<<< HEAD
-                                          fetch_subtype, fetch_fields, fetch_limit)
-=======
                                           fetch_subtype, fetch_fields, fetch_limit, fetch_filter)
->>>>>>> d8c4f709
     demisto.debug('Query being fetched: {}'.format(query))
     records, _ = client.query_loggings(query)
     if not records:
         return {'lastRun': str(last_fetched_event_timestamp)}, []
 
     incidents = [convert_log_to_incident(record, fetch_table) for record in records]
-<<<<<<< HEAD
-    max_fetched_event_timestamp = max(records, key=lambda record: record.get('time_generated', 0)).get('time_generated',
-                                                                                                       0)
-=======
     time_filter = 'event_time' if 'log' in fetch_table else 'time_generated'
     max_fetched_event_timestamp = max(records, key=lambda record: record.get(time_filter, 0)).get(time_filter, 0)
->>>>>>> d8c4f709
 
     next_run = {'lastRun': epoch_to_timestamp_and_add_milli(max_fetched_event_timestamp)}
     return next_run, incidents
@@ -1214,13 +1174,9 @@
 
     try:
         if command == 'test-module':
-<<<<<<< HEAD
-            test_module(client, fetch_table, fetch_fields, params.get('isFetch'))
-=======
             test_module(client, fetch_table, fetch_fields, params.get('isFetch'), params.get('filter_query', ''),
                         params.get('firewall_subtype'), params.get('firewall_severity'),
                         params.get('first_fetch_timestamp', '24 hours').strip())
->>>>>>> d8c4f709
         elif command == 'cdl-query-logs':
             return_outputs(*query_logs_command(args, client))
         elif command == 'cdl-get-critical-threat-logs':
