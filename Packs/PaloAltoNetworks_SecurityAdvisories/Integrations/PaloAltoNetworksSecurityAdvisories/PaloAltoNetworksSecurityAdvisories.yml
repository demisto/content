category: Vulnerability Management
commonfields:
  id: Palo Alto Networks Security Advisories
  version: -1
configuration:
- defaultvalue: https://security.paloaltonetworks.com/api/v1
  display: Default URL for PAN-OS advisories website
  name: url
  type: 0
  required: false
- additionalinfo: The Palo Alto Networks product name to fetch indicators for, such as "PAN-OS"
  defaultvalue: PAN-OS
  display: Fetch indicator product name
  name: fetch_product_name
  type: 0
  required: false
- name: feed
  defaultvalue: 'true'
  display: Fetch indicators
  type: 8
  required: false
- name: feedReputation
  display: Indicator Reputation
  type: 18
  options:
  - None
  - Good
  - Suspicious
  - Bad
  additionalinfo: Indicators from this integration instance will be marked with this reputation
  required: false
- name: feedReliability
  display: Source Reliability
  type: 15
  required: true
  options:
  - A - Completely reliable
  - B - Usually reliable
  - C - Fairly reliable
  - D - Not usually reliable
  - E - Unreliable
  - F - Reliability cannot be judged
  additionalinfo: Reliability of the source providing the intelligence data
- name: feedExpirationPolicy
  display: ''
  type: 17
  options:
  - never
  - interval
  - indicatorType
  - suddenDeath
  required: false
- name: feedExpirationInterval
  display: ''
  type: 1
  required: false
- name: feedFetchInterval
  display: Feed Fetch Interval
  type: 19
  required: false
- name: feedBypassExclusionList
  display: Bypass exclusion list
  type: 8
  additionalinfo: When selected, the exclusion list is ignored for indicators from this feed. This means that if an indicator from this feed is on the exclusion list, the indicator might still be added to the system.
  required: false
- name: feedTags
  display: Tags
  type: 0
  additionalinfo: Supports CSV values.
  required: false
- name: tlp_color
  display: Traffic Light Protocol Color
  options:
  - RED
  - AMBER
  - GREEN
  - WHITE
  type: 15
  additionalinfo: The Traffic Light Protocol (TLP) designation to apply to indicators fetched from the feed
  required: false
description: Queries the public repository of PAN-OS CVEs.
display: Palo Alto Networks Security Advisories (Beta)
beta: true
name: Palo Alto Networks Security Advisories
script:
  commands:
  - arguments:
    - default: true
      defaultValue: PAN-OS
      description: Product name to search for advisories; valid values for this item can be found in the sidebar at https://security.paloaltonetworks.com/
      name: product
    - defaultValue: -date
      description: Sort returned advisories by this value, can be date, cvss, etc. Leading hyphpen (-) indicates reverse search.
      name: sort
    - auto: PREDEFINED
      description: Filter advisories to this severity level only.
      name: severity
      predefined:
      - HIGH
      - CRITICAL
      - MEDIUM
      - LOW
      - NONE
<<<<<<< HEAD
    - description: Text search query - supports same search syntax as the GUI filter field
=======
    - description: Text search query - supports same search syntax as the GUI filter field.
>>>>>>> 90cf3b88
      name: q
    description: Gets all the advisories for the given product.
    name: pan-advisories-get-advisories
    outputs:
    - contextPath: PANSecurityAdvisory.Advisory.data_type
      description: The type of advisory this is.
      type: String
    - contextPath: PANSecurityAdvisory.Advisory.data_format
      description: The format of the advisory, such as MITRE.
      type: String
    - contextPath: PANSecurityAdvisory.Advisory.cve_id
      description: The ID of the CVE described by this advisory.
      type: String
    - contextPath: PANSecurityAdvisory.Advisory.cve_date_public
      description: The date this CVE was released.
      type: String
    - contextPath: PANSecurityAdvisory.Advisory.cve_title
      description: The name of this CVE.
      type: String
    - contextPath: PANSecurityAdvisory.Advisory.description
      description: Human readable description of Advisory.
      type: String
    - contextPath: PANSecurityAdvisory.Advisory.cvss_score
      description: The CVSS Score.
      type: String
    - contextPath: PANSecurityAdvisory.Advisory.cvss_severity
      description: The CVSS Severity.
      type: String
    - contextPath: PANSecurityAdvisory.Advisory.cvss_vector_string
      description: The CVSS Vector string.
      type: String
    - contextPath: PANSecurityAdvisory.Advisory.affected_version_list
      description: List of affected versions strings.
      type: String
<<<<<<< HEAD
  dockerimage: demisto/python3:3.10.12.63474
=======
  dockerimage: demisto/python3:3.10.13.84405
>>>>>>> 90cf3b88
  feed: true
  runonce: false
  script: '-'
  subtype: python3
  type: python
fromversion: 6.5.0
tests:
- No tests (auto formatted)<|MERGE_RESOLUTION|>--- conflicted
+++ resolved
@@ -101,11 +101,7 @@
       - MEDIUM
       - LOW
       - NONE
-<<<<<<< HEAD
-    - description: Text search query - supports same search syntax as the GUI filter field
-=======
     - description: Text search query - supports same search syntax as the GUI filter field.
->>>>>>> 90cf3b88
       name: q
     description: Gets all the advisories for the given product.
     name: pan-advisories-get-advisories
@@ -140,11 +136,7 @@
     - contextPath: PANSecurityAdvisory.Advisory.affected_version_list
       description: List of affected versions strings.
       type: String
-<<<<<<< HEAD
-  dockerimage: demisto/python3:3.10.12.63474
-=======
   dockerimage: demisto/python3:3.10.13.84405
->>>>>>> 90cf3b88
   feed: true
   runonce: false
   script: '-'
