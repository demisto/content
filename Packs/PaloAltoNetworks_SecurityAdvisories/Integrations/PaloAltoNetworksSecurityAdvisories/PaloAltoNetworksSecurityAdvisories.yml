category: Vulnerability Management
commonfields:
  id: Palo Alto Networks Security Advisories
  version: -1
configuration:
- defaultvalue: https://security.paloaltonetworks.com/api/v1
  display: Default URL for PAN-OS advisories website
  name: url
  type: 0
- additionalinfo: The Palo Alto Networks product name to fetch indicators for, such as "PAN-OS"
  defaultvalue: PAN-OS
  display: Fetch indicator product name
  name: fetch_product_name
  type: 0
- name: feed
  defaultvalue: 'true'
  display: Fetch indicators
  type: 8
- name: feedReputation
  display: Indicator Reputation
  type: 18
  options:
  - None
  - Good
  - Suspicious
  - Bad
  additionalinfo: Indicators from this integration instance will be marked with this reputation
- name: feedReliability
  display: Source Reliability
  type: 15
  required: true
  options:
  - A - Completely reliable
  - B - Usually reliable
  - C - Fairly reliable
  - D - Not usually reliable
  - E - Unreliable
  - F - Reliability cannot be judged
  additionalinfo: Reliability of the source providing the intelligence data
- name: feedExpirationPolicy
  display: ''
  type: 17
  options:
  - never
  - interval
  - indicatorType
  - suddenDeath
- name: feedExpirationInterval
  display: ''
  type: 1
- name: feedFetchInterval
  display: Feed Fetch Interval
  type: 19
- name: feedBypassExclusionList
  display: Bypass exclusion list
  type: 8
  additionalinfo: When selected, the exclusion list is ignored for indicators from this feed. This means that if an indicator from this feed is on the exclusion list, the indicator might still be added to the system.
- name: feedTags
  display: Tags
  type: 0
  additionalinfo: Supports CSV values.
- name: tlp_color
  display: Traffic Light Protocol Color
  options:
  - RED
  - AMBER
  - GREEN
  - WHITE
  type: 15
  additionalinfo: The Traffic Light Protocol (TLP) designation to apply to indicators fetched from the feed
description: Queries the public repository of PAN-OS CVEs.
display: Palo Alto Networks Security Advisories (Beta)
beta: true
name: Palo Alto Networks Security Advisories
script:
  commands:
  - arguments:
    - default: true
      defaultValue: PAN-OS
      description: Product name to search for advisories; valid values for this item can be found in the sidebar at https://security.paloaltonetworks.com/
      name: product
    - defaultValue: -date
      description: Sort returned advisories by this value, can be date, cvss, etc. Leading hyphpen (-) indicates reverse search.
      name: sort
    - auto: PREDEFINED
      description: Filter advisories to this severity level only.
      name: severity
      predefined:
      - HIGH
      - CRITICAL
      - MEDIUM
      - LOW
      - NONE
    - description: Text search query - supports same search syntax as the GUI filter field
      name: q
    description: Gets all the advisories for the given product.
    name: pan-advisories-get-advisories
    outputs:
    - contextPath: PANSecurityAdvisory.Advisory.data_type
      description: The type of advisory this is
      type: String
    - contextPath: PANSecurityAdvisory.Advisory.data_format
      description: The format of the advisory, such as MITRE
      type: String
    - contextPath: PANSecurityAdvisory.Advisory.cve_id
      description: The ID of the CVE described by this advisory
      type: String
    - contextPath: PANSecurityAdvisory.Advisory.cve_date_public
      description: The date this CVE was released
      type: String
    - contextPath: PANSecurityAdvisory.Advisory.cve_title
      description: The name of this CVE
      type: String
    - contextPath: PANSecurityAdvisory.Advisory.description
      description: Human readable description of Advisory
      type: String
    - contextPath: PANSecurityAdvisory.Advisory.cvss_score
      description: The CVSS Score
      type: String
    - contextPath: PANSecurityAdvisory.Advisory.cvss_severity
      description: The CVSS Severity
      type: String
    - contextPath: PANSecurityAdvisory.Advisory.cvss_vector_string
      description: The CVSS Vector string
      type: String
    - contextPath: PANSecurityAdvisory.Advisory.affected_version_list
      description: List of affected versions strings
      type: String
  dockerimage: demisto/python3:3.10.4.30607
  feed: true
<<<<<<< HEAD
=======
  runonce: false
>>>>>>> 9ddafcfd
  script: '-'
  subtype: python3
  type: python
fromversion: 6.5.0
tests:
- No tests (auto formatted)<|MERGE_RESOLUTION|>--- conflicted
+++ resolved
@@ -128,10 +128,7 @@
       type: String
   dockerimage: demisto/python3:3.10.4.30607
   feed: true
-<<<<<<< HEAD
-=======
   runonce: false
->>>>>>> 9ddafcfd
   script: '-'
   subtype: python3
   type: python
