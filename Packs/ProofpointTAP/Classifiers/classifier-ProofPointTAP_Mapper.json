{
    "description": "",
    "feed": false,
    "id": "Proofpoint TAP Mapper",
    "mapping": {
        "Phishing Alerts": {
            "dontMapEventToLabels": false,
            "internalMapping": {
<<<<<<< HEAD
                " Email Internal Message ID": {
=======
                "Email Internal Message ID": {
>>>>>>> 8aedd259
                    "complex": null,
                    "simple": "GUID"
                },
                "Alert Action": {
                    "complex": null,
                    "simple": "type"
                },
                "Email CC": {
                    "complex": {
                        "accessor": "",
                        "filters": [],
                        "root": "ccAddresses",
                        "transformers": [
                            {
                                "args": {
                                    "separator": {
                                        "isContext": false,
                                        "value": {
                                            "complex": null,
                                            "simple": ","
                                        }
                                    }
                                },
                                "operator": "join"
                            }
                        ]
                    },
                    "simple": ""
                },
                "Email From": {
                    "complex": {
                        "accessor": "",
                        "filters": [],
                        "root": "fromAddress",
                        "transformers": [
                            {
                                "args": {
                                    "separator": {
                                        "isContext": false,
                                        "value": {
                                            "complex": null,
                                            "simple": ","
                                        }
                                    }
                                },
                                "operator": "join"
                            }
                        ]
                    },
                    "simple": ""
                },
                "Email In Reply To": {
                    "complex": {
                        "accessor": "",
                        "filters": [],
                        "root": "replyToAddress",
                        "transformers": [
                            {
                                "args": {
                                    "separator": {
                                        "isContext": false,
                                        "value": {
                                            "complex": null,
                                            "simple": ","
                                        }
                                    }
                                },
                                "operator": "join"
                            }
                        ]
                    },
                    "simple": ""
                },
                "Email Message ID": {
                    "complex": null,
                    "simple": "messageID"
                },
                "Email Sender IP": {
                    "complex": null,
                    "simple": "senderIP"
                },
                "Email Subject": {
                    "complex": null,
                    "simple": "subject"
                },
                "Email To": {
                    "complex": {
                        "accessor": "",
                        "filters": [],
                        "root": "recipient",
                        "transformers": [
                            {
                                "args": {
                                    "separator": {
                                        "isContext": false,
                                        "value": {
                                            "complex": null,
                                            "simple": ","
                                        }
                                    }
                                },
                                "operator": "join"
                            }
                        ]
                    },
                    "simple": ""
                },
                "occurred": {
                    "complex": null,
                    "simple": "messageTime"
                }
            }
        },
        "Proofpoint TAP - Click Blocked": {
            "dontMapEventToLabels": false,
            "internalMapping": {
                "Proofpoint TAP Classification": {
                    "complex": null,
                    "simple": "classification"
                },
                "Proofpoint TAP Click IP": {
                    "complex": null,
                    "simple": "clickIP"
                },
                "Proofpoint TAP Click Time": {
                    "complex": {
                        "accessor": "",
                        "filters": [],
                        "root": "clickTime",
                        "transformers": []
                    },
                    "simple": ""
                },
                "Proofpoint TAP GUID": {
                    "complex": null,
                    "simple": "GUID"
                },
                "Proofpoint TAP ID": {
                    "complex": null,
                    "simple": "id"
                },
                "Proofpoint TAP Message ID": {
                    "complex": null,
                    "simple": "messageID"
                },
                "Proofpoint TAP SMTP Recipient": {
                    "complex": null,
                    "simple": "recipient"
                },
                "Proofpoint TAP SMTP Sender": {
                    "complex": null,
                    "simple": "sender"
                },
                "Proofpoint TAP Sender IP": {
                    "complex": null,
                    "simple": "senderIP"
                },
                "Proofpoint TAP Suspicious URL": {
                    "complex": null,
                    "simple": "url"
                },
                "Proofpoint TAP Threat ID": {
                    "complex": null,
                    "simple": "threatID"
                },
                "Proofpoint TAP Threat Status": {
                    "complex": null,
                    "simple": "threatStatus"
                },
                "Proofpoint TAP Threat Time": {
                    "complex": null,
                    "simple": "threatTime"
                },
                "Proofpoint TAP Threat URL": {
                    "complex": null,
                    "simple": "threatURL"
                },
                "Proofpoint TAP Type": {
                    "complex": null,
                    "simple": "type"
                },
                "Proofpoint TAP User Agent": {
                    "complex": null,
                    "simple": "userAgent"
                }
            }
        },
        "Proofpoint TAP - Click Permitted": {
            "dontMapEventToLabels": false,
            "internalMapping": {
                "Proofpoint TAP Classification": {
                    "complex": null,
                    "simple": "classification"
                },
                "Proofpoint TAP Click IP": {
                    "complex": null,
                    "simple": "clickIP"
                },
                "Proofpoint TAP Click Time": {
                    "complex": {
                        "accessor": "",
                        "filters": [],
                        "root": "clickTime",
                        "transformers": []
                    },
                    "simple": ""
                },
                "Proofpoint TAP GUID": {
                    "complex": null,
                    "simple": "GUID"
                },
                "Proofpoint TAP ID": {
                    "complex": null,
                    "simple": "id"
                },
                "Proofpoint TAP Message ID": {
                    "complex": null,
                    "simple": "messageID"
                },
                "Proofpoint TAP SMTP Recipient": {
                    "complex": null,
                    "simple": "recipient"
                },
                "Proofpoint TAP SMTP Sender": {
                    "complex": null,
                    "simple": "sender"
                },
                "Proofpoint TAP Sender IP": {
                    "complex": null,
                    "simple": "senderIP"
                },
                "Proofpoint TAP Suspicious URL": {
                    "complex": null,
                    "simple": "url"
                },
                "Proofpoint TAP Threat ID": {
                    "complex": null,
                    "simple": "threatID"
                },
                "Proofpoint TAP Threat Status": {
                    "complex": null,
                    "simple": "threatStatus"
                },
                "Proofpoint TAP Threat Time": {
                    "complex": null,
                    "simple": "threatTime"
                },
                "Proofpoint TAP Threat URL": {
                    "complex": null,
                    "simple": "threatURL"
                },
                "Proofpoint TAP Type": {
                    "complex": null,
                    "simple": "type"
                },
                "Proofpoint TAP User Agent": {
                    "complex": null,
                    "simple": "userAgent"
                }
            }
        },
        "Proofpoint TAP - Message Blocked": {
            "dontMapEventToLabels": false,
            "internalMapping": {
                "Proofpoint TAP Cluster": {
                    "complex": null,
                    "simple": "cluster"
                },
                "Proofpoint TAP Examined By": {
                    "complex": {
                        "accessor": "",
                        "filters": [],
                        "root": "modulesRun",
                        "transformers": [
                            {
                                "args": {
                                    "separator": {
                                        "isContext": false,
                                        "value": {
                                            "complex": null,
                                            "simple": ","
                                        }
                                    }
                                },
                                "operator": "join"
                            }
                        ]
                    },
                    "simple": ""
                },
                "Proofpoint TAP GUID": {
                    "complex": null,
                    "simple": "GUID"
                },
                "Proofpoint TAP Header CC": {
                    "complex": {
                        "accessor": "",
                        "filters": [],
                        "root": "ccAddresses",
                        "transformers": [
                            {
                                "args": {
                                    "separator": {
                                        "isContext": false,
                                        "value": {
                                            "complex": null,
                                            "simple": ","
                                        }
                                    }
                                },
                                "operator": "join"
                            }
                        ]
                    },
                    "simple": ""
                },
                "Proofpoint TAP Headers From": {
                    "complex": null,
                    "simple": "headerFrom"
                },
                "Proofpoint TAP Headers Reply To": {
                    "complex": null,
                    "simple": "replyToAddress"
                },
                "Proofpoint TAP ID": {
                    "complex": null,
                    "simple": "id"
                },
                "Proofpoint TAP Imposter Score": {
                    "complex": null,
                    "simple": "impostorScore"
                },
                "Proofpoint TAP Malware Score": {
                    "complex": null,
                    "simple": "malwareScore"
                },
                "Proofpoint TAP Message ID": {
                    "complex": null,
                    "simple": "messageID"
                },
                "Proofpoint TAP Message Parts": {
                    "complex": {
                        "accessor": "",
                        "filters": [],
                        "root": "messageParts",
                        "transformers": [
                            {
                                "args": {},
                                "operator": "ConvertKeysToTableFieldFormat"
                            }
                        ]
                    },
                    "simple": ""
                },
                "Proofpoint TAP Message Size": {
                    "complex": {
                        "accessor": "",
                        "filters": [],
                        "root": "messageSize",
                        "transformers": [
                            {
                                "args": {
                                    "by": {
                                        "isContext": false,
                                        "value": {
                                            "complex": null,
                                            "simple": "1000"
                                        }
                                    }
                                },
                                "operator": "division"
                            },
                            {
                                "args": {
                                    "prefix": {
                                        "isContext": false,
                                        "value": null
                                    },
                                    "suffix": {
                                        "isContext": false,
                                        "value": {
                                            "complex": null,
                                            "simple": " KB"
                                        }
                                    }
                                },
                                "operator": "concat"
                            }
                        ]
                    },
                    "simple": ""
                },
                "Proofpoint TAP Phishing Score": {
                    "complex": null,
                    "simple": "phishScore"
                },
                "Proofpoint TAP Policies": {
                    "complex": {
                        "accessor": "",
                        "filters": [],
                        "root": "policyRoutes",
                        "transformers": [
                            {
                                "args": {
                                    "separator": {
                                        "isContext": false,
                                        "value": {
                                            "complex": null,
                                            "simple": ","
                                        }
                                    }
                                },
                                "operator": "join"
                            }
                        ]
                    },
                    "simple": ""
                },
                "Proofpoint TAP Quarantine Folder": {
                    "complex": null,
                    "simple": "quarantineFolder"
                },
                "Proofpoint TAP Quarantine Rule": {
                    "complex": null,
                    "simple": "quarantineRule"
                },
                "Proofpoint TAP Reply To Address": {
                    "complex": {
                        "accessor": "",
                        "filters": [],
                        "root": "replyToAddress",
                        "transformers": [
                            {
                                "args": {
                                    "separator": {
                                        "isContext": false,
                                        "value": {
                                            "complex": null,
                                            "simple": ","
                                        }
                                    }
                                },
                                "operator": "join"
                            }
                        ]
                    },
                    "simple": ""
                },
                "Proofpoint TAP SMTP Recipient": {
                    "complex": {
                        "accessor": "",
                        "filters": [],
                        "root": "recipient",
                        "transformers": [
                            {
                                "args": {
                                    "separator": {
                                        "isContext": false,
                                        "value": {
                                            "complex": null,
                                            "simple": ","
                                        }
                                    }
                                },
                                "operator": "join"
                            }
                        ]
                    },
                    "simple": ""
                },
                "Proofpoint TAP SMTP Sender": {
                    "complex": null,
                    "simple": "sender"
                },
                "Proofpoint TAP Sender Address": {
                    "complex": {
                        "accessor": "",
                        "filters": [],
                        "root": "fromAddress",
                        "transformers": [
                            {
                                "args": {
                                    "separator": {
                                        "isContext": false,
                                        "value": {
                                            "complex": null,
                                            "simple": ","
                                        }
                                    }
                                },
                                "operator": "join"
                            }
                        ]
                    },
                    "simple": ""
                },
                "Proofpoint TAP Spam Score": {
                    "complex": null,
                    "simple": "spamScore"
                },
                "Proofpoint TAP Subject": {
                    "complex": null,
                    "simple": "subject"
                },
                "Proofpoint TAP Threat Info Map": {
                    "complex": {
                        "accessor": "",
                        "filters": [],
                        "root": "threatsInfoMap",
                        "transformers": [
                            {
                                "args": {},
                                "operator": "ConvertKeysToTableFieldFormat"
                            }
                        ]
                    },
                    "simple": ""
                },
                "Proofpoint TAP Type": {
                    "complex": null,
                    "simple": "type"
                },
                "Proofpoint TAP Xmailer": {
                    "complex": null,
                    "simple": "xmailer"
                }
            }
        },
        "Proofpoint TAP - Message Delivered": {
            "dontMapEventToLabels": false,
            "internalMapping": {
                "Proofpoint TAP Cluster": {
                    "complex": null,
                    "simple": "cluster"
                },
                "Proofpoint TAP Examined By": {
                    "complex": {
                        "accessor": "",
                        "filters": [],
                        "root": "modulesRun",
                        "transformers": [
                            {
                                "args": {
                                    "separator": {
                                        "isContext": false,
                                        "value": {
                                            "complex": null,
                                            "simple": ","
                                        }
                                    }
                                },
                                "operator": "join"
                            }
                        ]
                    },
                    "simple": ""
                },
                "Proofpoint TAP GUID": {
                    "complex": null,
                    "simple": "GUID"
                },
                "Proofpoint TAP Header CC": {
                    "complex": {
                        "accessor": "",
                        "filters": [],
                        "root": "ccAddresses",
                        "transformers": [
                            {
                                "args": {
                                    "separator": {
                                        "isContext": false,
                                        "value": {
                                            "complex": null,
                                            "simple": ","
                                        }
                                    }
                                },
                                "operator": "join"
                            }
                        ]
                    },
                    "simple": ""
                },
                "Proofpoint TAP Headers From": {
                    "complex": null,
                    "simple": "headerFrom"
                },
                "Proofpoint TAP Headers Reply To": {
                    "complex": null,
                    "simple": "replyToAddress"
                },
                "Proofpoint TAP ID": {
                    "complex": null,
                    "simple": "id"
                },
                "Proofpoint TAP Imposter Score": {
                    "complex": null,
                    "simple": "impostorScore"
                },
                "Proofpoint TAP Malware Score": {
                    "complex": null,
                    "simple": "malwareScore"
                },
                "Proofpoint TAP Message ID": {
                    "complex": null,
                    "simple": "messageID"
                },
                "Proofpoint TAP Message Parts": {
                    "complex": {
                        "accessor": "",
                        "filters": [],
                        "root": "messageParts",
                        "transformers": [
                            {
                                "args": {},
                                "operator": "ConvertKeysToTableFieldFormat"
                            }
                        ]
                    },
                    "simple": ""
                },
                "Proofpoint TAP Message Size": {
                    "complex": {
                        "accessor": "",
                        "filters": [],
                        "root": "messageSize",
                        "transformers": [
                            {
                                "args": {
                                    "by": {
                                        "isContext": false,
                                        "value": {
                                            "complex": null,
                                            "simple": "1000"
                                        }
                                    }
                                },
                                "operator": "division"
                            },
                            {
                                "args": {
                                    "prefix": {
                                        "isContext": false,
                                        "value": null
                                    },
                                    "suffix": {
                                        "isContext": false,
                                        "value": {
                                            "complex": null,
                                            "simple": " KB"
                                        }
                                    }
                                },
                                "operator": "concat"
                            }
                        ]
                    },
                    "simple": ""
                },
                "Proofpoint TAP Phishing Score": {
                    "complex": null,
                    "simple": "phishScore"
                },
                "Proofpoint TAP Policies": {
                    "complex": {
                        "accessor": "",
                        "filters": [],
                        "root": "policyRoutes",
                        "transformers": [
                            {
                                "args": {
                                    "separator": {
                                        "isContext": false,
                                        "value": {
                                            "complex": null,
                                            "simple": ","
                                        }
                                    }
                                },
                                "operator": "join"
                            }
                        ]
                    },
                    "simple": ""
                },
                "Proofpoint TAP Quarantine Folder": {
                    "complex": null,
                    "simple": "quarantineFolder"
                },
                "Proofpoint TAP Quarantine Rule": {
                    "complex": null,
                    "simple": "quarantineRule"
                },
                "Proofpoint TAP Reply To Address": {
                    "complex": {
                        "accessor": "",
                        "filters": [],
                        "root": "replyToAddress",
                        "transformers": [
                            {
                                "args": {
                                    "separator": {
                                        "isContext": false,
                                        "value": {
                                            "complex": null,
                                            "simple": ","
                                        }
                                    }
                                },
                                "operator": "join"
                            }
                        ]
                    },
                    "simple": ""
                },
                "Proofpoint TAP SMTP Recipient": {
                    "complex": {
                        "accessor": "",
                        "filters": [],
                        "root": "recipient",
                        "transformers": [
                            {
                                "args": {
                                    "separator": {
                                        "isContext": false,
                                        "value": {
                                            "complex": null,
                                            "simple": ","
                                        }
                                    }
                                },
                                "operator": "join"
                            }
                        ]
                    },
                    "simple": ""
                },
                "Proofpoint TAP SMTP Sender": {
                    "complex": null,
                    "simple": "sender"
                },
                "Proofpoint TAP Sender Address": {
                    "complex": {
                        "accessor": "",
                        "filters": [],
                        "root": "fromAddress",
                        "transformers": [
                            {
                                "args": {
                                    "separator": {
                                        "isContext": false,
                                        "value": {
                                            "complex": null,
                                            "simple": ","
                                        }
                                    }
                                },
                                "operator": "join"
                            }
                        ]
                    },
                    "simple": ""
                },
                "Proofpoint TAP Spam Score": {
                    "complex": null,
                    "simple": "spamScore"
                },
                "Proofpoint TAP Subject": {
                    "complex": null,
                    "simple": "subject"
                },
                "Proofpoint TAP Threat Info Map": {
                    "complex": {
                        "accessor": "",
                        "filters": [],
                        "root": "threatsInfoMap",
                        "transformers": [
                            {
                                "args": {},
                                "operator": "ConvertKeysToTableFieldFormat"
                            }
                        ]
                    },
                    "simple": ""
                },
                "Proofpoint TAP Type": {
                    "complex": null,
                    "simple": "type"
                },
                "Proofpoint TAP Xmailer": {
                    "complex": null,
                    "simple": "xmailer"
                }
            }
        }
    },
    "name": "Proofpoint TAP Mapper",
    "type": "mapping-incoming",
    "version": -1,
    "fromVersion": "6.0.0"
}<|MERGE_RESOLUTION|>--- conflicted
+++ resolved
@@ -6,11 +6,7 @@
         "Phishing Alerts": {
             "dontMapEventToLabels": false,
             "internalMapping": {
-<<<<<<< HEAD
-                " Email Internal Message ID": {
-=======
                 "Email Internal Message ID": {
->>>>>>> 8aedd259
                     "complex": null,
                     "simple": "GUID"
                 },
