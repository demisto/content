--- conflicted
+++ resolved
@@ -1420,12 +1420,8 @@
     - contextPath: Proofpoint.URL.success
       description: Indicates whether the URL could successfully be decoded.
       type: Boolean
-<<<<<<< HEAD
-  dockerimage: demisto/python3:3.10.11.54132
-=======
   dockerimage: demisto/python3:3.10.12.63474
   feed: false
->>>>>>> 087e76c5
   isfetch: true
   runonce: false
   script: '-'
