--- conflicted
+++ resolved
@@ -2,11 +2,7 @@
     "name": "Proofpoint TAP",
     "description": "Use the Proofpoint Targeted Attack Protection (TAP) integration to protect against and provide additional visibility into phishing and other malicious email attacks.",
     "support": "xsoar",
-<<<<<<< HEAD
-    "currentVersion": "1.1.6",
-=======
     "currentVersion": "1.1.7",
->>>>>>> 767a12ca
     "author": "Cortex XSOAR",
     "url": "https://www.paloaltonetworks.com/cortex",
     "email": "",
