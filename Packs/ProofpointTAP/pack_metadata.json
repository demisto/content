{
    "name": "Proofpoint TAP",
    "description": "Use the Proofpoint Targeted Attack Protection (TAP) integration to protect against and provide additional visibility into phishing and other malicious email attacks.",
    "support": "xsoar",
<<<<<<< HEAD
    "currentVersion": "1.2.0",
=======
    "currentVersion": "1.1.27",
>>>>>>> fa9514be
    "author": "Cortex XSOAR",
    "url": "https://www.paloaltonetworks.com/cortex",
    "email": "",
    "created": "2020-04-14T00:00:00Z",
    "categories": [
        "Network Security"
    ],
    "tags": [],
    "useCases": [],
    "keywords": [],
    "marketplaces": [
        "xsoar",
        "marketplacev2"
    ]
}<|MERGE_RESOLUTION|>--- conflicted
+++ resolved
@@ -2,11 +2,7 @@
     "name": "Proofpoint TAP",
     "description": "Use the Proofpoint Targeted Attack Protection (TAP) integration to protect against and provide additional visibility into phishing and other malicious email attacks.",
     "support": "xsoar",
-<<<<<<< HEAD
-    "currentVersion": "1.2.0",
-=======
     "currentVersion": "1.1.27",
->>>>>>> fa9514be
     "author": "Cortex XSOAR",
     "url": "https://www.paloaltonetworks.com/cortex",
     "email": "",
