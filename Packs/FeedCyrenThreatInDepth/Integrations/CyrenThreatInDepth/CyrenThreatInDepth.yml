--- conflicted
+++ resolved
@@ -132,11 +132,7 @@
   - description: Prints the max client offset stored in the integration context.
     execution: true
     name: cyren-threat-indepth-get-client-offset
-<<<<<<< HEAD
-  dockerimage: demisto/python3:3.10.13.72123
-=======
   dockerimage: demisto/python3:3.10.13.84405
->>>>>>> 5cfcc708
   feed: true
   runonce: false
   subtype: python3