<!-- HTML_DOC -->
<p>Use the AWS CloudWatch Logs integration to monitor, store, and access your log files from AWS Elastic Compute Cloud (Amazon EC2) instances, AWS CloudTrail, AWS Route 53, and other sources. You can then retrieve the associated log data from CloudWatch Logs.<br>For more information see the <a href="https://docs.aws.amazon.com/AmazonCloudWatch/latest/logs/WhatIsCloudWatchLogs.html" rel="nofollow">CloudWatch documentation</a>.</p>
<<<<<<< HEAD
<p>For detailed instructions about setting up authentication, see: <a href="https://xsoar.pan.dev/docs/reference/articles/aws-integrations---authentication">AWS Integrations - Authentication</a>.</p>
<h2>Configure the AWS Cloud Watch Logs Integration on Demisto</h2>
=======
<h2>Configure the AWS Cloud Watch Logs Integration on Cortex XSOAR</h2>
>>>>>>> 76ef5e83
<ol>
<li>Navigate to <strong>Settings</strong> &gt; <strong>Integrations</strong> &gt; <strong>Servers &amp; Services</strong>.</li>
<li>Search for AWS - CloudWatchLogs.</li>
<li>Click <strong>Add instance</strong> to create and configure a new integration instance.<br>
<ul>
<li>
<strong>Name</strong>: a textual name for the integration instance.</li>
<li><strong>Default Region</strong></li>
<li><strong>Role Arn</strong></li>
<li><strong>Role Session Name</strong></li>
<li><strong>Role Session Duration</strong></li>
<li><strong>Access Key</strong></li>
<li><strong>Secret key</strong></li>
<li><strong>Timeout</strong></li>
<li><strong>Retries</strong></li>
</ul>
</li>
<li>Click <strong>Test</strong> to validate the URLs, token, and connection.</li>
</ol>
<h2>Commands</h2>
<p>You can execute these commands from the Cortex XSOAR CLI, as part of an automation, or in a playbook.<br>After you successfully execute a command, a DBot message appears in the War Room with the command details.</p>
<ol>
<li><a href="#h_97524814141539170450412">Create a log group: aws-logs-create-log-group</a></li>
<li><a href="#h_5057555411231539170456210">Create a log stream: aws-logs-create-log-stream</a></li>
<li><a href="#h_6610132052411539170462177">Delete a log group: aws-logs-delete-log-group</a></li>
<li><a href="#h_6794234493581539170468577">Delete a log stream: aws-logs-delete-log-stream</a></li>
<li><a href="#h_6369265584741539170476181">Get a list of log events: aws-logs-filter-log-events</a></li>
<li><a href="#h_3857347865901539170482677">Get a list of log groups: aws-logs-describe-log-groups</a></li>
<li><a href="#h_1980862417051539170491449">Get a list of log streams: aws-logs-describe-log-streams</a></li>
<li><a href="#h_5016742518191539170499700">Assign a retention policy for a log group: aws-logs-put-retention-policy</a></li>
<li><a href="#h_2248133599311539170508332">Delete a retention policy: aws-logs-delete-retention-policy</a></li>
<li><a href="#h_48298123210421539170515290">Upload log events to a log stream: aws-logs-put-log-events</a></li>
<li><a href="#h_34162922711531539170522887">Create or modify a metric filter: aws-logs-put-metric-filter</a></li>
<li><a href="#h_48620941212621539170533774">Delete a metric filter: aws-logs-delete-metric-filter</a></li>
<li><a href="#h_44862796213701539170540253">Get a list of metric filters: aws-logs-describe-metric-filters</a></li>
</ol>
<h3 id="h_97524814141539170450412">1. Create a log group</h3>
<hr>
<p>Creates a log group with the specified name.</p>
<h5>Base Command</h5>
<p><code>aws-logs-create-log-group</code></p>
<h5>Input</h5>
<table style="width: 748px;" border="2" cellpadding="6">
<thead>
<tr>
<th style="width: 143px;"><strong>Argument Name</strong></th>
<th style="width: 494px;"><strong>Description</strong></th>
<th style="width: 71px;"><strong>Required</strong></th>
</tr>
</thead>
<tbody>
<tr>
<td style="width: 143px;">logGroupName</td>
<td style="width: 494px;">The name of the log group.</td>
<td style="width: 71px;">Required</td>
</tr>
<tr>
<td style="width: 143px;">kmsKeyId</td>
<td style="width: 494px;">The Amazon Resource Name (ARN) of the CMK to use when encrypting log data.</td>
<td style="width: 71px;">Optional</td>
</tr>
<tr>
<td style="width: 143px;">region</td>
<td style="width: 494px;">The AWS Region, if not specified the default region will be used.</td>
<td style="width: 71px;">Optional</td>
</tr>
<tr>
<td style="width: 143px;">roleArn</td>
<td style="width: 494px;">The Amazon Resource Name (ARN) of the role to assume.</td>
<td style="width: 71px;">Optional</td>
</tr>
<tr>
<td style="width: 143px;">roleSessionName</td>
<td style="width: 494px;">An identifier for the assumed role session.</td>
<td style="width: 71px;">Optional</td>
</tr>
<tr>
<td style="width: 143px;">roleSessionDuration</td>
<td style="width: 494px;">The duration, in seconds, of the role session. The value can range from 900 seconds (15 minutes) up to the maximum session duration setting for the role.</td>
<td style="width: 71px;">Optional</td>
</tr>
</tbody>
</table>
<p> </p>
<h5>Context Output</h5>
<p>There is no context output for this command.</p>
<h5>Command Example</h5>
<pre>!aws-logs-create-log-group logGroupName=test</pre>
<h5>Context Example</h5>
<p>There is no context output for this command.</p>
<h5>Human Readable Output</h5>
<p><a href="https://user-images.githubusercontent.com/34302832/45023945-0eeefa80-b038-11e8-9f41-ddb1ef8b6c78.png" target="_blank" rel="noopener noreferrer"><img src="https://user-images.githubusercontent.com/34302832/45023945-0eeefa80-b038-11e8-9f41-ddb1ef8b6c78.png" alt="image" width="756" height="82"></a></p>
<h3 id="h_5057555411231539170456210">2. Create a log stream</h3>
<hr>
<p>Creates a log stream for the specified log group.</p>
<h5>Base Command</h5>
<p><code>aws-logs-create-log-stream</code></p>
<h5>Input</h5>
<table style="width: 748px;" border="2" cellpadding="6">
<thead>
<tr>
<th style="width: 145px;"><strong>Argument Name</strong></th>
<th style="width: 492px;"><strong>Description</strong></th>
<th style="width: 71px;"><strong>Required</strong></th>
</tr>
</thead>
<tbody>
<tr>
<td style="width: 145px;">logGroupName</td>
<td style="width: 492px;">The name of the log group.</td>
<td style="width: 71px;">Required</td>
</tr>
<tr>
<td style="width: 145px;">logStreamName</td>
<td style="width: 492px;">The name of the log stream.</td>
<td style="width: 71px;">Required</td>
</tr>
<tr>
<td style="width: 145px;">region</td>
<td style="width: 492px;">The AWS Region, if not specified the default region will be used.</td>
<td style="width: 71px;">Optional</td>
</tr>
<tr>
<td style="width: 145px;">roleArn</td>
<td style="width: 492px;">The Amazon Resource Name (ARN) of the role to assume.</td>
<td style="width: 71px;">Optional</td>
</tr>
<tr>
<td style="width: 145px;">roleSessionName</td>
<td style="width: 492px;">An identifier for the assumed role session.</td>
<td style="width: 71px;">Optional</td>
</tr>
<tr>
<td style="width: 145px;">roleSessionDuration</td>
<td style="width: 492px;">The duration, in seconds, of the role session. The value can range from 900 seconds (15 minutes) up to the maximum session duration setting for the role.</td>
<td style="width: 71px;">Optional</td>
</tr>
</tbody>
</table>
<p> </p>
<h5>Context Output</h5>
<p>There is no context output for this command.</p>
<h5>Command Example</h5>
<pre>!aws-logs-create-log-stream logGroupName=test logStreamName=test</pre>
<h5>Context Example</h5>
<p>There is no context output for this command.</p>
<h5>Human Readable Output</h5>
<p><a href="https://user-images.githubusercontent.com/34302832/45029145-01da0780-b048-11e8-894c-6b361ec9d200.png" target="_blank" rel="noopener noreferrer"><img src="https://user-images.githubusercontent.com/34302832/45029145-01da0780-b048-11e8-894c-6b361ec9d200.png" alt="image" width="749" height="65"></a></p>
<h3 id="h_6610132052411539170462177">3. Delete a log group</h3>
<hr>
<p>Deletes the specified log group and permanently deletes all the archived log events associated with the log group.</p>
<h5>Base Command</h5>
<p><code>aws-logs-delete-log-group</code></p>
<h5>Input</h5>
<table style="width: 748px;" border="2" cellpadding="6">
<thead>
<tr>
<th style="width: 145px;"><strong>Argument Name</strong></th>
<th style="width: 492px;"><strong>Description</strong></th>
<th style="width: 71px;"><strong>Required</strong></th>
</tr>
</thead>
<tbody>
<tr>
<td style="width: 145px;">logGroupName</td>
<td style="width: 492px;">The name of the log group.</td>
<td style="width: 71px;">Required</td>
</tr>
<tr>
<td style="width: 145px;">region</td>
<td style="width: 492px;">The AWS Region, if not specified the default region will be used.</td>
<td style="width: 71px;">Optional</td>
</tr>
<tr>
<td style="width: 145px;">roleArn</td>
<td style="width: 492px;">The Amazon Resource Name (ARN) of the role to assume.</td>
<td style="width: 71px;">Optional</td>
</tr>
<tr>
<td style="width: 145px;">roleSessionName</td>
<td style="width: 492px;">An identifier for the assumed role session.</td>
<td style="width: 71px;">Optional</td>
</tr>
<tr>
<td style="width: 145px;">roleSessionDuration</td>
<td style="width: 492px;">The duration, in seconds, of the role session. The value can range from 900 seconds (15 minutes) up to the maximum session duration setting for the role.</td>
<td style="width: 71px;">Optional</td>
</tr>
</tbody>
</table>
<p> </p>
<h5>Context Output</h5>
<p>There is no context output for this command.</p>
<h5>Command Example</h5>
<pre>!aws-logs-delete-log-group logGroupName=test</pre>
<h5>Context Example</h5>
<p>There is no context output for this command.</p>
<h5>Human Readable Output</h5>
<p><a href="https://user-images.githubusercontent.com/34302832/45030390-ecff7300-b04b-11e8-8e69-abc9b94a9032.png" target="_blank" rel="noopener noreferrer"><img src="https://user-images.githubusercontent.com/34302832/45030390-ecff7300-b04b-11e8-8e69-abc9b94a9032.png" alt="image" width="751" height="71"></a></p>
<h3 id="h_6794234493581539170468577">4. Delete a log stream</h3>
<hr>
<p>Deletes the specified log stream and permanently deletes all the archived log events associated with the log stream.</p>
<h5>Base Command</h5>
<p><code>aws-logs-delete-log-stream</code></p>
<h5>Input</h5>
<table style="width: 748px;" border="2" cellpadding="6">
<thead>
<tr>
<th style="width: 145px;"><strong>Argument Name</strong></th>
<th style="width: 492px;"><strong>Description</strong></th>
<th style="width: 71px;"><strong>Required</strong></th>
</tr>
</thead>
<tbody>
<tr>
<td style="width: 145px;">logGroupName</td>
<td style="width: 492px;">The name of the log group.</td>
<td style="width: 71px;">Required</td>
</tr>
<tr>
<td style="width: 145px;">logStreamName</td>
<td style="width: 492px;">The name of the log stream.</td>
<td style="width: 71px;">Required</td>
</tr>
<tr>
<td style="width: 145px;">region</td>
<td style="width: 492px;">The AWS Region, if not specified the default region will be used.</td>
<td style="width: 71px;">Optional</td>
</tr>
<tr>
<td style="width: 145px;">roleArn</td>
<td style="width: 492px;">The Amazon Resource Name (ARN) of the role to assume.</td>
<td style="width: 71px;">Optional</td>
</tr>
<tr>
<td style="width: 145px;">roleSessionName</td>
<td style="width: 492px;">An identifier for the assumed role session.</td>
<td style="width: 71px;">Optional</td>
</tr>
<tr>
<td style="width: 145px;">roleSessionDuration</td>
<td style="width: 492px;">The duration, in seconds, of the role session. The value can range from 900 seconds (15 minutes) up to the maximum session duration setting for the role.</td>
<td style="width: 71px;">Optional</td>
</tr>
</tbody>
</table>
<p> </p>
<p>Context Output</p>
<p>There is no context output for this command.</p>
<h5>Command Example</h5>
<pre>!aws-logs-delete-log-stream logGroupName=test logStreamName=test</pre>
<h5>Context Example</h5>
<p>There is no context output for this command.</p>
<h5>Human Readable Output</h5>
<p><a href="https://user-images.githubusercontent.com/34302832/45029385-bbd17380-b048-11e8-9651-b1183e42a1ff.png" target="_blank" rel="noopener noreferrer"><img src="https://user-images.githubusercontent.com/34302832/45029385-bbd17380-b048-11e8-9651-b1183e42a1ff.png" alt="image" width="747" height="60"></a></p>
<h3 id="h_6369265584741539170476181">5. Get list of log events</h3>
<hr>
<p>Lists log events from the specified log group. You can list all the log events or filter the results using a filter pattern, a time range, and the name of the log stream.</p>
<h5>Base Command</h5>
<p><code>aws-logs-filter-log-events</code></p>
<h5>Input</h5>
<table style="width: 748px;" border="2" cellpadding="6">
<thead>
<tr>
<th style="width: 145px;"><strong>Argument Name</strong></th>
<th style="width: 492px;"><strong>Description</strong></th>
<th style="width: 71px;"><strong>Required</strong></th>
</tr>
</thead>
<tbody>
<tr>
<td style="width: 145px;">logGroupName</td>
<td style="width: 492px;">The name of the log group.</td>
<td style="width: 71px;">Required</td>
</tr>
<tr>
<td style="width: 145px;">logStreamNames</td>
<td style="width: 492px;">Optional list of log stream names. Separated by comma.</td>
<td style="width: 71px;">Optional</td>
</tr>
<tr>
<td style="width: 145px;">startTime</td>
<td style="width: 492px;">The start of the time range, expressed as the number of milliseconds after Jan 1, 1970 00:00:00 UTC (Unix Time). Events with a time stamp before this time are not returned.</td>
<td style="width: 71px;">Optional</td>
</tr>
<tr>
<td style="width: 145px;">endTime</td>
<td style="width: 492px;">The end of the time range, expressed as the number of milliseconds after Jan 1, 1970 00:00:00 UTC (Unix Time). Events with a time stamp later than this time are not returned.</td>
<td style="width: 71px;">Optional</td>
</tr>
<tr>
<td style="width: 145px;">filterPattern</td>
<td style="width: 492px;">The filter pattern to use. If not provided, all the events are matched.</td>
<td style="width: 71px;">Optional</td>
</tr>
<tr>
<td style="width: 145px;">limit</td>
<td style="width: 492px;">The maximum number of events to return. The default is 10,000 events.</td>
<td style="width: 71px;">Optional</td>
</tr>
<tr>
<td style="width: 145px;">interleaved</td>
<td style="width: 492px;">If the value is true, the operation makes a best effort to provide responses that contain events from multiple log streams within the log group, interleaved in a single response. If the value is false, all the matched log events in the first log stream are searched first, then those in the next log stream, and so on. The default is false.</td>
<td style="width: 71px;">Optional</td>
</tr>
<tr>
<td style="width: 145px;">region</td>
<td style="width: 492px;">The AWS Region, if not specified the default region will be used.</td>
<td style="width: 71px;">Optional</td>
</tr>
<tr>
<td style="width: 145px;">roleArn</td>
<td style="width: 492px;">The Amazon Resource Name (ARN) of the role to assume.</td>
<td style="width: 71px;">Optional</td>
</tr>
<tr>
<td style="width: 145px;">roleSessionName</td>
<td style="width: 492px;">An identifier for the assumed role session.</td>
<td style="width: 71px;">Optional</td>
</tr>
<tr>
<td style="width: 145px;">roleSessionDuration</td>
<td style="width: 492px;">The duration, in seconds, of the role session. The value can range from 900 seconds (15 minutes) up to the maximum session duration setting for the role.</td>
<td style="width: 71px;">Optional</td>
</tr>
</tbody>
</table>
<p> </p>
<h5>Context Output</h5>
<table style="width: 748px;" border="2" cellpadding="6">
<thead>
<tr>
<th style="width: 334px;"><strong>Path</strong></th>
<th style="width: 35px;"><strong>Type</strong></th>
<th style="width: 339px;"><strong>Description</strong></th>
</tr>
</thead>
<tbody>
<tr>
<td style="width: 334px;">AWS.CloudWatchLogs.Events.LogStreamName</td>
<td style="width: 35px;">string</td>
<td style="width: 339px;">The name of the log stream this event belongs to.</td>
</tr>
<tr>
<td style="width: 334px;">AWS.CloudWatchLogs.Events.Timestamp</td>
<td style="width: 35px;">date</td>
<td style="width: 339px;">The time the event occurred, expressed as the number of milliseconds after Jan 1, 1970 00:00:00 UTC.</td>
</tr>
<tr>
<td style="width: 334px;">AWS.CloudWatchLogs.Events.Message</td>
<td style="width: 35px;">string</td>
<td style="width: 339px;">The data contained in the log event.</td>
</tr>
<tr>
<td style="width: 334px;">AWS.CloudWatchLogs.Events.IngestionTime</td>
<td style="width: 35px;">date</td>
<td style="width: 339px;">The time the event was ingested, expressed as the number of milliseconds after Jan 1, 1970 00:00:00 UTC.</td>
</tr>
<tr>
<td style="width: 334px;">AWS.CloudWatchLogs.Events.EventId</td>
<td style="width: 35px;">string</td>
<td style="width: 339px;">The ID of the event.</td>
</tr>
</tbody>
</table>
<p> </p>
<h5>Command Example</h5>
<pre>!aws-logs-filter-log-events logGroupName=test</pre>
<h5>Context Example</h5>
<p><a href="https://user-images.githubusercontent.com/34302832/45035904-69e61900-b05b-11e8-8c58-c77b86f767ba.png" target="_blank" rel="noopener noreferrer"><img src="https://user-images.githubusercontent.com/34302832/45035904-69e61900-b05b-11e8-8c58-c77b86f767ba.png" alt="image" width="751" height="248"></a></p>
<h5>Human Readable Output</h5>
<p><a href="https://user-images.githubusercontent.com/34302832/45035876-5935a300-b05b-11e8-82a2-818e2671fee6.png" target="_blank" rel="noopener noreferrer"><img src="https://user-images.githubusercontent.com/34302832/45035876-5935a300-b05b-11e8-82a2-818e2671fee6.png" alt="image" width="752" height="355"></a></p>
<h3 id="h_3857347865901539170482677">6. Get a list of log groups</h3>
<hr>
<p>Lists the specified log groups. You can list all your log groups or filter the results by prefix. The results are ASCII-sorted by log group name.</p>
<h5>Base Command</h5>
<p><code>aws-logs-describe-log-groups</code></p>
<h5>Input</h5>
<table style="width: 748px;" border="2" cellpadding="6">
<thead>
<tr>
<th style="width: 149px;"><strong>Argument Name</strong></th>
<th style="width: 488px;"><strong>Description</strong></th>
<th style="width: 71px;"><strong>Required</strong></th>
</tr>
</thead>
<tbody>
<tr>
<td style="width: 149px;">logGroupNamePrefix</td>
<td style="width: 488px;">The prefix to match.</td>
<td style="width: 71px;">Optional</td>
</tr>
<tr>
<td style="width: 149px;">limit</td>
<td style="width: 488px;">The maximum number of items returned. If you don't specify a value, the default is up to 50 items.</td>
<td style="width: 71px;">Optional</td>
</tr>
<tr>
<td style="width: 149px;">region</td>
<td style="width: 488px;">The AWS Region, if not specified the default region will be used.</td>
<td style="width: 71px;">Optional</td>
</tr>
<tr>
<td style="width: 149px;">roleArn</td>
<td style="width: 488px;">The Amazon Resource Name (ARN) of the role to assume.</td>
<td style="width: 71px;">Optional</td>
</tr>
<tr>
<td style="width: 149px;">roleSessionName</td>
<td style="width: 488px;">An identifier for the assumed role session.</td>
<td style="width: 71px;">Optional</td>
</tr>
<tr>
<td style="width: 149px;">roleSessionDuration</td>
<td style="width: 488px;">The duration, in seconds, of the role session. The value can range from 900 seconds (15 minutes) up to the maximum session duration setting for the role.</td>
<td style="width: 71px;">Optional</td>
</tr>
</tbody>
</table>
<p> </p>
<h5>Context Output</h5>
<table style="width: 748px;" border="2" cellpadding="6">
<thead>
<tr>
<th style="width: 362px;"><strong>Path</strong></th>
<th style="width: 52px;"><strong>Type</strong></th>
<th style="width: 294px;"><strong>Description</strong></th>
</tr>
</thead>
<tbody>
<tr>
<td style="width: 362px;">AWS.CloudWatchLogs.LogGroups.LogGroupName</td>
<td style="width: 52px;">string</td>
<td style="width: 294px;">The name of the log group.</td>
</tr>
<tr>
<td style="width: 362px;">AWS.CloudWatchLogs.LogGroups.CreationTime</td>
<td style="width: 52px;">number</td>
<td style="width: 294px;">The creation time of the log group, expressed as the number of milliseconds after Jan 1, 1970 00:00:00 UTC.</td>
</tr>
<tr>
<td style="width: 362px;">AWS.CloudWatchLogs.LogGroups.RetentionInDays</td>
<td style="width: 52px;">number</td>
<td style="width: 294px;">The number of days to retain the log events in the specified log group.</td>
</tr>
<tr>
<td style="width: 362px;">AWS.CloudWatchLogs.LogGroups.MetricFilterCount</td>
<td style="width: 52px;">number</td>
<td style="width: 294px;">The number of metric filters.</td>
</tr>
<tr>
<td style="width: 362px;">AWS.CloudWatchLogs.LogGroups.Arn</td>
<td style="width: 52px;">string</td>
<td style="width: 294px;">The Amazon Resource Name (ARN) of the log group.</td>
</tr>
<tr>
<td style="width: 362px;">AWS.CloudWatchLogs.LogGroups.StoredBytes</td>
<td style="width: 52px;">number</td>
<td style="width: 294px;">The number of bytes stored.</td>
</tr>
<tr>
<td style="width: 362px;">AWS.CloudWatchLogs.LogGroups.KmsKeyId</td>
<td style="width: 52px;">string</td>
<td style="width: 294px;">The Amazon Resource Name (ARN) of the CMK to use when encrypting log data.</td>
</tr>
</tbody>
</table>
<p> </p>
<h5>Command Example</h5>
<pre>!aws-logs-describe-log-groups</pre>
<h5>Context Example</h5>
<p><a href="https://user-images.githubusercontent.com/34302832/45031032-030e3300-b04e-11e8-985d-084d68b9a5c2.png" target="_blank" rel="noopener noreferrer"><img src="https://user-images.githubusercontent.com/34302832/45031032-030e3300-b04e-11e8-985d-084d68b9a5c2.png" alt="image"></a></p>
<h5>Human Readable Output</h5>
<p><a href="https://user-images.githubusercontent.com/34302832/45031063-16210300-b04e-11e8-915e-334eb5658e36.png" target="_blank" rel="noopener noreferrer"><img src="https://user-images.githubusercontent.com/34302832/45031063-16210300-b04e-11e8-915e-334eb5658e36.png" alt="image" width="750" height="342"></a></p>
<h3 id="h_1980862417051539170491449">7. Get a list of log streams</h3>
<hr>
<p>Lists the log streams for the specified log group. You can list all the log streams or filter the results by prefix. You can also control how the results are ordered.</p>
<h5>Base Command</h5>
<p><code>aws-logs-describe-log-streams</code></p>
<h5>Input</h5>
<table style="width: 748px;" border="2" cellpadding="6">
<thead>
<tr>
<th style="width: 156px;"><strong>Argument Name</strong></th>
<th style="width: 481px;"><strong>Description</strong></th>
<th style="width: 71px;"><strong>Required</strong></th>
</tr>
</thead>
<tbody>
<tr>
<td style="width: 156px;">logGroupName</td>
<td style="width: 481px;">The name of the log group.</td>
<td style="width: 71px;">Required</td>
</tr>
<tr>
<td style="width: 156px;">logStreamNamePrefix</td>
<td style="width: 481px;">The prefix to match. If orderBy is LastEventTime ,you cannot specify this parameter.</td>
<td style="width: 71px;">Optional</td>
</tr>
<tr>
<td style="width: 156px;">orderBy</td>
<td style="width: 481px;">If the value is LogStreamName , the results are ordered by log stream name. If the value is LastEventTime , the results are ordered by the event time. The default value is LogStreamName .If you order the results by event time, you cannot specify the logStreamNamePrefix parameter.</td>
<td style="width: 71px;">Optional</td>
</tr>
<tr>
<td style="width: 156px;">limit</td>
<td style="width: 481px;">The maximum number of items returned. If you don't specify a value, the default is up to 50 items.</td>
<td style="width: 71px;">Optional</td>
</tr>
<tr>
<td style="width: 156px;">region</td>
<td style="width: 481px;">The AWS Region, if not specified the default region will be used.</td>
<td style="width: 71px;">Optional</td>
</tr>
<tr>
<td style="width: 156px;">roleArn</td>
<td style="width: 481px;">The Amazon Resource Name (ARN) of the role to assume.</td>
<td style="width: 71px;">Optional</td>
</tr>
<tr>
<td style="width: 156px;">roleSessionName</td>
<td style="width: 481px;">An identifier for the assumed role session.</td>
<td style="width: 71px;">Optional</td>
</tr>
<tr>
<td style="width: 156px;">roleSessionDuration</td>
<td style="width: 481px;">The duration, in seconds, of the role session. The value can range from 900 seconds (15 minutes) up to the maximum session duration setting for the role.</td>
<td style="width: 71px;">Optional</td>
</tr>
</tbody>
</table>
<p> </p>
<h5>Context Output</h5>
<table style="width: 748px;" border="2" cellpadding="6">
<thead>
<tr>
<th style="width: 487px;"><strong>Path</strong></th>
<th style="width: 52px;"><strong>Type</strong></th>
<th style="width: 169px;"><strong>Description</strong></th>
</tr>
</thead>
<tbody>
<tr>
<td style="width: 487px;">AWS.CloudWatchLogs.LogGroups.LogStreams.LogGroupName</td>
<td style="width: 52px;">string</td>
<td style="width: 169px;">The Name of the log group.</td>
</tr>
<tr>
<td style="width: 487px;">AWS.CloudWatchLogs.LogGroups.LogStreams.LogStreamName</td>
<td style="width: 52px;">string</td>
<td style="width: 169px;">The name of the log stream.</td>
</tr>
<tr>
<td style="width: 487px;">AWS.CloudWatchLogs.LogGroups.LogStreams.CreationTime</td>
<td style="width: 52px;">number</td>
<td style="width: 169px;">The creation time of the stream, expressed as the number of milliseconds after Jan 1, 1970 00:00:00 UTC.</td>
</tr>
<tr>
<td style="width: 487px;">AWS.CloudWatchLogs.LogGroups.LogStreams.Arn</td>
<td style="width: 52px;">string</td>
<td style="width: 169px;">The Amazon Resource Name (ARN) of the log stream.</td>
</tr>
<tr>
<td style="width: 487px;">AWS.CloudWatchLogs.LogGroups.LogStreams.FirstEventTimestamp</td>
<td style="width: 52px;">date</td>
<td style="width: 169px;">The time of the first event, expressed as the number of milliseconds after Jan 1, 1970 00:00:00 UTC.</td>
</tr>
<tr>
<td style="width: 487px;">AWS.CloudWatchLogs.LogGroups.LogStreams.LastEventTimestamp</td>
<td style="width: 52px;">date</td>
<td style="width: 169px;">the time of the most recent log event in the log stream in CloudWatch Logs. This number is expressed as the number of milliseconds after Jan 1, 1970 00:00:00 UTC. lastEventTime updates on an eventual consistency basis. It typically updates in less than an hour from ingestion, but may take longer in some rare situations.</td>
</tr>
<tr>
<td style="width: 487px;">AWS.CloudWatchLogs.LogGroups.LogStreams.LastIngestionTime</td>
<td style="width: 52px;">date</td>
<td style="width: 169px;">The ingestion time, expressed as the number of milliseconds after Jan 1, 1970 00:00:00 UTC.</td>
</tr>
<tr>
<td style="width: 487px;">AWS.CloudWatchLogs.LogGroups.LogStreams.UploadSequenceToken</td>
<td style="width: 52px;">string</td>
<td style="width: 169px;">The sequence token.</td>
</tr>
<tr>
<td style="width: 487px;">AWS.CloudWatchLogs.LogGroups.LogStreams.StoredBytes</td>
<td style="width: 52px;">number</td>
<td style="width: 169px;">The number of bytes stored.</td>
</tr>
</tbody>
</table>
<p> </p>
<h5>Command Example</h5>
<pre>!aws-logs-describe-log-streams logGroupName=test</pre>
<h5>Context Example</h5>
<p><a href="https://user-images.githubusercontent.com/34302832/45033213-220fc380-b054-11e8-87bd-db85c3b53fb7.png" target="_blank" rel="noopener noreferrer"><img src="https://user-images.githubusercontent.com/34302832/45033213-220fc380-b054-11e8-87bd-db85c3b53fb7.png" alt="image" width="750" height="496"></a></p>
<h5>Human Readable Output</h5>
<p><a href="https://user-images.githubusercontent.com/34302832/45033162-ff7daa80-b053-11e8-8e42-5225d38e1bb8.png" target="_blank" rel="noopener noreferrer"><img src="https://user-images.githubusercontent.com/34302832/45033162-ff7daa80-b053-11e8-8e42-5225d38e1bb8.png" alt="image" width="752" height="322"></a></p>
<h3 id="h_5016742518191539170499700">8. Assign a retention policy for a log group</h3>
<hr>
<p>Sets the retention of the specified log group. A retention policy allows you to configure the number of days for which to retain log events in the specified log group.</p>
<h5>Base Command</h5>
<p><code>aws-logs-put-retention-policy</code></p>
<h5>Input</h5>
<table style="width: 748px;" border="2" cellpadding="6">
<thead>
<tr>
<th style="width: 144px;"><strong>Argument Name</strong></th>
<th style="width: 493px;"><strong>Description</strong></th>
<th style="width: 71px;"><strong>Required</strong></th>
</tr>
</thead>
<tbody>
<tr>
<td style="width: 144px;">logGroupName</td>
<td style="width: 493px;">The name of the log group.</td>
<td style="width: 71px;">Required</td>
</tr>
<tr>
<td style="width: 144px;">retentionInDays</td>
<td style="width: 493px;">The number of days to retain the log events in the specified log group.</td>
<td style="width: 71px;">Required</td>
</tr>
<tr>
<td style="width: 144px;">region</td>
<td style="width: 493px;">The AWS Region, if not specified the default region will be used.</td>
<td style="width: 71px;">Optional</td>
</tr>
<tr>
<td style="width: 144px;">roleArn</td>
<td style="width: 493px;">The Amazon Resource Name (ARN) of the role to assume.</td>
<td style="width: 71px;">Optional</td>
</tr>
<tr>
<td style="width: 144px;">roleSessionName</td>
<td style="width: 493px;">An identifier for the assumed role session.</td>
<td style="width: 71px;">Optional</td>
</tr>
<tr>
<td style="width: 144px;">roleSessionDuration</td>
<td style="width: 493px;">The duration, in seconds, of the role session. The value can range from 900 seconds (15 minutes) up to the maximum session duration setting for the role.</td>
<td style="width: 71px;">Optional</td>
</tr>
</tbody>
</table>
<p> </p>
<h5>Context Output</h5>
<p>There is no context output for this command.</p>
<h5>Command Example</h5>
<pre>!aws-logs-put-retention-policy logGroupName=test retentionInDays=7</pre>
<h5>Context Example</h5>
<p>There is no context output for this command.</p>
<h5>Human Readable Output</h5>
<p><a href="https://user-images.githubusercontent.com/34302832/45033993-82076980-b056-11e8-8a1b-ff0a9f4cb3e0.png" target="_blank" rel="noopener noreferrer"><img src="https://user-images.githubusercontent.com/34302832/45033993-82076980-b056-11e8-8a1b-ff0a9f4cb3e0.png" alt="image" width="749" height="57"></a></p>
<h3 id="h_2248133599311539170508332">9. Delete a retention policy</h3>
<hr>
<p>Deletes the specified retention policy. Log events do not expire if they belong to log groups without a retention policy.</p>
<h5>Base Command</h5>
<p><code>aws-logs-delete-retention-policy</code></p>
<h5>Input</h5>
<table style="width: 748px;" border="2" cellpadding="6">
<thead>
<tr>
<th style="width: 228px;"><strong>Argument Name</strong></th>
<th style="width: 347px;"><strong>Description</strong></th>
<th style="width: 133px;"><strong>Required</strong></th>
</tr>
</thead>
<tbody>
<tr>
<td style="width: 228px;">logGroupName</td>
<td style="width: 347px;">The name of the log group.</td>
<td style="width: 133px;">Required</td>
</tr>
</tbody>
</table>
<p> </p>
<h5>Context Output</h5>
<p>There is no context output for this command.</p>
<h5>Command Example</h5>
<pre>!aws-logs-delete-retention-policy logGroupName=test</pre>
<h5>Context Example</h5>
<p>There is no context output for this command.</p>
<h5>Human Readable Output</h5>
<p><a href="https://user-images.githubusercontent.com/34302832/45034065-acf1bd80-b056-11e8-9314-946f75e9c220.png" target="_blank" rel="noopener noreferrer"><img src="https://user-images.githubusercontent.com/34302832/45034065-acf1bd80-b056-11e8-9314-946f75e9c220.png" alt="image" width="748" height="71"></a></p>
<h3 id="h_48298123210421539170515290">10. Upload log events to a log stream</h3>
<hr>
<p>Uploads a batch of log events to the specified log stream. You must include the sequence token obtained from the response of the previous call. An upload in a newly created log stream does not require a sequence token. You can also get the sequence token using DescribeLogStreams . If you call PutLogEvents twice within a narrow time period using the same value for sequenceToken , both calls may be successful, or one may be rejected.</p>
<h5>Base Command</h5>
<p><code>aws-logs-put-log-events</code></p>
<h5>Input</h5>
<table style="width: 748px;" border="2" cellpadding="6">
<thead>
<tr>
<th style="width: 147px;"><strong>Argument Name</strong></th>
<th style="width: 490px;"><strong>Description</strong></th>
<th style="width: 71px;"><strong>Required</strong></th>
</tr>
</thead>
<tbody>
<tr>
<td style="width: 147px;">logGroupName</td>
<td style="width: 490px;">The name of the log group.</td>
<td style="width: 71px;">Required</td>
</tr>
<tr>
<td style="width: 147px;">logStreamName</td>
<td style="width: 490px;">The name of the log stream.</td>
<td style="width: 71px;">Required</td>
</tr>
<tr>
<td style="width: 147px;">timestamp</td>
<td style="width: 490px;">The time the event occurred, expressed as the number of milliseconds fter Jan 1, 1970 00:00:00 UTC. (Unix Time)</td>
<td style="width: 71px;">Required</td>
</tr>
<tr>
<td style="width: 147px;">message</td>
<td style="width: 490px;">The raw event message.</td>
<td style="width: 71px;">Required</td>
</tr>
<tr>
<td style="width: 147px;">sequenceToken</td>
<td style="width: 490px;">The sequence token obtained from the response of the previous PutLogEvents call. An upload in a newly created log stream does not require a sequence token. You can also get the sequence token using DescribeLogStreams . If you call PutLogEvents twice within a narrow time period using the same value for sequenceToken , both calls may be successful, or one may be rejected.</td>
<td style="width: 71px;">Optional</td>
</tr>
<tr>
<td style="width: 147px;">region</td>
<td style="width: 490px;">The AWS Region, if not specified the default region will be used.</td>
<td style="width: 71px;">Optional</td>
</tr>
<tr>
<td style="width: 147px;">roleArn</td>
<td style="width: 490px;">The Amazon Resource Name (ARN) of the role to assume.</td>
<td style="width: 71px;">Optional</td>
</tr>
<tr>
<td style="width: 147px;">roleSessionName</td>
<td style="width: 490px;">An identifier for the assumed role session.</td>
<td style="width: 71px;">Optional</td>
</tr>
<tr>
<td style="width: 147px;">roleSessionDuration</td>
<td style="width: 490px;">The duration, in seconds, of the role session. The value can range from 900 seconds (15 minutes) up to the maximum session duration setting for the role.</td>
<td style="width: 71px;">Optional</td>
</tr>
</tbody>
</table>
<p> </p>
<h5>Context Output</h5>
<table style="width: 748px;" border="2" cellpadding="6">
<thead>
<tr>
<th style="width: 446px;"><strong>Path</strong></th>
<th style="width: 53px;"><strong>Type</strong></th>
<th style="width: 209px;"><strong>Description</strong></th>
</tr>
</thead>
<tbody>
<tr>
<td style="width: 446px;">AWS.CloudWatchLogs.PutLogEvents.NextSequenceToken</td>
<td style="width: 53px;">string</td>
<td style="width: 209px;">The next sequence token.</td>
</tr>
</tbody>
</table>
<p> </p>
<h5>Command Example</h5>
<pre>!aws-logs-put-log-events logGroupName=test logStreamName=test message="test message" timestamp=1536063673395</pre>
<h5>Context Example</h5>
<p><a href="https://user-images.githubusercontent.com/34302832/45035763-0b209f80-b05b-11e8-86d1-bd20010b3b85.png" target="_blank" rel="noopener noreferrer"><img src="https://user-images.githubusercontent.com/34302832/45035763-0b209f80-b05b-11e8-86d1-bd20010b3b85.png" alt="image" width="749" height="509"></a></p>
<h5>Human Readable Output</h5>
<p><a href="https://user-images.githubusercontent.com/34302832/45035693-e4626900-b05a-11e8-8d20-959dc8905a83.png" target="_blank" rel="noopener noreferrer"><img src="https://user-images.githubusercontent.com/34302832/45035693-e4626900-b05a-11e8-8d20-959dc8905a83.png" alt="image" width="752" height="103"></a></p>
<h3 id="h_34162922711531539170522887">11. Create or modify a metric filter</h3>
<hr>
<p>Creates or updates a metric filter and associates it with the specified log group. Metric filters allow you to configure rules to extract metric data from log events ingested through PutLogEvents .</p>
<h5>Base Command</h5>
<p><code>aws-logs-put-metric-filter</code></p>
<h5>Input</h5>
<table style="width: 748px;" border="2" cellpadding="6">
<thead>
<tr>
<th style="width: 145px;"><strong>Argument Name</strong></th>
<th style="width: 492px;"><strong>Description</strong></th>
<th style="width: 71px;"><strong>Required</strong></th>
</tr>
</thead>
<tbody>
<tr>
<td style="width: 145px;">logGroupName</td>
<td style="width: 492px;">The name of the log group.</td>
<td style="width: 71px;">Required</td>
</tr>
<tr>
<td style="width: 145px;">filterName</td>
<td style="width: 492px;">A name for the metric filter.</td>
<td style="width: 71px;">Required</td>
</tr>
<tr>
<td style="width: 145px;">filterPattern</td>
<td style="width: 492px;">A filter pattern for extracting metric data out of ingested log events.</td>
<td style="width: 71px;">Required</td>
</tr>
<tr>
<td style="width: 145px;">metricName</td>
<td style="width: 492px;">The name of the CloudWatch metric.</td>
<td style="width: 71px;">Required</td>
</tr>
<tr>
<td style="width: 145px;">metricNamespace</td>
<td style="width: 492px;">The namespace of the CloudWatch metric.</td>
<td style="width: 71px;">Required</td>
</tr>
<tr>
<td style="width: 145px;">metricValue</td>
<td style="width: 492px;">The value to publish to the CloudWatch metric when a filter pattern matches a log event.</td>
<td style="width: 71px;">Required</td>
</tr>
<tr>
<td style="width: 145px;">region</td>
<td style="width: 492px;">The AWS Region, if not specified the default region will be used.</td>
<td style="width: 71px;">Optional</td>
</tr>
<tr>
<td style="width: 145px;">roleArn</td>
<td style="width: 492px;">The Amazon Resource Name (ARN) of the role to assume.</td>
<td style="width: 71px;">Optional</td>
</tr>
<tr>
<td style="width: 145px;">roleSessionName</td>
<td style="width: 492px;">An identifier for the assumed role session.</td>
<td style="width: 71px;">Optional</td>
</tr>
<tr>
<td style="width: 145px;">roleSessionDuration</td>
<td style="width: 492px;">The duration, in seconds, of the role session. The value can range from 900 seconds (15 minutes) up to the maximum session duration setting for the role.</td>
<td style="width: 71px;">Optional</td>
</tr>
</tbody>
</table>
<p> </p>
<h5>Context Output</h5>
<p>There is no context output for this command.</p>
<h5>Command Example</h5>
<pre>!aws-logs-put-metric-filter filterName=test filterPattern="Error" logGroupName=test metricName=test metricNamespace=LogMetrics metricValue=1</pre>
<h5>Context Example</h5>
<p>There is no context output for this command.</p>
<h5>Human Readable Output</h5>
<p><a href="https://user-images.githubusercontent.com/34302832/45036317-6dc66b00-b05c-11e8-874e-8c511268edf6.png" target="_blank" rel="noopener noreferrer"><img src="https://user-images.githubusercontent.com/34302832/45036317-6dc66b00-b05c-11e8-874e-8c511268edf6.png" alt="image" width="744" height="38"></a></p>
<h3 id="h_48620941212621539170533774">12. Delete a metric filter</h3>
<hr>
<p>Deletes the specified metric filter.</p>
<h5>Base Command</h5>
<p><code>aws-logs-delete-metric-filter</code></p>
<h5>Input</h5>
<table style="width: 748px;" border="2" cellpadding="6">
<thead>
<tr>
<th style="width: 148px;"><strong>Argument Name</strong></th>
<th style="width: 489px;"><strong>Description</strong></th>
<th style="width: 71px;"><strong>Required</strong></th>
</tr>
</thead>
<tbody>
<tr>
<td style="width: 148px;">logGroupName</td>
<td style="width: 489px;">The name of the log group.</td>
<td style="width: 71px;">Required</td>
</tr>
<tr>
<td style="width: 148px;">filterName</td>
<td style="width: 489px;">The name of the metric filter.</td>
<td style="width: 71px;">Required</td>
</tr>
<tr>
<td style="width: 148px;">region</td>
<td style="width: 489px;">The AWS Region, if not specified the default region will be used.</td>
<td style="width: 71px;">Optional</td>
</tr>
<tr>
<td style="width: 148px;">roleArn</td>
<td style="width: 489px;">The Amazon Resource Name (ARN) of the role to assume.</td>
<td style="width: 71px;">Optional</td>
</tr>
<tr>
<td style="width: 148px;">roleSessionName</td>
<td style="width: 489px;">An identifier for the assumed role session.</td>
<td style="width: 71px;">Optional</td>
</tr>
<tr>
<td style="width: 148px;">roleSessionDuration</td>
<td style="width: 489px;">The duration, in seconds, of the role session. The value can range from 900 seconds (15 minutes) up to the maximum session duration setting for the role.</td>
<td style="width: 71px;">Optional</td>
</tr>
</tbody>
</table>
<p> </p>
<h5>Context Output</h5>
<p>There is no context output for this command.</p>
<h5>Command Example</h5>
<pre>!aws-logs-delete-metric-filter filterName=test logGroupName=test</pre>
<h5>Context Example</h5>
<p>There is no context output for this command.</p>
<h5>Human Readable Output</h5>
<p><a href="https://user-images.githubusercontent.com/34302832/45036441-d1509880-b05c-11e8-8ce5-02d6d3640351.png" target="_blank" rel="noopener noreferrer"><img src="https://user-images.githubusercontent.com/34302832/45036441-d1509880-b05c-11e8-8ce5-02d6d3640351.png" alt="image"></a></p>
<h3 id="h_44862796213701539170540253">13. Get a list of metric filters</h3>
<hr>
<p>Lists the specified metric filters. You can list all the metric filters or filter the results by log name, prefix, metric name, or metric namespace.</p>
<h5>Base Command</h5>
<p><code>aws-logs-describe-metric-filters</code></p>
<h5>Input</h5>
<table style="width: 748px;" border="2" cellpadding="6">
<thead>
<tr>
<th style="width: 148px;"><strong>Argument Name</strong></th>
<th style="width: 489px;"><strong>Description</strong></th>
<th style="width: 71px;"><strong>Required</strong></th>
</tr>
</thead>
<tbody>
<tr>
<td style="width: 148px;">logGroupName</td>
<td style="width: 489px;">The name of the log group.</td>
<td style="width: 71px;">Optional</td>
</tr>
<tr>
<td style="width: 148px;">filterNamePrefix</td>
<td style="width: 489px;">The prefix to match.</td>
<td style="width: 71px;">Optional</td>
</tr>
<tr>
<td style="width: 148px;">metricName</td>
<td style="width: 489px;">Filters results to include only those with the specified metric name. If you include this parameter in your request, you must also include the metricNamespace parameter.</td>
<td style="width: 71px;">Optional</td>
</tr>
<tr>
<td style="width: 148px;">metricNamespace</td>
<td style="width: 489px;">Filters results to include only those in the specified namespace. If you include this parameter in your request, you must also include the metricName parameter.</td>
<td style="width: 71px;">Optional</td>
</tr>
</tbody>
</table>
<p> </p>
<h5>Context Output</h5>
<table style="width: 748px;" border="2" cellpadding="6">
<thead>
<tr>
<th style="width: 540px;"><strong>Path</strong></th>
<th style="width: 38px;"><strong>Type</strong></th>
<th style="width: 130px;"><strong>Description</strong></th>
</tr>
</thead>
<tbody>
<tr>
<td style="width: 540px;">AWS.CloudWatchLogs.MetricFilters.filterName</td>
<td style="width: 38px;">string</td>
<td style="width: 130px;">The name of the metric filter.</td>
</tr>
<tr>
<td style="width: 540px;">AWS.CloudWatchLogs.MetricFilters.filterPattern</td>
<td style="width: 38px;">string</td>
<td style="width: 130px;">A symbolic description of how CloudWatch Logs should interpret the data in each log event. For example, a log event may contain time stamps, IP addresses, strings, and so on. You use the filter pattern to specify what to look for in the log event message.</td>
</tr>
<tr>
<td style="width: 540px;">AWS.CloudWatchLogs.MetricFilters.metricTransformations.metricName</td>
<td style="width: 38px;">string</td>
<td style="width: 130px;">The name of the CloudWatch metric.</td>
</tr>
<tr>
<td style="width: 540px;">AWS.CloudWatchLogs.MetricFilters.metricTransformations.metricNamespace</td>
<td style="width: 38px;">string</td>
<td style="width: 130px;">The namespace of the CloudWatch metric.</td>
</tr>
<tr>
<td style="width: 540px;">AWS.CloudWatchLogs.MetricFilters.metricTransformations.metricValue</td>
<td style="width: 38px;">string</td>
<td style="width: 130px;">The value to publish to the CloudWatch metric when a filter pattern matches a log event.</td>
</tr>
<tr>
<td style="width: 540px;">AWS.CloudWatchLogs.MetricFilters.metricTransformations.defaultValue</td>
<td style="width: 38px;">string</td>
<td style="width: 130px;">The value to emit when a filter pattern does not match a log event. This value can be null.</td>
</tr>
<tr>
<td style="width: 540px;">AWS.CloudWatchLogs.MetricFilters.creationTime</td>
<td style="width: 38px;">date</td>
<td style="width: 130px;">The creation time of the metric filter, expressed as the number of milliseconds after Jan 1, 1970 00:00:00 UTC.</td>
</tr>
<tr>
<td style="width: 540px;">AWS.CloudWatchLogs.MetricFilters.logGroupName</td>
<td style="width: 38px;">string</td>
<td style="width: 130px;">The name of the log group.</td>
</tr>
</tbody>
</table>
<p> </p>
<h5>Command Example</h5>
<pre>!aws-logs-describe-metric-filters</pre>
<h5>Context Example</h5>
<p><a href="https://user-images.githubusercontent.com/34302832/45036378-a5cdae00-b05c-11e8-8969-a7945db1d75a.png" target="_blank" rel="noopener noreferrer"><img src="https://user-images.githubusercontent.com/34302832/45036378-a5cdae00-b05c-11e8-8969-a7945db1d75a.png" alt="image"></a></p>
<h5>Human Readable Output</h5>
<p><a href="https://user-images.githubusercontent.com/34302832/45036365-99495580-b05c-11e8-94ca-972868c0b189.png" target="_blank" rel="noopener noreferrer"><img src="https://user-images.githubusercontent.com/34302832/45036365-99495580-b05c-11e8-94ca-972868c0b189.png" alt="image" width="751" height="353"></a></p><|MERGE_RESOLUTION|>--- conflicted
+++ resolved
@@ -1,11 +1,6 @@
 <!-- HTML_DOC -->
 <p>Use the AWS CloudWatch Logs integration to monitor, store, and access your log files from AWS Elastic Compute Cloud (Amazon EC2) instances, AWS CloudTrail, AWS Route 53, and other sources. You can then retrieve the associated log data from CloudWatch Logs.<br>For more information see the <a href="https://docs.aws.amazon.com/AmazonCloudWatch/latest/logs/WhatIsCloudWatchLogs.html" rel="nofollow">CloudWatch documentation</a>.</p>
-<<<<<<< HEAD
-<p>For detailed instructions about setting up authentication, see: <a href="https://xsoar.pan.dev/docs/reference/articles/aws-integrations---authentication">AWS Integrations - Authentication</a>.</p>
-<h2>Configure the AWS Cloud Watch Logs Integration on Demisto</h2>
-=======
 <h2>Configure the AWS Cloud Watch Logs Integration on Cortex XSOAR</h2>
->>>>>>> 76ef5e83
 <ol>
 <li>Navigate to <strong>Settings</strong> &gt; <strong>Integrations</strong> &gt; <strong>Servers &amp; Services</strong>.</li>
 <li>Search for AWS - CloudWatchLogs.</li>
