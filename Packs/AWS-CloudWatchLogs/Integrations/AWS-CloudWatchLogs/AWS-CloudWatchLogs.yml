--- conflicted
+++ resolved
@@ -52,33 +52,19 @@
   defaultvalue: 5
   additionalinfo: "The maximum number of retry attempts when connection or throttling errors are encountered. Set to 0 to disable retries. The default value is 5 and the limit is 10. Note: Increasing the number of retries will increase the execution time."
   type: 0
-<<<<<<< HEAD
   required: false
 - display: PrivateLink service URL.
   name: endpoint_url
-=======
-  required: false
-- display: PrivateLink service URL.
-  name: endpoint_url
   type: 0
   section: Connect
   advanced: true
   required: false
 - display: STS PrivateLink URL.
   name: sts_endpoint_url
->>>>>>> 90cf3b88
   type: 0
   section: Connect
   advanced: true
   required: false
-<<<<<<< HEAD
-- display: STS PrivateLink URL.
-  name: sts_endpoint_url
-  type: 0
-  section: Connect
-  advanced: true
-  required: false
-=======
 - display: AWS STS Regional Endpoints
   additionalinfo: Sets the AWS_STS_REGIONAL_ENDPOINTS environment variable to specify the AWS STS endpoint resolution logic. By default, this option is set to “legacy” in AWS. Leave empty if the environment variable is already set using server configuration.
   name: sts_regional_endpoint
@@ -93,7 +79,6 @@
   type: 8
   required: false
   section: Connect
->>>>>>> 90cf3b88
 script:
   script: ''
   type: python
@@ -476,11 +461,7 @@
       description: The name of the log group.
       type: string
     description: Lists the specified metric filters. You can list all the metric filters or filter the results by log name, prefix, metric name, or metric namespace.
-<<<<<<< HEAD
-  dockerimage: demisto/boto3py3:1.0.0.52713
-=======
   dockerimage: demisto/boto3py3:1.0.0.88114
->>>>>>> 90cf3b88
 tests:
 - No Tests
 fromversion: 5.0.0