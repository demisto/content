--- conflicted
+++ resolved
@@ -83,10 +83,7 @@
       description: Alexa rank as determined by Amazon.
       type: String
   dockerimage: demisto/python3:3.10.9.42476
-<<<<<<< HEAD
-=======
   runonce: false
->>>>>>> 9ddafcfd
   script: '-'
   subtype: python3
   type: python
