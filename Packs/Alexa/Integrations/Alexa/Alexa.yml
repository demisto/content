category: Data Enrichment & Threat Intelligence
commonfields:
  id: Alexa Rank Indicator
  version: -1
configuration:
- additionalinfo: Reliability of the source providing the intelligence data.
  defaultvalue: A - Completely reliable
  display: Source Reliability
  name: integrationReliability
  options:
  - A+ - 3rd party enrichment
  - A - Completely reliable
  - B - Usually reliable
  - C - Fairly reliable
  - D - Not usually reliable
  - E - Unreliable
  - F - Reliability cannot be judged
  required: true
  type: 15
- defaultvalue: '2000000'
  display: Sensitivity threshold for configuring which domains are suspicious versus trusted.
  name: threshold
  required: true
  type: 0
- display: Alexa rank - top domains to be considered trusted.
  name: benign
  defaultvalue: "0"
  type: 0
  required: true
  additionalinfo: These domains will be given a DbotScore of good.
- display: Use system proxy settings
  name: proxy
  required: false
  type: 8
- display: Trust any certificate (not secure)
  name: insecure
  required: false
  type: 8
description: Alexa provides website ranking information that can be useful in determining if the domain in question has a strong web presence.
display: Alexa Rank Indicator
name: Alexa Rank Indicator
script:
  commands:
  - arguments:
    - default: true
      description: Domain to search.
      isArray: false
      name: domain
      required: true
      secret: false
    deprecated: false
    description: Provides an Alexa ranking of the Domain in question.
    execution: false
    name: domain
    outputs:
    - contextPath: Domain.Name
      description: The Domain being checked
      type: string
    - contextPath: DBotScore.Score
      description: The actual score.
      type: number
    - contextPath: DBotScore.Vendor
      description: The vendor used to calculate the score.
      type: string
    - contextPath: DBotScore.Domain
      description: Domain being reported
      type: string
    - contextPath: DBotScore.Type
      description: The indicator type.
      type: string
    - contextPath: DBotScore.Indicator
      description: The indicator that was tested.
      type: string
    - contextPath: Alexa.Domain.Indicator
      description: The Domain being checked
      type: string
    - contextPath: Alexa.Domain.Name
      description: The Domain being checked
      type: string
    - contextPath: Alexa.Domain.Rank
      description: Alexa rank as determined by Amazon
      type: string
  isfetch: false
  runonce: false
  script: ''
  type: python
  subtype: python2
<<<<<<< HEAD
  dockerimage: demisto/python:2.7.18.24398
=======
  dockerimage: demisto/python:2.7.18.27799
>>>>>>> d8c4f709
tests:
- Alexa Test Playbook
fromversion: 5.0.0<|MERGE_RESOLUTION|>--- conflicted
+++ resolved
@@ -85,11 +85,7 @@
   script: ''
   type: python
   subtype: python2
-<<<<<<< HEAD
-  dockerimage: demisto/python:2.7.18.24398
-=======
   dockerimage: demisto/python:2.7.18.27799
->>>>>>> d8c4f709
 tests:
 - Alexa Test Playbook
 fromversion: 5.0.0