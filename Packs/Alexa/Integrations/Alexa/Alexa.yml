--- conflicted
+++ resolved
@@ -75,10 +75,7 @@
     - contextPath: Alexa.Domain.Rank
       description: Alexa rank as determined by Amazon
       type: string
-<<<<<<< HEAD
-=======
   runonce: false
->>>>>>> 9ddafcfd
   script: ''
   type: python
   subtype: python2
