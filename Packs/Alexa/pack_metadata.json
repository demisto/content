{
    "name": "Alexa Rank Indicator",
    "description": "Alexa provides website ranking information that can be useful in determining if the domain in question has a strong web presence.",
    "support": "xsoar",
<<<<<<< HEAD
    "currentVersion": "2.0.8",
=======
    "currentVersion": "2.0.9",
>>>>>>> d8c4f709
    "author": "Cortex XSOAR",
    "url": "https://www.paloaltonetworks.com/cortex",
    "email": "",
    "created": "2020-04-14T00:00:00Z",
    "categories": [
        "Data Enrichment & Threat Intelligence"
    ],
    "tags": [],
    "useCases": [],
    "keywords": [],
    "marketplaces": [
        "xsoar",
        "marketplacev2"
    ]
}<|MERGE_RESOLUTION|>--- conflicted
+++ resolved
@@ -2,11 +2,7 @@
     "name": "Alexa Rank Indicator",
     "description": "Alexa provides website ranking information that can be useful in determining if the domain in question has a strong web presence.",
     "support": "xsoar",
-<<<<<<< HEAD
-    "currentVersion": "2.0.8",
-=======
     "currentVersion": "2.0.9",
->>>>>>> d8c4f709
     "author": "Cortex XSOAR",
     "url": "https://www.paloaltonetworks.com/cortex",
     "email": "",
