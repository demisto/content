category: IT Services
commonfields:
  id: GoogleCalendar
  version: -1
configuration:
- display: User's Service Account JSON
  name: user_service_account_json
  type: 4
  hidden: true
- name: user_service_account_json_creds
  type: 9
  displaypassword: User's Service Account JSON
  hiddenusername: true
- display: Trust any certificate (not secure)
  name: insecure
  type: 8
- display: Use system proxy settings
  name: proxy
  type: 8

description: Google Calendar is a time-management and scheduling calendar service developed by Google. This integration helps you to perform various tasks on the access control list (ACL).
display: Google Calendar
name: GoogleCalendar
script:
  commands:
  - arguments:
    - description: Identifier of the calendar. To access the primary calendar of the currently logged in user, use the "primary" keyword.
      name: calendar_id
      required: true
    - description: The user's primary email address.
      name: user_id
    - auto: PREDEFINED
      description: |-
        The role assigned to the scope.

        Available Options:
        "none" - Provides no access.

        "freeBusyReader" - Provides read access to free/busy information.

        "reader" - Provides read access to the calendar. Private events will appear to users with reader access, but event details will be hidden.

        "writer" - Provides read and write access to the calendar. Private events will appear to users with write access, and event details will be visible.

        "owner" - Provides ownership of the calendar. This role has all of the permissions of the writer role with the additional ability to see and manipulate ACLs.
      name: role
      predefined:
      - none
      - freeBusyReader
      - reader
      - writer
      - owner
      required: true
    - auto: PREDEFINED
      description: |-
        The type of the scope.

        Available Options:
        "default" - The public scope. This is the default value.

        "user" - Limits the scope to a single user.

        "group" - Limits the scope to a group.

        "domain" - Limits the scope to a domain.

        Note: The permissions granted to the "default", or public scope, apply to any user, authenticated or not.
      name: scope_type
      predefined:
      - default
      - user
      - group
      - domain
      required: true
    - description: The email address of a user or group, or the name of a domain, depending on the scope type. Omitted for type "default".
      name: scope_value
    - auto: PREDEFINED
      defaultValue: 'true'
      description: Whether to send notifications about the calendar sharing change. Default is "true".
      name: send_notifications
      predefined:
      - 'true'
      - 'false'
    description: Creates an access control rule.
    name: google-calendar-acl-add
    outputs:
    - contextPath: GoogleCalendar.Acl.calendarId
      description: Calendar identifier.
      type: String
    - contextPath: GoogleCalendar.Acl.userId
      description: User’s email address.
      type: String
    - contextPath: GoogleCalendar.Acl.id
      description: Identifier of the ACL rule.
      type: String
    - contextPath: GoogleCalendar.Acl.kind
      description: Type of the resource.
      type: String
    - contextPath: GoogleCalendar.Acl.etag
      description: ETag of the resource.
      type: String
    - contextPath: GoogleCalendar.Acl.scopeType
      description: The type of the scope.
      type: String
    - contextPath: GoogleCalendar.Acl.scopeValue
      description: The email address of a user or group, or the name of a domain, depending on the scope type.
      type: String
    - contextPath: GoogleCalendar.Acl.role
      description: The role assigned to the scope.
      type: String
  - arguments:
    - description: Calendar identifier. If you want to access the primary calendar of the currently logged in user, use the "primary" keyword.
      name: calendar_id
      required: true
    - description: The user's primary email address.
      name: user_id
    - defaultValue: '100'
      description: Maximum number of entries returned on a result page. Default is 100. The page size cannot be greater than 250 entries.
      name: max_results
    - description: Token specifying which result page to return.
      name: page_token
    - auto: PREDEFINED
      defaultValue: 'false'
      description: Whether to include deleted ACLs in the result. Deleted ACLs are represented by the role "none". Deleted ACLs will always be included if syncToken is provided. Default is "false".
      name: show_deleted
      predefined:
      - 'true'
      - 'false'
    - description: |
        Token obtained from the nextSyncToken field returned on the last page of results from the previous list request. The result of this list request contains only entries that have changed since then. All entries deleted since the previous list request will always be in the result set and it is not allowed to set showDeleted to false.
        If the syncToken expires, the server will respond with a 410 GONE response code and the client should clear its storage and perform a full synchronization without any syncToken.
      name: sync_token
    description: Returns the rules in the access control list for the calendar.
    name: google-calendar-acl-list
    outputs:
    - contextPath: GoogleCalendar.Acl.calendarId
      description: Calendar identifier.
      type: String
    - contextPath: GoogleCalendar.Acl.userId
      description: User’s email address.
      type: String
    - contextPath: GoogleCalendar.Acl.id
      description: Identifier of the ACL rule.
      type: String
    - contextPath: GoogleCalendar.Acl.kind
      description: Type of the resource.
      type: String
    - contextPath: GoogleCalendar.Acl.etag
      description: ETag of the resource.
      type: String
    - contextPath: GoogleCalendar.Acl.scopeType
      description: The type of the scope.
      type: String
    - contextPath: GoogleCalendar.Acl.scopeValue
      description: The email address of a user or group, or the name of a domain, depending on the scope type.
      type: String
    - contextPath: GoogleCalendar.Acl.role
      description: The role assigned to the scope.
      type: String
    - contextPath: GoogleCalendar.PageToken.Acl.calendarId
      description: Calendar identifier.
      type: String
    - contextPath: GoogleCalendar.PageToken.Acl.userId
      description: User’s email address.
      type: String
    - contextPath: GoogleCalendar.PageToken.Acl.nextPageToken
      description: Token used to access the next page of this result.
      type: String
    - contextPath: GoogleCalendar.PageToken.Acl.nextSyncToken
      description: Token used at a later point in time to retrieve only the entries that have changed since this result was returned.
      type: String
  dockerimage: demisto/googleapi-python3:1.0.0.63869
<<<<<<< HEAD
=======
  runonce: false
>>>>>>> 9ddafcfd
  script: '-'
  subtype: python3
  type: python
tests:
- GoogleCalendar-Test
fromversion: 5.0.0<|MERGE_RESOLUTION|>--- conflicted
+++ resolved
@@ -170,10 +170,7 @@
       description: Token used at a later point in time to retrieve only the entries that have changed since this result was returned.
       type: String
   dockerimage: demisto/googleapi-python3:1.0.0.63869
-<<<<<<< HEAD
-=======
   runonce: false
->>>>>>> 9ddafcfd
   script: '-'
   subtype: python3
   type: python
