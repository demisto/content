--- conflicted
+++ resolved
@@ -26,13 +26,9 @@
 script:
   commands:
   - arguments:
-<<<<<<< HEAD
-    - description: Identifier of the calendar. To access the primary calendar of the currently logged in user, use the "primary" keyword.
-=======
     - default: false
       description: Identifier of the calendar. To access the primary calendar of the currently logged in user, use the "primary" keyword.
       isArray: false
->>>>>>> b3358074
       name: calendar_id
       required: true
     - description: The user's primary email address.
@@ -80,14 +76,10 @@
       - group
       - domain
       required: true
-<<<<<<< HEAD
-    - description: The email address of a user or group, or the name of a domain, depending on the scope type. Omitted for type "default".
-=======
       secret: false
     - default: false
       description: The email address of a user or group, or the name of a domain, depending on the scope type. Omitted for type "default".
       isArray: false
->>>>>>> b3358074
       name: scope_value
     - auto: PREDEFINED
       defaultValue: 'true'
@@ -124,13 +116,9 @@
       description: The role assigned to the scope.
       type: String
   - arguments:
-<<<<<<< HEAD
-    - description: Calendar identifier. If you want to access the primary calendar of the currently logged in user, use the "primary" keyword.
-=======
     - default: false
       description: Calendar identifier. If you want to access the primary calendar of the currently logged in user, use the "primary" keyword.
       isArray: false
->>>>>>> b3358074
       name: calendar_id
       required: true
     - description: The user's primary email address.
@@ -143,10 +131,7 @@
     - auto: PREDEFINED
       defaultValue: 'false'
       description: Whether to include deleted ACLs in the result. Deleted ACLs are represented by the role "none". Deleted ACLs will always be included if syncToken is provided. Default is "false".
-<<<<<<< HEAD
-=======
       isArray: false
->>>>>>> b3358074
       name: show_deleted
       predefined:
       - 'true'
@@ -194,16 +179,12 @@
     - contextPath: GoogleCalendar.PageToken.Acl.nextSyncToken
       description: Token used at a later point in time to retrieve only the entries that have changed since this result was returned.
       type: String
-<<<<<<< HEAD
-  dockerimage: demisto/googleapi-python3:1.0.0.63394
-=======
   dockerimage: demisto/googleapi-python3:1.0.0.63869
   feed: false
   isfetch: false
   longRunning: false
   longRunningPort: false
   runonce: false
->>>>>>> b3358074
   script: '-'
   subtype: python3
   type: python
