{
    "name": "Asset",
    "description": "Base pack for any packs using asset fields.",
    "support": "xsoar",
<<<<<<< HEAD
    "currentVersion": "1.0.6",
=======
    "currentVersion": "1.0.7",
>>>>>>> 9d6c5180
    "author": "Cortex XSOAR",
    "url": "https://www.paloaltonetworks.com/cortex",
    "email": "",
    "created": "2020-11-12T11:31:46Z",
    "categories": [
        "Utilities"
    ],
    "tags": [],
    "useCases": [],
    "keywords": [],
    "marketplaces": [
        "xsoar",
        "marketplacev2",
        "xpanse"
    ]
}<|MERGE_RESOLUTION|>--- conflicted
+++ resolved
@@ -2,11 +2,7 @@
     "name": "Asset",
     "description": "Base pack for any packs using asset fields.",
     "support": "xsoar",
-<<<<<<< HEAD
-    "currentVersion": "1.0.6",
-=======
     "currentVersion": "1.0.7",
->>>>>>> 9d6c5180
     "author": "Cortex XSOAR",
     "url": "https://www.paloaltonetworks.com/cortex",
     "email": "",
