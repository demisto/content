--- conflicted
+++ resolved
@@ -196,17 +196,10 @@
     continueonerrortype: ""
   '4':
     id: '4'
-<<<<<<< HEAD
-    taskid: 415427e9-78ce-4dd0-8d95-da55b9c6908a
-    type: playbook
-    task:
-      id: 415427e9-78ce-4dd0-8d95-da55b9c6908a
-=======
     taskid: d77e95a7-5c88-441a-8a56-c86b589f368d
     type: playbook
     task:
       id: d77e95a7-5c88-441a-8a56-c86b589f368d
->>>>>>> 6f77591c
       version: -1
       name: GenericPolling
       description: |-
@@ -226,13 +219,9 @@
       - '7'
     scriptarguments:
       Ids:
-<<<<<<< HEAD
-        simple: ${FireEyeAX.Submissions.URL.Key}
-=======
         complex:
           root: FireEyeAX.Submissions.URL
           accessor: Key
->>>>>>> 6f77591c
       Interval:
         complex:
           root: inputs.interval
@@ -283,11 +272,7 @@
       {
         "position": {
           "x": 50,
-<<<<<<< HEAD
-          "y": 1415
-=======
           "y": 1380
->>>>>>> 6f77591c
         }
       }
     note: false
@@ -315,10 +300,6 @@
       '#none#':
       - '6'
     scriptarguments:
-<<<<<<< HEAD
-      submission_Key:
-        simple: ${FireEyeAX.Submissions.URL.Key}
-=======
       info_level:
         complex:
           root: inputs.Info_Level
@@ -326,7 +307,6 @@
         complex:
           root: FireEyeAX.Submissions.URL
           accessor: ID
->>>>>>> 6f77591c
     separatecontext: false
     view: |-
       {
@@ -345,17 +325,10 @@
     continueonerrortype: ""
   '8':
     id: '8'
-<<<<<<< HEAD
-    taskid: d1c216d8-d4c1-4394-8b75-94867431a9a8
-    type: regular
-    task:
-      id: d1c216d8-d4c1-4394-8b75-94867431a9a8
-=======
     taskid: 4cb63add-21f4-4d58-8cdd-124544b56ce7
     type: regular
     task:
       id: 4cb63add-21f4-4d58-8cdd-124544b56ce7
->>>>>>> 6f77591c
       version: -1
       name: Sleep (let the sandbox create the task)
       description: sleep
@@ -387,17 +360,10 @@
     continueonerrortype: ""
   '9':
     id: '9'
-<<<<<<< HEAD
-    taskid: 482cc724-9e91-4603-8910-2fda3c9f3520
-    type: regular
-    task:
-      id: 482cc724-9e91-4603-8910-2fda3c9f3520
-=======
     taskid: f9135ff3-abfa-4a84-8ed5-ffb206a143dd
     type: regular
     task:
       id: f9135ff3-abfa-4a84-8ed5-ffb206a143dd
->>>>>>> 6f77591c
       version: -1
       name: View task
       description: Get a status for a url submitted to FireEye analysis
@@ -410,13 +376,9 @@
       - '4'
     scriptarguments:
       submission_Key:
-<<<<<<< HEAD
-        simple: ${FireEyeAX.Submissions.URL.Key}
-=======
         complex:
           root: FireEyeAX.Submissions.URL
           accessor: Key
->>>>>>> 6f77591c
     separatecontext: false
     view: |-
       {
@@ -441,13 +403,8 @@
     },
     "paper": {
       "dimensions": {
-<<<<<<< HEAD
-        "height": 1430,
-        "width": 605,
-=======
         "height": 1385,
         "width": 785,
->>>>>>> 6f77591c
         "x": 50,
         "y": 60
       }
