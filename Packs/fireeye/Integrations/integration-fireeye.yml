--- conflicted
+++ resolved
@@ -383,12 +383,8 @@
     }
     sendRequest(commandDictionary.logout.url, commandDictionary.logout.method, token);
 
-<<<<<<< HEAD
-    if (typeof result === 'object' && !result['submission_Key']) {
-=======
 
     if (typeof result === 'object' && !result['submission_Key'] && command != 'fe-submit-status') {
->>>>>>> a59d4f0c
       result['submission_Key'] = submissionKey;
     }
 
@@ -536,8 +532,8 @@
   - name: fe-submit
     arguments:
     - name: upload
+      description: commands.server.feSubmit.arguments.upload.description
       deprecated: true
-      description: commands.server.feSubmit.arguments.upload.description
     - name: uploadFile
       description: commands.server.feSubmit.arguments.uploadFile.description
     - name: analysistype
