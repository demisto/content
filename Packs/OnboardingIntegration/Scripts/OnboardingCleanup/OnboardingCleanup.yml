comment: |-
  Cleanup the incidents and indicators created by OnboardingIntegration

  This automation runs using the default Limited User role, unless you explicitly change the permissions.
  For more information, see the section about permissions here:
  https://docs-cortex.paloaltonetworks.com/r/Cortex-XSOAR/6.10/Cortex-XSOAR-Administrator-Guide/Automations
commonfields:
  id: OnboardingCleanup
  version: -1
name: OnboardingCleanup
script: ''
type: python
tags: []
enabled: true
scripttarget: 0
<<<<<<< HEAD
dockerimage: demisto/python3:3.10.10.48392
=======
dockerimage: demisto/python3:3.10.14.91134
>>>>>>> 90cf3b88
subtype: python3
tests:
- No Tests
fromversion: 5.0.0<|MERGE_RESOLUTION|>--- conflicted
+++ resolved
@@ -13,11 +13,7 @@
 tags: []
 enabled: true
 scripttarget: 0
-<<<<<<< HEAD
-dockerimage: demisto/python3:3.10.10.48392
-=======
 dockerimage: demisto/python3:3.10.14.91134
->>>>>>> 90cf3b88
 subtype: python3
 tests:
 - No Tests
