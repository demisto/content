--- conflicted
+++ resolved
@@ -2,11 +2,7 @@
     "name": "OnboardingIntegration",
     "description": "Creates mock email incidents using one of two randomly selected HTML templates. Textual content is randomly generated and defined to include some text (100 random words) and the following data (at least 5 of each data type): IP addresses, URLs, SHA-1 hashes, SHA-256 hashes, MD5 hashes, email addresses, domain names.",
     "support": "xsoar",
-<<<<<<< HEAD
-    "currentVersion": "1.1.2",
-=======
     "currentVersion": "1.1.4",
->>>>>>> 90cf3b88
     "author": "Cortex XSOAR",
     "url": "https://www.paloaltonetworks.com/cortex",
     "email": "",
