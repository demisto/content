{
	"TypeName": "PCAP Analysis",
	"kind": "details",
	"layout": {
		"TypeName": "",
		"id": "PCAP Analysis",
		"kind": "details",
		"modified": "2020-06-22T17:22:25.200862806Z",
		"name": "",
		"system": false,
		"tabs": [
			{
				"id": "summary",
				"name": "Legacy Summary",
				"type": "summary"
			},
			{
				"hidden": false,
				"id": "zgkimml9yj",
				"name": "PCAP Data",
				"sections": [
					{
						"displayType": "ROW",
						"h": 3,
						"hideName": false,
						"i": "zgkimml9yj-af9dc420-b0db-11ea-a06b-4527bf4595e7",
						"items": [
							{
								"dropEffect": "move",
								"endCol": 6,
								"fieldId": "pcapflows",
								"height": 106,
								"id": "b1497850-b0db-11ea-a06b-4527bf4595e7",
								"index": 0,
								"listId": "zgkimml9yj-af9dc420-b0db-11ea-a06b-4527bf4595e7",
								"sectionItemType": "field",
								"startCol": 0
							}
						],
						"maxW": 3,
						"minH": 1,
						"minW": 1,
						"moved": false,
						"name": "Flows",
						"static": false,
						"w": 3,
						"x": 0,
						"y": 0
					},
					{
						"displayType": "CARD",
						"h": 2,
						"hideName": false,
						"i": "zgkimml9yj-6f4458b0-b2e0-11ea-a75d-b9db9f60629c",
						"items": [
							{
								"endCol": 2,
								"fieldId": "internaladdresses",
								"height": 53,
								"id": "64441400-b3e4-11ea-9b75-4d808d055f05",
								"index": 0,
								"sectionItemType": "field",
								"startCol": 0
							},
							{
								"endCol": 2,
								"fieldId": "externaladdresses",
								"height": 53,
								"id": "6c82faa0-b3e4-11ea-9b75-4d808d055f05",
								"index": 1,
								"sectionItemType": "field",
								"startCol": 0
							}
						],
						"maxW": 3,
						"minH": 1,
						"minW": 1,
						"moved": false,
						"name": "IP Addresses",
						"static": false,
						"w": 1,
						"x": 0,
						"y": 3
					},
					{
						"description": "",
						"displayType": "CARD",
						"h": 2,
						"hideName": false,
						"i": "zgkimml9yj-f7945920-b3d2-11ea-9b75-4d808d055f05",
						"items": [
							{
								"endCol": 4,
								"fieldId": "uniqueports",
								"height": 22,
								"id": "22d5f4e0-b3d3-11ea-9b75-4d808d055f05",
								"index": 0,
								"sectionItemType": "field",
								"startCol": 0
							},
							{
								"dropEffect": "move",
								"endCol": 4,
								"fieldId": "protocols",
								"height": 22,
								"id": "3ca756a0-b3df-11ea-9b75-4d808d055f05",
								"index": 2,
								"listId": "zgkimml9yj-f7945920-b3d2-11ea-9b75-4d808d055f05",
								"sectionItemType": "field",
								"startCol": 0
							}
						],
						"maxW": 3,
						"minH": 1,
						"minW": 1,
						"moved": false,
						"name": "Ports And Protocols",
						"static": false,
						"w": 2,
						"x": 1,
						"y": 3
					},
					{
						"displayType": "CARD",
						"h": 2,
						"hideName": false,
						"i": "zgkimml9yj-4e2c64d0-b45a-11ea-9b75-4d808d055f05",
						"items": [
							{
								"endCol": 2,
								"fieldId": "pcapstarttime",
								"height": 53,
								"id": "67be1bf0-b45a-11ea-9b75-4d808d055f05",
								"index": 0,
								"sectionItemType": "field",
								"startCol": 0
							},
							{
								"endCol": 2,
								"fieldId": "pcapendtime",
								"height": 53,
								"id": "69370050-b45a-11ea-9b75-4d808d055f05",
								"index": 2,
								"sectionItemType": "field",
								"startCol": 0
							},
							{
								"endCol": 2,
								"fieldId": "pcapfilename",
								"height": 53,
								"id": "a1daac90-b469-11ea-9b75-4d808d055f05",
								"index": 3,
								"sectionItemType": "field",
								"startCol": 0
							},
							{
								"endCol": 4,
								"fieldId": "pcapnumberofpackets",
								"height": 53,
								"id": "d9c3b700-b45a-11ea-9b75-4d808d055f05",
								"index": 0,
								"sectionItemType": "field",
								"startCol": 2
							},
							{
								"endCol": 4,
								"fieldId": "pcapnumberofstreams",
								"height": 53,
								"id": "db9dce30-b45a-11ea-9b75-4d808d055f05",
								"index": 1,
								"sectionItemType": "field",
								"startCol": 2
							},
							{
								"endCol": 4,
								"fieldId": "pcapfilesize",
								"height": 22,
								"id": "a76a9fd0-b469-11ea-9b75-4d808d055f05",
								"index": 2,
								"sectionItemType": "field",
								"startCol": 2
							}
						],
						"maxW": 3,
						"minH": 1,
						"minW": 1,
						"moved": false,
						"name": "PCAP Details",
						"static": false,
						"w": 2,
						"x": 0,
						"y": 5
					}
				],
				"type": "custom"
			},
			{
				"id": "caseinfoid",
				"name": "Incident Info",
				"sections": [
					{
						"displayType": "ROW",
						"h": 2,
						"i": "caseinfoid-fce71720-98b0-11e9-97d7-ed26ef9e46c8",
						"isVisible": true,
						"items": [
							{
								"endCol": 2,
								"fieldId": "type",
								"height": 22,
								"id": "incident-type-field",
								"index": 0,
								"sectionItemType": "field",
								"startCol": 0
							},
							{
								"endCol": 2,
								"fieldId": "severity",
								"height": 22,
								"id": "incident-severity-field",
								"index": 1,
								"sectionItemType": "field",
								"startCol": 0
							},
							{
								"endCol": 2,
								"fieldId": "owner",
								"height": 22,
								"id": "incident-owner-field",
								"index": 2,
								"sectionItemType": "field",
								"startCol": 0
							},
							{
								"endCol": 2,
								"fieldId": "dbotsource",
								"height": 22,
								"id": "incident-source-field",
								"index": 3,
								"sectionItemType": "field",
								"startCol": 0
							},
							{
								"endCol": 2,
								"fieldId": "sourcebrand",
								"height": 22,
								"id": "incident-sourceBrand-field",
								"index": 4,
								"sectionItemType": "field",
								"startCol": 0
							},
							{
								"endCol": 2,
								"fieldId": "sourceinstance",
								"height": 22,
								"id": "incident-sourceInstance-field",
								"index": 5,
								"sectionItemType": "field",
								"startCol": 0
							},
							{
								"endCol": 2,
								"fieldId": "playbookid",
								"height": 22,
								"id": "incident-playbookId-field",
								"index": 6,
								"sectionItemType": "field",
								"startCol": 0
							}
						],
						"name": "Case Details",
						"w": 1,
						"x": 0,
						"y": 0
					},
					{
						"h": 2,
						"i": "caseinfoid-61263cc0-98b1-11e9-97d7-ed26ef9e46c8",
						"name": "Notes",
						"type": "notes",
						"w": 1,
						"x": 2,
						"y": 0
					},
					{
						"displayType": "ROW",
						"h": 2,
						"i": "caseinfoid-6aabad20-98b1-11e9-97d7-ed26ef9e46c8",
						"name": "Work Plan",
						"type": "workplan",
						"w": 1,
						"x": 1,
						"y": 0
					},
					{
						"displayType": "ROW",
						"h": 2,
						"i": "caseinfoid-770ec200-98b1-11e9-97d7-ed26ef9e46c8",
						"isVisible": true,
						"name": "Linked Incidents",
						"type": "linkedIncidents",
						"w": 1,
						"x": 1,
						"y": 6
					},
					{
						"displayType": "ROW",
						"h": 2,
						"i": "caseinfoid-842632c0-98b1-11e9-97d7-ed26ef9e46c8",
						"name": "Child Incidents",
						"type": "childInv",
						"w": 1,
						"x": 2,
						"y": 4
					},
					{
						"displayType": "ROW",
						"h": 2,
						"i": "caseinfoid-4a31afa0-98ba-11e9-a519-93a53c759fe0",
						"name": "Evidence",
						"type": "evidence",
						"w": 1,
						"x": 2,
						"y": 2
					},
					{
						"displayType": "ROW",
						"h": 2,
						"hideName": false,
						"i": "caseinfoid-7717e580-9bed-11e9-9a3f-8b4b2158e260",
						"name": "Team Members",
						"type": "team",
						"w": 1,
						"x": 2,
						"y": 6
					},
					{
						"displayType": "ROW",
						"h": 2,
						"i": "caseinfoid-7ce69dd0-a07f-11e9-936c-5395a1acf11e",
						"name": "Indicators",
						"query": "",
						"queryType": "input",
						"type": "indicators",
						"w": 2,
						"x": 0,
						"y": 4
					},
					{
						"displayType": "CARD",
						"h": 2,
						"i": "caseinfoid-ac32f620-a0b0-11e9-b27f-13ae1773d289",
						"items": [
							{
								"endCol": 1,
								"fieldId": "occurred",
								"height": 22,
								"id": "incident-occurred-field",
								"index": 0,
								"sectionItemType": "field",
								"startCol": 0
							},
							{
								"endCol": 1,
								"fieldId": "dbotmodified",
								"height": 22,
								"id": "incident-modified-field",
								"index": 1,
								"sectionItemType": "field",
								"startCol": 0
							},
							{
								"endCol": 2,
								"fieldId": "dbotduedate",
								"height": 22,
								"id": "incident-dueDate-field",
								"index": 2,
								"sectionItemType": "field",
								"startCol": 0
							},
							{
								"endCol": 2,
								"fieldId": "dbotcreated",
								"height": 22,
								"id": "incident-created-field",
								"index": 0,
								"sectionItemType": "field",
								"startCol": 1
							},
							{
								"endCol": 2,
								"fieldId": "dbotclosed",
								"height": 22,
								"id": "incident-closed-field",
								"index": 1,
								"sectionItemType": "field",
								"startCol": 1
							}
						],
						"name": "Timeline Information",
						"w": 1,
						"x": 0,
						"y": 2
					},
					{
						"displayType": "ROW",
						"h": 2,
						"i": "caseinfoid-88e6bf70-a0b1-11e9-b27f-13ae1773d289",
						"isVisible": true,
						"items": [
							{
								"endCol": 2,
								"fieldId": "dbotclosed",
								"height": 22,
								"id": "incident-dbotClosed-field",
								"index": 0,
								"sectionItemType": "field",
								"startCol": 0
							},
							{
								"endCol": 2,
								"fieldId": "closereason",
								"height": 22,
								"id": "incident-closeReason-field",
								"index": 1,
								"sectionItemType": "field",
								"startCol": 0
							},
							{
								"endCol": 2,
								"fieldId": "closenotes",
								"height": 22,
								"id": "incident-closeNotes-field",
								"index": 2,
								"sectionItemType": "field",
								"startCol": 0
							}
						],
						"name": "Closing Information",
						"w": 1,
						"x": 0,
						"y": 6
					},
					{
						"displayType": "CARD",
						"h": 2,
						"i": "caseinfoid-e54b1770-a0b1-11e9-b27f-13ae1773d289",
						"isVisible": true,
						"items": [
							{
								"endCol": 2,
								"fieldId": "details",
								"height": 22,
								"id": "incident-details-field",
								"index": 0,
								"sectionItemType": "field",
								"startCol": 0
							}
						],
						"name": "Investigation Data",
						"w": 1,
						"x": 1,
						"y": 2
					}
				],
				"type": "custom"
			},
			{
				"id": "warRoom",
				"name": "War Room",
				"type": "warRoom"
			},
			{
				"id": "workPlan",
				"name": "Work Plan",
				"type": "workPlan"
			},
			{
				"id": "evidenceBoard",
				"name": "Evidence Board",
				"type": "evidenceBoard"
			},
			{
				"id": "relatedIncidents",
				"name": "Related Incidents",
				"type": "relatedIncidents"
			},
			{
				"id": "canvas",
				"name": "Canvas",
				"type": "canvas"
			}
		],
		"typeId": "PCAP Analysis",
		"version": -1
	},
	"typeId": "PCAP Analysis",
	"version": -1,
<<<<<<< HEAD
	"fromVersion": "5.0.0"
=======
	"toVersion": "5.9.9"
>>>>>>> c475a956
}<|MERGE_RESOLUTION|>--- conflicted
+++ resolved
@@ -496,9 +496,5 @@
 	},
 	"typeId": "PCAP Analysis",
 	"version": -1,
-<<<<<<< HEAD
-	"fromVersion": "5.0.0"
-=======
 	"toVersion": "5.9.9"
->>>>>>> c475a956
 }