--- conflicted
+++ resolved
@@ -124,6 +124,68 @@
 				"sortValues": null,
 				"type": "",
 				"version": 0
+			},
+			{
+				"description": "",
+				"fields": [
+					{
+						"fieldId": "incident_dbotprediction",
+						"id": "",
+						"isVisible": true,
+						"modified": "0001-01-01T00:00:00Z",
+						"sortValues": null,
+						"version": 0
+					},
+					{
+						"fieldId": "incident_dbotpredictionprobability",
+						"id": "",
+						"isVisible": true,
+						"modified": "0001-01-01T00:00:00Z",
+						"sortValues": null,
+						"version": 0
+					},
+					{
+						"fieldId": "incident_investigationstage",
+						"id": "",
+						"isVisible": true,
+						"modified": "0001-01-01T00:00:00Z",
+						"sortValues": null,
+						"version": 0
+					},
+					{
+						"fieldId": "incident_niststage",
+						"id": "",
+						"isVisible": true,
+						"modified": "0001-01-01T00:00:00Z",
+						"sortValues": null,
+						"version": 0
+					},
+					{
+						"fieldId": "incident_sansstage",
+						"id": "",
+						"isVisible": true,
+						"modified": "0001-01-01T00:00:00Z",
+						"sortValues": null,
+						"version": 0
+					},
+					{
+						"fieldId": "incident_urlsslverification",
+						"id": "",
+						"isVisible": true,
+						"modified": "0001-01-01T00:00:00Z",
+						"sortValues": null,
+						"version": 0
+					}
+				],
+				"id": "",
+				"isVisible": true,
+				"modified": "0001-01-01T00:00:00Z",
+				"name": "Custom Fields",
+				"query": null,
+				"queryType": "",
+				"readOnly": false,
+				"type": "",
+				"version": 0
 			}
 		],
 		"system": false,
@@ -132,9 +194,5 @@
 	},
 	"typeId": "PCAP Analysis",
 	"version": -1,
-<<<<<<< HEAD
-	"fromVersion": "5.0.0"
-=======
 	"toVersion": "5.9.9"
->>>>>>> c475a956
 }