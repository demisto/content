{
    "name": "VirusTotal",
    "description": "Analyze suspicious hashes, URLs, domains and IP addresses",
    "support": "partner",
<<<<<<< HEAD
    "currentVersion": "2.6.3",
=======
    "currentVersion": "2.6.7",
>>>>>>> 31726edf
    "author": "VirusTotal",
    "url": "https://www.virustotal.com",
    "email": "contact@virustotal.com",
    "created": "2020-04-14T00:00:00Z",
    "categories": [
        "Data Enrichment & Threat Intelligence"
    ],
    "tags": [],
    "useCases": [],
    "keywords": [],
    "dependencies": {},
    "marketplaces": [
        "xsoar",
        "marketplacev2"
    ]
}<|MERGE_RESOLUTION|>--- conflicted
+++ resolved
@@ -2,11 +2,7 @@
     "name": "VirusTotal",
     "description": "Analyze suspicious hashes, URLs, domains and IP addresses",
     "support": "partner",
-<<<<<<< HEAD
-    "currentVersion": "2.6.3",
-=======
     "currentVersion": "2.6.7",
->>>>>>> 31726edf
     "author": "VirusTotal",
     "url": "https://www.virustotal.com",
     "email": "contact@virustotal.com",
