--- conflicted
+++ resolved
@@ -2,11 +2,7 @@
     "name": "VirusTotal",
     "description": "Analyze suspicious hashes, URLs, domains and IP addresses",
     "support": "partner",
-<<<<<<< HEAD
-    "currentVersion": "2.7.4",
-=======
     "currentVersion": "2.7.3",
->>>>>>> bf60923a
     "author": "VirusTotal",
     "url": "https://www.virustotal.com",
     "email": "contact@virustotal.com",
