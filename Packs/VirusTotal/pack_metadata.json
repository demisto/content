--- conflicted
+++ resolved
@@ -2,11 +2,7 @@
     "name": "VirusTotal",
     "description": "Analyze suspicious hashes, URLs, domains and IP addresses",
     "support": "partner",
-<<<<<<< HEAD
     "currentVersion": "2.2.0",
-=======
-    "currentVersion": "2.1.10",
->>>>>>> 7148a678
     "author": "VirusTotal",
     "url": "https://www.virustotal.com",
     "email": "contact@virustotal.com",
