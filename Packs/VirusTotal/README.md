--- conflicted
+++ resolved
@@ -6,16 +6,6 @@
  - Analyze suspicious hashes, URLs, domains, and IP addresses.
  - Use your premium API key for advanced indicator analysis (Check "Premium Subscription' box in the integration parameters)
 
-<<<<<<< HEAD
-- VirusTotal Premium (API v3) integration: 
-  - Fetch live hunt notifications as incidents. 
-  - Use retro hunt to analyze files with custom YARA rules.
-  - Download suspicious files from VirusTotal for further analysis.
-  - Group several files from VirusTotal into a password-protected ZIP file.
-  - Get a PCAP file generated from VirusTotal's sandbox for further analysis. 
-
-=======
->>>>>>> 93c6e62e
 - VirusTotal - Private integration:
  - Get extensive reports on interactions between files, domains, URLs, IP addresses, and hashes.
  - Investigate activity of recognized malware.
