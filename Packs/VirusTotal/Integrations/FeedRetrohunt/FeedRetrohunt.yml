category: Data Enrichment & Threat Intelligence
commonfields:
  id: VirusTotal Retrohunt Feed
  version: -1
configuration:
- display: API Key (leave empty. Fill in the API key in the password field.)
  displaypassword: API Key
  name: credentials
  type: 9
  required: true
  hiddenusername: true
- display: Limit
  name: limit
  defaultvalue: 40
  type: 0
  additionalinfo: Limit of indicators to fetch from retrohunt job results.
  required: false
- display: Fetch indicators
  name: feed
  defaultvalue: "true"
  type: 8
  required: false
- display: Indicator Reputation
  name: feedReputation
  defaultvalue: feedInstanceReputationNotSet
  type: 18
  options:
  - None
  - Good
  - Suspicious
  - Bad
  additionalinfo: Indicators from this integration instance will be marked with this reputation.
  required: false
- display: Source Reliability
  name: feedReliability
  defaultvalue: F - Reliability cannot be judged
  type: 15
  required: true
  options:
  - A - Completely reliable
  - B - Usually reliable
  - C - Fairly reliable
  - D - Not usually reliable
  - E - Unreliable
  - F - Reliability cannot be judged
  additionalinfo: Reliability of the source providing the intelligence data.
- display: ""
  name: feedExpirationPolicy
  defaultvalue: indicatorType
  type: 17
  options:
  - never
  - interval
  - indicatorType
  - suddenDeath
  required: false
- display: ""
  name: feedExpirationInterval
  defaultvalue: "20160"
  type: 1
  required: false
- display: Feed Fetch Interval
  name: feedFetchInterval
  defaultvalue: "30"
  type: 19
  required: false
- display: Bypass exclusion list
  name: feedBypassExclusionList
  type: 8
  additionalinfo: When selected, the exclusion list is ignored for indicators from this feed. This means that if an indicator from this feed is on the exclusion list, the indicator might still be added to the system.
  required: false
- name: feedTags
  display: Tags
  type: 0
  additionalinfo: Supports CSV values.
  required: false
- name: tlp_color
  display: Traffic Light Protocol Color
  options:
  - RED
  - AMBER
  - GREEN
  - WHITE
  type: 15
  additionalinfo: The Traffic Light Protocol (TLP) designation to apply to indicators fetched from the feed.
  required: false
description: Use this feed integration to fetch VirusTotal Retrohunt matches.
display: VirusTotal Retrohunt Feed
name: VirusTotal Retrohunt Feed
script:
  commands:
  - arguments:
    - name: limit
      defaultValue: "40"
      description: The maximum number of results to return.
    - name: job_id
      defaultValue: ""
<<<<<<< HEAD
      description: VT Retrohunt job's ID
=======
      description: VT Retrohunt job's ID.
>>>>>>> 9d6c5180
    description: Gets the matches from a given retrohunt job's id or the latest by default.
    name: vt-retrohunt-get-indicators
  - description: "This command will reset your fetch history."
    name: vt-retrohunt-reset-fetch-indicators
<<<<<<< HEAD
  dockerimage: demisto/python3:3.10.12.66339
=======
  dockerimage: demisto/python3:3.10.13.84405
>>>>>>> 9d6c5180
  feed: true
  runonce: false
  script: "-"
  subtype: python3
  type: python
fromversion: 5.5.0
tests:
- No tests (auto formatted)<|MERGE_RESOLUTION|>--- conflicted
+++ resolved
@@ -95,20 +95,12 @@
       description: The maximum number of results to return.
     - name: job_id
       defaultValue: ""
-<<<<<<< HEAD
-      description: VT Retrohunt job's ID
-=======
       description: VT Retrohunt job's ID.
->>>>>>> 9d6c5180
     description: Gets the matches from a given retrohunt job's id or the latest by default.
     name: vt-retrohunt-get-indicators
   - description: "This command will reset your fetch history."
     name: vt-retrohunt-reset-fetch-indicators
-<<<<<<< HEAD
-  dockerimage: demisto/python3:3.10.12.66339
-=======
   dockerimage: demisto/python3:3.10.13.84405
->>>>>>> 9d6c5180
   feed: true
   runonce: false
   script: "-"
