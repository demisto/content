--- conflicted
+++ resolved
@@ -1416,11 +1416,7 @@
       type: String
 
   runonce: false
-<<<<<<< HEAD
-  dockerimage: demisto/python3:3.10.5.33323
-=======
   dockerimage: demisto/python3:3.10.5.31928
->>>>>>> 443fa502
 tests:
 - VirusTotalV3-test
 - VirusTotal (API v3) Detonate Test