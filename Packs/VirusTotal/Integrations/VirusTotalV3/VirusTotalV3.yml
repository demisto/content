--- conflicted
+++ resolved
@@ -1666,11 +1666,7 @@
       description: The analysis ID.
       type: String
 
-<<<<<<< HEAD
-  dockerimage: demisto/python3:3.10.13.82467
-=======
   dockerimage: demisto/python3:3.10.13.83255
->>>>>>> 9d6c5180
 tests:
 - VirusTotalV3-test
 - VirusTotal (API v3) Detonate Test