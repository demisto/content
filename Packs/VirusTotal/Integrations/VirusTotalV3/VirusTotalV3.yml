--- conflicted
+++ resolved
@@ -40,32 +40,23 @@
   name: ipThreshold
   defaultvalue: '10'
   type: 0
-<<<<<<< HEAD
   hidden:
   - xsoar_on_prem
-=======
-  required: false
->>>>>>> 7b05c6f5
+  required: false
 - display: URL Threshold. Minimum number of positive results from VT scanners to consider the URL malicious.
   name: urlThreshold
   defaultvalue: '10'
   type: 0
-<<<<<<< HEAD
   hidden:
     - xsoar
-=======
-  required: false
->>>>>>> 7b05c6f5
+  required: false
 - display: Domain Threshold. Minimum number of positive results from VT scanners to consider the domain malicious.
   name: domainThreshold
   defaultvalue: '10'
   type: 0
-<<<<<<< HEAD
   hidden:
     - xsoar_saas
-=======
-  required: false
->>>>>>> 7b05c6f5
+  required: false
 - display: Preferred Vendors List. CSV list of vendors who are considered more trustworthy.
   name: preferredVendors
   defaultvalue: ''
