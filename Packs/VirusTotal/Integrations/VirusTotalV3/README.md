--- conflicted
+++ resolved
@@ -39,11 +39,7 @@
 ### Acquiring your API key
 
 Your API key can be found in your VirusTotal account user menu:
-<<<<<<< HEAD
-![how to get api key in virus total](../../doc_files/ddeb298-Screen_Shot_2019-10-17_at_3.17.04_PM.png)
-=======
 ![how to get api key in virus total](../../doc_files/ddeb298-Screen_Shot_2019-10-17_at_3_17_04_PM.png)
->>>>>>> c6e2a0c9
 Your API key carries all your privileges, so keep it secure and don't share it with anyone.
 
 ## DBot Score / Reputation scores
