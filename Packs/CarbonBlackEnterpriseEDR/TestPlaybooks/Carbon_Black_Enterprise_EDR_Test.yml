id: Carbon Black Enterprise EDR Test
version: -1
fromversion: 5.0.0
contentitemexportablefields:
  contentitemfields: {}
name: Carbon Black Enterprise EDR Test
starttaskid: "0"
tasks:
  "0":
    id: "0"
<<<<<<< HEAD
    taskid: 6e700207-0311-41ed-8de3-1931ab5eb5ef
    type: start
    task:
      id: 6e700207-0311-41ed-8de3-1931ab5eb5ef
=======
    taskid: 35739d07-ec44-4e1c-86c2-bbe86cfea93c
    type: start
    task:
      id: 35739d07-ec44-4e1c-86c2-bbe86cfea93c
>>>>>>> effa0e96
      version: -1
      name: ""
      iscommand: false
      brand: ""
      description: ''
    nexttasks:
      '#none#':
      - "1"
    separatecontext: false
    view: |-
      {
        "position": {
          "x": 450,
          "y": 50
        }
      }
    note: false
    timertriggers: []
    ignoreworker: false
    skipunavailable: false
    quietmode: 0
    continueonerrortype: ""
    isoversize: false
    isautoswitchedtoquietmode: false
  "1":
    id: "1"
<<<<<<< HEAD
    taskid: 917440e0-a1b0-4987-87ef-146ef70860fb
    type: regular
    task:
      id: 917440e0-a1b0-4987-87ef-146ef70860fb
=======
    taskid: 54912a58-535a-4cee-8d3f-174654133d65
    type: regular
    task:
      id: 54912a58-535a-4cee-8d3f-174654133d65
>>>>>>> effa0e96
      version: -1
      name: Delete Context
      description: Delete field from context
      scriptName: DeleteContext
      type: regular
      iscommand: false
      brand: ""
    nexttasks:
      '#none#':
      - "2"
    scriptarguments:
      all:
        simple: "yes"
    separatecontext: false
    view: |-
      {
        "position": {
          "x": 450,
          "y": 190
        }
      }
    note: false
    timertriggers: []
    ignoreworker: false
    skipunavailable: false
    quietmode: 0
    continueonerrortype: ""
    isoversize: false
    isautoswitchedtoquietmode: false
  "2":
    id: "2"
<<<<<<< HEAD
    taskid: 4e2667b3-1969-4275-8411-8bc9ef262600
    type: regular
    task:
      id: 4e2667b3-1969-4275-8411-8bc9ef262600
=======
    taskid: c9b168cf-eab6-49eb-83ee-e6340d95a28c
    type: regular
    task:
      id: c9b168cf-eab6-49eb-83ee-e6340d95a28c
>>>>>>> effa0e96
      version: -1
      name: List Watchlists
      description: Retrieves all watchlists.
      script: '|||cb-eedr-watchlist-list'
      type: regular
      iscommand: true
      brand: ""
    nexttasks:
      '#none#':
      - "18"
    separatecontext: false
    view: |-
      {
        "position": {
          "x": 450,
          "y": 370
        }
      }
    note: false
    timertriggers: []
    ignoreworker: false
    skipunavailable: false
    quietmode: 0
    continueonerrortype: ""
    isoversize: false
    isautoswitchedtoquietmode: false
  "3":
    id: "3"
<<<<<<< HEAD
    taskid: 5fb93b67-1ad1-4cba-8bc4-3c5b46826924
    type: regular
    task:
      id: 5fb93b67-1ad1-4cba-8bc4-3c5b46826924
=======
    taskid: 93e8e519-8a65-4177-89e2-9f44110b2303
    type: regular
    task:
      id: 93e8e519-8a65-4177-89e2-9f44110b2303
>>>>>>> effa0e96
      version: -1
      name: Create new watchlist
      description: Create a new report or classifier watchlist.
      script: '|||cb-eedr-watchlist-create'
      type: regular
      iscommand: true
      brand: ""
    nexttasks:
      '#none#':
      - "19"
    scriptarguments:
      alerts_enabled:
        simple: "false"
      description:
        simple: This is a test
      report_ids:
        simple: ${CarbonBlackEEDR.Report.ID}
      tags_enabled:
        simple: "false"
      watchlist_name:
        complex:
          root: incident
          accessor: created
          transformers:
          - operator: toString
            args:
              format: {}
          - operator: replace
            args:
              limit: {}
              replaceWith:
                value:
                  simple: _
              toReplace:
                value:
                  simple: ' '
          - operator: concat
            args:
              prefix:
                value:
                  simple: test_watchlist_
              suffix: {}
    separatecontext: false
    view: |-
      {
        "position": {
          "x": 450,
          "y": 1720
        }
      }
    note: false
    timertriggers: []
    ignoreworker: false
    skipunavailable: false
    quietmode: 0
    continueonerrortype: ""
    isoversize: false
    isautoswitchedtoquietmode: false
  "4":
    id: "4"
<<<<<<< HEAD
    taskid: 8f969352-c126-40d3-8873-5cdfe87a5e28
    type: regular
    task:
      id: 8f969352-c126-40d3-8873-5cdfe87a5e28
=======
    taskid: 81541315-58d0-40c5-885b-10ef97c04c9f
    type: regular
    task:
      id: 81541315-58d0-40c5-885b-10ef97c04c9f
>>>>>>> effa0e96
      version: -1
      name: Get watchlist by ID
      description: Get watchlist information by id.
      script: '|||cb-eedr-get-watchlist-by-id'
      type: regular
      iscommand: true
      brand: ""
    scriptarguments:
      watchlist_id:
        simple: ${CarbonBlackEEDR.Watchlist.ID}
    separatecontext: false
    view: |-
      {
        "position": {
          "x": 450,
          "y": 1910
        }
      }
    note: false
    timertriggers: []
    ignoreworker: false
    skipunavailable: false
    quietmode: 0
    continueonerrortype: ""
    isoversize: false
    isautoswitchedtoquietmode: false
  "5":
    id: "5"
<<<<<<< HEAD
    taskid: e01b7d5c-66e5-42b7-88c0-b7afff02e304
    type: regular
    task:
      id: e01b7d5c-66e5-42b7-88c0-b7afff02e304
=======
    taskid: 82627039-5460-4b32-818a-22215477ec83
    type: regular
    task:
      id: 82627039-5460-4b32-818a-22215477ec83
>>>>>>> effa0e96
      version: -1
      name: Update the watchlist
      description: Updates the specified watchlist. This will update the tags and alert status as well as any reports or classifiers attached to the watchlist.
      script: '|||cb-eedr-watchlist-update'
      type: regular
      iscommand: true
      brand: ""
    nexttasks:
      '#none#':
      - "23"
    scriptarguments:
      alerts_enabled:
        simple: "true"
      watchlist_id:
        simple: ${CarbonBlackEEDR.Watchlist.ID}
      watchlist_name:
<<<<<<< HEAD
        simple: ${CarbonBlackEEDR.Watchlist.Name}
=======
        simple: ${CarbonBlackEEDR.Watchlist.name}
>>>>>>> effa0e96
    separatecontext: false
    view: |-
      {
        "position": {
          "x": 450,
          "y": 2310
        }
      }
    note: false
    timertriggers: []
    ignoreworker: false
    skipunavailable: false
    quietmode: 0
    continueonerrortype: ""
    isoversize: false
    isautoswitchedtoquietmode: false
  "6":
    id: "6"
<<<<<<< HEAD
    taskid: b0161405-7b9a-4856-8d99-9494de79eed9
    type: regular
    task:
      id: b0161405-7b9a-4856-8d99-9494de79eed9
=======
    taskid: 3bfa22cc-4450-4dab-85be-4b7f3890be7c
    type: regular
    task:
      id: 3bfa22cc-4450-4dab-85be-4b7f3890be7c
>>>>>>> effa0e96
      version: -1
      name: Get updated watchlist
      description: Gets watchlist information by  watchlist ID.
      script: '|||cb-eedr-get-watchlist-by-id'
      type: regular
      iscommand: true
      brand: ""
    nexttasks:
      '#none#':
      - "7"
    scriptarguments:
      watchlist_id:
        simple: ${watchListId}
    separatecontext: false
    view: |-
      {
        "position": {
          "x": 450,
          "y": 2520
        }
      }
    note: false
    timertriggers: []
    ignoreworker: false
    skipunavailable: false
    quietmode: 0
    continueonerrortype: ""
    isoversize: false
    isautoswitchedtoquietmode: false
  "7":
    id: "7"
<<<<<<< HEAD
    taskid: 04528c1f-0719-40ed-82c8-f70075a17a56
    type: condition
    task:
      id: 04528c1f-0719-40ed-82c8-f70075a17a56
=======
    taskid: eb221021-8d91-4550-8e08-1a935edd56f9
    type: condition
    task:
      id: eb221021-8d91-4550-8e08-1a935edd56f9
>>>>>>> effa0e96
      version: -1
      name: Check updated watchlist
      type: condition
      iscommand: false
      brand: ""
    nexttasks:
      "yes":
      - "14"
    separatecontext: false
    conditions:
    - label: "yes"
      condition:
      - - operator: isTrue
          left:
            value:
              simple: ${CarbonBlackEEDR.Watchlist.alerts_enabled}
            iscontext: true
    view: |-
      {
        "position": {
          "x": 450,
          "y": 2720
        }
      }
    note: false
    timertriggers: []
    ignoreworker: false
    skipunavailable: false
    quietmode: 0
    continueonerrortype: ""
    isoversize: false
    isautoswitchedtoquietmode: false
  "9":
    id: "9"
<<<<<<< HEAD
    taskid: 1c3e5181-874e-4637-8272-f3ae40d3675a
    type: regular
    task:
      id: 1c3e5181-874e-4637-8272-f3ae40d3675a
=======
    taskid: 492d0791-90c9-4417-88e4-cd0256be62d2
    type: regular
    task:
      id: 492d0791-90c9-4417-88e4-cd0256be62d2
>>>>>>> effa0e96
      version: -1
      name: Create new report
      description: Adds a new watchlist report.
      script: '|||cb-eedr-report-create'
      type: regular
      iscommand: true
      brand: ""
    nexttasks:
      '#none#':
      - "10"
    scriptarguments:
      description:
        simple: Testing new report creation
      ipv4:
        simple: 2.2.2.2,3.3.3.3
      severity:
        simple: "5"
      tags:
        simple: one,two,three
      timestamp:
        simple: 2024-01-01T00:00:16
      title:
        simple: Report test
    separatecontext: false
    view: |-
      {
        "position": {
          "x": 450,
          "y": 730
        }
      }
    note: false
    timertriggers: []
    ignoreworker: false
    skipunavailable: false
    quietmode: 0
    continueonerrortype: ""
    isoversize: false
    isautoswitchedtoquietmode: false
  "10":
    id: "10"
<<<<<<< HEAD
    taskid: e10022ab-d8cd-44da-88c8-b52ba66e7fc1
    type: regular
    task:
      id: e10022ab-d8cd-44da-88c8-b52ba66e7fc1
=======
    taskid: d3479ba8-4da9-4877-8383-5388503ba952
    type: regular
    task:
      id: d3479ba8-4da9-4877-8383-5388503ba952
>>>>>>> effa0e96
      version: -1
      name: Get new report
      description: Retrieves the specified report.
      script: '|||cb-eedr-report-get'
      type: regular
      iscommand: true
      brand: ""
    nexttasks:
      '#none#':
      - "11"
    scriptarguments:
      report_id:
        simple: ${CarbonBlackEEDR.Report.ID}
    separatecontext: false
    view: |-
      {
        "position": {
          "x": 450,
          "y": 940
        }
      }
    note: false
    timertriggers: []
    ignoreworker: false
    skipunavailable: false
    quietmode: 0
    continueonerrortype: ""
    isoversize: false
    isautoswitchedtoquietmode: false
  "11":
    id: "11"
<<<<<<< HEAD
    taskid: 524d2ad7-61ad-49d1-84ef-2769dbda26ef
    type: regular
    task:
      id: 524d2ad7-61ad-49d1-84ef-2769dbda26ef
=======
    taskid: 70611b45-9898-4e2d-885a-bc862cbc161c
    type: regular
    task:
      id: 70611b45-9898-4e2d-885a-bc862cbc161c
>>>>>>> effa0e96
      version: -1
      name: Update report
      description: Updates the specified report.
      script: '|||cb-eedr-report-update'
      type: regular
      iscommand: true
      brand: ""
    nexttasks:
      '#none#':
      - "12"
    scriptarguments:
      description:
        simple: Different description.
      ipv4:
        simple: 3.3.3.3
      report_id:
        simple: ${CarbonBlackEEDR.Report.ID}
      severity:
        simple: "5"
      tags:
        simple: hello,world
      timestamp:
        simple: 2024-05-01T00:00:16
      title:
        simple: ${CarbonBlackEEDR.Report.Title}
    separatecontext: false
    view: |-
      {
        "position": {
          "x": 450,
          "y": 1140
        }
      }
    note: false
    timertriggers: []
    ignoreworker: false
    skipunavailable: false
    quietmode: 0
    continueonerrortype: ""
    isoversize: false
    isautoswitchedtoquietmode: false
  "12":
    id: "12"
<<<<<<< HEAD
    taskid: ecf0b418-97fd-4754-8be2-5a8844f1b746
    type: regular
    task:
      id: ecf0b418-97fd-4754-8be2-5a8844f1b746
=======
    taskid: 19af3e73-43d0-4561-8a54-46a7ff0d62f4
    type: regular
    task:
      id: 19af3e73-43d0-4561-8a54-46a7ff0d62f4
>>>>>>> effa0e96
      version: -1
      name: Get updated report
      description: Retrieve report with report_id.
      script: '|||cb-eedr-report-get'
      type: regular
      iscommand: true
      brand: ""
    nexttasks:
      '#none#':
      - "13"
    scriptarguments:
      report_id:
        simple: ${CarbonBlackEEDR.Report.ID}
    separatecontext: false
    view: |-
      {
        "position": {
          "x": 450,
          "y": 1330
        }
      }
    note: false
    timertriggers: []
    ignoreworker: false
    skipunavailable: false
    quietmode: 0
    continueonerrortype: ""
    isoversize: false
    isautoswitchedtoquietmode: false
  "13":
    id: "13"
<<<<<<< HEAD
    taskid: ec7ffb8a-af53-4540-8c4f-7c8ef77c0740
    type: condition
    task:
      id: ec7ffb8a-af53-4540-8c4f-7c8ef77c0740
=======
    taskid: c05cc88a-0a79-4df0-8232-ba8d3fd58500
    type: condition
    task:
      id: c05cc88a-0a79-4df0-8232-ba8d3fd58500
>>>>>>> effa0e96
      version: -1
      name: Check updated report
      type: condition
      iscommand: false
      brand: ""
    nexttasks:
      "yes":
      - "3"
    separatecontext: false
    conditions:
    - label: "yes"
      condition:
      - - operator: containsGeneral
          left:
            value:
              complex:
                root: CarbonBlackEEDR
                accessor: Report.Tags
            iscontext: true
          right:
            value:
              simple: hello
      - - operator: isEqualString
          left:
            value:
              simple: CarbonBlackEEDR.Report.Description
            iscontext: true
          right:
            value:
              simple: Different description.
    view: |-
      {
        "position": {
          "x": 450,
          "y": 1530
        }
      }
    note: false
    timertriggers: []
    ignoreworker: false
    skipunavailable: false
    quietmode: 0
    continueonerrortype: ""
    isoversize: false
    isautoswitchedtoquietmode: false
  "14":
    id: "14"
<<<<<<< HEAD
    taskid: c23fea74-16e4-4e1b-8232-caf87c7a961d
    type: regular
    task:
      id: c23fea74-16e4-4e1b-8232-caf87c7a961d
=======
    taskid: a9accba3-785c-4997-851b-d766905744b3
    type: regular
    task:
      id: a9accba3-785c-4997-851b-d766905744b3
>>>>>>> effa0e96
      version: -1
      name: Delete the report
      description: Remove report with report_id.
      script: '|||cb-eedr-report-remove'
      type: regular
      iscommand: true
      brand: ""
    nexttasks:
      '#none#':
      - "17"
    scriptarguments:
      report_id:
        simple: ${CarbonBlackEEDR.Report.ID}
    separatecontext: false
    view: |-
      {
        "position": {
          "x": 460,
          "y": 2950
        }
      }
    note: false
    timertriggers: []
    ignoreworker: false
    skipunavailable: false
    quietmode: 0
    continueonerrortype: ""
    isoversize: false
    isautoswitchedtoquietmode: false
<<<<<<< HEAD
  "15":
    id: "15"
    taskid: 3b95caae-b756-4ac4-8169-ea594acd5ced
    type: regular
    task:
      id: 3b95caae-b756-4ac4-8169-ea594acd5ced
      version: -1
      name: Remove watchlist
      description: Removes the specified watchlist.
      script: '|||cb-eedr-watchlist-delete'
      type: regular
      iscommand: true
      brand: ""
    nexttasks:
      '#none#':
      - "16"
    scriptarguments:
      watchlist_id:
        simple: ${CarbonBlackEEDR.Watchlist.id}
    separatecontext: false
    view: |-
      {
        "position": {
          "x": 460,
          "y": 3160
        }
      }
    note: false
    timertriggers: []
    ignoreworker: false
    skipunavailable: false
    quietmode: 0
    continueonerrortype: ""
    isoversize: false
    isautoswitchedtoquietmode: false
  "16":
    id: "16"
    taskid: 56b291e8-973c-4563-858f-e8dd6b96db92
    type: regular
    task:
      id: 56b291e8-973c-4563-858f-e8dd6b96db92
      version: -1
      name: List alerts
      description: Returns a list of alerts.
      script: 'Carbon Black Enterprise EDR|||cb-eedr-list-alerts'
      type: regular
      iscommand: true
      brand: "Carbon Black Enterprise EDR"
    nexttasks:
      '#none#':
      - "20"
    scriptarguments:
      alert_id: {}
      alert_tag: {}
      alert_type: {}
      device_id: {}
      device_name: {}
      device_os: {}
      device_os_version: {}
      device_username: {}
      end_time: {}
      limit:
        simple: "5"
      minimum_severity: {}
      policy_id: {}
      policy_name: {}
      process_name: {}
      process_sha256: {}
      reputation: {}
      sort_field:
        simple: first_event_timestamp
      sort_order: {}
      start_time: {}
    separatecontext: false
    view: |-
      {
        "position": {
          "x": 460,
          "y": 3360
        }
      }
    note: false
    timertriggers: []
    ignoreworker: false
    skipunavailable: false
    quietmode: 0
    continueonerrortype: ""
    isoversize: false
    isautoswitchedtoquietmode: false
  "17":
    id: "17"
    taskid: d4d3768b-ae59-441a-8340-2e320a7aa902
    type: regular
    task:
      id: d4d3768b-ae59-441a-8340-2e320a7aa902
=======
  "17":
    id: "17"
    taskid: 7910a37c-fdeb-40f7-8fc8-01acc98c16f9
    type: regular
    task:
      id: 7910a37c-fdeb-40f7-8fc8-01acc98c16f9
>>>>>>> effa0e96
      version: -1
      name: List devices
      description: List devices based on the search query.
      script: '|||cb-eedr-devices-list'
      type: regular
      iscommand: true
      brand: ""
    nexttasks:
      '#none#':
      - "21"
    scriptarguments:
<<<<<<< HEAD
      sort_field:
        simple: av_pack_version
      start_time:
        simple: "2019-01-01T11:00:00.157Z"
=======
      device_os:
        simple: WINDOWS
>>>>>>> effa0e96
    separatecontext: false
    view: |-
      {
        "position": {
          "x": 460,
          "y": 3160
        }
      }
    note: false
    timertriggers: []
    ignoreworker: false
    skipunavailable: false
    quietmode: 0
    continueonerrortype: ""
    isoversize: false
    isautoswitchedtoquietmode: false
  "18":
    id: "18"
<<<<<<< HEAD
    taskid: 6d0bbdb3-1392-4b3a-8ace-552e5abd8d61
    type: regular
    task:
      id: 6d0bbdb3-1392-4b3a-8ace-552e5abd8d61
=======
    taskid: 30a8e76f-1ca1-489d-8cba-d6682c42cb08
    type: regular
    task:
      id: 30a8e76f-1ca1-489d-8cba-d6682c42cb08
>>>>>>> effa0e96
      version: -1
      name: Delete context
      description: Delete field from context
      scriptName: DeleteContext
      type: regular
      iscommand: false
      brand: ""
    nexttasks:
      '#none#':
      - "9"
    scriptarguments:
      all:
        simple: "yes"
    separatecontext: false
    view: |-
      {
        "position": {
          "x": 450,
          "y": 550
        }
      }
    note: false
    timertriggers: []
    ignoreworker: false
    skipunavailable: false
    quietmode: 0
    continueonerrortype: ""
    isoversize: false
    isautoswitchedtoquietmode: false
  "19":
    id: "19"
<<<<<<< HEAD
    taskid: 501a0ae3-8669-4e78-8ca9-011a4ec7d6d0
    type: condition
    task:
      id: 501a0ae3-8669-4e78-8ca9-011a4ec7d6d0
=======
    taskid: c130c609-6d0a-4bd0-831f-b7d7a1a30968
    type: condition
    task:
      id: c130c609-6d0a-4bd0-831f-b7d7a1a30968
>>>>>>> effa0e96
      version: -1
      name: Check context
      type: condition
      iscommand: false
      brand: ""
    nexttasks:
      "yes":
      - "5"
    separatecontext: false
    conditions:
    - label: "yes"
      condition:
      - - operator: isExists
          left:
            value:
              simple: CarbonBlackEEDR.Watchlist.Name
            iscontext: true
      - - operator: isExists
          left:
            value:
              simple: CarbonBlackEEDR.Watchlist.ID
            iscontext: true
    view: |-
      {
        "position": {
          "x": 450,
          "y": 2100
        }
      }
    note: false
    timertriggers: []
    ignoreworker: false
    skipunavailable: false
    quietmode: 0
    continueonerrortype: ""
    isoversize: false
    isautoswitchedtoquietmode: false
<<<<<<< HEAD
  "20":
    id: "20"
    taskid: 0459bca3-7c32-406c-8853-f6eff3fbb266
    type: condition
    task:
      id: 0459bca3-7c32-406c-8853-f6eff3fbb266
      version: -1
      name: Check context
      type: condition
      iscommand: false
      brand: ""
    nexttasks:
      "yes":
      - "17"
    separatecontext: false
    conditions:
    - label: "yes"
      condition:
      - - operator: isExists
          left:
            value:
              simple: CarbonBlackEEDR.Alert.device_id
            iscontext: true
      - - operator: isExists
          left:
            value:
              simple: CarbonBlackEEDR.Alert.device_os
            iscontext: true
      - - operator: isExists
          left:
            value:
              simple: CarbonBlackEEDR.Alert.id
            iscontext: true
    view: |-
      {
        "position": {
          "x": 460,
          "y": 3570
        }
      }
    note: false
    timertriggers: []
    ignoreworker: false
    skipunavailable: false
    quietmode: 0
    continueonerrortype: ""
    isoversize: false
    isautoswitchedtoquietmode: false
  "21":
    id: "21"
    taskid: 54732a05-e095-43f5-8bfc-f5dec35f6b19
    type: condition
    task:
      id: 54732a05-e095-43f5-8bfc-f5dec35f6b19
=======
  "21":
    id: "21"
    taskid: 106ed621-da8e-4788-887a-12cf7ba7042e
    type: condition
    task:
      id: 106ed621-da8e-4788-887a-12cf7ba7042e
>>>>>>> effa0e96
      version: -1
      name: Check device context
      type: condition
      iscommand: false
      brand: ""
    nexttasks:
      "yes":
      - "22"
    separatecontext: false
    conditions:
    - label: "yes"
      condition:
      - - operator: isEqualString
          left:
            value:
              simple: CarbonBlackEEDR.Device.os
            iscontext: true
          right:
            value:
              simple: WINDOWS
      - - operator: isExists
          left:
            value:
              simple: CarbonBlackEEDR.Device.name
            iscontext: true
      - - operator: isExists
          left:
            value:
              simple: CarbonBlackEEDR.Device.id
            iscontext: true
    view: |-
      {
        "position": {
          "x": 460,
          "y": 3350
        }
      }
    note: false
    timertriggers: []
    ignoreworker: false
    skipunavailable: false
    quietmode: 0
    continueonerrortype: ""
    isoversize: false
    isautoswitchedtoquietmode: false
  "22":
    id: "22"
<<<<<<< HEAD
    taskid: edcb5a39-df17-471b-8400-5b85efeba4f5
    type: title
    task:
      id: edcb5a39-df17-471b-8400-5b85efeba4f5
=======
    taskid: 84e82961-2ba5-49b7-8ebf-5c0dda9dfe96
    type: title
    task:
      id: 84e82961-2ba5-49b7-8ebf-5c0dda9dfe96
>>>>>>> effa0e96
      version: -1
      name: Done
      type: title
      iscommand: false
      brand: ""
      description: ''
    separatecontext: false
    view: |-
      {
        "position": {
          "x": 460,
          "y": 3620
        }
      }
    note: false
    timertriggers: []
    ignoreworker: false
    skipunavailable: false
    quietmode: 0
    continueonerrortype: ""
    isoversize: false
    isautoswitchedtoquietmode: false
<<<<<<< HEAD
  "23":
    id: "23"
    taskid: d5fc842d-070e-4f57-85db-557f787bbb4e
    type: regular
    task:
      id: d5fc842d-070e-4f57-85db-557f787bbb4e
      version: -1
      name: Set watch list id
      description: Set a value in context under the key you entered.
      scriptName: Set
      type: regular
      iscommand: false
      brand: ""
    nexttasks:
      '#none#':
      - "24"
    scriptarguments:
      key:
        simple: watchListId
      value:
        simple: ${CarbonBlackEEDR.Watchlist.ID}
    separatecontext: false
    continueonerrortype: ""
    view: |-
      {
        "position": {
          "x": 890,
          "y": 2360
        }
      }
    note: false
    timertriggers: []
    ignoreworker: false
    skipunavailable: false
    quietmode: 0
    isoversize: false
    isautoswitchedtoquietmode: false
  "24":
    id: "24"
    taskid: d00b03af-cd28-480c-8bb2-bd383289eadf
    type: regular
    task:
      id: d00b03af-cd28-480c-8bb2-bd383289eadf
      version: -1
      name: Delete context
      description: |-
        Delete field from context.

        This automation runs using the default Limited User role, unless you explicitly change the permissions.
        For more information, see the section about permissions here:
        https://docs-cortex.paloaltonetworks.com/r/Cortex-XSOAR/6.10/Cortex-XSOAR-Administrator-Guide/Automations
      scriptName: DeleteContext
      type: regular
      iscommand: false
      brand: ""
    nexttasks:
      '#none#':
      - "6"
    scriptarguments:
      all:
        simple: "no"
      key:
        simple: CarbonBlackEEDR.Watchlist
    separatecontext: false
    continueonerrortype: ""
    view: |-
      {
        "position": {
          "x": 890,
          "y": 2520
        }
      }
    note: false
    timertriggers: []
    ignoreworker: false
    skipunavailable: false
    quietmode: 0
    isoversize: false
    isautoswitchedtoquietmode: false
=======
>>>>>>> effa0e96
view: |-
  {
    "linkLabelsPosition": {},
    "paper": {
      "dimensions": {
<<<<<<< HEAD
        "height": 4155,
        "width": 1190,
        "x": 80,
=======
        "height": 3635,
        "width": 390,
        "x": 450,
>>>>>>> effa0e96
        "y": 50
      }
    }
  }
inputs: []
outputs: []
description: ''<|MERGE_RESOLUTION|>--- conflicted
+++ resolved
@@ -8,17 +8,10 @@
 tasks:
   "0":
     id: "0"
-<<<<<<< HEAD
-    taskid: 6e700207-0311-41ed-8de3-1931ab5eb5ef
-    type: start
-    task:
-      id: 6e700207-0311-41ed-8de3-1931ab5eb5ef
-=======
     taskid: 35739d07-ec44-4e1c-86c2-bbe86cfea93c
     type: start
     task:
       id: 35739d07-ec44-4e1c-86c2-bbe86cfea93c
->>>>>>> effa0e96
       version: -1
       name: ""
       iscommand: false
@@ -45,17 +38,10 @@
     isautoswitchedtoquietmode: false
   "1":
     id: "1"
-<<<<<<< HEAD
-    taskid: 917440e0-a1b0-4987-87ef-146ef70860fb
-    type: regular
-    task:
-      id: 917440e0-a1b0-4987-87ef-146ef70860fb
-=======
     taskid: 54912a58-535a-4cee-8d3f-174654133d65
     type: regular
     task:
       id: 54912a58-535a-4cee-8d3f-174654133d65
->>>>>>> effa0e96
       version: -1
       name: Delete Context
       description: Delete field from context
@@ -87,17 +73,10 @@
     isautoswitchedtoquietmode: false
   "2":
     id: "2"
-<<<<<<< HEAD
-    taskid: 4e2667b3-1969-4275-8411-8bc9ef262600
-    type: regular
-    task:
-      id: 4e2667b3-1969-4275-8411-8bc9ef262600
-=======
     taskid: c9b168cf-eab6-49eb-83ee-e6340d95a28c
     type: regular
     task:
       id: c9b168cf-eab6-49eb-83ee-e6340d95a28c
->>>>>>> effa0e96
       version: -1
       name: List Watchlists
       description: Retrieves all watchlists.
@@ -126,17 +105,10 @@
     isautoswitchedtoquietmode: false
   "3":
     id: "3"
-<<<<<<< HEAD
-    taskid: 5fb93b67-1ad1-4cba-8bc4-3c5b46826924
-    type: regular
-    task:
-      id: 5fb93b67-1ad1-4cba-8bc4-3c5b46826924
-=======
     taskid: 93e8e519-8a65-4177-89e2-9f44110b2303
     type: regular
     task:
       id: 93e8e519-8a65-4177-89e2-9f44110b2303
->>>>>>> effa0e96
       version: -1
       name: Create new watchlist
       description: Create a new report or classifier watchlist.
@@ -197,17 +169,10 @@
     isautoswitchedtoquietmode: false
   "4":
     id: "4"
-<<<<<<< HEAD
-    taskid: 8f969352-c126-40d3-8873-5cdfe87a5e28
-    type: regular
-    task:
-      id: 8f969352-c126-40d3-8873-5cdfe87a5e28
-=======
     taskid: 81541315-58d0-40c5-885b-10ef97c04c9f
     type: regular
     task:
       id: 81541315-58d0-40c5-885b-10ef97c04c9f
->>>>>>> effa0e96
       version: -1
       name: Get watchlist by ID
       description: Get watchlist information by id.
@@ -236,17 +201,10 @@
     isautoswitchedtoquietmode: false
   "5":
     id: "5"
-<<<<<<< HEAD
-    taskid: e01b7d5c-66e5-42b7-88c0-b7afff02e304
-    type: regular
-    task:
-      id: e01b7d5c-66e5-42b7-88c0-b7afff02e304
-=======
     taskid: 82627039-5460-4b32-818a-22215477ec83
     type: regular
     task:
       id: 82627039-5460-4b32-818a-22215477ec83
->>>>>>> effa0e96
       version: -1
       name: Update the watchlist
       description: Updates the specified watchlist. This will update the tags and alert status as well as any reports or classifiers attached to the watchlist.
@@ -263,11 +221,7 @@
       watchlist_id:
         simple: ${CarbonBlackEEDR.Watchlist.ID}
       watchlist_name:
-<<<<<<< HEAD
-        simple: ${CarbonBlackEEDR.Watchlist.Name}
-=======
         simple: ${CarbonBlackEEDR.Watchlist.name}
->>>>>>> effa0e96
     separatecontext: false
     view: |-
       {
@@ -286,17 +240,10 @@
     isautoswitchedtoquietmode: false
   "6":
     id: "6"
-<<<<<<< HEAD
-    taskid: b0161405-7b9a-4856-8d99-9494de79eed9
-    type: regular
-    task:
-      id: b0161405-7b9a-4856-8d99-9494de79eed9
-=======
     taskid: 3bfa22cc-4450-4dab-85be-4b7f3890be7c
     type: regular
     task:
       id: 3bfa22cc-4450-4dab-85be-4b7f3890be7c
->>>>>>> effa0e96
       version: -1
       name: Get updated watchlist
       description: Gets watchlist information by  watchlist ID.
@@ -328,17 +275,10 @@
     isautoswitchedtoquietmode: false
   "7":
     id: "7"
-<<<<<<< HEAD
-    taskid: 04528c1f-0719-40ed-82c8-f70075a17a56
-    type: condition
-    task:
-      id: 04528c1f-0719-40ed-82c8-f70075a17a56
-=======
     taskid: eb221021-8d91-4550-8e08-1a935edd56f9
     type: condition
     task:
       id: eb221021-8d91-4550-8e08-1a935edd56f9
->>>>>>> effa0e96
       version: -1
       name: Check updated watchlist
       type: condition
@@ -373,17 +313,10 @@
     isautoswitchedtoquietmode: false
   "9":
     id: "9"
-<<<<<<< HEAD
-    taskid: 1c3e5181-874e-4637-8272-f3ae40d3675a
-    type: regular
-    task:
-      id: 1c3e5181-874e-4637-8272-f3ae40d3675a
-=======
     taskid: 492d0791-90c9-4417-88e4-cd0256be62d2
     type: regular
     task:
       id: 492d0791-90c9-4417-88e4-cd0256be62d2
->>>>>>> effa0e96
       version: -1
       name: Create new report
       description: Adds a new watchlist report.
@@ -425,17 +358,10 @@
     isautoswitchedtoquietmode: false
   "10":
     id: "10"
-<<<<<<< HEAD
-    taskid: e10022ab-d8cd-44da-88c8-b52ba66e7fc1
-    type: regular
-    task:
-      id: e10022ab-d8cd-44da-88c8-b52ba66e7fc1
-=======
     taskid: d3479ba8-4da9-4877-8383-5388503ba952
     type: regular
     task:
       id: d3479ba8-4da9-4877-8383-5388503ba952
->>>>>>> effa0e96
       version: -1
       name: Get new report
       description: Retrieves the specified report.
@@ -467,17 +393,10 @@
     isautoswitchedtoquietmode: false
   "11":
     id: "11"
-<<<<<<< HEAD
-    taskid: 524d2ad7-61ad-49d1-84ef-2769dbda26ef
-    type: regular
-    task:
-      id: 524d2ad7-61ad-49d1-84ef-2769dbda26ef
-=======
     taskid: 70611b45-9898-4e2d-885a-bc862cbc161c
     type: regular
     task:
       id: 70611b45-9898-4e2d-885a-bc862cbc161c
->>>>>>> effa0e96
       version: -1
       name: Update report
       description: Updates the specified report.
@@ -521,17 +440,10 @@
     isautoswitchedtoquietmode: false
   "12":
     id: "12"
-<<<<<<< HEAD
-    taskid: ecf0b418-97fd-4754-8be2-5a8844f1b746
-    type: regular
-    task:
-      id: ecf0b418-97fd-4754-8be2-5a8844f1b746
-=======
     taskid: 19af3e73-43d0-4561-8a54-46a7ff0d62f4
     type: regular
     task:
       id: 19af3e73-43d0-4561-8a54-46a7ff0d62f4
->>>>>>> effa0e96
       version: -1
       name: Get updated report
       description: Retrieve report with report_id.
@@ -563,17 +475,10 @@
     isautoswitchedtoquietmode: false
   "13":
     id: "13"
-<<<<<<< HEAD
-    taskid: ec7ffb8a-af53-4540-8c4f-7c8ef77c0740
-    type: condition
-    task:
-      id: ec7ffb8a-af53-4540-8c4f-7c8ef77c0740
-=======
     taskid: c05cc88a-0a79-4df0-8232-ba8d3fd58500
     type: condition
     task:
       id: c05cc88a-0a79-4df0-8232-ba8d3fd58500
->>>>>>> effa0e96
       version: -1
       name: Check updated report
       type: condition
@@ -621,17 +526,10 @@
     isautoswitchedtoquietmode: false
   "14":
     id: "14"
-<<<<<<< HEAD
-    taskid: c23fea74-16e4-4e1b-8232-caf87c7a961d
-    type: regular
-    task:
-      id: c23fea74-16e4-4e1b-8232-caf87c7a961d
-=======
     taskid: a9accba3-785c-4997-851b-d766905744b3
     type: regular
     task:
       id: a9accba3-785c-4997-851b-d766905744b3
->>>>>>> effa0e96
       version: -1
       name: Delete the report
       description: Remove report with report_id.
@@ -661,110 +559,12 @@
     continueonerrortype: ""
     isoversize: false
     isautoswitchedtoquietmode: false
-<<<<<<< HEAD
-  "15":
-    id: "15"
-    taskid: 3b95caae-b756-4ac4-8169-ea594acd5ced
-    type: regular
-    task:
-      id: 3b95caae-b756-4ac4-8169-ea594acd5ced
-      version: -1
-      name: Remove watchlist
-      description: Removes the specified watchlist.
-      script: '|||cb-eedr-watchlist-delete'
-      type: regular
-      iscommand: true
-      brand: ""
-    nexttasks:
-      '#none#':
-      - "16"
-    scriptarguments:
-      watchlist_id:
-        simple: ${CarbonBlackEEDR.Watchlist.id}
-    separatecontext: false
-    view: |-
-      {
-        "position": {
-          "x": 460,
-          "y": 3160
-        }
-      }
-    note: false
-    timertriggers: []
-    ignoreworker: false
-    skipunavailable: false
-    quietmode: 0
-    continueonerrortype: ""
-    isoversize: false
-    isautoswitchedtoquietmode: false
-  "16":
-    id: "16"
-    taskid: 56b291e8-973c-4563-858f-e8dd6b96db92
-    type: regular
-    task:
-      id: 56b291e8-973c-4563-858f-e8dd6b96db92
-      version: -1
-      name: List alerts
-      description: Returns a list of alerts.
-      script: 'Carbon Black Enterprise EDR|||cb-eedr-list-alerts'
-      type: regular
-      iscommand: true
-      brand: "Carbon Black Enterprise EDR"
-    nexttasks:
-      '#none#':
-      - "20"
-    scriptarguments:
-      alert_id: {}
-      alert_tag: {}
-      alert_type: {}
-      device_id: {}
-      device_name: {}
-      device_os: {}
-      device_os_version: {}
-      device_username: {}
-      end_time: {}
-      limit:
-        simple: "5"
-      minimum_severity: {}
-      policy_id: {}
-      policy_name: {}
-      process_name: {}
-      process_sha256: {}
-      reputation: {}
-      sort_field:
-        simple: first_event_timestamp
-      sort_order: {}
-      start_time: {}
-    separatecontext: false
-    view: |-
-      {
-        "position": {
-          "x": 460,
-          "y": 3360
-        }
-      }
-    note: false
-    timertriggers: []
-    ignoreworker: false
-    skipunavailable: false
-    quietmode: 0
-    continueonerrortype: ""
-    isoversize: false
-    isautoswitchedtoquietmode: false
-  "17":
-    id: "17"
-    taskid: d4d3768b-ae59-441a-8340-2e320a7aa902
-    type: regular
-    task:
-      id: d4d3768b-ae59-441a-8340-2e320a7aa902
-=======
   "17":
     id: "17"
     taskid: 7910a37c-fdeb-40f7-8fc8-01acc98c16f9
     type: regular
     task:
       id: 7910a37c-fdeb-40f7-8fc8-01acc98c16f9
->>>>>>> effa0e96
       version: -1
       name: List devices
       description: List devices based on the search query.
@@ -776,15 +576,8 @@
       '#none#':
       - "21"
     scriptarguments:
-<<<<<<< HEAD
-      sort_field:
-        simple: av_pack_version
-      start_time:
-        simple: "2019-01-01T11:00:00.157Z"
-=======
       device_os:
         simple: WINDOWS
->>>>>>> effa0e96
     separatecontext: false
     view: |-
       {
@@ -803,17 +596,10 @@
     isautoswitchedtoquietmode: false
   "18":
     id: "18"
-<<<<<<< HEAD
-    taskid: 6d0bbdb3-1392-4b3a-8ace-552e5abd8d61
-    type: regular
-    task:
-      id: 6d0bbdb3-1392-4b3a-8ace-552e5abd8d61
-=======
     taskid: 30a8e76f-1ca1-489d-8cba-d6682c42cb08
     type: regular
     task:
       id: 30a8e76f-1ca1-489d-8cba-d6682c42cb08
->>>>>>> effa0e96
       version: -1
       name: Delete context
       description: Delete field from context
@@ -845,17 +631,10 @@
     isautoswitchedtoquietmode: false
   "19":
     id: "19"
-<<<<<<< HEAD
-    taskid: 501a0ae3-8669-4e78-8ca9-011a4ec7d6d0
-    type: condition
-    task:
-      id: 501a0ae3-8669-4e78-8ca9-011a4ec7d6d0
-=======
     taskid: c130c609-6d0a-4bd0-831f-b7d7a1a30968
     type: condition
     task:
       id: c130c609-6d0a-4bd0-831f-b7d7a1a30968
->>>>>>> effa0e96
       version: -1
       name: Check context
       type: condition
@@ -893,69 +672,12 @@
     continueonerrortype: ""
     isoversize: false
     isautoswitchedtoquietmode: false
-<<<<<<< HEAD
-  "20":
-    id: "20"
-    taskid: 0459bca3-7c32-406c-8853-f6eff3fbb266
-    type: condition
-    task:
-      id: 0459bca3-7c32-406c-8853-f6eff3fbb266
-      version: -1
-      name: Check context
-      type: condition
-      iscommand: false
-      brand: ""
-    nexttasks:
-      "yes":
-      - "17"
-    separatecontext: false
-    conditions:
-    - label: "yes"
-      condition:
-      - - operator: isExists
-          left:
-            value:
-              simple: CarbonBlackEEDR.Alert.device_id
-            iscontext: true
-      - - operator: isExists
-          left:
-            value:
-              simple: CarbonBlackEEDR.Alert.device_os
-            iscontext: true
-      - - operator: isExists
-          left:
-            value:
-              simple: CarbonBlackEEDR.Alert.id
-            iscontext: true
-    view: |-
-      {
-        "position": {
-          "x": 460,
-          "y": 3570
-        }
-      }
-    note: false
-    timertriggers: []
-    ignoreworker: false
-    skipunavailable: false
-    quietmode: 0
-    continueonerrortype: ""
-    isoversize: false
-    isautoswitchedtoquietmode: false
-  "21":
-    id: "21"
-    taskid: 54732a05-e095-43f5-8bfc-f5dec35f6b19
-    type: condition
-    task:
-      id: 54732a05-e095-43f5-8bfc-f5dec35f6b19
-=======
   "21":
     id: "21"
     taskid: 106ed621-da8e-4788-887a-12cf7ba7042e
     type: condition
     task:
       id: 106ed621-da8e-4788-887a-12cf7ba7042e
->>>>>>> effa0e96
       version: -1
       name: Check device context
       type: condition
@@ -1003,17 +725,10 @@
     isautoswitchedtoquietmode: false
   "22":
     id: "22"
-<<<<<<< HEAD
-    taskid: edcb5a39-df17-471b-8400-5b85efeba4f5
-    type: title
-    task:
-      id: edcb5a39-df17-471b-8400-5b85efeba4f5
-=======
     taskid: 84e82961-2ba5-49b7-8ebf-5c0dda9dfe96
     type: title
     task:
       id: 84e82961-2ba5-49b7-8ebf-5c0dda9dfe96
->>>>>>> effa0e96
       version: -1
       name: Done
       type: title
@@ -1036,102 +751,14 @@
     continueonerrortype: ""
     isoversize: false
     isautoswitchedtoquietmode: false
-<<<<<<< HEAD
-  "23":
-    id: "23"
-    taskid: d5fc842d-070e-4f57-85db-557f787bbb4e
-    type: regular
-    task:
-      id: d5fc842d-070e-4f57-85db-557f787bbb4e
-      version: -1
-      name: Set watch list id
-      description: Set a value in context under the key you entered.
-      scriptName: Set
-      type: regular
-      iscommand: false
-      brand: ""
-    nexttasks:
-      '#none#':
-      - "24"
-    scriptarguments:
-      key:
-        simple: watchListId
-      value:
-        simple: ${CarbonBlackEEDR.Watchlist.ID}
-    separatecontext: false
-    continueonerrortype: ""
-    view: |-
-      {
-        "position": {
-          "x": 890,
-          "y": 2360
-        }
-      }
-    note: false
-    timertriggers: []
-    ignoreworker: false
-    skipunavailable: false
-    quietmode: 0
-    isoversize: false
-    isautoswitchedtoquietmode: false
-  "24":
-    id: "24"
-    taskid: d00b03af-cd28-480c-8bb2-bd383289eadf
-    type: regular
-    task:
-      id: d00b03af-cd28-480c-8bb2-bd383289eadf
-      version: -1
-      name: Delete context
-      description: |-
-        Delete field from context.
-
-        This automation runs using the default Limited User role, unless you explicitly change the permissions.
-        For more information, see the section about permissions here:
-        https://docs-cortex.paloaltonetworks.com/r/Cortex-XSOAR/6.10/Cortex-XSOAR-Administrator-Guide/Automations
-      scriptName: DeleteContext
-      type: regular
-      iscommand: false
-      brand: ""
-    nexttasks:
-      '#none#':
-      - "6"
-    scriptarguments:
-      all:
-        simple: "no"
-      key:
-        simple: CarbonBlackEEDR.Watchlist
-    separatecontext: false
-    continueonerrortype: ""
-    view: |-
-      {
-        "position": {
-          "x": 890,
-          "y": 2520
-        }
-      }
-    note: false
-    timertriggers: []
-    ignoreworker: false
-    skipunavailable: false
-    quietmode: 0
-    isoversize: false
-    isautoswitchedtoquietmode: false
-=======
->>>>>>> effa0e96
 view: |-
   {
     "linkLabelsPosition": {},
     "paper": {
       "dimensions": {
-<<<<<<< HEAD
-        "height": 4155,
-        "width": 1190,
-        "x": 80,
-=======
         "height": 3635,
         "width": 390,
         "x": 450,
->>>>>>> effa0e96
         "y": 50
       }
     }
