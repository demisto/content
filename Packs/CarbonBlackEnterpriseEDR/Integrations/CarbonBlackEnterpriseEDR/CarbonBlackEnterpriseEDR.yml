category: Endpoint
commonfields:
  id: Carbon Black Enterprise EDR
  version: -1
configuration:
- display: Server URL (e.g. https://defense.conferdeploy.net)
  name: url
  required: true
  type: 0
  section: Connect
- display: Organization Key
  name: organization_key
  required: true
  type: 0
  section: Connect
- display: Custom Key
  name: custom_key
  type: 4
  section: Connect
  hidden: true
  required: false
- display: Custom ID
  name: custom_id
  type: 0
  section: Connect
  hidden: true
  required: false
- display: Custom ID
  name: credentials_custom
  type: 9
  displaypassword: Custom Key
  section: Connect
  required: false
- display: Fetch incidents
  name: isFetch
  type: 8
  section: Collect
  required: false
- display: Incident type
  name: incidentType
  type: 13
  section: Connect
  required: false
- display: Trust any certificate (not secure)
  name: insecure
  type: 8
  section: Connect
  advanced: true
  required: false
- display: Use system proxy settings
  name: proxy
  type: 8
  section: Connect
  advanced: true
  required: false
- defaultvalue: '3 days'
  display: First fetch timestamp (<number> <time unit>, e.g., 12 hours, 7 days, 3 months, 1 year)
  name: fetch_time
  type: 0
  section: Collect
  required: false
- defaultvalue: '50'
  display: Fetch limit
  name: fetch_limit
  type: 0
  section: Collect
  required: false
<<<<<<< HEAD
description: VMware Carbon Black Enterprise EDR (formerly known as Carbon Black ThreatHunter) is an advanced threat hunting and incident response solution delivering continuous visibility for top security operations centers (SOCs) and incident response (IR) teams. (formerly known as ThreatHunter)
display: VMware Carbon Black Enterprise EDR
=======
- defaultvalue: "1"
  display: Incidents Fetch Interval
  name: incidentFetchInterval
  required: false
  type: 19
description: VMware Carbon Black Enterprise EDR (formerly known as Carbon Black ThreatHunter) is an advanced threat hunting and incident response solution delivering continuous visibility for top security operations centers (SOCs) and incident response (IR) teams. (formerly known as ThreatHunter).
display: Carbon Black Enterprise EDR
>>>>>>> 90cf3b88
name: Carbon Black Enterprise EDR
script:
  commands:
  - arguments:
    - description: The ID of the alert to update. Get the ID from list-alerts command.
      name: alert_id
      required: true
    - auto: PREDEFINED
      description: Workflow state to update.
      name: state
      predefined:
      - dismissed
      - open
    - description: Comment to include with the operation.
      name: comment
    - description: Description of the changes done in the workflow state.
      name: remediation_state
    description: Updates the workflow of a single event.
    name: cb-eedr-alert-workflow-update
    outputs:
    - contextPath: CarbonBlackEEDR.Alert.AlertID
      description: The alert ID.
      type: String
    - contextPath: CarbonBlackEEDR.Alert.ChangedBy
      description: User that changed the ID.
      type: String
    - contextPath: CarbonBlackEEDR.Alert.Comment
      description: Comment that was included with the operation.
      type: String
    - contextPath: CarbonBlackEEDR.Alert.LastUpdateTime
      description: Last time the alert was updated.
      type: Date
    - contextPath: CarbonBlackEEDR.Alert.Remediation
      description: Description or justification for the change.
      type: String
    - contextPath: CarbonBlackEEDR.Alert.State
      description: The alert state.
      type: String
  - arguments:
    - description: The devices on which to perform the action. Get the ID from the devices-list command. Supports comma-separated values.
      name: device_id
      required: true
    description: Quarantines a device.
    name: cb-eedr-device-quarantine
  - arguments:
    - description: The devices on which to perform the action. Get the ID from the devices-list command. Supports comma-separated values.
      isArray: true
      name: device_id
      required: true
    description: Removes a device from quarantine.
    name: cb-eedr-device-unquarantine
  - arguments:
    - description: The device ID. Get the ID from the devices-list command. Supports comma-separated values.
      name: device_id
      required: true
    description: Stops a background scan on the specified devices.
    name: cb-eedr-device-background-scan-stop
  - arguments:
    - description: The device ID. Get the ID from the devices-list command. Supports comma-separated values.
      name: device_id
      required: true
    description: Start a background scan on device.
    name: cb-eedr-device-background-scan
  - arguments:
    - description: The device ID. Get the ID from the devices-list command. Support comma-separated values.
      name: device_id
      required: true
    description: Enable a bypass on device.
    name: cb-eedr-device-bypass
  - arguments:
    - description: The device ID. Get the ID from the devices-list command. Support comma-separated values.
      name: device_id
      required: true
    description: Disable a bypass on device.
    name: cb-eedr-device-unbypass
  - arguments:
    - description: The device ID. Get the ID from the devices-list command. Support comma-separated values.
      name: device_id
      required: true
    - description: The policy ID.
      name: policy_id
      required: true
    description: Update device policy.
    name: cb-eedr-device-policy-update
  - arguments:
    - description: The device ID. Supports comma-separated values.
      name: device_id
    - auto: PREDEFINED
      description: The device status. Supports comma-separated values.
      name: status
      predefined:
      - PENDING
      - REGISTERED
      - UNINSTALLED
      - DEREGISTERED
      - ACTIVE
      - INACTIVE
      - ERROR
      - ALL
      - BYPASS_ON
      - BYPASS
      - QUARANTINE
      - SENSOR_OUTOFDATE
      - DELETED
      - LIVE
    - description: Device operation system. Supports comma-separated values.
      name: device_os
<<<<<<< HEAD
    - description: 'Device start last contact time. For example: 2019-01-01T11:00:00.157Z'
      name: start_time
    - description: 'Device end last contact time. For example: 2019-01-01T11:00:00.157Z'
      name: end_time
    - description: Active directory group ID. Supports comma-separated values
=======
    - description: 'Device start last contact time. For example: 2019-01-01T11:00:00.157Z.'
      name: start_time
    - description: 'Device end last contact time. For example: 2019-01-01T11:00:00.157Z.'
      name: end_time
    - description: Active directory group ID. Supports comma-separated values.
>>>>>>> 90cf3b88
      name: ad_group_id
    - description: The policy ID. Supports comma-separated values.
      name: policy_id
    - auto: PREDEFINED
<<<<<<< HEAD
      description: Device target priority. Supports comma-separated values
=======
      description: Device target priority. Supports comma-separated values.
>>>>>>> 90cf3b88
      name: target_priority
      predefined:
      - LOW
      - MEDIUM
      - HIGH
      - MISSION_CRITICAL
    - defaultValue: '20'
      description: Maximum number of rows to return.
      name: limit
    - auto: PREDEFINED
<<<<<<< HEAD
      description: Sort Fields
=======
      description: Sort Fields.
>>>>>>> 90cf3b88
      name: sort_field
      predefined:
      - target_priority
      - policy_name
      - name
      - last_contact_time
      - av_pack_version
    - auto: PREDEFINED
      defaultValue: DESC
      description: Sort Order for field.
      name: sort_order
      predefined:
      - ASC
      - DESC
    description: List devices based on the search query.
    name: cb-eedr-devices-list
    outputs:
    - contextPath: CarbonBlackEEDR.Device.sensor_out_of_date
      description: Is the device sensor out of date.
      type: Boolean
    - contextPath: CarbonBlackEEDR.Device.vdi_base_device
      description: vdi base device.
      type: String
    - contextPath: CarbonBlackEEDR.Device.linux_kernel_version
      description: Linux kernel version.
      type: String
    - contextPath: CarbonBlackEEDR.Device.mac_address
      description: Device MAC address.
      type: String
    - contextPath: CarbonBlackEEDR.Device.os
      description: Device operating system.
      type: String
    - contextPath: CarbonBlackEEDR.Device.last_device_policy_changed_time
      description: Last device policy changed time.
      type: Date
    - contextPath: CarbonBlackEEDR.Device.last_reset_time
      description: Last reset time.
      type: Date
    - contextPath: CarbonBlackEEDR.Device.sensor_states
      description: Device sensor state.
      type: String
    - contextPath: CarbonBlackEEDR.Device.last_external_ip_address
      description: Last external IP address.
      type: String
    - contextPath: CarbonBlackEEDR.Device.organization_id
      description: Organization ID.
      type: Number
    - contextPath: CarbonBlackEEDR.Device.sensor_kit_type
      description: Sensor kit type.
      type: String
    - contextPath: CarbonBlackEEDR.Device.policy_id
      description: Device policy ID.
      type: Number
    - contextPath: CarbonBlackEEDR.Device.login_user_name
      description: Login user name.
      type: String
    - contextPath: CarbonBlackEEDR.Device.deregistered_time
      description: Deregistered time.
      type: Date
    - contextPath: CarbonBlackEEDR.Device.registered_time
      description: Registered time.
      type: Date
    - contextPath: CarbonBlackEEDR.Device.name
      description: Device name.
      type: String
    - contextPath: CarbonBlackEEDR.Device.last_device_policy_requested_time
      description: Last device policy requested time.
      type: Date
    - contextPath: CarbonBlackEEDR.Device.scan_last_complete_time
      description: Scan last complete time.
      type: Date
    - contextPath: CarbonBlackEEDR.Device.last_shutdown_time
      description: Last shutdown time.
      type: Date
    - contextPath: CarbonBlackEEDR.Device.scan_last_action_time
      description: Device scan last action time.
      type: String
    - contextPath: CarbonBlackEEDR.Device.windows_platform
      description: Windows platform.
      type: String
    - contextPath: CarbonBlackEEDR.Device.last_reported_time
      description: Device last reported time.
      type: Date
    - contextPath: CarbonBlackEEDR.Device.device_owner_id
      description: Device owner ID.
      type: Number
    - contextPath: CarbonBlackEEDR.Device.target_priority
      description: Target priority.
      type: String
    - contextPath: CarbonBlackEEDR.Device.status
      description: Device status.
      type: String
    - contextPath: CarbonBlackEEDR.Device.sensor_version
      description: Sensor version.
      type: String
    - contextPath: CarbonBlackEEDR.Device.virtual_machine
      description: Is the device virtual machine.
      type: Boolean
    - contextPath: CarbonBlackEEDR.Device.last_name
      description: Last name.
      type: String
    - contextPath: CarbonBlackEEDR.Device.scan_status
      description: Scan status.
      type: String
    - contextPath: CarbonBlackEEDR.Device.last_internal_ip_address
      description: Last internal IP address.
      type: String
    - contextPath: CarbonBlackEEDR.Device.last_policy_updated_time
      description: Last policy updated time.
      type: Date
    - contextPath: CarbonBlackEEDR.Device.last_contact_time
      description: Device last contact time.
      type: Date
    - contextPath: CarbonBlackEEDR.Device.quarantined
      description: Is the device quarantined.
      type: Boolean
    - contextPath: CarbonBlackEEDR.Device.virtualization_provider
      description: Virtualization Provider.
      type: String
    - contextPath: CarbonBlackEEDR.Device.organization_name
      description: Organization Name.
      type: String
    - contextPath: CarbonBlackEEDR.Device.ad_group_id
      description: Active directory group ID.
      type: String
    - contextPath: CarbonBlackEEDR.Device.policy_name
      description: Policy name.
      type: String
    - contextPath: CarbonBlackEEDR.Device.policy_override
      description: Policy override.
      type: Boolean
    - contextPath: CarbonBlackEEDR.Device.first_name
      description: First name.
      type: String
    - contextPath: CarbonBlackEEDR.Device.current_sensor_policy_name
      description: Current sensor policy name.
      type: String
    - contextPath: CarbonBlackEEDR.Device.id
      description: Device ID.
      type: String
    - contextPath: CarbonBlackEEDR.Device.av_status
      description: av status.
      type: String
    - contextPath: CarbonBlackEEDR.Device.av_pack_version
      description: av pack version.
      type: String
    - contextPath: CarbonBlackEEDR.Device.email
      description: User email.
      type: String
    - contextPath: CarbonBlackEEDR.Device.os_version
      description: Device OS version.
      type: String
    - contextPath: CarbonBlackEEDR.Device.av_product_version
      description: AV product version.
      type: String
    - contextPath: CarbonBlackEEDR.Device.last_location
      description: Device last location.
      type: String
    - contextPath: Endpoint.ID
      description: The unique ID within the tool retrieving the endpoint.
      type: String
    - contextPath: Endpoint.OS
      description: Endpoint OS.
      type: String
    - contextPath: Endpoint.OSVersion
      description: OS version.
      type: String
    - contextPath: Endpoint.MACAddress
      description: The MAC address of the endpoint.
      type: String
  - arguments:
    - auto: PREDEFINED
      defaultValue: 'true'
      description: Whether to group results.
      name: group_results
      predefined:
      - 'true'
      - 'false'
    - description: Alert minimum severity (In range of 1-10).
      name: minimum_severity
    - description: Device OS version. Supports comma-separated values.
      name: device_os_version
    - description: The policy ID. Supports comma-separated values.
      name: policy_id
    - description: Alert tags. Supports comma-separated values.
      name: alert_tag
    - description: Alert ID. Supports comma-separated values.
      name: alert_id
    - description: Device username. Supports comma-separated values.
      name: device_username
    - description: Device ID. Supports comma-separated values.
      name: device_id
    - description: Device OS. Supports comma-separated values.
      name: device_os
    - description: Process SHA256. Supports comma-separated values.
      name: process_sha256
    - description: Policy name. Supports comma-separated values.
      name: policy_name
    - description: Alert reputation. Supports comma-separated values.
      name: reputation
    - description: Alert type. Supports comma-separated values.
      name: alert_type
    - description: Alert category. Supports comma-separated values.
      name: alert_category
    - description: Alert workflow. Supports comma-separated values.
      name: workflow
    - description: Device name. Supports comma-separated values.
      name: device_name
    - description: Process name. Supports comma-separated values.
      name: process_name
    - auto: PREDEFINED
      defaultValue: first_event_time
      description: Field by which to sort the results. Can be "first_event_time", or "last_event_time".
      name: sort_field
      predefined:
      - first_event_time
      - last_event_time
    - auto: PREDEFINED
      defaultValue: DESC
      description: How to order the results. Can be "ASC" (ascending) or "DESC" (descending).
      name: sort_order
      predefined:
      - ASC
      - DESC
    - defaultValue: '10'
      description: The maximum number of results to return.
      name: limit
    - description: Alert start time.
      name: start_time
    - description: Alert end time.
      name: end_time
    description: Returns a list of alerts.
    name: cb-eedr-list-alerts
    outputs:
    - contextPath: CarbonBlackEEDR.Alert.threat_id
      description: Threat ID.
      type: String
    - contextPath: CarbonBlackEEDR.Alert.first_event_time
      description: First event time.
      type: Date
    - contextPath: CarbonBlackEEDR.Alert.target_value
      description: Alert target value.
      type: String
    - contextPath: CarbonBlackEEDR.Alert.reason
      description: Alert reason.
      type: String
    - contextPath: CarbonBlackEEDR.Alert.org_key
      description: Organization key.
      type: String
    - contextPath: CarbonBlackEEDR.Alert.device_id
      description: Device ID.
      type: String
    - contextPath: CarbonBlackEEDR.Alert.report_id
      description: Report ID.
      type: String
    - contextPath: CarbonBlackEEDR.Alert.watchlists.id
      description: Watchlist ID.
      type: String
    - contextPath: CarbonBlackEEDR.Alert.watchlists.name
      description: Watchlist name.
      type: String
    - contextPath: CarbonBlackEEDR.Alert.device_os_version
      description: Device OS version.
      type: String
    - contextPath: CarbonBlackEEDR.Alert.threat_cause_threat_category
      description: Threat cause threat category.
      type: String
    - contextPath: CarbonBlackEEDR.Alert.policy_id
      description: Policy ID.
      type: String
    - contextPath: CarbonBlackEEDR.Alert.threat_indicators.process_name
      description: Threat indicator - process name.
      type: String
    - contextPath: CarbonBlackEEDR.Alert.threat_indicators.sha256
      description: Indicator SHA256 hash.
      type: String
    - contextPath: CarbonBlackEEDR.Alert.threat_cause_actor_sha256
      description: Threat cause actor SHA256.
      type: String
    - contextPath: CarbonBlackEEDR.Alert.device_os
      description: Device OS.
      type: String
    - contextPath: CarbonBlackEEDR.Alert.document_guid
      description: Document GUID.
      type: String
    - contextPath: CarbonBlackEEDR.Alert.create_time
      description: Alert create time.
      type: Date
    - contextPath: CarbonBlackEEDR.Alert.threat_cause_actor_name
      description: Threat cause actor name.
      type: String
    - contextPath: CarbonBlackEEDR.Alert.ioc_hit
      description: IOC hit.
      type: String
    - contextPath: CarbonBlackEEDR.Alert.threat_cause_reputation
      description: Threat cause reputation.
      type: String
    - contextPath: CarbonBlackEEDR.Alert.legacy_alert_id
      description: Legacy alert ID.
      type: String
    - contextPath: CarbonBlackEEDR.Alert.device_name
      description: Device name.
      type: String
    - contextPath: CarbonBlackEEDR.Alert.report_name
      description: Report name.
      type: String
    - contextPath: CarbonBlackEEDR.Alert.policy_name
      description: Policy name.
      type: String
    - contextPath: CarbonBlackEEDR.Alert.ioc_field
      description: IOC field.
      type: String
    - contextPath: CarbonBlackEEDR.Alert.tags
      description: Alert tags.
      type: String
    - contextPath: CarbonBlackEEDR.Alert.process_guid
      description: Process GUID.
      type: String
    - contextPath: CarbonBlackEEDR.Alert.threat_cause_actor_md5
      description: Threat cause actor MD5 hash.
      type: String
    - contextPath: CarbonBlackEEDR.Alert.last_update_time
      description: Alert last updated time.
      type: Date
    - contextPath: CarbonBlackEEDR.Alert.type
      description: Alert type.
      type: String
    - contextPath: CarbonBlackEEDR.Alert.id
      description: Alert ID.
      type: String
    - contextPath: CarbonBlackEEDR.Alert.process_name
      description: Process name.
      type: String
    - contextPath: CarbonBlackEEDR.Alert.last_event_time
      description: Alert last event time.
      type: Date
    - contextPath: CarbonBlackEEDR.Alert.ioc_id
      description: IOC ID.
      type: String
    - contextPath: CarbonBlackEEDR.Alert.notes_present
      description: Whether notes are present.
      type: Boolean
    - contextPath: CarbonBlackEEDR.Alert.run_state
      description: Alert run state.
      type: String
    - contextPath: CarbonBlackEEDR.Alert.severity
      description: Alert severity.
      type: Number
    - contextPath: CarbonBlackEEDR.Alert.category
      description: Alert category.
      type: String
    - contextPath: CarbonBlackEEDR.Alert.threat_cause_vector
      description: Threat cause vector.
      type: String
    - contextPath: CarbonBlackEEDR.Alert.device_username
      description: Device username.
      type: String
    - contextPath: CarbonBlackEEDR.Alert.workflow.changed_by
      description: Alert workflow - changed by.
      type: String
    - contextPath: CarbonBlackEEDR.Alert.workflow.comment
      description: Alert workflow - comment.
      type: String
    - contextPath: CarbonBlackEEDR.Alert.workflow.last_update_time
      description: Alert workflow - last updated time.
      type: Date
    - contextPath: CarbonBlackEEDR.Alert.workflow.remediation
      description: Alert workflow - remediation.
      type: String
    - contextPath: CarbonBlackEEDR.Alert.workflow.state
      description: Alert workflow - state.
      type: String
  - description: Retrieves all watchlists.
    name: cb-eedr-watchlist-list
    outputs:
    - contextPath: CarbonBlackEEDR.Watchlist.classifier
      description: Watchlist classifier.
      type: String
    - contextPath: CarbonBlackEEDR.Watchlist.last_update_timestamp
      description: Watchlist last updated timestamp.
      type: Date
    - contextPath: CarbonBlackEEDR.Watchlist.name
      description: Watchlist name.
      type: String
    - contextPath: CarbonBlackEEDR.Watchlist.report_ids
      description: Watchlist report IDs.
      type: String
    - contextPath: CarbonBlackEEDR.Watchlist.create_timestamp
      description: Watchlist created timestamp.
      type: Date
    - contextPath: CarbonBlackEEDR.Watchlist.id
      description: Watchlist ID.
      type: String
    - contextPath: CarbonBlackEEDR.Watchlist.tags_enabled
      description: Whether tags are enabled for the watchlist.
      type: Boolean
    - contextPath: CarbonBlackEEDR.Watchlist.description
      description: Watchlist description.
      type: String
    arguments: []
  - arguments:
    - description: The watchlist ID. Get the ID from the watchlist-list command.
      name: watchlist_id
      required: true
    description: Gets watchlist information by  watchlist ID.
    name: cb-eedr-get-watchlist-by-id
    outputs:
    - contextPath: CarbonBlackEEDR.Watchlist.classifier
      description: Watchlist classifier.
      type: String
    - contextPath: CarbonBlackEEDR.Watchlist.last_update_timestamp
      description: Watchlist last updated timestamp.
      type: Date
    - contextPath: CarbonBlackEEDR.Watchlist.name
      description: Watchlist name.
      type: String
    - contextPath: CarbonBlackEEDR.Watchlist.report_ids
      description: Watchlist report IDs.
      type: String
    - contextPath: CarbonBlackEEDR.Watchlist.create_timestamp
      description: Watchlist created timestamp.
      type: Date
    - contextPath: CarbonBlackEEDR.Watchlist.id
      description: Watchlist ID.
      type: String
    - contextPath: CarbonBlackEEDR.Watchlist.tags_enabled
      description: Whether tags are enabled for the watchlist.
      type: Boolean
    - contextPath: CarbonBlackEEDR.Watchlist.description
      description: Watchlist description.
      type: String
    - contextPath: CarbonBlackEEDR.Watchlist.Aaerts_enabled
      description: Whether alerts are enabled for the watchlists.
      type: Boolean
  - arguments:
    - description: The watchlist ID. Get the ID from the watchlist-list command.
      name: watchlist_id
      required: true
    description: Retrieves the alert status for the watchlist with given watchlist ID.
    name: cb-eedr-watchlist-alerts-status
  - arguments:
    - description: The watchlist ID. Get the ID from the watchlist-list command.
      name: watchlist_id
      required: true
    description: Turns on alerts for the watchlist with the specified watchlist ID.
    name: cb-eedr-watchlist-alerts-enable
  - arguments:
    - description: The watchlist ID. Get the ID from the watchlist-list command.
      name: watchlist_id
      required: true
    description: Turns off alerts for the watchlist with the specified watchlist ID.
    name: cb-eedr-watchlist-alerts-disable
  - arguments:
    - description: The name of the watchlist.
      name: watchlist_name
      required: true
    - description: The watchlist description.
      name: description
    - auto: PREDEFINED
      description: Whether to enable watchlist tags. Can be "true" or "false".
      name: tags_enabled
      predefined:
      - 'true'
      - 'false'
    - auto: PREDEFINED
<<<<<<< HEAD
      description: Enable watchlist alerts
=======
      description: Enable watchlist alerts.
>>>>>>> 90cf3b88
      name: alerts_enabled
      predefined:
      - 'true'
      - 'false'
    - description: The report IDs for creating the watchlist. Supports comma-separated values.
      name: report_ids
    - description: The classifier key for creating the watchlist.
      name: classifier_key
    - description: The classifier value for creating the watchlist.
      name: classifier_value
    description: Creates a new report or classifier watchlist.
    name: cb-eedr-watchlist-create
    outputs:
    - contextPath: CarbonBlackEEDR.Watchlist.Classifier
      description: The watchlist classifier.
      type: String
    - contextPath: CarbonBlackEEDR.Watchlist.Last_update_timestamp
      description: Watchlist last updated timestamp.
      type: Date
    - contextPath: CarbonBlackEEDR.Watchlist.Name
      description: Watchlist name.
      type: String
    - contextPath: CarbonBlackEEDR.Watchlist.Report_ids
      description: Watchlist report ID.
      type: String
    - contextPath: CarbonBlackEEDR.Watchlist.Create_timestamp
      description: Watchlist created timestamp.
      type: Date
    - contextPath: CarbonBlackEEDR.Watchlist.Alerts_enabled
      description: Whether alerts are enabled in the watchlist.
      type: Boolean
    - contextPath: CarbonBlackEEDR.Watchlist.ID
      description: Watchlist ID.
      type: String
    - contextPath: CarbonBlackEEDR.Watchlist.Tags_enabled
      description: Whether tags are enabled in the watchlist.
      type: Boolean
    - contextPath: CarbonBlackEEDR.Watchlist.Description
      description: Watchlist description.
      type: String
  - arguments:
    - description: The watchlist ID to remove. Get the ID from the watchlist-list command.
      name: watchlist_id
      required: true
    description: Removes the specified watchlist.
    name: cb-eedr-watchlist-delete
  - arguments:
    - description: The watchlist ID to update.
      name: watchlist_id
      required: true
    - description: The watchlist name.
      name: watchlist_name
      required: true
    - description: Watchlist description.
      name: description
    - auto: PREDEFINED
      description: Whether to enable watchlist tags. Can be "true" or "false".
      name: tags_enabled
      predefined:
      - 'true'
      - 'false'
    - auto: PREDEFINED
      description: Enable watchlist alerts.
      name: alerts_enabled
      predefined:
      - 'true'
      - 'false'
    - description: Watchlist report ID. Supports comma-separated values.
      name: report_ids
    - description: The classifier key to update.
      name: classifier_key
    - description: The classifier value to update.
      name: classifier_value
    description: Updates the specified watchlist. This will update the tags and alert status as well as any reports or classifiers attached to the watchlist.
    name: cb-eedr-watchlist-update
    outputs:
    - contextPath: CarbonBlackEEDR.Watchlist.Classifier
      description: The watchlist classifier.
      type: String
    - contextPath: CarbonBlackEEDR.Watchlist.Last_update_timestamp
      description: Watchlist last update timestamp.
      type: Date
    - contextPath: CarbonBlackEEDR.Watchlist.Name
      description: Watchlist name.
      type: String
    - contextPath: CarbonBlackEEDR.Watchlist.Report_ids
      description: Watchlist report ID.
      type: String
    - contextPath: CarbonBlackEEDR.Watchlist.Create_timestamp
      description: Watchlist created timestamp.
      type: Date
    - contextPath: CarbonBlackEEDR.Watchlist.Alerts_enabled
      description: Whether alerts are enabled in the watchlist.
      type: Boolean
    - contextPath: CarbonBlackEEDR.Watchlist.ID
      description: Watchlist ID.
      type: String
    - contextPath: CarbonBlackEEDR.Watchlist.Tags_enabled
      description: Whether tags are enabled in the watchlist.
      type: Boolean
    - contextPath: CarbonBlackEEDR.Watchlist.Description
      description: Watchlist description.
      type: String
  - arguments:
    - description: The report ID. Get the ID from the watchlist-list command.
      name: report_id
      required: true
    description: Retrieves the specified report.
    name: cb-eedr-report-get
    outputs:
    - contextPath: CarbonBlackEEDR.Report.Visibility
      description: Report visibility.
      type: String
    - contextPath: CarbonBlackEEDR.Report.Title
      description: Report title.
      type: String
    - contextPath: CarbonBlackEEDR.Report.Tags
      description: Report tags.
      type: String
    - contextPath: CarbonBlackEEDR.Report.Link
      description: Report link.
      type: String
    - contextPath: CarbonBlackEEDR.Report.ID
      description: Report ID.
      type: String
    - contextPath: CarbonBlackEEDR.Report.Timestamp
      description: Report timestamp.
      type: Date
    - contextPath: CarbonBlackEEDR.Report.Description
      description: Report description.
      type: String
    - contextPath: CarbonBlackEEDR.Report.Severity
      description: Report severity.
      type: Number
    - contextPath: CarbonBlackEEDR.Report.IOCs
      description: The report's IOCs.
      type: String
  - arguments:
    - description: Report ID. Get the ID from the watchlist-list command.
      name: report_id
      required: true
<<<<<<< HEAD
    - description: IOC ID. Get the ID from get_report command
=======
    - description: IOC ID. Get the ID from get_report command.
>>>>>>> 90cf3b88
      name: ioc_id
      required: true
    description: Gets the current ignore status for IOC ioc_id in report report_id.
    name: cb-eedr-ioc-ignore-status
  - arguments:
    - description: Report ID. Get the ID from the watchlist-list command.
      name: report_id
      required: true
    - description: IOC ID. Get the ID from get_report command.
      name: ioc_id
      required: true
    description: IOC ioc_id for report report_id will not match future events for any watchlist.
    name: cb-eedr-ioc-ignore
  - arguments:
    - description: Report ID. Get the ID from the watchlist-list command.
      name: report_id
      required: true
<<<<<<< HEAD
    - description: IOC ID. Get the ID from get_report command
=======
    - description: IOC ID. Get the ID from get_report command.
>>>>>>> 90cf3b88
      name: ioc_id
      required: true
    description: IOC ioc_id for report report_id will match future events for all watchlists.
    name: cb-eedr-ioc-reactivate
  - arguments:
    - description: The report ID. Get the ID from the watchlist-list command.
      name: report_id
      required: true
    description: Report with report_id and all contained IOCs will not match future events for any watchlist.
    name: cb-eedr-report-ignore
  - arguments:
    - description: The report ID. Get the ID from the watchlist-list command.
      name: report_id
      required: true
    description: Report with report_id and all contained IOCs will match future events for all watchlists.
    name: cb-eedr-report-reactivate
  - arguments:
    - description: The report ID. Get the ID from the watchlist-list command.
      name: report_id
      required: true
    description: Get current ignore status for report with report_id.
    name: cb-eedr-report-ignore-status
  - arguments:
    - description: The report ID to remove. Get the ID from the watchlist-list command.
      name: report_id
      required: true
    description: Remove report with report_id.
    name: cb-eedr-report-remove
  - arguments:
    - description: The report title.
      name: title
      required: true
    - description: The report description.
      name: description
      required: true
    - description: The report tags. Supports comma-separated values.
      name: tags
    - description: The report severity (In range of 1-10).
      name: severity
      required: true
    - description: IOCs of type IPv4. Supports comma-separated values.
      name: ipv4
    - description: 'The IOC query for the report, for example: (netconn_ipv4:2.2.2.2). Supports comma-separated values.'
      name: ioc_query
<<<<<<< HEAD
    - description: 'The report timestamp. For example: 2020-01-19T09:16:16'
=======
    - description: 'The report timestamp. For example: 2020-01-19T09:16:16.'
>>>>>>> 90cf3b88
      name: timestamp
      required: true
    - description: IOCs of type IPv6. Supports comma-separated values.
      name: ipv6
    - description: IOCs of type MD5. Supports comma-separated values.
      name: md5
    - description: IOCs of type DNS. Supports comma-separated values.
      name: dns
    description: Adds a new watchlist report.
    name: cb-eedr-report-create
    outputs:
    - contextPath: CarbonBlackEEDR.Report.ID
      description: The report ID.
      type: String
    - contextPath: CarbonBlackEEDR.Report.IOCs
      description: The report IOCs.
      type: String
    - contextPath: CarbonBlackEEDR.Report.Link
      description: Report link.
      type: String
    - contextPath: CarbonBlackEEDR.Report.Severity
      description: Report severity.
      type: Number
    - contextPath: CarbonBlackEEDR.Report.Timestamp
      description: The report timestamp.
      type: Date
    - contextPath: CarbonBlackEEDR.Report.Title
      description: The report title.
      type: String
    - contextPath: CarbonBlackEEDR.Report.Tags
      description: Report tags.
      type: String
    - contextPath: CarbonBlackEEDR.Report.Visibility
      description: Report visibility.
      type: String
    - contextPath: CarbonBlackEEDR.Report.Description
      description: The report description.
      type: String
  - arguments:
    - description: The report ID to update.
      name: report_id
      required: true
    - description: The report title.
      name: title
      required: true
    - description: The report description.
      name: description
      required: true
    - description: The report tags. Supports comma-separated values.
      name: tags
    - description: IOC of type IPv4. Supports comma-separated values.
      name: ipv4
    - description: IOC of type IPv6. Supports comma-separated values.
      name: ipv6
    - description: IOC of type DNS. Supports comma-separated values.
      name: dns
    - description: IOC of type MD5. Supports comma-separated values.
      name: md5
    - description: 'Query IOC. For example: (netconn_ipv4:2.2.2.2). Supports comma-separated values.'
      name: ioc_query
    - description: Report severity (In range of 1-10).
      name: severity
      required: true
    - description: The report timestamp.
      name: timestamp
      required: true
    description: Updates the specified report.
    name: cb-eedr-report-update
    outputs:
    - contextPath: CarbonBlackEEDR.Report.ID
      description: The report ID.
      type: String
    - contextPath: CarbonBlackEEDR.Report.IOCs
      description: The report IOC's.
      type: String
    - contextPath: CarbonBlackEEDR.Report.Link
      description: Report link.
      type: String
    - contextPath: CarbonBlackEEDR.Report.Severity
      description: Report severity.
      type: Number
    - contextPath: CarbonBlackEEDR.Report.Timestamp
      description: The report timestamp.
      type: Date
    - contextPath: CarbonBlackEEDR.Report.Title
      description: The report title.
      type: String
    - contextPath: CarbonBlackEEDR.Report.Tags
      description: Report tags.
      type: String
    - contextPath: CarbonBlackEEDR.Report.Visibility
      description: Report visibility.
      type: String
    - contextPath: CarbonBlackEEDR.Report.Description
      description: The report description.
      type: String
  - arguments:
    - description: The requested SHA256 hash to obtain information for.
      name: sha256
      required: true
    description: Gets an overview of the devices that executed the file.
    name: cb-eedr-file-device-summary
    outputs:
    - contextPath: CarbonBlackEEDR.File.first_seen_device_id
      description: The device ID of the device that first saw this file.
      type: Number
    - contextPath: CarbonBlackEEDR.File.first_seen_device_name
      description: The name of the device that first saw this file.
      type: String
    - contextPath: CarbonBlackEEDR.File.first_seen_device_timestamp
      description: The time that this file was first seen, for this organization.
      type: Date
    - contextPath: CarbonBlackEEDR.File.last_seen_device_id
      description: The device ID of the device that most recently saw this file.
      type: Number
    - contextPath: CarbonBlackEEDR.File.last_seen_device_name
      description: The name of the device that last saw this file.
      type: String
    - contextPath: CarbonBlackEEDR.File.last_seen_device_timestamp
      description: The time that this file was most recently seen for this organization.
      type: Date
    - contextPath: CarbonBlackEEDR.File.num_devices
      description: The total number of devices, for this organization, that have observed this file.
      type: Number
    - contextPath: CarbonBlackEEDR.File.sha256
      description: The SHA256 hash of the file.
      type: String
  - arguments:
    - description: The requested SHA256 hash to obtain metadata information.
      name: sha256
      required: true
    description: Returns all of the metadata for the specified binary identified by the SHA256 hash.
    name: cb-eedr-get-file-metadata
    outputs:
    - contextPath: CarbonBlackEEDR.File.file_size
      description: The size of the actual file. This is the size of the file represented by this hash.
      type: Number
    - contextPath: CarbonBlackEEDR.File.file_available
      description: If true, the file is available for download.
      type: Boolean
    - contextPath: CarbonBlackEEDR.File.sha256
      description: The SHA256 hash of the file.
      type: String
    - contextPath: CarbonBlackEEDR.File.product_version
      description: Product version from FileVersionInformation.
      type: String
    - contextPath: CarbonBlackEEDR.File.product_description
      description: Product description from FileVersionInformation.
      type: String
    - contextPath: CarbonBlackEEDR.File.lang_id
      description: The Language ID value from the Windows VERSIONINFO resource.
      type: String
    - contextPath: CarbonBlackEEDR.File.company_name
      description: Company name from FileVersionInformation.
      type: String
    - contextPath: CarbonBlackEEDR.File.internal_name
      description: Internal name from FileVersionInformation.
      type: String
    - contextPath: CarbonBlackEEDR.File.charset_id
      description: The Character set ID value from the Windows VERSIONINFO resource.
      type: Number
    - contextPath: CarbonBlackEEDR.File.available_file_size
      description: The size of the file, that is available for download. If the file is unavailable the size will be zero.
      type: Number
    - contextPath: CarbonBlackEEDR.File.architecture
      description: 'The set of architectures that this file was compiled for. This may contain one or more of the following values: none, x86, amd64, and arm64.'
      type: String
    - contextPath: CarbonBlackEEDR.File.comments
      description: Comments from FileVersionInformation.
      type: String
    - contextPath: CarbonBlackEEDR.File.os_type
      description: 'The OS that this file is designed for. This may contain one or more of the following values: WINDOWS, ANDROID, MAC, IOS, LINUX, and OTHER.'
      type: String
    - contextPath: CarbonBlackEEDR.File.original_filename
      description: Original filename from FileVersionInformation.
      type: String
    - contextPath: CarbonBlackEEDR.File.file_version
      description: File version from FileVersionInformation.
      type: String
    - contextPath: CarbonBlackEEDR.File.file_description
      description: File description from FileVersionInformation.
      type: String
    - contextPath: CarbonBlackEEDR.File.product_name
      description: Product name from FileVersionInformation.
      type: String
    - contextPath: CarbonBlackEEDR.File.md5
      description: The MD5 hash of the file.
      type: String
  - arguments:
    - description: An array of SHA256 hashes (limit 100). Supports comma-separated values.
      name: sha256
      required: true
    - defaultValue: '300'
      description: The number of seconds to make the download URLs available for.
      name: expiration_seconds
    - auto: PREDEFINED
      defaultValue: 'false'
      description: Download the file to XSOAR.
      name: download_to_xsoar
      predefined:
      - 'true'
      - 'false'
    description: The files are able to be downloaded via AWS S3 pre-signed URLs.
    name: cb-eedr-files-download-link-get
    outputs:
    - contextPath: CarbonBlackEEDR.File.found.sha256
      description: SHA256 hash of file that is available to be downloaded.
      type: String
    - contextPath: CarbonBlackEEDR.File.found.url
      description: An AWS S3 pre-signed URL for this file. Perform a GET on this URL to download the file.
      type: String
    - contextPath: CarbonBlackEEDR.File.not_found
      description: The SHA256 hashes that were not found.
      type: String
    - contextPath: CarbonBlackEEDR.File.error
      description: The SHA256 hashes that had an intermittent error.
      type: String
  - arguments:
    - description: The requested SHA256 hash to obtain information for. Supports comma-separated values.
      name: sha256
      required: true
<<<<<<< HEAD
    description: Return a summary of the observed file paths
=======
    description: Return a summary of the observed file paths.
>>>>>>> 90cf3b88
    name: cb-eedr-file-paths
    outputs:
    - contextPath: CarbonBlackEEDR.File.file_path_count
      description: The total number of unique file paths that have been observed, by this organization, for this file.
      type: Number
    - contextPath: CarbonBlackEEDR.File.file_paths
      description: The file path details.
      type: String
    - contextPath: CarbonBlackEEDR.File.sha256
      description: The SHA256 hash of the file.
      type: Unknown
    - contextPath: CarbonBlackEEDR.File.total_file_path_count
      description: The total number of file paths that have been observed, by this organization, for this file.
      type: Number
  - arguments:
    - description: The process name to search.
      isArray: true
      name: process_name
    - description: The process hash to search.
      isArray: true
      name: process_hash
    - description: The event ID to search.
      name: event_id
    - description: The maximum number of rows to return. Default is 20.
      name: limit
    - description: A free-style query. For example, "process_name:svchost.exe".
      name: query
    - description: First appearance time range (<number> <time unit>, e.g., 1 hour, 30 minutes). Default is 1 day ago.
      name: start_time
    - description: Last appearance time range (<number> <time unit>, e.g., 1 hour, 30 minutes). Default is current time.
      name: end_time
    - description: Index of first records to fetch. Default is 0.
      name: start
    description: Creates a process search job.
    name: cb-eedr-process-search
    outputs:
    - contextPath: CarbonBlackEEDR.SearchProcess.job_id
      description: The ID of the job found by the search.
      type: String
    - contextPath: CarbonBlackEEDR.SearchProcess.status
      description: The status of the job found by the search.
      type: String
  - arguments:
    - description: The process GUID to search. Must be focused on a single process.
      name: process_guid
    - auto: PREDEFINED
      description: The event type to search.
      name: event_type
      predefined:
      - filemod
      - netconn
      - regmod
      - modload
      - crossproc
      - childproc
    - description: The maximum number of rows to return. Default is 20.
      name: limit
    - description: A free-style query. For example, "process_name:svchost.exe".
      name: query
    - description: First appearance time range (<number> <time unit>, e.g., 1 hour, 30 minutes). Default is 1 day ago.
      name: start_time
    - description: Last appearance time range (<number> <time unit>, e.g., 1 hour, 30 minutes). Default is current time.
      name: end_time
    - description: Index of first records to fetch. Default is 0.
      name: start
    description: Retrieves the events associated with a given process.
    name: cb-eedr-events-by-process-get
    outputs:
    - contextPath: CarbonBlackEEDR.SearchEvent.backend_timestamp
      description: The timestamp of when the process was ingested by the backend.
      type: Date
    - contextPath: CarbonBlackEEDR.SearchEvent.created_timestamp
      description: The timestamp of when the event document was created.
      type: Date
    - contextPath: CarbonBlackEEDR.SearchEvent.event_guid
      description: A globally unique identifier for this event document.
      type: String
    - contextPath: CarbonBlackEEDR.SearchEvent.event_hash
      description: ''
      type: String
    - contextPath: CarbonBlackEEDR.SearchEvent.event_timestamp
      description: The timestamp of the event on the device.
      type: Date
    - contextPath: CarbonBlackEEDR.SearchEvent.event_type
      description: 'The event type. Possible values are: filemod, netconn, regmod, modload, crossproc, and childproc.'
      type: String
    - contextPath: CarbonBlackEEDR.SearchEvent.legacy
      description: True if this event comes from the CBD data stream.
      type: Boolean
    - contextPath: CarbonBlackEEDR.SearchEvent.modload_action
      description: 'Action associated with the modload operation. The only possible value is: ACTION_LOAD_MODULE.'
      type: String
    - contextPath: CarbonBlackEEDR.SearchEvent.modload_effective_reputation
      description: ''
      type: String
    - contextPath: CarbonBlackEEDR.SearchEvent.modload_md5
      description: The MD5 hash for the modules loaded.
      type: String
    - contextPath: CarbonBlackEEDR.SearchEvent.modload_name
      description: The modules loaded by this event.
      type: String
    - contextPath: CarbonBlackEEDR.SearchEvent.modload_publisher
      description: The publisher that signed this module, if any.
      type: String
    - contextPath: CarbonBlackEEDR.SearchEvent.modload_publisher_state
      description: 'The set of states associated with the publisher of the module. Can be a combination of: FILE_SIGNATURE_STATE_INVALID, FILE_SIGNATURE_STATE_SIGNED, FILE_SIGNATURE_STATE_VERIFIED, FILE_SIGNATURE_STATE_NOT_SIGNED, FILE_SIGNATURE_STATE_UNKNOWN, FILE_SIGNATURE_STATE_CHAINED, FILE_SIGNATURE_STATE_TRUSTED, FILE_SIGNATURE_STATE_OS, and FILE_SIGNATURE_STATE_CATALOG_SIGNED.'
      type: String
    - contextPath: CarbonBlackEEDR.SearchEvent.modload_sha256
      description: The SHA256 hash for the modules loaded.
      type: String
    - contextPath: CarbonBlackEEDR.SearchEvent.process_guid
      description: The process GUID representing the process that this event belongs to.
      type: String
    - contextPath: CarbonBlackEEDR.SearchEvent.process_pid
      description: The PID of the process.
      type: Number
  - arguments:
    - description: The job ID to search.
      isArray: true
      name: job_id
      required: true
    description: Retrieves the process search results for a given job ID.
    name: cb-eedr-process-search-results
    outputs:
    - contextPath: CarbonBlackEEDR.SearchProcess.job_id
      description: The ID of the job found by the search.
      type: String
    - contextPath: CarbonBlackEEDR.SearchProcess.status
      description: The status of the job found by the search.
      type: String
    - contextPath: CarbonBlackEEDR.SearchProcess.results.device_id
      description: The device ID that is guaranteed to be unique within each PSC environment.
      type: Number
    - contextPath: CarbonBlackEEDR.SearchProcess.results.process_username
      description: The user names related to the process.
      type: String
    - contextPath: CarbonBlackEEDR.SearchProcess.results.backend_timestamp
      description: A date/time field formatted as an ISO-8601 string based on the UTC timezone. For example, device_timestamp:2018-03-14T21:06:45.183Z.
      type: Date
    - contextPath: CarbonBlackEEDR.SearchProcess.results.childproc_count
      description: The cumulative count of child-process creations since process tracking started.
      type: Number
    - contextPath: CarbonBlackEEDR.SearchProcess.results.crossproc_count
      description: The cumulative count of cross-process events since process tracking started.
      type: Number
    - contextPath: CarbonBlackEEDR.SearchProcess.results.device_group_id
      description: The ID of the sensor group where the device belongs.
      type: Number
    - contextPath: CarbonBlackEEDR.SearchProcess.results.device_name
      description: The name of the device.
      type: String
    - contextPath: CarbonBlackEEDR.SearchProcess.results.device_policy_id
      description: The ID of the policy applied to the device.
      type: Number
    - contextPath: CarbonBlackEEDR.SearchProcess.results.device_timestamp
      description: The time displayed on the sensor based on the sensor’s clock. The time is an ISO-8601 formatted time string based on the UTC timezone.
      type: Date
    - contextPath: CarbonBlackEEDR.SearchProcess.results.enriched
      description: True if the process document came from the CBD data stream.
      type: Boolean
    - contextPath: CarbonBlackEEDR.SearchProcess.results.enriched_event_type
      description: The CBD enriched event type.
      type: String
    - contextPath: CarbonBlackEEDR.SearchProcess.results.event_type
      description: 'The CBD event type (valid only for events coming through analytics). Possible values are: CREATE_PROCESS, DATA_ACCESS, FILE_CREATE, INJECT_CODE, NETWORK, POLICY_ACTION, REGISTRY_ACCESS, and SYSTEM_API_CALL.'
      type: String
    - contextPath: CarbonBlackEEDR.SearchProcess.results.filemod_count
      description: The cumulative count of file modifications since process tracking started.
      type: Number
    - contextPath: CarbonBlackEEDR.SearchProcess.results.ingress_time
      description: Unknown.
      type: Date
    - contextPath: CarbonBlackEEDR.SearchProcess.results.legacy
      description: True if the process document came from the legacy data stream (deprecated, use enriched).
      type: Boolean
    - contextPath: CarbonBlackEEDR.SearchProcess.results.modload_count
      description: The cumulative count of module loads since process tracking started.
      type: Number
    - contextPath: CarbonBlackEEDR.SearchProcess.results.netconn_count
      description: The cumulative count of network connections since process tracking started.
      type: Number
    - contextPath: CarbonBlackEEDR.SearchProcess.results.org_id
      description: The globally unique organization key. This will most likely be the PSC organization ID + PSC environment ID or some other unique token used across environments.
      type: String
    - contextPath: CarbonBlackEEDR.SearchProcess.results.parent_guid
      description: The process GUID of the parent process.
      type: String
    - contextPath: CarbonBlackEEDR.SearchProcess.results.parent_pid
      description: The PID of the parent process.
      type: Number
    - contextPath: CarbonBlackEEDR.SearchProcess.results.process_guid
      description: Unique ID of the solr document. Appears as process_guid + server-side timestamp in epoch ms (1/1/1970 based).
      type: String
    - contextPath: CarbonBlackEEDR.SearchProcess.results.process_hash
      description: The MD5 and SHA-256 hashes of the process’s main module in a multi-valued field.
      type: String
    - contextPath: CarbonBlackEEDR.SearchProcess.results.process_name
      description: The tokenized file path of the process’s main module.
      type: String
    - contextPath: CarbonBlackEEDR.SearchProcess.results.process_pid
      description: The PID of a process. Can be multi-valued in case of exec/fork on Linux/OSX.
      type: Number
    - contextPath: CarbonBlackEEDR.SearchProcess.results.process_username
      description: User names related to the process.
      type: String
    - contextPath: CarbonBlackEEDR.SearchProcess.results.regmod_count
      description: The cumulative count of registry modifications since process tracking started.
      type: Number
    - contextPath: CarbonBlackEEDR.SearchProcess.results.scriptload_count
      description: The cumulative count of loaded scripts since process tracking started.
      type: Number
<<<<<<< HEAD
  dockerimage: demisto/python3:3.10.13.72123
=======
  - arguments:
    - description: Threat ID.
      name: threat_id
      required: true
    - description: Comma-separated list of tags.
      isArray: true
      name: tags
      required: true
    description: Update threat ID tags.
    name: cb-eedr-add-threat-tags
    outputs:
    - contextPath: CarbonBlackEEDR.Threat.ThreatID
      description: Threat ID.
    - contextPath: CarbonBlackEEDR.Threat.Tags
      description: Threat ID tags.
  - arguments:
    - description: Threat ID.
      name: threat_id
      required: true
    - description: Notes to be added to the provided threat ID.
      name: notes
      required: true
    description: Update threat ID notes.
    name: cb-eedr-add-threat-notes
    outputs:
    - contextPath: CarbonBlackEEDR.Threat.ThreatID
      description: Threat ID.
    - contextPath: CarbonBlackEEDR.Threat.Notes
      description: Threat ID notes.
  - arguments:
    - description: Alert ID to add the notes to.
      name: alert_id
      required: true
    - description: Notes to be added to the provided alert ID.
      name: notes
      required: true
    description: Update alert ID notes.
    name: cb-eedr-add-alert-notes
    outputs:
    - contextPath: CarbonBlackEEDR.Alert.AlertID
      description: The alert ID.
    - contextPath: CarbonBlackEEDR.Alert.Notes
      description: Alert notes.
  - arguments:
    - description: The threat ID for which we wish to get the tags.
      name: threat_id
      required: true
    description: Output a list of tags for the provided threat ID.
    name: cb-eedr-get-threat-tags
    outputs:
    - contextPath: CarbonBlackEEDR.Threat.ThreatID
      description: Threat ID.
    - contextPath: CarbonBlackEEDR.Threat.Tags
      description: Threat tags.
  dockerimage: demisto/python3:3.10.13.84405
>>>>>>> 90cf3b88
  isfetch: true
  runonce: false
  script: ''
  subtype: python3
  type: python
tests:
- Carbon Black Enterprise EDR Test
fromversion: 5.0.0<|MERGE_RESOLUTION|>--- conflicted
+++ resolved
@@ -65,10 +65,6 @@
   type: 0
   section: Collect
   required: false
-<<<<<<< HEAD
-description: VMware Carbon Black Enterprise EDR (formerly known as Carbon Black ThreatHunter) is an advanced threat hunting and incident response solution delivering continuous visibility for top security operations centers (SOCs) and incident response (IR) teams. (formerly known as ThreatHunter)
-display: VMware Carbon Black Enterprise EDR
-=======
 - defaultvalue: "1"
   display: Incidents Fetch Interval
   name: incidentFetchInterval
@@ -76,7 +72,6 @@
   type: 19
 description: VMware Carbon Black Enterprise EDR (formerly known as Carbon Black ThreatHunter) is an advanced threat hunting and incident response solution delivering continuous visibility for top security operations centers (SOCs) and incident response (IR) teams. (formerly known as ThreatHunter).
 display: Carbon Black Enterprise EDR
->>>>>>> 90cf3b88
 name: Carbon Black Enterprise EDR
 script:
   commands:
@@ -184,28 +179,16 @@
       - LIVE
     - description: Device operation system. Supports comma-separated values.
       name: device_os
-<<<<<<< HEAD
-    - description: 'Device start last contact time. For example: 2019-01-01T11:00:00.157Z'
-      name: start_time
-    - description: 'Device end last contact time. For example: 2019-01-01T11:00:00.157Z'
-      name: end_time
-    - description: Active directory group ID. Supports comma-separated values
-=======
     - description: 'Device start last contact time. For example: 2019-01-01T11:00:00.157Z.'
       name: start_time
     - description: 'Device end last contact time. For example: 2019-01-01T11:00:00.157Z.'
       name: end_time
     - description: Active directory group ID. Supports comma-separated values.
->>>>>>> 90cf3b88
       name: ad_group_id
     - description: The policy ID. Supports comma-separated values.
       name: policy_id
     - auto: PREDEFINED
-<<<<<<< HEAD
-      description: Device target priority. Supports comma-separated values
-=======
       description: Device target priority. Supports comma-separated values.
->>>>>>> 90cf3b88
       name: target_priority
       predefined:
       - LOW
@@ -216,11 +199,7 @@
       description: Maximum number of rows to return.
       name: limit
     - auto: PREDEFINED
-<<<<<<< HEAD
-      description: Sort Fields
-=======
       description: Sort Fields.
->>>>>>> 90cf3b88
       name: sort_field
       predefined:
       - target_priority
@@ -686,11 +665,7 @@
       - 'true'
       - 'false'
     - auto: PREDEFINED
-<<<<<<< HEAD
-      description: Enable watchlist alerts
-=======
       description: Enable watchlist alerts.
->>>>>>> 90cf3b88
       name: alerts_enabled
       predefined:
       - 'true'
@@ -832,11 +807,7 @@
     - description: Report ID. Get the ID from the watchlist-list command.
       name: report_id
       required: true
-<<<<<<< HEAD
-    - description: IOC ID. Get the ID from get_report command
-=======
     - description: IOC ID. Get the ID from get_report command.
->>>>>>> 90cf3b88
       name: ioc_id
       required: true
     description: Gets the current ignore status for IOC ioc_id in report report_id.
@@ -854,11 +825,7 @@
     - description: Report ID. Get the ID from the watchlist-list command.
       name: report_id
       required: true
-<<<<<<< HEAD
-    - description: IOC ID. Get the ID from get_report command
-=======
     - description: IOC ID. Get the ID from get_report command.
->>>>>>> 90cf3b88
       name: ioc_id
       required: true
     description: IOC ioc_id for report report_id will match future events for all watchlists.
@@ -903,11 +870,7 @@
       name: ipv4
     - description: 'The IOC query for the report, for example: (netconn_ipv4:2.2.2.2). Supports comma-separated values.'
       name: ioc_query
-<<<<<<< HEAD
-    - description: 'The report timestamp. For example: 2020-01-19T09:16:16'
-=======
     - description: 'The report timestamp. For example: 2020-01-19T09:16:16.'
->>>>>>> 90cf3b88
       name: timestamp
       required: true
     - description: IOCs of type IPv6. Supports comma-separated values.
@@ -1129,11 +1092,7 @@
     - description: The requested SHA256 hash to obtain information for. Supports comma-separated values.
       name: sha256
       required: true
-<<<<<<< HEAD
-    description: Return a summary of the observed file paths
-=======
     description: Return a summary of the observed file paths.
->>>>>>> 90cf3b88
     name: cb-eedr-file-paths
     outputs:
     - contextPath: CarbonBlackEEDR.File.file_path_count
@@ -1345,9 +1304,6 @@
     - contextPath: CarbonBlackEEDR.SearchProcess.results.scriptload_count
       description: The cumulative count of loaded scripts since process tracking started.
       type: Number
-<<<<<<< HEAD
-  dockerimage: demisto/python3:3.10.13.72123
-=======
   - arguments:
     - description: Threat ID.
       name: threat_id
@@ -1403,7 +1359,6 @@
     - contextPath: CarbonBlackEEDR.Threat.Tags
       description: Threat tags.
   dockerimage: demisto/python3:3.10.13.84405
->>>>>>> 90cf3b88
   isfetch: true
   runonce: false
   script: ''
