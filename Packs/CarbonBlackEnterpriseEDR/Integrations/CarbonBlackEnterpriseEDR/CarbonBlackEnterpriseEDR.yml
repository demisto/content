--- conflicted
+++ resolved
@@ -1295,12 +1295,8 @@
     - contextPath: CarbonBlackEEDR.SearchProcess.results.scriptload_count
       description: The cumulative count of loaded scripts since process tracking started.
       type: Number
-<<<<<<< HEAD
-  dockerimage: demisto/python3:3.10.11.54132
-=======
   dockerimage: demisto/python3:3.10.12.63474
   feed: false
->>>>>>> b3358074
   isfetch: true
   script: '-'
   subtype: python3
