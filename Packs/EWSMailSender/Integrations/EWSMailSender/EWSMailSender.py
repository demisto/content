import demistomock as demisto
from CommonServerPython import *
from CommonServerUserPython import *

from io import StringIO
import logging
import warnings
import traceback

import getpass


# workaround for bug in exchangelib: https://github.com/ecederstrand/exchangelib/issues/448
class FixGetPass(object):
    def __init__(self):
        self.getpass_getuser_org = getpass.getuser

        def getuser_no_fail():
            # getuser() fails on some systems. Provide a sane default.
            user = 'ews'
            try:
                if self.getpass_getuser_org:
                    user = self.getpass_getuser_org()
            except KeyError:
                pass
            return user
        getpass.getuser = getuser_no_fail

    def __del__(self):
        if self.getpass_getuser_org and getpass:
            getpass.getuser = self.getpass_getuser_org


_fix_getpass = FixGetPass()

warnings.filterwarnings("ignore")

# LOGGING
log_stream = None
log_handler = None


def start_logging():
    logging.raiseExceptions = False
    global log_stream
    global log_handler
    if log_stream is None:
        log_stream = StringIO()
        log_handler = logging.StreamHandler(stream=log_stream)
        log_handler.setFormatter(logging.Formatter(logging.BASIC_FORMAT))
        logger = logging.getLogger()
        logger.addHandler(log_handler)
        logger.setLevel(logging.DEBUG)


import exchangelib  # noqa: E402
from exchangelib.protocol import BaseProtocol, NoVerifyHTTPAdapter  # noqa: E402
from exchangelib.version import EXCHANGE_2007, EXCHANGE_2010, EXCHANGE_2010_SP2, EXCHANGE_2013, \
    EXCHANGE_2016  # noqa: E402
from exchangelib import HTMLBody, Message, FileAttachment, Account, IMPERSONATION, Credentials, Configuration, NTLM, \
    BASIC, DIGEST, Version, DELEGATE  # noqa: E402
from exchangelib.errors import ErrorItemNotFound, UnauthorizedError  # noqa: E402

IS_TEST_MODULE = False

# load arguments
USE_PROXY = demisto.params().get('proxy', False)
NON_SECURE = demisto.params().get('insecure', False)
AUTH_METHOD_STR = demisto.params().get('authType', 'Basic').lower()
EWS_SERVER = demisto.params().get('ewsServer', 'https://outlook.office365.com/EWS/Exchange.asmx/')
VERSION_STR = demisto.params().get('defaultServerVersion', '2013')
FOLDER_NAME = demisto.params().get('folder', 'Inbox')
ACCESS_TYPE = IMPERSONATION if demisto.params().get('impersonation', False) else DELEGATE

# initialized in main()
USERNAME = ""
PASSWORD = ""
ACCOUNT_EMAIL = ""

VERSIONS = {
    '2007': EXCHANGE_2007,
    '2010': EXCHANGE_2010,
    '2010_SP2': EXCHANGE_2010_SP2,
    '2013': EXCHANGE_2013,
    '2016': EXCHANGE_2016
}


# NOTE: Same method used in EWSv2
# If you are modifying this probably also need to modify in the other file
def exchangelib_cleanup():
    key_protocols = exchangelib.protocol.CachingProtocol._protocol_cache.items()
    try:
        exchangelib.close_connections()
    except Exception as ex:
        demisto.error("Error was found in exchangelib cleanup, ignoring: {}".format(ex))
    for key, protocol in key_protocols:
        try:
            if "thread_pool" in protocol.__dict__:
                demisto.debug('terminating thread pool key{} id: {}'.format(key, id(protocol.thread_pool)))
                protocol.thread_pool.terminate()
                del protocol.__dict__["thread_pool"]
            else:
                demisto.info(
                    'Thread pool not found (ignoring terminate) in protcol dict: {}'.format(dir(protocol.__dict__)))
        except Exception as ex:
            demisto.error("Error with thread_pool.terminate, ignoring: {}".format(ex))


def get_account(account_email):
    for i in range(1, 4):
        response = Account(
            primary_smtp_address=account_email, autodiscover=False, config=config, access_type=ACCESS_TYPE,
        )
        try:
            response.root  # Check if you have access to root directory
            return response
        except UnauthorizedError:
            demisto.debug("Got unauthorized error, This is attempt number {}".format(i))
            continue
    return response


def send_email_to_mailbox(
    account: Account,
    to: List[str],
    subject: str,
    body: str,
    bcc: List[str],
    cc: List[str],
    reply_to: List[str],
    html_body: Optional[str] = None,
    attachments: Optional[List[str]] = None,
    raw_message: Optional[str] = None,
    from_address: Optional[str] = None
):
    """
    Send an email to a mailbox.

    Args:
        account (Account): account from which to send an email.
        to (list[str]): a list of emails to send an email.
        subject (str): subject of the mail.
        body (str): body of the email.
        reply_to (list[str]): list of emails of which to reply to from the sent email.
        bcc (list[str]): list of email addresses for the 'bcc' field.
        cc (list[str]): list of email addresses for the 'cc' field.
        html_body (str): HTML formatted content (body) of the email to be sent. This argument
            overrides the "body" argument.
        attachments (list[str]): list of names of attachments to send.
        raw_message (str): Raw email message from MimeContent type.
        from_address (str): the email address from which to reply.
    """
    if not attachments:
        attachments = []
    message_body = HTMLBody(html_body) if html_body else body
    m = Message(
        account=account,
        mime_content=raw_message.encode('UTF-8') if raw_message else None,
        folder=account.sent,
        cc_recipients=cc,
        bcc_recipients=bcc,
        subject=subject,
        body=message_body,
        to_recipients=to,
        reply_to=reply_to,
        author=from_address
    )
    if account.protocol.version.build <= EXCHANGE_2010_SP2:
        m.save()
        for attachment in attachments:
            m.attach(attachment)
        m.send()
    else:
        for attachment in attachments:
            m.attach(attachment)
        m.send_and_save()
    return m


def send_email_reply_to_mailbox(account, inReplyTo, to, body, subject=None, bcc=None, cc=None, html_body=None,
                                attachments=[]):
    item_to_reply_to = account.inbox.get(id=inReplyTo)
    if isinstance(item_to_reply_to, ErrorItemNotFound):
        raise Exception(item_to_reply_to)

    subject = subject or item_to_reply_to.subject
    message_body = HTMLBody(html_body) if html_body else body
    m = item_to_reply_to.create_reply(subject='Re: ' + subject, body=message_body, to_recipients=to, cc_recipients=cc,
                                      bcc_recipients=bcc)
    m = m.save(account.drafts)
    for attachment in attachments:
        m.attach(attachment)
    m.send()

    return m


def get_auth_method(auth_method):
    auth_method = auth_method.lower()
    if auth_method == 'ntlm':
        return NTLM
    elif auth_method == 'basic':
        return BASIC
    elif auth_method == 'digest':
        return DIGEST
    raise Exception("%s auth method is not supported. Choose one of %s" % (auth_method, 'ntlm\\basic\\digest'))


def get_version(version_str):
    if version_str not in VERSIONS:
        raise Exception("%s is unsupported version: %s. Choose one of" % (version_str, "\\".join(VERSIONS.keys())))
    return Version(VERSIONS[version_str])


def collect_manual_attachments(manualAttachObj):
    attachments = []
    for attachment in manualAttachObj:
        res = demisto.getFilePath(os.path.basename(attachment['RealFileName']))

        file_path = res["path"]
        with open(file_path, 'rb') as f:
            attachments.append(FileAttachment(content=f.read(), name=attachment['FileName']))

    return attachments


def get_none_empty_addresses(addresses_str):
    demisto.debug(addresses_str)
    return list(filter(None, addresses_str.split(",")))


def send_email(to, subject, body="", bcc=None, cc=None, replyTo=None, htmlBody=None,
               attachIDs="", attachCIDs="", attachNames="", from_mailbox=None, manualAttachObj=None,
               raw_message=None, from_address=None):
    account = get_account(from_mailbox or ACCOUNT_EMAIL)
<<<<<<< HEAD
    bcc = get_none_empty_addresses(bcc) if bcc else None
    cc = get_none_empty_addresses(cc) if cc else None
    to = get_none_empty_addresses(to) if to else None
=======
    bcc: List[str] = argToList(bcc)
    cc: List[str] = argToList(cc)
    to: List[str] = argToList(to)
    reply_to: List[str] = argToList(replyTo)
>>>>>>> 9f8f8373
    manualAttachObj = manualAttachObj if manualAttachObj is not None else []
    subject = subject[:252] + '...' if len(subject) > 255 else subject

    attachments, attachments_names = process_attachments(attachCIDs, attachIDs, attachNames, manualAttachObj)

    send_email_to_mailbox(
        account=account, to=to, subject=subject, body=body, bcc=bcc, cc=cc, reply_to=reply_to,
        html_body=htmlBody, attachments=attachments, raw_message=raw_message, from_address=from_address
    )
    result_object = {
        'from': account.primary_smtp_address,
        'to': to,
        'subject': subject,
        'attachments': attachments_names
    }

    return {
        'Type': entryTypes['note'],
        'Contents': result_object,
        'ContentsFormat': formats['json'],
        'ReadableContentsFormat': formats['markdown'],
        'HumanReadable': tableToMarkdown('Sent email', result_object),
    }


def process_attachments(attachCIDs="", attachIDs="", attachNames="", manualAttachObj=None):
    if manualAttachObj is None:
        manualAttachObj = []
    file_entries_for_attachments = []  # type: list
    attachments_names = []  # type: list

    if attachIDs:
        file_entries_for_attachments = attachIDs if isinstance(attachIDs, list) else attachIDs.split(",")
        if attachNames:
            attachments_names = attachNames if isinstance(attachNames, list) else attachNames.split(",")
        else:
            for att_id in file_entries_for_attachments:
                att_name = demisto.getFilePath(att_id)['name']
                if isinstance(att_name, list):
                    att_name = att_name[0]
                attachments_names.append(att_name)
        if len(file_entries_for_attachments) != len(attachments_names):
            raise Exception("attachIDs and attachNames lists should be the same length")

    attachments = collect_manual_attachments(manualAttachObj)

    if attachCIDs:
        file_entries_for_attachments_inline = attachCIDs if isinstance(attachCIDs, list) else attachCIDs.split(",")
        for att_id_inline in file_entries_for_attachments_inline:
            try:
                file_info = demisto.getFilePath(att_id_inline)
            except Exception as ex:
                demisto.info("EWS error from getFilePath: {}".format(ex))
                raise Exception("entry %s does not contain a file" % att_id_inline)
            att_name_inline = file_info["name"]
            with open(file_info["path"], 'rb') as f:
                attachments.append(FileAttachment(content=f.read(), name=att_name_inline, is_inline=True,
                                                  content_id=att_name_inline))

    for i in range(0, len(file_entries_for_attachments)):
        entry_id = file_entries_for_attachments[i]
        attachment_name = attachments_names[i]
        try:
            res = demisto.getFilePath(entry_id)
        except Exception as ex:
            raise Exception("entry {} does not contain a file: {}".format(entry_id, str(ex)))
        file_path = res["path"]
        with open(file_path, 'rb') as f:
            attachments.append(FileAttachment(content=f.read(), name=attachment_name))
    return attachments, attachments_names


def reply_email(to, inReplyTo, body="", subject="", bcc=None, cc=None, htmlBody=None, attachIDs="", attachCIDs="",
                attachNames="", from_mailbox=None, manualAttachObj=None):
    account = get_account(from_mailbox or ACCOUNT_EMAIL)
    bcc = bcc.split(",") if bcc else None
    cc = cc.split(",") if cc else None
    to = to.split(",") if to else None
    manualAttachObj = manualAttachObj if manualAttachObj is not None else []
    subject = subject[:252] + '...' if len(subject) > 255 else subject

    attachments, attachments_names = process_attachments(attachCIDs, attachIDs, attachNames, manualAttachObj)

    send_email_reply_to_mailbox(account, inReplyTo, to, body, subject, bcc, cc, htmlBody, attachments)
    result_object = {
        'from': account.primary_smtp_address,
        'to': to,
        'subject': subject,
        'attachments': attachments_names
    }

    return {
        'Type': entryTypes['note'],
        'Contents': result_object,
        'ContentsFormat': formats['json'],
        'ReadableContentsFormat': formats['markdown'],
        'HumanReadable': tableToMarkdown('Sent email', result_object),
    }


def prepare():
    if NON_SECURE:
        BaseProtocol.HTTP_ADAPTER_CLS = NoVerifyHTTPAdapter

    if not USE_PROXY:
        def remove_from_dict(d, key):
            if key in d:
                del d[key]

        import os

        remove_from_dict(os.environ, 'HTTP_PROXY')
        remove_from_dict(os.environ, 'http_proxy')
        remove_from_dict(os.environ, 'HTTPS_PROXY')
        remove_from_dict(os.environ, 'https_proxy')

        os.environ['NO_PROXY'] = EWS_SERVER

    version = get_version(VERSION_STR)
    credentials = Credentials(username=USERNAME, password=PASSWORD)
    config_args = {
        'credentials': credentials,
        'auth_type': get_auth_method(AUTH_METHOD_STR),
        'version': version
    }
    if 'http' in EWS_SERVER.lower():
        config_args['service_endpoint'] = EWS_SERVER
    else:
        config_args['server'] = EWS_SERVER
    config = Configuration(**config_args)
    return config


def prepare_args(d):
    if "from" in d:
        d['from_address'] = d.pop('from')
    return dict((k.replace("-", "_"), v) for k, v in d.items())


def test_module():
    global IS_TEST_MODULE
    IS_TEST_MODULE = True
    BaseProtocol.TIMEOUT = 20
    get_account(ACCOUNT_EMAIL).root
    demisto.results('ok')


config = None  # type: ignore


def main():
    global USERNAME, PASSWORD, ACCOUNT_EMAIL, log_stream, config
    USERNAME = demisto.params()['credentials']['identifier']
    PASSWORD = demisto.params()['credentials']['password']
    ACCOUNT_EMAIL = demisto.params().get('mailbox', None)
    if not ACCOUNT_EMAIL:
        if "@" in USERNAME:
            ACCOUNT_EMAIL = USERNAME
    if ACCOUNT_EMAIL is None:
        raise Exception("Provide a valid email address in the mailbox field")

    try:
        start_logging()
        config = prepare()
        args = prepare_args(demisto.args())
        if demisto.command() == 'test-module':
            test_module()
        elif demisto.command() == 'send-mail':
            demisto.results(send_email(**args))
        elif demisto.command() == 'reply-mail':
            demisto.results(reply_email(**args))
    except Exception as e:
        import time

        time.sleep(2)
        debug_log = "=== DEBUG LOG ===\n" + (log_stream.getvalue() if log_stream else "")
        error_message = ""
        if "Status code: 401" in debug_log:
            error_message = ("Got unauthorized from the server. "
                             "Check credentials are correct and authentication"
                             " method are supported. ")

            error_message += ("You can try using 'domain\\username' as username for authentication. "
                              if AUTH_METHOD_STR.lower() == 'ntlm' else '')
        if "Status code: 503" in debug_log:
            error_message = "Got timeout from the server. " \
                            "Probably the server is not reachable with the current settings. " \
                            "Check proxy parameter. If you are using server URL - change to server IP address. "
        error_message = error_message + "\n" + str(e)
        stacktrace = traceback.format_exc()
        if stacktrace:
            debug_log += "\nFull stacktrace:\n" + stacktrace

        demisto.error(
            "EWS Mail Sender failed {}. Error: {}. Debug: {}".format(demisto.command(), error_message, debug_log))
        if IS_TEST_MODULE:
            demisto.results(error_message)
        else:
            return_error(error_message + '\n' + debug_log)
    finally:
        exchangelib_cleanup()
        if log_stream:
            try:
                logging.getLogger().removeHandler(log_handler)  # type: ignore
                log_stream.close()
                log_stream = None
            except Exception as ex:
                demisto.error("EWS Mail Sender: unexpected exception when trying to remove log handler: {}".format(ex))


# python2 uses __builtin__ python3 uses builtins
if __name__ == "__builtin__" or __name__ == "builtins" or __name__ == "__main__":
    main()<|MERGE_RESOLUTION|>--- conflicted
+++ resolved
@@ -234,16 +234,10 @@
                attachIDs="", attachCIDs="", attachNames="", from_mailbox=None, manualAttachObj=None,
                raw_message=None, from_address=None):
     account = get_account(from_mailbox or ACCOUNT_EMAIL)
-<<<<<<< HEAD
-    bcc = get_none_empty_addresses(bcc) if bcc else None
-    cc = get_none_empty_addresses(cc) if cc else None
-    to = get_none_empty_addresses(to) if to else None
-=======
     bcc: List[str] = argToList(bcc)
     cc: List[str] = argToList(cc)
     to: List[str] = argToList(to)
     reply_to: List[str] = argToList(replyTo)
->>>>>>> 9f8f8373
     manualAttachObj = manualAttachObj if manualAttachObj is not None else []
     subject = subject[:252] + '...' if len(subject) > 255 else subject
 
