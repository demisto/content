--- conflicted
+++ resolved
@@ -109,15 +109,11 @@
     - contextPath: LIS.GetByValue.Vulnerabilities
       description: Vulnerabilities
       type: String
-<<<<<<< HEAD
-  dockerimage: demisto/python3:3.10.9.40422
-=======
   dockerimage: demisto/python3:3.10.12.63474
   feed: false
   isfetch: false
   longRunning: false
   longRunningPort: false
->>>>>>> ad185257
   runonce: false
   script: '-'
   subtype: python3
