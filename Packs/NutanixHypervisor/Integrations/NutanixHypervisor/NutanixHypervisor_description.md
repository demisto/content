--- conflicted
+++ resolved
@@ -1,23 +1,11 @@
 ## Nutanix
-
-### Important:
-
-<<<<<<< HEAD
-The following commands requires cluster admin or higher permissions.
-(Found in Nutanix Settings in "Users And Roles" Category)
-
-##### nutanix-hypervisor-vm-powerstatus-change
-##### nutanix-alert-acknowledge
-##### nutanix-alert-resolve
-##### nutanix-alerts-acknowledge-by-filter
-##### nutanix-alerts-resolve-by-filter
 
 ### Available Alert Type IDs, Impact Types and Entity Types
 In order to check the optional values for the mentioned above:
 * Go to your Nutanix UI and navigate to the `Alerts` screen. (Can be found under the second tab on the top left corner, see image below)
 * Navigate to the Alert Policies tab on the left sidebar.
 You should see the following screen:
-=======
+
 The following commands require cluster admin or higher permissions.
 (Found in Nutanix Settings in the *Users And Roles* category.)
 
@@ -27,31 +15,12 @@
 - ***nutanix-alerts-acknowledge-by-filter***
 - ***nutanix-alerts-resolve-by-filter***
 
-### Available Alert Type IDs, Impact Types, and Entity Types
-To check the options for the types mentioned above:
-1. In the  UI, click the *Alerts* tab. (It is the second tab on top left corner.)
-2. Click *alerts* in the dropdown menu. 
-3. Click the *Alert Policies* tab on the left side.
-
 After completing those steps, your screen should look like this image
->>>>>>> dc1f840f
 ![Nutanix Alert Policy](../../doc_files/Alert_Policy.png)
 
 Alert Policies contains the list of all possible alerts in the system,
 and their ID, impact type, and entity type. 
 
-<<<<<<< HEAD
-* An alert policy `ID` can be used as an `Alert Type ID` filter for fetching alerts, or for the **nutanix-alerts-list** command.
-* An alert policy `Impact Type` can be used as `Impact Type` filter  for fetching alerts, or for the **nutanix-alerts-list** command.
-=======
 * *ID* is the alert type ID filter parameter for fetching alerts, or the argument for the ***nutanix-alerts-list*** command.
 * *Impact Type* is the impact type filter parameter for fetching alerts, or the argument for the ***nutanix-alerts-list*** command. 
-* *Entity Type* is the entity type filter parameter for fetching alerts, or the argument for the ***nutanix-alerts-list*** command.
 
-Some entity types are not supported. See the [Nutanix Hypervisor Documentation](https://github.com/demisto/content/blob/master/Packs/Nutanix/Integrations/Nutanix/README.md)
-
-
-
----
-[View Integration Documentation](https://xsoar.pan.dev/docs/reference/integrations/nutanix-hypervisor)
->>>>>>> dc1f840f
