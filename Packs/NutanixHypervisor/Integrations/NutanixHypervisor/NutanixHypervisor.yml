category: IT Services
commonfields:
  id: Nutanix Hypervisor
  version: -1
configuration:
- display: Server URL
  additionalinfo: (e.g., https://192.168.0.1:57261)
  name: base_url
  required: true
  type: 0
- display: Fetch incidents
  name: isFetch
  type: 8
  required: false
- display: Incident type
  name: incidentType
  type: 13
  required: false
- display: Username
  name: credentials
  required: true
  type: 9
- defaultvalue: "1"
  display: Incidents Fetch Interval
  name: incidentFetchInterval
  type: 19
  required: false
- defaultvalue: '50'
  display: Maximum number of incidents per fetch
  name: max_fetch
  type: 0
  additionalinfo: The maximum number of incidents to fetch each time.
  required: false
- display: Alert Status Filters
  name: alert_status_filters
  type: 16
  options:
  - Resolved
  - Unresolved
  - Acknowledged
  - Unacknowledged
  - Auto Resolved
  - Not Auto Resolved
  additionalinfo: Fetches incidents by the status filters given. For example, if acknowledged is true, then only alerts that have been acknowledged will be fetched. If 'Auto Resolved' or 'Not Auto Resolved' is selected, then by default also 'Resolved' will be set.
  required: false
- additionalinfo: Comma-separated list of alert type IDs. Fetches alerts whose type ID matches an alert_type_id in the alert_type_ids list. For example, alert 'Alert E-mail Failure' has type ID A111066. If alert_type_ids = 'A111066', only alerts of 'Alert E-mail Failure' will be displayed.
  display: Alert type IDs
  name: alert_type_ids
  type: 0
  required: false
- additionalinfo: Comma-separated list  of impact types. Fetch alerts whose impact type matches an impact type in Impact Types list. For example, alert 'Incorrect NTP Configuration' has impact type 'SystemIndicator'. If Impact Types = 'SystemIndicator', only alerts with impact type 'SystemIndicator', such as 'Incorrect NTP Configuration' will be displayed.
  display: Impact Types
  name: impact_types
  options:
  - Availability
  - Capacity
  - Configuration
  - Performance
  - SystemIndicator
  type: 16
  required: false
- defaultvalue: 7 days
  display: First fetch timestamp
  additionalinfo: "format: <number> <time unit>', e.g., 12 hours, 7 days."
  name: first_fetch
  type: 0
  required: false
- display: Trust any certificate (not secure)
  name: insecure
  type: 8
  required: false
- display: Use system proxy settings
  name: proxy
  type: 8
  required: false
description: Nutanix Hypervisor abstracts and isolates the VMs and their programs from the underlying server hardware, enabling a more efficient use of physical resources, simpler maintenance and operations, and reduced costs.
display: Nutanix Hypervisor
name: Nutanix Hypervisor
script:
  commands:
  - arguments:
    - description: "The filters used to retrieve hosts.. Each filter is written in the following way: filter_name==filter_value or filter_name!=filter_value. Here is a possible combination of OR (using comma ',') and AND (using semicolon ';') filters: storage.capacity_bytes==2;host_nic_ids!=35,host_gpus==x. Nutanix will parse the filter in the following way: Return all hosts s.t (storage.capacity_bytes == 2 AND host_nic_ids != 35) OR host_gpus == x. For further explanation about possible filters, see Nutanix documentation."
      name: filter
    - description: Page number in the query response.
      name: page
      defaultValue: "1"
    - defaultValue: "50"
      description: Maximum number of physical hosts to retrieve. Possible values are 1-1000.
      name: limit
    - auto: PREDEFINED
      defaultValue: 'false'
      description: Receive extended information from Nutanix about hosts.
      name: verbose
      predefined:
      - 'true'
      - 'false'
    description: Gets the list of physical hosts configured in the cluster.
    name: nutanix-hypervisor-hosts-list
    outputs:
    - contextPath: NutanixHypervisor.Host.service_vmid
      description: Service virtual machine ID.
      type: String
    - contextPath: NutanixHypervisor.Host.uuid
      description: Host UUID.
      type: String
    - contextPath: NutanixHypervisor.Host.name
      description: Host name.
      type: String
    - contextPath: NutanixHypervisor.Host.service_vmexternal_ip
      description: Service virtual machine external IP.
      type: String
    - contextPath: NutanixHypervisor.Host.service_vmnat_ip
      description: Service virtual machine network address translation IP.
      type: String
    - contextPath: NutanixHypervisor.Host.service_vmnat_port
      description: Service virtual machine network address translation port.
      type: Number
    - contextPath: NutanixHypervisor.Host.oplog_disk_pct
      description: Oplog disk pct.
      type: Number
    - contextPath: NutanixHypervisor.Host.oplog_disk_size
      description: Oplog disk size.
      type: Date
    - contextPath: NutanixHypervisor.Host.hypervisor_key
      description: Hypervisor key.
      type: String
    - contextPath: NutanixHypervisor.Host.hypervisor_address
      description: Hypervisor address.
      type: String
    - contextPath: NutanixHypervisor.Host.hypervisor_username
      description: Hypervisor username.
      type: String
    - contextPath: NutanixHypervisor.Host.hypervisor_password
      description: Hypervisor password.
      type: String
    - contextPath: NutanixHypervisor.Host.backplane_ip
      description: Backplane IP.
      type: String
    - contextPath: NutanixHypervisor.Host.controller_vm_backplane_ip
      description: Controller virtual machine backplane IP.
      type: String
    - contextPath: NutanixHypervisor.Host.rdma_backplane_ips
      description: Remote directory memory access backplane IPs.
      type: Unknown
    - contextPath: NutanixHypervisor.Host.management_server_name
      description: Management server name.
      type: String
    - contextPath: NutanixHypervisor.Host.ipmi_address
      description: Intelligent platform management interface address.
      type: String
    - contextPath: NutanixHypervisor.Host.ipmi_username
      description: Intelligent platform management interface username.
      type: String
    - contextPath: NutanixHypervisor.Host.ipmi_password
      description: Intelligent platform management interface password.
      type: String
    - contextPath: NutanixHypervisor.Host.monitored
      description: Whether the host is monitored.
      type: Boolean
    - contextPath: NutanixHypervisor.Host.position.ordinal
      description: Host ordinal position.
      type: Number
    - contextPath: NutanixHypervisor.Host.position.name
      description: Host's position name.
      type: String
    - contextPath: NutanixHypervisor.Host.position.physical_position
      description: Physical position. Allowed values are [C, L, R, TL, TR, BL, BR]. Values are abbreviations for [Center, Left, Right, Top Left, Top Right, Bottom Left, Bottom Right].
      type: String
    - contextPath: NutanixHypervisor.Host.serial
      description: Host serial ID.
      type: String
    - contextPath: NutanixHypervisor.Host.block_serial
      description: Host block serial ID.
      type: String
    - contextPath: NutanixHypervisor.Host.block_model
      description: Host block model.
      type: String
    - contextPath: NutanixHypervisor.Host.block_model_name
      description: Block model name.
      type: String
    - contextPath: NutanixHypervisor.Host.block_location
      description: Block location.
      type: String
    - contextPath: NutanixHypervisor.Host.host_maintenance_mode_reason
      description: Host maintenance reason, if host is in maintenance.
      type: String
    - contextPath: NutanixHypervisor.Host.hypervisor_state
      description: Host's hypervisor state.
      type: String
    - contextPath: NutanixHypervisor.Host.acropolis_connection_state
      description: Acropolis connection status.
      type: String
    - contextPath: NutanixHypervisor.Host.metadata_store_status
      description: Metadata store status.
      type: String
    - contextPath: NutanixHypervisor.Host.metadata_store_status_message
      description: Metadata store status message.
      type: String
    - contextPath: NutanixHypervisor.Host.state
      description: Host state.
      type: String
    - contextPath: NutanixHypervisor.Host.removal_status
      description: Host removal status.
      type: String
    - contextPath: NutanixHypervisor.Host.vzone_name
      description: Virtual zone name.
      type: String
    - contextPath: NutanixHypervisor.Host.cpu_model
      description: CPU model.
      type: String
    - contextPath: NutanixHypervisor.Host.num_cpu_cores
      description: Number of CPU cores.
      type: Number
    - contextPath: NutanixHypervisor.Host.num_cpu_threads
      description: Number of CPU threads.
      type: Number
    - contextPath: NutanixHypervisor.Host.num_cpu_sockets
      description: Number of CPU sockets.
      type: Number
    - contextPath: NutanixHypervisor.Host.hypervisor_full_name
      description: Host's hypervisor full name.
      type: String
    - contextPath: NutanixHypervisor.Host.hypervisor_type
      description: Hypervisor's type.
      type: String
    - contextPath: NutanixHypervisor.Host.num_vms
      description: Host number of virtual machines.
      type: Number
    - contextPath: NutanixHypervisor.Host.boot_time_in_usecs
      description: Boot time in epoch time.
      type: Number
    - contextPath: NutanixHypervisor.Host.boot_time
      description: Boot time in epoch time.
      type: date
    - contextPath: NutanixHypervisor.Host.is_degraded
      description: Whether the host is degraded.
      type: Boolean
    - contextPath: NutanixHypervisor.Host.is_secure_booted
      description: Whether the host is secure booted.
      type: Boolean
    - contextPath: NutanixHypervisor.Host.is_hardware_virtualized
      description: Whether the hardware is virtualized.
      type: Boolean
    - contextPath: NutanixHypervisor.Host.failover_cluster_fqdn
      description: Failover cluster fully qualified domain name.
      type: String
    - contextPath: NutanixHypervisor.Host.failover_cluster_node_state
      description: Failover cluster node state.
      type: String
    - contextPath: NutanixHypervisor.Host.reboot_pending
      description: Whether reboot is pending.
      type: Boolean
    - contextPath: NutanixHypervisor.Host.default_vm_location
      description: Default virtual machine location.
      type: String
    - contextPath: NutanixHypervisor.Host.default_vm_storage_container_id
      description: Default virtual machine storage container ID.
      type: String
    - contextPath: NutanixHypervisor.Host.default_vm_storage_container_uuid
      description: Default virtual machine storage container UUID.
      type: String
    - contextPath: NutanixHypervisor.Host.default_vhd_location
      description: Default virtual hard disk location.
      type: String
    - contextPath: NutanixHypervisor.Host.default_vhd_storage_container_id
      description: Default virtual hard disk storage container ID.
      type: String
    - contextPath: NutanixHypervisor.Host.default_vhd_storage_container_uuid
      description: Default virtual hard disk storage container UUID.
      type: String
    - contextPath: NutanixHypervisor.Host.bios_version
      description: BIOS version.
      type: String
    - contextPath: NutanixHypervisor.Host.bios_model
      description: BIOS model.
      type: String
    - contextPath: NutanixHypervisor.Host.bmc_version
      description: BMC version.
      type: String
    - contextPath: NutanixHypervisor.Host.bmc_model
      description: BMC model.
      type: String
    - contextPath: NutanixHypervisor.Host.hba_firmwares_list
      description: Host bus adapter firmware list.
      type: Unknown
    - contextPath: NutanixHypervisor.Host.cluster_uuid
      description: Host's cluster UUID.
      type: String
    - contextPath: NutanixHypervisor.Host.has_csr
      description: Whether the host has a certificate signing request.
      type: Boolean
    - contextPath: NutanixHypervisor.Host.host_gpus
      description: Host's GPUs.
      type: Unknown
    - contextPath: NutanixHypervisor.Host.gpu_driver_version
      description: Host GPU driver version.
      type: String
    - contextPath: NutanixHypervisor.Host.host_type
      description: Host type.
      type: String
    - contextPath: NutanixHypervisor.Host.host_in_maintenance_mode
      description: Whether the host is in maintenance mode.
      type: Boolean
  - arguments:
    - description: "Retrieve virtual machines that matches the filters given. . Nutanix filters can be one of the fields returned in the response by nutanix GET VMs API call as described at https://www.nutanix.dev/reference/prism_element/v2/api/vms/get-vms-getvms/. Some of the fields in the response are not supported. Known filters Nutanix service supports are: *machine_type*, *power_state*, *ha_priority*, *uefi_boot*. You can try to enter your own filter,  but if Nutanix does not support the filter, an error will be thrown specifying the filter is invalid. Each filter is written in the following way: filter_name==filter_value or filter_name!=filter_value. Possible combinations of OR (using comma ',') and AND (using semicolon ';'), for Example: machine_type==pc;power_state!=off,ha_priority==0 is parsed by Nutanix the following way: Return all virtual machines s.t (machine type == pc AND power_state != off) OR ha_priority == 0."
      name: filter
    - description: Maximum number of virtual machines to retrieve.
      name: limit
      defaultValue: '50'
    - description: The offset to start retrieving virtual machines.
      name: offset
    description: Gets a list of virtual machines.
    name: nutanix-hypervisor-vms-list
    outputs:
    - contextPath: NutanixHypervisor.VM.affinity.policy
      description: Affinity policy.
      type: String
    - contextPath: NutanixHypervisor.VM.affinity.host_uuids
      description: List of host UUIDs of the affinity.
      type: String
    - contextPath: NutanixHypervisor.VM.allow_live_migrate
      description: Whether the virtual machine allows live migration.
      type: Boolean
    - contextPath: NutanixHypervisor.VM.gpus_assigned
      description: Whether the virtual machine has GPUs assigned.
      type: Boolean
    - contextPath: NutanixHypervisor.VM.boot.uefi_boot
      description: Whether the Unified Extensible Firmware Interface boots.
      type: Boolean
    - contextPath: NutanixHypervisor.VM.ha_priority
      description: High availability priority.
      type: Number
    - contextPath: NutanixHypervisor.VM.host_uuid
      description: Host UUID of the virtual machine.
      type: String
    - contextPath: NutanixHypervisor.VM.memory_mb
      description: The memory size in megabytes.
      type: Number
    - contextPath: NutanixHypervisor.VM.name
      description: The name of the virtual machine.
      type: String
    - contextPath: NutanixHypervisor.VM.num_cores_per_vcpu
      description: Number of cores per vCPU.
      type: Number
    - contextPath: NutanixHypervisor.VM.num_vcpus
      description: Number of vCPUs.
      type: Number
    - contextPath: NutanixHypervisor.VM.power_state
      description: The virtual machine current power state.
      type: String
    - contextPath: NutanixHypervisor.VM.timezone
      description: The virtual machine time zone.
      type: String
    - contextPath: NutanixHypervisor.VM.uuid
      description: The UUID of the virtual machine.
      type: String
    - contextPath: NutanixHypervisor.VM.vm_features.AGENT_VM
      description: Whether the virtual machine has the AGENT VM feature.
      type: Boolean
    - contextPath: NutanixHypervisor.VM.vm_features.VGA_CONSOLE
      description: Whether the virtual machine has the VGA CONSOLE feature.
      type: Boolean
    - contextPath: NutanixHypervisor.VM.vm_logical_timestamp
      description: The logical timestamp of the virtual machine.
      type: Number
    - contextPath: NutanixHypervisor.VM.machine_type
      description: The machine type of the virtual machine.
      type: String
  - arguments:
    - description: "ID of the virtual machine to change its power status. Virtual machine ID is the 'uuid' field returned for by command 'nutanix-hypervisor-vms-list'."
      name: vm_uuid
      required: true
<<<<<<< HEAD
    - description: "The UUID of the host to be used to run the virtual machine if the virtual machine is transitioned with 'ON' or 'POWERCYCLE'. Host ID is the 'uuid' field returned for by command 'nutanix-hypervisor-hosts-list'"
=======
    - description: "The UUID of the host to be used to run the virtual machine if the virtual machine is transitioned with 'ON' or 'POWERCYCLE'. Host ID is the 'uuid' field returned for by command 'nutanix-hypervisor-hosts-list'."
>>>>>>> 9d6c5180
      name: host_uuid
    - auto: PREDEFINED
      description: The new power state to which you want to transfer the virtual machine to.
      name: transition
      predefined:
      - "ON"
      - "OFF"
      - POWERCYCLE
      - RESET
      - PAUSE
      - SUSPEND
      - RESUME
      - SAVE
      - ACPI_SHUTDOWN
      - ACPI_REBOOT
      required: true
    description: Set power state of a virtual machine.  If the virtual machine is being powered on and no host is specified, the host with the most available CPU and memory will be chosen. Note that such a host may not be available. If the virtual machine is being power cycled, a different host can be specified to start it on. The command returns a task UUID that can be monitored by the nutanix-hypervisor-task-results-get command.
    name: nutanix-hypervisor-vm-powerstatus-change
    outputs:
    - contextPath: NutanixHypervisor.VMPowerStatus.task_uuid
      description: The task UUID returned by Nutanix service for the power status change request. With this task UUID the task status can be monitored by using the nutanix-hypervisor-task-results-get command.
      type: String
  - arguments:
    - description: "Comma-separated list of the task IDs to get results to. Task ID is the 'task_uuid' field returned for by command 'nutanix-hypervisor-vm-powerstatus-change'."
      name: task_ids
      required: true
      isArray: true
    description: Returns the results of given tasks. If a task is not ready, its status will be returned.
    name: nutanix-hypervisor-task-results-get
    outputs:
    - contextPath: NutanixHypervisor.Task.timed_out
      description: Indicates if a timeout occurred during the poll request from Nutanix.
      type: Boolean
    - contextPath: NutanixHypervisor.Task.uuid
      description: The task UUID.
      type: String
    - contextPath: NutanixHypervisor.Task.meta_request.method_name
      description: The name of the method performed for this task.
      type: String
    - contextPath: NutanixHypervisor.Task.meta_response.error_code
      description: The error code returned for the task.
      type: Number
    - contextPath: NutanixHypervisor.Task.meta_response.error_detail
      description: The error details if the error code was not 0.
      type: String
    - contextPath: NutanixHypervisor.Task.create_time_usecs
      description: The time the task was created in epoch time.
      type: Number
    - contextPath: NutanixHypervisor.Task.create_time
      description: The time task was created in epoch.
      type: date
    - contextPath: NutanixHypervisor.Task.start_time_usecs
      description: The start time of the task in epoch time.
      type: Number
    - contextPath: NutanixHypervisor.Task.start_time
      description: The start time of the task in epoch time.
      type: date
    - contextPath: NutanixHypervisor.Task.complete_time_usecs
      description: The completion time of the task in epoch time.
      type: Number
    - contextPath: NutanixHypervisor.Task.complete_time
      description: The completion time of the task in epoch time.
      type: date
    - contextPath: NutanixHypervisor.Task.last_updated_time_usecs
      description: The last update of the task in epoch time.
      type: Number
    - contextPath: NutanixHypervisor.Task.last_updated
      description: The last update of the task in epoch time.
      type: date
    - contextPath: NutanixHypervisor.Task.entity_list.entity_id
      description: ID of the entity.
      type: String
    - contextPath: NutanixHypervisor.Task.entity_list.entity_type
      description: Type of the entity.
      type: String
    - contextPath: NutanixHypervisor.Task.entity_list.entity_name
      description: The name of the entity.
      type: String
    - contextPath: NutanixHypervisor.Task.operation_type
      description: Operation type of the task.
      type: String
    - contextPath: NutanixHypervisor.Task.message
      description: Task message.
      type: String
    - contextPath: NutanixHypervisor.Task.percentage_complete
      description: Completion percentage of the task.
      type: Number
    - contextPath: NutanixHypervisor.Task.progress_status
      description: Progress status of the task, for example, Succeeded, Failed, etc.
      type: String
    - contextPath: NutanixHypervisor.Task.subtask_uuid_list
      description: The list of the UUIDs of the subtasks for this task.
      type: String
    - contextPath: NutanixHypervisor.Task.cluster_uuid
      description: The UUID of the cluster.
      type: String
  - arguments:
    - description: The start date in ISO date format, epoch time or time range(<number> <time unit>', e.g., 12 hours, 7 days). Only alerts that were created on or after the specified date/time will be retrieved. If no time zone is specified, UTC time zone will be used.
      name: start_time
    - description: The end date in ISO date format, epoch time or time range(<number> <time unit>', e.g., 12 hours, 7 days). Only alerts that were created on or before the specified date/time will be retrieved. If no time zone is specified, UTC time zone will be used.
      name: end_time
    - auto: PREDEFINED
      description: If true, retrieves alerts that have been resolved. If false, retrieves alerts that have not been resolved.
      name: resolved
      predefined:
      - "true"
      - "false"
    - auto: PREDEFINED
      description: If true, retrieves alerts that have been resolved, and were auto_resolved. If false, retrieves alerts that have been resolved, and were not auto_resolved.
      name: auto_resolved
      predefined:
      - "true"
      - "false"
    - auto: PREDEFINED
      description: If true, retrieves alerts that have been acknowledged. If false, retrieves alerts that have not been acknowledged.
      name: acknowledged
      predefined:
      - "true"
      - "false"
    - auto: PREDEFINED
      description: Comma-separated list of the severity levels of the alerts to retrieve.
      name: severity
      predefined:
      - CRITICAL
      - WARNING
      - INFO
      - AUDIT
    - description: Comma-separated list of alert type IDs. Will retrieve alerts whose type ID matches an alert_type_id in the alert_type_ids list. For example, alert 'Alert E-mail Failure' has type id of A111066. Given alert_type_ids= 'A111066', only alerts of 'Alert E-mail Failure' will be retrieved.
      isArray: true
      name: alert_type_ids
    - auto: PREDEFINED
      description: "Comma-separated list of impact types. Possible values: Availability, Capacity, Configuration, Performance, and System Indicator. Will retrieve alerts whose impact type matches an impact types in the impact_types list. For example, alert 'Incorrect NTP Configuration' has impact type 'SystemIndicator'. Given impact_types ='SystemIndicator',only alerts with impact type 'SystemIndicator', such as 'Incorrect NTP Configuration' will be retrieved."
      isArray: true
      name: impact_types
      predefined:
      - Availability
      - Capacity
      - Configuration
      - Performance
      - SystemIndicator
    - description: Comma-separated list of entity types. Will retrieve alerts whose entity_type matches an entity_type in the entity_types list. For details, see the Nutanix README. If the Nutanix service cannot recognize the entity type, it returns a 404 error.
      isArray: true
      name: entity_types
    - description: Page number in the query response.
      name: page
      defaultValue: '1'
    - description: Maximum number of physical hosts to retrieve. Possible values are 1-1000.
      name: limit
      defaultValue: '50'
    - auto: PREDEFINED
      defaultValue: 'false'
      description: Receive extended information from Nutanix about alerts.
      name: verbose
      predefined:
      - 'true'
      - 'false'
    description: Gets the list of alerts generated in the cluster that matches the filters. Nutanix fetches the latest alerts created if there are more than the defined maximum number of alerts.
    name: nutanix-hypervisor-alerts-list
    outputs:
    - contextPath: NutanixHypervisor.Alerts.id
      description: ID of the alert.
      type: String
    - contextPath: NutanixHypervisor.Alerts.alert_type_uuid
      description: UUID of the type of the alert.
      type: String
    - contextPath: NutanixHypervisor.Alerts.check_id
      description: The check ID of the alert.
      type: String
    - contextPath: NutanixHypervisor.Alerts.resolved
      description: Whether the alert was resolved.
      type: Boolean
    - contextPath: NutanixHypervisor.Alerts.auto_resolved
      description: Whether the alert was auto resolved.
      type: Boolean
    - contextPath: NutanixHypervisor.Alerts.acknowledged
      description: Whether the alert was acknowledged.
      type: Boolean
    - contextPath: NutanixHypervisor.Alerts.service_vmid
      description: Service virtual machine ID of the alert.
      type: String
    - contextPath: NutanixHypervisor.Alerts.node_uuid
      description: Node UUID.
      type: String
    - contextPath: NutanixHypervisor.Alerts.created_time_stamp_in_usecs
      description: The time the alert was created in epoch time.
      type: Number
    - contextPath: NutanixHypervisor.Alerts.created_time
      description: The time alert was created in epoch time.
      type: date
    - contextPath: NutanixHypervisor.Alerts.last_occurrence_time_stamp_in_usecs
      description: The time of the last occurrence of the alert in epoch time.
      type: Number
    - contextPath: NutanixHypervisor.Alerts.last_occurrence
      description: The time of the last occurrence of the alert in epoch time.
      type: date
    - contextPath: NutanixHypervisor.Alerts.cluster_uuid
      description: The cluster UUID of the alert.
      type: String
    - contextPath: NutanixHypervisor.Alerts.originating_cluster_uuid
      description: The originating cluster UUID of the alert.
      type: String
    - contextPath: NutanixHypervisor.Alerts.severity
      description: The severity of the alert.
      type: String
    - contextPath: NutanixHypervisor.Alerts.impact_types
      description: The impact types of the alert.
      type: String
    - contextPath: NutanixHypervisor.Alerts.classifications
      description: The classifications of the alert.
      type: String
    - contextPath: NutanixHypervisor.Alerts.acknowledged_by_username
      description: The username of whom acknowledged the alert, if the alert was acknowledged by a user.
      type: String
    - contextPath: NutanixHypervisor.Alerts.message
      description: Alert message.
      type: String
    - contextPath: NutanixHypervisor.Alerts.detailed_message
      description: Alert detailed message.
      type: String
    - contextPath: NutanixHypervisor.Alerts.alert_title
      description: Alert title.
      type: String
    - contextPath: NutanixHypervisor.Alerts.operation_type
      description: Alert operation type.
      type: String
    - contextPath: NutanixHypervisor.Alerts.acknowledged_time_stamp_in_usecs
      description: The time the alert was acknowledged in epoch time.
      type: Number
    - contextPath: NutanixHypervisor.Alerts.acknowledged_time
      description: The time the alert was acknowledged in epoch time.
      type: date
    - contextPath: NutanixHypervisor.Alerts.resolved_time_stamp_in_usecs
      description: The time the alert was resolved in epoch time.
      type: Number
    - contextPath: NutanixHypervisor.Alerts.resolved_time
      description: The time alert was resolved in epoch time.
      type: date
    - contextPath: NutanixHypervisor.Alerts.resolved_by_username
      description: The username whom resolved the alert, if the alert was resolved by a user.
      type: String
    - contextPath: NutanixHypervisor.Alerts.user_defined
      description: Whether the alert user was defined.
      type: Boolean
    - contextPath: NutanixHypervisor.Alerts.affected_entities.entity_type
      description: Affected entity type.
      type: String
    - contextPath: NutanixHypervisor.Alerts.affected_entities.entity_type_display_name
      description: The entity type display name of the affected entities.
      type: String
    - contextPath: NutanixHypervisor.Alerts.affected_entities.entity_name
      description: The entity display name of the affected entities.
      type: String
    - contextPath: NutanixHypervisor.Alerts.affected_entities.uuid
      description: The affected entity UUID.
      type: String
    - contextPath: NutanixHypervisor.Alerts.affected_entities.id
      description: The affected entity ID.
      type: String
    - contextPath: NutanixHypervisor.Alerts.context_types
      description: Alert context types.
      type: String
    - contextPath: NutanixHypervisor.Alerts.context_values
      description: Alert context values.
      type: String
    - contextPath: NutanixHypervisor.Alerts.alert_details.metric_details.comparison_operator
      description: Comparison operator used in the metric.
      type: String
    - contextPath: NutanixHypervisor.Alerts.alert_details.metric_details.condition_type
      description: 'Condition type of the alert by metric. Can be: STATIC, THRESHOLD, ANOMALY, SAFETY_ZONE.'
      type: String
    - contextPath: NutanixHypervisor.Alerts.alert_details.metric_details.data_type
      description: 'Data type used in the metric. Can be: LONG, DOUBLE, BOOLEAN, STRING.'
      type: String
    - contextPath: NutanixHypervisor.Alerts.alert_details.metric_details.metric_category
      description: Metric category.
      type: String
    - contextPath: NutanixHypervisor.Alerts.alert_details.metric_details.metric_display_name
      description: Metric display name.
      type: String
    - contextPath: NutanixHypervisor.Alerts.alert_details.metric_details.metric_name
      description: Metric name.
      type: String
    - contextPath: NutanixHypervisor.Alerts.alert_details.metric_details.metric_value_details
      description: Metric value details.
      type: Unknown
  - arguments:
    - description: The ID of the alert to acknowledge. Alert ID is the 'id' field returned for alerts by command 'nutanix-hypervisor-alerts-list'.
      name: alert_id
      required: true
    description: Acknowledges the alert with the specified alert_id.
    name: nutanix-hypervisor-alert-acknowledge
    outputs:
    - contextPath: NutanixHypervisor.AcknowledgedAlerts.id
      description: ID of the alert to be acknowledged.
      type: String
    - contextPath: NutanixHypervisor.AcknowledgedAlerts.successful
      description: Whether the alert was acknowledged successfully.
      type: Boolean
    - contextPath: NutanixHypervisor.AcknowledgedAlerts.message
      description: The message returned by the acknowledge task.
      type: String
  - arguments:
    - description: The ID of the alert to resolve.
      name: alert_id
      required: true
    description: "Resolves the alert with the specified alert_id. Alert ID is the 'id' field returned for alerts by command 'nutanix-hypervisor-alerts-list'."
    name: nutanix-hypervisor-alert-resolve
    outputs:
    - contextPath: NutanixHypervisor.ResolvedAlerts.id
      description: ID of the alert to be resolved.
      type: String
    - contextPath: NutanixHypervisor.ResolvedAlerts.successful
      description: Whether the alert was resolved successfully.
      type: Boolean
    - contextPath: NutanixHypervisor.ResolvedAlerts.message
      description: The message returned by the resolve task.
      type: String
  - arguments:
    - description: The start date in ISO date format, epoch time or time range(<number> <time unit>', e.g., 12 hours, 7 days). Only alerts that were created on or after the specified date/time will be acknowledged. If no time zone is specified, UTC time zone will be used.
      name: start_time
    - description: The end date in ISO date format, epoch time or time range(<number> <time unit>', e.g., 12 hours, 7 days). Only alerts that were created on or before the specified date/time will be acknowledged. If no time zone is specified, UTC time zone will be used.
      name: end_time
    - auto: PREDEFINED
      description: Comma-separated list of the severity levels of the alerts to resolve.
      name: severity
      predefined:
      - CRITICAL
      - WARNING
      - INFO
      - AUDIT
    - description: Comma-separated list of impact types. Will acknowledge alerts whose impact type matches an impact types in the impact_types list. For example, alert 'Incorrect NTP Configuration' has impact type 'SystemIndicator'. Given impact_types ='SystemIndicator', only alerts with impact type 'SystemIndicator', such as 'Incorrect NTP Configuration' will be acknowledged.
      isArray: true
      name: impact_types
      predefined:
      - Availability
      - Capacity
      - Configuration
      - Performance
      - SystemIndicator
    - description: Comma-separated list of entity types. Will retrieve alerts whose entity_type matches an entity_type in the entity_types list. For more details see Nutanix README. If Nutanix service cannot recognize the entity type, it returns a 404 error.
      isArray: true
      name: entity_types
    - description: Maximum number of alerts to acknowledge. Nutanix does not have a maximum for the limit, but a very high limit will cause a read timeout exception.
      name: limit
      defaultValue: '50'
    description: Acknowledges alerts using a filter.
    name: nutanix-hypervisor-alerts-acknowledge-by-filter
    outputs:
    - contextPath: NutanixHypervisor.AcknowledgedFilterAlerts.num_successful_updates
      description: The number of the successful alerts acknowledged.
      type: Number
    - contextPath: NutanixHypervisor.AcknowledgedFilterAlerts.num_failed_updates
      description: The number of the failed alerts to acknowledge.
      type: Number
    - contextPath: NutanixHypervisor.AcknowledgedFilterAlerts.alert_status_list.id
      description: ID of the status of the alert.
      type: String
    - contextPath: NutanixHypervisor.AcknowledgedFilterAlerts.alert_status_list.successful
      description: Whether acknowledgement for this task was successful.
      type: Boolean
    - contextPath: NutanixHypervisor.AcknowledgedFilterAlerts.alert_status_list.message
      description: Message returned by the acknowledge operation.
      type: String
  - arguments:
    - description: The start date in ISO date format, epoch time or time range(<number> <time unit>', e.g., 12 hours, 7 days). Only alerts that were created on or after the specified date/time will be resolved. If no time zone is specified, UTC time zone will be used.
      name: start_time
    - description: The end date in ISO date format, epoch time or time range(<number> <time unit>', e.g., 12 hours, 7 days). Only alerts that were created on or before the specified date/time will be resolved. If no time zone is specified, UTC time zone will be used.
      name: end_time
    - auto: PREDEFINED
      description: Comma-separated list of the severity levels of the alerts to resolve.
      name: severity
      predefined:
      - CRITICAL
      - WARNING
      - INFO
      - AUDIT
    - description: "Comma-separated list of impact types. Will resolve alerts whose impact type matches an impact types in the impact_types list. For example, alert 'Incorrect NTP Configuration' has impact type 'SystemIndicator'. Given impact_types = 'SystemIndicator', only alerts with impact type 'SystemIndicator', such as 'Incorrect NTP Configuration' will be resolved."
      isArray: true
      name: impact_types
      predefined:
      - Availability
      - Capacity
      - Configuration
      - Performance
      - SystemIndicator
    - description: Comma-separated list of entity types. Will resolve alerts whose entity_type matches an entity_type in the entity_types list. For more details see Nutanix README. If Nutanix service cannot recognize the entity type, it returns a 404 error.
      name: entity_types
    - description: Maximum number of alerts to resolve. Nutanix does not have a maximum for the limit, but a very high limit value will cause a read timeout exception.
      name: limit
      defaultValue: '50'
    description: Resolves alerts using a filter.
    name: nutanix-hypervisor-alerts-resolve-by-filter
    outputs:
    - contextPath: NutanixHypervisor.ResolvedFilterAlerts.num_successful_updates
      description: The number of successful alerts resolved.
      type: Number
    - contextPath: NutanixHypervisor.ResolvedFilterAlerts.num_failed_updates
      description: The number of failed alerts to resolve.
      type: Number
    - contextPath: NutanixHypervisor.ResolvedFilterAlerts.alert_status_list.id
      description: ID of the status of the alert.
      type: String
    - contextPath: NutanixHypervisor.ResolvedFilterAlerts.alert_status_list.successful
      description: Whether the resolution for this task was successful.
      type: Boolean
    - contextPath: NutanixHypervisor.ResolvedFilterAlerts.alert_status_list.message
      description: Message returned by the resolve operation.
      type: String
<<<<<<< HEAD
  dockerimage: demisto/python3:3.10.12.66339
=======
  dockerimage: demisto/python3:3.10.13.84405
>>>>>>> 9d6c5180
  isfetch: true
  script: ''
  subtype: python3
  type: python
fromversion: 5.0.0
tests:
- Nutanix-test
defaultmapperin: NutanixHypervisor-mapper<|MERGE_RESOLUTION|>--- conflicted
+++ resolved
@@ -370,11 +370,7 @@
     - description: "ID of the virtual machine to change its power status. Virtual machine ID is the 'uuid' field returned for by command 'nutanix-hypervisor-vms-list'."
       name: vm_uuid
       required: true
-<<<<<<< HEAD
-    - description: "The UUID of the host to be used to run the virtual machine if the virtual machine is transitioned with 'ON' or 'POWERCYCLE'. Host ID is the 'uuid' field returned for by command 'nutanix-hypervisor-hosts-list'"
-=======
     - description: "The UUID of the host to be used to run the virtual machine if the virtual machine is transitioned with 'ON' or 'POWERCYCLE'. Host ID is the 'uuid' field returned for by command 'nutanix-hypervisor-hosts-list'."
->>>>>>> 9d6c5180
       name: host_uuid
     - auto: PREDEFINED
       description: The new power state to which you want to transfer the virtual machine to.
@@ -783,11 +779,7 @@
     - contextPath: NutanixHypervisor.ResolvedFilterAlerts.alert_status_list.message
       description: Message returned by the resolve operation.
       type: String
-<<<<<<< HEAD
-  dockerimage: demisto/python3:3.10.12.66339
-=======
   dockerimage: demisto/python3:3.10.13.84405
->>>>>>> 9d6c5180
   isfetch: true
   script: ''
   subtype: python3
