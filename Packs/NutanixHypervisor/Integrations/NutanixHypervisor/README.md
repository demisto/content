Nutanix Hypervisor abstracts and isolates the VMs and their programs from the underlying server hardware, enabling a
more efficient use of physical resources, simpler maintenance and operations, and reduced costs. This integration was
integrated and tested with version v2 of Nutanix.

## Configure Nutanix on Cortex XSOAR

1. Navigate to **Settings** > **Integrations** > **Servers & Services**.
2. Search for Nutanix Hypervisor.
3. Click **Add an instance** to create and configure a new integration instance.

   | **Parameter** | **Description** | **Required** |
       | --- | --- | --- |
   | Server URL | (e.g., https://example.net) | True |
   | Fetch incidents |  | False |
   | Incident type |  | False |
   | Trust any certificate (not secure) |  | False |
   | Use system proxy settings |  | False |
   | Username |  | True |
   | Incidents Fetch Interval |  | False |
   | Maximum number of incidents per fetch | The maximum number of incidents to fetch each time. | False |
   | Alert Status Filters | Fetches incidents by the status filters given. For example, if acknowledged is true, then only alerts that have been acknowledged will be fetched. If 'Auto Resolved' or 'Not Auto Resolved' is selected, then by default 'Resolved' will also be set. | False |
   | Alert type IDs | Comma-separated list of alert type IDs. Fetches alerts whose type ID matches an alert_type_id in the alert_type_ids list. For example, alert 'Alert E-mail Failure' has type ID A111066. If alert_type_ids = 'A111066', only alerts of 'Alert E-mail Failure' will be displayed. | False |
   | Impact Types | Comma-separated list  of impact types. Fetch alerts whose impact type matches an impact type in Impact Types list. For example, alert 'Incorrect NTP Configuration' has impact type 'SystemIndicator'. If Impact Types = 'SystemIndicator', only alerts with impact type 'SystemIndicator', such as 'Incorrect NTP Configuration' will be displayed. | False |
   | First fetch timestamp | format: &amp;lt;number&amp;gt; &amp;lt;time unit&amp;gt;', e.g., 12 hours, 7 days. | False |

4. Click **Test** to validate the URLs, token, and connection.

## Commands

You can execute these commands from the Cortex XSOAR CLI, as part of an automation, or in a playbook. After you
successfully execute a command, a DBot message appears in the War Room with the command details.

### nutanix-hypervisor-hosts-list

***
Gets the list of physical hosts configured in the cluster.

#### Base Command

`nutanix-hypervisor-hosts-list`

#### Input

| **Argument Name** | **Description** | **Required** |
| --- | --- | --- |
| filter | The filter used to define the hosts to retrieve. Nutanix filters can be one of the fields returned in the response by the Nutanix [GET hosts](https://www.nutanix.dev/reference/prism_element/v2/api/hosts/get-hosts-gethosts) API call. Some of the fields in the response are not supported. Known filters that the Nutanix service supports are: *
host_nic_ids*, *host_gpus*, *storage_tier*, *das-sata.usage_bytes*, *storage.capacity_bytes*, *
storage.logical_usage_bytes*, *storage_tier.das-sata.capacity_bytes*, *
<<<<<<< HEAD
storage.usage_bytes*. If you wish to try any other filter, you can try to enter your own, and in case Nutanix does not support the filter, error will be thrown specifying the filter is invalid. Each filter is written in the following way: filter_name==filter_value or filter_name!=filter_value. Possible combinations of OR (using comma ',') and (using semicolon ';'), for Example: storage.capacity_bytes==2;host_nic_ids!=35,host_gpus==x is parsed by Nutanix the following way: Return all hosts s.t (storage.capacity_bytes == 2 AND host_nic_ids != 35) OR host_gpus == x. | Optional | 
| page | Page number in the query response. Default is 1. limit argument is required. | Optional | 
=======
storage.usage_bytes*. You can try to enter your own filters, but if Nutanix does not support the filter, an error will be thrown specifying that the filter is invalid. Each filter is written in the following format: filter_name==filter_value or filter_name!=filter_value. Possible combinations of OR (using comma ',') and AND (using semicolon ';'), for example, storage.capacity_bytes==2;host_nic_ids!=35,host_gpus==x, are parsed by Nutanix as follows: Return all hosts s.t (storage.capacity_bytes == 2 AND host_nic_ids != 35) OR host_gpus == x. | Optional | 
| page | Page number in the query response. Default is 1. When page is specified, the limit argument is required. | Optional | 
>>>>>>> d815cb9a
| limit | Maximum number of physical hosts to retrieve. Possible values are 1-1000. Default is 50. | Optional | 

#### Context Output

| **Path** | **Type** | **Description** |
| --- | --- | --- |
| NutanixHypervisor.Host.service_vmid | String | Service virtual machine ID. | 
| NutanixHypervisor.Host.uuid | String | Host UUID. | 
| NutanixHypervisor.Host.name | String | Host name. | 
| NutanixHypervisor.Host.service_vmexternal_ip | String | Service virtual machine external IP. | 
| NutanixHypervisor.Host.service_vmnat_ip | String | Service virtual machine network address translation IP. | 
| NutanixHypervisor.Host.service_vmnat_port | Number | Service virtual machine network address translation port. | 
| NutanixHypervisor.Host.oplog_disk_pct | Number | Oplog disk pct. | 
| NutanixHypervisor.Host.oplog_disk_size | Date | Oplog disk size. | 
| NutanixHypervisor.Host.hypervisor_key | String | Hypervisor key. | 
| NutanixHypervisor.Host.hypervisor_address | String | Hypervisor address. | 
| NutanixHypervisor.Host.hypervisor_username | String | Hypervisor username. | 
| NutanixHypervisor.Host.hypervisor_password | String | Hypervisor password. | 
| NutanixHypervisor.Host.backplane_ip | String | Backplane IP. | 
| NutanixHypervisor.Host.controller_vm_backplane_ip | String | Controller virtual machine backplane IP. | 
| NutanixHypervisor.Host.rdma_backplane_ips | Unknown | Remote directory memory access backplane IPs. | 
| NutanixHypervisor.Host.management_server_name | String | Management server name. | 
| NutanixHypervisor.Host.ipmi_address | String | Intelligent platform management interface address. | 
| NutanixHypervisor.Host.ipmi_username | String | Intelligent platform management interface username. | 
| NutanixHypervisor.Host.ipmi_password | String | Intelligent platform management interface password. | 
| NutanixHypervisor.Host.monitored | Boolean | Whether the host is monitored. | 
| NutanixHypervisor.Host.position.ordinal | Number | Host ordinal position. | 
| NutanixHypervisor.Host.position.name | String | Host's position name. | 
| NutanixHypervisor.Host.position.physical_position | String | Physical position. Allowed values are \[C, L, R, TL, TR, BL, BR\]. Values are abbreviations for \[Center, Left, Right, Top Left, Top Right, Bottom Left, Bottom Right\]. | 
| NutanixHypervisor.Host.serial | String | Host serial ID. | 
| NutanixHypervisor.Host.block_serial | String | Host block serial ID. | 
| NutanixHypervisor.Host.block_model | String | Host block model. | 
| NutanixHypervisor.Host.block_model_name | String | Block model name. | 
| NutanixHypervisor.Host.block_location | String | Block location. | 
| NutanixHypervisor.Host.host_maintenance_mode_reason | String | Host maintenance reason, if host is in maintenance. | 
| NutanixHypervisor.Host.hypervisor_state | String | Host's hypervisor state. | 
| NutanixHypervisor.Host.acropolis_connection_state | String | Acropolis connection status. | 
| NutanixHypervisor.Host.metadata_store_status | String | Metadata store status. | 
| NutanixHypervisor.Host.metadata_store_status_message | String | Metadata store status message. | 
| NutanixHypervisor.Host.state | String | Host state. | 
| NutanixHypervisor.Host.removal_status | String | Host removal status. | 
| NutanixHypervisor.Host.vzone_name | String | Virtual zone name. | 
| NutanixHypervisor.Host.cpu_model | String | CPU model. | 
| NutanixHypervisor.Host.num_cpu_cores | Number | Number of CPU cores. | 
| NutanixHypervisor.Host.num_cpu_threads | Number | Number of CPU threads. | 
| NutanixHypervisor.Host.num_cpu_sockets | Number | Number of CPU sockets. | 
| NutanixHypervisor.Host.hypervisor_full_name | String | Host's hypervisor full name. | 
| NutanixHypervisor.Host.hypervisor_type | String | Hypervisor's type. | 
| NutanixHypervisor.Host.num_vms | Number | Host number of virtual machines. | 
| NutanixHypervisor.Host.boot_time_in_usecs | Number | Boot time in epoch time. | 
| NutanixHypervisor.Host.boot_time | date | Boot time in epoch time. | 
| NutanixHypervisor.Host.is_degraded | Boolean | Whether the host is degraded. | 
| NutanixHypervisor.Host.is_secure_booted | Boolean | Whether the host is secure booted. | 
| NutanixHypervisor.Host.is_hardware_virtualized | Boolean | Whether the hardware is virtualized. | 
| NutanixHypervisor.Host.failover_cluster_fqdn | String | Failover cluster fully qualified domain name. | 
| NutanixHypervisor.Host.failover_cluster_node_state | String | Failover cluster node state. | 
| NutanixHypervisor.Host.reboot_pending | Boolean | Whether reboot is pending. | 
| NutanixHypervisor.Host.default_vm_location | String | Default virtual machine location. | 
| NutanixHypervisor.Host.default_vm_storage_container_id | String | Default virtual machine storage container ID. | 
| NutanixHypervisor.Host.default_vm_storage_container_uuid | String | Default virtual machine storage container UUID. | 
| NutanixHypervisor.Host.default_vhd_location | String | Default virtual hard disk location. | 
| NutanixHypervisor.Host.default_vhd_storage_container_id | String | Default virtual hard disk storage container ID. | 
| NutanixHypervisor.Host.default_vhd_storage_container_uuid | String | Default virtual hard disk storage container UUID. | 
| NutanixHypervisor.Host.bios_version | String | BIOS version. | 
| NutanixHypervisor.Host.bios_model | String | BIOS model. | 
| NutanixHypervisor.Host.bmc_version | String | BMC version. | 
| NutanixHypervisor.Host.bmc_model | String | BMC model. | 
| NutanixHypervisor.Host.hba_firmwares_list | Unknown | Host bus adapter firmware list. | 
| NutanixHypervisor.Host.cluster_uuid | String | Host's cluster UUID. | 
| NutanixHypervisor.Host.has_csr | Boolean | Whether the host has a certificate signing request. | 
| NutanixHypervisor.Host.host_gpus | Unknown | Host's GPUs. | 
| NutanixHypervisor.Host.gpu_driver_version | String | Host GPU driver version. | 
| NutanixHypervisor.Host.host_type | String | Host type. | 
| NutanixHypervisor.Host.host_in_maintenance_mode | Boolean | Whether the host is in maintenance mode. | 

#### Command Example

```!nutanix-hypervisor-hosts-list filter="num_vms==2" limit=3 page=1```

#### Context Example

```json
{
  "NutanixHypervisor": {
    "Host": {
      "acropolis_connection_state": "kConnected",
      "block_model": "UseLayout",
      "block_model_name": "CommunityEdition",
      "block_serial": "931q5xs7",
      "boot_time": "2020-11-22T14:13:52.399817Z",
      "cluster_uuid": "f941261q-13sd-4qq2-aas1-ffdyza1jft12",
      "controller_vm_backplane_ip": "192.168.1.111",
      "cpu_model": "Intel(R) Xeon(R) Silver 4216 CPU @ 2.10GHz",
      "has_csr": false,
      "host_type": "HYPER_CONVERGED",
      "hypervisor_address": "192.168.1.112",
      "hypervisor_full_name": "Nutanix 20196310.321",
      "hypervisor_key": "192.168.1.112",
      "hypervisor_state": "kAcropolisNormal",
      "hypervisor_type": "kKvm",
      "hypervisor_username": "root",
      "is_degraded": false,
      "is_hardware_virtualized": false,
      "is_secure_booted": false,
      "management_server_name": "192.168.1.112",
      "metadata_store_status": "kNormalMode",
      "metadata_store_status_message": "Metadata store enabled on the node",
      "monitored": true,
      "name": "NTNX-931q5xs7-A",
      "num_cpu_cores": 8,
      "num_cpu_sockets": 2,
      "num_cpu_threads": 8,
      "num_vms": 2,
      "oplog_disk_pct": 10.8,
      "oplog_disk_size": 72426913110,
      "position": {
        "name": "",
        "ordinal": 1
      },
      "reboot_pending": false,
      "removal_status": [
        "NA"
      ],
      "serial": "23zt035e-n41d-32ab-9ce2-a96789255e8d",
      "service_vmexternal_ip": "192.168.1.111",
      "service_vmid": "f941261q-13sd-4qq2-aas1-ffdyza1jft12::2",
      "state": "NORMAL",
      "uuid": "23zt035e-n41d-32ab-9ce2-a96789255e8d",
      "vzone_name": ""
    }
  }
}
```

#### Human Readable Output

> ### Nutanix Hosts List
>|acropolis_connection_state|block_model|block_model_name|block_serial|boot_time|cluster_uuid|controller_vm_backplane_ip|cpu_model|has_csr|host_type|hypervisor_address|hypervisor_full_name|hypervisor_key|hypervisor_state|hypervisor_type|hypervisor_username|is_degraded|is_hardware_virtualized|is_secure_booted|management_server_name|metadata_store_status|metadata_store_status_message|monitored|name|num_cpu_cores|num_cpu_sockets|num_cpu_threads|num_vms|oplog_disk_pct|oplog_disk_size|reboot_pending|removal_status|serial|service_vmexternal_ip|service_vmid|state|uuid|vzone_name|
>|---|---|---|---|---|---|---|---|---|---|---|---|---|---|---|---|---|---|---|---|---|---|---|---|---|---|---|---|---|---|---|---|---|---|---|---|---|---|
>| kConnected | UseLayout | CommunityEdition | 931q5xs7 | 2020-11-22T14:13:52.399817Z | f941261q-13sd-4qq2-aas1-ffdyza1jft12 | 192.168.1.111 | Intel(R) Xeon(R) Silver 4216 CPU @ 2.10GHz | false | HYPER_CONVERGED | 192.168.1.112 | Nutanix 20196310.321 | 192.168.1.112 | kAcropolisNormal | kKvm | root | false | false | false | 192.168.1.112 | kNormalMode | Metadata store enabled on the node | true | NTNX-931q5xs7-A | 8 | 2 | 8 | 2 | 10.8 | 72426913110 | false | NA | 23zt035e-n41d-32ab-9ce2-a96789255e8d | 192.168.1.111 | f941261q-13sd-4qq2-aas1-ffdyza1jft12::2 | NORMAL | 23zt035e-n41d-32ab-9ce2-a96789255e8d |  |

### nutanix-hypervisor-vms-list

***
Gets a list of virtual machines.

#### Base Command

`nutanix-hypervisor-vms-list`

#### Input

| **Argument Name** | **Description** | **Required** |
| --- | --- | --- |
| filter | The filter used to define the hosts to retrieve. Nutanix filters can be one of the fields returned in the response by the Nutanix [GET hosts](https://www.nutanix.dev/reference/prism_element/v2/api/hosts/get-hosts-gethosts) API call. Some of the fields in the response are not supported. Known filters that the Nutanix service supports are: *
machine_type*, *power_state*, *ha_priority*, *
<<<<<<< HEAD
uefi_boot*. If you wish to try any other filter, you can try to enter your own, and in case Nutanix does not support the filter, error will be thrown specifying the filter is invalid. Each filter is written in the following way: filter_name==filter_value or filter_name!=filter_value. Possible combinations of OR (using comma ',') and (using semicolon ';'), for Example: machine_type==pc;power_state!=off,ha_priority==0 is parsed by Nutanix the following way: Return all virtual machines s.t (machine type == pc AND power_state != off) OR ha_priority == 0. | Optional | 
=======
uefi_boot*. You can try to enter your own filters, but if Nutanix does not support the filter, an error will be thrown specifying that the filter is invalid. Each filter is written in the following format: filter_name==filter_value or filter_name!=filter_value. Possible combinations of OR (using comma ',') and AND (using semicolon ';'), for example, machine_type==pc;power_state!=off,ha_priority==0 are parsed by Nutanix as follows: Return all virtual machines s.t (machine type == pc AND power_state != off) OR ha_priority == 0. | Optional | 
>>>>>>> d815cb9a
| limit | Maximum number of virtual machines to retrieve. Default is 50. | Optional | 
| offset | The offset to start retrieving virtual machines. | Optional | 

#### Context Output

| **Path** | **Type** | **Description** |
| --- | --- | --- |
| NutanixHypervisor.VM.affinity.policy | String | Affinity policy. | 
| NutanixHypervisor.VM.affinity.host_uuids | String | List of host UUIDs of the affinity. | 
| NutanixHypervisor.VM.allow_live_migrate | Boolean | Whether the virtual machine allows live migration. | 
| NutanixHypervisor.VM.gpus_assigned | Boolean | Whether the virtual machine has GPUs assigned. | 
| NutanixHypervisor.VM.boot.uefi_boot | Boolean | Whether the Unified Extensible Firmware Interface boots. | 
| NutanixHypervisor.VM.ha_priority | Number | High availability priority. | 
| NutanixHypervisor.VM.host_uuid | String | Host UUID of the virtual machine. | 
| NutanixHypervisor.VM.memory_mb | Number | The memory size in megabytes. | 
| NutanixHypervisor.VM.name | String | The name of the virtual machine. | 
| NutanixHypervisor.VM.num_cores_per_vcpu | Number | Number of cores per vCPU. | 
| NutanixHypervisor.VM.num_vcpus | Number | Number of vCPUs. | 
| NutanixHypervisor.VM.power_state | String | The virtual machine current power state. | 
| NutanixHypervisor.VM.timezone | String | The virtual machine time zone. | 
| NutanixHypervisor.VM.uuid | String | The UUID of the virtual machine. | 
| NutanixHypervisor.VM.vm_features.AGENT_VM | Boolean | Whether the virtual machine has the AGENT VM feature. | 
| NutanixHypervisor.VM.vm_features.VGA_CONSOLE | Boolean | Whether the virtual machine has the VGA CONSOLE feature. | 
| NutanixHypervisor.VM.vm_logical_timestamp | Number | The logical timestamp of the virtual machine. | 
| NutanixHypervisor.VM.machine_type | String | The machine type of the virtual machine. | 

#### Command Example

```!nutanix-hypervisor-vms-list filter="machine_type==pc,power_state!=off" length=3 offset=0```

#### Context Example

```json
{
  "NutanixHypervisor": {
    "VM": {
      "affinity": {
        "host_uuids": [
          "23zt035e-n41d-32ab-9ce2-a96789255e8d"
        ],
        "policy": "AFFINITY"
      },
      "allow_live_migrate": false,
      "boot": {
        "uefi_boot": false
      },
      "gpus_assigned": false,
      "ha_priority": 0,
      "host_uuid": "23zt035e-n41d-32ab-9ce2-a96789255e8d",
      "machine_type": "pc",
      "memory_mb": 4096,
      "name": "CentOS7_Test",
      "num_cores_per_vcpu": 2,
      "num_vcpus": 2,
      "power_state": "on",
      "timezone": "UTC",
      "uuid": "35zc012e-n41d-32ab-9ce2-a96583755e8y",
      "vm_features": {
        "AGENT_VM": false,
        "VGA_CONSOLE": true
      },
      "vm_logical_timestamp": 206
    }
  }
}
```

#### Human Readable Output

> ### Nutanix Virtual Machines List
>|allow_live_migrate|gpus_assigned|ha_priority|host_uuid|machine_type|memory_mb|name|num_cores_per_vcpu|num_vcpus|power_state|timezone|uuid|vm_logical_timestamp|
>|---|---|---|---|---|---|---|---|---|---|---|---|---|
>| false | false | 0 | 23zt035e-n41d-32ab-9ce2-a96789255e8d | pc | 4096 | CentOS7_Test | 2 | 2 | on | UTC | 35zc012e-n41d-32ab-9ce2-a96583755e8y | 206 |

### nutanix-hypervisor-vm-powerstatus-change

***
Sets the power state of a virtual machine. If the virtual machine is being powered on and no host is specified, the host with
the most available CPU and memory will be chosen. Note that such a host may not be available. If the virtual machine is
being power cycled, a different host can be specified to start it on. The command returns a task UUID that can be
monitored by the nutanix-hypervisor-task-poll command.

### Important

<<<<<<< HEAD
The following command requires cluster admin or higher permissions, in case you want to use this command, make sure the
username you are using have at least cluster admin permissions
(Found in Nutanix Settings in "Users And Roles" Category)
=======
The following command requires cluster admin or higher permissions. If you want to use this command, make sure the
username you are using have at least cluster admin permissions.
(Found in Nutanix Settings in the "Users And Roles" Category.)
>>>>>>> d815cb9a

#### Base Command

`nutanix-hypervisor-vm-powerstatus-change`

#### Input

| **Argument Name** | **Description** | **Required** |
| --- | --- | --- |
| vm_uuid | ID of the virtual machine to change its power status. | Required | 
| host_uuid | The UUID of the host to be used to run the virtual machine if the virtual machine is transitioned with 'ON' or 'POWERCYCLE'. | Optional | 
| transition | The new power state to which you want to transfer the virtual machine to. Possible values are: ON, OFF, POWERCYCLE, RESET, PAUSE, SUSPEND, RESUME, SAVE, ACPI_SHUTDOWN, ACPI_REBOOT. | Required | 

#### Context Output

| **Path** | **Type** | **Description** |
| --- | --- | --- |
| NutanixHypervisor.VMPowerStatus.task_uuid | String | The task UUID returned by the Nutanix service for the power status change request. With this task UUID, the task status can be monitored by using the nutanix-hypervisor-task-poll command. | 

#### Command Example

```!nutanix-hypervisor-vm-powerstatus-change vm_uuid=35zc012e-n41d-32ab-9ce2-a96583755e8y transition=ON```

#### Context Example

```json
{
  "NutanixHypervisor": {
    "VMPowerStatus": {
      "task_uuid": "514ba79f-302a-4bff-9d21-013e79956135"
    }
  }
}
```

#### Human Readable Output

> ### Results
>|task_uuid|
>|---|
>| 514ba79f-302a-4bff-9d21-013e79956135 |

### nutanix-hypervisor-task-poll

***
Polls the given tasks to check if they are ready. Returns all the tasks from the task_ids list that are ready at the
moment the Nutanix service was polled. If no task is ready, returns a timeout response.

#### Base Command

`nutanix-hypervisor-task-poll`

#### Input

| **Argument Name** | **Description** | **Required** |
| --- | --- | --- |
| task_ids | Comma-separated list of the task IDs to poll. | Required | 

#### Context Output

| **Path** | **Type** | **Description** |
| --- | --- | --- |
| NutanixHypervisor.Task.timed_out | Boolean | Indicates if a timeout occurred during the poll request from Nutanix. | 
| NutanixHypervisor.Task.uuid | String | The task UUID. | 
| NutanixHypervisor.Task.meta_request.method_name | String | The name of the method performed for this task. | 
| NutanixHypervisor.Task.meta_response.error_code | Number | The error code returned for the task. | 
| NutanixHypervisor.Task.meta_response.error_detail | String | The error details if the error code was not 0. | 
| NutanixHypervisor.Task.create_time_usecs | Number | The time the task was created in epoch time. | 
| NutanixHypervisor.Task.create_time | date | The time task was created in epoch. | 
| NutanixHypervisor.Task.start_time_usecs | Number | The start time of the task in epoch time. | 
| NutanixHypervisor.Task.start_time | date | The start time of the task in epoch time. | 
| NutanixHypervisor.Task.complete_time_usecs | Number | The completion time of the task in epoch time. | 
| NutanixHypervisor.Task.complete_time | date | The completion time of the task in epoch time. | 
| NutanixHypervisor.Task.last_updated_time_usecs | Number | The last update of the task in epoch time. | 
| NutanixHypervisor.Task.last_updated | date | The last update of the task in epoch time. | 
| NutanixHypervisor.Task.entity_list.entity_id | String | ID of the entity. | 
| NutanixHypervisor.Task.entity_list.entity_type | String | Type of the entity. | 
| NutanixHypervisor.Task.entity_list.entity_name | String | The name of the entity. | 
| NutanixHypervisor.Task.operation_type | String | Operation type of the task. | 
| NutanixHypervisor.Task.message | String | Task message. | 
| NutanixHypervisor.Task.percentage_complete | Number | Completion percentage of the task. | 
| NutanixHypervisor.Task.progress_status | String | Progress status of the task, for example, Succeeded, Failed, etc. | 
| NutanixHypervisor.Task.subtask_uuid_list | String | The list of the UUIDs of the subtasks for this task. | 
| NutanixHypervisor.Task.cluster_uuid | String | The UUID of the cluster. | 

#### Command Example

```!nutanix-hypervisor-task-poll task_ids=z4b8bfa5-bb52-4d09-924e-6c436aa333c6```

#### Context Example

```json
{
  "NutanixHypervisor": {
    "Task": {
      "cluster_uuid": "asra1631-a234-zxd1-aa23-azxr124z23aq",
      "complete_time": "2021-01-10T14:16:05.197853Z",
      "create_time": "2021-01-10T14:16:00.827398Z",
      "entity_list": [
        {
          "entity_id": "1zs412a-zxdc-324a-xcgws123df54",
          "entity_type": "VM"
        }
      ],
      "last_updated": "2021-01-10T14:16:05.197853Z",
      "message": "",
      "meta_request": {
        "method_name": "VmChangePowerState"
      },
      "meta_response": {
        "error_code": 0
      },
      "operation_type": "VmChangePowerState",
      "percentage_complete": 100,
      "progress_status": "Succeeded",
      "start_time": "2021-01-10T14:16:00.863871Z",
      "subtask_uuid_list": [
        "asra1631-a234-zxd1-aa23-azxr124z23a2"
      ],
      "uuid": "123as31z-a234-zxd1-aa23-azxr124z23aq"
    }
  }
}
```

#### Human Readable Output

> ### Nutanix Hypervisor Tasks Status
>|Task ID|Progress Status|
>|---|---|
>| z4b8bfa5-bb52-4d09-924e-6c436aa333c6 | Succeeded |

### nutanix-alerts-list

***
Gets the list of alerts generated in the cluster that matches the filters. Nutanix fetches the latest alerts created if
there are more than the defined maximum number of alerts.

#### Base Command

`nutanix-alerts-list`

#### Input

| **Argument Name** | **Description** | **Required** |
| --- | --- | --- |
| start_time | The start date in ISO date format, epoch time or time range (&lt;number&gt; &lt;time unit&gt;', e.g., 12 hours, 7 days). Only alerts that were created on or after the specified date/time will be retrieved. If no time zone is specified, UTC time zone will be used. | Optional | 
| end_time | The end date in ISO date format, epoch time or time range (&lt;number&gt; &lt;time unit&gt;', e.g., 12 hours, 7 days). Only alerts that were created on or before the specified date/time will be retrieved. If no time zone is specified, UTC time zone will be used. | Optional | 
| resolved | If true, retrieves alerts that have been resolved. If false, retrieves alerts that have not been resolved. Possible values are: true, false. | Optional | 
| auto_resolved | If true, retrieves alerts that have been resolved, and were auto_resolved. If false, retrieves alerts that have been resolved, and were not auto_resolved. Possible values are: true, false. | Optional | 
| acknowledged | If true, retrieves alerts that have been acknowledged. If false, retrieves alerts that have not been acknowledged. Possible values are: true, false. | Optional | 
| severity | Comma-separated list of the severity levels of the alerts to retrieve. Possible values are: CRITICAL, WARNING, INFO, AUDIT. | Optional | 
| alert_type_ids | Comma-separated list of alert type IDs. Will retrieve alerts whose type ID matches an alert_type_id in the alert_type_ids list. For example, alert 'Alert E-mail Failure' has type id of A111066. Given alert_type_ids= 'A111066', only alerts of 'Alert E-mail Failure' will be retrieved. | Optional | 
| impact_types | Comma-separated list of impact types. Possible values: Availability, Capacity, Configuration, Performance, and System Indicator. Will retrieve alerts whose impact type matches an impact types in the impact_types list. For example, alert 'Incorrect NTP Configuration' has impact type 'SystemIndicator'. Given impact_types ='SystemIndicator',only alerts with impact type 'SystemIndicator', such as 'Incorrect NTP Configuration' will be retrieved. Possible values are: Availability, Capacity, Configuration, Performance, System Indicator. | Optional | 
| entity_types | Comma-separated list of entity types. Will retrieve alerts whose entity_type matches an entity_type in the entity_types list. If the Nutanix service cannot recognize the entity type, it returns a 404 error. | Optional | 
| page | Page number in the query response. Default is 1. When page is specified, the limit argument is required. | Optional | 
| limit | Maximum number of physical hosts to retrieve. Possible values are 1-1000. Default is 50. | Optional | 

#### Context Output

| **Path** | **Type** | **Description** |
| --- | --- | --- |
| NutanixHypervisor.Alerts.id | String | ID of the alert. | 
| NutanixHypervisor.Alerts.alert_type_uuid | String | UUID of the type of the alert. | 
| NutanixHypervisor.Alerts.check_id | String | The check ID of the alert. | 
| NutanixHypervisor.Alerts.resolved | Boolean | Whether the alert was resolved. | 
| NutanixHypervisor.Alerts.auto_resolved | Boolean | Whether the alert was auto resolved. | 
| NutanixHypervisor.Alerts.acknowledged | Boolean | Whether the alert was acknowledged. | 
| NutanixHypervisor.Alerts.service_vmid | String | Service virtual machine ID of the alert. | 
| NutanixHypervisor.Alerts.node_uuid | String | Node UUID. | 
| NutanixHypervisor.Alerts.created_time_stamp_in_usecs | Number | The time the alert was created in epoch time. | 
| NutanixHypervisor.Alerts.created_time | date | The time alert was created in epoch time. | 
| NutanixHypervisor.Alerts.last_occurrence_time_stamp_in_usecs | Number | The time of the last occurrence of the alert in epoch time. | 
| NutanixHypervisor.Alerts.last_occurrence | date | The time of the last occurrence of the alert in epoch time. | 
| NutanixHypervisor.Alerts.cluster_uuid | String | The cluster UUID of the alert. | 
| NutanixHypervisor.Alerts.originating_cluster_uuid | String | The originating cluster UUID of the alert. | 
| NutanixHypervisor.Alerts.severity | String | The severity of the alert. | 
| NutanixHypervisor.Alerts.impact_types | String | The impact types of the alert. | 
| NutanixHypervisor.Alerts.classifications | String | The classifications of the alert. | 
| NutanixHypervisor.Alerts.acknowledged_by_username | String | The username of whom acknowledged the alert, if the alert was acknowledged by a user. | 
| NutanixHypervisor.Alerts.message | String | Alert message. | 
| NutanixHypervisor.Alerts.detailed_message | String | Alert detailed message. | 
| NutanixHypervisor.Alerts.alert_title | String | Alert title. | 
| NutanixHypervisor.Alerts.operation_type | String | Alert operation type. | 
| NutanixHypervisor.Alerts.acknowledged_time_stamp_in_usecs | Number | The time the alert was acknowledged in epoch time. | 
| NutanixHypervisor.Alerts.acknowledged_time | date | The time the alert was acknowledged in epoch time. | 
| NutanixHypervisor.Alerts.resolved_time_stamp_in_usecs | Number | The time the alert was resolved in epoch time. | 
| NutanixHypervisor.Alerts.resolved_time | date | The time alert was resolved in epoch time. | 
| NutanixHypervisor.Alerts.resolved_by_username | String | The username whom resolved the alert, if the alert was resolved by a user. | 
| NutanixHypervisor.Alerts.user_defined | Boolean | Whether the alert user was defined. | 
| NutanixHypervisor.Alerts.affected_entities.entity_type | String | Affected entity type. | 
| NutanixHypervisor.Alerts.affected_entities.entity_type_display_name | String | The entity type display name of the affected entities. | 
| NutanixHypervisor.Alerts.affected_entities.entity_name | String | The entity display name of the affected entities. | 
| NutanixHypervisor.Alerts.affected_entities.uuid | String | The affected entity UUID. | 
| NutanixHypervisor.Alerts.affected_entities.id | String | The affected entity ID. | 
| NutanixHypervisor.Alerts.context_types | String | Alert context types. | 
| NutanixHypervisor.Alerts.context_values | String | Alert context values. | 
| NutanixHypervisor.Alerts.alert_details.metric_details.comparison_operator | String | Comparison operator used in the metric. | 
| NutanixHypervisor.Alerts.alert_details.metric_details.condition_type | String | Condition type of the alert by metric. Can be: STATIC, THRESHOLD, ANOMALY, SAFETY_ZONE. | 
| NutanixHypervisor.Alerts.alert_details.metric_details.data_type | String | Data type used in the metric. Can be: LONG, DOUBLE, BOOLEAN, STRING. | 
| NutanixHypervisor.Alerts.alert_details.metric_details.metric_category | String | Metric category. | 
| NutanixHypervisor.Alerts.alert_details.metric_details.metric_display_name | String | Metric display name. | 
| NutanixHypervisor.Alerts.alert_details.metric_details.metric_name | String | Metric name. | 
| NutanixHypervisor.Alerts.alert_details.metric_details.metric_value_details | Unknown | Metric value details. | 

#### Command Example

```!nutanix-alerts-list acknowledged=true auto_resolved=true resolved=true start_time=2018-12-31T21:34:54 limit=4```

#### Context Example

```json
{
  "NutanixHypervisor": {
    "Alerts": [
      {
        "acknowledged": true,
        "acknowledged_by_username": "N/A",
        "acknowledged_time": "2020-11-25T15:28:02.804764Z",
        "affected_entities": [
          {
            "entity_type": "host",
            "id": "2",
            "uuid": "23zt035e-n41d-32ab-9ce2-a96789255e8d"
          }
        ],
        "alert_title": "{vm_type} time not synchronized with any external servers.",
        "alert_type_uuid": "A3026",
        "auto_resolved": true,
        "check_id": "f941261q-13sd-4qq2-aas1-ffdyza1jft12::3026",
        "classifications": [
          "ControllerVM"
        ],
        "cluster_uuid": "f941261q-13sd-4qq2-aas1-ffdyza1jft12",
        "context_types": [
          "alert_msg",
          "vm_type",
          "arithmos_id",
          "service_vm_id",
          "ncc_version",
          "nos_version",
          "node_uuid",
          "node_serial",
          "block_serial"
        ],
        "context_values": [
          "NTP leader is not synchronizing to an external NTP server",
          "CVM",
          "2",
          "2",
          "1.12.1.1-ase30b9b",
          "2020.09.16",
          "23zt035e-n41d-32ab-9ce2-a96789255e8d",
          "23zt035e-n41d-32ab-9ce2-a96789255e8d",
          "931q5xs7"
        ],
        "created_time": "2020-11-22T14:31:14.675609Z",
        "detailed_message": "",
        "id": "4b12dc84-2a77-4b3a-a40a-2dc47c919caa",
        "impact_types": [
          "Configuration"
        ],
        "last_occurrence": "2020-11-22T14:31:14.675609Z",
        "message": "The {vm_type} is not synchronizing time with any external servers. {alert_msg}",
        "node_uuid": "23zt035e-n41d-32ab-9ce2-a96789255e8d",
        "operation_type": "kCreate",
        "originating_cluster_uuid": "f941261q-13sd-4qq2-aas1-ffdyza1jft12",
        "resolved": true,
        "resolved_by_username": "N/A",
        "resolved_time": "2020-11-25T15:28:02.804758Z",
        "service_vmid": "f941261q-13sd-4qq2-aas1-ffdyza1jft12::2",
        "severity": "kWarning",
        "user_defined": false
      },
      {
        "acknowledged": true,
        "acknowledged_by_username": "N/A",
        "acknowledged_time": "2020-11-25T15:28:02.851718Z",
        "affected_entities": [
          {
            "entity_type": "host",
            "id": "2",
            "uuid": "23zt035e-n41d-32ab-9ce2-a96789255e8d"
          }
        ],
        "alert_title": "Incorrect NTP Configuration",
        "alert_type_uuid": "A103076",
        "auto_resolved": true,
        "check_id": "f941261q-13sd-4qq2-aas1-ffdyza1jft12::103076",
        "classifications": [
          "Cluster"
        ],
        "cluster_uuid": "f941261q-13sd-4qq2-aas1-ffdyza1jft12",
        "context_types": [
          "alert_msg",
          "vm_type",
          "arithmos_id",
          "cvm_ip",
          "service_vm_id",
          "ncc_version",
          "nos_version",
          "node_uuid",
          "node_serial",
          "block_serial"
        ],
        "context_values": [
          "This CVM is the NTP leader but it is not syncing time with any external NTP server. NTP configuration on CVM is not yet updated with the NTP servers configured in the cluster. The NTP configuration on the CVM will not be updated if the cluster time is in the future relative to the NTP servers.\n",
          "CVM",
          "2",
          "192.168.1.111",
          "2",
          "1.12.1.1-ase30b9b",
          "2020.09.16",
          "23zt035e-n41d-32ab-9ce2-a96789255e8d",
          "23zt035e-n41d-32ab-9ce2-a96789255e8d",
          "931q5xs7"
        ],
        "created_time": "2020-11-22T14:31:14.619018Z",
        "detailed_message": "",
        "id": "1c63dcd9-3b36-45a6-8991-d28cc661c861",
        "impact_types": [
          "SystemIndicator"
        ],
        "last_occurrence": "2020-11-22T14:31:14.619018Z",
        "message": "{alert_msg}",
        "node_uuid": "23zt035e-n41d-32ab-9ce2-a96789255e8d",
        "operation_type": "kCreate",
        "originating_cluster_uuid": "f941261q-13sd-4qq2-aas1-ffdyza1jft12",
        "resolved": true,
        "resolved_by_username": "N/A",
        "resolved_time": "2020-11-25T15:28:02.851706Z",
        "service_vmid": "f941261q-13sd-4qq2-aas1-ffdyza1jft12::2",
        "severity": "kWarning",
        "user_defined": false
      }
    ]
  }
}
```

#### Human Readable Output

> ### Nutanix Alert List
>|acknowledged|acknowledged_by_username|acknowledged_time|alert_title|alert_type_uuid|auto_resolved|check_id|classifications|cluster_uuid|context_types|context_values|created_time|detailed_message|id|impact_types|last_occurrence|message|node_uuid|operation_type|originating_cluster_uuid|resolved|resolved_by_username|resolved_time|service_vmid|severity|user_defined|
>|---|---|---|---|---|---|---|---|---|---|---|---|---|---|---|---|---|---|---|---|---|---|---|---|---|---|
>| true | N/A | 2020-11-25T15:28:02.804764Z | {vm_type} time not synchronized with any external servers. | A3026 | true | f941261q-13sd-4qq2-aas1-ffdyza1jft12::3026 | ControllerVM | f941261q-13sd-4qq2-aas1-ffdyza1jft12 | alert_msg,<br/>vm_type,<br/>arithmos_id,<br/>service_vm_id,<br/>ncc_version,<br/>nos_version,<br/>node_uuid,<br/>node_serial,<br/>block_serial | NTP leader is not synchronizing to an external NTP server,<br/>CVM,<br/>2,<br/>2,<br/>1.12.1.1-ase30b9b,<br/>2020.09.16,<br/>23zt035e-n41d-32ab-9ce2-a96789255e8d,<br/>23zt035e-n41d-32ab-9ce2-a96789255e8d,<br/>931q5xs7 | 2020-11-22T14:31:14.675609Z |  | 4b12dc84-2a77-4b3a-a40a-2dc47c919caa | Configuration | 2020-11-22T14:31:14.675609Z | The {vm_type} is not synchronizing time with any external servers. {alert_msg} | 23zt035e-n41d-32ab-9ce2-a96789255e8d | kCreate | f941261q-13sd-4qq2-aas1-ffdyza1jft12 | true | N/A | 2020-11-25T15:28:02.804758Z | f941261q-13sd-4qq2-aas1-ffdyza1jft12::2 | kWarning | false |
>| true | N/A | 2020-11-25T15:28:02.851718Z | Incorrect NTP Configuration | A103076 | true | f941261q-13sd-4qq2-aas1-ffdyza1jft12::103076 | Cluster | f941261q-13sd-4qq2-aas1-ffdyza1jft12 | alert_msg,<br/>vm_type,<br/>arithmos_id,<br/>cvm_ip,<br/>service_vm_id,<br/>ncc_version,<br/>nos_version,<br/>node_uuid,<br/>node_serial,<br/>block_serial | This CVM is the NTP leader but it is not syncing time with any external NTP server. NTP configuration on CVM is not yet updated with the NTP servers configured in the cluster. The NTP configuration on the CVM will not be updated if the cluster time is in the future relative to the NTP servers.<br/>,<br/>CVM,<br/>2,<br/>192.168.1.111,<br/>2,<br/>1.12.1.1-ase30b9b,<br/>2020.09.16,<br/>23zt035e-n41d-32ab-9ce2-a96789255e8d,<br/>23zt035e-n41d-32ab-9ce2-a96789255e8d,<br/>931q5xs7 | 2020-11-22T14:31:14.619018Z |  | 1c63dcd9-3b36-45a6-8991-d28cc661c861 | SystemIndicator | 2020-11-22T14:31:14.619018Z | {alert_msg} | 23zt035e-n41d-32ab-9ce2-a96789255e8d | kCreate | f941261q-13sd-4qq2-aas1-ffdyza1jft12 | true | N/A | 2020-11-25T15:28:02.851706Z | f941261q-13sd-4qq2-aas1-ffdyza1jft12::2 | kWarning | false |

### nutanix-alert-acknowledge

***
Acknowledges the alert with the specified alert_id.

#### Base Command

`nutanix-alert-acknowledge`

#### Input

| **Argument Name** | **Description** | **Required** |
| --- | --- | --- |
| alert_id | The ID of the alert to acknowledge. | Required | 

#### Context Output

| **Path** | **Type** | **Description** |
| --- | --- | --- |
| NutanixHypervisor.AcknowledgedAlerts.id | String | ID of the alert to be acknowledged. | 
| NutanixHypervisor.AcknowledgedAlerts.successful | Boolean | Whether the alert was acknowledged successfully. | 
| NutanixHypervisor.AcknowledgedAlerts.message | String | The message returned by the acknowledge task. | 

#### Command Example

```!nutanix-alert-acknowledge alert_id=f945361q-134d-4qq2-abb1-fcfycc1baq23```

#### Context Example

```json
{
  "NutanixHypervisor": {
    "AcknowledgeAlerts": {
      "id": "f945361q-134d-4qq2-abb1-fcfycc1baq23",
      "successful": true
    }
  }
}
```

#### Human Readable Output

> ### Results
>|id|successful|
>|---|---|
>| f945361q-134d-4qq2-abb1-fcfycc1baq23 | true |

### nutanix-alert-resolve

***
Resolves the alert with the specified alert_id.

#### Base Command

`nutanix-alert-resolve`

#### Input

| **Argument Name** | **Description** | **Required** |
| --- | --- | --- |
| alert_id | The ID of the alert to resolve. | Required | 

#### Context Output

| **Path** | **Type** | **Description** |
| --- | --- | --- |
| NutanixHypervisor.ResolvedAlerts.id | String | ID of the alert to be resolved. | 
| NutanixHypervisor.ResolvedAlerts.successful | Boolean | Whether the alert was resolved successfully. | 
| NutanixHypervisor.ResolvedAlerts.message | String | The message returned by the resolve task. | 

#### Command Example

```!nutanix-alert-resolve alert_id=f945361q-134d-4qq2-abb1-fcfycc1baq23```

#### Context Example

```json
{
  "NutanixHypervisor": {
    "ResolvedAlerts": {
      "id": "f945361q-134d-4qq2-abb1-fcfycc1baq23",
      "successful": true
    }
  }
}
```

#### Human Readable Output

> ### Results
>|id|successful|
>|---|---|
>| f945361q-134d-4qq2-abb1-fcfycc1baq23 | true |

### nutanix-alerts-acknowledge-by-filter

***
Acknowledges alerts using a filter.

#### Base Command

`nutanix-alerts-acknowledge-by-filter`

#### Input

| **Argument Name** | **Description** | **Required** |
| --- | --- | --- |
| start_time | The start date in ISO date format, epoch time or time range (&lt;number&gt; &lt;time unit&gt;', e.g., 12 hours, 7 days). Only alerts that were created on or after the specified date/time will be retrieved. If no time zone is specified, UTC time zone will be used. | Optional | 
| end_time | The end date in ISO date format, epoch time or time range (&lt;number&gt; &lt;time unit&gt;', e.g., 12 hours, 7 days). Only alerts that were created on or before the specified date/time will be retrieved. If no time zone is specified, UTC time zone will be used. | Optional | 
| severity | Comma-separated list of the severity levels of the alerts to resolve. Possible values are: CRITICAL, WARNING, INFO, AUDIT. | Optional | 
| impact_types | Comma-separated list of impact types. Will acknowledge alerts whose impact type matches an impact types in the impact_types list. For example, alert 'Incorrect NTP Configuration' has impact type 'SystemIndicator'. Given impact_types ='SystemIndicator', only alerts with impact type 'SystemIndicator', such as 'Incorrect NTP Configuration' will be acknowledged. | Optional | 
| entity_types | Comma-separated list of entity types. Will retrieve alerts whose entity_type matches an entity_type in the entity_types list. If Nutanix service cannot recognize the entity type, it returns a 404 error. | Optional | 
| limit | Maximum number of alerts to acknowledge. Nutanix does not have a maximum for the limit, but a very high limit will cause a read timeout exception. Default is 50. | Optional | 

#### Context Output

| **Path** | **Type** | **Description** |
| --- | --- | --- |
| NutanixHypervisor.AcknowledgedFilterAlerts.num_successful_updates | Number | The number of the successful alerts acknowledged. | 
| NutanixHypervisor.AcknowledgedFilterAlerts.num_failed_updates | Number | The number of the failed alerts to acknowledge. | 
| NutanixHypervisor.AcknowledgedFilterAlerts.alert_status_list.id | String | ID of the status of the alert. | 
| NutanixHypervisor.AcknowledgedFilterAlerts.alert_status_list.successful | Boolean | Whether acknowledgement for this task was successful. | 
| NutanixHypervisor.AcknowledgedFilterAlerts.alert_status_list.message | String | Message returned by the acknowledge operation. | 

#### Command Example

```!nutanix-alerts-acknowledge-by-filter end_time=2021-12-22T13:14:15 entity_types=Host severity=WARNING```

#### Context Example
```json
{
  "NutanixHypervisor": {
    "AcknowledgedFilteredAlert": {
      "num_successful_updates": 1,
      "num_failed_updates": 0
    }
  }
}
```

#### Human Readable Output

> ### Results
>|num_failed_updates|num_successful_updates|
>|---|---|
>| 0 | 0 |


### nutanix-alerts-resolve-by-filter

***
Resolves alerts using a filter.

#### Base Command

`nutanix-alerts-resolve-by-filter`
#### Input

| **Argument Name** | **Description** | **Required** |
| --- | --- | --- |
| start_time | The start date in ISO date format, epoch time or time range(&lt;number&gt; &lt;time unit&gt;', e.g., 12 hours, 7 days). Only alerts that were created on or after the specified date/time will be resolved. If no time zone is specified, UTC time zone will be used. | Optional | 
| end_time | The end date in ISO date format, epoch time or time range(&lt;number&gt; &lt;time unit&gt;', e.g., 12 hours, 7 days). Only alerts that were created on or before the specified date/time will be resolved. If no time zone is specified, UTC time zone will be used. | Optional | 
| severity | Comma-separated list of the severity levels of the alerts to resolve. Possible values are: CRITICAL, WARNING, INFO, AUDIT. | Optional | 
| impact_types | Comma-separated list of impact types. Will resolve alerts whose impact type matches an impact types in the impact_types list. For example, alert 'Incorrect NTP Configuration' has impact type 'SystemIndicator'. Given impact_types = 'SystemIndicator', only alerts with impact type 'SystemIndicator', such as 'Incorrect NTP Configuration' will be resolved. | Optional | 
| entity_types | Comma-separated list of entity types. Will resolve alerts whose entity_type matches an entity_type in the entity_types list. For more details see Nutanix README. If Nutanix service cannot recognize the entity type, it returns a 404 error. | Optional | 
| limit | Maximum number of alerts to resolve. Nutanix does not have a maximum for the limit, but a very high limit value will cause a read timeout exception. Default is 50. | Optional | 

#### Context Output

| **Path** | **Type** | **Description** |
| --- | --- | --- |
| NutanixHypervisor.ResolvedFilterAlerts.num_successful_updates | Number | The number of successful alerts resolved. | 
| NutanixHypervisor.ResolvedFilterAlerts.num_failed_updates | Number | The number of failed alerts to resolve. | 
| NutanixHypervisor.ResolvedFilterAlerts.alert_status_list.id | String | ID of the status of the alert. | 
| NutanixHypervisor.ResolvedFilterAlerts.alert_status_list.successful | Boolean | Whether the resolution for this task was successful. | 
| NutanixHypervisor.ResolvedFilterAlerts.alert_status_list.message | String | Message returned by the resolve operation. | 

#### Command Example
```!nutanix-alerts-resolve-by-filter limit=2 impact_types=SystemIndicator entity_types=VM```

#### Context Example
```json
{
  "NutanixHypervisor": {
    "Alert": {
      "num_failed_updates": 1,
      "num_successful_updates": 0
    }
  }
}
```

#### Human Readable Output

> ### Results
>|num_failed_updates|num_successful_updates|
>|---|---|
>| 0 | 0 |
<|MERGE_RESOLUTION|>--- conflicted
+++ resolved
@@ -6,7 +6,7 @@
 
 1. Navigate to **Settings** > **Integrations** > **Servers & Services**.
 2. Search for Nutanix Hypervisor.
-3. Click **Add an instance** to create and configure a new integration instance.
+3. Click **Add instance** to create and configure a new integration instance.
 
    | **Parameter** | **Description** | **Required** |
        | --- | --- | --- |
@@ -46,13 +46,8 @@
 | filter | The filter used to define the hosts to retrieve. Nutanix filters can be one of the fields returned in the response by the Nutanix [GET hosts](https://www.nutanix.dev/reference/prism_element/v2/api/hosts/get-hosts-gethosts) API call. Some of the fields in the response are not supported. Known filters that the Nutanix service supports are: *
 host_nic_ids*, *host_gpus*, *storage_tier*, *das-sata.usage_bytes*, *storage.capacity_bytes*, *
 storage.logical_usage_bytes*, *storage_tier.das-sata.capacity_bytes*, *
-<<<<<<< HEAD
-storage.usage_bytes*. If you wish to try any other filter, you can try to enter your own, and in case Nutanix does not support the filter, error will be thrown specifying the filter is invalid. Each filter is written in the following way: filter_name==filter_value or filter_name!=filter_value. Possible combinations of OR (using comma ',') and (using semicolon ';'), for Example: storage.capacity_bytes==2;host_nic_ids!=35,host_gpus==x is parsed by Nutanix the following way: Return all hosts s.t (storage.capacity_bytes == 2 AND host_nic_ids != 35) OR host_gpus == x. | Optional | 
-| page | Page number in the query response. Default is 1. limit argument is required. | Optional | 
-=======
 storage.usage_bytes*. You can try to enter your own filters, but if Nutanix does not support the filter, an error will be thrown specifying that the filter is invalid. Each filter is written in the following format: filter_name==filter_value or filter_name!=filter_value. Possible combinations of OR (using comma ',') and AND (using semicolon ';'), for example, storage.capacity_bytes==2;host_nic_ids!=35,host_gpus==x, are parsed by Nutanix as follows: Return all hosts s.t (storage.capacity_bytes == 2 AND host_nic_ids != 35) OR host_gpus == x. | Optional | 
 | page | Page number in the query response. Default is 1. When page is specified, the limit argument is required. | Optional | 
->>>>>>> d815cb9a
 | limit | Maximum number of physical hosts to retrieve. Possible values are 1-1000. Default is 50. | Optional | 
 
 #### Context Output
@@ -209,11 +204,7 @@
 | --- | --- | --- |
 | filter | The filter used to define the hosts to retrieve. Nutanix filters can be one of the fields returned in the response by the Nutanix [GET hosts](https://www.nutanix.dev/reference/prism_element/v2/api/hosts/get-hosts-gethosts) API call. Some of the fields in the response are not supported. Known filters that the Nutanix service supports are: *
 machine_type*, *power_state*, *ha_priority*, *
-<<<<<<< HEAD
-uefi_boot*. If you wish to try any other filter, you can try to enter your own, and in case Nutanix does not support the filter, error will be thrown specifying the filter is invalid. Each filter is written in the following way: filter_name==filter_value or filter_name!=filter_value. Possible combinations of OR (using comma ',') and (using semicolon ';'), for Example: machine_type==pc;power_state!=off,ha_priority==0 is parsed by Nutanix the following way: Return all virtual machines s.t (machine type == pc AND power_state != off) OR ha_priority == 0. | Optional | 
-=======
 uefi_boot*. You can try to enter your own filters, but if Nutanix does not support the filter, an error will be thrown specifying that the filter is invalid. Each filter is written in the following format: filter_name==filter_value or filter_name!=filter_value. Possible combinations of OR (using comma ',') and AND (using semicolon ';'), for example, machine_type==pc;power_state!=off,ha_priority==0 are parsed by Nutanix as follows: Return all virtual machines s.t (machine type == pc AND power_state != off) OR ha_priority == 0. | Optional | 
->>>>>>> d815cb9a
 | limit | Maximum number of virtual machines to retrieve. Default is 50. | Optional | 
 | offset | The offset to start retrieving virtual machines. | Optional | 
 
@@ -298,15 +289,9 @@
 
 ### Important
 
-<<<<<<< HEAD
-The following command requires cluster admin or higher permissions, in case you want to use this command, make sure the
-username you are using have at least cluster admin permissions
-(Found in Nutanix Settings in "Users And Roles" Category)
-=======
 The following command requires cluster admin or higher permissions. If you want to use this command, make sure the
 username you are using have at least cluster admin permissions.
 (Found in Nutanix Settings in the "Users And Roles" Category.)
->>>>>>> d815cb9a
 
 #### Base Command
 
@@ -766,7 +751,7 @@
 | end_time | The end date in ISO date format, epoch time or time range (&lt;number&gt; &lt;time unit&gt;', e.g., 12 hours, 7 days). Only alerts that were created on or before the specified date/time will be retrieved. If no time zone is specified, UTC time zone will be used. | Optional | 
 | severity | Comma-separated list of the severity levels of the alerts to resolve. Possible values are: CRITICAL, WARNING, INFO, AUDIT. | Optional | 
 | impact_types | Comma-separated list of impact types. Will acknowledge alerts whose impact type matches an impact types in the impact_types list. For example, alert 'Incorrect NTP Configuration' has impact type 'SystemIndicator'. Given impact_types ='SystemIndicator', only alerts with impact type 'SystemIndicator', such as 'Incorrect NTP Configuration' will be acknowledged. | Optional | 
-| entity_types | Comma-separated list of entity types. Will retrieve alerts whose entity_type matches an entity_type in the entity_types list. If Nutanix service cannot recognize the entity type, it returns a 404 error. | Optional | 
+| entity_types | Comma-separated list of entity types. Will retrieve alerts whose entity_type matches an entity_type in the entity_types list. For more details see Nutanix README. If Nutanix service cannot recognize the entity type, it returns a 404 error. | Optional | 
 | limit | Maximum number of alerts to acknowledge. Nutanix does not have a maximum for the limit, but a very high limit will cause a read timeout exception. Default is 50. | Optional | 
 
 #### Context Output
