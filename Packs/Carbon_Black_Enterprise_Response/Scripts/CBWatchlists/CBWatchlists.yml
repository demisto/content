--- conflicted
+++ resolved
@@ -19,10 +19,6 @@
   - cb-edr-watchlists-list
 timeout: 0s
 fromversion: 5.0.0
-<<<<<<< HEAD
-dockerimage: demisto/python3:3.10.12.63474
-=======
 dockerimage: demisto/python3:3.10.13.84405
->>>>>>> 9d6c5180
 tests:
 - No tests (auto formatted)