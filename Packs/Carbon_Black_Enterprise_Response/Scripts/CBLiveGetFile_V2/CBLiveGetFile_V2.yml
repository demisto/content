--- conflicted
+++ resolved
@@ -105,11 +105,7 @@
 - endpoint
 timeout: '0'
 type: python
-<<<<<<< HEAD
-dockerimage: demisto/python3:3.10.12.63474
-=======
 dockerimage: demisto/python3:3.10.13.86272
->>>>>>> 90cf3b88
 tests:
 - No Test
 dependson:
