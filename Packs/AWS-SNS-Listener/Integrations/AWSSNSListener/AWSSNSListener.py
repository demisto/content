--- conflicted
+++ resolved
@@ -212,10 +212,6 @@
         subscribe_url = payload['SubscribeURL']
         try:
             response = handle_subscription_confirmation(subscribe_url=subscribe_url)
-<<<<<<< HEAD
-            response.raise_for_status()  # type: ignore[attr-defined]
-=======
->>>>>>> 0703ede2
         except Exception as e:
             demisto.error(f'Failed handling SubscriptionConfirmation: {e}')
             return 'Failed handling SubscriptionConfirmation'
