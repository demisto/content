--- conflicted
+++ resolved
@@ -209,12 +209,8 @@
       description: get a list data
       type: string
     description: Get all available lists from Pihole
-<<<<<<< HEAD
-  dockerimage: demisto/python3:3.10.11.61265
-=======
   dockerimage: demisto/python3:3.10.12.63474
   runonce: false
->>>>>>> c6375ee7
   subtype: python3
 tests:
 - No Test
