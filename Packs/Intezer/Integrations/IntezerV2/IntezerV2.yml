--- conflicted
+++ resolved
@@ -594,11 +594,7 @@
     - contextPath: Endpoint.Metadata
       description: Metadata returned from Intezer analysis (endpoint analysis id, endpoint analysis url, families,  verdict, host_name).
       type: Unknown
-<<<<<<< HEAD
-  dockerimage: demisto/py3-tools:1.0.0.81890
-=======
   dockerimage: demisto/py3-tools:1.0.0.84811
->>>>>>> 5cfcc708
   runonce: false
   script: '-'
   type: python
