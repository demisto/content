category: Forensics & Malware Analysis
commonfields:
  id: Intezer v2
  version: -1
configuration:
  - display: API Key
    name: APIKey
    required: true
    type: 4
  - display: Intezer Analyze Base URL
    name: AnalyzeBaseURL
    defaultvalue: https://analyze.intezer.com/api/
    type: 0
    required: false
    additionalinfo: The API address to intezer Analyze - i.e. http(s)://<address>/api/
  - display: Use system proxy settings
    name: proxy
    required: false
    type: 8
  - display: Trust any certificate (not secure)
    name: insecure
    required: false
    type: 8
description: Malware detection and analysis based on code reuse
display: Intezer v2
name: Intezer v2
script:
  commands:
    - name: intezer-analyze-by-hash
      arguments:
        - default: false
          description: Hash of the file to query. Supports SHA256, MD5 and SHA1
          isArray: false
          name: file_hash
          required: true
          secret: false
      deprecated: false
      description: Checks file reputation of the given hash, supports SHA256, SHA1 and MD5
      execution: false
      outputs:
        - contextPath: Intezer.Analysis.ID
          description: Intezer analysis id
          type: string
        - contextPath: Intezer.Analysis.Status
          description: status of the analysis
          type: string
        - contextPath: Intezer.Analysis.Type
          description: type of the analysis
          type: string
    - name: intezer-analyze-url
      arguments:
        - default: false
          description: Url to query.
          isArray: false
          name: url
          required: true
          secret: false
      deprecated: false
      description: Checks reputation of an Url
      execution: false
      outputs:
        - contextPath: Intezer.Analysis.ID
          description: Intezer analysis id
          type: string
        - contextPath: Intezer.Analysis.Status
          description: status of the analysis
          type: string
        - contextPath: Intezer.Analysis.Type
          description: type of the analysis
          type: string
    - name: intezer-get-latest-report
      arguments:
        - default: false
          description: Hash of the file to query. Supports SHA256, MD5 and SHA1
          isArray: false
          name: file_hash
          required: true
          secret: false
      deprecated: false
      description: Checks file reputation of the given hash, supports SHA256, SHA1 and MD5 by looking at the latest available report
      execution: false
      outputs:
        - contextPath: File.SHA256
          description: Hash SHA256
          type: string
        - contextPath: File.Malicious.Vendor
          description: For malicious files, the vendor that made the decision
          type: string
        - contextPath: DBotScore.Indicator
          description: The indicator we tested
          type: string
        - contextPath: DBotScore.Type
          description: The type of the indicator
          type: string
        - contextPath: DBotScore.Vendor
          description: Vendor used to calculate the score
          type: string
        - contextPath: DBotScore.Score
          description: The actual score
          type: number
        - contextPath: File.Metadata
          description: Metadata returned from Intezer analysis (analysis id, analysis url, family, family type, sha256, verdict, sub_verdict). Metedata will be retuned only for supported files.
          type: Unknown
        - contextPath: File.ExistsInIntezer
          description: Does the file exists on intezer genome database
          type: Boolean
    - name: intezer-analyze-by-file
      arguments:
        - default: true
          description: The file entry id to upload
          isArray: false
          name: file_entry_id
          required: true
          secret: false
      deprecated: false
      description: Checks file reputation for uploaded file (up to 150MB)
      execution: false
      outputs:
        - contextPath: Intezer.Analysis.ID
          description: Intezer analysis id
          type: string
        - contextPath: Intezer.Analysis.Status
          description: status of the analysis
          type: string
        - contextPath: Intezer.Analysis.Type
          description: type of the analysis
          type: string
    - name: intezer-get-analysis-result
      arguments:
        - default: false
          description: The analysis ID we want to get results for
          isArray: true
          name: analysis_id
          required: false
          secret: false
        - auto: PREDEFINED
          default: false
          defaultValue: File
          description: The type of the analysis
          isArray: false
          name: analysis_type
          predefined:
            - File
            - Endpoint
            - Url
          required: false
          secret: false
        - default: false
          description: indicator to classify
          isArray: false
          name: indicator_name
          required: false
          secret: false
      deprecated: false
      description: Check the analysis status and get analysis result, support file and endpoint analysis
      execution: false
      outputs:
        - contextPath: File.SHA256
          description: Hash SHA256
          type: string
        - contextPath: Url.URL
          description: The submitted Url
          type: string
        - contextPath: Url.Malicious.Vendor
          description: For malicious Url, the vendor that made the decision
          type: string
        - contextPath: Url.Metadata
          description: Metadata returned from Intezer analysis.
          type: Unknown
        - contextPath: Url.ExistsInIntezer
          description: Does the url exists on intezer
          type: Boolean
        - contextPath: File.Malicious.Vendor
          description: For malicious files, the vendor that made the decision
          type: string
        - contextPath: DBotScore.Indicator
          description: The indicator we tested
          type: string
        - contextPath: DBotScore.Type
          description: The type of the indicator
          type: string
        - contextPath: DBotScore.Vendor
          description: Vendor used to calculate the score
          type: string
        - contextPath: DBotScore.Score
          description: The actual score
          type: number
        - contextPath: File.Metadata
          description: Metadata returned from Intezer analysis (analysis id, analysis url, family, family type, sha256, verdict, sub_verdict). Metedata will be retuned only for supported files.
          type: Unknown
        - contextPath: Endpoint.Metadata
          description: Metadata returned from Intezer analysis (endpoint analysis id, endpoint analysis url, families,  verdict, host_name)
          type: Unknown
        - contextPath: File.ExistsInIntezer
          description: Does the file exists on intezer genome database
          type: Boolean
    - name: intezer-get-sub-analyses
      arguments:
        - default: false
          description: The analysis ID we want to get the sub analyses for
          isArray: false
          name: analysis_id
          required: true
          secret: false
      deprecated: false
      description: Get a list of the analysis sub analyses
      execution: false
      outputs:
        - contextPath: Intezer.Analysis.ID
          description: Intezer analysis id
          type: string
        - contextPath: Intezer.Analysis.SubAnalysesIDs
          description: List of all sub analyses of the give analysis
          type: Unknown
    - name: intezer-get-family-info
      arguments:
        - name: family_id
          required: true
          description: The Family ID
      outputs:
        - contextPath: Intezer.Family.ID
          description: Family id in intezer genome database
          type: string
        - contextPath: Intezer.Family.Name
          description: Family name
          type: string
        - contextPath: Intezer.Family.Type
          description: Family Type
          type: string
      description: Get family information from Intezer Analyze
    - name: intezer-get-analysis-code-reuse
      arguments:
        - default: false
          description: The analysis ID we want to get the code reuse for
          isArray: false
          name: analysis_id
          required: true
          secret: false
        - default: false
          description: The Sub Analysis we want to get the code reuse for
          isArray: false
          name: sub_analysis_id
          required: false
          secret: false
      deprecated: false
      description: Get All code reuse report for an analysis. To get a sub analysis code-reuse you need to specify an analysis_id and a sub_analysis id!
      execution: false
      outputs:
        - contextPath: Intezer.Analysis.ID
          description: The composed analysis ID
          type: string
        - contextPath: Intezer.Analysis.CodeReuse
          description: General Code Reuse of the analysis
          type: Unknown
        - contextPath: Intezer.Analysis.CodeReuseFamilies
          description: List of the families appearing in the code reuse
          type: Unknown
        - contextPath: Intezer.Analysis.SubAnalyses.CodeReuse
          description: General Code Reuse of the analysis
          type: Unknown
        - contextPath: Intezer.Analysis.SubAnalyses.CodeReuseFamilies
          description: List of the families appearing in the code reuse
          type: Unknown
        - contextPath: Intezer.Analysis.SubAnalyses.RootAnalysis
          description: The Composed analysis id
          type: string
    - name: intezer-get-analysis-metadata
      arguments:
        - default: false
          description: The analysis ID we want to get the metadata for
          isArray: false
          name: analysis_id
          required: true
          secret: false
        - default: false
          description: The Sub Analysis we want to get the metadata for
          isArray: false
          name: sub_analysis_id
          required: false
          secret: false
      deprecated: false
      description: Get analysis metadata. To get a sub analysis metadata you need to specify an analysis_id and a sub_analysis id!
      execution: false
      outputs:
        - contextPath: Intezer.Analysis.ID
          description: The composed analysis ID
          type: string
        - contextPath: Intezer.Analysis.Metadata
          description: The Analysis metadata
          type: Unknown
        - contextPath: Intezer.Analysis.SubAnalyses.Metadata
          description: A Sub Analysis metadata
          type: Unknown
<<<<<<< HEAD
  dockerimage: demisto/py3-tools:0.0.1.29034
=======
  dockerimage: demisto/py3-tools:0.0.1.28992
>>>>>>> 13653793
  isfetch: false
  runonce: false
  script: '-'
  type: python
  subtype: python3
tests:
  - Intezer Testing v2
fromversion: 5.0.0<|MERGE_RESOLUTION|>--- conflicted
+++ resolved
@@ -291,11 +291,7 @@
         - contextPath: Intezer.Analysis.SubAnalyses.Metadata
           description: A Sub Analysis metadata
           type: Unknown
-<<<<<<< HEAD
   dockerimage: demisto/py3-tools:0.0.1.29034
-=======
-  dockerimage: demisto/py3-tools:0.0.1.28992
->>>>>>> 13653793
   isfetch: false
   runonce: false
   script: '-'
