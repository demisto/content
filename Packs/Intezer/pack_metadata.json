--- conflicted
+++ resolved
@@ -2,11 +2,7 @@
     "name": "Intezer",
     "description": "Malware detection and analysis based on code reuse",
     "support": "partner",
-<<<<<<< HEAD
-    "currentVersion": "1.6.6",
-=======
     "currentVersion": "1.6.10",
->>>>>>> 51ee7d33
     "author": "Intezer",
     "url": "intezer.com",
     "email": "support@intezer.com",
