--- conflicted
+++ resolved
@@ -9,12 +9,8 @@
   The map is generated as a static PNG file embedded in Markdown.
   This automation runs using the default Limited User role, unless you explicitly change the permissions.
   For more information, see the section about permissions here:
-<<<<<<< HEAD
   For XSOAR 6 use the link https://docs-cortex.paloaltonetworks.com/r/Cortex-XSOAR/6.x/Cortex-XSOAR-Playbook-Design-Guide/Automations and for XSOAR 8 use the link https://docs-cortex.paloaltonetworks.com/r/Cortex-XSOAR/8/Cortex-XSOAR-Cloud-Documentation/Create-a-script.
-=======
-  https://docs-cortex.paloaltonetworks.com/r/Cortex-XSOAR/6.10/Cortex-XSOAR-Administrator-Guide/Automations
 deprecated: true
->>>>>>> bd33b636
 commonfields:
   id: ExpanseGenerateIssueMapWidgetScript
   version: -1
