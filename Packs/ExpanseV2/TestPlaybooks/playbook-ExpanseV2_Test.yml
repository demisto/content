description: Test Playbook for Expanse V2.
id: ExpanseV2 Test
name: ExpanseV2 Test
starttaskid: "0"
tasks:
  "0":
    id: "0"
    taskid: 3c7ab547-cc5a-4c82-829b-54010cd82e77
    type: start
    task:
      id: 3c7ab547-cc5a-4c82-829b-54010cd82e77
      version: -1
      name: ""
      iscommand: false
      brand: ""
      description: ''
    nexttasks:
      '#none#':
      - "1"
    separatecontext: false
    continueonerrortype: ""
    view: |-
      {
        "position": {
          "x": 50,
          "y": 50
        }
      }
    note: false
    timertriggers: []
    ignoreworker: false
    skipunavailable: false
    quietmode: 0
    isoversize: false
    isautoswitchedtoquietmode: false
  "1":
    id: "1"
    taskid: 5dabddeb-3ad4-4654-8a50-c381ebab9634
    type: regular
    task:
      id: 5dabddeb-3ad4-4654-8a50-c381ebab9634
      version: -1
      name: DeleteContext
      script: DeleteContext
      type: regular
      iscommand: true
      brand: ""
    nexttasks:
      '#none#':
      - "2"
    scriptarguments:
      all:
        simple: "yes"
    separatecontext: false
    continueonerrortype: ""
    view: |-
      {
        "position": {
          "x": 50,
          "y": 195
        }
      }
    note: false
    timertriggers: []
    ignoreworker: false
    skipunavailable: false
    quietmode: 0
    isoversize: false
    isautoswitchedtoquietmode: false
  "2":
    id: "2"
    taskid: f591ef23-e2b8-47f5-8bab-04daf063d82b
    type: regular
    task:
      id: f591ef23-e2b8-47f5-8bab-04daf063d82b
      version: -1
      name: expanse-get-issues
      script: '|||expanse-get-issues'
      type: regular
      iscommand: true
      brand: ""
    nexttasks:
      '#none#':
      - "3"
    scriptarguments:
      limit:
        simple: "1"
      provider:
        simple: Amazon Web Services
      sort:
        simple: -created
    separatecontext: false
    continueonerrortype: ""
    view: |-
      {
        "position": {
          "x": 50,
          "y": 370
        }
      }
    note: false
    timertriggers: []
    ignoreworker: false
    skipunavailable: false
    quietmode: 0
    isoversize: false
    isautoswitchedtoquietmode: false
  "3":
    id: "3"
<<<<<<< HEAD
    taskid: d78de052-e7c8-40e8-888a-77d34443407b
    type: condition
    task:
      id: d78de052-e7c8-40e8-888a-77d34443407b
=======
    taskid: 472a93fa-6363-4078-830d-c4733b12b98e
    type: condition
    task:
      id: 472a93fa-6363-4078-830d-c4733b12b98e
>>>>>>> 90cf3b88
      version: -1
      name: Verify Outputs
      type: condition
      iscommand: false
      brand: ""
    nexttasks:
      "yes":
      - "49"
    separatecontext: false
    conditions:
    - label: "yes"
      condition:
      - - operator: isNotEmpty
          left:
            value:
              simple: Expanse.Issue.activityStatus
            iscontext: true
          right:
            value: {}
      - - operator: isNotEmpty
          left:
            value:
              simple: Expanse.Issue.assets.[0].assetKey
            iscontext: true
      - - operator: isNotEmpty
          left:
            value:
              simple: Expanse.Issue.assets.[0].assetType
            iscontext: true
      - - operator: isNotEmpty
          left:
            value:
              simple: Expanse.Issue.assets.[0].displayName
            iscontext: true
      - - operator: isNotEmpty
          left:
            value:
              simple: Expanse.Issue.assets.[0].id
            iscontext: true
      - - operator: isNotEmpty
          left:
            value:
              simple: Expanse.Issue.assigneeUsername
            iscontext: true
      - - operator: isNotEmpty
          left:
            value:
              simple: Expanse.Issue.businessUnits.[0].id
            iscontext: true
      - - operator: isNotEmpty
          left:
            value:
              simple: Expanse.Issue.businessUnits.[0].name
            iscontext: true
      - - operator: isNotEmpty
          left:
            value:
              simple: Expanse.Issue.created
            iscontext: true
      - - operator: isNotEmpty
          left:
            value:
              simple: Expanse.Issue.headline
            iscontext: true
      - - operator: isNotEmpty
          left:
            value:
              simple: Expanse.Issue.helpText
            iscontext: true
      - - operator: isNotEmpty
          left:
            value:
              simple: Expanse.Issue.id
            iscontext: true
      - - operator: isNotEmpty
          left:
            value:
              simple: Expanse.Issue.initialEvidence
            iscontext: true
      - - operator: isNotEmpty
          left:
            value:
              simple: Expanse.Issue.ip
            iscontext: true
      - - operator: isNotEmpty
          left:
            value:
              simple: Expanse.Issue.issueType.id
            iscontext: true
      - - operator: isNotEmpty
          left:
            value:
              simple: Expanse.Issue.issueType.name
            iscontext: true
      - - operator: isNotEmpty
          left:
            value:
              simple: Expanse.Issue.latestEvidence
            iscontext: true
      - - operator: isNotEmpty
          left:
            value:
              simple: Expanse.Issue.modified
            iscontext: true
      - - operator: isNotEmpty
          left:
            value:
              simple: Expanse.Issue.portNumber
            iscontext: true
      - - operator: isNotEmpty
          left:
            value:
              simple: Expanse.Issue.portProtocol
            iscontext: true
      - - operator: isNotEmpty
          left:
            value:
              simple: Expanse.Issue.priority
            iscontext: true
      - - operator: isNotEmpty
          left:
            value:
              simple: Expanse.Issue.progressStatus
            iscontext: true
      - - operator: isNotEmpty
          left:
            value:
              simple: Expanse.Issue.providers.[0].id
            iscontext: true
      - - operator: isNotEmpty
          left:
            value:
              simple: Expanse.Issue.providers.[0].name
            iscontext: true
    continueonerrortype: ""
    view: |-
      {
        "position": {
          "x": 50,
          "y": 545
        }
      }
    note: false
    timertriggers: []
    ignoreworker: false
    skipunavailable: false
    quietmode: 0
    isoversize: false
    isautoswitchedtoquietmode: false
  "4":
    id: "4"
    taskid: 03053ff1-eef6-4a75-8641-0ef0c2eea694
    type: regular
    task:
      id: 03053ff1-eef6-4a75-8641-0ef0c2eea694
      version: -1
      name: expanse-get-issue-updates
      script: '|||expanse-get-issue-updates'
      type: regular
      iscommand: true
      brand: ""
    nexttasks:
      '#none#':
      - "5"
    scriptarguments:
      created_after:
        complex:
          root: ExpanseCreationTime
      issue_id:
        complex:
          root: ExpanseIssueID
      limit:
        simple: "10"
      update_types:
        simple: Comment,ProgressStatus
    separatecontext: false
    continueonerrortype: ""
    view: |-
      {
        "position": {
          "x": 50,
          "y": 1945
        }
      }
    note: false
    timertriggers: []
    ignoreworker: false
    skipunavailable: false
    quietmode: 0
    isoversize: false
    isautoswitchedtoquietmode: false
  "5":
    id: "5"
    taskid: 103d741c-1b23-42f8-869c-0017686b90a6
    type: condition
    task:
      id: 103d741c-1b23-42f8-869c-0017686b90a6
      version: -1
      name: Verify Outputs
      type: condition
      iscommand: false
      brand: ""
    nexttasks:
      "yes":
      - "6"
    separatecontext: false
    conditions:
    - label: "yes"
      condition:
      - - operator: isNotEmpty
          left:
            value:
              simple: Expanse.IssueUpdate.created
            iscontext: true
      - - operator: isNotEmpty
          left:
            value:
              simple: Expanse.IssueUpdate.id
            iscontext: true
      - - operator: isEqualString
          left:
            value:
              simple: Expanse.IssueUpdate.issueId
            iscontext: true
          right:
            value:
              complex:
                root: ExpanseIssueID
            iscontext: true
      - - operator: isEqualString
          left:
            value:
              simple: Expanse.IssueUpdate.updateType
            iscontext: true
          right:
            value:
              simple: ProgressStatus
      - - operator: isNotEmpty
          left:
            value:
              simple: Expanse.IssueUpdate.user.username
            iscontext: true
      - - operator: isEqualString
          left:
            value:
              simple: Expanse.IssueUpdate.value
            iscontext: true
          right:
            value:
              simple: InProgress
    continueonerrortype: ""
    view: |-
      {
        "position": {
          "x": 50,
          "y": 2120
        }
      }
    note: false
    timertriggers: []
    ignoreworker: false
    skipunavailable: false
    quietmode: 0
    isoversize: false
    isautoswitchedtoquietmode: false
  "6":
    id: "6"
    taskid: 7c6dcf7a-cc62-4bf5-86f0-b89e540a5599
    type: regular
    task:
      id: 7c6dcf7a-cc62-4bf5-86f0-b89e540a5599
      version: -1
      name: expanse-get-issue-comments
      script: '|||expanse-get-issue-comments'
      type: regular
      iscommand: true
      brand: ""
    nexttasks:
      '#none#':
      - "7"
    scriptarguments:
      created_after:
        complex:
          root: ExpanseCreationTime
      issue_id:
        complex:
          root: ExpanseIssueID
    separatecontext: false
    continueonerrortype: ""
    view: |-
      {
        "position": {
          "x": 50,
          "y": 2295
        }
      }
    note: false
    timertriggers: []
    ignoreworker: false
    skipunavailable: false
    quietmode: 0
    isoversize: false
    isautoswitchedtoquietmode: false
  "7":
    id: "7"
    taskid: 04f6d195-17ef-4ea6-8e56-62e903dc6ddd
    type: condition
    task:
      id: 04f6d195-17ef-4ea6-8e56-62e903dc6ddd
      version: -1
      name: Verify Outputs
      type: condition
      iscommand: false
      brand: ""
    nexttasks:
      "yes":
      - "52"
    separatecontext: false
    conditions:
    - label: "yes"
      condition:
      - - operator: isNotEmpty
          left:
            value:
              simple: Expanse.IssueComment.created
            iscontext: true
      - - operator: isNotEmpty
          left:
            value:
              simple: Expanse.IssueComment.id
            iscontext: true
      - - operator: isEqualString
          left:
            value:
              simple: Expanse.IssueComment.issueId
            iscontext: true
          right:
            value:
              complex:
                root: ExpanseIssueID
            iscontext: true
      - - operator: isNotEmpty
          left:
            value:
              simple: Expanse.IssueComment.updateType
            iscontext: true
      - - operator: isEqualString
          left:
            value:
              simple: Expanse.IssueComment.value
            iscontext: true
          right:
            value:
              simple: XSOAR Test Playbook Comment
    continueonerrortype: ""
    view: |-
      {
        "position": {
          "x": 50,
          "y": 2470
        }
      }
    note: false
    timertriggers: []
    ignoreworker: false
    skipunavailable: false
    quietmode: 0
    isoversize: false
    isautoswitchedtoquietmode: false
  "8":
    id: "8"
    taskid: 31516786-a3f7-496d-839e-2ea7bb722256
    type: regular
    task:
      id: 31516786-a3f7-496d-839e-2ea7bb722256
      version: -1
      name: expanse-update-issue (Add Comment)
      script: '|||expanse-update-issue'
      type: regular
      iscommand: true
      brand: ""
    nexttasks:
      '#none#':
      - "9"
    scriptarguments:
      issue_id:
        complex:
          root: ExpanseIssueID
      update_type:
        simple: Comment
      value:
        simple: XSOAR Test Playbook Comment
    separatecontext: false
    continueonerrortype: ""
    view: |-
      {
        "position": {
          "x": 50,
          "y": 1420
        }
      }
    note: false
    timertriggers: []
    ignoreworker: false
    skipunavailable: false
    quietmode: 0
    isoversize: false
    isautoswitchedtoquietmode: false
  "9":
    id: "9"
    taskid: 44b6972c-d526-4278-8f7a-ba1a74eb1dc1
    type: condition
    task:
      id: 44b6972c-d526-4278-8f7a-ba1a74eb1dc1
      version: -1
      name: Verify Outputs
      type: condition
      iscommand: false
      brand: ""
    nexttasks:
      "yes":
      - "50"
    separatecontext: false
    conditions:
    - label: "yes"
      condition:
      - - operator: isNotEmpty
          left:
            value:
              simple: Expanse.IssueUpdate.created
            iscontext: true
      - - operator: isNotEmpty
          left:
            value:
              simple: Expanse.IssueUpdate.id
            iscontext: true
      - - operator: isEqualString
          left:
            value:
              simple: Expanse.IssueUpdate.issueId
            iscontext: true
          right:
            value:
              complex:
                root: ExpanseIssueID
            iscontext: true
      - - operator: isNotEmpty
          left:
            value:
              simple: Expanse.IssueUpdate.updateType
            iscontext: true
      - - operator: isNotEmpty
          left:
            value:
              simple: Expanse.IssueUpdate.user.username
            iscontext: true
      - - operator: isNotEmpty
          left:
            value:
              simple: Expanse.IssueUpdate.value
            iscontext: true
    continueonerrortype: ""
    view: |-
      {
        "position": {
          "x": 50,
          "y": 1595
        }
      }
    note: false
    timertriggers: []
    ignoreworker: false
    skipunavailable: false
    quietmode: 0
    isoversize: false
    isautoswitchedtoquietmode: false
  "10":
    id: "10"
    taskid: 20fff175-a7ce-43b1-8c6b-1d7f9ee823d1
    type: regular
    task:
      id: 20fff175-a7ce-43b1-8c6b-1d7f9ee823d1
      version: -1
      name: expanse-get-issue
      script: '|||expanse-get-issue'
      type: regular
      iscommand: true
      brand: ""
    nexttasks:
      '#none#':
      - "11"
    scriptarguments:
      issue_id:
        complex:
          root: ExpanseIssueID
    separatecontext: false
    continueonerrortype: ""
    view: |-
      {
        "position": {
          "x": 50,
          "y": 2820
        }
      }
    note: false
    timertriggers: []
    ignoreworker: false
    skipunavailable: false
    quietmode: 0
    isoversize: false
    isautoswitchedtoquietmode: false
  "11":
    id: "11"
<<<<<<< HEAD
    taskid: a6c96a34-71f4-4caf-8bf9-7355133e297c
    type: condition
    task:
      id: a6c96a34-71f4-4caf-8bf9-7355133e297c
=======
    taskid: c0add355-9b63-40df-83be-6eb367a3beab
    type: condition
    task:
      id: c0add355-9b63-40df-83be-6eb367a3beab
>>>>>>> 90cf3b88
      version: -1
      name: Verify Outputs
      type: condition
      iscommand: false
      brand: ""
    nexttasks:
      "yes":
      - "53"
    separatecontext: false
    conditions:
    - label: "yes"
      condition:
      - - operator: isNotEmpty
          left:
            value:
              simple: Expanse.Issue.activityStatus
            iscontext: true
          right:
            value: {}
      - - operator: isNotEmpty
          left:
            value:
              simple: Expanse.Issue.assets.[0].assetKey
            iscontext: true
      - - operator: isNotEmpty
          left:
            value:
              simple: Expanse.Issue.assets.[0].assetType
            iscontext: true
      - - operator: isNotEmpty
          left:
            value:
              simple: Expanse.Issue.assets.[0].displayName
            iscontext: true
      - - operator: isNotEmpty
          left:
            value:
              simple: Expanse.Issue.assets.[0].id
            iscontext: true
      - - operator: isNotEmpty
          left:
            value:
              simple: Expanse.Issue.assigneeUsername
            iscontext: true
      - - operator: isNotEmpty
          left:
            value:
              simple: Expanse.Issue.businessUnits.[0].id
            iscontext: true
      - - operator: isNotEmpty
          left:
            value:
              simple: Expanse.Issue.businessUnits.[0].name
            iscontext: true
      - - operator: isNotEmpty
          left:
            value:
              simple: Expanse.Issue.created
            iscontext: true
      - - operator: isNotEmpty
          left:
            value:
              simple: Expanse.Issue.headline
            iscontext: true
      - - operator: isNotEmpty
          left:
            value:
              simple: Expanse.Issue.helpText
            iscontext: true
      - - operator: isEqualString
          left:
            value:
              simple: Expanse.Issue.id
            iscontext: true
          right:
            value:
              complex:
                root: ExpanseIssueID
            iscontext: true
      - - operator: isNotEmpty
          left:
            value:
              simple: Expanse.Issue.initialEvidence
            iscontext: true
      - - operator: isNotEmpty
          left:
            value:
              simple: Expanse.Issue.ip
            iscontext: true
      - - operator: isNotEmpty
          left:
            value:
              simple: Expanse.Issue.issueType.id
            iscontext: true
      - - operator: isNotEmpty
          left:
            value:
              simple: Expanse.Issue.issueType.name
            iscontext: true
      - - operator: isNotEmpty
          left:
            value:
              simple: Expanse.Issue.latestEvidence
            iscontext: true
      - - operator: isNotEmpty
          left:
            value:
              simple: Expanse.Issue.modified
            iscontext: true
      - - operator: isNotEmpty
          left:
            value:
              simple: Expanse.Issue.portNumber
            iscontext: true
      - - operator: isNotEmpty
          left:
            value:
              simple: Expanse.Issue.portProtocol
            iscontext: true
      - - operator: isNotEmpty
          left:
            value:
              simple: Expanse.Issue.priority
            iscontext: true
      - - operator: isEqualString
          left:
            value:
              simple: Expanse.Issue.progressStatus
            iscontext: true
          right:
            value:
              simple: InProgress
      - - operator: isNotEmpty
          left:
            value:
              simple: Expanse.Issue.providers.[0].id
            iscontext: true
      - - operator: isNotEmpty
          left:
            value:
              simple: Expanse.Issue.providers.[0].name
            iscontext: true
    continueonerrortype: ""
    view: |-
      {
        "position": {
          "x": 50,
          "y": 2995
        }
      }
    note: false
    timertriggers: []
    ignoreworker: false
    skipunavailable: false
    quietmode: 0
    isoversize: false
    isautoswitchedtoquietmode: false
  "12":
    id: "12"
    taskid: b0558726-f2fc-41b0-8d95-eaaf6d34447e
    type: regular
    task:
      id: b0558726-f2fc-41b0-8d95-eaaf6d34447e
      version: -1
      name: expanse-list-businessunits
      script: '|||expanse-list-businessunits'
      type: regular
      iscommand: true
      brand: ""
    nexttasks:
      '#none#':
      - "13"
    scriptarguments:
      limit:
        simple: "5"
    separatecontext: false
    continueonerrortype: ""
    view: |-
      {
        "position": {
          "x": 50,
          "y": 3345
        }
      }
    note: false
    timertriggers: []
    ignoreworker: false
    skipunavailable: false
    quietmode: 0
    isoversize: false
    isautoswitchedtoquietmode: false
  "13":
    id: "13"
    taskid: 73587309-4f3f-496c-897e-80a03225e28a
    type: condition
    task:
      id: 73587309-4f3f-496c-897e-80a03225e28a
      version: -1
      name: Verify Outputs
      type: condition
      iscommand: false
      brand: ""
    nexttasks:
      "yes":
      - "14"
    separatecontext: false
    conditions:
    - label: "yes"
      condition:
      - - operator: isNotEmpty
          left:
            value:
              simple: Expanse.BusinessUnit.id
            iscontext: true
      - - operator: isNotEmpty
          left:
            value:
              simple: Expanse.BusinessUnit.name
            iscontext: true
    continueonerrortype: ""
    view: |-
      {
        "position": {
          "x": 50,
          "y": 3520
        }
      }
    note: false
    timertriggers: []
    ignoreworker: false
    skipunavailable: false
    quietmode: 0
    isoversize: false
    isautoswitchedtoquietmode: false
  "14":
    id: "14"
    taskid: 93411740-1b7e-44c7-88e2-88f2bf1f9589
    type: regular
    task:
      id: 93411740-1b7e-44c7-88e2-88f2bf1f9589
      version: -1
      name: expanse-list-providers
      script: '|||expanse-list-providers'
      type: regular
      iscommand: true
      brand: ""
    nexttasks:
      '#none#':
      - "15"
    scriptarguments:
      limit:
        simple: "5"
    separatecontext: false
    continueonerrortype: ""
    view: |-
      {
        "position": {
          "x": 50,
          "y": 3695
        }
      }
    note: false
    timertriggers: []
    ignoreworker: false
    skipunavailable: false
    quietmode: 0
    isoversize: false
    isautoswitchedtoquietmode: false
  "15":
    id: "15"
    taskid: e5a5f056-3d64-487a-84d4-8c84f14ab7b8
    type: condition
    task:
      id: e5a5f056-3d64-487a-84d4-8c84f14ab7b8
      version: -1
      name: Verify Outputs
      type: condition
      iscommand: false
      brand: ""
    nexttasks:
      "yes":
      - "26"
    separatecontext: false
    conditions:
    - label: "yes"
      condition:
      - - operator: isNotEmpty
          left:
            value:
              simple: Expanse.Provider.id
            iscontext: true
      - - operator: isNotEmpty
          left:
            value:
              simple: Expanse.Provider.name
            iscontext: true
    continueonerrortype: ""
    view: |-
      {
        "position": {
          "x": 50,
          "y": 3870
        }
      }
    note: false
    timertriggers: []
    ignoreworker: false
    skipunavailable: false
    quietmode: 0
    isoversize: false
    isautoswitchedtoquietmode: false
  "16":
    id: "16"
    taskid: b4b75732-0081-46ae-8c80-9204ea15247d
    type: regular
    task:
      id: b4b75732-0081-46ae-8c80-9204ea15247d
      version: -1
      name: expanse-list-tags
      script: '|||expanse-list-tags'
      type: regular
      iscommand: true
      brand: ""
    nexttasks:
      '#none#':
      - "17"
    scriptarguments:
      limit:
        simple: "100"
    separatecontext: false
    continueonerrortype: ""
    view: |-
      {
        "position": {
          "x": 50,
          "y": 4220
        }
      }
    note: false
    timertriggers: []
    ignoreworker: false
    skipunavailable: false
    quietmode: 0
    isoversize: false
    isautoswitchedtoquietmode: false
  "17":
    id: "17"
<<<<<<< HEAD
    taskid: 1fd09ec1-5ef4-41b5-877a-566d39564e4f
    type: condition
    task:
      id: 1fd09ec1-5ef4-41b5-877a-566d39564e4f
=======
    taskid: 6260993c-cacd-49d8-8ed6-5b72252a15e3
    type: condition
    task:
      id: 6260993c-cacd-49d8-8ed6-5b72252a15e3
>>>>>>> 90cf3b88
      version: -1
      name: Verify Outputs
      type: condition
      iscommand: false
      brand: ""
    nexttasks:
      "yes":
      - "28"
    separatecontext: false
    conditions:
    - label: "yes"
      condition:
      - - operator: isNotEmpty
          left:
            value:
              simple: Expanse.Tag.[0].created
            iscontext: true
          right:
            value: {}
      - - operator: isNotEmpty
          left:
            value:
              simple: Expanse.Tag.[0].id
            iscontext: true
      - - operator: isNotEmpty
          left:
            value:
              simple: Expanse.Tag.[0].modified
            iscontext: true
      - - operator: isNotEmpty
          left:
            value:
              simple: Expanse.Tag.[0].name
            iscontext: true
      - - operator: isNotEmpty
          left:
            value:
              simple: Expanse.Tag.[0].tenantId
            iscontext: true
    continueonerrortype: ""
    view: |-
      {
        "position": {
          "x": 50,
          "y": 4395
        }
      }
    note: false
    timertriggers: []
    ignoreworker: false
    skipunavailable: false
    quietmode: 0
    isoversize: false
    isautoswitchedtoquietmode: false
<<<<<<< HEAD
  "18":
    id: "18"
    taskid: 07987d4d-9ba8-4905-82e6-00e7558b0516
    type: regular
    task:
      id: 07987d4d-9ba8-4905-82e6-00e7558b0516
      version: -1
      name: expanse-assign-tags-to-asset
      script: '|||expanse-assign-tags-to-asset'
      type: regular
      iscommand: true
      brand: ""
    nexttasks:
      '#none#':
      - "19"
    scriptarguments:
      asset_id:
        complex:
          root: ExpanseIPRangeID
      asset_type:
        simple: IpRange
      tags:
        complex:
          root: Expanse.Tag
          filters:
          - - operator: isEqualString
              left:
                value:
                  simple: Expanse.Tag.name
                iscontext: true
              right:
                value:
                  simple: tagcreatedbyxsoar
          accessor: id
    separatecontext: false
    continueonerrortype: ""
    view: |-
      {
        "position": {
          "x": 50,
          "y": 6145
        }
      }
    note: false
    timertriggers: []
    ignoreworker: false
    skipunavailable: false
    quietmode: 0
    isoversize: false
    isautoswitchedtoquietmode: false
  "19":
    id: "19"
    taskid: 2a0ec089-c530-471a-892e-ec5f9bf1275d
    type: regular
    task:
      id: 2a0ec089-c530-471a-892e-ec5f9bf1275d
      version: -1
      name: expanse-unassign-tags-from-asset
      script: '|||expanse-unassign-tags-from-asset'
      type: regular
      iscommand: true
      brand: ""
    nexttasks:
      '#none#':
      - "34"
    scriptarguments:
      asset_id:
        complex:
          root: ExpanseIPRangeID
      asset_type:
        simple: IpRange
      tags:
        complex:
          root: Expanse.Tag
          filters:
          - - operator: isEqualString
              left:
                value:
                  simple: Expanse.Tag.name
                iscontext: true
              right:
                value:
                  simple: tagcreatedbyxsoar
          accessor: id
    separatecontext: false
    continueonerrortype: ""
    view: |-
      {
        "position": {
          "x": 50,
          "y": 6320
        }
      }
    note: false
    timertriggers: []
    ignoreworker: false
    skipunavailable: false
    quietmode: 0
    isoversize: false
    isautoswitchedtoquietmode: false
  "20":
    id: "20"
    taskid: b2972a38-4976-47e6-84a4-e4bc075561b4
    type: regular
    task:
      id: b2972a38-4976-47e6-84a4-e4bc075561b4
      version: -1
      name: expanse-assign-tags-to-iprange
      script: '|||expanse-assign-tags-to-iprange'
      type: regular
      iscommand: true
      brand: ""
    nexttasks:
      '#none#':
      - "46"
    scriptarguments:
      asset_id:
        complex:
          root: ExpanseIPRangeID
      tag_names:
        simple: xsoar-test-pb-tag
    separatecontext: false
    continueonerrortype: ""
    view: |-
      {
        "position": {
          "x": 50,
          "y": 5445
        }
      }
    note: false
    timertriggers: []
    ignoreworker: false
    skipunavailable: false
    quietmode: 0
    isoversize: false
    isautoswitchedtoquietmode: false
  "21":
    id: "21"
    taskid: c9da69b1-0b5c-4385-879a-2450505c27a0
    type: regular
    task:
      id: c9da69b1-0b5c-4385-879a-2450505c27a0
      version: -1
      name: expanse-unassign-tags-from-iprange
      script: '|||expanse-unassign-tags-from-iprange'
      type: regular
      iscommand: true
      brand: ""
    nexttasks:
      '#none#':
      - "18"
    scriptarguments:
      asset_id:
        complex:
          root: ExpanseIPRangeID
      tag_names:
        simple: tagcreatedbyxsoar
    separatecontext: false
    continueonerrortype: ""
    view: |-
      {
        "position": {
          "x": 50,
          "y": 5970
        }
      }
    note: false
    timertriggers: []
    ignoreworker: false
    skipunavailable: false
    quietmode: 0
    isoversize: false
    isautoswitchedtoquietmode: false
=======
>>>>>>> 90cf3b88
  "22":
    id: "22"
    taskid: 52c96f54-2ff3-4323-8798-9903fc378384
    type: regular
    task:
      id: 52c96f54-2ff3-4323-8798-9903fc378384
      version: -1
      name: expanse-assign-tags-to-certificate
      script: '|||expanse-assign-tags-to-certificate'
      type: regular
      iscommand: true
      brand: ""
    nexttasks:
      '#none#':
      - "36"
    scriptarguments:
      asset_id:
        complex:
          root: ExpanseCertificateID
      tag_names:
        simple: xsoar-test-pb-tag
    separatecontext: false
    continueonerrortype: ""
    view: |-
      {
        "position": {
          "x": 50,
          "y": 6845
        }
      }
    note: false
    timertriggers: []
    ignoreworker: false
    skipunavailable: false
    quietmode: 0
    isoversize: false
    isautoswitchedtoquietmode: false
  "23":
    id: "23"
    taskid: c8df33c1-061c-4ad8-895a-d13a367b6103
    type: regular
    task:
      id: c8df33c1-061c-4ad8-895a-d13a367b6103
      version: -1
      name: expanse-unassign-tags-from-certificate
      script: '|||expanse-unassign-tags-from-certificate'
      type: regular
      iscommand: true
      brand: ""
    nexttasks:
      '#none#':
      - "30"
    scriptarguments:
      asset_id:
        complex:
          root: ExpanseCertificateID
      tag_names:
        simple: xsoar-test-pb-tag
    separatecontext: false
    continueonerrortype: ""
    view: |-
      {
        "position": {
          "x": 50,
          "y": 7370
        }
      }
    note: false
    timertriggers: []
    ignoreworker: false
    skipunavailable: false
    quietmode: 0
    isoversize: false
    isautoswitchedtoquietmode: false
  "24":
    id: "24"
    taskid: 1eb3509a-40e5-4b69-8234-cb5b0c930d48
    type: regular
    task:
      id: 1eb3509a-40e5-4b69-8234-cb5b0c930d48
      version: -1
      name: expanse-assign-tags-to-domain
      script: '|||expanse-assign-tags-to-domain'
      type: regular
      iscommand: true
      brand: ""
    nexttasks:
      '#none#':
      - "42"
    scriptarguments:
      asset_id:
        complex:
          root: ExpanseDomainID
      tag_names:
        simple: xsoar-test-pb-tag
    separatecontext: false
    continueonerrortype: ""
    view: |-
      {
        "position": {
          "x": 50,
          "y": 8420
        }
      }
    note: false
    timertriggers: []
    ignoreworker: false
    skipunavailable: false
    quietmode: 0
    isoversize: false
    isautoswitchedtoquietmode: false
  "25":
    id: "25"
    taskid: 2975741a-9b71-435e-898f-a88cf2206218
    type: regular
    task:
      id: 2975741a-9b71-435e-898f-a88cf2206218
      version: -1
      name: expanse-unassign-tags-from-domain
      script: '|||expanse-unassign-tags-from-domain'
      type: regular
      iscommand: true
      brand: ""
    nexttasks:
      '#none#':
      - "66"
    scriptarguments:
      asset_id:
        complex:
          root: ExpanseDomainID
      tag_names:
        simple: xsoar-test-pb-tag
    separatecontext: false
    continueonerrortype: ""
    view: |-
      {
        "position": {
          "x": 50,
          "y": 8945
        }
      }
    note: false
    timertriggers: []
    ignoreworker: false
    skipunavailable: false
    quietmode: 0
    isoversize: false
    isautoswitchedtoquietmode: false
  "26":
    id: "26"
    taskid: 2ce7e23d-2370-4157-8ce9-1b1c61408941
    type: regular
    task:
      id: 2ce7e23d-2370-4157-8ce9-1b1c61408941
      version: -1
      name: expanse-create-tag
      script: '|||expanse-create-tag'
      type: regular
      iscommand: true
      brand: ""
    nexttasks:
      '#none#':
      - "16"
    scriptarguments:
      description:
        simple: XSOAR Test Playbook Tag
      name:
        simple: xsoar-test-pb-tag
    separatecontext: false
    continueonerrortype: ""
    view: |-
      {
        "position": {
          "x": 50,
          "y": 4045
        }
      }
    note: false
    timertriggers: []
    ignoreworker: false
    skipunavailable: false
    quietmode: 0
    isoversize: false
    isautoswitchedtoquietmode: false
  "28":
    id: "28"
    taskid: b40ab34c-8d83-4da8-88c0-7e930ef5dd87
    type: regular
    task:
      id: b40ab34c-8d83-4da8-88c0-7e930ef5dd87
      version: -1
      name: expanse-get-iprange
      script: '|||expanse-get-iprange'
      type: regular
      iscommand: true
      brand: ""
    nexttasks:
      '#none#':
      - "29"
    scriptarguments:
      limit:
        simple: "1"
    separatecontext: false
    continueonerrortype: ""
    view: |-
      {
        "position": {
          "x": 50,
          "y": 4570
        }
      }
    note: false
    timertriggers: []
    ignoreworker: false
    skipunavailable: false
    quietmode: 0
    isoversize: false
    isautoswitchedtoquietmode: false
  "29":
    id: "29"
    taskid: 42a9c7a7-ff10-4bab-83dd-339b69f5e80e
    type: condition
    task:
      id: 42a9c7a7-ff10-4bab-83dd-339b69f5e80e
      version: -1
      name: Verify Outputs
      type: condition
      iscommand: false
      brand: ""
    nexttasks:
      "yes":
      - "54"
    separatecontext: false
    conditions:
    - label: "yes"
      condition:
      - - operator: isNotEmpty
          left:
            value:
              simple: Expanse.IPRange.businessUnits.id
            iscontext: true
      - - operator: isNotEmpty
          left:
            value:
              simple: Expanse.IPRange.businessUnits.name
            iscontext: true
      - - operator: isNotEmpty
          left:
            value:
              simple: Expanse.IPRange.cidr
            iscontext: true
      - - operator: isNotEmpty
          left:
            value:
              simple: Expanse.IPRange.created
            iscontext: true
      - - operator: isNotEmpty
          left:
            value:
              simple: Expanse.IPRange.id
            iscontext: true
      - - operator: isNotEmpty
          left:
            value:
              simple: Expanse.IPRange.ipVersion
            iscontext: true
      - - operator: isNotEmpty
          left:
            value:
              simple: Expanse.IPRange.modified
            iscontext: true
      - - operator: isNotEmpty
          left:
            value:
              simple: Expanse.IPRange.rangeIntroduced
            iscontext: true
      - - operator: isNotEmpty
          left:
            value:
              simple: Expanse.IPRange.rangeSize
            iscontext: true
      - - operator: isNotEmpty
          left:
            value:
              simple: Expanse.IPRange.rangeType
            iscontext: true
      - - operator: isNotEmpty
          left:
            value:
              simple: Expanse.IPRange.responsiveIpCount
            iscontext: true
      - - operator: isEqualNumber
          left:
            value:
              simple: DBotScore.Score
            iscontext: true
          right:
            value:
              simple: "0"
      - - operator: isEqualString
          left:
            value:
              simple: DBotScore.Vendor
            iscontext: true
          right:
            value:
              simple: ExpanseV2
      - - operator: isEqualString
          left:
            value:
              simple: DBotScore.Type
            iscontext: true
          right:
            value:
              simple: cidr
      - - operator: isNotEmpty
          left:
            value:
              simple: DBotScore.Indicator
            iscontext: true
    continueonerrortype: ""
    view: |-
      {
        "position": {
          "x": 50,
          "y": 4745
        }
      }
    note: false
    timertriggers: []
    ignoreworker: false
    skipunavailable: false
    quietmode: 0
    isoversize: false
    isautoswitchedtoquietmode: false
  "30":
    id: "30"
    taskid: 51fd4854-3785-4e01-80c3-5bc3b8f7bef4
    type: regular
    task:
      id: 51fd4854-3785-4e01-80c3-5bc3b8f7bef4
      version: -1
      name: expanse-get-domain
      script: '|||expanse-get-domain'
      type: regular
      iscommand: true
      brand: ""
    nexttasks:
      '#none#':
      - "31"
    scriptarguments:
      limit:
        simple: "1"
    separatecontext: false
    continueonerrortype: ""
    view: |-
      {
        "position": {
          "x": 50,
          "y": 7545
        }
      }
    note: false
    timertriggers: []
    ignoreworker: false
    skipunavailable: false
    quietmode: 0
    isoversize: false
    isautoswitchedtoquietmode: false
  "31":
    id: "31"
<<<<<<< HEAD
    taskid: 1e9a6a83-591f-434d-8260-28e32dc04442
    type: condition
    task:
      id: 1e9a6a83-591f-434d-8260-28e32dc04442
=======
    taskid: 5fbdd7f8-78a8-4ecd-8c6e-d1a1025b1bbc
    type: condition
    task:
      id: 5fbdd7f8-78a8-4ecd-8c6e-d1a1025b1bbc
>>>>>>> 90cf3b88
      version: -1
      name: Verify Outputs
      type: condition
      iscommand: false
      brand: ""
    nexttasks:
      "yes":
      - "61"
    separatecontext: false
    conditions:
    - label: "yes"
      condition:
      - - operator: isNotEmpty
          left:
            value:
              simple: Expanse.Domain.businessUnits.[0].id
            iscontext: true
          right:
            value: {}
      - - operator: isNotEmpty
          left:
            value:
              simple: Expanse.Domain.businessUnits.[0].name
            iscontext: true
      - - operator: isNotEmpty
          left:
            value:
              simple: Expanse.Domain.businessUnits.[0].tenantId
            iscontext: true
      - - operator: isNotEmpty
          left:
            value:
              simple: Expanse.Domain.dateAdded
            iscontext: true
      - - operator: isNotEmpty
          left:
            value:
              simple: Expanse.Domain.dnsResolutionStatus
            iscontext: true
      - - operator: isNotEmpty
          left:
            value:
              simple: Expanse.Domain.domain
            iscontext: true
      - - operator: isNotEmpty
          left:
            value:
              simple: Expanse.Domain.id
            iscontext: true
      - - operator: isNotEmpty
          left:
            value:
              simple: Expanse.Domain.providers.[0].id
            iscontext: true
      - - operator: isNotEmpty
          left:
            value:
              simple: Expanse.Domain.providers.[0].name
            iscontext: true
      - - operator: isNotEmpty
          left:
            value:
              simple: Expanse.Domain.serviceStatus
            iscontext: true
      - - operator: isNotEmpty
          left:
            value:
              simple: Expanse.Domain.sourceDomain
            iscontext: true
      - - operator: isNotEmpty
          left:
            value:
              simple: Expanse.Domain.tenant.id
            iscontext: true
      - - operator: isNotEmpty
          left:
            value:
              simple: Expanse.Domain.tenant.name
            iscontext: true
      - - operator: isNotEmpty
          left:
            value:
              simple: Expanse.Domain.tenant.tenantId
            iscontext: true
      - - operator: isNotEmpty
          left:
            value:
              simple: Expanse.Domain.whois
            iscontext: true
      - - operator: isNotEmpty
          left:
            value:
              simple: Domain.Name
            iscontext: true
      - - operator: isNotEmpty
          left:
            value:
              simple: Domain.CreationDate
            iscontext: true
      - - operator: isNotEmpty
          left:
            value:
              simple: Domain.ExpirationDate
            iscontext: true
      - - operator: isNotEmpty
          left:
            value:
              simple: Domain.NameServers
            iscontext: true
      - - operator: isNotEmpty
          left:
            value:
              simple: DBotScore.Indicator
            iscontext: true
      - - operator: inList
          left:
            value:
              simple: DBotScore.[1].Type
            iscontext: true
          right:
            value:
              simple: domain,domainglob
      - - operator: isEqualString
          left:
            value:
              simple: DBotScore.[1].Vendor
            iscontext: true
          right:
            value:
              simple: ExpanseV2
      - - operator: isEqualNumber
          left:
            value:
              simple: DBotScore.[1].Score
            iscontext: true
          right:
            value:
              simple: "0"
    continueonerrortype: ""
    view: |-
      {
        "position": {
          "x": 50,
          "y": 7720
        }
      }
    note: false
    timertriggers: []
    ignoreworker: false
    skipunavailable: false
    quietmode: 0
    isoversize: false
    isautoswitchedtoquietmode: false
  "34":
    id: "34"
    taskid: 32c6126a-b7c0-4068-8e1d-c6f495fb4c21
    type: regular
    task:
      id: 32c6126a-b7c0-4068-8e1d-c6f495fb4c21
      version: -1
      name: expanse-get-certificate
      script: '|||expanse-get-certificate'
      type: regular
      iscommand: true
      brand: ""
    nexttasks:
      '#none#':
      - "35"
    scriptarguments:
      limit:
        simple: "1"
    separatecontext: false
    continueonerrortype: ""
    view: |-
      {
        "position": {
          "x": 50,
          "y": 5795
        }
      }
    note: false
    timertriggers: []
    ignoreworker: false
    skipunavailable: false
    quietmode: 0
    isoversize: false
    isautoswitchedtoquietmode: false
  "35":
    id: "35"
<<<<<<< HEAD
    taskid: f7af4ee8-9dfa-4a4d-80ce-e7b07c757f01
    type: condition
    task:
      id: f7af4ee8-9dfa-4a4d-80ce-e7b07c757f01
=======
    taskid: eda30e0b-21e8-4175-8a13-30b77f84f7a8
    type: condition
    task:
      id: eda30e0b-21e8-4175-8a13-30b77f84f7a8
>>>>>>> 90cf3b88
      version: -1
      name: Verify Outputs
      type: condition
      iscommand: false
      brand: ""
    nexttasks:
      "yes":
      - "57"
    separatecontext: false
    conditions:
    - label: "yes"
      condition:
      - - operator: isNotEmpty
          left:
            value:
              simple: Expanse.Certificate.businessUnits.id
            iscontext: true
      - - operator: isNotEmpty
          left:
            value:
              simple: Expanse.Certificate.businessUnits.name
            iscontext: true
      - - operator: isNotEmpty
          left:
            value:
              simple: Expanse.Certificate.businessUnits.tenantId
            iscontext: true
      - - operator: isNotEmpty
          left:
            value:
              simple: Expanse.Certificate.certificate.id
            iscontext: true
      - - operator: isNotEmpty
          left:
            value:
              simple: Expanse.Certificate.certificate.issuer
            iscontext: true
      - - operator: isNotEmpty
          left:
            value:
              simple: Expanse.Certificate.certificate.md5Hash
            iscontext: true
      - - operator: isNotEmpty
          left:
            value:
              simple: Expanse.Certificate.certificate.pemSha1
            iscontext: true
      - - operator: isNotEmpty
          left:
            value:
              simple: Expanse.Certificate.certificate.pemSha256
            iscontext: true
      - - operator: isNotEmpty
          left:
            value:
              simple: Expanse.Certificate.certificate.publicKey
            iscontext: true
      - - operator: isNotEmpty
          left:
            value:
              simple: Expanse.Certificate.certificate.publicKeyAlgorithm
            iscontext: true
      - - operator: isNotEmpty
          left:
            value:
              simple: Expanse.Certificate.certificate.publicKeyBits
            iscontext: true
      - - operator: isNotEmpty
          left:
            value:
              simple: Expanse.Certificate.certificate.publicKeySpki
            iscontext: true
      - - operator: isNotEmpty
          left:
            value:
              simple: Expanse.Certificate.certificate.serialNumber
            iscontext: true
      - - operator: isNotEmpty
          left:
            value:
              simple: Expanse.Certificate.certificate.signatureAlgorithm
            iscontext: true
      - - operator: isNotEmpty
          left:
            value:
              simple: Expanse.Certificate.certificate.subject
            iscontext: true
      - - operator: isNotEmpty
          left:
            value:
              simple: Expanse.Certificate.certificate.validNotAfter
            iscontext: true
      - - operator: isNotEmpty
          left:
            value:
              simple: Expanse.Certificate.certificate.validNotBefore
            iscontext: true
      - - operator: isNotEmpty
          left:
            value:
              simple: Expanse.Certificate.certificate.version
            iscontext: true
      - - operator: isNotEmpty
          left:
            value:
              simple: Expanse.Certificate.certificateAdvertisementStatus
            iscontext: true
      - - operator: isNotEmpty
          left:
            value:
              simple: Expanse.Certificate.commonName
            iscontext: true
      - - operator: isNotEmpty
          left:
            value:
              simple: Expanse.Certificate.dateAdded
            iscontext: true
      - - operator: isNotEmpty
          left:
            value:
              simple: Expanse.Certificate.id
            iscontext: true
      - - operator: isNotEmpty
          left:
            value:
              simple: Expanse.Certificate.properties
            iscontext: true
      - - operator: isNotEmpty
          left:
            value:
              simple: Expanse.Certificate.providers.id
            iscontext: true
      - - operator: isNotEmpty
          left:
            value:
              simple: Expanse.Certificate.providers.name
            iscontext: true
      - - operator: isNotEmpty
          left:
            value:
              simple: Expanse.Certificate.serviceStatus
            iscontext: true
      - - operator: isNotEmpty
          left:
            value:
              simple: Expanse.Certificate.tenant.id
            iscontext: true
      - - operator: isNotEmpty
          left:
            value:
              simple: Expanse.Certificate.tenant.name
            iscontext: true
      - - operator: isNotEmpty
          left:
            value:
              simple: Expanse.Certificate.tenant.tenantId
            iscontext: true
      - - operator: isNotEmpty
          left:
            value:
              simple: Certificate.Name
            iscontext: true
      - - operator: isNotEmpty
          left:
            value:
              simple: Certificate.SubjectDN
            iscontext: true
      - - operator: isNotEmpty
          left:
            value:
              simple: Certificate.IssuerDN
            iscontext: true
      - - operator: isNotEmpty
          left:
            value:
              simple: Certificate.SerialNumber
            iscontext: true
      - - operator: isNotEmpty
          left:
            value:
              simple: Certificate.ValidityNotAfter
            iscontext: true
      - - operator: isNotEmpty
          left:
            value:
              simple: Certificate.ValidityNotBefore
            iscontext: true
      - - operator: isNotEmpty
          left:
            value:
              simple: Certificate.SHA256
            iscontext: true
      - - operator: isNotEmpty
          left:
            value:
              simple: Certificate.SHA1
            iscontext: true
      - - operator: isNotEmpty
          left:
            value:
              simple: Certificate.MD5
            iscontext: true
      - - operator: isNotEmpty
          left:
            value:
              simple: Certificate.PublicKey.Algorithm
            iscontext: true
      - - operator: isNotEmpty
          left:
            value:
              simple: Certificate.PublicKey.Length
            iscontext: true
      - - operator: isNotEmpty
          left:
            value:
              simple: Certificate.SPKISHA256
            iscontext: true
      - - operator: isNotEmpty
          left:
            value:
              simple: Certificate.Signature.Algorithm
            iscontext: true
      - - operator: isEqualNumber
          left:
            value:
              simple: DBotScore.Score
            iscontext: true
          right:
            value:
              simple: "0"
      - - operator: isEqualString
          left:
            value:
              simple: DBotScore.Vendor
            iscontext: true
          right:
            value:
              simple: ExpanseV2
      - - operator: isNotEmpty
          left:
            value:
              simple: DBotScore.Indicator
            iscontext: true
      - - operator: isEqualString
          left:
            value:
              simple: DBotScore.Type
            iscontext: true
          right:
            value:
              simple: certificate
    continueonerrortype: ""
    view: |-
      {
        "position": {
          "x": 50,
          "y": 5970
        }
      }
    note: false
    timertriggers: []
    ignoreworker: false
    skipunavailable: false
    quietmode: 0
    isoversize: false
    isautoswitchedtoquietmode: false
  "36":
    id: "36"
    taskid: 4314908a-b269-4b8b-81d7-f2e40fc77e9c
    type: regular
    task:
      id: 4314908a-b269-4b8b-81d7-f2e40fc77e9c
      version: -1
      name: certificate
      script: '|||certificate'
      type: regular
      iscommand: true
      brand: ""
    nexttasks:
      '#none#':
      - "37"
    scriptarguments:
      certificate:
        complex:
          root: ExpanseCertificateMD5
      set_expanse_fields:
        simple: "false"
    separatecontext: false
    continueonerrortype: ""
    view: |-
      {
        "position": {
          "x": 50,
          "y": 7020
        }
      }
    note: false
    timertriggers: []
    ignoreworker: false
    skipunavailable: false
    quietmode: 0
    isoversize: false
    isautoswitchedtoquietmode: false
  "37":
    id: "37"
<<<<<<< HEAD
    taskid: 3c6c6a4f-f468-4e23-80c3-a7cfcc84ae13
    type: condition
    task:
      id: 3c6c6a4f-f468-4e23-80c3-a7cfcc84ae13
=======
    taskid: cfd53b26-1cb0-4684-80d5-d1262aa68243
    type: condition
    task:
      id: cfd53b26-1cb0-4684-80d5-d1262aa68243
>>>>>>> 90cf3b88
      version: -1
      name: Verify Outputs
      type: condition
      iscommand: false
      brand: ""
    nexttasks:
      "yes":
      - "23"
    separatecontext: false
    conditions:
    - label: "yes"
      condition:
      - - operator: isNotEmpty
          left:
            value:
              simple: Expanse.Certificate.businessUnits.[0].id
            iscontext: true
          right:
            value: {}
      - - operator: isNotEmpty
          left:
            value:
              simple: Expanse.Certificate.businessUnits.[0].name
            iscontext: true
      - - operator: isNotEmpty
          left:
            value:
              simple: Expanse.Certificate.businessUnits.[0].tenantId
            iscontext: true
      - - operator: isNotEmpty
          left:
            value:
              simple: Expanse.Certificate.certificate.id
            iscontext: true
      - - operator: isNotEmpty
          left:
            value:
              simple: Expanse.Certificate.certificate.issuer
            iscontext: true
      - - operator: isNotEmpty
          left:
            value:
              simple: Expanse.Certificate.certificate.md5Hash
            iscontext: true
      - - operator: isNotEmpty
          left:
            value:
              simple: Expanse.Certificate.certificate.pemSha1
            iscontext: true
      - - operator: isNotEmpty
          left:
            value:
              simple: Expanse.Certificate.certificate.pemSha256
            iscontext: true
      - - operator: isNotEmpty
          left:
            value:
              simple: Expanse.Certificate.certificate.publicKey
            iscontext: true
      - - operator: isNotEmpty
          left:
            value:
              simple: Expanse.Certificate.certificate.publicKeyAlgorithm
            iscontext: true
      - - operator: isNotEmpty
          left:
            value:
              simple: Expanse.Certificate.certificate.publicKeyBits
            iscontext: true
      - - operator: isNotEmpty
          left:
            value:
              simple: Expanse.Certificate.certificate.publicKeySpki
            iscontext: true
      - - operator: isNotEmpty
          left:
            value:
              simple: Expanse.Certificate.certificate.serialNumber
            iscontext: true
      - - operator: isNotEmpty
          left:
            value:
              simple: Expanse.Certificate.certificate.signatureAlgorithm
            iscontext: true
      - - operator: isNotEmpty
          left:
            value:
              simple: Expanse.Certificate.certificate.subject
            iscontext: true
      - - operator: isNotEmpty
          left:
            value:
              simple: Expanse.Certificate.certificate.validNotAfter
            iscontext: true
      - - operator: isNotEmpty
          left:
            value:
              simple: Expanse.Certificate.certificate.validNotBefore
            iscontext: true
      - - operator: isNotEmpty
          left:
            value:
              simple: Expanse.Certificate.certificate.version
            iscontext: true
      - - operator: isNotEmpty
          left:
            value:
              simple: Expanse.Certificate.certificateAdvertisementStatus.[0]
            iscontext: true
      - - operator: isNotEmpty
          left:
            value:
              simple: Expanse.Certificate.commonName
            iscontext: true
      - - operator: isNotEmpty
          left:
            value:
              simple: Expanse.Certificate.dateAdded
            iscontext: true
      - - operator: isEqualString
          left:
            value:
              simple: Expanse.Certificate.id
            iscontext: true
          right:
            value:
              complex:
                root: ExpanseCertificateID
            iscontext: true
      - - operator: isNotEmpty
          left:
            value:
              simple: Expanse.Certificate.properties
            iscontext: true
      - - operator: isNotEmpty
          left:
            value:
              simple: Expanse.Certificate.providers.[0].id
            iscontext: true
      - - operator: isNotEmpty
          left:
            value:
              simple: Expanse.Certificate.providers.[0].name
            iscontext: true
      - - operator: isNotEmpty
          left:
            value:
              simple: Expanse.Certificate.serviceStatus
            iscontext: true
      - - operator: isNotEmpty
          left:
            value:
              simple: Expanse.Certificate.tenant.id
            iscontext: true
      - - operator: isNotEmpty
          left:
            value:
              simple: Expanse.Certificate.tenant.name
            iscontext: true
      - - operator: isNotEmpty
          left:
            value:
              simple: Expanse.Certificate.tenant.tenantId
            iscontext: true
      - - operator: isNotEmpty
          left:
            value:
              simple: Certificate.Name.[0]
            iscontext: true
      - - operator: isNotEmpty
          left:
            value:
              simple: Certificate.SubjectDN
            iscontext: true
      - - operator: isNotEmpty
          left:
            value:
              simple: Certificate.IssuerDN
            iscontext: true
      - - operator: isNotEmpty
          left:
            value:
              simple: Certificate.SerialNumber
            iscontext: true
      - - operator: isNotEmpty
          left:
            value:
              simple: Certificate.ValidityNotAfter
            iscontext: true
      - - operator: isNotEmpty
          left:
            value:
              simple: Certificate.ValidityNotBefore
            iscontext: true
      - - operator: isNotEmpty
          left:
            value:
              simple: Certificate.SHA256
            iscontext: true
      - - operator: isNotEmpty
          left:
            value:
              simple: Certificate.SHA1
            iscontext: true
      - - operator: isEqualString
          left:
            value:
              simple: Certificate.MD5
            iscontext: true
          right:
            value:
              complex:
                root: ExpanseCertificateMD5
            iscontext: true
      - - operator: isNotEmpty
          left:
            value:
              simple: Certificate.PublicKey.Algorithm
            iscontext: true
      - - operator: isNotEmpty
          left:
            value:
              simple: Certificate.PublicKey.Length
            iscontext: true
      - - operator: isNotEmpty
          left:
            value:
              simple: Certificate.SPKISHA256
            iscontext: true
      - - operator: isNotEmpty
          left:
            value:
              simple: Certificate.Signature.Algorithm
            iscontext: true
      - - operator: isEqualNumber
          left:
            value:
              simple: DBotScore.Score
            iscontext: true
          right:
            value:
              simple: "0"
      - - operator: isEqualString
          left:
            value:
              simple: DBotScore.Vendor
            iscontext: true
          right:
            value:
              simple: ExpanseV2
      - - operator: isEqualString
          left:
            value:
              simple: DBotScore.Indicator
            iscontext: true
          right:
            value:
              complex:
                root: ExpanseCertificateSHA256
            iscontext: true
      - - operator: isEqualString
          left:
            value:
              simple: DBotScore.Type
            iscontext: true
          right:
            value:
              simple: certificate
    continueonerrortype: ""
    view: |-
      {
        "position": {
          "x": 50,
          "y": 7195
        }
      }
    note: false
    timertriggers: []
    ignoreworker: false
    skipunavailable: false
    quietmode: 0
    isoversize: false
    isautoswitchedtoquietmode: false
  "42":
    id: "42"
    taskid: 5ead8075-f48f-4159-8bfb-927b8d778e0a
    type: regular
    task:
      id: 5ead8075-f48f-4159-8bfb-927b8d778e0a
      version: -1
      name: domain
      script: ExpanseV2|||domain
      type: regular
      iscommand: true
      brand: ""
    nexttasks:
      '#none#':
      - "43"
    scriptarguments:
      domain:
        complex:
          root: ExpanseDomainName
    separatecontext: false
    continueonerrortype: ""
    view: |-
      {
        "position": {
          "x": 50,
          "y": 8595
        }
      }
    note: false
    timertriggers: []
    ignoreworker: false
    skipunavailable: false
    quietmode: 0
    isoversize: false
    isautoswitchedtoquietmode: false
  "43":
    id: "43"
<<<<<<< HEAD
    taskid: 8e223c80-a248-4a7d-810a-bf6729310e8f
    type: condition
    task:
      id: 8e223c80-a248-4a7d-810a-bf6729310e8f
=======
    taskid: 5325ecaf-45e1-4b24-88c3-d5ce1e6496e1
    type: condition
    task:
      id: 5325ecaf-45e1-4b24-88c3-d5ce1e6496e1
>>>>>>> 90cf3b88
      version: -1
      name: Verify Outputs
      type: condition
      iscommand: false
      brand: ""
    nexttasks:
      "yes":
      - "25"
    separatecontext: false
    conditions:
    - label: "yes"
      condition:
      - - operator: isNotEmpty
          left:
            value:
              simple: Expanse.Domain.businessUnits.[0].id
            iscontext: true
          right:
            value: {}
      - - operator: isNotEmpty
          left:
            value:
              simple: Expanse.Domain.businessUnits.[0].name
            iscontext: true
      - - operator: isNotEmpty
          left:
            value:
              simple: Expanse.Domain.businessUnits.[0].tenantId
            iscontext: true
      - - operator: isNotEmpty
          left:
            value:
              simple: Expanse.Domain.dateAdded
            iscontext: true
      - - operator: isNotEmpty
          left:
            value:
              simple: Expanse.Domain.dnsResolutionStatus
            iscontext: true
      - - operator: isEqualString
          left:
            value:
              simple: Expanse.Domain.domain
            iscontext: true
          right:
            value:
              complex:
                root: ExpanseDomainName
            iscontext: true
      - - operator: isEqualString
          left:
            value:
              simple: Expanse.Domain.id
            iscontext: true
          right:
            value:
              complex:
                root: ExpanseDomainID
            iscontext: true
      - - operator: isNotEmpty
          left:
            value:
              simple: Expanse.Domain.providers.[0].id
            iscontext: true
      - - operator: isNotEmpty
          left:
            value:
              simple: Expanse.Domain.providers.[0].name
            iscontext: true
      - - operator: isNotEmpty
          left:
            value:
              simple: Expanse.Domain.serviceStatus
            iscontext: true
      - - operator: isNotEmpty
          left:
            value:
              simple: Expanse.Domain.sourceDomain
            iscontext: true
      - - operator: isNotEmpty
          left:
            value:
              simple: Expanse.Domain.tenant.id
            iscontext: true
      - - operator: isNotEmpty
          left:
            value:
              simple: Expanse.Domain.tenant.name
            iscontext: true
      - - operator: isNotEmpty
          left:
            value:
              simple: Expanse.Domain.tenant.tenantId
            iscontext: true
      - - operator: isNotEmpty
          left:
            value:
              simple: Expanse.Domain.whois
            iscontext: true
      - - operator: isEqualString
          left:
            value:
              simple: Domain.Name
            iscontext: true
          right:
            value:
              complex:
                root: ExpanseDomainName
            iscontext: true
      - - operator: isNotEmpty
          left:
            value:
              simple: Domain.CreationDate
            iscontext: true
      - - operator: isNotEmpty
          left:
            value:
              simple: Domain.ExpirationDate
            iscontext: true
      - - operator: isNotEmpty
          left:
            value:
              simple: Domain.NameServers
            iscontext: true
      - - operator: isEqualString
          left:
            value:
              simple: DBotScore.Indicator
            iscontext: true
          right:
            value:
              complex:
                root: ExpanseDomainName
            iscontext: true
      - - operator: inList
          left:
            value:
              simple: DBotScore.Type
            iscontext: true
          right:
            value:
              simple: domain,domainglob
      - - operator: isEqualString
          left:
            value:
              simple: DBotScore.Vendor
            iscontext: true
          right:
            value:
              simple: ExpanseV2
      - - operator: isEqualNumber
          left:
            value:
              simple: DBotScore.Score
            iscontext: true
          right:
            value:
              simple: "0"
    continueonerrortype: ""
    view: |-
      {
        "position": {
          "x": 50,
          "y": 8770
        }
      }
    note: false
    timertriggers: []
    ignoreworker: false
    skipunavailable: false
    quietmode: 0
    isoversize: false
    isautoswitchedtoquietmode: false
  "46":
    id: "46"
    taskid: 514e3c79-5f84-47eb-8f4a-cd0b010d9aaf
    type: regular
    task:
      id: 514e3c79-5f84-47eb-8f4a-cd0b010d9aaf
      version: -1
      name: cidr
      script: '|||cidr'
      type: regular
      iscommand: true
      brand: ""
    nexttasks:
      '#none#':
      - "47"
    scriptarguments:
      cidr:
        complex:
          root: ExpanseIPRangeCIDR
      include:
        simple: severityCounts,annotations
    separatecontext: false
    continueonerrortype: ""
    view: |-
      {
        "position": {
          "x": 50,
          "y": 5445
        }
      }
    note: false
    timertriggers: []
    ignoreworker: false
    skipunavailable: false
    quietmode: 0
    isoversize: false
    isautoswitchedtoquietmode: false
  "47":
    id: "47"
<<<<<<< HEAD
    taskid: 2708ec5f-ad7d-41f7-8a0f-a475f497dd45
    type: condition
    task:
      id: 2708ec5f-ad7d-41f7-8a0f-a475f497dd45
=======
    taskid: dde9d06b-f157-4556-86ed-e399b66360fb
    type: condition
    task:
      id: dde9d06b-f157-4556-86ed-e399b66360fb
>>>>>>> 90cf3b88
      version: -1
      name: Verify Outputs
      type: condition
      iscommand: false
      brand: ""
    nexttasks:
      "yes":
      - "34"
    separatecontext: false
    conditions:
    - label: "yes"
      condition:
      - - operator: isNotEmpty
          left:
            value:
              simple: Expanse.IPRange.businessUnits.[0].id
            iscontext: true
          right:
            value: {}
      - - operator: isNotEmpty
          left:
            value:
              simple: Expanse.IPRange.businessUnits.[0].name
            iscontext: true
      - - operator: isEqualString
          left:
            value:
              simple: Expanse.IPRange.cidr
            iscontext: true
          right:
            value:
              complex:
                root: ExpanseIPRangeCIDR
            iscontext: true
      - - operator: isNotEmpty
          left:
            value:
              simple: Expanse.IPRange.created
            iscontext: true
      - - operator: isNotEmpty
          left:
            value:
              simple: Expanse.IPRange.id
            iscontext: true
      - - operator: isNotEmpty
          left:
            value:
              simple: Expanse.IPRange.ipVersion
            iscontext: true
      - - operator: isNotEmpty
          left:
            value:
              simple: Expanse.IPRange.modified
            iscontext: true
      - - operator: isNotEmpty
          left:
            value:
              simple: Expanse.IPRange.rangeIntroduced
            iscontext: true
      - - operator: isNotEmpty
          left:
            value:
              simple: Expanse.IPRange.rangeSize
            iscontext: true
      - - operator: isNotEmpty
          left:
            value:
              simple: Expanse.IPRange.rangeType
            iscontext: true
      - - operator: isNotEmpty
          left:
            value:
              simple: Expanse.IPRange.responsiveIpCount
            iscontext: true
      - - operator: isEqualNumber
          left:
            value:
              simple: DBotScore.Score
            iscontext: true
          right:
            value:
              simple: "0"
      - - operator: isEqualString
          left:
            value:
              simple: DBotScore.Vendor
            iscontext: true
          right:
            value:
              simple: ExpanseV2
      - - operator: isEqualString
          left:
            value:
              simple: DBotScore.Indicator
            iscontext: true
          right:
            value:
              complex:
                root: ExpanseIPRangeCIDR
            iscontext: true
      - - operator: isEqualString
          left:
            value:
              simple: DBotScore.Type.[0]
            iscontext: true
          right:
            value:
              simple: cidr
    continueonerrortype: ""
    view: |-
      {
        "position": {
          "x": 50,
          "y": 5620
        }
      }
    note: false
    timertriggers: []
    ignoreworker: false
    skipunavailable: false
    quietmode: 0
    isoversize: false
    isautoswitchedtoquietmode: false
  "48":
    id: "48"
    taskid: cd86cf0b-bdaa-4a1b-8277-7e4738f24978
    type: title
    task:
      id: cd86cf0b-bdaa-4a1b-8277-7e4738f24978
      version: -1
      name: Test Done
      type: title
      iscommand: false
      brand: ""
      description: ''
    separatecontext: false
    continueonerrortype: ""
    view: |-
      {
        "position": {
          "x": 50,
<<<<<<< HEAD
          "y": 10345
=======
          "y": 9645
>>>>>>> 90cf3b88
        }
      }
    note: false
    timertriggers: []
    ignoreworker: false
    skipunavailable: false
    quietmode: 0
    isoversize: false
    isautoswitchedtoquietmode: false
  "49":
    id: "49"
    taskid: ccd14cb2-9448-40d9-86d3-544d38f382d3
    type: regular
    task:
      id: ccd14cb2-9448-40d9-86d3-544d38f382d3
      version: -1
      name: Save Expanse Issue Id to Context
      description: Set a value in context under the key you entered.
      scriptName: Set
      type: regular
      iscommand: false
      brand: ""
    nexttasks:
      '#none#':
      - "65"
    scriptarguments:
      key:
        simple: ExpanseIssueID
      value:
        complex:
          root: Expanse.Issue
          accessor: id
    separatecontext: false
    continueonerrortype: ""
    view: |-
      {
        "position": {
          "x": 50,
          "y": 720
        }
      }
    note: false
    timertriggers: []
    ignoreworker: false
    skipunavailable: false
    quietmode: 0
    isoversize: false
    isautoswitchedtoquietmode: false
  "50":
    id: "50"
    taskid: 2667ab9a-529a-41ec-85c6-0e9a5034f266
    type: regular
    task:
      id: 2667ab9a-529a-41ec-85c6-0e9a5034f266
      version: -1
      name: expanse-update-issue (Change Progress Status)
      script: '|||expanse-update-issue'
      type: regular
      iscommand: true
      brand: ""
    nexttasks:
      '#none#':
      - "4"
    scriptarguments:
      issue_id:
        complex:
          root: ExpanseIssueID
      update_type:
        simple: ProgressStatus
      value:
        simple: InProgress
    separatecontext: false
    continueonerrortype: ""
    view: |-
      {
        "position": {
          "x": 50,
          "y": 1770
        }
      }
    note: false
    timertriggers: []
    ignoreworker: false
    skipunavailable: false
    quietmode: 0
    isoversize: false
    isautoswitchedtoquietmode: false
  "51":
    id: "51"
    taskid: dc92fde9-281f-4edd-8c37-3e5a06fb6f39
    type: regular
    task:
      id: dc92fde9-281f-4edd-8c37-3e5a06fb6f39
      version: -1
      name: Save Expanse Issue Progress Status to Context
      description: Set a value in context under the key you entered.
      scriptName: Set
      type: regular
      iscommand: false
      brand: ""
    nexttasks:
      '#none#':
      - "8"
    scriptarguments:
      key:
        simple: ExpanseIssueProgressStatus
      value:
        complex:
          root: Expanse.Issue
          accessor: progressStatus
    separatecontext: false
    continueonerrortype: ""
    view: |-
      {
        "position": {
          "x": 50,
          "y": 1245
        }
      }
    note: false
    timertriggers: []
    ignoreworker: false
    skipunavailable: false
    quietmode: 0
    isoversize: false
    isautoswitchedtoquietmode: false
  "52":
    id: "52"
    taskid: d46dd4ee-7a26-4ddb-8fcd-6e1f6aaa0ef8
    type: regular
    task:
      id: d46dd4ee-7a26-4ddb-8fcd-6e1f6aaa0ef8
      version: -1
      name: Delete Expanse Issue From Context
      description: Delete field from context
      scriptName: DeleteContext
      type: regular
      iscommand: false
      brand: ""
    nexttasks:
      '#none#':
      - "10"
    scriptarguments:
      all:
        simple: "no"
      key:
        simple: Expanse.Issue
    separatecontext: false
    continueonerrortype: ""
    view: |-
      {
        "position": {
          "x": 50,
          "y": 2645
        }
      }
    note: false
    timertriggers: []
    ignoreworker: false
    skipunavailable: false
    quietmode: 0
    isoversize: false
    isautoswitchedtoquietmode: false
  "53":
    id: "53"
    taskid: eb783350-ef98-46c6-8a3c-a79a77754575
    type: regular
    task:
      id: eb783350-ef98-46c6-8a3c-a79a77754575
      version: -1
      name: expanse-update-issue (Reset Progress Status to Original Value)
      script: '|||expanse-update-issue'
      type: regular
      iscommand: true
      brand: ""
    nexttasks:
      '#none#':
      - "12"
    scriptarguments:
      issue_id:
        complex:
          root: ExpanseIssueID
      update_type:
        simple: ProgressStatus
      value:
        complex:
          root: ExpanseIssueProgressStatus
    separatecontext: false
    continueonerrortype: ""
    view: |-
      {
        "position": {
          "x": 50,
          "y": 3170
        }
      }
    note: false
    timertriggers: []
    ignoreworker: false
    skipunavailable: false
    quietmode: 0
    isoversize: false
    isautoswitchedtoquietmode: false
  "54":
    id: "54"
    taskid: 7330f753-17d4-4d78-80cf-38b01917c335
    type: regular
    task:
      id: 7330f753-17d4-4d78-80cf-38b01917c335
      version: -1
      name: Save Expanse IP Range ID
      description: Set a value in context under the key you entered.
      scriptName: Set
      type: regular
      iscommand: false
      brand: ""
    nexttasks:
      '#none#':
      - "56"
    scriptarguments:
      append:
        simple: "false"
      key:
        simple: ExpanseIPRangeID
      value:
        complex:
          root: Expanse.IPRange
          accessor: id
    separatecontext: false
    continueonerrortype: ""
    view: |-
      {
        "position": {
          "x": 50,
          "y": 4920
        }
      }
    note: false
    timertriggers: []
    ignoreworker: false
    skipunavailable: false
    quietmode: 0
    isoversize: false
    isautoswitchedtoquietmode: false
  "55":
    id: "55"
    taskid: 751e1640-c0b9-4566-8366-8f11abf06243
    type: regular
    task:
      id: 751e1640-c0b9-4566-8366-8f11abf06243
      version: -1
      name: Delete Context (Except things to keep)
      description: Delete field from context
      scriptName: DeleteContext
      type: regular
      iscommand: false
      brand: ""
    nexttasks:
      '#none#':
      - "46"
    scriptarguments:
      all:
        simple: "yes"
      keysToKeep:
        simple: ExpanseIPRangeID,ExpanseIPRangeCIDR,Expanse.Tag,ExpanseIssueIP
    separatecontext: false
    continueonerrortype: ""
    view: |-
      {
        "position": {
          "x": 50,
          "y": 5270
        }
      }
    note: false
    timertriggers: []
    ignoreworker: false
    skipunavailable: false
    quietmode: 0
    isoversize: false
    isautoswitchedtoquietmode: false
  "56":
    id: "56"
    taskid: 90019222-93ac-440e-8e5f-9f3f502a9da6
    type: regular
    task:
      id: 90019222-93ac-440e-8e5f-9f3f502a9da6
      version: -1
      name: Save Expanse IP Range CIDR
      description: Set a value in context under the key you entered.
      scriptName: Set
      type: regular
      iscommand: false
      brand: ""
    nexttasks:
      '#none#':
      - "55"
    scriptarguments:
      append:
        simple: "false"
      key:
        simple: ExpanseIPRangeCIDR
      value:
        complex:
          root: Expanse.IPRange
          accessor: cidr
    separatecontext: false
    continueonerrortype: ""
    view: |-
      {
        "position": {
          "x": 50,
          "y": 5095
        }
      }
    note: false
    timertriggers: []
    ignoreworker: false
    skipunavailable: false
    quietmode: 0
    isoversize: false
    isautoswitchedtoquietmode: false
  "57":
    id: "57"
    taskid: 82401180-4f01-4f28-8565-4475a56be5e5
    type: regular
    task:
      id: 82401180-4f01-4f28-8565-4475a56be5e5
      version: -1
      name: Save Expanse Certificate ID
      description: Set a value in context under the key you entered.
      scriptName: Set
      type: regular
      iscommand: false
      brand: ""
    nexttasks:
      '#none#':
      - "58"
    scriptarguments:
      append:
        simple: "false"
      key:
        simple: ExpanseCertificateID
      value:
        complex:
          root: Expanse.Certificate
          accessor: id
    separatecontext: false
    continueonerrortype: ""
    view: |-
      {
        "position": {
          "x": 50,
          "y": 6145
        }
      }
    note: false
    timertriggers: []
    ignoreworker: false
    skipunavailable: false
    quietmode: 0
    isoversize: false
    isautoswitchedtoquietmode: false
  "58":
    id: "58"
    taskid: 4c846b3a-dd4f-4c17-86bb-b7625f452f7b
    type: regular
    task:
      id: 4c846b3a-dd4f-4c17-86bb-b7625f452f7b
      version: -1
      name: Save Expanse Certificate MD5
      description: Set a value in context under the key you entered.
      scriptName: Set
      type: regular
      iscommand: false
      brand: ""
    nexttasks:
      '#none#':
      - "60"
    scriptarguments:
      append:
        simple: "false"
      key:
        simple: ExpanseCertificateMD5
      value:
        complex:
          root: Certificate
          accessor: MD5
    separatecontext: false
    continueonerrortype: ""
    view: |-
      {
        "position": {
          "x": 50,
          "y": 6320
        }
      }
    note: false
    timertriggers: []
    ignoreworker: false
    skipunavailable: false
    quietmode: 0
    isoversize: false
    isautoswitchedtoquietmode: false
  "59":
    id: "59"
    taskid: e11b1ea2-f7eb-4ecb-8791-b50511e1d120
    type: regular
    task:
      id: e11b1ea2-f7eb-4ecb-8791-b50511e1d120
      version: -1
      name: Delete Context (Except things to keep)
      description: Delete field from context
      scriptName: DeleteContext
      type: regular
      iscommand: false
      brand: ""
    nexttasks:
      '#none#':
      - "22"
    scriptarguments:
      all:
        simple: "yes"
      keysToKeep:
        simple: ExpanseCertificateID,ExpanseCertificateMD5,ExpanseCertificateSHA256,ExpanseIssueIP
    separatecontext: false
    continueonerrortype: ""
    view: |-
      {
        "position": {
          "x": 50,
          "y": 6670
        }
      }
    note: false
    timertriggers: []
    ignoreworker: false
    skipunavailable: false
    quietmode: 0
    isoversize: false
    isautoswitchedtoquietmode: false
  "60":
    id: "60"
    taskid: 860843f4-e621-4c40-85af-955c95f0f3c9
    type: regular
    task:
      id: 860843f4-e621-4c40-85af-955c95f0f3c9
      version: -1
      name: Save Expanse Certificate SHA256
      description: Set a value in context under the key you entered.
      scriptName: Set
      type: regular
      iscommand: false
      brand: ""
    nexttasks:
      '#none#':
      - "59"
    scriptarguments:
      append:
        simple: "false"
      key:
        simple: ExpanseCertificateSHA256
      value:
        complex:
          root: Certificate
          accessor: SHA256
    separatecontext: false
    continueonerrortype: ""
    view: |-
      {
        "position": {
          "x": 50,
          "y": 6495
        }
      }
    note: false
    timertriggers: []
    ignoreworker: false
    skipunavailable: false
    quietmode: 0
    isoversize: false
    isautoswitchedtoquietmode: false
  "61":
    id: "61"
    taskid: 9bd3d404-83c3-444b-8602-4179fb469755
    type: regular
    task:
      id: 9bd3d404-83c3-444b-8602-4179fb469755
      version: -1
      name: Save Expanse Domain ID
      description: Set a value in context under the key you entered.
      scriptName: Set
      type: regular
      iscommand: false
      brand: ""
    nexttasks:
      '#none#':
      - "62"
    scriptarguments:
      append:
        simple: "false"
      key:
        simple: ExpanseDomainID
      value:
        complex:
          root: Expanse.Domain
          accessor: id
    separatecontext: false
    continueonerrortype: ""
    view: |-
      {
        "position": {
          "x": 50,
          "y": 7895
        }
      }
    note: false
    timertriggers: []
    ignoreworker: false
    skipunavailable: false
    quietmode: 0
    isoversize: false
    isautoswitchedtoquietmode: false
  "62":
    id: "62"
    taskid: 92f5921b-098e-4aa1-852f-8ffcaf81c3cd
    type: regular
    task:
      id: 92f5921b-098e-4aa1-852f-8ffcaf81c3cd
      version: -1
      name: Save Expanse Domain Name
      description: Set a value in context under the key you entered.
      scriptName: Set
      type: regular
      iscommand: false
      brand: ""
    nexttasks:
      '#none#':
      - "63"
    scriptarguments:
      append:
        simple: "false"
      key:
        simple: ExpanseDomainName
      value:
        complex:
          root: Domain
          accessor: Name
    separatecontext: false
    continueonerrortype: ""
    view: |-
      {
        "position": {
          "x": 50,
          "y": 8070
        }
      }
    note: false
    timertriggers: []
    ignoreworker: false
    skipunavailable: false
    quietmode: 0
    isoversize: false
    isautoswitchedtoquietmode: false
  "63":
    id: "63"
    taskid: 891464ea-d413-488b-884d-d4530f241454
    type: regular
    task:
      id: 891464ea-d413-488b-884d-d4530f241454
      version: -1
      name: Delete Context (Except things to keep)
      description: Delete field from context
      scriptName: DeleteContext
      type: regular
      iscommand: false
      brand: ""
    nexttasks:
      '#none#':
      - "24"
    scriptarguments:
      all:
        simple: "yes"
      keysToKeep:
        simple: ExpanseDomainID,ExpanseDomainName,ExpanseIssueIP
    separatecontext: false
    continueonerrortype: ""
    view: |-
      {
        "position": {
          "x": 50,
          "y": 8245
        }
      }
    note: false
    timertriggers: []
    ignoreworker: false
    skipunavailable: false
    quietmode: 0
    isoversize: false
    isautoswitchedtoquietmode: false
  "64":
    id: "64"
    taskid: c1d782b6-98ea-43bb-8ca7-0a40128380f8
    type: regular
    task:
      id: c1d782b6-98ea-43bb-8ca7-0a40128380f8
      version: -1
      name: Save Expanse Issue IP to Context
      description: Set a value in context under the key you entered.
      scriptName: Set
      type: regular
      iscommand: false
      brand: ""
    nexttasks:
      '#none#':
      - "51"
    scriptarguments:
      key:
        simple: ExpanseIssueIP
      value:
        complex:
          root: Expanse.Issue
          accessor: ip
    separatecontext: false
    continueonerrortype: ""
    view: |-
      {
        "position": {
          "x": 50,
          "y": 1070
        }
      }
    note: false
    timertriggers: []
    ignoreworker: false
    skipunavailable: false
    quietmode: 0
    isoversize: false
    isautoswitchedtoquietmode: false
  "65":
    id: "65"
    taskid: b06cca9f-81ce-457a-8ac7-7f0b29e77152
    type: regular
    task:
      id: b06cca9f-81ce-457a-8ac7-7f0b29e77152
      version: -1
      name: Save Expanse Creation Time To Context
      description: Set a value in context under the key you entered.
      scriptName: Set
      type: regular
      iscommand: false
      brand: ""
    nexttasks:
      '#none#':
      - "64"
    scriptarguments:
      key:
        simple: ExpanseCreationTime
      value:
        complex:
          root: Expanse.Issue
          accessor: created
    separatecontext: false
    continueonerrortype: ""
    view: |-
      {
        "position": {
          "x": 50,
          "y": 895
        }
      }
    note: false
    timertriggers: []
    ignoreworker: false
    skipunavailable: false
    quietmode: 0
    isoversize: false
    isautoswitchedtoquietmode: false
  "66":
    id: "66"
    taskid: 4b1d4797-5ee1-4c92-84c1-fd92c4022d00
    type: regular
    task:
      id: 4b1d4797-5ee1-4c92-84c1-fd92c4022d00
      version: -1
      name: expanse-get-domains-for-certificate
      description: Returns all domains which have been seen with the specified certificate.
      script: '|||expanse-get-domains-for-certificate'
      type: regular
      iscommand: true
      brand: ""
    nexttasks:
      '#none#':
      - "67"
    scriptarguments:
      common_name:
        simple: ${inputs.common_name}
    separatecontext: false
    continueonerrortype: ""
    view: |-
      {
        "position": {
          "x": 50,
          "y": 9120
        }
      }
    note: false
    timertriggers: []
    ignoreworker: false
    skipunavailable: false
    quietmode: 0
    isoversize: false
    isautoswitchedtoquietmode: false
  "67":
    id: "67"
    taskid: 7e729d56-72e7-4c21-8a11-f9f65830f5be
    type: regular
    task:
      id: 7e729d56-72e7-4c21-8a11-f9f65830f5be
      version: -1
      name: expanse-get-cloud-resources
      description: Retrieve cloud resources from Expanse.
      script: ExpanseV2|||expanse-get-cloud-resources
      type: regular
      iscommand: true
      brand: ExpanseV2
    nexttasks:
      '#none#':
      - "68"
    scriptarguments:
      limit:
        simple: "1"
    separatecontext: false
    continueonerrortype: ""
    view: |-
      {
        "position": {
          "x": 50,
<<<<<<< HEAD
          "y": 9995
=======
          "y": 9295
>>>>>>> 90cf3b88
        }
      }
    note: false
    timertriggers: []
    ignoreworker: false
    skipunavailable: false
    quietmode: 0
    isoversize: false
    isautoswitchedtoquietmode: false
  "68":
    id: "68"
    taskid: 48ec0d0f-d00e-45a5-8f37-334622792b28
    type: condition
    task:
      id: 48ec0d0f-d00e-45a5-8f37-334622792b28
      version: -1
      name: Verify Outputs
      type: condition
      iscommand: false
      brand: ""
    nexttasks:
      "yes":
      - "48"
    separatecontext: false
    conditions:
    - label: "yes"
      condition:
      - - operator: isNotEmpty
          left:
            value:
              simple: Expanse.CloudResource
            iscontext: true
    continueonerrortype: ""
    view: |-
      {
        "position": {
          "x": 50,
<<<<<<< HEAD
          "y": 10170
=======
          "y": 9470
>>>>>>> 90cf3b88
        }
      }
    note: false
    timertriggers: []
    ignoreworker: false
    skipunavailable: false
    quietmode: 0
    isoversize: false
    isautoswitchedtoquietmode: false
<<<<<<< HEAD
system: true
=======
>>>>>>> 90cf3b88
view: |-
  {
    "linkLabelsPosition": {},
    "paper": {
      "dimensions": {
<<<<<<< HEAD
        "height": 10360,
=======
        "height": 9660,
>>>>>>> 90cf3b88
        "width": 380,
        "x": 50,
        "y": 50
      }
    }
  }
inputs:
- key: ip
  value:
    simple: 12.2.248.97
  required: false
  description: 'IP address '
  playbookInputQuery:
- key: common_name
  value:
    simple: api-dev.radioshack.com
  required: false
  description: A partial certificate common name
  playbookInputQuery:
outputs: []
fromversion: 6.0.0
version: -1<|MERGE_RESOLUTION|>--- conflicted
+++ resolved
@@ -107,17 +107,10 @@
     isautoswitchedtoquietmode: false
   "3":
     id: "3"
-<<<<<<< HEAD
-    taskid: d78de052-e7c8-40e8-888a-77d34443407b
-    type: condition
-    task:
-      id: d78de052-e7c8-40e8-888a-77d34443407b
-=======
     taskid: 472a93fa-6363-4078-830d-c4733b12b98e
     type: condition
     task:
       id: 472a93fa-6363-4078-830d-c4733b12b98e
->>>>>>> 90cf3b88
       version: -1
       name: Verify Outputs
       type: condition
@@ -631,17 +624,10 @@
     isautoswitchedtoquietmode: false
   "11":
     id: "11"
-<<<<<<< HEAD
-    taskid: a6c96a34-71f4-4caf-8bf9-7355133e297c
-    type: condition
-    task:
-      id: a6c96a34-71f4-4caf-8bf9-7355133e297c
-=======
     taskid: c0add355-9b63-40df-83be-6eb367a3beab
     type: condition
     task:
       id: c0add355-9b63-40df-83be-6eb367a3beab
->>>>>>> 90cf3b88
       version: -1
       name: Verify Outputs
       type: condition
@@ -989,17 +975,10 @@
     isautoswitchedtoquietmode: false
   "17":
     id: "17"
-<<<<<<< HEAD
-    taskid: 1fd09ec1-5ef4-41b5-877a-566d39564e4f
-    type: condition
-    task:
-      id: 1fd09ec1-5ef4-41b5-877a-566d39564e4f
-=======
     taskid: 6260993c-cacd-49d8-8ed6-5b72252a15e3
     type: condition
     task:
       id: 6260993c-cacd-49d8-8ed6-5b72252a15e3
->>>>>>> 90cf3b88
       version: -1
       name: Verify Outputs
       type: condition
@@ -1054,183 +1033,6 @@
     quietmode: 0
     isoversize: false
     isautoswitchedtoquietmode: false
-<<<<<<< HEAD
-  "18":
-    id: "18"
-    taskid: 07987d4d-9ba8-4905-82e6-00e7558b0516
-    type: regular
-    task:
-      id: 07987d4d-9ba8-4905-82e6-00e7558b0516
-      version: -1
-      name: expanse-assign-tags-to-asset
-      script: '|||expanse-assign-tags-to-asset'
-      type: regular
-      iscommand: true
-      brand: ""
-    nexttasks:
-      '#none#':
-      - "19"
-    scriptarguments:
-      asset_id:
-        complex:
-          root: ExpanseIPRangeID
-      asset_type:
-        simple: IpRange
-      tags:
-        complex:
-          root: Expanse.Tag
-          filters:
-          - - operator: isEqualString
-              left:
-                value:
-                  simple: Expanse.Tag.name
-                iscontext: true
-              right:
-                value:
-                  simple: tagcreatedbyxsoar
-          accessor: id
-    separatecontext: false
-    continueonerrortype: ""
-    view: |-
-      {
-        "position": {
-          "x": 50,
-          "y": 6145
-        }
-      }
-    note: false
-    timertriggers: []
-    ignoreworker: false
-    skipunavailable: false
-    quietmode: 0
-    isoversize: false
-    isautoswitchedtoquietmode: false
-  "19":
-    id: "19"
-    taskid: 2a0ec089-c530-471a-892e-ec5f9bf1275d
-    type: regular
-    task:
-      id: 2a0ec089-c530-471a-892e-ec5f9bf1275d
-      version: -1
-      name: expanse-unassign-tags-from-asset
-      script: '|||expanse-unassign-tags-from-asset'
-      type: regular
-      iscommand: true
-      brand: ""
-    nexttasks:
-      '#none#':
-      - "34"
-    scriptarguments:
-      asset_id:
-        complex:
-          root: ExpanseIPRangeID
-      asset_type:
-        simple: IpRange
-      tags:
-        complex:
-          root: Expanse.Tag
-          filters:
-          - - operator: isEqualString
-              left:
-                value:
-                  simple: Expanse.Tag.name
-                iscontext: true
-              right:
-                value:
-                  simple: tagcreatedbyxsoar
-          accessor: id
-    separatecontext: false
-    continueonerrortype: ""
-    view: |-
-      {
-        "position": {
-          "x": 50,
-          "y": 6320
-        }
-      }
-    note: false
-    timertriggers: []
-    ignoreworker: false
-    skipunavailable: false
-    quietmode: 0
-    isoversize: false
-    isautoswitchedtoquietmode: false
-  "20":
-    id: "20"
-    taskid: b2972a38-4976-47e6-84a4-e4bc075561b4
-    type: regular
-    task:
-      id: b2972a38-4976-47e6-84a4-e4bc075561b4
-      version: -1
-      name: expanse-assign-tags-to-iprange
-      script: '|||expanse-assign-tags-to-iprange'
-      type: regular
-      iscommand: true
-      brand: ""
-    nexttasks:
-      '#none#':
-      - "46"
-    scriptarguments:
-      asset_id:
-        complex:
-          root: ExpanseIPRangeID
-      tag_names:
-        simple: xsoar-test-pb-tag
-    separatecontext: false
-    continueonerrortype: ""
-    view: |-
-      {
-        "position": {
-          "x": 50,
-          "y": 5445
-        }
-      }
-    note: false
-    timertriggers: []
-    ignoreworker: false
-    skipunavailable: false
-    quietmode: 0
-    isoversize: false
-    isautoswitchedtoquietmode: false
-  "21":
-    id: "21"
-    taskid: c9da69b1-0b5c-4385-879a-2450505c27a0
-    type: regular
-    task:
-      id: c9da69b1-0b5c-4385-879a-2450505c27a0
-      version: -1
-      name: expanse-unassign-tags-from-iprange
-      script: '|||expanse-unassign-tags-from-iprange'
-      type: regular
-      iscommand: true
-      brand: ""
-    nexttasks:
-      '#none#':
-      - "18"
-    scriptarguments:
-      asset_id:
-        complex:
-          root: ExpanseIPRangeID
-      tag_names:
-        simple: tagcreatedbyxsoar
-    separatecontext: false
-    continueonerrortype: ""
-    view: |-
-      {
-        "position": {
-          "x": 50,
-          "y": 5970
-        }
-      }
-    note: false
-    timertriggers: []
-    ignoreworker: false
-    skipunavailable: false
-    quietmode: 0
-    isoversize: false
-    isautoswitchedtoquietmode: false
-=======
->>>>>>> 90cf3b88
   "22":
     id: "22"
     taskid: 52c96f54-2ff3-4323-8798-9903fc378384
@@ -1602,17 +1404,10 @@
     isautoswitchedtoquietmode: false
   "31":
     id: "31"
-<<<<<<< HEAD
-    taskid: 1e9a6a83-591f-434d-8260-28e32dc04442
-    type: condition
-    task:
-      id: 1e9a6a83-591f-434d-8260-28e32dc04442
-=======
     taskid: 5fbdd7f8-78a8-4ecd-8c6e-d1a1025b1bbc
     type: condition
     task:
       id: 5fbdd7f8-78a8-4ecd-8c6e-d1a1025b1bbc
->>>>>>> 90cf3b88
       version: -1
       name: Verify Outputs
       type: condition
@@ -1802,17 +1597,10 @@
     isautoswitchedtoquietmode: false
   "35":
     id: "35"
-<<<<<<< HEAD
-    taskid: f7af4ee8-9dfa-4a4d-80ce-e7b07c757f01
-    type: condition
-    task:
-      id: f7af4ee8-9dfa-4a4d-80ce-e7b07c757f01
-=======
     taskid: eda30e0b-21e8-4175-8a13-30b77f84f7a8
     type: condition
     task:
       id: eda30e0b-21e8-4175-8a13-30b77f84f7a8
->>>>>>> 90cf3b88
       version: -1
       name: Verify Outputs
       type: condition
@@ -2118,17 +1906,10 @@
     isautoswitchedtoquietmode: false
   "37":
     id: "37"
-<<<<<<< HEAD
-    taskid: 3c6c6a4f-f468-4e23-80c3-a7cfcc84ae13
-    type: condition
-    task:
-      id: 3c6c6a4f-f468-4e23-80c3-a7cfcc84ae13
-=======
     taskid: cfd53b26-1cb0-4684-80d5-d1262aa68243
     type: condition
     task:
       id: cfd53b26-1cb0-4684-80d5-d1262aa68243
->>>>>>> 90cf3b88
       version: -1
       name: Verify Outputs
       type: condition
@@ -2449,17 +2230,10 @@
     isautoswitchedtoquietmode: false
   "43":
     id: "43"
-<<<<<<< HEAD
-    taskid: 8e223c80-a248-4a7d-810a-bf6729310e8f
-    type: condition
-    task:
-      id: 8e223c80-a248-4a7d-810a-bf6729310e8f
-=======
     taskid: 5325ecaf-45e1-4b24-88c3-d5ce1e6496e1
     type: condition
     task:
       id: 5325ecaf-45e1-4b24-88c3-d5ce1e6496e1
->>>>>>> 90cf3b88
       version: -1
       name: Verify Outputs
       type: condition
@@ -2672,17 +2446,10 @@
     isautoswitchedtoquietmode: false
   "47":
     id: "47"
-<<<<<<< HEAD
-    taskid: 2708ec5f-ad7d-41f7-8a0f-a475f497dd45
-    type: condition
-    task:
-      id: 2708ec5f-ad7d-41f7-8a0f-a475f497dd45
-=======
     taskid: dde9d06b-f157-4556-86ed-e399b66360fb
     type: condition
     task:
       id: dde9d06b-f157-4556-86ed-e399b66360fb
->>>>>>> 90cf3b88
       version: -1
       name: Verify Outputs
       type: condition
@@ -2824,11 +2591,7 @@
       {
         "position": {
           "x": 50,
-<<<<<<< HEAD
-          "y": 10345
-=======
           "y": 9645
->>>>>>> 90cf3b88
         }
       }
     note: false
@@ -3568,11 +3331,7 @@
       {
         "position": {
           "x": 50,
-<<<<<<< HEAD
-          "y": 9995
-=======
           "y": 9295
->>>>>>> 90cf3b88
         }
       }
     note: false
@@ -3610,34 +3369,22 @@
       {
         "position": {
           "x": 50,
-<<<<<<< HEAD
-          "y": 10170
-=======
           "y": 9470
->>>>>>> 90cf3b88
-        }
-      }
-    note: false
-    timertriggers: []
-    ignoreworker: false
-    skipunavailable: false
-    quietmode: 0
-    isoversize: false
-    isautoswitchedtoquietmode: false
-<<<<<<< HEAD
-system: true
-=======
->>>>>>> 90cf3b88
+        }
+      }
+    note: false
+    timertriggers: []
+    ignoreworker: false
+    skipunavailable: false
+    quietmode: 0
+    isoversize: false
+    isautoswitchedtoquietmode: false
 view: |-
   {
     "linkLabelsPosition": {},
     "paper": {
       "dimensions": {
-<<<<<<< HEAD
-        "height": 10360,
-=======
         "height": 9660,
->>>>>>> 90cf3b88
         "width": 380,
         "x": 50,
         "y": 50
