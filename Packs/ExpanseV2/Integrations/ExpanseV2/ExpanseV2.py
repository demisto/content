"""Cortex XSOAR Integration for Expanse Expander and Behavior

"""

import demistomock as demisto
from CommonServerPython import *  # noqa # pylint: disable=unused-wildcard-import
from CommonServerUserPython import *  # noqa

import requests
import traceback
import copy
import json
import base64
import re

from typing import (
    Any, Dict, Optional, Iterator,
    Tuple, Union, cast, Set, List
)

from itertools import islice
from dateparser import parse
from datetime import datetime, timezone
from collections import defaultdict
import ipaddress

# Disable insecure warnings
requests.packages.urllib3.disable_warnings()  # pylint: disable=no-member

""" CONSTANTS """

TOKEN_DURATION = 7200
DEFAULT_RESULTS = 20  # default results per search
MAX_RESULTS = 5000  # max results per search
MAX_PAGE_SIZE = 1000  # max results per page
MAX_INCIDENTS = 100  # max incidents per fetch
MAX_UPDATES = 100  # max updates received
DATE_FORMAT = "%Y-%m-%dT%H:%M:%S.%fZ"
DEFAULT_FIRST_FETCH = "3 days"  # default parameter for first fetch

ISSUE_PROGRESS_STATUS = ['New', 'Investigating', 'InProgress', 'AcceptableRisk', 'Resolved']
ISSUE_PROGRESS_STATUS_CLOSED = ['AcceptableRisk', 'Resolved']
ISSUE_ACTIVITY_STATUS = ['Active', 'Inactive']
ISSUE_PRIORITY = ['Critical', 'High', 'Medium', 'Low']
ISSUE_SORT_OPTIONS = ['created', '-created', 'modified', '-modified', 'assigneeUsername',
                      '-assigneeUsername', 'priority', '-priority', 'progressStatus', '-progressStatus',
                      'activityStatus', '-activityStatus', 'headline', '-headline']

SERVICE_DISCOVERY_TYPE = ["ColocatedOnIp", "DirectlyDiscovered"]
SERVICE_SORT_OPTIONS = ['firstObserved', '-firstObserved', 'lastObserved', '-lastObserved', 'name', '-name']

EXPANSE_RESOLVEDSTATUS_TO_XSOAR = {
    'Resolved': 'Resolved',
    'AcceptableRisk': 'Other'
}

EXPANSE_ISSUE_READABLE_HEADER_LIST = [
    'id', 'headline', 'issueType', 'category', 'ip', 'portProtocol', 'portNumber', 'domain', 'certificate', 'priority',
    'progressStatus', 'activityStatus', 'providers', 'assigneeUsername', 'businessUnits', 'created', 'modified',
    'annotations', 'assets', 'helpText'
]

EXPANSE_SERVICE_READABLE_HEADER_LIST = [
    'id', 'name', 'ips', 'domains', 'portNumber', 'activityStatus', 'businessUnits', 'certificates', 'tlsVersions',
    'classifications', 'firstObserved', 'lastObserved', 'annotations', 'assets', 'discoveryInfo'
]

EXPANSE_POC_READABLE_HEADER_LIST = [
    'id', 'email', 'firstName', 'lastName', 'phone', 'role', 'created', 'modified'
]

MIRROR_DIRECTION = {
    'None': None,
    'Incoming': 'In',
    'Outgoing': 'Out',
    'Both': 'Both'
}

TAGGABLE_ASSET_TYPE_MAP = {
    'Domain': 'domains',
    'Certificate': 'certificates',
    'cloud-resource': 'cloud_resource',
    'IpRange': 'ip-range'
}

ASSET_TAG_OPERATIONS = ['ASSIGN', 'UNASSIGN']
ASSET_POC_OPERATIONS = ['ASSIGN', 'UNASSIGN']

ISSUE_UPDATE_TYPES = {
    'Assignee': 'assigneeUsername',
    'Comment': 'comment',
    'Priority': 'priority',
    'ProgressStatus': 'progressStatus',
    'ActivityStatus': 'activityStatus'
}

PRIORITY_SEVERITY_MAP = {
    'Unknown': 0,  # unknown
    'Low': 1,  # low severity
    'Medium': 2,  # medium severity
    'High': 3,  # high severity
    'Critical': 4  # critical severity
}

SEVERITY_PRIORITY_MAP = {v: k for k, v in PRIORITY_SEVERITY_MAP.items()}

IPRANGE_INCLUDE_OPTIONS = ["none", "annotations", "severityCounts", "attributionReasons",
                           "relatedRegistrationInformation", "locationInformation"]

POC_EMAIL_PATTERN = r"^\S+@\S+$"

""" CLIENT CLASS """


class Client(BaseClient):
    """Client class to interact with the Expanse API"""

    def __init__(
            self, base_url: str, api_key: str, verify: bool, proxy: bool, **kwargs
    ):
        self.api_key = api_key
        hdr = {
            "Content-Type": "application/json",
            "Accept": "application/json",
            "User-Agent": "Expanse_XSOAR/1.1.0",
        }
        super().__init__(base_url, verify=verify, proxy=proxy, headers=hdr, **kwargs)

    def _paginate(self, method: str, url_suffix: str,
                  params: Optional[Dict[str, Any]]) -> Iterator[Any]:
        next_url: Optional[str] = None

        while True:
            result = self._http_request(
                method=method,
                url_suffix=url_suffix,
                full_url=next_url,
                params=params,
                raise_on_status=True
            )

            data = result.get('data', [])
            if data is not None:
                yield from data

            pagination = result.get('pagination', None)
            if pagination is None:
                break
            next_url = pagination.get('next', None)
            if next_url is None:
                break

            params = None

    def _get_utcnow(self) -> datetime:
        """
        Used to allow mocking for Unit Tests
        """
        return datetime.utcnow()

    def authenticate(self) -> None:
        """
        Perform authentication using API_KEY,
        stores token and stored timestamp in integration context,
        retrieves new token when expired
        """
        current_utc_timestamp = int(self._get_utcnow().timestamp())

        stored_token = demisto.getIntegrationContext()
        if (
                isinstance(stored_token, dict)
                and "token" in stored_token
                and "expires" in stored_token
                and current_utc_timestamp < int(stored_token["expires"])
        ):
            self._headers['Authorization'] = f'JWT {stored_token["token"]}'
        else:
            # fetch new token
            hdr = self._headers.copy()
            hdr["Authorization"] = f"Bearer {self.api_key}"

            r = self._http_request('GET', "/v1/IdToken", headers=hdr)
            if isinstance(r, dict) and r.get("token", None) is None:
                raise ValueError("Authorization failed")

            token_expiration = current_utc_timestamp + TOKEN_DURATION

            self._headers['Authorization'] = f'JWT {r["token"]}'
            demisto.setIntegrationContext(
                {"token": r["token"], "expires": token_expiration}
            )

    def get_issue_count(self) -> int:
        r = self._http_request(
            method='GET', url_suffix='/v1/issues/issues/count',
        )
        if not isinstance(r, dict) or 'count' not in r:
            raise DemistoException(f'Error determining issue count. Response from server: {str(r)}')
        return int(r['count'])

    def get_issues(self,
                   limit: int,
                   content_search: Optional[str] = None,
                   provider: Optional[str] = None,
                   business_units: Optional[str] = None,
                   assignee: Optional[str] = None,
                   issue_type: Optional[str] = None,
                   inet_search: Optional[str] = None,
                   domain_search: Optional[str] = None,
                   port_number: Optional[str] = None,
                   progress_status: Optional[str] = None,
                   activity_status: Optional[str] = None,
                   priority: Optional[str] = None,
                   tags: Optional[str] = None,
                   created_before: Optional[str] = None,
                   created_after: Optional[str] = None,
                   modified_before: Optional[str] = None,
                   modified_after: Optional[str] = None,
                   sort: Optional[str] = None
                   ) -> Iterator[Any]:

        params = {
            'limit': limit,
            'contentSearch': content_search,
            'providerName': provider if provider else None,
            'businessUnitName': business_units if business_units else None,
            'assigneeUsername': assignee if assignee else None,
            'issueTypeName': issue_type if issue_type else None,
            'inetSearch': inet_search,
            'domainSearch': domain_search,
            'portNumber': port_number if port_number else None,
            'progressStatus': progress_status if progress_status else None,
            'activityStatus': activity_status if activity_status else None,
            'priority': priority if priority else None,
            'tagName': tags if tags else None,
            'createdBefore': created_before,
            'createdAfter': created_after,
            'modifiedBefore': modified_before,
            'modifiedAfter': modified_after,
            'sort': sort
        }

        return self._paginate(
            method='GET', url_suffix="/v1/issues/issues", params=params
        )

    def get_issue_by_id(self, issue_id: str) -> Dict[str, Any]:
        return self._http_request(
            method='GET', url_suffix=f'/v1/issues/issues/{issue_id}')

    def get_issue_updates(self, issue_id: str, update_types: Optional[List],
                          created_after: Optional[str], limit: int = DEFAULT_RESULTS) -> Iterator[Any]:
        updates = self._paginate(
            method='GET', url_suffix=f'/v1/issues/issues/{issue_id}/updates',
            params=dict(limit=limit))
        after = datestring_to_timestamp_us(created_after) if created_after else None

        for u in updates:
            if after and 'created' in u and datestring_to_timestamp_us(u['created']) <= after:
                continue
            if update_types and 'updateType' in u and u['updateType'] not in update_types:
                continue
            yield u

    def get_services(self,
                     limit: int,
                     content_search: Optional[str] = None,
                     provider: Optional[str] = None,
                     business_units: Optional[str] = None,
                     service_type: Optional[str] = None,
                     inet_search: Optional[str] = None,
                     domain_search: Optional[str] = None,
                     port_number: Optional[str] = None,
                     activity_status: Optional[str] = None,
                     discovery_type: Optional[str] = None,
                     country_code: Optional[str] = None,
                     tags: Optional[str] = None,
                     sort: Optional[str] = None
                     ) -> Iterator[Any]:

        params = {
            'limit': limit,
            'contentSearch': content_search,
            'providerName': provider if provider else None,
            'businessUnitName': business_units if business_units else None,
            'classificationId': service_type if service_type else None,
            'ipSearch': inet_search,
            'domainSearch': domain_search,
            'portNumber': port_number if port_number else None,
            'countryCode': country_code if country_code else None,
            'activityStatus': activity_status if activity_status else None,
            'discoveryType': discovery_type if discovery_type else None,
            'tagName': tags if tags else None,
            'sort': sort
        }

        return self._paginate(
            method='GET', url_suffix="/v1/services/services", params=params
        )

    def get_service_by_id(self, service_id: str) -> Dict[str, Any]:
        return self._http_request(
            method='GET', url_suffix=f'/v1/services/services/{service_id}')

    def list_businessunits(self, limit: int = DEFAULT_RESULTS) -> Iterator[Any]:
        params = dict(limit=limit)
        return self._paginate(
            method='GET',
            url_suffix='/v1/issues/businessUnits',
            params=params
        )

    def list_providers(self, limit: int = DEFAULT_RESULTS) -> Iterator[Any]:
        params = dict(limit=limit)
        return self._paginate(
            method='GET',
            url_suffix='/v1/issues/providers',
            params=params
        )

    def list_pocs(self, limit: int = DEFAULT_RESULTS) -> Iterator[Any]:
        params = dict(limit=limit)
        return self._paginate(
            method='GET',
            url_suffix='/v2/annotation/point-of-contact',
            params=params
        )

    def create_poc(self, email: str, first_name: Optional[str], last_name: Optional[str], role: Optional[str],
                   phone: Optional[str]) -> Dict[str, Any]:
        data: Dict = {
            'email': email,
            'firstName': first_name,
            'lastName': last_name,
            'phone': phone,
            'role': role
        }
        return self._http_request(
            method='POST',
            url_suffix='/v2/annotation/point-of-contact',
            data=json.dumps(data)
        )

    def list_tags(self, limit: int = DEFAULT_RESULTS) -> Iterator[Any]:
        params = dict(limit=limit)
        return self._paginate(
            method='GET',
            url_suffix='/v3/annotations/tags',
            params=params
        )

    def create_tag(self, name: str, description: Optional[str]) -> Dict[str, Any]:
        data: Dict = {
            'name': name,
            'description': description

        }
        return self._http_request(
            method='POST',
            url_suffix='/v3/annotations/tags',
            data=json.dumps(data)
        )

    def get_asset_details(self, asset_type: str, asset_id: str,
                          include: str = 'annotations,attributionReasons') -> Dict[str, Any]:
        data: Dict = {}
        if asset_type == 'IpRange':
            data = self.get_iprange_by_id(
                iprange_id=asset_id,
                include=include
            )
        elif asset_type == 'Certificate':
            data = self.get_certificate_by_md5_hash(asset_id)
        elif asset_type == 'Domain':
            data = self.get_domain_by_domain(domain=asset_id)
        else:
            demisto.debug(f'get_asset_details: unsupported asset type {asset_type}')
        return data

    def manage_asset_tags(self, asset_type: str, operation_type: str, asset_id: str,
                          tag_ids: List[str]) -> Dict[str, Any]:
        endpoint_base = asset_type if asset_type == "ip-range" else f"assets/{asset_type}"

        data: Dict = {"operations": [{
            'operationType': operation_type,
            'tagIds': tag_ids,
            'assetId': asset_id

        }]}
        return self._http_request(
            method='POST',
            url_suffix=f'/v2/{endpoint_base}/tag-assignments/bulk',
            json_data=data
        )

    def manage_asset_pocs(self, asset_type: str, operation_type: str, asset_id: str, poc_ids: List[str]) -> Dict[str, Any]:
        endpoint_base = asset_type if asset_type == "ip-range" else f"assets/{asset_type}"

        data: Dict = {"operations": [{
            'operationType': operation_type,
            'contactIds': poc_ids,
            'assetId': asset_id

        }]}
        return self._http_request(
            method='POST',
            url_suffix=f'/v2/{endpoint_base}/contact-assignments/bulk',
            json_data=data
        )

    def update_issue(self, issue_id: str, update_type: str, value: str) -> Dict[str, Any]:
        data: Dict = {
            'updateType': update_type,
            'value': value
        }
        return self._http_request(
            method='POST',
            url_suffix=f'/v1/issues/issues/{issue_id}/updates',
            data=json.dumps(data)
        )

    def get_iprange_by_id(self, iprange_id: str, include: str) -> Dict[str, Any]:
        try:
            result: Dict = self._http_request(
                method='GET',
                url_suffix=f'/v2/ip-range/{iprange_id}',
                raise_on_status=True,
                params={
                    'include': include
                }
            )
        except DemistoException as e:
            if str(e).startswith('Error in API call [404]') or str(e).startswith('Error in API call [400]'):
                return {}
            raise e
        return result

    def get_domain_by_domain(self, domain: str, last_observed_date: Optional[str] = None) -> Dict[str, Any]:
        params = {}
        if last_observed_date is not None:
            params['minRecentIpLastObservedDate'] = last_observed_date

        try:
            result = self._http_request(
                method='GET',
                url_suffix=f'/v2/assets/domains/{domain}',
                raise_on_status=True,
                params=params
            )
        except DemistoException as e:
            if str(e).startswith('Error in API call [404]') or str(e).startswith('Error in API call [400]'):
                return {}
            raise e
        return result

    def get_certificate_by_md5_hash(self, md5_hash: str, last_observed_date: Optional[str] = None) -> Dict[str, Any]:
        params = {}

        if last_observed_date is not None:
            params['minRecentIpLastObservedDate'] = last_observed_date

        try:
            result: Dict = self._http_request(
                method='GET',
                url_suffix=f'/v2/assets/certificates/{md5_hash}',
                raise_on_status=True,
                params=params
            )
        except DemistoException as e:
            if str(e).startswith('Error in API call [404]') or str(e).startswith('Error in API call [400]'):
                return {}
            raise e
        return result

    def get_ipranges(self, params: Dict[str, Any]) -> Iterator[Any]:
        return self._paginate(
            method='GET',
            url_suffix='/v2/ip-range',
            params=params
        )

    def get_domains(self, params: Dict[str, Any]) -> Iterator[Any]:
        return self._paginate(
            method='GET',
            url_suffix='/v2/assets/domains',
            params=params
        )

    def get_certificates(self, params: Dict[str, Any]) -> Iterator[Any]:
        return self._paginate(
            method='GET',
            url_suffix='/v2/assets/certificates',
            params=params
        )

    def get_ips(self, params: Dict[str, Any]) -> Iterator[Any]:
        return self._paginate(
            method='GET',
            url_suffix='/v2/assets/ips',
            params=params
        )

    def list_risk_rules(self, params: Dict[str, Any]) -> Iterator[Any]:
        return self._paginate(
            method='GET',
            url_suffix='/v1/behavior/risk-rules',
            params=params
        )

    def get_risky_flows(self, limit: int, created_before: Optional[str], created_after: Optional[str],
                        internal_ip_range: Optional[str], risk_rule: Optional[str], tag_names: Optional[str]) -> \
            Iterator[Any]:

        params = {
            "page[limit]": limit,
            "filter[created-before]": created_before,
            "filter[created-after]": created_after,
            "filter[internal-ip-range]": internal_ip_range,
            "filter[risk-rule]": risk_rule,
            "filter[tag-names]": tag_names
        }
        return self._paginate(
            method='GET',
            url_suffix='/v1/behavior/risky-flows',
            params=params
        )

    def parse_asset_data(self, issue: Dict[str, Any],
                         fetch_details: Optional[bool] = False) -> Tuple[List[Dict[str, Any]], List[str], bool]:
        assets: List[Dict[str, Any]] = []
        changed = False
        ml_feature_list: List[str] = []
        if issue.get('assets') and isinstance(issue['assets'], list):
            assets = copy.deepcopy(issue['assets'])
            for n, a in enumerate(assets):
                if not isinstance(a, dict) or 'assetType' not in a:
                    continue

                # Handle conversion of IP ranges to CIDRs for AutoExtract
                if (
                        a['assetType'] == 'IpRange'
                        and 'displayName' in a
                        and isinstance(dn := a['displayName'], str)
                        and len(r := dn.split('-')) == 2
                ):
                    assets[n]['displayName'] = ','.join(range_to_cidrs(r[0], r[1]))
                    changed = True

                if not fetch_details or 'assetKey' not in a:
                    continue

                # Fetch additional details for assets
                details = self.get_asset_details(a['assetType'], a['assetKey'])
                if not isinstance(details, dict):
                    continue

                # Replace asset ID with the real asset ID (the ID shown in asset is a reference of the association table)
                if real_id := details.get('id', None):
                    assets[n]['id'] = real_id
                    changed = True

                # Handle Tags
                if (tags := details.get('annotations', {}).get('tags')) and isinstance(tags, list):
                    assets[n]['tags'] = '\n'.join(sorted(t['name'] for t in tags if 'name' in t))
                    changed = True

                # Handle Attribution reasons
                if (ar := details.get('attributionReasons')) and isinstance(ar, list):
                    assets[n]['attributionReasons'] = '\n'.join(
                        sorted(
                            str(a.get('reason')) for a in ar if isinstance(a, dict) and a.get('reason')
                        )
                    )
                    changed = True

                # Handle ML fields

                if a.get('assetType') == 'IpRange':
                    # for IP Range collect relatedRegistrarInformation.registryEntities.formattedName
                    if (
                            (rri := details.get('relatedRegistrationInformation'))
                            and isinstance(rri, list)
                            and isinstance(rri[0], dict)
                            and (re := rri[0].get('registryEntities'))
                            and isinstance(re, list)
                    ):
                        ml_feature_list.extend(set(r['formattedName'] for r in re if 'formattedName' in r))

                elif a.get('assetType') == "Certificate":
                    # for Certificate collect issuerOrg, issuerName,
                    # subjectName, subjectAlternativeNames, subjectOrg, subjectOrgUnit
                    if (cert := details.get('certificate')) and isinstance(cert, dict):
                        for f in ['issuerOrg', 'issuerName', 'subjectOrg', 'subjectName', 'subjectOrgUnit']:
                            if (x := cert.get(f)):
                                ml_feature_list.append(x)
                        if (san := cert.get('subjectAlternativeNames')) and isinstance(san, str):
                            ml_feature_list.extend(san.split(' '))

                elif a.get('assetType') == "Domain":
                    # for Domain collect domain, name servers, registrant and admin name/organization
                    if (
                            (whois := details.get('whois'))
                            and isinstance(whois, list)
                            and isinstance(whois[0], dict)
                    ):
                        if (x := whois[0].get('domain')):
                            ml_feature_list.append(x)

                        # nameServers
                        if (
                                (ns := whois[0].get('nameServers'))
                                and isinstance(ns, list)
                        ):
                            ml_feature_list.extend(ns)

                        # admin
                        if (admin := whois[0].get('admin')):
                            for f in ['name', 'organization']:
                                if (x := admin.get(f)):
                                    ml_feature_list.append(x)
                        # registrant
                        if (reg := whois[0].get('registrant')):
                            for f in ['name', 'organization']:
                                if (x := reg.get(f)):
                                    ml_feature_list.append(x)

        if len(ml_feature_list) > 0:
            changed = True
        return assets, ml_feature_list, changed


""" HELPER FUNCTIONS """


class DBotScoreOnlyIndicator(Common.Indicator):
    """
    This class represents a generic indicator and is used only to return DBotScore
    """

    def __init__(self, dbot_score: Common.DBotScore):
        self.dbot_score = dbot_score

    def to_context(self):
        return self.dbot_score.to_context()


def calculate_limits(limit: Any) -> Tuple[int, int]:
    total_results = check_int(limit, 'limit', None, None, False)
    if not total_results:
        total_results = DEFAULT_RESULTS
    elif total_results > MAX_RESULTS:
        total_results = MAX_RESULTS
    max_page_size = MAX_PAGE_SIZE if total_results > MAX_PAGE_SIZE else total_results
    return (total_results, max_page_size)


def handle_iprange_include(arg: Optional[str], arg_name: Optional[str]) -> str:
    include = argToList(arg)
    sanitized_include: str = ''
    if include and not any('none' in i for i in include):
        if not all(i in IPRANGE_INCLUDE_OPTIONS for i in include):
            raise ValueError(f'{arg_name} must contain the following options: {", ".join(IPRANGE_INCLUDE_OPTIONS)}')
        else:
            sanitized_include = ','.join(include)

    return sanitized_include


def range_to_cidrs(start: str, end: str) -> Iterator[str]:
    try:
        for i in ipaddress.summarize_address_range(ipaddress.IPv4Address(start), ipaddress.IPv4Address(end)):
            yield str(i)
    except ipaddress.AddressValueError as e:
        raise ValueError(f'Invalid IP address in range: {str(e)}')


def check_int(arg: Any, arg_name: str, min_val: int = None, max_val: int = None,
              required: bool = False) -> Optional[int]:
    """Converts a string argument to a Python int
    This function is used to quickly validate an argument provided and convert
    it into an ``int`` type. It will throw a ValueError if the input is invalid
    or outside the optional range. If the input is None, it will throw a ValueError
    if required is ``True``, or ``None`` if required is ``False.
    """

    # check if argument is mandatory
    if arg is None:
        if required is True:
            raise ValueError(f'Missing argument "{arg_name}"')
        return None

    i: Optional[int] = None

    if isinstance(arg, str):
        if not arg.isdigit():
            raise ValueError(f'Integer invalid: "{arg_name}"="{arg}"')
        try:
            i = int(arg)
        except ValueError:
            raise ValueError(f'Integer invalid: "{arg_name}"="{arg}"')
    elif isinstance(arg, int):
        i = arg
    else:
        raise ValueError(f'Invalid number: "{arg_name}"')

    # range check
    if min_val and i < min_val:
        raise ValueError(f'Integer outside minimum range: "{arg_name}"="{arg}" ("min={min_val}")')
    if max_val and i > max_val:
        raise ValueError(f'Integer outside maximum range: "{arg_name}"="{arg}" ("max={max_val}")')

    return i


def convert_priority_to_xsoar_severity(priority: str) -> int:
    """Maps Expanse priority to Cortex XSOAR severity
    Converts the Expanse issue priority  ('Low', 'Medium', 'High',
    'Critical') to Cortex XSOAR incident severity (1 to 4) for mapping.
    :type priority: ``str``
    :param priority: priority as returned from the Expanse API (str)
    :return: Cortex XSOAR Severity (1 to 4)
    :rtype: ``int``
    """

    return PRIORITY_SEVERITY_MAP[priority] if priority in PRIORITY_SEVERITY_MAP else PRIORITY_SEVERITY_MAP['Unknown']


def datestring_to_timestamp_us(ds: str) -> int:
    dt = parse(ds)
    ts = int(dt.timestamp()) * 1000000 + dt.microsecond
    return ts


def timestamp_us_to_datestring_utc(ts: int, date_format: str = DATE_FORMAT) -> str:
    dt = datetime.fromtimestamp(ts // 1000000, timezone.utc).replace(microsecond=ts % 1000000)
    ds = dt.strftime(date_format)
    return ds


def format_cidr_data(cidrs: List[Dict[str, Any]]) -> List[CommandResults]:
    cidr_data_list: List[Dict[str, Any]] = []
    command_results = []
    for cidr_data in cidrs:
        cidr_data['cidr'] = ','.join(range_to_cidrs(cidr_data['startAddress'], cidr_data['endAddress'])) \
            if ('startAddress' in cidr_data and 'endAddress' in cidr_data) else None

        if not cidr_data['cidr']:
            continue

        cidr_context_excluded_fields: List[str] = ['startAddress', 'endAddress']
        cidr_data_list.append({
            k: cidr_data[k]
            for k in cidr_data if k not in cidr_context_excluded_fields
        })

        cidr_standard_context = DBotScoreOnlyIndicator(
            dbot_score=Common.DBotScore(
                indicator=cidr_data['cidr'],
                indicator_type=DBotScoreType.CIDR,
                integration_name="ExpanseV2",
                score=Common.DBotScore.NONE
            )
        )
        command_results.append(CommandResults(
            readable_output=tableToMarkdown("New CIDR indicator was found", cidr_standard_context.to_context()),
            indicator=cidr_standard_context
        ))
    command_results.append(CommandResults(
        outputs_prefix='Expanse.IPRange',
        outputs_key_field='id',
        outputs=cidr_data_list if len(cidr_data_list) > 0 else None,
    ))
    return command_results


def find_indicator_md5_by_hash(h: str) -> Optional[str]:
    field = {
        40: 'sha1',
        64: 'sha256',
        128: 'sha512'
    }.get(len(h))

    if field is None:
        return None

    fetched_iocs = demisto.searchIndicators(
        query=f'{field}:{h} and type:Certificate and -md5:""',
        page=0, size=1  # we just take the first one
    ).get('iocs')
    if fetched_iocs is None or len(fetched_iocs) == 0:
        return None

    if (custom_fields := fetched_iocs[0].get('CustomFields')) is None:
        return None

    return custom_fields.get('md5')


def format_domain_data(domains: List[Dict[str, Any]]) -> List[CommandResults]:
    domain_data_list: List[Dict[str, Any]] = []
    command_results = []
    for domain_data in domains:
        if not isinstance(domain_data, dict) or 'domain' not in domain_data:
            continue
        domain = domain_data['domain']

        whois_args = {}
        if (w := domain_data.get('whois')) and isinstance(w, list):
            whois = w[0]
            admin = whois.get('admin', {})
            registrar = whois.get('registrar', {})
            if not isinstance(registrar, dict):
                registrar = {}
            registrant = whois.get('registrant', {})
            if not isinstance(registrant, dict):
                registrant = {}
            domain_statuses = whois.get('domainStatuses', [])
            if not isinstance(domain_statuses, list):
                domain_statuses = []

            whois_args = assign_params(
                creation_date=whois.get('creationDate'),
                updated_date=whois.get('updatedDate'),
                expiration_date=whois.get('registryExpiryDate'),
                name_servers=whois.get('nameServers'),
                domain_status=domain_statuses[0],
                organization=admin.get('organization'),
                admin_name=admin.get('name'),
                admin_email=admin.get('emailAddress'),
                admin_phone=admin.get('phoneNumber'),
                admin_country=admin.get('country'),
                registrar_name=registrar.get('name'),
                registrant_email=registrant.get('emailAddress'),
                registrant_name=registrant.get('name'),
                registrant_phone=registrant.get('phoneNumber'),
                registrant_country=registrant.get('country')
            )

        domain_standard_context: Common.Domain
        if domain.startswith('*.'):
            indicator_type = DBotScoreType.DOMAINGLOB
        else:
            indicator_type = DBotScoreType.DOMAIN

        domain_standard_context = Common.Domain(
            domain=domain,
            dbot_score=Common.DBotScore(
                indicator=domain,
                indicator_type=indicator_type,
                integration_name="ExpanseV2",
                score=Common.DBotScore.NONE
            ),
            **whois_args
        )
        command_results.append(CommandResults(
            readable_output=tableToMarkdown("New Domain indicator was found", domain_standard_context.to_context()),
            indicator=domain_standard_context
        ))
        domain_context_excluded_fields: List[str] = []
        domain_data_list.append({
            k: domain_data[k]
            for k in domain_data if k not in domain_context_excluded_fields
        })

    readable_output = tableToMarkdown(
        'Expanse Domain List', domain_data_list) if len(domain_data_list) > 0 else "## No Domains found"
    command_results.append(CommandResults(
        readable_output=readable_output,
        outputs_prefix='Expanse.Domain',
        outputs_key_field='domain',
        outputs=domain_data_list if len(domain_data_list) > 0 else None,
    ))
    return command_results


def format_certificate_data(certificates: List[Dict[str, Any]]) -> List[CommandResults]:
    certificate_data_list: List[Dict[str, Any]] = []
    certificate_context_excluded_fields: List[str] = []
    command_results = []
    for certificate in certificates:
        expanse_certificate = certificate.get('certificate')
        if expanse_certificate is None:
            continue

        # Standard Context (Common.Certificate + DBotScore)
        # they are prefixed with PEM but they really the hashes of DER (like it should be)
        ec_sha256 = expanse_certificate.get('pemSha256')
        if ec_sha256 is None:
            demisto.debug('SHA-256 not found!!!')
            continue
        indicator_value = base64.urlsafe_b64decode(ec_sha256).hex()

        ec_md5 = expanse_certificate.get('md5Hash')
        ec_sha1 = expanse_certificate.get('pemSha1')
        ec_spki = expanse_certificate.get('publicKeySpki')

        ec_modulus = expanse_certificate.get('publicKeyModulus')
        ec_publickey = None
        if (pktemp := expanse_certificate.get('publicKey')) is not None:
            ec_publickey = base64.urlsafe_b64decode(pktemp).hex()

        ec_san = expanse_certificate.get('subjectAlternativeNames')

        pem = None
        if (details := certificate.get('details')) is not None:
            if (base64Encoded := details.get('base64Encoded')) is not None and base64Encoded != '':
                pem_lines = '\n'.join([base64Encoded[i:i + 64] for i in range(0, len(base64Encoded), 64)])
                pem = f"-----BEGIN CERTIFICATE-----\n{pem_lines}\n-----END CERTIFICATE-----"

        certificate_standard_context = Common.Certificate(
            serial_number=expanse_certificate.get('serialNumber'),
            subject_dn=expanse_certificate.get('subject'),
            issuer_dn=expanse_certificate.get('issuer'),
            md5=base64.urlsafe_b64decode(ec_md5).hex() if ec_md5 else None,
            sha1=base64.urlsafe_b64decode(ec_sha1).hex() if ec_sha1 else None,
            sha256=indicator_value,
            publickey=Common.CertificatePublicKey(
                algorithm=expanse_certificate.get('publicKeyAlgorithm'),
                length=expanse_certificate.get('publicKeyBits'),
                modulus=':'.join([ec_modulus[i:i + 2] for i in range(0, len(ec_modulus), 2)]) if ec_modulus else None,
                exponent=expanse_certificate.get('publicKeyRsaExponent'),
                publickey=':'.join(
                    [ec_publickey[i:i + 2] for i in range(0, len(ec_publickey), 2)]) if ec_publickey else None
            ),
            spki_sha256=base64.urlsafe_b64decode(ec_spki).hex() if ec_spki else None,
            signature_algorithm=expanse_certificate.get('signatureAlgorithm'),
            subject_alternative_name=[san for san in ec_san.split() if len(san) != 0] if ec_san else None,
            validity_not_after=expanse_certificate.get('validNotAfter'),
            validity_not_before=expanse_certificate.get('validNotBefore'),
            pem=pem,
            dbot_score=Common.DBotScore(
                indicator=indicator_value,
                indicator_type=DBotScoreType.CERTIFICATE,
                integration_name="ExpanseV2",
                score=Common.DBotScore.NONE
            )
        )
        command_results.append(CommandResults(
            readable_output=tableToMarkdown("New Certificate indicator was found",
                                            certificate_standard_context.to_context()),
            indicator=certificate_standard_context,
        ))
        # Expanse Context
        certificate_data_list.append({
            k: certificate[k]
            for k in certificate if k not in certificate_context_excluded_fields
        })

    readable_output = tableToMarkdown(
        'Expanse Certificate List', certificate_data_list) if len(
        certificate_data_list) > 0 else "## No Certificates found"
    command_results.append(CommandResults(
        readable_output=readable_output,
        outputs_prefix='Expanse.Certificate',
        outputs_key_field='id',
        outputs=certificate_data_list if len(certificate_data_list) > 0 else None,
        ignore_auto_extract=True,
    ))
    return command_results


""" COMMAND FUNCTIONS """


def test_module(client: Client) -> str:
    """Tests API connectivity and authentication'

    Returning 'ok' indicates that the integration works like it is supposed to.
    Connection to the service is successful.
    Raises exceptions if something goes wrong.

    :type client: ``Client``
    :param Client: client to use

    :return: 'ok' if test passed, anything else will fail the test.
    :rtype: ``str``
    """

    try:
        client.get_issue_count()
    except DemistoException as e:
        if "Forbidden" in str(e) or "Authorization failed" in str(e):
            return "Authorization Error: make sure API Key is correctly set"
        else:
            raise e
    return "ok"


def get_issues_command(client: Client, args: Dict[str, Any]) -> CommandResults:
    total_results, max_page_size = calculate_limits(args.get('limit', None))

    provider = ','.join(argToList(args.get('provider')))
    business_units = ','.join(argToList(args.get('business_unit')))
    assignee = ','.join(argToList(args.get('assignee')))
    issue_type = ','.join(argToList(args.get('issue_type')))
    tags = ','.join(argToList(args.get('tag')))

    content_search = args.get('content_search')
    inet_search = args.get('inet_search')
    domain_search = args.get('domain_search')

    arg_list = argToList(args.get('port_number'))
    # this will trigger exceptions if the port provided isn't a valid port number 0-65535
    all(check_int(i, 'port_number', 0, 65535, True) for i in arg_list)
    port_number = ','.join(arg_list)

    arg_list = argToList(args.get('progress_status'))
    if arg_list and not all(i in ISSUE_PROGRESS_STATUS for i in arg_list):
        raise ValueError(f'progress_status must include: {", ".join(ISSUE_PROGRESS_STATUS)}')
    progress_status = ','.join(arg_list)

    arg_list = argToList(args.get('activity_status'))
    if arg_list and not all(i in ISSUE_ACTIVITY_STATUS for i in arg_list):
        raise ValueError(f'activity_status must include: {", ".join(ISSUE_ACTIVITY_STATUS)}')
    activity_status = ','.join(arg_list)

    arg_list = argToList(args.get('priority'))
    if arg_list and not all(i in ISSUE_PRIORITY for i in arg_list):
        raise ValueError(f'priority must include: {", ".join(ISSUE_PRIORITY)}')
    priority = ','.join(arg_list)

    arg_list = argToList(args.get('sort'))
    if arg_list and not all(i in ISSUE_SORT_OPTIONS for i in arg_list):
        raise ValueError(f'sort must include: {", ".join(ISSUE_SORT_OPTIONS)}')
    sort = ','.join(arg_list)

    d = args.get('created_before', None)
    created_before = parse(d).strftime(DATE_FORMAT) if d else None

    d = args.get('created_after', None)
    created_after = parse(d).strftime(DATE_FORMAT) if d else None

    d = args.get('modified_before', None)
    modified_before = parse(d).strftime(DATE_FORMAT) if d else None

    d = args.get('modified_after', None)
    modified_after = parse(d).strftime(DATE_FORMAT) if d else None

    issues = list(
        islice(
            client.get_issues(limit=max_page_size, content_search=content_search, provider=provider,
                              business_units=business_units, assignee=assignee, issue_type=issue_type,
                              inet_search=inet_search, domain_search=domain_search, port_number=port_number,
                              progress_status=progress_status, activity_status=activity_status, priority=priority,
                              tags=tags, created_before=created_before, created_after=created_after,
                              modified_before=modified_before, modified_after=modified_after, sort=sort),
            total_results
        )
    )

    if len(issues) < 1:
        return CommandResults(readable_output='No Issues Found')

    readable_output = tableToMarkdown(
        name='Expanse Issues',
        t=issues,
        headers=EXPANSE_ISSUE_READABLE_HEADER_LIST,
        headerTransform=pascalToSpace
    )

    return CommandResults(
        readable_output=readable_output, outputs_prefix="Expanse.Issue", outputs_key_field="id", outputs=issues
    )


def get_services_command(client: Client, args: Dict[str, Any]) -> CommandResults:
    total_results, max_page_size = calculate_limits(args.get('limit', None))

    provider = ','.join(argToList(args.get('provider')))
    business_units = ','.join(argToList(args.get('business_unit')))
    service_type = ','.join(argToList(args.get('service_type')))
    tags = ','.join(argToList(args.get('tag')))

    content_search = args.get('content_search')
    inet_search = args.get('inet_search')
    domain_search = args.get('domain_search')

    arg_list = argToList(args.get('port_number'))
    # this will trigger exceptions if data is invalid
    all(check_int(i, 'port_number', 0, 65535, True) for i in arg_list)
    port_number = ','.join(arg_list)

    arg_list = argToList(args.get('country_code'))
    # This will check to make sure that a provided country code is a two character alpha string
    if arg_list and not all(i.isalpha() and len(i) == 2 for i in arg_list):
        raise ValueError('country_code must be an ISO-3166 two character country code')
    country_code = ','.join([i.upper() for i in arg_list])

    arg_list = argToList(args.get('activity_status'))
    if arg_list and not all(i in ISSUE_ACTIVITY_STATUS for i in arg_list):
        raise ValueError(f'activity_status must include: {", ".join(ISSUE_ACTIVITY_STATUS)}')
    activity_status = ','.join(arg_list)

    arg_list = argToList(args.get('discovery_type'))
    if arg_list and not all(i in SERVICE_DISCOVERY_TYPE for i in arg_list):
        raise ValueError(f'discovery_type must include: {", ".join(SERVICE_DISCOVERY_TYPE)}')
    discovery_type = ','.join(arg_list)

    sort = args.get('sort')
    if sort and sort not in SERVICE_SORT_OPTIONS:
        raise ValueError(f'sort must include: {", ".join(SERVICE_SORT_OPTIONS)}')

    services = list(
        islice(
            client.get_services(limit=max_page_size, content_search=content_search, provider=provider,
                                business_units=business_units, service_type=service_type,
                                inet_search=inet_search, domain_search=domain_search, port_number=port_number,
                                activity_status=activity_status, discovery_type=discovery_type,
                                tags=tags, country_code=country_code, sort=sort),
            total_results
        )
    )

    if len(services) < 1:
        return CommandResults(readable_output='No Services Found')

    # reduce some objects for human readable
    hr_services = copy.deepcopy(services)
    for service in hr_services:
        service["classifications"] = [c.get("name") for c in service.get("classifications", [])]
        service["tlsVersions"] = [f'version: {t.get("tlsVersion")} - cipher_suite: {t.get("cipherSuite")}'
                                  for t in service.get("tlsVersions", [])]
        service["certificates"] = [f'subject_name: {c.get("certificate", {}).get("subjectName")}' for c in
                                   service.get("certificates", [])]

    readable_output = tableToMarkdown(
        name='Expanse Services',
        t=hr_services,
        headers=EXPANSE_SERVICE_READABLE_HEADER_LIST,
        headerTransform=pascalToSpace
    )

    return CommandResults(
        readable_output=readable_output,
        outputs_prefix="Expanse.Service",
        outputs_key_field="id",
        outputs=services
    )


def get_service_command(client: Client, args: Dict[str, Any]) -> CommandResults:
    if not (service_id := args.get('service_id')):
        raise ValueError('service_id not specified')

    service = client.get_service_by_id(service_id=service_id)

    # reduce some objects for human readable
    hr_service = copy.deepcopy(service)
    if hr_service is not None:
        hr_service["classifications"] = [c.get("name") for c in hr_service.get("classifications", [])]
        hr_service["tlsVersions"] = [f'version: {t.get("tlsVersion")} - cipher_suite: {t.get("cipherSuite")}'
                                     for t in hr_service.get("tlsVersions", [])]
        hr_service["certificates"] = [f'subject_name: {c.get("certificate", {}).get("subjectName")}'
                                      for c in hr_service.get("certificates", [])]

    readable_output = tableToMarkdown(
        name='Expanse Services',
        t=hr_service,
        headers=EXPANSE_SERVICE_READABLE_HEADER_LIST,
        headerTransform=pascalToSpace
    )

    return CommandResults(
        readable_output=readable_output,
        outputs_prefix="Expanse.Service",
        outputs_key_field="id",
        outputs=service
    )


def get_issue_command(client: Client, args: Dict[str, Any]) -> CommandResults:
    if not (issue_id := args.get('issue_id')):
        raise ValueError('issue_id not specified')

    issue = client.get_issue_by_id(issue_id=issue_id)

    readable_output = tableToMarkdown(
        name='Expanse Issues',
        t=issue,
        headers=EXPANSE_ISSUE_READABLE_HEADER_LIST,
        headerTransform=pascalToSpace
    )

    return CommandResults(
        readable_output=readable_output,
        outputs_prefix="Expanse.Issue",
        outputs_key_field="id",
        outputs=issue
    )


def get_issue_updates_command(client: Client, args: Dict[str, Any]) -> CommandResults:
    total_results, max_page_size = calculate_limits(args.get('limit', None))

    if not (issue_id := args.get('issue_id')):
        raise ValueError('issue_id not specified')

    update_types = argToList(args.get('update_types'))
    if update_types and not all(i in ISSUE_UPDATE_TYPES.keys() for i in update_types):
        raise ValueError(f'Invalid update_type: {update_types}. Must include: {",".join(ISSUE_UPDATE_TYPES.keys())}')

    d = args.get('created_after')
    created_after = parse(d).strftime(DATE_FORMAT) if d else None

    issue_updates = [
        {**u, "issueId": issue_id}  # this adds the issue id to the resulting dict
        for u in sorted(
            islice(
                client.get_issue_updates(
                    issue_id=issue_id,
                    limit=max_page_size,
                    update_types=update_types,
                    created_after=created_after
                ),
                total_results
            ),
            key=lambda k: k['created']
        )
    ]

    return CommandResults(
        outputs_prefix="Expanse.IssueUpdate", outputs_key_field="id", outputs=issue_updates
    )


def get_issue_comments_command(client: Client, args: Dict[str, Any]) -> CommandResults:
    total_results, max_page_size = calculate_limits(args.get('limit', None))

    if not (issue_id := args.get('issue_id')):
        raise ValueError('issue_id not specified')

    d = args.get('created_after')
    created_after = parse(d).strftime(DATE_FORMAT) if d else None

    issue_comments = [
        {**u, "issueId": issue_id}  # this adds the issue id to the resulting dict
        for u in sorted(
            islice(
                client.get_issue_updates(
                    issue_id=issue_id,
                    limit=max_page_size,
                    update_types=['Comment'],
                    created_after=created_after
                ),
                total_results
            ),
            key=lambda k: k['created']
        )
    ]

    for n, c in enumerate(issue_comments):
        if (u := c.get('user')) and isinstance(u, dict) and 'username' in u:
            issue_comments[n]['user'] = u['username']

    md = tableToMarkdown(
        name='Expanse Issue Comments',
        t=issue_comments,
        headers=['user', 'value', 'created'],
        headerTransform=pascalToSpace,
        removeNull=True
    )

    return CommandResults(
        outputs_prefix="Expanse.IssueComment",
        outputs_key_field="id",
        outputs=issue_comments,
        readable_output=md
    )


def update_issue_command(client: Client, args: Dict[str, Any]) -> CommandResults:
    if not (issue_id := args.get('issue_id')):
        raise ValueError('issue_id not specified')

    update_type = args.get("update_type")
    if not update_type or update_type not in ISSUE_UPDATE_TYPES:
        raise ValueError(f'update_type must be one of: {",".join(ISSUE_UPDATE_TYPES.keys())}')

    if not (value := args.get('value')):
        raise ValueError('value must be specified')

    issue_update = client.update_issue(issue_id, update_type, value)

    return CommandResults(
        outputs_prefix="Expanse.IssueUpdate",
        outputs_key_field="id",
        outputs={**issue_update, "issueId": issue_id}  # this adds the issue id to the resulting dict
    )


def fetch_incidents(client: Client, max_incidents: int,
                    last_run: Dict[str, Union[Optional[int], Optional[str]]], first_fetch: Optional[int],
                    priority: Optional[str], activity_status: Optional[str],
                    progress_status: Optional[str], business_units: Optional[str], issue_types: Optional[str],
                    tags: Optional[str], mirror_direction: Optional[str], sync_tags: Optional[List[str]],
                    fetch_details: Optional[bool]
                    ) -> Tuple[Dict[str, Union[Optional[int], Optional[str]]], List[dict]]:
    """This function retrieves new alerts every interval (default is 1 minute).
    This function has to implement the logic of making sure that incidents are
    fetched only onces and no incidents are missed. By default it's invoked by
    XSOAR every minute. It will use last_run to save the timestamp of the last
    incident it processed. If last_run is not provided, it should use the
    integration parameter first_fetch to determine when to start fetching
    the first time. Uses "createdAfter" in the Expanse API for timestamp.

    :return:
        A tuple containing two elements:
            next_run (``Dict[str, int]``): Contains the timestamp that will be
                    used in ``last_run`` on the next fetch, and the last issue id.
            incidents (``List[dict]``): List of incidents that will be created in XSOAR
    :rtype: ``Tuple[Dict[str, Union[Optional[int], Optional[str]]], List[dict]]``
    """

    last_fetch = last_run.get('last_fetch')
    if last_fetch is None:
        last_fetch = cast(int, first_fetch)
    else:
        last_fetch = cast(int, last_fetch)

    latest_created_time = last_fetch

    last_issue_id = last_run.get('last_issue_id')
    latest_issue_id: Optional[str] = None

    incidents: List[Dict[str, Any]] = []

    arg_list = argToList(priority)
    if arg_list and not all(i in ISSUE_PRIORITY for i in arg_list):
        raise ValueError(f'priority must include: {", ".join(ISSUE_PRIORITY)}')
    _priority = ','.join(arg_list)

    arg_list = argToList(progress_status)
    if arg_list and not all(i in ISSUE_PROGRESS_STATUS for i in arg_list):
        raise ValueError(f'progressStatus must include: {", ".join(ISSUE_PROGRESS_STATUS)}')
    _progress_status = ','.join(arg_list)

    arg_list = argToList(activity_status)
    if arg_list and not all(i in ISSUE_ACTIVITY_STATUS for i in arg_list):
        raise ValueError(f'activityStatus must include: {", ".join(ISSUE_ACTIVITY_STATUS)}')
    _activity_status = ','.join(arg_list)

    created_after = timestamp_us_to_datestring_utc(latest_created_time, DATE_FORMAT)

    r = client.get_issues(
        limit=max_incidents if not last_issue_id else max_incidents + 1,  # workaround to avoid unnecessary API calls
        priority=_priority, business_units=business_units,
        progress_status=_progress_status, activity_status=_activity_status, tags=tags,
        created_after=created_after, sort='created'
    )

    broken = False
    issues: List = []
    skip = cast(str, last_issue_id)
    for i in r:
        if skip and not broken:
            if 'id' not in i or 'created' not in i:
                continue

            # fix created time to make sure precision is the same to microsecond with no rounding
            i['created'] = timestamp_us_to_datestring_utc(datestring_to_timestamp_us(i['created']), DATE_FORMAT)

            if i['created'] != created_after:
                issues.append(i)
                broken = True
            elif i['id'] == skip:
                broken = True
        else:
            issues.append(i)
        if len(issues) == max_incidents:
            break

    for issue in issues:
        ml_feature_list: List[str] = []

        if 'created' not in issue or 'id' not in issue:
            continue
        incident_created_time = datestring_to_timestamp_us(issue.get('created'))

        if last_fetch:
            if incident_created_time < last_fetch:
                continue
        incident_name = issue.get('headline') if 'headline' in issue else issue.get('id')

        # Mirroring
        issue['xsoar_mirroring'] = {
            'mirror_direction': mirror_direction,
            'mirror_id': issue.get('id'),
            'mirror_instance': demisto.integrationInstance(),
            'sync_tags': sync_tags
        }
        issue['xsoar_severity'] = convert_priority_to_xsoar_severity(issue.get('priority', 'Unknown'))

        # Handle asset information
        issue['assets'], ml_feature_list, _ = client.parse_asset_data(issue, fetch_details)

        # add issue specific information to ml key
        if (
                (provider := issue.get('providers'))
                and isinstance(provider, list)
                and 'name' in provider[0]
        ):
            ml_feature_list.append(provider[0].get('name'))
        if (
                (latest_evidence := issue.get('latestEvidence'))
                and isinstance(latest_evidence, dict)
        ):
            if (
                    (geolocation := latest_evidence.get('geolocation'))
                    and isinstance(geolocation, dict)
            ):
                for f in ['countryCode', 'city']:
                    if (x := geolocation.get(f)):
                        ml_feature_list.append(x)

        # dedup, sort and join ml feature list
        issue['ml_features'] = ' '.join(sorted(list(set(ml_feature_list))))
        incident = {
            'name': incident_name,
            'details': issue.get('helpText'),
            'occurred': issue.get('created'),
            'rawJSON': json.dumps(issue),
            'severity': issue.get('xsoar_severity')
        }
        latest_issue_id = issue.get('id')
        incidents.append(incident)
        if incident_created_time > latest_created_time:
            latest_created_time = incident_created_time

    next_run = {
        'last_fetch': latest_created_time,
        'last_issue_id': latest_issue_id if latest_issue_id else last_issue_id}
    return next_run, incidents


def get_remote_data_command(client: Client, args: Dict[str, Any], sync_owners: bool = False,
                            incoming_tags: Optional[List[str]] = [],
                            mirror_details: bool = False) -> GetRemoteDataResponse:
    parsed_args = GetRemoteDataArgs(args)
    issue_updates: List[Dict[str, Any]] = sorted(
        islice(
            client.get_issue_updates(
                issue_id=parsed_args.remote_incident_id,
                limit=MAX_UPDATES,
                update_types=None,
                created_after=parsed_args.last_update
            ),
            MAX_UPDATES
        ),
        key=lambda k: k.get('created')
    )

    new_entries: List = []
    incident_updates: Dict[str, Any] = {}
    latest_comment: Dict[str, Any] = {}  # used for closing comment
    for update in issue_updates:
        update_type = update.get('updateType')
        if not update_type or update_type not in ISSUE_UPDATE_TYPES:
            demisto.debug('Skipping unknown Expanse incoming update type: {update_type}')
            continue

        if not (new_value := update.get('value')):
            continue

        updated_field = ISSUE_UPDATE_TYPES[update_type]
        previous_value = update.get('previousValue')
        update_user = update['user']['username'] \
            if ('user' in update and isinstance(update['user'], dict)
                and 'username' in update['user']) else 'Unknown user'

        # handle incoming comment
        if update_type == 'Comment':
            new_entries.append({
                'Type': EntryType.NOTE,
                'Contents': f'{update_user} added a comment: [{new_value}]',
                'ContentsFormat': EntryFormat.TEXT,
                'Note': True,
                'Tags': incoming_tags
            })
            latest_comment = update

        # handle incoming ownership change
        elif update_type == 'Assignee':
            incident_updates[updated_field] = new_value
            new_entries.append({
                'Type': EntryType.NOTE,
                'Contents': f'Mirroring: {update_user} changed assignee from [{previous_value}] to [{new_value}]',
                'ContentsFormat': EntryFormat.TEXT,
                'Note': False
            })
            if not sync_owners:
                continue
            # handle unassignment
            if new_value == 'Unassigned':
                incident_updates['xsoar_owner'] = ''
                continue
            # new user assignment
            user_info = demisto.findUser(email=new_value)
            if user_info:
                incident_updates['xsoar_owner'] = user_info.get('username')
            else:
                demisto.debug(f'The user assigned to Expanse incident {parsed_args.remote_incident_id} [{new_value}]'
                              f'is not registered on XSOAR, cannot change owner')

        # handle issue closure
        elif update_type == 'ProgressStatus' and new_value in ISSUE_PROGRESS_STATUS_CLOSED:
            close_reason = EXPANSE_RESOLVEDSTATUS_TO_XSOAR[
                new_value] if new_value in EXPANSE_RESOLVEDSTATUS_TO_XSOAR else 'Other'
            resolve_comment = latest_comment['value'] if 'value' in latest_comment else ''
            demisto.debug(f'Closing Expanse issue {parsed_args.remote_incident_id}')
            new_entries.append({
                'Type': EntryType.NOTE,
                'Contents': {
                    'dbotIncidentClose': True,
                    'closeReason': close_reason,
                    'closeNotes': resolve_comment
                },
                'ContentsFormat': EntryFormat.JSON
            })
            incident_updates['closeReason'] = close_reason
            incident_updates['closeNotes'] = resolve_comment

        # handle everything else
        else:
            incident_updates[updated_field] = new_value
            if update_type == 'Priority':
                incident_updates['xsoar_severity'] = convert_priority_to_xsoar_severity(new_value)
            new_entries.append({
                'Type': EntryType.NOTE,
                'Contents': f'Mirroring: {update_user} updated field [{updated_field}] from [{previous_value}] to [{new_value}]',
                'ContentsFormat': EntryFormat.TEXT,
                'Note': False
            })

    # update_assets
    if mirror_details:
        issue_details: Dict[str, Any] = client.get_issue_by_id(issue_id=parsed_args.remote_incident_id)
        assets, ml_feature_list, changed = client.parse_asset_data(issue_details, mirror_details)
        if changed:
            incident_updates['assets'] = assets
            # dedup, sort and join ml feature list
            incident_updates['ml_features'] = ' '.join(sorted(set(ml_feature_list)))

    # process incident updates only if anything has changed
    if len(incident_updates) > 0 or len(new_entries) > 0:
        incident_updates['id'] = parsed_args.remote_incident_id

    return GetRemoteDataResponse(incident_updates, new_entries)


def update_remote_system_command(client: Client, args: Dict[str, Any], sync_owners: bool = False) -> str:
    remote_args = UpdateRemoteSystemArgs(args)
    remote_incident_id = remote_args.remote_incident_id
    entries: List = remote_args.entries if remote_args.entries else []
    for e in entries:
        if 'contents' in e and 'category' in e and e.get('category') == 'chat':
            client.update_issue(
                issue_id=remote_incident_id,
                update_type='Comment',
                value=e.get('contents')
            )

    if remote_args.delta and remote_args.incident_changed:
        delta = remote_args.delta

        # handle ownership change
        if sync_owners and 'owner' in delta:
            owner_email: Optional[str] = None
            owner_user = delta.get('owner')
            if owner_user:
                user_info = demisto.findUser(username=owner_user)
                if user_info and isinstance(user_info, dict) and 'email' in user_info:
                    owner_email = user_info.get('email')
                if owner_email:  # change the owner in Expanse only if the XSOAR user has a valid email
                    client.update_issue(
                        issue_id=remote_incident_id,
                        update_type='Assignee',
                        value=owner_email
                    )
            else:  # change to unassigned
                client.update_issue(
                    issue_id=remote_incident_id,
                    update_type='Assignee',
                    value='Unassigned'
                )

        # handle severity
        if 'severity' in delta and delta.get('severity') in SEVERITY_PRIORITY_MAP:
            client.update_issue(
                issue_id=remote_incident_id,
                update_type='Priority',
                value=SEVERITY_PRIORITY_MAP[delta.get('severity')]
            )

        # handle issue closing
        if remote_args.inc_status == 2:
            close_reason = remote_args.data.get('closeReason', None)
            close_notes = remote_args.data.get('closeNotes', None)
            close_reason_comment: str = f'XSOAR Incident Close Reason: {close_reason}\n' if close_reason else ''
            close_notes_comment: str = f'XSOAR Incident Close Notes: {close_notes}\n' if close_notes else ''
            client.update_issue(
                issue_id=remote_incident_id,
                update_type='Comment',
                value=f'Issue closed in Cortex XSOAR.\n{close_reason_comment}{close_notes_comment}'
            )
            client.update_issue(
                issue_id=remote_incident_id,
                update_type='ProgressStatus',
                value='Resolved'
            )

        # handle Progress Status change
        elif 'expanseprogressstatus' in delta and delta.get('expanseprogressstatus') in ISSUE_PROGRESS_STATUS:
            client.update_issue(
                issue_id=remote_incident_id,
                update_type='ProgressStatus',
                value=delta.get('expanseprogressstatus')
            )

    return remote_incident_id


def list_businessunits_command(client: Client, args: Dict[str, Any]) -> CommandResults:
    total_results, max_page_size = calculate_limits(args.get('limit'))
    outputs = list(
        islice(client.list_businessunits(limit=max_page_size), total_results)
    )

    return CommandResults(
        outputs_prefix="Expanse.BusinessUnit",
        outputs_key_field="id",
        outputs=outputs if len(outputs) > 0 else None,
        readable_output="## No Business Units found" if len(outputs) == 0 else None
    )


def list_providers_command(client: Client, args: Dict[str, Any]) -> CommandResults:
    total_results, max_page_size = calculate_limits(args.get('limit'))
    outputs = list(
        islice(client.list_providers(limit=max_page_size), total_results)
    )
    return CommandResults(
        outputs_prefix="Expanse.Provider",
        outputs_key_field="id",
        outputs=outputs if len(outputs) > 0 else None,
        readable_output="## No Providers found" if len(outputs) == 0 else None
    )


def list_pocs_command(client: Client, args: Dict[str, Any]) -> CommandResults:
    total_results, max_page_size = calculate_limits(args.get('limit'))
    outputs = list(
        islice(client.list_pocs(limit=max_page_size), total_results)
    )
    readable_output = tableToMarkdown(
        name='Expanse Points of Contact',
        t=outputs,
        headers=EXPANSE_POC_READABLE_HEADER_LIST,
        headerTransform=pascalToSpace
    )

    return CommandResults(
        outputs_prefix="Expanse.PointOfContact",
        outputs_key_field="id",
        outputs=outputs if len(outputs) > 0 else None,
        readable_output="## No Point Of Contacts found" if len(outputs) == 0 else readable_output
    )


def create_poc_command(client: Client, args: Dict[str, Any]) -> CommandResults:
    email: str = args.get('email', '')
    if not email or not re.match(POC_EMAIL_PATTERN, email):
        raise ValueError('Point of Contact email needs to be a valid email')

    first_name: str = args.get('first_name', '')
    if first_name and len(first_name) > 64:
        raise ValueError('Point of Contact first_name needs to be less than 64 characters')

    last_name: str = args.get('last_name', '')
    if last_name and len(last_name) > 64:
        raise ValueError('Point of Contact last_name needs to be less than 64 characters')

    phone: str = args.get('phone', '')
    if phone and not phone.isnumeric():
        raise ValueError('Point of Contact phone needs to be a numeric string')

    role: str = args.get('role', '')
    if role and len(role) > 64:
        raise ValueError('Point of Contact role needs to be less than 64 characters')

    try:
        poc = client.create_poc(email, first_name, last_name, role, phone)
    except DemistoException as e:
        if str(e).startswith('Error in API call [409]'):
            return CommandResults(readable_output='Point of Contact email already exists')
        raise e

    return CommandResults(
        outputs_prefix="Expanse.PointOfContact",
        outputs_key_field="id",
        outputs=poc,
        readable_output=f"New POC created for {email}"
    )


def list_tags_command(client: Client, args: Dict[str, Any]) -> CommandResults:
    total_results, max_page_size = calculate_limits(args.get('limit'))
    outputs = list(
        islice(client.list_tags(limit=max_page_size), total_results)
    )
    return CommandResults(
        outputs_prefix="Expanse.Tag",
        outputs_key_field="id",
        outputs=outputs if len(outputs) > 0 else None,
        readable_output="## No Tags found" if len(outputs) == 0 else None
    )


def create_tag_command(client: Client, args: Dict[str, Any]) -> CommandResults:
    name: str = args.get('name', '')
    if not name or len(name) < 1 or len(name) > 127:
        raise ValueError('Tag name must be less than 128 characters long')

    description: str = args.get('description', '')
    if description and len(description) > 511:
        raise ValueError('Tag description must be less than 512 characters long')

    try:
        tag = client.create_tag(name, description)
    except DemistoException as e:
        if str(e).startswith('Error in API call [409]'):
            return CommandResults(readable_output='Tag already exists')
        raise e

    return CommandResults(
        outputs_prefix="Expanse.Tag",
        outputs_key_field="id",
        outputs=tag
    )


def manage_asset_tags_command(client: Client, args: Dict[str, Any]) -> CommandResults:
    operation_type = args.get('operation_type')
    if operation_type not in ASSET_TAG_OPERATIONS:
        raise ValueError(f'Operation type must be one of {",".join(ASSET_TAG_OPERATIONS)}')

    asset_type = args.get('asset_type')
    if not asset_type or asset_type not in TAGGABLE_ASSET_TYPE_MAP:
        raise ValueError(f'Asset type must be one of {",".join(TAGGABLE_ASSET_TYPE_MAP.keys())}')
    mapped_asset_type = TAGGABLE_ASSET_TYPE_MAP[asset_type]

    asset_id = args.get('asset_id')
    if not asset_id:
        raise ValueError('Asset id must be provided')

    tag_ids = argToList(args.get('tags'))
    tag_names = argToList(args.get('tag_names'))
    if len(tag_names) > 0:
        [tag_ids.append(t['id']) for t in client.list_tags() if t['name'] in tag_names]
    tags: List[str] = list(set(tag_ids))
    if len(tags) < 1:
        raise ValueError('Must provide valid tag IDs or names')

    client.manage_asset_tags(mapped_asset_type, operation_type, asset_id, tags)
    return CommandResults(
        readable_output='Operation complete'
    )


def manage_asset_pocs_command(client: Client, args: Dict[str, Any]) -> CommandResults:
    operation_type = args.get('operation_type')
    if operation_type not in ASSET_POC_OPERATIONS:
        raise ValueError(f'Operation type must be one of {",".join(ASSET_POC_OPERATIONS)}')

    asset_type = args.get('asset_type')
    if not asset_type or asset_type not in TAGGABLE_ASSET_TYPE_MAP:
        raise ValueError(f'Asset type must be one of {",".join(TAGGABLE_ASSET_TYPE_MAP.keys())}')
    mapped_asset_type = TAGGABLE_ASSET_TYPE_MAP[asset_type]

    asset_id = args.get('asset_id')
    if not asset_id:
        raise ValueError('Asset id must be provided')

    poc_ids = argToList(args.get('pocs'))
    poc_emails = argToList(args.get('poc_emails'))

    if len(poc_emails) > 0:
        for p in client.list_pocs():
            if p.get('email') in poc_emails:
                poc_ids.append(p['id'])
    pocs: List[str] = list(set(poc_ids))
    if len(pocs) < 1:
        raise ValueError('Must provide valid Point of Contact IDs or emails')

    client.manage_asset_pocs(mapped_asset_type, operation_type, asset_id, pocs)
    return CommandResults(
        readable_output=f'Operation complete ({operation_type} {poc_emails or poc_ids} to {asset_id})'
    )


def get_iprange_command(client: Client, args: Dict[str, Any]) -> List[CommandResults]:
    include = handle_iprange_include(args.pop('include', None), 'include')
    id_: Optional[str] = args.pop('id', None)

    if id_ is not None and len(args) != 0:
        raise ValueError("You can only use [id] only with [include] parameter")

    total_results, max_page_size = calculate_limits(args.get('limit'))

    outputs: List[Dict[str, Any]]
    if id_ is not None:
        outputs = [client.get_iprange_by_id(id_, include)]
    else:
        params: Dict = {
            "include": include,
            "limit": max_page_size
        }

        business_units = argToList(args.get('business_units'))
        if len(business_units) != 0:
            params['business-units'] = ','.join(business_units)
        business_unit_names = argToList(args.get('business_unit_names'))
        if len(business_unit_names) != 0:
            params['business-unit-names'] = ','.join(business_unit_names)
        inet = args.get('inet')
        if inet is not None:
            params['inet'] = inet
        tags = argToList(args.get('tags'))
        if len(tags) != 0:
            params['tags'] = ','.join(tags)
        tag_names = argToList(args.get('tag_names'))
        if len(tag_names) != 0:
            params['tag-names'] = ','.join(tag_names)

        outputs = list(
            islice(
                client.get_ipranges(params=params),
                total_results
            )
        )

    return (format_cidr_data(outputs))


def get_domain_command(client: Client, args: Dict[str, Any]) -> List[CommandResults]:
    domain: Optional[str] = args.pop('domain', None)
    last_observed_date: Optional[str] = args.pop('last_observed_date', None)

    if domain is not None and len(args) != 0:
        raise ValueError("The only argument allowed with domain is last_observed_date")

    total_results, max_page_size = calculate_limits(args.get('limit'))

    if domain is not None:
        output = client.get_domain_by_domain(domain=domain, last_observed_date=last_observed_date)
        if output and isinstance(output, dict) and 'domain' not in output:
            output['domain'] = domain
        return format_domain_data([output])

    params: Dict[str, Any] = {
        "limit": max_page_size
    }

    domain_search: Optional[str] = args.get('search')
    if domain_search is not None:
        params['domainSearch'] = domain_search

    provider_id = argToList(args.get('providers'))
    if len(provider_id) > 0:
        params['providerId'] = ','.join(provider_id)

    provider_name = argToList(args.get('provider_names'))
    if len(provider_name) > 0:
        params['providerName'] = ','.join(provider_name)

    business_unit_id = argToList(args.get('business_units'))
    if len(business_unit_id) > 0:
        params['businessUnitId'] = ','.join(business_unit_id)

    business_unit_name = argToList(args.get('business_unit_names'))
    if len(business_unit_name) > 0:
        params['businessUnitName'] = ','.join(business_unit_name)

    tag_id = argToList(args.get('tags'))
    if len(tag_id) > 0:
        params['tagId'] = ','.join(tag_id)

    tag_name = argToList(args.get('tag_names'))
    if len(tag_name) > 0:
        params['tagName'] = ','.join(tag_name)

    dns_resolution_status = args.get('has_dns_resolution')
    if dns_resolution_status is not None:
        params['dnsResolutionStatus'] = "HAS_DNS_RESOLUTION" if argToBoolean(
            dns_resolution_status) else "NO_DNS_RESOLUTION"

    service_status = args.get('has_active_service')
    if service_status is not None:
        params['serviceStatus'] = "HAS_ACTIVE_SERVICE" if argToBoolean(service_status) else "NO_ACTIVE_SERVICE"

    has_related_cloud_resources = args.get('has_related_cloud_resources')
    if has_related_cloud_resources is not None:
        params['hasRelatedCloudResources'] = "true" if argToBoolean(has_related_cloud_resources) else "false"

    if last_observed_date is not None:
        params['minLastObservedDate'] = last_observed_date

    domain_data = list(
        islice(
            client.get_domains(params=params),
            total_results
        )
    )
    return format_domain_data(domain_data)


def get_certificate_command(client: Client, args: Dict[str, Any]) -> List[CommandResults]:
    md5_hash: Optional[str] = args.pop('md5_hash', None)
    last_observed_date: Optional[str] = args.pop('last_observed_date', None)

    if md5_hash is not None and len(args) != 0:
        raise ValueError("The only argument allowed with md5_hash is last_observed_date")

    total_results, max_page_size = calculate_limits(args.get('limit'))

    if md5_hash is not None:
        # we try to convert it as hex, and if we fail we trust it's a base64 encoded
        # MD5 hash
        try:
            if len(ba_hash := bytearray.fromhex(md5_hash)) == 16:
                md5_hash = base64.urlsafe_b64encode(ba_hash).decode('ascii')
        except ValueError:
            pass

        output = client.get_certificate_by_md5_hash(
            md5_hash=md5_hash,
            last_observed_date=last_observed_date
        )
        return format_certificate_data(certificates=[output])

    params: Dict[str, Any] = {
        "limit": max_page_size
    }
    cn_search: Optional[str] = args.get('search')
    if cn_search is not None:
        params['commonNameSearch'] = cn_search

    provider_id = argToList(args.get('providers'))
    if len(provider_id) > 0:
        params['providerId'] = ','.join(provider_id)

    provider_name = argToList(args.get('provider_names'))
    if len(provider_name) > 0:
        params['providerName'] = ','.join(provider_name)

    business_unit_id = argToList(args.get('business_units'))
    if len(business_unit_id) > 0:
        params['businessUnitId'] = ','.join(business_unit_id)

    business_unit_name = argToList(args.get('business_unit_names'))
    if len(business_unit_name) > 0:
        params['businessUnitName'] = ','.join(business_unit_name)

    tag_id = argToList(args.get('tags'))
    if len(tag_id) > 0:
        params['tagId'] = ','.join(tag_id)

    tag_name = argToList(args.get('tag_names'))
    if len(tag_name) > 0:
        params['tagName'] = ','.join(tag_name)

    certificate_advertisement_status = args.get('has_certificate_advertisement')
    if certificate_advertisement_status is not None:
        if argToBoolean(certificate_advertisement_status):
            params['certificateAdvertisementStatus'] = "HAS_CERTIFICATE_ADVERTISEMENT"
        else:
            params['certificateAdvertisementStatus'] = "NO_CERTIFICATE_ADVERTISEMENT"

    service_status = args.get('has_active_service')
    if service_status is not None:
        params['serviceStatus'] = "HAS_ACTIVE_SERVICE" if argToBoolean(service_status) else "NO_ACTIVE_SERVICE"

    has_related_cloud_resources = args.get('has_related_cloud_resources')
    if has_related_cloud_resources is not None:
        params['hasRelatedCloudResources'] = "true" if argToBoolean(has_related_cloud_resources) else "false"

    if last_observed_date is not None:
        params['minLastObservedDate'] = last_observed_date

    cert_data = list(
        islice(
            client.get_certificates(params=params),
            total_results
        )
    )

    return format_certificate_data(certificates=cert_data)


def get_associated_domains_command(client: Client, args: Dict[str, Any]) -> List[CommandResults]:
    cn_search = args.get('common_name')
    ip_search = args.get('ip')
    command_results = []
    if ip_search is not None and cn_search is not None:
        raise ValueError("only one of common_name and ip arguments should be specified")

    if cn_search is None and ip_search is None:
        raise ValueError("one of common_name or ip arguments should be specified")

    max_certificates, certificates_max_page_size = calculate_limits(args.get('limit'))
    max_domains, domains_max_page_size = calculate_limits(args.get('domains_limit'))
    ips_base_params: Dict[str, Any] = {
        "limit": domains_max_page_size
    }

    certificates_search_params = {
        "commonNameSearch": cn_search,
        "limit": certificates_max_page_size
    }

    matching_domains: Dict[str, Dict[str, Any]] = {}
    ips_to_query: Dict[str, Set[str]] = defaultdict(set)

    if ip_search is not None:
        ips_to_query[ip_search].clear()  # create an empty set

    if cn_search is not None:
        certificates = islice(client.get_certificates(certificates_search_params), max_certificates)
        for certificate in certificates:
            md5_hash = certificate.get('certificate', {}).get('md5Hash')
            if md5_hash is None:
                continue

            certificate_details = client.get_certificate_by_md5_hash(md5_hash=md5_hash)
            if certificate_details is None:
                continue

            for recent_ip in certificate_details.get('details', {}).get('recentIps', []):
                ip_address = recent_ip.get('ip')
                if ip_address is None:
                    continue

                ips_to_query[ip_address].add(md5_hash)

    for ip2q in ips_to_query.keys():
        ips_search_params: Dict[str, Any] = {
            'inetSearch': ip2q,
            'assetType': 'DOMAIN'
        }
        ips_search_params.update(ips_base_params)

        for ipdomain in islice(client.get_ips(ips_search_params), max_domains):
            if (domain := ipdomain.get('domain')) is None:
                continue

            if domain not in matching_domains:
                matching_domains[domain] = {
                    'name': domain,
                    'IP': [],
                    'certificate': []
                }

            matching_domains[domain]['IP'].append(ip2q)
            matching_domains[domain]['certificate'].extend(list(ips_to_query[ip2q]))

    readable_output = tableToMarkdown(
        f"Expanse Domains matching Certificate Common Name: {cn_search}",
        list(matching_domains.values()) if len(matching_domains) > 0 else "## No Domains found",
        headers=['name', 'IP', 'certificate']
    )
    for d in matching_domains.keys():
        indicator = Common.Domain(d, Common.DBotScore(d, DBotScoreType.DOMAIN, "ExpanseV2", Common.DBotScore.NONE))
        command_results.append(CommandResults(
            readable_output=tableToMarkdown("New Domain indicator was found.", indicator.to_context()),
            indicator=indicator
        ))
    command_results.append(CommandResults(
        readable_output=readable_output,
        outputs_prefix='Expanse.AssociatedDomain',
        outputs_key_field='name',
        outputs=list(
            matching_domains.values()) if len(matching_domains) > 0 else None, ))
    return command_results


def certificate_command(client: Client, args: Dict[str, Any]) -> List[CommandResults]:
    hashes = argToList(args.get('certificate'))
    if len(hashes) == 0:
        raise ValueError('certificate hash(es) not specified')

    set_expanse_fields = argToBoolean(args.get('set_expanse_fields', 'true'))

    if len(hashes) > MAX_RESULTS:
        hashes = hashes[:MAX_RESULTS]

    certificate_data: List[Dict[str, Any]] = []

    for curr_hash in hashes:
        # we try to convert it as hex, and if we fail we trust it's a base64 encoded
        try:
            ba_hash = bytearray.fromhex(curr_hash)
            if len(ba_hash) == 16:
                # MD5 hash
                curr_hash = base64.urlsafe_b64encode(ba_hash).decode('ascii')
            else:  #  maybe a different hash? let's look for an indicator with a corresponding hash
                result_hash = find_indicator_md5_by_hash(ba_hash.hex())
                if result_hash is None:
                    continue

                curr_hash = base64.urlsafe_b64encode(bytearray.fromhex(result_hash)).decode('ascii')

        except ValueError:
            pass

        c = client.get_certificate_by_md5_hash(md5_hash=curr_hash)
        if not c or not isinstance(c, dict):
            continue

        certificate_data.append(c)

    result = format_certificate_data(certificate_data)

    # XXX - this is a workaround to the lack of the possibility of extending mapper
    # of standard Indicator Types. We need to call createIndicator to set custom fields
    if not set_expanse_fields or (result and result[0].outputs is None):
        return result

    indicators: List[Dict[str, Any]] = []
    result_outputs = cast(List[Dict[str, Any]], result[0].outputs)  # we keep mypy happy
    for certificate in result_outputs:
        ec_sha256 = certificate.get('certificate', {}).get('pemSha256')
        if ec_sha256 is None:
            continue
        indicator_value = base64.urlsafe_b64decode(ec_sha256).hex()

        if find_indicator_md5_by_hash(indicator_value) is None:
            demisto.debug(f'Update: Indicator {indicator_value} not found')
            continue

        annotations = certificate.get('annotations', {})
        tags = []
        if 'tags' in annotations:
            tags = [tag['name'] for tag in annotations['tags']]

        provider_name: Optional[str] = None
        providers = certificate.get('providers')
        if isinstance(providers, list) and len(providers) > 0:
            provider_name = providers[0].get('name')

        tenant_name: Optional[str] = None
        tenant = certificate.get('tenant')
        if tenant is not None:
            tenant_name = tenant.get('name')

        business_unit_names: List[str] = []
        business_units = certificate.get("businessUnits", [])
        for bu in business_units:
            if 'name' not in bu:
                continue
            business_unit_names.append(bu['name'])

        indicator: Dict[str, Any] = {
            'type': 'Certificate',
            'value': indicator_value,
            'score': Common.DBotScore.NONE,
            'source': 'ExpanseV2',
            'fields': {
                'expansedateadded': certificate.get('dateAdded'),
                'expansefirstobserved': certificate.get('firstObserved'),
                'firstseenbysource': certificate.get('firstObserved'),
                'expanselastobserved': certificate.get('lastObserved'),
                'lastseenbysource': certificate.get('lastObserved'),
                'expansecertificateadvertisementstatus': certificate.get('certificateAdvertisementStatus'),
                'expansetags': tags,
                'expanseproperties': '\n'.join(certificate.get('properties', [])),
                'expanseservicestatus': certificate.get('serviceStatus'),
                'expanseprovidername': provider_name,
                'expansetenantname': tenant_name,
                'expansebusinessunits': business_unit_names
            }
        }
        indicators.append(indicator)

    demisto.createIndicators(indicators)

    return result


def domain_command(client: Client, args: Dict[str, Any]) -> List[CommandResults]:
    # XXX - implement feed related indicators using recentIPs
    domains = argToList(args.get('domain'))
    if len(domains) == 0:
        raise ValueError('domain(s) not specified')

    # trim down the list to the max number of supported results
    if len(domains) > MAX_RESULTS:
        domains = domains[:MAX_RESULTS]

    domain_data: List[Dict[str, Any]] = []

    for domain in domains:
        d = client.get_domain_by_domain(domain=domain)
        if not d or not isinstance(d, dict):
            continue
        if 'domain' not in d:
            d['domain'] = domain
        domain_data.append(d)

    return format_domain_data(domain_data)


def ip_command(client: Client, args: Dict[str, Any]) -> List[CommandResults]:
    ips = argToList(args.get('ip'))
    if len(ips) == 0:
        raise ValueError('ip(s) not specified')

    # trim down the list to the max number of supported results
    if len(ips) > MAX_RESULTS:
        ips = ips[:MAX_RESULTS]

    ip_data_list: List[Dict[str, Any]] = []
    command_results = []
    for ip in ips:
        ip_data = next(client.get_ips(params={'inetSearch': f"{ip}", "limit": 1}), None)
        if ip_data is None:
            continue

        ip_data['ip'] = ip

        ip_standard_context = Common.IP(
            ip=ip,
            dbot_score=Common.DBotScore(
                indicator=ip,
                indicator_type=DBotScoreType.IP,
                integration_name="ExpanseV2",
                score=Common.DBotScore.NONE
            ),
            hostname=ip_data.get('domain', None)
        )
        command_results.append(CommandResults(
            readable_output=tableToMarkdown("New IP indicator was found", ip_standard_context.to_context()),
            indicator=ip_standard_context
        ))
        ip_context_excluded_fields: List[str] = []
        ip_data_list.append({
            k: ip_data[k]
            for k in ip_data if k not in ip_context_excluded_fields
        })

    readable_output = tableToMarkdown(
        'Expanse IP List', ip_data_list) if len(ip_data_list) > 0 else "## No IPs found"
    command_results.append(CommandResults(
        readable_output=readable_output,
        outputs_prefix='Expanse.IP',
        outputs_key_field=['ip', 'type', 'assetKey', 'assetType'],
        outputs=ip_data_list if len(ip_data_list) > 0 else None,
    ))
    return command_results


def cidr_command(client: Client, args: Dict[str, Any]) -> List[CommandResults]:
    cidrs = argToList(args.get('cidr'))
    if len(cidrs) == 0:
        raise ValueError('cidr(s) not specified')

    # trim down the list to the max number of supported results
    if len(cidrs) > MAX_RESULTS:
        cidrs = cidrs[:MAX_RESULTS]

    include = handle_iprange_include(args.get('include'), 'include')

    cidr_data: List[Dict[str, Any]] = []

    for cidr in cidrs:
        c = next(client.get_ipranges(params={'inet': cidr, 'include': include, 'limit': 1}), None)

        if not c or not isinstance(c, dict):
            continue
        cidr_data.append(c)

    return format_cidr_data(cidr_data)


def list_risk_rules_command(client: Client, args: Dict[str, Any]) -> CommandResults:
    total_results, max_page_size = calculate_limits(args.get('limit'))

    params = {
        "page[limit]": max_page_size
    }
    risk_rules = list(
        islice(
            client.list_risk_rules(params),
            total_results
        )
    )

    return CommandResults(
        outputs_prefix="Expanse.RiskRule",
        outputs_key_field="id",
        readable_output="## No Risk Rules found" if len(risk_rules) == 0 else None,
        outputs=risk_rules if len(risk_rules) > 0 else None
    )


def get_risky_flows_command(client: Client, args: Dict[str, Any]) -> CommandResults:
    total_results, max_page_size = calculate_limits(args.get('limit'))

    d = args.get('created_before')
    created_before = parse(d).strftime(DATE_FORMAT) if d else None

    d = args.get('created_after')
    created_after = parse(d).strftime(DATE_FORMAT) if d else None

    internal_ip_range = args.get('internal_ip_range')
    risk_rule = args.get('risk_rule', None)

    tags = argToList(args.get('tag_names'))
    tag_names: Optional[str] = ','.join(tags) if tags else None

    risky_flows = list(
        islice(
            client.get_risky_flows(limit=max_page_size, created_before=created_before, created_after=created_after,
                                   internal_ip_range=internal_ip_range, risk_rule=risk_rule, tag_names=tag_names),
            total_results
        )
    )

    return CommandResults(
        outputs_prefix="Expanse.RiskyFlow",
        outputs_key_field="id",
        readable_output="## No Risky Flows found" if len(risky_flows) == 0 else None,
        outputs=risky_flows if len(risky_flows) > 0 else None
    )


def domains_for_certificate_command(client: Client, args: Dict[str, Any]) -> CommandResults:
    """
    Returns all domains that have resolved to IP addresses a certificate has been seen on. There is no direct way to
    correlate between certificates and domains in Expanse this does so indirectly.
    """
    search = args['common_name']
    params = {
        "commonNameSearch": search
    }

    matching_domains = []  # type:ignore

    certificates_iterator = client.get_certificates(params=params)
    certificates = [certificate for certificate in certificates_iterator]

    for certificate in certificates:
        certificate_details = client.get_certificate_by_md5_hash(
            md5_hash=certificate.get('certificate', {}).get('md5Hash'))

        for ip in certificate_details.get('details', {}).get('recentIps', []):
            params = {
                'inetSearch': ip.get('ip'),
                'assetType': 'DOMAIN'
            }
            matching_domains += client.get_ips(params=params)

    if len(matching_domains) == 0:
        return CommandResults(readable_output="No data found")

    context = get_expanse_certificate_to_domain_context(common_name=search, data=matching_domains)

    context_copy = context.copy()
    del context_copy['DomainList']  # Remove full objects from human readable response
    human_readable = tableToMarkdown("Expanse Domains matching Certificate Common Name: {search}".format(search=search),
                                     context_copy)

    return CommandResults(
        outputs_prefix="Expanse.IPDomains",
        readable_output=human_readable,
        raw_response=matching_domains,
        outputs_key_field="SearchTerm",
        outputs=context,
    )


def get_expanse_certificate_to_domain_context(common_name, data):
    """
    Provides custom context information for domains looked up via certificate.

    :param common_name: The original search parameter
    :param data: The data returned from the API query
    :return: A dict of aggregated domain details
    """
    return {
        "SearchTerm": common_name,
        "TotalDomainCount": len(data),
        "FlatDomainList": [domain.get('domain') for domain in data],
        "DomainList": data
    }


""" MAIN FUNCTION """


def main() -> None:
    """main function, parses params and runs command functions
    """

    params = demisto.params()
    command = demisto.command()
    api_key = params.get("apikey")
    base_url = urljoin(params.get("url", "").rstrip("/"), "/api")
    verify_certificate = not params.get("insecure", False)
    proxy = params.get("proxy", False)

    try:
        client = Client(
            api_key=api_key, base_url=base_url, verify=verify_certificate, proxy=proxy
        )

        client.authenticate()

        if command == "test-module":
            result = test_module(client)
            return_results(result)

        elif command == 'fetch-incidents':
            max_incidents = check_int(arg=params.get('max_fetch'), arg_name='max_fetch',
                                      min_val=None, max_val=None, required=False)
            if not max_incidents or max_incidents > MAX_INCIDENTS:
                max_incidents = MAX_INCIDENTS

            ff = params.get('first_fetch', DEFAULT_FIRST_FETCH)
            if not ff:
                raise ValueError('firstFetch not specified')
            first_fetch = datestring_to_timestamp_us(ff)

            priority = params.get('priority')
            activity_status = params.get('activity_status')
            progress_status = params.get('progress_status')
            business_units = argToList(params.get('business_unit'))
            issue_types = argToList(params.get('issue_type'))
            tags = argToList(params.get('tag'))

            sync_tags = argToList(params.get('sync_tags'))

            fetch_details: bool = True  # forced to True to retrieve the proper asset IDs

            mirror_direction = MIRROR_DIRECTION.get(params.get('mirror_direction', 'None'))
            next_run, incidents = fetch_incidents(
                client=client,
                max_incidents=max_incidents,
                last_run=demisto.getLastRun(),
                first_fetch=first_fetch,
                priority=priority,
                activity_status=activity_status,
                progress_status=progress_status,
                business_units=business_units,
                tags=tags,
                issue_types=issue_types,
                mirror_direction=mirror_direction,
                sync_tags=sync_tags,
                fetch_details=fetch_details
            )

            demisto.setLastRun(next_run)
            demisto.incidents(incidents)

        #  To be compatible with 6.1
        elif command == "get-modified-remote-data":
            raise DemistoException('get-modified-remote-data not implemented')

        elif command == "get-remote-data":
            sync_owners = argToBoolean(params.get('sync_owners'))
            # XXX: mirror_details forced to be disabled to reduce API calls in the backend.
            # Will be reviewed in next versions to use XSOAR 6.1 mirroring enhancements.
            mirror_details = False
            # mirror_details = argToBoolean(params.get('mirror_details'))
            incoming_tags = argToList(params.get('incoming_tags'))
            return_results(get_remote_data_command(client, demisto.args(), sync_owners, incoming_tags, mirror_details))

        elif command == "update-remote-system":
            sync_owners = argToBoolean(params.get('sync_owners'))
            return_results(update_remote_system_command(client, demisto.args(), sync_owners))

        elif command == "expanse-get-issues":
            return_results(get_issues_command(client, demisto.args()))

        elif command == "expanse-get-issue":
            return_results(get_issue_command(client, demisto.args()))

        elif command == "expanse-get-issue-updates":
            return_results(get_issue_updates_command(client, demisto.args()))

        elif command == "expanse-update-issue":
            return_results(update_issue_command(client, demisto.args()))

        elif command == "expanse-get-issue-comments":
            return_results(get_issue_comments_command(client, demisto.args()))

        elif command == "expanse-list-businessunits":
            return_results(list_businessunits_command(client, demisto.args()))

        elif command == "expanse-list-providers":
            return_results(list_providers_command(client, demisto.args()))

        elif command == "expanse-list-tags":
            return_results(list_tags_command(client, demisto.args()))

        elif command == "expanse-get-iprange":
            return_results(get_iprange_command(client, demisto.args()))

        elif command == "expanse-create-tag":
            return_results(create_tag_command(client, demisto.args()))

        elif command == "expanse-assign-tags-to-asset":
            args = demisto.args()
            args['operation_type'] = 'ASSIGN'
            return_results(manage_asset_tags_command(client, demisto.args()))

        elif command == "expanse-unassign-tags-from-asset":
            args = demisto.args()
            args['operation_type'] = 'UNASSIGN'
            return_results(manage_asset_tags_command(client, demisto.args()))

        elif command == "expanse-assign-tags-to-iprange":
            args = demisto.args()
            args['operation_type'] = 'ASSIGN'
            args['asset_type'] = 'IpRange'
            return_results(manage_asset_tags_command(client, demisto.args()))

        elif command == "expanse-unassign-tags-from-iprange":
            args = demisto.args()
            args['operation_type'] = 'UNASSIGN'
            args['asset_type'] = 'IpRange'
            return_results(manage_asset_tags_command(client, demisto.args()))

        elif command == "expanse-assign-tags-to-certificate":
            args = demisto.args()
            args['operation_type'] = 'ASSIGN'
            args['asset_type'] = 'Certificate'
            return_results(manage_asset_tags_command(client, demisto.args()))

        elif command == "expanse-unassign-tags-from-certificate":
            args = demisto.args()
            args['operation_type'] = 'UNASSIGN'
            args['asset_type'] = 'Certificate'
            return_results(manage_asset_tags_command(client, demisto.args()))

        elif command == "expanse-assign-tags-to-domain":
            args = demisto.args()
            args['operation_type'] = 'ASSIGN'
            args['asset_type'] = 'Domain'
            return_results(manage_asset_tags_command(client, demisto.args()))

        elif command == "expanse-unassign-tags-from-domain":
            args = demisto.args()
            args['operation_type'] = 'UNASSIGN'
            args['asset_type'] = 'Domain'
            return_results(manage_asset_tags_command(client, demisto.args()))

        elif command == "expanse-get-domain":
            return_results(get_domain_command(client, demisto.args()))

        elif command == "expanse-get-certificate":
            return_results(get_certificate_command(client, demisto.args()))

        elif command == "expanse-get-associated-domains":
            return_results(get_associated_domains_command(client, demisto.args()))

        elif command == "certificate":
            return_results(certificate_command(client, demisto.args()))

        elif command == "domain":
            return_results(domain_command(client, demisto.args()))

        elif command == "ip":
            return_results(ip_command(client, demisto.args()))

        elif command == "cidr":
            return_results(cidr_command(client, demisto.args()))

        elif command == "expanse-get-risky-flows":
            return_results(get_risky_flows_command(client, demisto.args()))

        elif command == "expanse-list-risk-rules":
            return_results(list_risk_rules_command(client, demisto.args()))

<<<<<<< HEAD
        elif command == "expanse-get-services":
            return_results(get_services_command(client, demisto.args()))

        elif command == "expanse-get-service":
            return_results(get_service_command(client, demisto.args()))

        elif command == "expanse-list-pocs":
            return_results(list_pocs_command(client, demisto.args()))

        elif command == "expanse-create-poc":
            return_results(create_poc_command(client, demisto.args()))

        elif command == "expanse-assign-pocs-to-asset":
            args = demisto.args()
            args['operation_type'] = 'ASSIGN'
            return_results(manage_asset_pocs_command(client, args))

        elif command == "expanse-unassign-pocs-from-asset":
            args = demisto.args()
            args['operation_type'] = 'UNASSIGN'
            return_results(manage_asset_pocs_command(client, args))

        elif command == "expanse-assign-pocs-to-iprange":
            args = demisto.args()
            args['operation_type'] = 'ASSIGN'
            args['asset_type'] = 'IpRange'
            return_results(manage_asset_pocs_command(client, args))

        elif command == "expanse-unassign-pocs-from-iprange":
            args = demisto.args()
            args['operation_type'] = 'UNASSIGN'
            args['asset_type'] = 'IpRange'
            return_results(manage_asset_pocs_command(client, args))

        elif command == "expanse-assign-pocs-to-certificate":
            args = demisto.args()
            args['operation_type'] = 'ASSIGN'
            args['asset_type'] = 'Certificate'
            return_results(manage_asset_pocs_command(client, args))

        elif command == "expanse-unassign-pocs-from-certificate":
            args = demisto.args()
            args['operation_type'] = 'UNASSIGN'
            args['asset_type'] = 'Certificate'
            return_results(manage_asset_pocs_command(client, args))

        elif command == "expanse-assign-pocs-to-domain":
            args = demisto.args()
            args['operation_type'] = 'ASSIGN'
            args['asset_type'] = 'Domain'
            return_results(manage_asset_pocs_command(client, args))

        elif command == "expanse-unassign-pocs-from-domain":
            args = demisto.args()
            args['operation_type'] = 'UNASSIGN'
            args['asset_type'] = 'Domain'
            return_results(manage_asset_pocs_command(client, args))
=======
        elif command == 'expanse-get-domains-for-certificate':
            return_results(domains_for_certificate_command(client, demisto.args()))
>>>>>>> 90d64813

        else:
            raise NotImplementedError(f'Command {command} is not implemented.')

    # Log exceptions and return errors
    except Exception as e:
        #  To be compatible with 6.1
        if 'not implemented' in str(e):
            raise e
        demisto.error(traceback.format_exc())  # print the traceback
        return_error(
            f"Failed to execute {command} command.\nError:\n{str(e)}"
        )


""" ENTRY POINT """

if __name__ in ("__main__", "__builtin__", "builtins"):
    main()<|MERGE_RESOLUTION|>--- conflicted
+++ resolved
@@ -2580,7 +2580,6 @@
         elif command == "expanse-list-risk-rules":
             return_results(list_risk_rules_command(client, demisto.args()))
 
-<<<<<<< HEAD
         elif command == "expanse-get-services":
             return_results(get_services_command(client, demisto.args()))
 
@@ -2638,10 +2637,9 @@
             args['operation_type'] = 'UNASSIGN'
             args['asset_type'] = 'Domain'
             return_results(manage_asset_pocs_command(client, args))
-=======
+
         elif command == 'expanse-get-domains-for-certificate':
             return_results(domains_for_certificate_command(client, demisto.args()))
->>>>>>> 90d64813
 
         else:
             raise NotImplementedError(f'Command {command} is not implemented.')
