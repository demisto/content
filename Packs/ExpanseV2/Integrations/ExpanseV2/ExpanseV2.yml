category: Data Enrichment & Threat Intelligence
sectionOrder:
- Connect
- Collect
commonfields:
  id: ExpanseV2
  version: -1
configuration:
- defaultvalue: https://expander.expanse.co
  display: Your server URL
  name: url
  required: true
  type: 0
- name: credentials
  type: 9
  displaypassword: API Key
  hiddenusername: true
  section: Connect
- display: API Key
  name: apikey
  type: 4
  additionalinfo: Xpanse API Key to use to connect.
  hidden: true
  section: Connect
- display: Trust any certificate (not secure)
  name: insecure
  type: 8
  section: Connect
  advanced: true
- display: Use system proxy settings
  name: proxy
  type: 8
  section: Connect
  advanced: true
- display: Fetch incidents
  name: isFetch
  type: 8
  section: Collect
- display: Incident type
  name: incidentType
  type: 13
  section: Connect
- defaultvalue: '10'
  display: Maximum number of incidents per fetch
  name: max_fetch
  type: 0
  section: Collect
- defaultvalue: 3 days
  display: First fetch time
  name: first_fetch
  type: 0
  section: Collect
- display: Fetch Xpanse issues with Priority
  name: priority
  options:
  - Low
  - Medium
  - High
  - Critical
  type: 16
  section: Collect
  advanced: true
- defaultvalue: Active
  display: Fetch Xpanse issues with Activity Status
  name: activity_status
  options:
  - Active
  - Inactive
  type: 16
  section: Collect
  advanced: true
- display: Fetch Xpanse issues with Progress Status
  name: progress_status
  options:
  - New
  - Investigating
  - InProgress
  - AcceptableRisk
  - Resolved
  type: 16
  section: Collect
  advanced: true
- display: Fetch issues with Business Units (comma separated string)
  name: business_unit
  type: 0
  section: Collect
  advanced: true
- display: Fetch issues with Tags (comma separated string)
  name: tag
  type: 0
  section: Collect
  advanced: true
- display: Fetch issue with Types (comma separated string)
  name: issue_type
  type: 0
  section: Collect
  advanced: true
- display: Fetch Xpanse issues with Cloud Management Status
  name: cloud_management_status
  options:
  - NotApplicable
  - ManagedCloud
  - UnmanagedCloud
  type: 16
  section: Collect
  advanced: true
- defaultvalue: None
  display: Incident Mirroring Direction
  name: mirror_direction
  options:
  - None
  - Incoming
  - Outgoing
  - Both
  type: 15
  section: Collect
- defaultvalue: 'false'
  display: Sync Incident Owners
  name: sync_owners
  type: 8
  section: Collect
  advanced: true
- additionalinfo: Assign these XSOAR tags (comma separated list) to the incoming comments mirrored from the Xpanse Issue (must be different from the sync_tags to prevent loops).
  defaultvalue: FromExpanse
  display: Tag(s) for mirrored comments
  name: incoming_tags
  type: 0
  section: Collect
  advanced: true
- additionalinfo: Mirror XSOAR entries with these XSOAR tags (comma separate list) to the corresponding Xpanse Issue as comments (must be different from the incoming_tags to prevent loops).
  display: Mirror out Entries with tag(s)
  name: sync_tags
  type: 0
  section: Collect
  advanced: true
- additionalinfo: Reliability of the source providing the intelligence data.
  defaultvalue: B - Usually reliable
  display: Source Reliability
  name: integrationReliability
  options:
  - A+ - 3rd party enrichment
  - A - Completely reliable
  - B - Usually reliable
  - C - Fairly reliable
  - D - Not usually reliable
  - E - Unreliable
  - F - Reliability cannot be judged
  type: 15
  section: Collect
- defaultvalue: indicatorType
  name: feedExpirationPolicy
  display: ''
  options:
  - never
  - interval
  - indicatorType
  - suddenDeath
  type: 17
  section: Collect
  advanced: true
- defaultvalue: '20160'
  name: feedExpirationInterval
  display: ''
  type: 1
  section: Collect
  advanced: true
description: The Xpanse integration for Cortex XSOAR leverages the Expander API to create incidents from Xpanse issues. It also leverages Xpanse's unparalleled view of the Internet to enrich IPs, domains and certificates using information from assets discovered by Xpanse Expander and risky flows detected by Xpanse Behavior.
display: Cortex Xpanse
name: ExpanseV2
script:
  commands:
  - arguments:
    - description: ID of the Xpanse service to retrieve.
      name: service_id
      required: true
    description: Retrieve Xpanse service by service ID.
    name: expanse-get-service
    outputs:
    - contextPath: Expanse.Service.activityStatus
      description: Activity status of service, whether the service is active or inactive
      type: String
    - contextPath: Expanse.Service.annotations.tags.id
      description: The Internal Xpanse tag id of the customer added tag
      type: String
    - contextPath: Expanse.Service.annotations.tags.name
      description: The tag name of the customer added tag
      type: String
    - contextPath: Expanse.Service.assets.assetKey
      description: Key used to access the asset in the respective Xpanse asset API
      type: String
    - contextPath: Expanse.Service.assets.assetType
      description: The type of asset the issue primarily relates to
      type: String
    - contextPath: Expanse.Service.assets.displayName
      description: A friendly name for the asset
      type: String
    - contextPath: Expanse.Service.assets.id
      description: Internal Xpanse ID the asset
      type: String
    - contextPath: Expanse.Service.assets.referenceReason.id
      description: ID for asset reference type
      type: String
    - contextPath: Expanse.Service.assets.referenceReason.name
      description: Description for asset reference reason
      type: String
    - contextPath: Expanse.Service.businessUnits.id
      description: The internal Xpanse ID for the business unit the affected asset belongs to
      type: String
    - contextPath: Expanse.Service.businessUnits.name
      description: The name of the business unit the affected asset belongs to
      type: String
    - contextPath: Expanse.Service.certificates.assetId
      description: Internal Asset ID of certificate
      type: String
    - contextPath: Expanse.Service.certificates.firstObserved
      description: First observation of certificate
      type: Date
    - contextPath: Expanse.Service.certificates.lastObserved
      description: Most recent observation of certificate
      type: Date
    - contextPath: Expanse.Service.certificates.certificate.formattedIssuerOrg
      description: The formatted issuer org in the certificate
      type: String
    - contextPath: Expanse.Service.certificates.certificate.id
      description: The Internal Xpanse certificate ID
      type: String
    - contextPath: Expanse.Service.certificates.certificate.issuer
      description: The issuer in the certificate
      type: String
    - contextPath: Expanse.Service.certificates.certificate.issuerAlternativeNames
      description: The issuer alternative names in the certificate
      type: String
    - contextPath: Expanse.Service.certificates.certificate.issuerCountry
      description: The issuer country in the certificate
      type: String
    - contextPath: Expanse.Service.certificates.certificate.issuerEmail
      description: The issuer email in the certificate
      type: String
    - contextPath: Expanse.Service.certificates.certificate.issuerLocality
      description: The issuer locality in the certificate
      type: String
    - contextPath: Expanse.Service.certificates.certificate.issuerName
      description: The issuer name in the certificate
      type: String
    - contextPath: Expanse.Service.certificates.certificate.issuerOrg
      description: The issuer org in the certificate
      type: String
    - contextPath: Expanse.Service.certificates.certificate.issuerOrgUnit
      description: The issuer org unit in the certificate
      type: String
    - contextPath: Expanse.Service.certificates.certificate.issuerState
      description: The issuer state in the certificate
      type: String
    - contextPath: Expanse.Service.certificates.certificate.md5Hash
      description: The md5hash in the certificate
      type: String
    - contextPath: Expanse.Service.certificates.certificate.pemSha1
      description: The pemSha1 in the certificate
      type: String
    - contextPath: Expanse.Service.certificates.certificate.pemSha256
      description: The pemSha256 in the certificate
      type: String
    - contextPath: Expanse.Service.certificates.certificate.publicKey
      description: The public key in the certificate
      type: String
    - contextPath: Expanse.Service.certificates.certificate.publicKeyAlgorithm
      description: The public key algorithm in the certificate
      type: String
    - contextPath: Expanse.Service.certificates.certificate.publicKeyBits
      description: The public key bits in the certificate
      type: Number
    - contextPath: Expanse.Service.certificates.certificate.publicKeyModulus
      description: The public key modulus in the certificate
      type: String
    - contextPath: Expanse.Service.certificates.certificate.publicKeyRsaExponent
      description: The public key RSA exponent in the certificate
      type: Number
    - contextPath: Expanse.Service.certificates.certificate.publicKeySpki
      description: The public key Spki in the certificate
      type: String
    - contextPath: Expanse.Service.certificates.certificate.serialNumber
      description: The serial number in the certificate
      type: String
    - contextPath: Expanse.Service.certificates.certificate.signatureAlgorithm
      description: The signature algorithm in the certificate
      type: String
    - contextPath: Expanse.Service.certificates.certificate.subject
      description: The subject in the certificate
      type: String
    - contextPath: Expanse.Service.certificates.certificate.subjectAlternativeNames
      description: The subject alternative names in the certificate
      type: String
    - contextPath: Expanse.Service.certificates.certificate.subjectCountry
      description: The subject country in the certificate
      type: String
    - contextPath: Expanse.Service.certificates.certificate.subjectEmail
      description: The subject email in the certificate
      type: String
    - contextPath: Expanse.Service.certificates.certificate.subjectLocality
      description: The subject locality in the certificate
      type: String
    - contextPath: Expanse.Service.certificates.certificate.subjectName
      description: The subject name in the certificate
      type: String
    - contextPath: Expanse.Service.certificates.certificate.subjectOrg
      description: The subject org in the certificate
      type: String
    - contextPath: Expanse.Service.certificates.certificate.subjectOrgUnit
      description: The subject org unit in the certificate
      type: String
    - contextPath: Expanse.Service.certificates.certificate.subjectState
      description: The subject state in the certificate
      type: String
    - contextPath: Expanse.Service.certificates.certificate.validNotAfter
      description: The valid not after date in the certificate
      type: Date
    - contextPath: Expanse.Service.certificates.certificate.validNotBefore
      description: The valid not before date in the certificate
      type: Date
    - contextPath: Expanse.Service.certificates.certificate.version
      description: The version in the certificate
      type: String
    - contextPath: Expanse.Service.classifications.details.firstObserved
      description: When the service instance was first observed
      type: Date
    - contextPath: Expanse.Service.classifications.details.lastObserved
      description: When the service instance was last observed
      type: Date
    - contextPath: Expanse.Service.classifications.details.value.applicationServerSoftware
      description: Application Server Software value of the service classification
      type: String
    - contextPath: Expanse.Service.classifications.details.value.bgpOpenResponse
      description: BGP Open value of the service classification
      type: String
    - contextPath: Expanse.Service.classifications.details.value.bgpNotificationResponse.data
      description: BGP Notification Data value of the service classification
      type: String
    - contextPath: Expanse.Service.classifications.details.value.bgpNotificationResponse.errorCode
      description: BGP Notification Error Code value of the service classification
      type: String
    - contextPath: Expanse.Service.classifications.details.value.bgpNotificationResponse.errorSubCode
      description: BGP Notification Sub-Error Code value of the service classification
      type: String
    - contextPath: Expanse.Service.classifications.details.value.bindVersions
      description: Bind version value of the service classification
      type: String
    - contextPath: Expanse.Service.classifications.details.value.certificateId
      description: Certificate Id value of the service classification
      type: String
    - contextPath: Expanse.Service.classifications.details.value.connectResponse.statusCode
      description: Connect Response Status Code value of the service classification
      type: String
    - contextPath: Expanse.Service.classifications.details.value.connectResponse.responseLines
      description: Connect Response Response value of the service classification
      type: String
    - contextPath: Expanse.Service.classifications.details.value.credSspProtocol
      description: Cred SSP Protocol of the service classification
      type: Boolean
    - contextPath: Expanse.Service.classifications.details.value.exchanges.request.arguments
      description: Exchange Request Arguments value of the service classification
      type: String
    - contextPath: Expanse.Service.classifications.details.value.exchanges.request.command
      description: Exchange Request Command value of the service classification
      type: String
    - contextPath: Expanse.Service.classifications.details.value.exchanges.response.statusCode
      description: Connect Response Status Code value of the service classification
      type: String
    - contextPath: Expanse.Service.classifications.details.value.exchanges.response.responseLines
      description: Connect Response Response value of the service classification
      type: String
    - contextPath: Expanse.Service.classifications.details.value.extraInfo
      description: Extra Info about the service classification
      type: String
    - contextPath: Expanse.Service.classifications.details.value.htmlPasswordAction
      description: HTML Password Action value of the service classification
      type: String
    - contextPath: Expanse.Service.classifications.details.value.htmlPasswordField
      description: HTML Password Field value of the service classification
      type: String
    - contextPath: Expanse.Service.classifications.details.value.htmlPasswordAction
      description: HTML Password Action value of the service classification
      type: String
    - contextPath: Expanse.Service.classifications.details.value.httpAuthenticationMethods
      description: HTTP Authentication Methods value of the service classification
      type: String
    - contextPath: Expanse.Service.classifications.details.value.httpAuthenticationRealm
      description: HTTP Authentication Realm value of the service classification
      type: String
    - contextPath: Expanse.Service.classifications.details.value.httpHeaders.name
      description: HTTP Header name included in the service classification
      type: String
    - contextPath: Expanse.Service.classifications.details.value.httpHeaders.value
      description: HTTP Header value included in the service classification
      type: String
    - contextPath: Expanse.Service.classifications.details.value.httpStatusCode
      description: HTTP Status code of the service classification
      type: String
    - contextPath: Expanse.Service.classifications.details.value.isEncrypted
      description: Is Encrypted service classification
      type: Boolean
    - contextPath: Expanse.Service.classifications.details.value.isImplicit
      description: Is Implicit service classification
      type: Boolean
    - contextPath: Expanse.Service.classifications.details.value.loadBalancer
      description: Load Balancer value of the service classification
      type: String
    - contextPath: Expanse.Service.classifications.details.value.loadBalancerPool
      description: Load Balancer Pool value of the service classification
      type: String
    - contextPath: Expanse.Service.classifications.details.value.nativeRdpAlgorithms
      description: Native RDP Algorithms of the service classification
      type: String
    - contextPath: Expanse.Service.classifications.details.value.nativeRdpProtocol
      description: Native RDP Algorithms of the service classification
      type: Boolean
    - contextPath: Expanse.Service.classifications.details.value.serverSoftware
      description: Detected Server Software the service classification
      type: String
    - contextPath: Expanse.Service.classifications.details.value.serverVersion
      description: Server Version details for the service classification
      type: String
    - contextPath: Expanse.Service.classifications.details.value.sslProtocol
      description: SSL Protocol for the service classification
      type: Boolean
    - contextPath: Expanse.Service.classifications.details.value.validWhenScanned
      description: Whether a certificate on the service was valid at scan time
      type: Boolean
    - contextPath: Expanse.Service.classifications.details.value.version
      description: Version details for the service classification
      type: String
    - contextPath: Expanse.Service.classifications.firstObserved
      description: First observation of the service classification
      type: Date
    - contextPath: Expanse.Service.classifications.id
      description: Service classification ID
      type: String
    - contextPath: Expanse.Service.classifications.lastObserved
      description: Last observation of the service classification
      type: Date
    - contextPath: Expanse.Service.classifications.name
      description: Service classification name
      type: String
    - contextPath: Expanse.Service.cloudManagementStatus.id
      description: The Internal ID of the cloud management status
      type: String
    - contextPath: Expanse.Service.cloudManagementStatus.name
      description: Name of the cloud management status
      type: String
    - contextPath: Expanse.Service.domain.assetId
      description: The Internal Asset ID of the domain related to the service
      type: String
    - contextPath: Expanse.Service.domain.domain
      description: The domain name related to the service
      type: String
    - contextPath: Expanse.Service.domain.firstObserved
      description: The first observation of a domain related to the service
      type: Date
    - contextPath: Expanse.Service.domain.lastObserved
      description: The last observation of a domain related to the service
      type: Date
    - contextPath: Expanse.Service.discoveryInfo.type
      description: Whether the service was directly discovered or colocated
      type: String
    - contextPath: Expanse.Service.firstObserved
      description: First observation of the service
      type: Date
    - contextPath: Expanse.Service.id
      description: The internal Xpanse ID of the service
      type: String
    - contextPath: Expanse.Service.ips.assetId
      description: The Internal Asset ID of the ip related to the service
      type: String
    - contextPath: Expanse.Service.ips.firstObserved
      description: First observation of the ip related to the service
      type: Date
    - contextPath: Expanse.Service.ips.geolocation.city
      description: Geolocation city of the ip related to the service
      type: String
    - contextPath: Expanse.Service.ips.geolocation.countryCode
      description: Geolocation country of the ip related to the service
      type: String
    - contextPath: Expanse.Service.ips.geolocation.latitude
      description: Geolocation latitude of the ip related to the service
      type: Number
    - contextPath: Expanse.Service.ips.geolocation.longitude
      description: Geolocation longitude of the ip related to the service
      type: Number
    - contextPath: Expanse.Service.ips.geolocation.regionCode
      description: Geolocation region of the ip related to the service
      type: String
    - contextPath: Expanse.Service.ips.geolocation.timeZone
      description: Geolocation timeZone of the ip related to the service
      type: String
    - contextPath: Expanse.Service.ips.ip
      description: IPv4 Address of the ip related to the service
      type: String
    - contextPath: Expanse.Service.ips.lastObserved
      description: Last observation of the ip related to the service
      type: Date
    - contextPath: Expanse.Service.ips.provider.id
      description: Provider ID of the ip related to the service
      type: String
    - contextPath: Expanse.Service.ips.provider.name
      description: provider name of the ip related to the service
      type: String
    - contextPath: Expanse.Service.ips.transportProtocol
      description: Transport protocol of the ip related to the service
      type: String
    - contextPath: Expanse.Service.lastObserved
      description: Last observation of the service
      type: Date
    - contextPath: Expanse.Service.name
      description: Summary of the service observation
      type: String
    - contextPath: Expanse.Service.portNumber
      description: Summary of the service observation
      type: Number
    - contextPath: Expanse.Service.tlsVersions.cipherSuite
      description: Cipher suite of the TLS version observed on the service
      type: String
    - contextPath: Expanse.Service.tlsVersions.firstObserved
      description: First observation of the TLS version observed on the service
      type: Date
    - contextPath: Expanse.Service.tlsVersions.lastObserved
      description: Last observation of the TLS version observed on the service
      type: Date
    - contextPath: Expanse.Service.tlsVersions.tlsVersion
      description: TLS version observed on the service
      type: String
  - arguments:
    - description: Maximum number of services to retrieve.
      name: limit
    - description: Returns only results whose contents match the given query. Query can be any generic string (ex. telnet).
      name: content_search
    - description: Returns only results that were found on the given providers (comma separated string).
      isArray: true
      name: provider
    - description: Returns only results with a business unit whose name falls in the provided list (comma separated string).
      isArray: true
      name: business_unit
    - description: Returns only results whose service type name (or classification ID) matches one of the given types (comma separated string).
      isArray: true
      name: service_type
    - description: Returns results whose identifier includes an IP matching the query. Search for results in a given IP/CIDR block using a single IP (d.d.d.d), a dashed IP range (d.d.d.d-d.d.d.d), a CIDR block (d.d.d.d/m), a partial CIDR (d.d.), or a wildcard (d.d.*.d).
      name: inet_search
    - description: Returns results whose identifier includes a domain matching the query.
      name: domain_search
    - description: Returns only results whose identifier includes one of the given port numbers (comma separated list).
      isArray: true
      name: port_number
    - description: Returns only results whose discovery type matches one of the given values (comma separated string, options are 'ColocatedOnIp', 'DirectlyDiscovered').
      isArray: true
      name: discovery_type
    - description: Returns only results whose country code matches one of the given ISO-3166 two character country codes (comma separated list).
      isArray: true
      name: country_code
    - description: Returns only results whose activity status matches one of the given values. (comma separated string, options are 'Active', 'Inactive').
      isArray: true
      name: activity_status
    - description: Returns only results that are associated with the provided tag names (comma separated string).
      isArray: true
      name: tag
    - auto: PREDEFINED
      description: Returns only results whose cloud management status is the following:(comma-separated string, options are 'NotApplicable', 'ManagedCloud', 'UnmanagedCloud').
      isArray: true
      name: cloud_management_status
      predefined:
      - NotApplicable
      - ManagedCloud
      - UnmanagedCloud
    - auto: PREDEFINED
      defaultValue: firstObserved
      description: Sort by specified properties.
      name: sort
      predefined:
      - firstObserved
      - -firstObserved
      - lastObserved
      - -lastObserved
      - name
      - -name
    description: Retrieve all Xpanse services matching the supplied parameters.
    name: expanse-get-services
    outputs:
    - contextPath: Expanse.Service.activityStatus
      description: Activity status of service, whether the service is active or inactive
      type: String
    - contextPath: Expanse.Service.annotations.tags.id
      description: The Internal Xpanse tag id of the customer added tag
      type: String
    - contextPath: Expanse.Service.annotations.tags.name
      description: The tag name of the customer added tag
      type: String
    - contextPath: Expanse.Service.assets.assetKey
      description: Key used to access the asset in the respective Xpanse asset API
      type: String
    - contextPath: Expanse.Service.assets.assetType
      description: The type of asset the issue primarily relates to
      type: String
    - contextPath: Expanse.Service.assets.displayName
      description: A friendly name for the asset
      type: String
    - contextPath: Expanse.Service.assets.id
      description: Internal Xpanse ID the asset
      type: String
    - contextPath: Expanse.Service.assets.referenceReason.id
      description: ID for asset reference type
      type: String
    - contextPath: Expanse.Service.assets.referenceReason.name
      description: Description for asset reference reason
      type: String
    - contextPath: Expanse.Service.businessUnits.id
      description: The internal Xpanse ID for the business unit the affected asset belongs to
      type: String
    - contextPath: Expanse.Service.businessUnits.name
      description: The name of the business unit the affected asset belongs to
      type: String
    - contextPath: Expanse.Service.certificates.assetId
      description: Internal Asset ID of certificate
      type: String
    - contextPath: Expanse.Service.certificates.firstObserved
      description: First observation of certificate
      type: Date
    - contextPath: Expanse.Service.certificates.lastObserved
      description: Most recent observation of certificate
      type: Date
    - contextPath: Expanse.Service.certificates.certificate.formattedIssuerOrg
      description: The formatted issuer org in the certificate
      type: String
    - contextPath: Expanse.Service.certificates.certificate.id
      description: The Internal Xpanse certificate ID
      type: String
    - contextPath: Expanse.Service.certificates.certificate.issuer
      description: The issuer in the certificate
      type: String
    - contextPath: Expanse.Service.certificates.certificate.issuerAlternativeNames
      description: The issuer alternative names in the certificate
      type: String
    - contextPath: Expanse.Service.certificates.certificate.issuerCountry
      description: The issuer country in the certificate
      type: String
    - contextPath: Expanse.Service.certificates.certificate.issuerEmail
      description: The issuer email in the certificate
      type: String
    - contextPath: Expanse.Service.certificates.certificate.issuerLocality
      description: The issuer locality in the certificate
      type: String
    - contextPath: Expanse.Service.certificates.certificate.issuerName
      description: The issuer name in the certificate
      type: String
    - contextPath: Expanse.Service.certificates.certificate.issuerOrg
      description: The issuer org in the certificate
      type: String
    - contextPath: Expanse.Service.certificates.certificate.issuerOrgUnit
      description: The issuer org unit in the certificate
      type: String
    - contextPath: Expanse.Service.certificates.certificate.issuerState
      description: The issuer state in the certificate
      type: String
    - contextPath: Expanse.Service.certificates.certificate.md5Hash
      description: The md5hash in the certificate
      type: String
    - contextPath: Expanse.Service.certificates.certificate.pemSha1
      description: The pemSha1 in the certificate
      type: String
    - contextPath: Expanse.Service.certificates.certificate.pemSha256
      description: The pemSha256 in the certificate
      type: String
    - contextPath: Expanse.Service.certificates.certificate.publicKey
      description: The public key in the certificate
      type: String
    - contextPath: Expanse.Service.certificates.certificate.publicKeyAlgorithm
      description: The public key algorithm in the certificate
      type: String
    - contextPath: Expanse.Service.certificates.certificate.publicKeyBits
      description: The public key bits in the certificate
      type: Number
    - contextPath: Expanse.Service.certificates.certificate.publicKeyModulus
      description: The public key modulus in the certificate
      type: String
    - contextPath: Expanse.Service.certificates.certificate.publicKeyRsaExponent
      description: The public key RSA exponent in the certificate
      type: Number
    - contextPath: Expanse.Service.certificates.certificate.publicKeySpki
      description: The public key Spki in the certificate
      type: String
    - contextPath: Expanse.Service.certificates.certificate.serialNumber
      description: The serial number in the certificate
      type: String
    - contextPath: Expanse.Service.certificates.certificate.signatureAlgorithm
      description: The signature algorithm in the certificate
      type: String
    - contextPath: Expanse.Service.certificates.certificate.subject
      description: The subject in the certificate
      type: String
    - contextPath: Expanse.Service.certificates.certificate.subjectAlternativeNames
      description: The subject alternative names in the certificate
      type: String
    - contextPath: Expanse.Service.certificates.certificate.subjectCountry
      description: The subject country in the certificate
      type: String
    - contextPath: Expanse.Service.certificates.certificate.subjectEmail
      description: The subject email in the certificate
      type: String
    - contextPath: Expanse.Service.certificates.certificate.subjectLocality
      description: The subject locality in the certificate
      type: String
    - contextPath: Expanse.Service.certificates.certificate.subjectName
      description: The subject name in the certificate
      type: String
    - contextPath: Expanse.Service.certificates.certificate.subjectOrg
      description: The subject org in the certificate
      type: String
    - contextPath: Expanse.Service.certificates.certificate.subjectOrgUnit
      description: The subject org unit in the certificate
      type: String
    - contextPath: Expanse.Service.certificates.certificate.subjectState
      description: The subject state in the certificate
      type: String
    - contextPath: Expanse.Service.certificates.certificate.validNotAfter
      description: The valid not after date in the certificate
      type: Date
    - contextPath: Expanse.Service.certificates.certificate.validNotBefore
      description: The valid not before date in the certificate
      type: Date
    - contextPath: Expanse.Service.certificates.certificate.version
      description: The version in the certificate
      type: String
    - contextPath: Expanse.Service.classifications.details.firstObserved
      description: When the service instance was first observed
      type: Date
    - contextPath: Expanse.Service.classifications.details.lastObserved
      description: When the service instance was last observed
      type: Date
    - contextPath: Expanse.Service.classifications.details.value.applicationServerSoftware
      description: Application Server Software value of the service classification
      type: String
    - contextPath: Expanse.Service.classifications.details.value.bgpOpenResponse
      description: BGP Open value of the service classification
      type: String
    - contextPath: Expanse.Service.classifications.details.value.bgpNotificationResponse.data
      description: BGP Notification Data value of the service classification
      type: String
    - contextPath: Expanse.Service.classifications.details.value.bgpNotificationResponse.errorCode
      description: BGP Notification Error Code value of the service classification
      type: String
    - contextPath: Expanse.Service.classifications.details.value.bgpNotificationResponse.errorSubCode
      description: BGP Notification Sub-Error Code value of the service classification
      type: String
    - contextPath: Expanse.Service.classifications.details.value.bindVersions
      description: Bind version value of the service classification
      type: String
    - contextPath: Expanse.Service.classifications.details.value.certificateId
      description: Certificate Id value of the service classification
      type: String
    - contextPath: Expanse.Service.classifications.details.value.connectResponse.statusCode
      description: Connect Response Status Code value of the service classification
      type: String
    - contextPath: Expanse.Service.classifications.details.value.connectResponse.responseLines
      description: Connect Response Response value of the service classification
      type: String
    - contextPath: Expanse.Service.classifications.details.value.credSspProtocol
      description: Cred SSP Protocol of the service classification
      type: Boolean
    - contextPath: Expanse.Service.classifications.details.value.exchanges.request.arguments
      description: Exchange Request Arguments value of the service classification
      type: String
    - contextPath: Expanse.Service.classifications.details.value.exchanges.request.command
      description: Exchange Request Command value of the service classification
      type: String
    - contextPath: Expanse.Service.classifications.details.value.exchanges.response.statusCode
      description: Connect Response Status Code value of the service classification
      type: String
    - contextPath: Expanse.Service.classifications.details.value.exchanges.response.responseLines
      description: Connect Response Response value of the service classification
      type: String
    - contextPath: Expanse.Service.classifications.details.value.extraInfo
      description: Extra Info about the service classification
      type: String
    - contextPath: Expanse.Service.classifications.details.value.htmlPasswordAction
      description: HTML Password Action value of the service classification
      type: String
    - contextPath: Expanse.Service.classifications.details.value.htmlPasswordField
      description: HTML Password Field value of the service classification
      type: String
    - contextPath: Expanse.Service.classifications.details.value.htmlPasswordAction
      description: HTML Password Action value of the service classification
      type: String
    - contextPath: Expanse.Service.classifications.details.value.httpAuthenticationMethods
      description: HTTP Authentication Methods value of the service classification
      type: String
    - contextPath: Expanse.Service.classifications.details.value.httpAuthenticationRealm
      description: HTTP Authentication Realm value of the service classification
      type: String
    - contextPath: Expanse.Service.classifications.details.value.httpHeaders.name
      description: HTTP Header name included in the service classification
      type: String
    - contextPath: Expanse.Service.classifications.details.value.httpHeaders.value
      description: HTTP Header value included in the service classification
      type: String
    - contextPath: Expanse.Service.classifications.details.value.httpStatusCode
      description: HTTP Status code of the service classification
      type: String
    - contextPath: Expanse.Service.classifications.details.value.isEncrypted
      description: Is Encrypted service classification
      type: Boolean
    - contextPath: Expanse.Service.classifications.details.value.isImplicit
      description: Is Implicit service classification
      type: Boolean
    - contextPath: Expanse.Service.classifications.details.value.loadBalancer
      description: Load Balancer value of the service classification
      type: String
    - contextPath: Expanse.Service.classifications.details.value.loadBalancerPool
      description: Load Balancer Pool value of the service classification
      type: String
    - contextPath: Expanse.Service.classifications.details.value.nativeRdpAlgorithms
      description: Native RDP Algorithms of the service classification
      type: String
    - contextPath: Expanse.Service.classifications.details.value.nativeRdpProtocol
      description: Native RDP Algorithms of the service classification
      type: Boolean
    - contextPath: Expanse.Service.classifications.details.value.serverSoftware
      description: Detected Server Software the service classification
      type: String
    - contextPath: Expanse.Service.classifications.details.value.serverVersion
      description: Server Version details for the service classification
      type: String
    - contextPath: Expanse.Service.classifications.details.value.sslProtocol
      description: SSL Protocol for the service classification
      type: Boolean
    - contextPath: Expanse.Service.classifications.details.value.validWhenScanned
      description: Whether a certificate on the service was valid at scan time
      type: Boolean
    - contextPath: Expanse.Service.classifications.details.value.version
      description: Version details for the service classification
      type: String
    - contextPath: Expanse.Service.classifications.firstObserved
      description: First observation of the service classification
      type: Date
    - contextPath: Expanse.Service.classifications.id
      description: Service classification ID
      type: String
    - contextPath: Expanse.Service.classifications.lastObserved
      description: Last observation of the service classification
      type: Date
    - contextPath: Expanse.Service.classifications.name
      description: Service classification name
      type: String
    - contextPath: Expanse.Service.cloudManagementStatus.id
      description: The Internal ID of the cloud management status
      type: String
    - contextPath: Expanse.Service.cloudManagementStatus.name
      description: Name of the cloud management status
      type: String
    - contextPath: Expanse.Service.domain.assetId
      description: The Internal Asset ID of the domain related to the service
      type: String
    - contextPath: Expanse.Service.domain.domain
      description: The domain name related to the service
      type: String
    - contextPath: Expanse.Service.domain.firstObserved
      description: The first observation of a domain related to the service
      type: Date
    - contextPath: Expanse.Service.domain.lastObserved
      description: The last observation of a domain related to the service
      type: Date
    - contextPath: Expanse.Service.discoveryInfo.type
      description: Whether the service was directly discovered or colocated
      type: String
    - contextPath: Expanse.Service.firstObserved
      description: First observation of the service
      type: Date
    - contextPath: Expanse.Service.id
      description: The internal Xpanse ID of the service
      type: String
    - contextPath: Expanse.Service.ips.assetId
      description: The Internal Asset ID of the ip related to the service
      type: String
    - contextPath: Expanse.Service.ips.firstObserved
      description: First observation of the ip related to the service
      type: Date
    - contextPath: Expanse.Service.ips.geolocation.city
      description: Geolocation city of the ip related to the service
      type: String
    - contextPath: Expanse.Service.ips.geolocation.countryCode
      description: Geolocation country of the ip related to the service
      type: String
    - contextPath: Expanse.Service.ips.geolocation.latitude
      description: Geolocation latitude of the ip related to the service
      type: Number
    - contextPath: Expanse.Service.ips.geolocation.longitude
      description: Geolocation longitude of the ip related to the service
      type: Number
    - contextPath: Expanse.Service.ips.geolocation.regionCode
      description: Geolocation region of the ip related to the service
      type: String
    - contextPath: Expanse.Service.ips.geolocation.timeZone
      description: Geolocation timeZone of the ip related to the service
      type: String
    - contextPath: Expanse.Service.ips.ip
      description: IPv4 Address of the ip related to the service
      type: String
    - contextPath: Expanse.Service.ips.lastObserved
      description: Last observation of the ip related to the service
      type: Date
    - contextPath: Expanse.Service.ips.provider.id
      description: Provider ID of the ip related to the service
      type: String
    - contextPath: Expanse.Service.ips.provider.name
      description: provider name of the ip related to the service
      type: String
    - contextPath: Expanse.Service.ips.transportProtocol
      description: Transport protocol of the ip related to the service
      type: String
    - contextPath: Expanse.Service.lastObserved
      description: Last observation of the service
      type: Date
    - contextPath: Expanse.Service.name
      description: Summary of the service observation
      type: String
    - contextPath: Expanse.Service.portNumber
      description: Summary of the service observation
      type: Number
    - contextPath: Expanse.Service.tlsVersions.cipherSuite
      description: Cipher suite of the TLS version observed on the service
      type: String
    - contextPath: Expanse.Service.tlsVersions.firstObserved
      description: First observation of the TLS version observed on the service
      type: Date
    - contextPath: Expanse.Service.tlsVersions.lastObserved
      description: Last observation of the TLS version observed on the service
      type: Date
    - contextPath: Expanse.Service.tlsVersions.tlsVersion
      description: TLS version observed on the service
      type: String
  - arguments:
    - description: Maximum number of issues to retrieve.
      name: limit
    - description: Returns only results whose contents match the given query.
      name: content_search
    - description: Returns only results that were found on the given providers (comma separated string).
      isArray: true
      name: provider
    - description: Returns only results with a business unit whose name falls in the provided list (comma separated string).
      isArray: true
      name: business_unit
    - description: Returns only results whose assignee's username matches one of the given usernames. Use "Unassigned" to fetch issues that are not assigned to any user.
      isArray: true
      name: assignee
    - description: Returns only results whose issue type name matches one of the given types (comma separated string).
      isArray: true
      name: issue_type
    - description: Returns results whose identifier includes an IP matching the query. Search for results in a given IP/CIDR block using a single IP (d.d.d.d), a dashed IP range (d.d.d.d-d.d.d.d), a CIDR block (d.d.d.d/m), a partial CIDR (d.d.), or a wildcard (d.d.*.d).
      name: inet_search
    - description: Returns results whose identifier includes a domain matching the query.
      name: domain_search
    - description: Returns only results whose identifier includes one of the given port numbers (comma separated list).
      isArray: true
      name: port_number
    - description: Returns only results whose priority matches one of the given values (comma separated string, options are 'Low', 'Medium', 'High', 'Critical').
      isArray: true
      name: priority
    - description: Returns only results whose progress status matches one of the given values (comma separated string, options are 'New', 'Investigating', 'InProgress', 'AcceptableRisk', 'Resolved').
      isArray: true
      name: progress_status
    - auto: PREDEFINED
      description: Returns only results whose activity status matches one of the given values.
      isArray: true
      name: activity_status
      predefined:
      - Active
      - Inactive
    - description: Returns only results that are associated with the provided tag names (comma separated string).
      isArray: true
      name: tag
    - description: Returns only results created before the provided timestamp (ISO8601 format YYYY-MM-DDTHH:MM:SSZ).
      name: created_before
    - description: Returns only results created after the provided timestamp (ISO8601 format YYYY-MM-DDTHH:MM:SSZ).
      name: created_after
    - description: Returns only results modified before the provided timestamp (ISO8601 format YYYY-MM-DDTHH:MM:SSZ).
      name: modified_before
    - description: Returns only results modified after the provided timestamp (ISO8601 format YYYY-MM-DDTHH:MM:SSZ).
      name: modified_after
    - auto: PREDEFINED
      description: Returns only results whose cloud management status is the following. (comma separated string, options are 'NotApplicable', 'ManagedCloud', 'UnmanagedCloud').
      isArray: true
      name: cloud_management_status
      predefined:
      - NotApplicable
      - ManagedCloud
      - UnmanagedCloud
    - auto: PREDEFINED
      defaultValue: created
      description: Sort by specified properties.
      isArray: true
      name: sort
      predefined:
      - created
      - -created
      - modified
      - -modified
      - activityStatus
      - -assigneeUsername
      - priority
      - -priority
      - progressStatus
      - -progressStatus
      - activityStatus
      - -activityStatus
      - headline
      - -headline
    description: Retrieve issues
    name: expanse-get-issues
    outputs:
    - contextPath: Expanse.Issue.activityStatus
      description: Activity status of issue, whether the issue is active or inactive
      type: String
    - contextPath: Expanse.Issue.annotations.tags.id
      description: The Internal Xpanse tag id of the customer added tag
      type: String
    - contextPath: Expanse.Issue.annotations.tags.name
      description: The tag name of the customer added tag
      type: String
    - contextPath: Expanse.Issue.assets.assetKey
      description: Key used to access the asset in the respective Xpanse asset API
      type: String
    - contextPath: Expanse.Issue.assets.assetType
      description: The type of asset the issue primarily relates to
      type: String
    - contextPath: Expanse.Issue.assets.displayName
      description: A friendly name for the asset
      type: String
    - contextPath: Expanse.Issue.assets.id
      description: Internal Xpanse ID the asset
      type: String
    - contextPath: Expanse.Issue.assigneeUsername
      description: The username of the user that has been assigned to the issue
      type: String
    - contextPath: Expanse.Issue.businessUnits.id
      description: The internal Xpanse ID for the business unit the affected asset belongs to
      type: String
    - contextPath: Expanse.Issue.businessUnits.name
      description: The name of the business unit the affected asset belongs to
      type: String
    - contextPath: Expanse.Issue.category
      description: The general category of the issue
      type: String
    - contextPath: Expanse.Issue.certificate.formattedIssuerOrg
      description: The formatted issuer org in the certificate
      type: String
    - contextPath: Expanse.Issue.certificate.id
      description: The Internal Xpanse certificate ID
      type: String
    - contextPath: Expanse.Issue.certificate.issuer
      description: The issuer in the certificate
      type: String
    - contextPath: Expanse.Issue.certificate.issuerAlternativeNames
      description: The issuer alternative names in the certificate
      type: String
    - contextPath: Expanse.Issue.certificate.issuerCountry
      description: The issuer country in the certificate
      type: String
    - contextPath: Expanse.Issue.certificate.issuerEmail
      description: The issuer email in the certificate
      type: String
    - contextPath: Expanse.Issue.certificate.issuerLocality
      description: The issuer locality in the certificate
      type: String
    - contextPath: Expanse.Issue.certificate.issuerName
      description: The issuer name in the certificate
      type: String
    - contextPath: Expanse.Issue.certificate.issuerOrg
      description: The issuer org in the certificate
      type: String
    - contextPath: Expanse.Issue.certificate.issuerOrgUnit
      description: The issuer org unit in the certificate
      type: String
    - contextPath: Expanse.Issue.certificate.issuerState
      description: The issuer state in the certificate
      type: String
    - contextPath: Expanse.Issue.certificate.md5Hash
      description: The md5hash in the certificate
      type: String
    - contextPath: Expanse.Issue.certificate.pemSha1
      description: The pemSha1 in the certificate
      type: String
    - contextPath: Expanse.Issue.certificate.pemSha256
      description: The pemSha256 in the certificate
      type: String
    - contextPath: Expanse.Issue.certificate.publicKey
      description: The public key in the certificate
      type: String
    - contextPath: Expanse.Issue.certificate.publicKeyAlgorithm
      description: The public key algorithm in the certificate
      type: String
    - contextPath: Expanse.Issue.certificate.publicKeyBits
      description: The public key bits in the certificate
      type: Number
    - contextPath: Expanse.Issue.certificate.publicKeyModulus
      description: The public key modulus in the certificate
      type: String
    - contextPath: Expanse.Issue.certificate.publicKeyRsaExponent
      description: The public key RSA exponent in the certificate
      type: Number
    - contextPath: Expanse.Issue.certificate.publicKeySpki
      description: The public key Spki in the certificate
      type: String
    - contextPath: Expanse.Issue.certificate.serialNumber
      description: The serial number in the certificate
      type: String
    - contextPath: Expanse.Issue.certificate.signatureAlgorithm
      description: The signature algorithm in the certificate
      type: String
    - contextPath: Expanse.Issue.certificate.subject
      description: The subject in the certificate
      type: String
    - contextPath: Expanse.Issue.certificate.subjectAlternativeNames
      description: The subject alternative names in the certificate
      type: String
    - contextPath: Expanse.Issue.certificate.subjectCountry
      description: The subject country in the certificate
      type: String
    - contextPath: Expanse.Issue.certificate.subjectEmail
      description: The subject email in the certificate
      type: String
    - contextPath: Expanse.Issue.certificate.subjectLocality
      description: The subject locality in the certificate
      type: String
    - contextPath: Expanse.Issue.certificate.subjectName
      description: The subject name in the certificate
      type: String
    - contextPath: Expanse.Issue.certificate.subjectOrg
      description: The subject org in the certificate
      type: String
    - contextPath: Expanse.Issue.certificate.subjectOrgUnit
      description: The subject org unit in the certificate
      type: String
    - contextPath: Expanse.Issue.certificate.subjectState
      description: The subject state in the certificate
      type: String
    - contextPath: Expanse.Issue.certificate.validNotAfter
      description: The valid not after date in the certificate
      type: Date
    - contextPath: Expanse.Issue.certificate.validNotBefore
      description: The valid not before date in the certificate
      type: Date
    - contextPath: Expanse.Issue.certificate.version
      description: The version in the certificate
      type: String
    - contextPath: Expanse.Issue.cloudManagementStatus.id
      description: The id of the cloud management status
      type: String
    - contextPath: Expanse.Issue.cloudManagementStatus.name
      description: The name of the cloud management status
      type: String
    - contextPath: Expanse.Issue.created
      description: When the issue instance was created
      type: Date
    - contextPath: Expanse.Issue.domain
      description: Domain name of the issue
      type: String
    - contextPath: Expanse.Issue.headline
      description: A brief summary of the issue
      type: String
    - contextPath: Expanse.Issue.helpText
      description: Why Xpanse this type of issue should be avoided
      type: String
    - contextPath: Expanse.Issue.id
      description: The internal Xpanse ID of the issue
      type: String
    - contextPath: Expanse.Issue.initialEvidence.certificate.formattedIssuerOrg
      description: The formatted issuer org in the certificate in the initial observation
      type: String
    - contextPath: Expanse.Issue.initialEvidence.certificate.id
      description: The Internal Xpanse certificate ID in the initial observation
      type: String
    - contextPath: Expanse.Issue.initialEvidence.certificate.issuer
      description: The issuer in the certificate in the initial observation
      type: String
    - contextPath: Expanse.Issue.initialEvidence.certificate.issuerAlternativeNames
      description: The issuer alternative names in the certificate in the initial observation
      type: String
    - contextPath: Expanse.Issue.initialEvidence.certificate.issuerCountry
      description: The issuer country in the certificate in the initial observation
      type: String
    - contextPath: Expanse.Issue.initialEvidence.certificate.issuerEmail
      description: The issuer email in the certificate in the initial observation
      type: String
    - contextPath: Expanse.Issue.initialEvidence.certificate.issuerLocality
      description: The issuer locality in the certificate in the initial observation
      type: String
    - contextPath: Expanse.Issue.initialEvidence.certificate.issuerName
      description: The issuer name in the certificate in the initial observation
      type: String
    - contextPath: Expanse.Issue.initialEvidence.certificate.issuerOrg
      description: The issuer org in the certificate in the initial observation
      type: String
    - contextPath: Expanse.Issue.initialEvidence.certificate.issuerOrgUnit
      description: The issuer org unit in the certificate in the initial observation
      type: String
    - contextPath: Expanse.Issue.initialEvidence.certificate.issuerState
      description: The issuer state in the certificate in the initial observation
      type: String
    - contextPath: Expanse.Issue.initialEvidence.certificate.md5Hash
      description: The md5hash in the certificate in the initial observation
      type: String
    - contextPath: Expanse.Issue.initialEvidence.certificate.pemSha1
      description: The pemSha1 in the certificate in the initial observation
      type: String
    - contextPath: Expanse.Issue.initialEvidence.certificate.pemSha256
      description: The pemSha256 in the certificate in the initial observation
      type: String
    - contextPath: Expanse.Issue.initialEvidence.certificate.publicKey
      description: The public key in the certificate in the initial observation
      type: String
    - contextPath: Expanse.Issue.initialEvidence.certificate.publicKeyAlgorithm
      description: The public key algorithm in the certificate in the initial observation
      type: String
    - contextPath: Expanse.Issue.initialEvidence.certificate.publicKeyBits
      description: The public key bits in the certificate in the initial observation
      type: Number
    - contextPath: Expanse.Issue.initialEvidence.certificate.publicKeyModulus
      description: The public key modulus in the certificate in the initial observation
      type: String
    - contextPath: Expanse.Issue.initialEvidence.certificate.publicKeyRsaExponent
      description: The public key RSA exponent in the certificate in the initial observation
      type: Number
    - contextPath: Expanse.Issue.initialEvidence.certificate.publicKeySpki
      description: The public key Spki in the certificate in the initial observation
      type: String
    - contextPath: Expanse.Issue.initialEvidence.certificate.serialNumber
      description: The serial number in the certificate in the initial observation
      type: String
    - contextPath: Expanse.Issue.initialEvidence.certificate.signatureAlgorithm
      description: The signature algorithm in the certificate in the initial observation
      type: String
    - contextPath: Expanse.Issue.initialEvidence.certificate.subject
      description: The subject in the certificate in the initial observation
      type: String
    - contextPath: Expanse.Issue.initialEvidence.certificate.subjectAlternativeNames
      description: The subject alternative names in the certificate in the initial observation
      type: String
    - contextPath: Expanse.Issue.initialEvidence.certificate.subjectCountry
      description: The subject country in the certificate in the initial observation
      type: String
    - contextPath: Expanse.Issue.initialEvidence.certificate.subjectEmail
      description: The subject email in the certificate in the initial observation
      type: String
    - contextPath: Expanse.Issue.initialEvidence.certificate.subjectLocality
      description: The subject locality in the certificate in the initial observation
      type: String
    - contextPath: Expanse.Issue.initialEvidence.certificate.subjectName
      description: The subject name in the certificate in the initial observation
      type: String
    - contextPath: Expanse.Issue.initialEvidence.certificate.subjectOrg
      description: The subject org in the certificate in the initial observation
      type: String
    - contextPath: Expanse.Issue.initialEvidence.certificate.subjectOrgUnit
      description: The subject org unit in the certificate in the initial observation
      type: String
    - contextPath: Expanse.Issue.initialEvidence.certificate.subjectState
      description: The subject state in the certificate in the initial observation
      type: String
    - contextPath: Expanse.Issue.initialEvidence.certificate.validNotAfter
      description: The valid not after date in the certificate in the initial observation
      type: Date
    - contextPath: Expanse.Issue.initialEvidence.certificate.validNotBefore
      description: The valid not before date in the certificate in the initial observation
      type: Date
    - contextPath: Expanse.Issue.initialEvidence.certificate.version
      description: The version in the certificate in the initial observation
      type: String
    - contextPath: Expanse.Issue.initialEvidence.cipherSuite
      description: The cipher suite in the initial observation
      type: String
    - contextPath: Expanse.Issue.initialEvidence.configuration._type
      description: The type of configuration data in the initial observation
      type: String
    - contextPath: Expanse.Issue.initialEvidence.configuration.validWhenScanned
      description: Whether the configuration was valid in the initial observation
      type: Boolean
    - contextPath: Expanse.Issue.initialEvidence.discoveryType
      description: The discovery type in the initial observation
      type: String
    - contextPath: Expanse.Issue.initialEvidence.domain
      description: The domain name in the initial observation
      type: String
    - contextPath: Expanse.Issue.initialEvidence.evidenceType
      description: The evidence type of the initial observation
      type: String
    - contextPath: Expanse.Issue.initialEvidence.exposureId
      description: The exposure ID in the initial observation
      type: String
    - contextPath: Expanse.Issue.initialEvidence.exposureType
      description: The exposure type in the initial observation
      type: String
    - contextPath: Expanse.Issue.initialEvidence.geolocation.latitude
      description: The latitude in the initial observation
      type: Number
    - contextPath: Expanse.Issue.initialEvidence.geolocation.longitude
      description: The longitude in the initial observation
      type: Number
    - contextPath: Expanse.Issue.initialEvidence.geolocation.city
      description: The city name in the initial observation
      type: String
    - contextPath: Expanse.Issue.initialEvidence.geolocation.regionCode
      description: The region code in the initial observation
      type: String
    - contextPath: Expanse.Issue.initialEvidence.geolocation.countryCode
      description: The country code in the initial observation
      type: String
    - contextPath: Expanse.Issue.initialEvidence.ip
      description: The IPv4 address in the initial observation
      type: String
    - contextPath: Expanse.Issue.initialEvidence.portNumber
      description: The port number in the initial observation
      type: Number
    - contextPath: Expanse.Issue.initialEvidence.portProtocol
      description: The port protocol in the initial observation
      type: String
    - contextPath: Expanse.Issue.initialEvidence.serviceId
      description: The Service ID in the initial observation
      type: String
    - contextPath: Expanse.Issue.initialEvidence.serviceProperties.serviceProperties.name
      description: The service property name in the initial observation
      type: String
    - contextPath: Expanse.Issue.initialEvidence.serviceProperties.serviceProperties.reason
      description: The service property reason in the initial observation
      type: String
    - contextPath: Expanse.Issue.initialEvidence.timestamp
      description: The timestamp of the initial observation
      type: Date
    - contextPath: Expanse.Issue.initialEvidence.tlsVersion
      description: The TLS version found in the initial observation
      type: String
    - contextPath: Expanse.Issue.ip
      description: The IPv4 address last associated with the issue
      type: String
    - contextPath: Expanse.Issue.issueType.archived
      description: Whether the issue type is archived
      type: Boolean
    - contextPath: Expanse.Issue.issueType.id
      description: The ID of the issue type
      type: String
    - contextPath: Expanse.Issue.issueType.name
      description: The name of the issue type
      type: String
    - contextPath: Expanse.Issue.latestEvidence.certificate.formattedIssuerOrg
      description: The formatted issuer org in the certificate in the most recent observation
      type: String
    - contextPath: Expanse.Issue.latestEvidence.certificate.id
      description: The Internal Xpanse certificate ID in the most recent observation
      type: String
    - contextPath: Expanse.Issue.latestEvidence.certificate.issuer
      description: The issuer in the certificate in the most recent observation
      type: String
    - contextPath: Expanse.Issue.latestEvidence.certificate.issuerAlternativeNames
      description: The issuer alternative names in the certificate in the most recent observation
      type: String
    - contextPath: Expanse.Issue.latestEvidence.certificate.issuerCountry
      description: The issuer country in the certificate in the most recent observation
      type: String
    - contextPath: Expanse.Issue.latestEvidence.certificate.issuerEmail
      description: The issuer email in the certificate in the most recent observation
      type: String
    - contextPath: Expanse.Issue.latestEvidence.certificate.issuerLocality
      description: The issuer locality in the certificate in the most recent observation
      type: String
    - contextPath: Expanse.Issue.latestEvidence.certificate.issuerName
      description: The issuer name in the certificate in the most recent observation
      type: String
    - contextPath: Expanse.Issue.latestEvidence.certificate.issuerOrg
      description: The issuer org in the certificate in the most recent observation
      type: String
    - contextPath: Expanse.Issue.latestEvidence.certificate.issuerOrgUnit
      description: The issuer org unit in the certificate in the most recent observation
      type: String
    - contextPath: Expanse.Issue.latestEvidence.certificate.issuerState
      description: The issuer state in the certificate in the most recent observation
      type: String
    - contextPath: Expanse.Issue.latestEvidence.certificate.md5Hash
      description: The md5hash in the certificate in the most recent observation
      type: String
    - contextPath: Expanse.Issue.latestEvidence.certificate.pemSha1
      description: The pemSha1 in the certificate in the most recent observation
      type: String
    - contextPath: Expanse.Issue.latestEvidence.certificate.pemSha256
      description: The pemSha256 in the certificate in the most recent observation
      type: String
    - contextPath: Expanse.Issue.latestEvidence.certificate.publicKey
      description: The public key in the certificate in the most recent observation
      type: String
    - contextPath: Expanse.Issue.latestEvidence.certificate.publicKeyAlgorithm
      description: The public key algorithm in the certificate in the most recent observation
      type: String
    - contextPath: Expanse.Issue.latestEvidence.certificate.publicKeyBits
      description: The public key bits in the certificate in the most recent observation
      type: Number
    - contextPath: Expanse.Issue.latestEvidence.certificate.publicKeyModulus
      description: The public key modulus in the certificate in the most recent observation
      type: String
    - contextPath: Expanse.Issue.latestEvidence.certificate.publicKeyRsaExponent
      description: The public key RSA exponent in the certificate in the most recent observation
      type: Number
    - contextPath: Expanse.Issue.latestEvidence.certificate.publicKeySpki
      description: The public key Spki in the certificate in the most recent observation
      type: String
    - contextPath: Expanse.Issue.latestEvidence.certificate.serialNumber
      description: The serial number in the certificate in the most recent observation
      type: String
    - contextPath: Expanse.Issue.latestEvidence.certificate.signatureAlgorithm
      description: The signature algorithm in the certificate in the most recent observation
      type: String
    - contextPath: Expanse.Issue.latestEvidence.certificate.subject
      description: The subject in the certificate in the most recent observation
      type: String
    - contextPath: Expanse.Issue.latestEvidence.certificate.subjectAlternativeNames
      description: The subject alternative names in the certificate in the most recent observation
      type: String
    - contextPath: Expanse.Issue.latestEvidence.certificate.subjectCountry
      description: The subject country in the certificate in the most recent observation
      type: String
    - contextPath: Expanse.Issue.latestEvidence.certificate.subjectEmail
      description: The subject email in the certificate in the most recent observation
      type: String
    - contextPath: Expanse.Issue.latestEvidence.certificate.subjectLocality
      description: The subject locality in the certificate in the most recent observation
      type: String
    - contextPath: Expanse.Issue.latestEvidence.certificate.subjectName
      description: The subject name in the certificate in the most recent observation
      type: String
    - contextPath: Expanse.Issue.latestEvidence.certificate.subjectOrg
      description: The subject org in the certificate in the most recent observation
      type: String
    - contextPath: Expanse.Issue.latestEvidence.certificate.subjectOrgUnit
      description: The subject org unit in the certificate in the most recent observation
      type: String
    - contextPath: Expanse.Issue.latestEvidence.certificate.subjectState
      description: The subject state in the certificate in the most recent observation
      type: String
    - contextPath: Expanse.Issue.latestEvidence.certificate.validNotAfter
      description: The valid not after date in the certificate in the most recent observation
      type: Date
    - contextPath: Expanse.Issue.latestEvidence.certificate.validNotBefore
      description: The valid not before date in the certificate in the most recent observation
      type: Date
    - contextPath: Expanse.Issue.latestEvidence.certificate.version
      description: The version in the certificate in the most recent observation
      type: String
    - contextPath: Expanse.Issue.latestEvidence.cipherSuite
      description: The cipher suite detected during the most recent observation
      type: String
    - contextPath: Expanse.Issue.latestEvidence.configuration._type
      description: The type of configuration data in the most recent observation
      type: String
    - contextPath: Expanse.Issue.latestEvidence.configuration.validWhenScanned
      description: Whether the configuration was valid in the most recent observation
      type: Boolean
    - contextPath: Expanse.Issue.latestEvidence.discoveryType
      description: The discovery type in the most recent observation
      type: String
    - contextPath: Expanse.Issue.latestEvidence.domain
      description: The domain name in the most recent observation
      type: String
    - contextPath: Expanse.Issue.latestEvidence.evidenceType
      description: The evidence type of the most recent observation
      type: String
    - contextPath: Expanse.Issue.latestEvidence.exposureId
      description: The exposure ID in the most recent observation
      type: String
    - contextPath: Expanse.Issue.latestEvidence.exposureType
      description: The exposure type in the most recent observation
      type: String
    - contextPath: Expanse.Issue.latestEvidence.geolocation.latitude
      description: The latitude in the most recent observation
      type: Number
    - contextPath: Expanse.Issue.latestEvidence.geolocation.longitude
      description: The latitude in the most recent observation
      type: Number
    - contextPath: Expanse.Issue.latestEvidence.geolocation.city
      description: The city name in the most recent observation
      type: String
    - contextPath: Expanse.Issue.latestEvidence.geolocation.regionCode
      description: The region code in the most recent observation
      type: String
    - contextPath: Expanse.Issue.latestEvidence.geolocation.countryCode
      description: The country code in the most recent observation
      type: String
    - contextPath: Expanse.Issue.latestEvidence.ip
      description: The IPv4 address in the most recent observation
      type: String
    - contextPath: Expanse.Issue.latestEvidence.portNumber
      description: The port number in the most recent observation
      type: Number
    - contextPath: Expanse.Issue.latestEvidence.portProtocol
      description: The port protocol in the most recent observation
      type: String
    - contextPath: Expanse.Issue.latestEvidence.serviceId
      description: The Service ID in the most recent observation
      type: String
    - contextPath: Expanse.Issue.latestEvidence.serviceProperties.serviceProperties.name
      description: The service property name in the most recent observation
      type: String
    - contextPath: Expanse.Issue.latestEvidence.serviceProperties.serviceProperties.reason
      description: The service property reason in the most recent observation
      type: String
    - contextPath: Expanse.Issue.latestEvidence.timestamp
      description: The timestamp of the most recent observation
      type: Date
    - contextPath: Expanse.Issue.latestEvidence.tlsVersion
      description: The TLS version found in the most recent observation
      type: String
    - contextPath: Expanse.Issue.modified
      description: The timestamp of when the issue was last modified
      type: Date
    - contextPath: Expanse.Issue.portNumber
      description: The port number the issue was detected on
      type: Number
    - contextPath: Expanse.Issue.portProtocol
      description: The port protocol the issue was detected on
      type: String
    - contextPath: Expanse.Issue.priority
      description: The priority of the issue
      type: String
    - contextPath: Expanse.Issue.progressStatus
      description: The progress status of the issue
      type: String
    - contextPath: Expanse.Issue.providers.id
      description: The ID of the provider the issue was detected on
      type: String
    - contextPath: Expanse.Issue.providers.name
      description: The name of the provider the issue was detected on
      type: String
  - arguments:
    - description: Expanse issue ID to retrieve updates for.
      name: issue_id
      required: true
    - description: Update types to retrieve (comma separated string. Valid options are 'Assignee', 'Comment', 'Priority', 'ProgressStatus', 'ActivityStatus')
      name: update_types
    - description: Returns only updates created after the provided timestamp (ISO8601 format YYYY-MM-DDTHH:MM:SSZ).
      name: created_after
    - description: Maximum number of results to retrieve.
      name: limit
    description: Retrieve updates for an Xpanse issue.
    name: expanse-get-issue-updates
    outputs:
    - contextPath: Expanse.IssueUpdate.created
      description: The timestamp of when the Issue update occurred
      type: Date
    - contextPath: Expanse.IssueUpdate.id
      description: The unique ID of the issue update event
      type: String
    - contextPath: Expanse.IssueUpdate.issue_id
      description: The unique ID of the issue that was updated
      type: String
    - contextPath: Expanse.IssueUpdate.previousValue
      description: The previous value of the field that was updated
      type: String
    - contextPath: Expanse.IssueUpdate.updateType
      description: The type of update that occurred, valid types are ProgressStatus, ActivityStatus, Priority, Assignee, and Comment
      type: String
    - contextPath: Expanse.IssueUpdate.user.username
      description: The username of the user who made the update
      type: String
    - contextPath: Expanse.IssueUpdate.value
      description: The new value of the field that was updated
      type: String
  - arguments:
    - description: Expanse issue ID to retrieve updates for.
      name: issue_id
      required: true
    - description: Returns only comments created after the provided timestamp (ISO8601 format YYYY-MM-DDTHH:MM:SSZ).
      name: created_after
    description: Retrieve issue comments (subset of updates)
    name: expanse-get-issue-comments
    outputs:
    - contextPath: Expanse.IssueComment.created
      description: The timestamp of when the Issue update occurred
      type: Date
    - contextPath: Expanse.IssueComment.id
      description: The unique ID of the issue update event
      type: String
    - contextPath: Expanse.IssueComment.issue_id
      description: The unique ID of the issue that was updated
      type: String
    - contextPath: Expanse.IssueComment.previousValue
      description: The previous value of the field that was updated
      type: String
    - contextPath: Expanse.IssueComment.updateType
      description: The type of update that occurred, valid types are ProgressStatus, ActivityStatus, Priority, Assignee, and Comment
      type: String
    - contextPath: Expanse.IssueComment.user.username
      description: The username of the user who made the update
      type: String
    - contextPath: Expanse.IssueComment.value
      description: The new value of the field that was updated
      type: String
  - arguments:
    - description: Xpanse issue ID to update.
      name: issue_id
      required: true
    - auto: PREDEFINED
      defaultValue: 'false'
      description: Type of update.
      isArray: true
      name: update_type
      predefined:
      - Assignee
      - Comment
      - Priority
      - ProgressStatus
      required: true
    - description: Updated value.
      name: value
      required: true
    description: Update a property of an Xpanse issue.
    name: expanse-update-issue
    outputs:
    - contextPath: Expanse.IssueUpdate.created
      description: The timestamp of when the Issue update occurred
      type: Date
    - contextPath: Expanse.IssueUpdate.id
      description: The unique ID of the issue update event
      type: String
    - contextPath: Expanse.IssueUpdate.issue_id
      description: The unique ID of the issue that was updated
      type: String
    - contextPath: Expanse.IssueUpdate.previousValue
      description: The previous value of the field that was updated
      type: String
    - contextPath: Expanse.IssueUpdate.updateType
      description: The type of update that occurred, valid types are ProgressStatus, ActivityStatus, Priority, Assignee, and Comment
      type: String
    - contextPath: Expanse.IssueUpdate.user.username
      description: The username of the user who made the update
      type: String
    - contextPath: Expanse.IssueUpdate.value
      description: The new value of the field that was updated
      type: String
  - arguments:
    - description: ID of the Xpanse issue to retrieve.
      name: issue_id
      required: true
    description: Retrieve Xpanse issue by issue ID.
    name: expanse-get-issue
    outputs:
    - contextPath: Expanse.Issue.activityStatus
      description: Activity status of issue, whether the issue is active or inactive
      type: String
    - contextPath: Expanse.Issue.annotations.tags.id
      description: The Internal Xpanse tag id of the customer added tag
      type: String
    - contextPath: Expanse.Issue.annotations.tags.name
      description: The tag name of the customer added tag
      type: String
    - contextPath: Expanse.Issue.assets.assetKey
      description: Key used to access the asset in the respective Xpanse asset API
      type: String
    - contextPath: Expanse.Issue.assets.assetType
      description: The type of asset the issue primarily relates to
      type: String
    - contextPath: Expanse.Issue.assets.displayName
      description: A friendly name for the asset
      type: String
    - contextPath: Expanse.Issue.assets.id
      description: Internal Xpanse ID the asset
      type: String
    - contextPath: Expanse.Issue.assigneeUsername
      description: The username of the user that has been assigned to the issue
      type: String
    - contextPath: Expanse.Issue.businessUnits.id
      description: The internal Xpanse ID for the business unit the affected asset belongs to
      type: String
    - contextPath: Expanse.Issue.businessUnits.name
      description: The name of the business unit the affected asset belongs to
      type: String
    - contextPath: Expanse.Issue.category
      description: The general category of the issue
      type: String
    - contextPath: Expanse.Issue.certificate.formattedIssuerOrg
      description: The formatted issuer org in the certificate
      type: String
    - contextPath: Expanse.Issue.certificate.id
      description: The Internal Xpanse certificate ID
      type: String
    - contextPath: Expanse.Issue.certificate.issuer
      description: The issuer in the certificate
      type: String
    - contextPath: Expanse.Issue.certificate.issuerAlternativeNames
      description: The issuer alternative names in the certificate
      type: String
    - contextPath: Expanse.Issue.certificate.issuerCountry
      description: The issuer country in the certificate
      type: String
    - contextPath: Expanse.Issue.certificate.issuerEmail
      description: The issuer email in the certificate
      type: String
    - contextPath: Expanse.Issue.certificate.issuerLocality
      description: The issuer locality in the certificate
      type: String
    - contextPath: Expanse.Issue.certificate.issuerName
      description: The issuer name in the certificate
      type: String
    - contextPath: Expanse.Issue.certificate.issuerOrg
      description: The issuer org in the certificate
      type: String
    - contextPath: Expanse.Issue.certificate.issuerOrgUnit
      description: The issuer org unit in the certificate
      type: String
    - contextPath: Expanse.Issue.certificate.issuerState
      description: The issuer state in the certificate
      type: String
    - contextPath: Expanse.Issue.certificate.md5Hash
      description: The md5hash in the certificate
      type: String
    - contextPath: Expanse.Issue.certificate.pemSha1
      description: The pemSha1 in the certificate
      type: String
    - contextPath: Expanse.Issue.certificate.pemSha256
      description: The pemSha256 in the certificate
      type: String
    - contextPath: Expanse.Issue.certificate.publicKey
      description: The public key in the certificate
      type: String
    - contextPath: Expanse.Issue.certificate.publicKeyAlgorithm
      description: The public key algorithm in the certificate
      type: String
    - contextPath: Expanse.Issue.certificate.publicKeyBits
      description: The public key bits in the certificate
      type: Number
    - contextPath: Expanse.Issue.certificate.publicKeyModulus
      description: The public key modulus in the certificate
      type: String
    - contextPath: Expanse.Issue.certificate.publicKeyRsaExponent
      description: The public key RSA exponent in the certificate
      type: Number
    - contextPath: Expanse.Issue.certificate.publicKeySpki
      description: The public key Spki in the certificate
      type: String
    - contextPath: Expanse.Issue.certificate.serialNumber
      description: The serial number in the certificate
      type: String
    - contextPath: Expanse.Issue.certificate.signatureAlgorithm
      description: The signature algorithm in the certificate
      type: String
    - contextPath: Expanse.Issue.certificate.subject
      description: The subject in the certificate
      type: String
    - contextPath: Expanse.Issue.certificate.subjectAlternativeNames
      description: The subject alternative names in the certificate
      type: String
    - contextPath: Expanse.Issue.certificate.subjectCountry
      description: The subject country in the certificate
      type: String
    - contextPath: Expanse.Issue.certificate.subjectEmail
      description: The subject email in the certificate
      type: String
    - contextPath: Expanse.Issue.certificate.subjectLocality
      description: The subject locality in the certificate
      type: String
    - contextPath: Expanse.Issue.certificate.subjectName
      description: The subject name in the certificate
      type: String
    - contextPath: Expanse.Issue.certificate.subjectOrg
      description: The subject org in the certificate
      type: String
    - contextPath: Expanse.Issue.certificate.subjectOrgUnit
      description: The subject org unit in the certificate
      type: String
    - contextPath: Expanse.Issue.certificate.subjectState
      description: The subject state in the certificate
      type: String
    - contextPath: Expanse.Issue.certificate.validNotAfter
      description: The valid not after date in the certificate
      type: Date
    - contextPath: Expanse.Issue.certificate.validNotBefore
      description: The valid not before date in the certificate
      type: Date
    - contextPath: Expanse.Issue.certificate.version
      description: The version in the certificate
      type: String
    - contextPath: Expanse.Issue.cloudManagementStatus.id
      description: The ID of the cloud management status
      type: String
    - contextPath: Expanse.Issue.cloudManagementStatus.name
      description: The name of the cloud management status
      type: String
    - contextPath: Expanse.Issue.created
      description: When the issue instance was created
      type: Date
    - contextPath: Expanse.Issue.domain
      description: Domain name of the issue
      type: String
    - contextPath: Expanse.Issue.headline
      description: A brief summary of the issue
      type: String
    - contextPath: Expanse.Issue.helpText
      description: Why Xpanse this type of issue should be avoided
      type: String
    - contextPath: Expanse.Issue.id
      description: The internal Xpanse ID of the issue
      type: String
    - contextPath: Expanse.Issue.initialEvidence.certificate.formattedIssuerOrg
      description: The formatted issuer org in the certificate in the initial observation
      type: String
    - contextPath: Expanse.Issue.initialEvidence.certificate.id
      description: The Internal Xpanse certificate ID in the initial observation
      type: String
    - contextPath: Expanse.Issue.initialEvidence.certificate.issuer
      description: The issuer in the certificate in the initial observation
      type: String
    - contextPath: Expanse.Issue.initialEvidence.certificate.issuerAlternativeNames
      description: The issuer alternative names in the certificate in the initial observation
      type: String
    - contextPath: Expanse.Issue.initialEvidence.certificate.issuerCountry
      description: The issuer country in the certificate in the initial observation
      type: String
    - contextPath: Expanse.Issue.initialEvidence.certificate.issuerEmail
      description: The issuer email in the certificate in the initial observation
      type: String
    - contextPath: Expanse.Issue.initialEvidence.certificate.issuerLocality
      description: The issuer locality in the certificate in the initial observation
      type: String
    - contextPath: Expanse.Issue.initialEvidence.certificate.issuerName
      description: The issuer name in the certificate in the initial observation
      type: String
    - contextPath: Expanse.Issue.initialEvidence.certificate.issuerOrg
      description: The issuer org in the certificate in the initial observation
      type: String
    - contextPath: Expanse.Issue.initialEvidence.certificate.issuerOrgUnit
      description: The issuer org unit in the certificate in the initial observation
      type: String
    - contextPath: Expanse.Issue.initialEvidence.certificate.issuerState
      description: The issuer state in the certificate in the initial observation
      type: String
    - contextPath: Expanse.Issue.initialEvidence.certificate.md5Hash
      description: The md5hash in the certificate in the initial observation
      type: String
    - contextPath: Expanse.Issue.initialEvidence.certificate.pemSha1
      description: The pemSha1 in the certificate in the initial observation
      type: String
    - contextPath: Expanse.Issue.initialEvidence.certificate.pemSha256
      description: The pemSha256 in the certificate in the initial observation
      type: String
    - contextPath: Expanse.Issue.initialEvidence.certificate.publicKey
      description: The public key in the certificate in the initial observation
      type: String
    - contextPath: Expanse.Issue.initialEvidence.certificate.publicKeyAlgorithm
      description: The public key algorithm in the certificate in the initial observation
      type: String
    - contextPath: Expanse.Issue.initialEvidence.certificate.publicKeyBits
      description: The public key bits in the certificate in the initial observation
      type: Number
    - contextPath: Expanse.Issue.initialEvidence.certificate.publicKeyModulus
      description: The public key modulus in the certificate in the initial observation
      type: String
    - contextPath: Expanse.Issue.initialEvidence.certificate.publicKeyRsaExponent
      description: The public key RSA exponent in the certificate in the initial observation
      type: Number
    - contextPath: Expanse.Issue.initialEvidence.certificate.publicKeySpki
      description: The public key Spki in the certificate in the initial observation
      type: String
    - contextPath: Expanse.Issue.initialEvidence.certificate.serialNumber
      description: The serial number in the certificate in the initial observation
      type: String
    - contextPath: Expanse.Issue.initialEvidence.certificate.signatureAlgorithm
      description: The signature algorithm in the certificate in the initial observation
      type: String
    - contextPath: Expanse.Issue.initialEvidence.certificate.subject
      description: The subject in the certificate in the initial observation
      type: String
    - contextPath: Expanse.Issue.initialEvidence.certificate.subjectAlternativeNames
      description: The subject alternative names in the certificate in the initial observation
      type: String
    - contextPath: Expanse.Issue.initialEvidence.certificate.subjectCountry
      description: The subject country in the certificate in the initial observation
      type: String
    - contextPath: Expanse.Issue.initialEvidence.certificate.subjectEmail
      description: The subject email in the certificate in the initial observation
      type: String
    - contextPath: Expanse.Issue.initialEvidence.certificate.subjectLocality
      description: The subject locality in the certificate in the initial observation
      type: String
    - contextPath: Expanse.Issue.initialEvidence.certificate.subjectName
      description: The subject name in the certificate in the initial observation
      type: String
    - contextPath: Expanse.Issue.initialEvidence.certificate.subjectOrg
      description: The subject org in the certificate in the initial observation
      type: String
    - contextPath: Expanse.Issue.initialEvidence.certificate.subjectOrgUnit
      description: The subject org unit in the certificate in the initial observation
      type: String
    - contextPath: Expanse.Issue.initialEvidence.certificate.subjectState
      description: The subject state in the certificate in the initial observation
      type: String
    - contextPath: Expanse.Issue.initialEvidence.certificate.validNotAfter
      description: The valid not after date in the certificate in the initial observation
      type: Date
    - contextPath: Expanse.Issue.initialEvidence.certificate.validNotBefore
      description: The valid not before date in the certificate in the initial observation
      type: Date
    - contextPath: Expanse.Issue.initialEvidence.certificate.version
      description: The version in the certificate in the initial observation
      type: String
    - contextPath: Expanse.Issue.initialEvidence.cipherSuite
      description: The cipher suite in the initial observation
      type: String
    - contextPath: Expanse.Issue.initialEvidence.configuration._type
      description: The type of configuration data in the initial observation
      type: String
    - contextPath: Expanse.Issue.initialEvidence.configuration.validWhenScanned
      description: Whether the configuration was valid in the initial observation
      type: Boolean
    - contextPath: Expanse.Issue.initialEvidence.discoveryType
      description: The discovery type in the initial observation
      type: String
    - contextPath: Expanse.Issue.initialEvidence.domain
      description: The domain name in the initial observation
      type: String
    - contextPath: Expanse.Issue.initialEvidence.evidenceType
      description: The evidence type of the initial observation
      type: String
    - contextPath: Expanse.Issue.initialEvidence.exposureId
      description: The exposure ID in the initial observation
      type: String
    - contextPath: Expanse.Issue.initialEvidence.exposureType
      description: The exposure type in the initial observation
      type: String
    - contextPath: Expanse.Issue.initialEvidence.geolocation.latitude
      description: The latitude in the initial observation
      type: Number
    - contextPath: Expanse.Issue.initialEvidence.geolocation.longitude
      description: The longitude in the initial observation
      type: Number
    - contextPath: Expanse.Issue.initialEvidence.geolocation.city
      description: The city name in the initial observation
      type: String
    - contextPath: Expanse.Issue.initialEvidence.geolocation.regionCode
      description: The region code in the initial observation
      type: String
    - contextPath: Expanse.Issue.initialEvidence.geolocation.countryCode
      description: The country code in the initial observation
      type: String
    - contextPath: Expanse.Issue.initialEvidence.ip
      description: The IPv4 address in the initial observation
      type: String
    - contextPath: Expanse.Issue.initialEvidence.portNumber
      description: The port number in the initial observation
      type: Number
    - contextPath: Expanse.Issue.initialEvidence.portProtocol
      description: The port protocol in the initial observation
      type: String
    - contextPath: Expanse.Issue.initialEvidence.serviceId
      description: The Service ID in the initial observation
      type: String
    - contextPath: Expanse.Issue.initialEvidence.serviceProperties.serviceProperties.name
      description: The service property name in the initial observation
      type: String
    - contextPath: Expanse.Issue.initialEvidence.serviceProperties.serviceProperties.reason
      description: The service property reason in the initial observation
      type: String
    - contextPath: Expanse.Issue.initialEvidence.timestamp
      description: The timestamp of the initial observation
      type: Date
    - contextPath: Expanse.Issue.initialEvidence.tlsVersion
      description: The TLS version found in the initial observation
      type: String
    - contextPath: Expanse.Issue.ip
      description: The IPv4 address last associated with the issue
      type: String
    - contextPath: Expanse.Issue.issueType.archived
      description: Whether the issue type is archived
      type: Boolean
    - contextPath: Expanse.Issue.issueType.id
      description: The ID of the issue type
      type: String
    - contextPath: Expanse.Issue.issueType.name
      description: The name of the issue type
      type: String
    - contextPath: Expanse.Issue.latestEvidence.certificate.formattedIssuerOrg
      description: The formatted issuer org in the certificate in the most recent observation
      type: String
    - contextPath: Expanse.Issue.latestEvidence.certificate.id
      description: The Internal Xpanse certificate ID in the most recent observation
      type: String
    - contextPath: Expanse.Issue.latestEvidence.certificate.issuer
      description: The issuer in the certificate in the most recent observation
      type: String
    - contextPath: Expanse.Issue.latestEvidence.certificate.issuerAlternativeNames
      description: The issuer alternative names in the certificate in the most recent observation
      type: String
    - contextPath: Expanse.Issue.latestEvidence.certificate.issuerCountry
      description: The issuer country in the certificate in the most recent observation
      type: String
    - contextPath: Expanse.Issue.latestEvidence.certificate.issuerEmail
      description: The issuer email in the certificate in the most recent observation
      type: String
    - contextPath: Expanse.Issue.latestEvidence.certificate.issuerLocality
      description: The issuer locality in the certificate in the most recent observation
      type: String
    - contextPath: Expanse.Issue.latestEvidence.certificate.issuerName
      description: The issuer name in the certificate in the most recent observation
      type: String
    - contextPath: Expanse.Issue.latestEvidence.certificate.issuerOrg
      description: The issuer org in the certificate in the most recent observation
      type: String
    - contextPath: Expanse.Issue.latestEvidence.certificate.issuerOrgUnit
      description: The issuer org unit in the certificate in the most recent observation
      type: String
    - contextPath: Expanse.Issue.latestEvidence.certificate.issuerState
      description: The issuer state in the certificate in the most recent observation
      type: String
    - contextPath: Expanse.Issue.latestEvidence.certificate.md5Hash
      description: The md5hash in the certificate in the most recent observation
      type: String
    - contextPath: Expanse.Issue.latestEvidence.certificate.pemSha1
      description: The pemSha1 in the certificate in the most recent observation
      type: String
    - contextPath: Expanse.Issue.latestEvidence.certificate.pemSha256
      description: The pemSha256 in the certificate in the most recent observation
      type: String
    - contextPath: Expanse.Issue.latestEvidence.certificate.publicKey
      description: The public key in the certificate in the most recent observation
      type: String
    - contextPath: Expanse.Issue.latestEvidence.certificate.publicKeyAlgorithm
      description: The public key algorithm in the certificate in the most recent observation
      type: String
    - contextPath: Expanse.Issue.latestEvidence.certificate.publicKeyBits
      description: The public key bits in the certificate in the most recent observation
      type: Number
    - contextPath: Expanse.Issue.latestEvidence.certificate.publicKeyModulus
      description: The public key modulus in the certificate in the most recent observation
      type: String
    - contextPath: Expanse.Issue.latestEvidence.certificate.publicKeyRsaExponent
      description: The public key RSA exponent in the certificate in the most recent observation
      type: Number
    - contextPath: Expanse.Issue.latestEvidence.certificate.publicKeySpki
      description: The public key Spki in the certificate in the most recent observation
      type: String
    - contextPath: Expanse.Issue.latestEvidence.certificate.serialNumber
      description: The serial number in the certificate in the most recent observation
      type: String
    - contextPath: Expanse.Issue.latestEvidence.certificate.signatureAlgorithm
      description: The signature algorithm in the certificate in the most recent observation
      type: String
    - contextPath: Expanse.Issue.latestEvidence.certificate.subject
      description: The subject in the certificate in the most recent observation
      type: String
    - contextPath: Expanse.Issue.latestEvidence.certificate.subjectAlternativeNames
      description: The subject alternative names in the certificate in the most recent observation
      type: String
    - contextPath: Expanse.Issue.latestEvidence.certificate.subjectCountry
      description: The subject country in the certificate in the most recent observation
      type: String
    - contextPath: Expanse.Issue.latestEvidence.certificate.subjectEmail
      description: The subject email in the certificate in the most recent observation
      type: String
    - contextPath: Expanse.Issue.latestEvidence.certificate.subjectLocality
      description: The subject locality in the certificate in the most recent observation
      type: String
    - contextPath: Expanse.Issue.latestEvidence.certificate.subjectName
      description: The subject name in the certificate in the most recent observation
      type: String
    - contextPath: Expanse.Issue.latestEvidence.certificate.subjectOrg
      description: The subject org in the certificate in the most recent observation
      type: String
    - contextPath: Expanse.Issue.latestEvidence.certificate.subjectOrgUnit
      description: The subject org unit in the certificate in the most recent observation
      type: String
    - contextPath: Expanse.Issue.latestEvidence.certificate.subjectState
      description: The subject state in the certificate in the most recent observation
      type: String
    - contextPath: Expanse.Issue.latestEvidence.certificate.validNotAfter
      description: The valid not after date in the certificate in the most recent observation
      type: Date
    - contextPath: Expanse.Issue.latestEvidence.certificate.validNotBefore
      description: The valid not before date in the certificate in the most recent observation
      type: Date
    - contextPath: Expanse.Issue.latestEvidence.certificate.version
      description: The version in the certificate in the most recent observation
      type: String
    - contextPath: Expanse.Issue.latestEvidence.cipherSuite
      description: The cipher suite detected during the most recent observation
      type: String
    - contextPath: Expanse.Issue.latestEvidence.configuration._type
      description: The type of configuration data in the most recent observation
      type: String
    - contextPath: Expanse.Issue.latestEvidence.configuration.validWhenScanned
      description: Whether the configuration was valid in the most recent observation
      type: Boolean
    - contextPath: Expanse.Issue.latestEvidence.discoveryType
      description: The discovery type in the most recent observation
      type: String
    - contextPath: Expanse.Issue.latestEvidence.domain
      description: The domain name in the most recent observation
      type: String
    - contextPath: Expanse.Issue.latestEvidence.evidenceType
      description: The evidence type of the most recent observation
      type: String
    - contextPath: Expanse.Issue.latestEvidence.exposureId
      description: The exposure ID in the most recent observation
      type: String
    - contextPath: Expanse.Issue.latestEvidence.exposureType
      description: The exposure type in the most recent observation
      type: String
    - contextPath: Expanse.Issue.latestEvidence.geolocation.latitude
      description: The latitude in the most recent observation
      type: Number
    - contextPath: Expanse.Issue.latestEvidence.geolocation.longitude
      description: The latitude in the most recent observation
      type: Number
    - contextPath: Expanse.Issue.latestEvidence.geolocation.city
      description: The city name in the most recent observation
      type: String
    - contextPath: Expanse.Issue.latestEvidence.geolocation.regionCode
      description: The region code in the most recent observation
      type: String
    - contextPath: Expanse.Issue.latestEvidence.geolocation.countryCode
      description: The country code in the most recent observation
      type: String
    - contextPath: Expanse.Issue.latestEvidence.ip
      description: The IPv4 address in the most recent observation
      type: String
    - contextPath: Expanse.Issue.latestEvidence.portNumber
      description: The port number in the most recent observation
      type: Number
    - contextPath: Expanse.Issue.latestEvidence.portProtocol
      description: The port protocol in the most recent observation
      type: String
    - contextPath: Expanse.Issue.latestEvidence.serviceId
      description: The Service ID in the most recent observation
      type: String
    - contextPath: Expanse.Issue.latestEvidence.serviceProperties.serviceProperties.name
      description: The service property name in the most recent observation
      type: String
    - contextPath: Expanse.Issue.latestEvidence.serviceProperties.serviceProperties.reason
      description: The service property reason in the most recent observation
      type: String
    - contextPath: Expanse.Issue.latestEvidence.timestamp
      description: The timestamp of the most recent observation
      type: Date
    - contextPath: Expanse.Issue.latestEvidence.tlsVersion
      description: The TLS version found in the most recent observation
      type: String
    - contextPath: Expanse.Issue.modified
      description: The timestamp of when the issue was last modified
      type: Date
    - contextPath: Expanse.Issue.portNumber
      description: The port number the issue was detected on
      type: Number
    - contextPath: Expanse.Issue.portProtocol
      description: The port protocol the issue was detected on
      type: String
    - contextPath: Expanse.Issue.priority
      description: The priority of the issue
      type: String
    - contextPath: Expanse.Issue.progressStatus
      description: The progress status of the issue
      type: String
    - contextPath: Expanse.Issue.providers.id
      description: The ID of the provider the issue was detected on
      type: String
    - contextPath: Expanse.Issue.providers.name
      description: The name of the provider the issue was detected on
      type: String
  - arguments:
    - description: Maximum number of results to retrieve.
      name: limit
    description: List available business units from Xpanse.
    name: expanse-list-businessunits
    outputs:
    - contextPath: Expanse.BusinessUnit.id
      description: Business unit ID
      type: String
    - contextPath: Expanse.BusinessUnit.name
      description: Business unit name
      type: String
  - arguments:
    - description: Maximum number of results to retrieve.
      name: limit
    description: List available providers from Xpanse.
    name: expanse-list-providers
    outputs:
    - contextPath: Expanse.Provider.id
      description: Provider ID
      type: String
    - contextPath: Expanse.Provider.name
      description: Provider name
      type: String
  - arguments:
    - description: Maximum number of results to retrieve
      name: limit
    description: List available Point of Contacts from Xpanse.
    name: expanse-list-pocs
    outputs:
    - contextPath: Expanse.PointOfContact.created
      description: The date in which the Point of Contact was first created
      type: Date
    - contextPath: Expanse.PointOfContact.email
      description: Email address of Point of Contact
      type: String
    - contextPath: Expanse.PointOfContact.firstName
      description: First Name of Point of Contact
      type: String
    - contextPath: Expanse.PointOfContact.id
      description: Internal ID of Point of Contact
      type: String
    - contextPath: Expanse.PointOfContact.lastName
      description: Last Name of Point of Contact
      type: String
    - contextPath: Expanse.PointOfContact.modified
      description: The date in which the Point of Contact was last modified
      type: Date
    - contextPath: Expanse.PointOfContact.phone
      description: Phone number of Point of Contact
      type: String
    - contextPath: Expanse.PointOfContact.role
      description: Role of Point of Contact
      type: String
  - arguments:
    - description: Email for Point of Contact.
      name: email
      required: true
    - description: First name of Point of Contact. Should be less than 64 characters.
      name: first_name
    - description: Last name of Point of Contact. Should be less than 64 characters.
      name: last_name
    - description: Phone number of Point of Contact. Should be a numeric string (ex. 15551234567)
      name: phone
    - description: Role of Point of Contact. Should be less than 64 characters.
      name: role
    description: Create a new Point of Contact in Xpanse.
    name: expanse-create-poc
    outputs:
    - contextPath: Expanse.PointOfContact.created
      description: The date in which the Point of Contact was first created
      type: Date
    - contextPath: Expanse.PointOfContact.email
      description: Email address of Point of Contact
      type: String
    - contextPath: Expanse.PointOfContact.firstName
      description: First Name of Point of Contact
      type: String
    - contextPath: Expanse.PointOfContact.id
      description: Internal ID of Point of Contact
      type: String
    - contextPath: Expanse.PointOfContact.lastName
      description: Last Name of Point of Contact
      type: String
    - contextPath: Expanse.PointOfContact.modified
      description: The date in which the Point of Contact was last modified
      type: Date
    - contextPath: Expanse.PointOfContact.phone
      description: Phone number of Point of Contact
      type: String
    - contextPath: Expanse.PointOfContact.role
      description: Role of Point of Contact
      type: String
  - arguments:
    - auto: PREDEFINED
      description: Type of Xpanse asset to assign the poc to.
      name: asset_type
      predefined:
      - IpRange
      - Certificate
      - Domain
      - CloudResource
      - Network
      - Device
      - ResponsiveIP
      required: true
    - description: ID of the asset to assign the poc to.
      name: asset_id
      required: true
    - description: IDs of the pocs to assign to the asset (comma separated string). If used in combination with 'poc_emails' the lists of pocs are merged. At least one poc ID or poc email must be provided.
      isArray: true
      name: pocs
    - description: Email Addresses of the pocs to assign to the asset (comma separated string). If used in combination with 'pocs' the lists of pocs are merged. At least one poc ID or poc email must be provided.
      isArray: true
      name: poc_emails
    description: Assign Point of Contacts to an Xpanse asset.
    name: expanse-assign-pocs-to-asset
  - arguments:
    - auto: PREDEFINED
      description: Type of Xpanse asset to unassign the pocs from.
      name: asset_type
      predefined:
      - IpRange
      - Certificate
      - Domain
      - CloudResource
      - Network
      - Device
      - ResponsiveIP
      required: true
    - description: ID of the asset to unassign the pocs from.
      name: asset_id
      required: true
    - description: IDs of the pocs to unassign from the asset (comma separated string). If used in combination with 'poc_emails' the lists of pocs are merged. At least one poc ID or poc email must be provided.
      isArray: true
      name: pocs
    - description: Names of the pocs to unassign from the asset (comma separated string). If used in combination with 'pocs' the lists of pocs are merged. At least one poc ID or poc email must be provided.
      isArray: true
      name: poc_emails
    description: Unassign Point of Contacts from an Xpanse Asset.
    name: expanse-unassign-pocs-from-asset
  - arguments:
    - description: ID of the IP range to assign pocs to.
      name: asset_id
      required: true
    - description: IDs of the pocs to assign to the IP range (comma separated string). If used in combination with 'poc_emails' the lists of pocs are merged. At least one poc ID or poc email must be provided.
      isArray: true
      name: pocs
    - description: Emails of the pocs to assign to the IP range (comma separated string). If used in combination with 'pocs' the lists of pocs are merged. At least one poc ID or poc email must be provided.
      isArray: true
      name: poc_emails
    description: Assign Point of Contacts to an Xpanse IP range.
    name: expanse-assign-pocs-to-iprange
  - arguments:
    - description: ID of the IP range to unassign pocs from.
      name: asset_id
      required: true
    - description: IDs of the pocs to unassign from the IP range (comma separated string). If used in combination with 'poc_emails' the lists of pocs are merged. At least one poc ID or poc email must be provided.
      isArray: true
      name: pocs
    - description: Names of the pocs to unassign from the IP range (comma separated string). If used in combination with 'pocs' the lists of pocs are merged. At least one poc ID or poc email must be provided.
      isArray: true
      name: poc_emails
    description: Unassign Point of Contacts from an Xpanse IP range.
    name: expanse-unassign-pocs-from-iprange
  - arguments:
    - description: ID of the certificate to assign pocs to.
      name: asset_id
      required: true
    - description: IDs of the pocs to assign to the certificate (comma separated string). If used in combination with 'poc_emails' the lists of pocs are merged. At least one poc ID or poc email must be provided.
      isArray: true
      name: pocs
    - description: Emails of the pocs to assign to the certificate (comma separated string). If used in combination with 'pocs' the lists of pocs are merged. At least one poc ID or poc email must be provided.
      isArray: true
      name: poc_emails
    description: Assign pocs to an Xpanse certificate.
    name: expanse-assign-pocs-to-certificate
  - arguments:
    - description: ID of the certificate to assign pocs to.
      name: asset_id
      required: true
    - description: IDs of the pocs to unassign from the certificate (comma separated string). If used in combination with 'poc_emails' the lists of pocs are merged. At least one poc ID or poc email must be provided.
      isArray: true
      name: pocs
    - description: Emails of the pocs to unassign from the certificate (comma separated string). If used in combination with 'pocs' the lists of pocs are merged. At least one poc ID or poc email must be provided.
      isArray: true
      name: poc_emails
    description: Unassign pocs from an Xpanse certificate.
    name: expanse-unassign-pocs-from-certificate
  - arguments:
    - description: ID of the domain to assign pocs to.
      name: asset_id
      required: true
    - description: IDs of the pocs to assign to the domain (comma separated string). If used in combination with 'poc_emails' the lists of pocs are merged. At least one poc ID or poc email must be provided.
      isArray: true
      name: pocs
    - description: Emails of the pocs to assign to the domain (comma separated string). If used in combination with 'pocs' the lists of pocs are merged. At least one poc ID or poc email must be provided.
      isArray: true
      name: poc_emails
    description: Assign pocs to an Xpanse domain.
    name: expanse-assign-pocs-to-domain
  - arguments:
    - description: ID of the domain to unassign pocs from.
      name: asset_id
      required: true
    - description: IDs of the pocs to unassign from the domain (comma separated string). If used in combination with 'poc_emails' the lists of pocs are merged. At least one poc ID or poc email must be provided.
      isArray: true
      name: pocs
    - description: Emails of the pocs to unassign from the domain (comma separated string). If used in combination with 'pocs' the lists of pocs are merged. At least one poc ID or poc email must be provided.
      isArray: true
      name: poc_emails
    description: Unassign pocs from an Xpanse domain.
    name: expanse-unassign-pocs-from-domain
  - arguments:
    - description: Maximum number of results to retrieve
      name: limit
    description: List available tags from Xpanse.
    name: expanse-list-tags
    outputs:
    - contextPath: Expanse.Tag.created
      description: The date in which the tag was first created
      type: Date
    - contextPath: Expanse.Tag.description
      description: The description associated with the tag
      type: String
    - contextPath: Expanse.Tag.disabled
      description: If the tag should be hidden as a tag option in the Expander UI
      type: Boolean
    - contextPath: Expanse.Tag.id
      description: The Xpanse ID for the tag
      type: String
    - contextPath: Expanse.Tag.modified
      description: The date in which metadata about the tag was last modified
      type: Date
    - contextPath: Expanse.Tag.name
      description: The display name for the tag
      type: String
    - contextPath: Expanse.Tag.tenantId
      description: The tenant ID associated with the tag
      type: String
  - arguments:
    - auto: PREDEFINED
      description: Type of Xpanse asset to assign the tag to.
      name: asset_type
      predefined:
      - IpRange
      - Certificate
      - Domain
      - CloudResource
      - Network
      - Device
      - ResponsiveIP
      required: true
    - description: ID of the asset to assign the tags to.
      name: asset_id
      required: true
    - description: IDs of the tags to assign to the asset (comma separated string). If used in combination with 'tag_names' the lists of tags are merged.
      isArray: true
      name: tags
    - description: Names of the tags to assign to the asset (comma separated string). If used in combination with 'tags' the lists of tags are merged.
      isArray: true
      name: tag_names
    description: Assign tags to an Xpanse asset.
    name: expanse-assign-tags-to-asset
  - arguments:
    - auto: PREDEFINED
      description: Type of Xpanse asset to unassign the tags from.
      name: asset_type
      predefined:
      - IpRange
      - Certificate
      - Domain
      - CloudResource
      - Network
      - Device
      - ResponsiveIP
      required: true
    - description: ID of the asset to unassign the tags from.
      name: asset_id
      required: true
    - description: IDs of the tags to unassign from the asset (comma separated string). If used in combination with 'tag_names' the lists of tags are merged.
      isArray: true
      name: tags
    - description: Names of the tags to unassign from the asset (comma separated string). If used in combination with 'tags' the lists of tags are merged.
      isArray: true
      name: tag_names
    description: Unassign tags from an Xpanse Asset.
    name: expanse-unassign-tags-from-asset
  - arguments:
    - description: ID of the IP range to assign tags to.
      name: asset_id
      required: true
    - description: IDs of the tags to assign to the IP range (comma separated string). If used in combination with 'tag_names' the lists of tags are merged.
      isArray: true
      name: tags
    - description: Names of the tags to assign to the IP range (comma separated string). If used in combination with 'tags' the lists of tags are merged.
      isArray: true
      name: tag_names
    description: Assign tags to an Xpanse IP range.
    name: expanse-assign-tags-to-iprange
  - arguments:
    - description: ID of the IP range to unassign tags from.
      name: asset_id
      required: true
    - description: IDs of the tags to unassign from the IP range (comma separated string). If used in combination with 'tag_names' the lists of tags are merged.
      isArray: true
      name: tags
    - description: Names of the tags to unassign from the IP range (comma separated string). If used in combination with 'tags' the lists of tags are merged.
      isArray: true
      name: tag_names
    description: Unassign tags from an Xpanse IP range.
    name: expanse-unassign-tags-from-iprange
  - arguments:
    - description: ID of the certificate to assign tags to.
      name: asset_id
      required: true
    - description: IDs of the tags to assign to the certificate (comma separated string). If used in combination with 'tag_names' the lists of tags are merged.
      isArray: true
      name: tags
    - description: Names of the tags to assign to the certificate (comma separated string). If used in combination with 'tags' the lists of tags are merged.
      isArray: true
      name: tag_names
    description: Assign tags to an Xpanse certificate.
    name: expanse-assign-tags-to-certificate
  - arguments:
    - description: ID of the certificate to assign tags to.
      name: asset_id
      required: true
    - description: IDs of the tags to unassign from the certificate (comma separated string). If used in combination with 'tag_names' the lists of tags are merged.
      isArray: true
      name: tags
    - description: Names of the tags to unassign from the certificate (comma separated string). If used in combination with 'tags' the lists of tags are merged.
      isArray: true
      name: tag_names
    description: Unassign tags from an Xpanse certificate.
    name: expanse-unassign-tags-from-certificate
  - arguments:
    - description: ID of the domain to assign tags to.
      name: asset_id
      required: true
    - description: IDs of the tags to assign to the domain (comma separated string). If used in combination with 'tag_names' the lists of tags are merged.
      isArray: true
      name: tags
    - description: Names of the tags to assign to the domain (comma separated string). If used in combination with 'tags' the lists of tags are merged.
      isArray: true
      name: tag_names
    description: Assign tags to an Xpanse domain.
    name: expanse-assign-tags-to-domain
  - arguments:
    - description: ID of the domain to unassign tags from.
      name: asset_id
      required: true
    - description: IDs of the tags to unassign from the domain (comma separated string). If used in combination with 'tag_names' the lists of tags are merged.
      isArray: true
      name: tags
    - description: Names of the tags to unassign from the domain (comma separated string). If used in combination with 'tags' the lists of tags are merged.
      isArray: true
      name: tag_names
    description: Unassign tags from an Xpanse domain.
    name: expanse-unassign-tags-from-domain
  - arguments:
    - description: Name of the tag (less than 128 characters).
      name: name
      required: true
    - description: Description of the tag (less than 512 characters).
      name: description
    description: Create a new tag in Xpanse.
    name: expanse-create-tag
    outputs:
    - contextPath: Expanse.Tag.created
      description: The date in which the tag was first created
      type: Date
    - contextPath: Expanse.Tag.description
      description: The description associated with the tag
      type: String
    - contextPath: Expanse.Tag.disabled
      description: If the tag should be hidden as a tag option in the Expander UI
      type: Boolean
    - contextPath: Expanse.Tag.id
      description: The Xpanse ID for the tag
      type: String
    - contextPath: Expanse.Tag.modified
      description: The date in which metadata about the tag was last modified
      type: Date
    - contextPath: Expanse.Tag.name
      description: The display name for the tag
      type: String
    - contextPath: Expanse.Tag.tenantId
      description: The tenant ID associated with the tag
      type: String
  - arguments:
    - description: Asset ID of the Xpanse IP range to retrieve. If provided, other search parameters are ignored.
      name: id
    - description: Returns only results whose Business Unit's ID falls in the provided list. (comma separated string). Cannot be used with the 'business_unit_names' argument.
      isArray: true
      name: business_units
    - description: Returns only results whose Business Unit's ID falls in the provided list. (comma separated string). Cannot be used with the 'business_units' argument.
      isArray: true
      name: business_unit_names
    - description: Search for given IP/CIDR block using a single IP (d.d.d.d), a dashed IP range (d.d.d.d-d.d.d.d), a CIDR block (d.d.d.d/m), a partial CIDR (d.d.), or a wildcard (d.d.*.d).
      name: inet
    - description: Returns only results whose Tag ID falls in the provided list. (comma separated string). Cannot be used with the 'tag_names' argument.
      isArray: true
      name: tags
    - description: Returns only results whose Tag name falls in the provided list. (comma separated string). Cannot be used with the 'tags' argument.
      isArray: true
      name: tag_names
    - auto: PREDEFINED
      defaultValue: none
      description: Include "none" or any of the following options in the response (comma separated) - annotations, severityCounts, attributionReasons, relatedRegistrationInformation, locationInformation
      name: include
      predefined:
      - annotations
      - severityCounts
      - attributionReasons
      - relatedRegistrationInformation
      - locationInformation
    - description: Maximum number of results to retrieve.
      name: limit
    description: Retrieve Xpanse IP ranges by asset id or search parameters.
    name: expanse-get-iprange
    outputs:
    - contextPath: Expanse.IPRange.annotations.additionalNotes
      description: Customer provided annotation details for an IP range
      type: String
    - contextPath: Expanse.IPRange.annotations.contacts
      description: Customer provided point-of-contact details for an IP range
      type: String
    - contextPath: Expanse.IPRange.annotations.tags
      description: Customer provided tags for an IP range
      type: String
    - contextPath: Expanse.IPRange.attributionReasons.reason
      description: The reasons why an IP range is attributed to the customer
      type: String
    - contextPath: Expanse.IPRange.businessUnits.id
      description: Business Units that the IP range has been assigned to
      type: String
    - contextPath: Expanse.IPRange.businessUnits.name
      description: Business Units that the IP range has been assigned to
      type: String
    - contextPath: Expanse.IPRange.created
      description: The date that the IP range was added to the Expander instance
      type: Date
    - contextPath: Expanse.IPRange.id
      description: Internal Xpanse ID for the IP Range
      type: String
    - contextPath: Expanse.IPRange.ipVersion
      description: The IP version of the IP range
      type: String
    - contextPath: Expanse.IPRange.locationInformation.geolocation.city
      description: The IP range geolocation
      type: String
    - contextPath: Expanse.IPRange.locationInformation.geolocation.countryCode
      description: The IP range geolocation
      type: String
    - contextPath: Expanse.IPRange.locationInformation.geolocation.latitude
      description: The IP range geolocation
      type: Number
    - contextPath: Expanse.IPRange.locationInformation.geolocation.longitude
      description: The IP range geolocation
      type: Number
    - contextPath: Expanse.IPRange.locationInformation.geolocation.regionCode
      description: The IP range geolocation
      type: String
    - contextPath: Expanse.IPRange.locationInformation.ip
      description: The IP range geolocation
      type: String
    - contextPath: Expanse.IPRange.modified
      description: The date on which the IP range was last ingested into Expander
      type: Date
    - contextPath: Expanse.IPRange.rangeIntroduced
      description: The date that the IP range was added to the Expander instance
      type: Date
    - contextPath: Expanse.IPRange.rangeSize
      description: The number of IP addresses in the IP range
      type: Number
    - contextPath: Expanse.IPRange.rangeType
      description: If the IP range is Xpanse-generated parent range or a customer-generated custom range
      type: String
    - contextPath: Expanse.IPRange.relatedRegistrationInformation.country
      description: The country within the IP range registration information
      type: String
    - contextPath: Expanse.IPRange.relatedRegistrationInformation.endAddress
      description: The end address within the IP range registration information
      type: String
    - contextPath: Expanse.IPRange.relatedRegistrationInformation.handle
      description: The handle within the IP range registration information
      type: String
    - contextPath: Expanse.IPRange.relatedRegistrationInformation.ipVersion
      description: The IP version within the IP range registration information
      type: String
    - contextPath: Expanse.IPRange.relatedRegistrationInformation.name
      description: The name within the IP range registration information
      type: String
    - contextPath: Expanse.IPRange.relatedRegistrationInformation.parentHandle
      description: The parent handle within the IP range registration information
      type: String
    - contextPath: Expanse.IPRange.relatedRegistrationInformation.registryEntities.address
      description: The address within the registry entities of the IP range registration information
      type: String
    - contextPath: Expanse.IPRange.relatedRegistrationInformation.registryEntities.email
      description: The email within the registry entities of the e IP range registration information
      type: String
    - contextPath: Expanse.IPRange.relatedRegistrationInformation.registryEntities.events.action
      description: The events action within the registry entities of the e IP range registration information
      type: String
    - contextPath: Expanse.IPRange.relatedRegistrationInformation.registryEntities.events.actor
      description: The events actor within the registry entities of the e IP range registration information
      type: String
    - contextPath: Expanse.IPRange.relatedRegistrationInformation.registryEntities.events.date
      description: The events date within the registry entities of the e IP range registration information
      type: Date
    - contextPath: Expanse.IPRange.relatedRegistrationInformation.registryEntities.firstRegistered
      description: The first registered date within the registry entities of the e IP range registration information
      type: Date
    - contextPath: Expanse.IPRange.relatedRegistrationInformation.registryEntities.formattedName
      description: The formatted name within the registry entities of the e IP range registration information
      type: String
    - contextPath: Expanse.IPRange.relatedRegistrationInformation.registryEntities.handle
      description: The handle within the registry entities of the e IP range registration information
      type: String
    - contextPath: Expanse.IPRange.relatedRegistrationInformation.registryEntities.id
      description: The ID within the registry entities of the e IP range registration information
      type: String
    - contextPath: Expanse.IPRange.relatedRegistrationInformation.registryEntities.lastChanged
      description: The last changed date within the registry entities of the e IP range registration information
      type: Date
    - contextPath: Expanse.IPRange.relatedRegistrationInformation.registryEntities.org
      description: The org within the registry entities of the e IP range registration information
      type: String
    - contextPath: Expanse.IPRange.relatedRegistrationInformation.registryEntities.phone
      description: The phone number within the registry entities of the e IP range registration information
      type: String
    - contextPath: Expanse.IPRange.relatedRegistrationInformation.registryEntities.relatedEntityHandles
      description: The related entity handles within the registry entities of the e IP range registration information
      type: String
    - contextPath: Expanse.IPRange.relatedRegistrationInformation.registryEntities.remarks
      description: The remarks within the registry entities of the e IP range registration information
      type: String
    - contextPath: Expanse.IPRange.relatedRegistrationInformation.registryEntities.roles
      description: The roles within the registry entities of the e IP range registration information
      type: String
    - contextPath: Expanse.IPRange.relatedRegistrationInformation.registryEntities.statuses
      description: The statuses within the registry entities of the e IP range registration information
      type: String
    - contextPath: Expanse.IPRange.relatedRegistrationInformation.remarks
      description: The remarks within the IP range registration information
      type: String
    - contextPath: Expanse.IPRange.relatedRegistrationInformation.startAddress
      description: The start address within the IP range registration information
      type: String
    - contextPath: Expanse.IPRange.relatedRegistrationInformation.updatedDate
      description: The last update date within the IP range registration information
      type: Date
    - contextPath: Expanse.IPRange.relatedRegistrationInformation.whoisServer
      description: The Whois server within the IP range registration information
      type: String
    - contextPath: Expanse.IPRange.responsiveIpCount
      description: The number of IPs responsive on the public Internet within the IP range
      type: Number
    - contextPath: Expanse.IPRange.severityCounts.count
      description: The number of exposures observed on the IP range
      type: Number
    - contextPath: Expanse.IPRange.severityCounts.type
      description: The severity level of the exposures observed on the IP range
      type: String
    - contextPath: DBotScore.Score
      description: The actual score.
      type: Number
    - contextPath: DBotScore.Vendor
      description: The vendor used to calculate the score.
      type: String
    - contextPath: DBotScore.Indicator
      description: The indicator that was tested.
      type: String
    - contextPath: DBotScore.Type
      description: The indicator type.
      type: String
  - arguments:
    - description: Domain name to retrieve (exact match). If provided, other search parameters are ignored.
      name: domain
    - description: Last date the domain was observed by Xpanse (Format is YYYY-MM-DD).
      name: last_observed_date
    - description: Search domain names that match the specified substring.
      name: search
    - description: Maximum number of entries to retrieve.
      name: limit
    - auto: PREDEFINED
      description: Retrieve only domains with or without DNS resolution.
      name: has_dns_resolution
      predefined:
      - 'true'
      - 'false'
    - auto: PREDEFINED
      description: Retrieve only domains with or without an active service discovered by Xpanse.
      name: has_active_service
      predefined:
      - 'true'
      - 'false'
    - auto: PREDEFINED
      description: Retrieve only domains with or without cloud resources discovered by Xpanse.
      name: has_related_cloud_resources
      predefined:
      - 'true'
      - 'false'
    - description: Returns only results whose Tag ID falls in the provided list. (comma separated string). Cannot be used with the 'tag_names' argument.
      name: tags
    - description: Returns only results whose Tag name falls in the provided list. (comma separated string). Cannot be used with the 'tags' argument.
      name: tag_names
    - description: Returns only results whose Business Unit's ID falls in the provided list. (comma separated string). Cannot be used with the 'business_unit_names' argument.
      name: business_units
    - description: Returns only results whose Business Unit's name falls in the provided list. (comma separated string). Cannot be used with the 'business_units' argument.
      name: business_unit_names
    - description: Returns only results whose Provider's ID falls in the provided list. (comma separated string). Cannot be used with the 'provider_names' argument.
      name: providers
    - description: Returns only results whose Provider's name falls in the provided list. (comma separated string). Cannot be used with the 'providers' argument.
      name: provider_names
    description: Retrieve Xpanse domains by domain name or search parameters.
    name: expanse-get-domain
    outputs:
    - contextPath: Expanse.Domain.annotations.note
      description: Customer provided annotation details for a domain
      type: String
    - contextPath: Expanse.Domain.annotations.contacts.id
      description: ID for customer provided contact details for a domain
      type: String
    - contextPath: Expanse.Domain.annotations.contacts.name
      description: Customer provided contact details for a domain
      type: String
    - contextPath: Expanse.Domain.annotations.tags.id
      description: ID for customer added tag on a domain in Expander
      type: String
    - contextPath: Expanse.Domain.annotations.tags.name
      description: Customer added tag on a domain in Expander
      type: String
    - contextPath: Expanse.Domain.businessUnits.id
      description: Business Units that the domain has been assigned to
      type: String
    - contextPath: Expanse.Domain.businessUnits.name
      description: Business Units that the domain has been assigned to
      type: String
    - contextPath: Expanse.Domain.businessUnits.tenantId
      description: Tenant ID for business Units that the domain has been assigned to
      type: String
    - contextPath: Expanse.Domain.dateAdded
      description: The date that the domain was added to the Expander instance
      type: Date
    - contextPath: Expanse.Domain.details.recentIps.assetKey
      description: Additional details for the recent IPs that the domain resolved to
      type: String
    - contextPath: Expanse.Domain.details.recentIps.assetType
      description: Additional details for the recent IPs that the domain resolved to
      type: String
    - contextPath: Expanse.Domain.details.recentIps.businessUnits.id
      description: Business Units for the recent IPs that the domain resolved to
      type: String
    - contextPath: Expanse.Domain.details.recentIps.businessUnits.name
      description: Business Units for the recent IPs that the domain resolved to
      type: String
    - contextPath: Expanse.Domain.details.recentIps.businessUnits.tenantId
      description: Tenant information for business Units that the recent IPs that the domain resolved to
      type: String
    - contextPath: Expanse.Domain.details.recentIps.commonName
      description: Additional details for the recent IPs that the domain resolved to
      type: String
    - contextPath: Expanse.Domain.details.recentIps.domain
      description: Additional details for the recent IPs that the domain resolved to
      type: String
    - contextPath: Expanse.Domain.details.recentIps.ip
      description: Additional details for the recent IPs that the domain resolved to
      type: String
    - contextPath: Expanse.Domain.details.recentIps.lastObserved
      description: Additional details for the recent IPs that the domain resolved to
      type: Date
    - contextPath: Expanse.Domain.details.recentIps.provider.id
      description: Additional details for the recent IPs that the domain resolved to
      type: String
    - contextPath: Expanse.Domain.details.recentIps.provider.name
      description: Additional details for the recent IPs that the domain resolved to
      type: String
    - contextPath: Expanse.Domain.details.recentIps.tenant.id
      description: Tenant information for the recent IPs that the domain resolved to
      type: String
    - contextPath: Expanse.Domain.details.recentIps.tenant.name
      description: Tenant information for the recent IPs that the domain resolved to
      type: String
    - contextPath: Expanse.Domain.details.recentIps.tenant.tenantId
      description: Tenant information for the recent IPs that the domain resolved to
      type: String
    - contextPath: Expanse.Domain.details.recentIps.type
      description: Additional details for the recent IPs that the domain resolved to
      type: String
    - contextPath: Expanse.Domain.dnsResolutionStatus
      description: Latest DNS resolution status
      type: String
    - contextPath: Expanse.Domain.firstObserved
      description: The date that the domain was first observed
      type: Date
    - contextPath: Expanse.Domain.hasLinkedCloudResources
      description: Whether the domain has any linked cloud resources associated with it
      type: Boolean
    - contextPath: Expanse.Domain.id
      description: Internal Xpanse ID for Domain
      type: String
    - contextPath: Expanse.Domain.domain
      description: The domain value
      type: String
    - contextPath: Expanse.Domain.isCollapsed
      description: Whether or not the subdomains of the domain are collapsed
      type: Boolean
    - contextPath: Expanse.Domain.isPaidLevelDomain
      description: Whether or not the domain is a PLD
      type: Boolean
    - contextPath: Expanse.Domain.lastObserved
      description: The date that the domain was most recently observed
      type: Date
    - contextPath: Expanse.Domain.lastSampledIp
      description: The last observed IPv4 address for the domain
      type: String
    - contextPath: Expanse.Domain.lastSubdomainMetadata.collapseType
      description: Sub-domain metadata
      type: String
    - contextPath: Expanse.Domain.lastSubdomainMetadata.numSubdomains
      description: Sub-domain metadata
      type: Number
    - contextPath: Expanse.Domain.lastSubdomainMetadata.numDistinctIps
      description: Sub-domain metadata
      type: Number
    - contextPath: Expanse.Domain.lastSubdomainMetadata.date
      description: Sub-domain metadata
      type: Date
    - contextPath: Expanse.Domain.providers.id
      description: Information about the hosting provider of the IP the domain resolves to
      type: String
    - contextPath: Expanse.Domain.providers.name
      description: Information about the hosting provider of the IP the domain resolves to
      type: String
    - contextPath: Expanse.Domain.serviceStatus
      description: Detected service statuses for the domain
      type: String
    - contextPath: Expanse.Domain.sourceDomain
      description: The source domain for the domain object
      type: String
    - contextPath: Expanse.Domain.tenant.id
      description: Tenant information for the domain
      type: String
    - contextPath: Expanse.Domain.tenant.name
      description: Tenant information for the domain
      type: String
    - contextPath: Expanse.Domain.tenant.tenantId
      description: Tenant information for the domain
      type: String
    - contextPath: Expanse.Domain.whois.admin.city
      description: The admin city in the Whois information for the domain
      type: String
    - contextPath: Expanse.Domain.whois.admin.country
      description: The admin country in the Whois information for the domain
      type: String
    - contextPath: Expanse.Domain.whois.admin.emailAddress
      description: The admin email address in the Whois information for the domain
      type: String
    - contextPath: Expanse.Domain.whois.admin.faxExtension
      description: The admin fax extension in the Whois information for the domain
      type: String
    - contextPath: Expanse.Domain.whois.admin.faxNumber
      description: The admin fax number in the Whois information for the domain
      type: String
    - contextPath: Expanse.Domain.whois.admin.name
      description: The admin name in the Whois information for the domain
      type: String
    - contextPath: Expanse.Domain.whois.admin.organization
      description: The admin organization in the Whois information for the domain
      type: String
    - contextPath: Expanse.Domain.whois.admin.phoneExtension
      description: The admin phone extension in the Whois information for the domain
      type: String
    - contextPath: Expanse.Domain.whois.admin.phoneNumber
      description: The admin phone number in the Whois information for the domain
      type: String
    - contextPath: Expanse.Domain.whois.admin.postalCode
      description: The admin postal code in the Whois information for the domain
      type: String
    - contextPath: Expanse.Domain.whois.admin.province
      description: The admin province in the Whois information for the domain
      type: String
    - contextPath: Expanse.Domain.whois.admin.registryId
      description: The admin registry ID in the Whois information for the domain
      type: String
    - contextPath: Expanse.Domain.whois.admin.street
      description: The admin street in the Whois information for the domain
      type: String
    - contextPath: Expanse.Domain.whois.creationDate
      description: The creation date in the Whois information for the domain
      type: Date
    - contextPath: Expanse.Domain.whois.dnssec
      description: The dnssec in the Whois information for the domain
      type: String
    - contextPath: Expanse.Domain.whois.domain
      description: The domain in the Whois information for the domain
      type: String
    - contextPath: Expanse.Domain.whois.domainStatuses
      description: The domain statuses in the Whois information for the domain
      type: String
    - contextPath: Expanse.Domain.whois.nameServers
      description: The name servers in the Whois information for the domain
      type: String
    - contextPath: Expanse.Domain.whois.registrant.city
      description: The registrant city in the Whois information for the domain
      type: String
    - contextPath: Expanse.Domain.whois.registrant.country
      description: The registrant country in the Whois information for the domain
      type: String
    - contextPath: Expanse.Domain.whois.registrant.emailAddress
      description: The registrant email address in the Whois information for the domain
      type: String
    - contextPath: Expanse.Domain.whois.registrant.faxExtension
      description: The registrant fax extension in the Whois information for the domain
      type: String
    - contextPath: Expanse.Domain.whois.registrant.faxNumber
      description: The registrant fax number in the Whois information for the domain
      type: String
    - contextPath: Expanse.Domain.whois.registrant.name
      description: The registrant name in the Whois information for the domain
      type: String
    - contextPath: Expanse.Domain.whois.registrant.organization
      description: The registrant organization in the Whois information for the domain
      type: String
    - contextPath: Expanse.Domain.whois.registrant.phoneExtension
      description: The registrant phone extension in the Whois information for the domain
      type: String
    - contextPath: Expanse.Domain.whois.registrant.phoneNumber
      description: The registrant phone number in the Whois information for the domain
      type: String
    - contextPath: Expanse.Domain.whois.registrant.postalCode
      description: The registrant postal code in the Whois information for the domain
      type: String
    - contextPath: Expanse.Domain.whois.registrant.province
      description: The registrant province in the Whois information for the domain
      type: String
    - contextPath: Expanse.Domain.whois.registrant.registryId
      description: The registrant registry ID in the Whois information for the domain
      type: String
    - contextPath: Expanse.Domain.whois.registrant.street
      description: The registrant street in the Whois information for the domain
      type: String
    - contextPath: Expanse.Domain.whois.registrar.abuseContactEmail
      description: The registrar abuse contact email in the Whois information for the domain
      type: String
    - contextPath: Expanse.Domain.whois.registrar.abuseContactPhone
      description: The registrar abuse contact phone in the Whois information for the domain''
      type: String
    - contextPath: Expanse.Domain.whois.registrar.formattedName
      description: The registrar formatted name Whois information for the domain
      type: String
    - contextPath: Expanse.Domain.whois.registrar.ianaId
      description: The registrar iana ID in the Whois information for the domain
      type: String
    - contextPath: Expanse.Domain.whois.registrar.name
      description: The registrar name in the Whois information for the domain
      type: String
    - contextPath: Expanse.Domain.whois.registrar.registrationExpirationDate
      description: The registrar registration expiration date in the Whois information for the domain
      type: Date
    - contextPath: Expanse.Domain.whois.registrar.url
      description: The registrar URL in the Whois information for the domain
      type: String
    - contextPath: Expanse.Domain.whois.registrar.whoisServer
      description: The registrar Whois server in the Whois information for the domain
      type: String
    - contextPath: Expanse.Domain.whois.registryDomainId
      description: The registry domain ID in the Whois information for the domain
      type: String
    - contextPath: Expanse.Domain.whois.registryExpiryDate
      description: The registry expiry date in the Whois information for the domain
      type: Date
    - contextPath: Expanse.Domain.whois.reseller
      description: The reseller in the Whois information for the domain
      type: String
    - contextPath: Expanse.Domain.whois.tech.city
      description: The tech city in the Whois information for the domain
      type: String
    - contextPath: Expanse.Domain.whois.tech.country
      description: The tech country in the Whois information for the domain
      type: String
    - contextPath: Expanse.Domain.whois.tech.emailAddress
      description: The tech email address in the Whois information for the domain
      type: String
    - contextPath: Expanse.Domain.whois.tech.faxExtension
      description: The tech fax extension in the Whois information for the domain
      type: String
    - contextPath: Expanse.Domain.whois.tech.faxNumber
      description: The tech fax number in the Whois information for the domain
      type: String
    - contextPath: Expanse.Domain.whois.tech.name
      description: The tech name in the Whois information for the domain
      type: String
    - contextPath: Expanse.Domain.whois.tech.organization
      description: The tech organization in the Whois information for the domain
      type: String
    - contextPath: Expanse.Domain.whois.tech.phoneExtension
      description: The tech phone extension in the Whois information for the domain
      type: String
    - contextPath: Expanse.Domain.whois.tech.phoneNumber
      description: The tech phone number in the Whois information for the domain
      type: String
    - contextPath: Expanse.Domain.whois.tech.postalCode
      description: The tech postal code in the Whois information for the domain
      type: String
    - contextPath: Expanse.Domain.whois.tech.province
      description: The tech province in the Whois information for the domain
      type: String
    - contextPath: Expanse.Domain.whois.tech.registryId
      description: The tech registry ID in the Whois information for the domain
      type: String
    - contextPath: Expanse.Domain.whois.tech.street
      description: The tech street in the Whois information for the domain
      type: String
    - contextPath: Expanse.Domain.whois.updatedDate
      description: The updated date in the Whois information for the domain
      type: Date
    - contextPath: Expanse.Domain.details.cloudResources.id
      description: The cloud resource ID
      type: String
    - contextPath: Expanse.Domain.details.cloudResources.tenant.id
      description: Tenant information for the cloud resource linked to the domain
      type: String
    - contextPath: Expanse.Domain.details.cloudResources.tenant.name
      description: Tenant information for the cloud resource linked to the domain
      type: String
    - contextPath: Expanse.Domain.details.cloudResources.tenant.tenantId
      description: Tenant information for the cloud resource linked to the domain
      type: String
    - contextPath: Expanse.Domain.details.cloudResources.businessUnits.id
      description: Business Units that the cloud resource has been assigned to
      type: String
    - contextPath: Expanse.Domain.details.cloudResources.businessUnits.name
      description: Business Units that the cloud resource has been assigned to
      type: String
    - contextPath: Expanse.Domain.details.cloudResources.businessUnits.tenantId
      description: Tenant information businessUnits that the cloud resource as been assigned to
      type: String
    - contextPath: Expanse.Domain.details.cloudResources.dateAdded
      description: The date that the cloud resource was added to the Expander instance
      type: Date
    - contextPath: Expanse.Domain.details.cloudResources.firstObserved
      description: The date that the cloud resource was first observed
      type: Date
    - contextPath: Expanse.Domain.details.cloudResources.lastObserved
      description: The date that the domain was most recently observed
      type: Date
    - contextPath: Expanse.Domain.details.cloudResources.instanceId
      description: Instance ID for the cloud resource linked to the domain
      type: String
    - contextPath: Expanse.Domain.details.cloudResources.type
      description: Additional details for the cloud resource linked to the domain
      type: String
    - contextPath: Expanse.Domain.details.cloudResources.name
      description: Additional details for the cloud resource linked to the domain
      type: String
    - contextPath: Expanse.Domain.details.cloudResources.ips
      description: Additional details for the cloud resource linked to the domain
      type: String
    - contextPath: Expanse.Domain.details.cloudResources.domain
      description: Additional details for the cloud resource linked to the domain
      type: String
    - contextPath: Expanse.Domain.details.cloudResources.provider.id
      description: Additional details for the cloud resource linked to the domain
      type: String
    - contextPath: Expanse.Domain.details.cloudResources.provider.name
      description: Additional details for the cloud resource linked to the domain
      type: String
    - contextPath: Expanse.Domain.details.cloudResources.region
      description: Additional details for the cloud resource linked to the domain
      type: String
    - contextPath: Expanse.Domain.details.cloudResources.vpc.id
      description: Additional details for the cloud resource linked to the domain
      type: String
    - contextPath: Expanse.Domain.details.cloudResources.vpc.name
      description: Additional details for the cloud resource linked to the domain
      type: String
    - contextPath: Expanse.Domain.details.cloudResources.accountIntegration.id
      description: Additional details for the cloud resource linked to the domain
      type: String
    - contextPath: Expanse.Domain.details.cloudResources.accountIntegration.name
      description: Additional details for the cloud resource linked to the domain
      type: String
    - contextPath: Expanse.Domain.details.cloudResources.recentIps.assetKey
      description: Additional details for the recent IPs linked to the linked cloud resource
      type: String
    - contextPath: Expanse.Domain.details.cloudResources.recentIps.assetType
      description: Additional details for the recent IPs linked to the linked cloud resource
      type: String
    - contextPath: Expanse.Domain.details.cloudResources.recentIps.businessUnits.id
      description: Business Units that the recent IPs linked to the linked cloud resource has been assigned to
      type: String
    - contextPath: Expanse.Domain.details.cloudResources.recentIps.businessUnits.name
      description: Business Units that the recent IPs linked to the linked cloud resource has been assigned to
      type: String
    - contextPath: Expanse.Domain.details.cloudResources.recentIps.businessUnits.tenantId
      description: Business Units that the recent IPs linked to the linked cloud resource has been assigned to
      type: String
    - contextPath: Expanse.Domain.details.cloudResources.recentIps.commonName
      description: Additional details for the recent IPs linked to the linked cloud resource
      type: String
    - contextPath: Expanse.Domain.details.cloudResources.recentIps.domain
      description: Additional details for the recent IPs linked to the linked cloud resource
      type: String
    - contextPath: Expanse.Domain.details.cloudResources.recentIps.ip
      description: Additional details for the recent IPs linked to the linked cloud resource
      type: String
    - contextPath: Expanse.Domain.details.cloudResources.recentIps.lastObserved
      description: Additional details for the recent IPs linked to the linked cloud resource
      type: Date
    - contextPath: Expanse.Domain.details.cloudResources.recentIps.provider.id
      description: Additional details for the recent IPs linked to the linked cloud resource
      type: String
    - contextPath: Expanse.Domain.details.cloudResources.recentIps.provider.name
      description: Additional details for the recent IPs linked to the linked cloud resource
      type: String
    - contextPath: Expanse.Domain.details.cloudResources.recentIps.tenant.id
      description: Tenant information for the recent IPs linked to the linked cloud resource
      type: String
    - contextPath: Expanse.Domain.details.cloudResources.recentIps.tenant.name
      description: Tenant information for the recent IPs linked to the linked cloud resource
      type: String
    - contextPath: Expanse.Domain.details.cloudResources.recentIps.tenant.tenantId
      description: Tenant information for the recent IPs linked to the linked cloud resource
      type: String
    - contextPath: Expanse.Domain.details.cloudResources.recentIps.type
      description: Additional details for the recent IPs linked to the linked cloud resource
      type: String
    - contextPath: Expanse.Domain.details.cloudResources.annotations.note
      description: Customer provided annotation details for a domain
      type: String
    - contextPath: Expanse.Domain.details.cloudResources.annotations.contacts.id
      description: ID for customer provided contact details for a domain
      type: String
    - contextPath: Expanse.Domain.details.cloudResources.annotations.contacts.name
      description: Customer provided contact details for a domain
      type: String
    - contextPath: Expanse.Domain.details.cloudResources.annotations.tags.id
      description: ID for customer added tag on a domain in Expander
      type: String
    - contextPath: Expanse.Domain.details.cloudResources.annotations.tags.name
      description: Customer added tag on a domain in Expander
      type: String
    - contextPath: Domain.Name
      description: 'The domain name, for example: "google.com".'
      type: String
    - contextPath: Domain.DNS
      description: A list of IP objects resolved by DNS.
      type: String
    - contextPath: Domain.DetectionEngines
      description: The total number of engines that checked the indicator.
      type: Number
    - contextPath: Domain.PositiveDetections
      description: The number of engines that positively detected the indicator as malicious.
      type: Number
    - contextPath: Domain.CreationDate
      description: The date that the domain was created.
      type: Date
    - contextPath: Domain.UpdatedDate
      description: The date that the domain was last updated.
      type: String
    - contextPath: Domain.ExpirationDate
      description: The expiration date of the domain.
      type: Date
    - contextPath: Domain.DomainStatus
      description: The status of the domain.
      type: Date
    - contextPath: Domain.NameServers
      description: Name servers of the domain.
      type: String
    - contextPath: Domain.Organization
      description: The organization of the domain.
      type: String
    - contextPath: Domain.Subdomains
      description: Subdomains of the domain.
      type: String
    - contextPath: Domain.Admin.Country
      description: The country of the domain administrator.
      type: String
    - contextPath: Domain.Admin.Email
      description: The email address of the domain administrator.
      type: String
    - contextPath: Domain.Admin.Name
      description: The name of the domain administrator.
      type: String
    - contextPath: Domain.Admin.Phone
      description: The phone number of the domain administrator.
      type: String
    - contextPath: Domain.Registrant.Country
      description: The country of the registrant.
      type: String
    - contextPath: Domain.Registrant.Email
      description: The email address of the registrant.
      type: String
    - contextPath: Domain.Registrant.Name
      description: The name of the registrant.
      type: String
    - contextPath: Domain.Registrant.Phone
      description: The phone number for receiving abuse reports.
      type: String
    - contextPath: Domain.WHOIS.DomainStatus
      description: The status of the domain.
      type: String
    - contextPath: Domain.WHOIS.NameServers
      description: Name servers of the domain.
      type: String
    - contextPath: Domain.WHOIS.CreationDate
      description: The date that the domain was created.
      type: Date
    - contextPath: Domain.WHOIS.UpdatedDate
      description: The date that the domain was last updated.
      type: Date
    - contextPath: Domain.WHOIS.ExpirationDate
      description: The expiration date of the domain.
      type: Date
    - contextPath: Domain.WHOIS.Registrant.Name
      description: The name of the registrant.
      type: String
    - contextPath: Domain.WHOIS.Registrant.Email
      description: The email address of the registrant.
      type: String
    - contextPath: Domain.WHOIS.Registrant.Phone
      description: The phone number of the registrant.
      type: String
    - contextPath: Domain.WHOIS.Registrar.Name
      description: 'The name of the registrar, for example: "GoDaddy"'
      type: String
    - contextPath: Domain.WHOIS.Registrar.AbuseEmail
      description: The email address of the contact for reporting abuse.
      type: String
    - contextPath: Domain.WHOIS.Registrar.AbusePhone
      description: The phone number of contact for reporting abuse.
      type: String
    - contextPath: Domain.WHOIS.Admin.Name
      description: The name of the domain administrator.
      type: String
    - contextPath: Domain.WHOIS.Admin.Email
      description: The email address of the domain administrator.
      type: String
    - contextPath: Domain.WHOIS.Admin.Phone
      description: The phone number of the domain administrator.
      type: String
    - contextPath: Domain.WHOIS.History
      description: List of Whois objects
      type: String
    - contextPath: Domain.Malicious.Vendor
      description: The vendor reporting the domain as malicious.
      type: String
    - contextPath: Domain.Malicious.Description
      description: A description explaining why the domain was reported as malicious.
      type: String
    - contextPath: DBotScore.Indicator
      description: The indicator that was tested.
      type: String
    - contextPath: DBotScore.Type
      description: The indicator type.
      type: String
    - contextPath: DBotScore.Vendor
      description: The vendor used to calculate the score.
      type: String
    - contextPath: DBotScore.Score
      description: The actual score.
      type: Number
  - arguments:
    - description: The common name of the certificate to search domains for. Fuzzy matching is done on this name, however query times can grow quite large when searching for short strings. Ex. "*.myhost.com" is a better search term than "host".
      name: common_name
    - description: The IP address to search domains for.
      name: ip
    - description: Maximum number of matching certificates to retrieve.
      name: limit
    - description: Maximum number of domains per certificate to retrieve.
      name: domains_limit
    description: Returns all the Xpanse domains which have been seen with the specified certificate or IP address.
    name: expanse-get-associated-domains
    outputs:
    - contextPath: Expanse.AssociatedDomain.name
      description: Name of the domain.
      type: String
    - contextPath: Expanse.AssociatedDomain.IP
      description: IP Address the domain resolved to.
      type: String
    - contextPath: Expanse.AssociatedDomain.certificate
      description: Xpanse ID of the certificate associated to this domain.
      type: String
    - contextPath: Domain.Name
      description: 'The domain name, for example: "google.com".'
      type: String
    - contextPath: DBotScore.Indicator
      description: The indicator that was tested.
      type: String
    - contextPath: DBotScore.Type
      description: The indicator type.
      type: String
    - contextPath: DBotScore.Vendor
      description: The vendor used to calculate the score.
      type: String
    - contextPath: DBotScore.Score
      description: The actual score.
      type: Number
  - arguments:
    - description: MD5 Hash of the certificate. If provided, other search parameters are ignored.
      name: md5_hash
    - description: Last date the domain was observed by Xpanse (Format is YYYY-MM-DD), to be used with domain argument.
      name: last_observed_date
    - description: Search for  certificates with the specified substring in common name.
      name: search
    - description: Maximum number of entries to retrieve.
      name: limit
    - auto: PREDEFINED
      description: Retrieve only certificates actively/not actively advertised.
      name: has_certificate_advertisement
      predefined:
      - 'true'
      - 'false'
    - auto: PREDEFINED
      description: Retrieve only certificates with or without an active service discovered by Xpanse.
      name: has_active_service
      predefined:
      - 'true'
      - 'false'
    - auto: PREDEFINED
      description: Retrieve only certificates with or without cloud resources discovered by Xpanse.
      name: has_related_cloud_resources
      predefined:
      - 'true'
      - 'false'
    - description: Returns only results whose Tag ID falls in the provided list. (comma separated string). Cannot be used with the 'tag_names' argument.
      name: tags
    - description: Returns only results whose Tag name falls in the provided list. (comma separated string). Cannot be used with the 'tags' argument.
      name: tag_names
    - description: Returns only results whose Business Unit's ID falls in the provided list. (comma separated string). Cannot be used with the 'business_unit_names' argument.
      name: business_units
    - description: Returns only results whose Business Unit's name falls in the provided list. (comma separated string). Cannot be used with the 'business_units' argument.
      name: business_unit_names
    - description: Returns only results whose Provider's ID falls in the provided list. (comma separated string). Cannot be used with the 'provider_names' argument.
      name: providers
    - description: Returns only results whose Provider's name falls in the provided list. (comma separated string). Cannot be used with the 'providers' argument.
      name: provider_names
    description: Retrieve Xpanse certificates by MD5 hash or search parameters.
    name: expanse-get-certificate
    outputs:
    - contextPath: Expanse.Certificate.annotations.note
      description: Customer provided annotation details for a certificate
      type: String
    - contextPath: Expanse.Certificate.annotations.contacts.id
      description: ID for customer provided contact details for a certificate
      type: String
    - contextPath: Expanse.Certificate.annotations.contacts.name
      description: Customer provided contact details for a certificate
      type: String
    - contextPath: Expanse.Certificate.annotations.tags.id
      description: ID for customer added tag on a certificate in Expander
      type: String
    - contextPath: Expanse.Certificate.annotations.tags.name
      description: Customer added tag on a certificate in Expander
      type: String
    - contextPath: Expanse.Certificate.businessUnits.id
      description: Business Units that the certificate has been assigned to
      type: String
    - contextPath: Expanse.Certificate.businessUnits.name
      description: Business Units that the certificate has been assigned to
      type: String
    - contextPath: Expanse.Certificate.businessUnits.tenantId
      description: Tenant information for business units that the certificate has been assigned to
      type: String
    - contextPath: Expanse.Certificate.certificate.formattedIssuerOrg
      description: The formatted issuer org in the certificate
      type: String
    - contextPath: Expanse.Certificate.certificate.id
      description: The certificate ID
      type: String
    - contextPath: Expanse.Certificate.certificate.issuer
      description: The issuer in the certificate
      type: String
    - contextPath: Expanse.Certificate.certificate.issuerAlternativeNames
      description: The issuer alternative names in the certificate
      type: String
    - contextPath: Expanse.Certificate.certificate.issuerCountry
      description: The issuer country in the certificate
      type: String
    - contextPath: Expanse.Certificate.certificate.issuerEmail
      description: The issuer email in the certificate
      type: String
    - contextPath: Expanse.Certificate.certificate.issuerLocality
      description: The issuer locality in the certificate
      type: String
    - contextPath: Expanse.Certificate.certificate.issuerName
      description: The issuer name in the certificate
      type: String
    - contextPath: Expanse.Certificate.certificate.issuerOrg
      description: The issuer org in the certificate
      type: String
    - contextPath: Expanse.Certificate.certificate.issuerOrgUnit
      description: The issuer org unit in the certificate
      type: String
    - contextPath: Expanse.Certificate.certificate.issuerState
      description: The issuer state in the certificate
      type: String
    - contextPath: Expanse.Certificate.certificate.md5Hash
      description: The md5hash in the certificate
      type: String
    - contextPath: Expanse.Certificate.certificate.pemSha1
      description: The pemSha1 in the certificate
      type: String
    - contextPath: Expanse.Certificate.certificate.pemSha256
      description: The pemSha256 in the certificate
      type: String
    - contextPath: Expanse.Certificate.certificate.publicKey
      description: The public key in the certificate
      type: String
    - contextPath: Expanse.Certificate.certificate.publicKeyAlgorithm
      description: The public key algorithm in the certificate
      type: String
    - contextPath: Expanse.Certificate.certificate.publicKeyBits
      description: The public key bits in the certificate
      type: Number
    - contextPath: Expanse.Certificate.certificate.publicKeyModulus
      description: The public key modulus in the certificate
      type: String
    - contextPath: Expanse.Certificate.certificate.publicKeyRsaExponent
      description: The public key RSA exponent in the certificate
      type: Number
    - contextPath: Expanse.Certificate.certificate.publicKeySpki
      description: The public key Spki in the certificate
      type: String
    - contextPath: Expanse.Certificate.certificate.serialNumber
      description: The serial number in the certificate
      type: String
    - contextPath: Expanse.Certificate.certificate.signatureAlgorithm
      description: The signature algorithm in the certificate
      type: String
    - contextPath: Expanse.Certificate.certificate.subject
      description: The subject in the certificate
      type: String
    - contextPath: Expanse.Certificate.certificate.subjectAlternativeNames
      description: The subject alternative names in the certificate
      type: String
    - contextPath: Expanse.Certificate.certificate.subjectCountry
      description: The subject country in the certificate
      type: String
    - contextPath: Expanse.Certificate.certificate.subjectEmail
      description: The subject email in the certificate
      type: String
    - contextPath: Expanse.Certificate.certificate.subjectLocality
      description: The subject locality in the certificate
      type: String
    - contextPath: Expanse.Certificate.certificate.subjectName
      description: The subject name in the certificate
      type: String
    - contextPath: Expanse.Certificate.certificate.subjectOrg
      description: The subject org in the certificate
      type: String
    - contextPath: Expanse.Certificate.certificate.subjectOrgUnit
      description: The subject org unit in the certificate
      type: String
    - contextPath: Expanse.Certificate.certificate.subjectState
      description: The subject state in the certificate
      type: String
    - contextPath: Expanse.Certificate.certificate.validNotAfter
      description: The valid not after date in the certificate
      type: Date
    - contextPath: Expanse.Certificate.certificate.validNotBefore
      description: The valid not before date in the certificate
      type: Date
    - contextPath: Expanse.Certificate.certificate.version
      description: The version in the certificate
      type: String
    - contextPath: Expanse.Certificate.certificateAdvertisementStatus
      description: Certificate advertisement statuses
      type: String
    - contextPath: Expanse.Certificate.commonName
      description: Common Name for the certificate
      type: String
    - contextPath: Expanse.Certificate.dateAdded
      description: The date that the certificate was added to the Expander instance
      type: Date
    - contextPath: Expanse.Certificate.details.base64Encoded
      description: Additional details for the certificate
      type: String
    - contextPath: Expanse.Certificate.details.recentIps.assetKey
      description: Additional details for the recent IPs linked to the certificate
      type: String
    - contextPath: Expanse.Certificate.details.recentIps.assetType
      description: Additional details for the recent IPs linked to the certificate
      type: String
    - contextPath: Expanse.Certificate.details.recentIps.businessUnits.id
      description: Business Units that the recent IPs linked to the certificate has been assigned to
      type: String
    - contextPath: Expanse.Certificate.details.recentIps.businessUnits.name
      description: Business Units that the recent IPs linked to the certificate has been assigned to
      type: String
    - contextPath: Expanse.Certificate.details.recentIps.businessUnits.tenantId
      description: Tenant information for business Units that the recent IPs linked to the certificate has been assigned to
      type: String
    - contextPath: Expanse.Certificate.details.recentIps.commonName
      description: Additional details for the recent IPs linked to the certificate
      type: String
    - contextPath: Expanse.Certificate.details.recentIps.domain
      description: Additional details for the recent IPs linked to the certificate
      type: String
    - contextPath: Expanse.Certificate.details.recentIps.ip
      description: Additional details for the recent IPs linked to the certificate
      type: String
    - contextPath: Expanse.Certificate.details.recentIps.lastObserved
      description: Additional details for the recent IPs linked to the certificate
      type: Date
    - contextPath: Expanse.Certificate.details.recentIps.provider.id
      description: Additional details for the recent IPs linked to the certificate
      type: String
    - contextPath: Expanse.Certificate.details.recentIps.provider.name
      description: Additional details for the recent IPs linked to the certificate
      type: String
    - contextPath: Expanse.Certificate.details.recentIps.tenant.id
      description: Tenant information for the recent IPs linked to the certificate
      type: String
    - contextPath: Expanse.Certificate.details.recentIps.tenant.name
      description: Tenant information for the recent IPs linked to the certificate
      type: String
    - contextPath: Expanse.Certificate.details.recentIps.tenant.tenantId
      description: Tenant information for the recent IPs linked to the certificate
      type: String
    - contextPath: Expanse.Certificate.details.recentIps.type
      description: Additional details for the recent IPs linked to the certificate
      type: String
    - contextPath: Expanse.Certificate.firstObserved
      description: The date that the certificate was first observed
      type: Date
    - contextPath: Expanse.Certificate.hasLinkedCloudResources
      description: Whether the certificate has any linked cloud resources associated with it
      type: Boolean
    - contextPath: Expanse.Certificate.id
      description: Internal Xpanse ID for Certificate
      type: String
    - contextPath: Expanse.Certificate.lastObserved
      description: The date that the certificate was most recently observed
      type: Date
    - contextPath: Expanse.Certificate.properties
      description: Xpanse tagged properties of the certificate
      type: String
    - contextPath: Expanse.Certificate.providers.id
      description: The Provider information for the certificate
      type: String
    - contextPath: Expanse.Certificate.providers.name
      description: The Provider information for the certificate
      type: String
    - contextPath: Expanse.Certificate.serviceStatus
      description: Detected service statuses for the certificate
      type: String
    - contextPath: Expanse.Certificate.tenant.id
      description: Tenant information for the certificate
      type: String
    - contextPath: Expanse.Certificate.tenant.name
      description: Tenant information for the certificate
      type: String
    - contextPath: Expanse.Certificate.tenant.tenantId
      description: Tenant information for the certificate
      type: String
    - contextPath: Expanse.Certificate.details.cloudResources.id
      description: The cloud resource ID
      type: String
    - contextPath: Expanse.Certificate.details.cloudResources.tenant.id
      description: Tenant information for the cloud resource linked to the certificate
      type: String
    - contextPath: Expanse.Certificate.details.cloudResources.tenant.name
      description: Tenant information for the cloud resource linked to the certificate
      type: String
    - contextPath: Expanse.Certificate.details.cloudResources.tenant.tenantId
      description: Tenant information for the cloud resource linked to the certificate
      type: String
    - contextPath: Expanse.Certificate.details.cloudResources.businessUnits.id
      description: Business Units that the cloud resource has been assigned to
      type: String
    - contextPath: Expanse.Certificate.details.cloudResources.businessUnits.name
      description: Business Units that the cloud resource has been assigned to
      type: String
    - contextPath: Expanse.Certificate.details.cloudResources.businessUnits.tenantId
      description: Tenant information businessUnits that the cloud resource as been assigned to
      type: String
    - contextPath: Expanse.Certificate.details.cloudResources.dateAdded
      description: The date that the cloud resource was added to the Expander instance
      type: Date
    - contextPath: Expanse.Certificate.details.cloudResources.firstObserved
      description: The date that the cloud resource was first observed
      type: Date
    - contextPath: Expanse.Certificate.details.cloudResources.lastObserved
      description: The date that the certificate was most recently observed
      type: Date
    - contextPath: Expanse.Certificate.details.cloudResources.instanceId
      description: Instance ID for the cloud resource linked to the certificate
      type: String
    - contextPath: Expanse.Certificate.details.cloudResources.type
      description: Additional details for the cloud resource linked to the certificate
      type: String
    - contextPath: Expanse.Certificate.details.cloudResources.name
      description: Additional details for the cloud resource linked to the certificate
      type: String
    - contextPath: Expanse.Certificate.details.cloudResources.ips
      description: Additional details for the cloud resource linked to the certificate
      type: String
    - contextPath: Expanse.Certificate.details.cloudResources.domain
      description: Additional details for the cloud resource linked to the certificate
      type: String
    - contextPath: Expanse.Certificate.details.cloudResources.provider.id
      description: Additional details for the cloud resource linked to the certificate
      type: String
    - contextPath: Expanse.Certificate.details.cloudResources.provider.name
      description: Additional details for the cloud resource linked to the certificate
      type: String
    - contextPath: Expanse.Certificate.details.cloudResources.region
      description: Additional details for the cloud resource linked to the certificate
      type: String
    - contextPath: Expanse.Certificate.details.cloudResources.vpc.id
      description: Additional details for the cloud resource linked to the certificate
      type: String
    - contextPath: Expanse.Certificate.details.cloudResources.vpc.name
      description: Additional details for the cloud resource linked to the certificate
      type: String
    - contextPath: Expanse.Certificate.details.cloudResources.accountIntegration.id
      description: Additional details for the cloud resource linked to the certificate
      type: String
    - contextPath: Expanse.Certificate.details.cloudResources.accountIntegration.name
      description: Additional details for the cloud resource linked to the certificate
      type: String
    - contextPath: Expanse.Certificate.details.cloudResources.recentIps.assetKey
      description: Additional details for the recent IPs linked to the linked cloud resource
      type: String
    - contextPath: Expanse.Certificate.details.cloudResources.recentIps.assetType
      description: Additional details for the recent IPs linked to the linked cloud resource
      type: String
    - contextPath: Expanse.Certificate.details.cloudResources.recentIps.businessUnits.id
      description: Business Units that the recent IPs linked to the linked cloud resource has been assigned to
      type: String
    - contextPath: Expanse.Certificate.details.cloudResources.recentIps.businessUnits.name
      description: Business Units that the recent IPs linked to the linked cloud resource has been assigned to
      type: String
    - contextPath: Expanse.Certificate.details.cloudResources.recentIps.businessUnits.tenantId
      description: Business Units that the recent IPs linked to the linked cloud resource has been assigned to
      type: String
    - contextPath: Expanse.Certificate.details.cloudResources.recentIps.commonName
      description: Additional details for the recent IPs linked to the linked cloud resource
      type: String
    - contextPath: Expanse.Certificate.details.cloudResources.recentIps.domain
      description: Additional details for the recent IPs linked to the linked cloud resource
      type: String
    - contextPath: Expanse.Certificate.details.cloudResources.recentIps.ip
      description: Additional details for the recent IPs linked to the linked cloud resource
      type: String
    - contextPath: Expanse.Certificate.details.cloudResources.recentIps.lastObserved
      description: Additional details for the recent IPs linked to the linked cloud resource
      type: Date
    - contextPath: Expanse.Certificate.details.cloudResources.recentIps.provider.id
      description: Additional details for the recent IPs linked to the linked cloud resource
      type: String
    - contextPath: Expanse.Certificate.details.cloudResources.recentIps.provider.name
      description: Additional details for the recent IPs linked to the linked cloud resource
      type: String
    - contextPath: Expanse.Certificate.details.cloudResources.recentIps.tenant.id
      description: Tenant information for the recent IPs linked to the linked cloud resource
      type: String
    - contextPath: Expanse.Certificate.details.cloudResources.recentIps.tenant.name
      description: Tenant information for the recent IPs linked to the linked cloud resource
      type: String
    - contextPath: Expanse.Certificate.details.cloudResources.recentIps.tenant.tenantId
      description: Tenant information for the recent IPs linked to the linked cloud resource
      type: String
    - contextPath: Expanse.Certificate.details.cloudResources.recentIps.type
      description: Additional details for the recent IPs linked to the linked cloud resource
      type: String
    - contextPath: Expanse.Certificate.details.cloudResources.annotations.note
      description: Customer provided annotation details for a certificate
      type: String
    - contextPath: Expanse.Certificate.details.cloudResources.annotations.contacts.id
      description: ID for customer provided contact details for a certificate
      type: String
    - contextPath: Expanse.Certificate.details.cloudResources.annotations.contacts.name
      description: Customer provided contact details for a certificate
      type: String
    - contextPath: Expanse.Certificate.details.cloudResources.annotations.tags.id
      description: ID for customer added tag on a certificate in Expander
      type: String
    - contextPath: Expanse.Certificate.details.cloudResources.annotations.tags.name
      description: Customer added tag on a certificate in Expander
      type: String
    - contextPath: Certificate.Name
      description: Name (CN or SAN) appearing in the certificate.
      type: String
    - contextPath: Certificate.SubjectDN
      description: |
        The Subject Distinguished Name of the certificate.
        This field includes the Common Name of the certificate.
      type: String
    - contextPath: Certificate.PEM
      description: Certificate in PEM format.
      type: String
    - contextPath: Certificate.IssuerDN
      description: The Issuer Distinguished Name of the certificate.
      type: String
    - contextPath: Certificate.SerialNumber
      description: The Serial Number of the certificate.
      type: String
    - contextPath: Certificate.ValidityNotAfter
      description: End of certificate validity period.
      type: Date
    - contextPath: Certificate.ValidityNotBefore
      description: Start of certificate validity period.
      type: Date
    - contextPath: Certificate.SubjectAlternativeName.Value
      description: Name of the SAN.
      type: String
    - contextPath: Certificate.SHA256
      description: SHA256 Fingerprint of the certificate in DER format.
      type: String
    - contextPath: Certificate.SHA1
      description: SHA1 Fingerprint of the certificate in DER format.
      type: String
    - contextPath: Certificate.MD5
      description: MD5 Fingerprint of the certificate in DER format.
      type: String
    - contextPath: Certificate.PublicKey.Algorithm
      description: Algorithm used for public key of the certificate.
      type: String
    - contextPath: Certificate.PublicKey.Length
      description: Length in bits of the public key of the certificate.
      type: Number
    - contextPath: Certificate.PublicKey.Modulus
      description: Modulus of the public key for RSA keys.
      type: String
    - contextPath: Certificate.PublicKey.Exponent
      description: Exponent of the public key for RSA keys.
      type: Number
    - contextPath: Certificate.PublicKey.PublicKey
      description: The public key for DSA/Unknown keys.
      type: String
    - contextPath: Certificate.SPKISHA256
      description: SHA256 fingerprint of the certificate Subject Public Key Info.
      type: String
    - contextPath: Certificate.Signature.Algorithm
      description: Algorithm used in the signature of the certificate.
      type: String
    - contextPath: Certificate.Malicious.Vendor
      description: The vendor that reported the file as malicious.
      type: String
    - contextPath: Certificate.Malicious.Description
      description: A description explaining why the file was determined to be malicious.
      type: String
    - contextPath: DBotScore.Score
      description: The actual score.
      type: Number
    - contextPath: DBotScore.Vendor
      description: The vendor used to calculate the score.
      type: String
    - contextPath: DBotScore.Indicator
      description: The indicator that was tested.
      type: String
    - contextPath: DBotScore.Type
      description: The indicator type.
      type: String
  - arguments:
    - default: true
      description: |
        MD5, SHA-1, SHA-256 or SHA-512 hash of the certificate to enrich.
        If MD5 is given, the command will check directly with Xpanse API otherwise
        the script looks first for an indicator with the given hash to retrieve the
        corresponding MD5 hash.
      isArray: true
      name: certificate
    - auto: PREDEFINED
      description: |
        If set to true, the command updates the Xpanse custom fields of the indicator.
        Only if an indicator already exists.
      name: set_expanse_fields
      predefined:
      - 'true'
      - 'false'
    description: Provides data enrichment for an X509 Certificate from Xpanse.
    name: certificate
    outputs:
    - contextPath: Expanse.Certificate.annotations.note
      description: Customer provided annotation details for a certificate
      type: String
    - contextPath: Expanse.Certificate.annotations.contacts.id
      description: ID for customer provided contact details for a certificate
      type: String
    - contextPath: Expanse.Certificate.annotations.contacts.name
      description: Customer provided contact details for a certificate
      type: String
    - contextPath: Expanse.Certificate.annotations.tags.id
      description: ID for customer added tag on a certificate in Expander
      type: String
    - contextPath: Expanse.Certificate.annotations.tags.name
      description: Customer added tag on a certificate in Expander
      type: String
    - contextPath: Expanse.Certificate.businessUnits.id
      description: Business Units that the certificate has been assigned to
      type: String
    - contextPath: Expanse.Certificate.businessUnits.name
      description: Business Units that the certificate has been assigned to
      type: String
    - contextPath: Expanse.Certificate.businessUnits.tenantId
      description: Tenant information for business units that the certificate has been assigned to
      type: String
    - contextPath: Expanse.Certificate.certificate.formattedIssuerOrg
      description: The formatted issuer org in the certificate
      type: String
    - contextPath: Expanse.Certificate.certificate.id
      description: The certificate ID
      type: String
    - contextPath: Expanse.Certificate.certificate.issuer
      description: The issuer in the certificate
      type: String
    - contextPath: Expanse.Certificate.certificate.issuerAlternativeNames
      description: The issuer alternative names in the certificate
      type: String
    - contextPath: Expanse.Certificate.certificate.issuerCountry
      description: The issuer country in the certificate
      type: String
    - contextPath: Expanse.Certificate.certificate.issuerEmail
      description: The issuer email in the certificate
      type: String
    - contextPath: Expanse.Certificate.certificate.issuerLocality
      description: The issuer locality in the certificate
      type: String
    - contextPath: Expanse.Certificate.certificate.issuerName
      description: The issuer name in the certificate
      type: String
    - contextPath: Expanse.Certificate.certificate.issuerOrg
      description: The issuer org in the certificate
      type: String
    - contextPath: Expanse.Certificate.certificate.issuerOrgUnit
      description: The issuer org unit in the certificate
      type: String
    - contextPath: Expanse.Certificate.certificate.issuerState
      description: The issuer state in the certificate
      type: String
    - contextPath: Expanse.Certificate.certificate.md5Hash
      description: The md5hash in the certificate
      type: String
    - contextPath: Expanse.Certificate.certificate.pemSha1
      description: The pemSha1 in the certificate
      type: String
    - contextPath: Expanse.Certificate.certificate.pemSha256
      description: The pemSha256 in the certificate
      type: String
    - contextPath: Expanse.Certificate.certificate.publicKey
      description: The public key in the certificate
      type: String
    - contextPath: Expanse.Certificate.certificate.publicKeyAlgorithm
      description: The public key algorithm in the certificate
      type: String
    - contextPath: Expanse.Certificate.certificate.publicKeyBits
      description: The public key bits in the certificate
      type: Number
    - contextPath: Expanse.Certificate.certificate.publicKeyModulus
      description: The public key modulus in the certificate
      type: String
    - contextPath: Expanse.Certificate.certificate.publicKeyRsaExponent
      description: The public key RSA exponent in the certificate
      type: Number
    - contextPath: Expanse.Certificate.certificate.publicKeySpki
      description: The public key Spki in the certificate
      type: String
    - contextPath: Expanse.Certificate.certificate.serialNumber
      description: The serial number in the certificate
      type: String
    - contextPath: Expanse.Certificate.certificate.signatureAlgorithm
      description: The signature algorithm in the certificate
      type: String
    - contextPath: Expanse.Certificate.certificate.subject
      description: The subject in the certificate
      type: String
    - contextPath: Expanse.Certificate.certificate.subjectAlternativeNames
      description: The subject alternative names in the certificate
      type: String
    - contextPath: Expanse.Certificate.certificate.subjectCountry
      description: The subject country in the certificate
      type: String
    - contextPath: Expanse.Certificate.certificate.subjectEmail
      description: The subject email in the certificate
      type: String
    - contextPath: Expanse.Certificate.certificate.subjectLocality
      description: The subject locality in the certificate
      type: String
    - contextPath: Expanse.Certificate.certificate.subjectName
      description: The subject name in the certificate
      type: String
    - contextPath: Expanse.Certificate.certificate.subjectOrg
      description: The subject org in the certificate
      type: String
    - contextPath: Expanse.Certificate.certificate.subjectOrgUnit
      description: The subject org unit in the certificate
      type: String
    - contextPath: Expanse.Certificate.certificate.subjectState
      description: The subject state in the certificate
      type: String
    - contextPath: Expanse.Certificate.certificate.validNotAfter
      description: The valid not after date in the certificate
      type: Date
    - contextPath: Expanse.Certificate.certificate.validNotBefore
      description: The valid not before date in the certificate
      type: Date
    - contextPath: Expanse.Certificate.certificate.version
      description: The version in the certificate
      type: String
    - contextPath: Expanse.Certificate.certificateAdvertisementStatus
      description: Certificate advertisement statuses
      type: String
    - contextPath: Expanse.Certificate.commonName
      description: Common Name for the certificate
      type: String
    - contextPath: Expanse.Certificate.dateAdded
      description: The date that the certificate was added to the Expander instance
      type: Date
    - contextPath: Expanse.Certificate.details.base64Encoded
      description: Additional details for the certificate
      type: String
    - contextPath: Expanse.Certificate.details.recentIps.assetKey
      description: Additional details for the recent IPs linked to the certificate
      type: String
    - contextPath: Expanse.Certificate.details.recentIps.assetType
      description: Additional details for the recent IPs linked to the certificate
      type: String
    - contextPath: Expanse.Certificate.details.recentIps.businessUnits.id
      description: Business Units that the recent IPs linked to the certificate has been assigned to
      type: String
    - contextPath: Expanse.Certificate.details.recentIps.businessUnits.name
      description: Business Units that the recent IPs linked to the certificate has been assigned to
      type: String
    - contextPath: Expanse.Certificate.details.recentIps.businessUnits.tenantId
      description: Tenant information for business Units that the recent IPs linked to the certificate has been assigned to
      type: String
    - contextPath: Expanse.Certificate.details.recentIps.commonName
      description: Additional details for the recent IPs linked to the certificate
      type: String
    - contextPath: Expanse.Certificate.details.recentIps.domain
      description: Additional details for the recent IPs linked to the certificate
      type: String
    - contextPath: Expanse.Certificate.details.recentIps.ip
      description: Additional details for the recent IPs linked to the certificate
      type: String
    - contextPath: Expanse.Certificate.details.recentIps.lastObserved
      description: Additional details for the recent IPs linked to the certificate
      type: Date
    - contextPath: Expanse.Certificate.details.recentIps.provider.id
      description: Additional details for the recent IPs linked to the certificate
      type: String
    - contextPath: Expanse.Certificate.details.recentIps.provider.name
      description: Additional details for the recent IPs linked to the certificate
      type: String
    - contextPath: Expanse.Certificate.details.recentIps.tenant.id
      description: Tenant information for the recent IPs linked to the certificate
      type: String
    - contextPath: Expanse.Certificate.details.recentIps.tenant.name
      description: Tenant information for the recent IPs linked to the certificate
      type: String
    - contextPath: Expanse.Certificate.details.recentIps.tenant.tenantId
      description: Tenant information for the recent IPs linked to the certificate
      type: String
    - contextPath: Expanse.Certificate.details.recentIps.type
      description: Additional details for the recent IPs linked to the certificate
      type: String
    - contextPath: Expanse.Certificate.firstObserved
      description: The date that the certificate was first observed
      type: Date
    - contextPath: Expanse.Certificate.hasLinkedCloudResources
      description: Whether the certificate has any linked cloud resources associated with it
      type: Boolean
    - contextPath: Expanse.Certificate.id
      description: Internal Xpanse ID for Certificate
      type: String
    - contextPath: Expanse.Certificate.lastObserved
      description: The date that the certificate was most recently observed
      type: Date
    - contextPath: Expanse.Certificate.properties
      description: Xpanse tagged properties of the certificate
      type: String
    - contextPath: Expanse.Certificate.providers.id
      description: The Provider information for the certificate
      type: String
    - contextPath: Expanse.Certificate.providers.name
      description: The Provider information for the certificate
      type: String
    - contextPath: Expanse.Certificate.serviceStatus
      description: Detected service statuses for the certificate
      type: String
    - contextPath: Expanse.Certificate.tenant.id
      description: Tenant information for the certificate
      type: String
    - contextPath: Expanse.Certificate.tenant.name
      description: Tenant information for the certificate
      type: String
    - contextPath: Expanse.Certificate.tenant.tenantId
      description: Tenant information for the certificate
      type: String
    - contextPath: Expanse.Certificate.details.cloudResources.id
      description: The cloud resource ID
      type: String
    - contextPath: Expanse.Certificate.details.cloudResources.tenant.id
      description: Tenant information for the cloud resource linked to the certificate
      type: String
    - contextPath: Expanse.Certificate.details.cloudResources.tenant.name
      description: Tenant information for the cloud resource linked to the certificate
      type: String
    - contextPath: Expanse.Certificate.details.cloudResources.tenant.tenantId
      description: Tenant information for the cloud resource linked to the certificate
      type: String
    - contextPath: Expanse.Certificate.details.cloudResources.businessUnits.id
      description: Business Units that the cloud resource has been assigned to
      type: String
    - contextPath: Expanse.Certificate.details.cloudResources.businessUnits.name
      description: Business Units that the cloud resource has been assigned to
      type: String
    - contextPath: Expanse.Certificate.details.cloudResources.businessUnits.tenantId
      description: Tenant information businessUnits that the cloud resource as been assigned to
      type: String
    - contextPath: Expanse.Certificate.details.cloudResources.dateAdded
      description: The date that the cloud resource was added to the Expander instance
      type: Date
    - contextPath: Expanse.Certificate.details.cloudResources.firstObserved
      description: The date that the cloud resource was first observed
      type: Date
    - contextPath: Expanse.Certificate.details.cloudResources.lastObserved
      description: The date that the certificate was most recently observed
      type: Date
    - contextPath: Expanse.Certificate.details.cloudResources.instanceId
      description: Instance ID for the cloud resource linked to the certificate
      type: String
    - contextPath: Expanse.Certificate.details.cloudResources.type
      description: Additional details for the cloud resource linked to the certificate
      type: String
    - contextPath: Expanse.Certificate.details.cloudResources.name
      description: Additional details for the cloud resource linked to the certificate
      type: String
    - contextPath: Expanse.Certificate.details.cloudResources.ips
      description: Additional details for the cloud resource linked to the certificate
      type: String
    - contextPath: Expanse.Certificate.details.cloudResources.domain
      description: Additional details for the cloud resource linked to the certificate
      type: String
    - contextPath: Expanse.Certificate.details.cloudResources.provider.id
      description: Additional details for the cloud resource linked to the certificate
      type: String
    - contextPath: Expanse.Certificate.details.cloudResources.provider.name
      description: Additional details for the cloud resource linked to the certificate
      type: String
    - contextPath: Expanse.Certificate.details.cloudResources.region
      description: Additional details for the cloud resource linked to the certificate
      type: String
    - contextPath: Expanse.Certificate.details.cloudResources.vpc.id
      description: Additional details for the cloud resource linked to the certificate
      type: String
    - contextPath: Expanse.Certificate.details.cloudResources.vpc.name
      description: Additional details for the cloud resource linked to the certificate
      type: String
    - contextPath: Expanse.Certificate.details.cloudResources.accountIntegration.id
      description: Additional details for the cloud resource linked to the certificate
      type: String
    - contextPath: Expanse.Certificate.details.cloudResources.accountIntegration.name
      description: Additional details for the cloud resource linked to the certificate
      type: String
    - contextPath: Expanse.Certificate.details.cloudResources.recentIps.assetKey
      description: Additional details for the recent IPs linked to the linked cloud resource
      type: String
    - contextPath: Expanse.Certificate.details.cloudResources.recentIps.assetType
      description: Additional details for the recent IPs linked to the linked cloud resource
      type: String
    - contextPath: Expanse.Certificate.details.cloudResources.recentIps.businessUnits.id
      description: Business Units that the recent IPs linked to the linked cloud resource has been assigned to
      type: String
    - contextPath: Expanse.Certificate.details.cloudResources.recentIps.businessUnits.name
      description: Business Units that the recent IPs linked to the linked cloud resource has been assigned to
      type: String
    - contextPath: Expanse.Certificate.details.cloudResources.recentIps.businessUnits.tenantId
      description: Business Units that the recent IPs linked to the linked cloud resource has been assigned to
      type: String
    - contextPath: Expanse.Certificate.details.cloudResources.recentIps.commonName
      description: Additional details for the recent IPs linked to the linked cloud resource
      type: String
    - contextPath: Expanse.Certificate.details.cloudResources.recentIps.domain
      description: Additional details for the recent IPs linked to the linked cloud resource
      type: String
    - contextPath: Expanse.Certificate.details.cloudResources.recentIps.ip
      description: Additional details for the recent IPs linked to the linked cloud resource
      type: String
    - contextPath: Expanse.Certificate.details.cloudResources.recentIps.lastObserved
      description: Additional details for the recent IPs linked to the linked cloud resource
      type: Date
    - contextPath: Expanse.Certificate.details.cloudResources.recentIps.provider.id
      description: Additional details for the recent IPs linked to the linked cloud resource
      type: String
    - contextPath: Expanse.Certificate.details.cloudResources.recentIps.provider.name
      description: Additional details for the recent IPs linked to the linked cloud resource
      type: String
    - contextPath: Expanse.Certificate.details.cloudResources.recentIps.tenant.id
      description: Tenant information for the recent IPs linked to the linked cloud resource
      type: String
    - contextPath: Expanse.Certificate.details.cloudResources.recentIps.tenant.name
      description: Tenant information for the recent IPs linked to the linked cloud resource
      type: String
    - contextPath: Expanse.Certificate.details.cloudResources.recentIps.tenant.tenantId
      description: Tenant information for the recent IPs linked to the linked cloud resource
      type: String
    - contextPath: Expanse.Certificate.details.cloudResources.recentIps.type
      description: Additional details for the recent IPs linked to the linked cloud resource
      type: String
    - contextPath: Expanse.Certificate.details.cloudResources.annotations.note
      description: Customer provided annotation details for a certificate
      type: String
    - contextPath: Expanse.Certificate.details.cloudResources.annotations.contacts.id
      description: ID for customer provided contact details for a certificate
      type: String
    - contextPath: Expanse.Certificate.details.cloudResources.annotations.contacts.name
      description: Customer provided contact details for a certificate
      type: String
    - contextPath: Expanse.Certificate.details.cloudResources.annotations.tags.id
      description: ID for customer added tag on a certificate in Expander
      type: String
    - contextPath: Expanse.Certificate.details.cloudResources.annotations.tags.name
      description: Customer added tag on a certificate in Expander
      type: String
    - contextPath: Certificate.Name
      description: Name (CN or SAN) appearing in the certificate.
      type: String
    - contextPath: Certificate.SubjectDN
      description: |
        The Subject Distinguished Name of the certificate.
        This field includes the Common Name of the certificate.
      type: String
    - contextPath: Certificate.PEM
      description: Certificate in PEM format.
      type: String
    - contextPath: Certificate.IssuerDN
      description: The Issuer Distinguished Name of the certificate.
      type: String
    - contextPath: Certificate.SerialNumber
      description: The Serial Number of the certificate.
      type: String
    - contextPath: Certificate.ValidityNotAfter
      description: End of certificate validity period.
      type: Date
    - contextPath: Certificate.ValidityNotBefore
      description: Start of certificate validity period.
      type: Date
    - contextPath: Certificate.SubjectAlternativeName.Value
      description: Name of the SAN.
      type: String
    - contextPath: Certificate.SHA256
      description: SHA256 Fingerprint of the certificate in DER format.
      type: String
    - contextPath: Certificate.SHA1
      description: SHA1 Fingerprint of the certificate in DER format.
      type: String
    - contextPath: Certificate.MD5
      description: MD5 Fingerprint of the certificate in DER format.
      type: String
    - contextPath: Certificate.PublicKey.Algorithm
      description: Algorithm used for public key of the certificate.
      type: String
    - contextPath: Certificate.PublicKey.Length
      description: Length in bits of the public key of the certificate.
      type: Number
    - contextPath: Certificate.PublicKey.Modulus
      description: Modulus of the public key for RSA keys.
      type: String
    - contextPath: Certificate.PublicKey.Exponent
      description: Exponent of the public key for RSA keys.
      type: Number
    - contextPath: Certificate.PublicKey.PublicKey
      description: The public key for DSA/Unknown keys.
      type: String
    - contextPath: Certificate.SPKISHA256
      description: SHA256 fingerprint of the certificate Subject Public Key Info.
      type: String
    - contextPath: Certificate.Signature.Algorithm
      description: Algorithm used in the signature of the certificate.
      type: String
    - contextPath: Certificate.Malicious.Vendor
      description: The vendor that reported the file as malicious.
      type: String
    - contextPath: Certificate.Malicious.Description
      description: A description explaining why the file was determined to be malicious.
      type: String
    - contextPath: DBotScore.Score
      description: The actual score.
      type: Number
    - contextPath: DBotScore.Vendor
      description: The vendor used to calculate the score.
      type: String
    - contextPath: DBotScore.Indicator
      description: The indicator that was tested.
      type: String
    - contextPath: DBotScore.Type
      description: The indicator type.
      type: String
  - arguments:
    - description: Maximum number of cloud resources to retrieve.
      name: limit
    - description: Last date the cloud resource was observed by Xpanse (Format is YYYY-MM-DD).
      name: last_observed_date
    - description: A domain search string to find related cloud resources.
      name: domain
    - description: An IP search string to find related cloud resources.
      name: ip
    - description: A search string of provider IDs to find cloud resources hosted by specific providers.
      isArray: true
      name: providers
    - description: A search string of provider names to find cloud resources hosted by specific providers.
      isArray: true
      name: provider_names
    - description: A search string of business unit IDs to find cloud resources belonging to a specific business unit.
      isArray: true
      name: business_units
    - description: A search string of business unit names to find cloud resources belonging to a specific business unit.
      isArray: true
      name: business_unit_names
    - description: A search string of tag IDs to find cloud resources that have been assigned a specific tag.
      isArray: true
      name: tags
    - description: A search string of tag names to find cloud resources that have been assigned a specific tag.
      isArray: true
      name: tag_names
    - description: A search string of asset types to find cloud resources of a specific type.
      isArray: true
      name: types
    - description: A search string of regions to find cloud resources that are hosted in a specific region.
      isArray: true
      name: regions
    description: Retrieve cloud resources from Xpanse.
    name: expanse-get-cloud-resources
    outputs:
    - contextPath: DBotScore.Score
      description: The actual score.
      type: Number
    - contextPath: DBotScore.Vendor
      description: The vendor used to calculate the score.
      type: String
    - contextPath: DBotScore.Indicator
      description: The indicator that was tested.
      type: String
    - contextPath: DBotScore.Type
      description: The indicator type.
      type: String
    - contextPath: Expanse.CloudResource.accountIntegration.id
      description: The ID of the cloud resource account integration.
      type: String
    - contextPath: Expanse.CloudResource.accountIntegration.name
      description: The name of the cloud resource account integration.
      type: String
    - contextPath: Expanse.CloudResource.annotations.note
      description: Note metadata on the cloud resource.
      type: String
    - contextPath: Expanse.CloudResource.businessUnits.id
      description: The internal ID of the business unit that the cloud resource belongs to.
      type: String
    - contextPath: Expanse.CloudResource.businessUnits.name
      description: The name of the business unit that the cloud resource belongs to.
      type: String
    - contextPath: Expanse.CloudResource.businessUnits.tenantId
      description: The internal tenant ID of the business unit that the cloud resource belongs to.
      type: String
    - contextPath: Expanse.CloudResource.dateAdded
      description: The date that the cloud resource was added.
      type: Date
    - contextPath: Expanse.CloudResource.details
      description: Details about the cloud resource.
      type: String
    - contextPath: Expanse.CloudResource.domain
      description: Domain name associated with the cloud resource.
      type: String
    - contextPath: Expanse.CloudResource.firstObserved
      description: The date that the cloud resource was first observed.
      type: Date
    - contextPath: Expanse.CloudResource.id
      description: The internal ID for the cloud resource.
      type: String
    - contextPath: Expanse.CloudResource.instanceId
      description: The instance ID of the cloud resource.
      type: String
    - contextPath: Expanse.CloudResource.ips
      description: IPs associated with the cloud resource.
      type: String
    - contextPath: Expanse.CloudResource.lastObserved
      description: The date that the cloud resource was most recently observed.
      type: Date
    - contextPath: Expanse.CloudResource.name
      description: The friendly name of the cloud resource.
      type: String
    - contextPath: Expanse.CloudResource.provider.id
      description: The ID of the provider where the cloud resource is hosted.
      type: String
    - contextPath: Expanse.CloudResource.provider.name
      description: The name of the provider where the cloud resource is hosted.
      type: String
    - contextPath: Expanse.CloudResource.region
      description: The region where the cloud resouce is hosted.
      type: String
    - contextPath: Expanse.CloudResource.serviceStatus
      description: Whether the cloud resource has any known associated services.
      type: String
    - contextPath: Expanse.CloudResource.sourceDetails
      description: The integration source of the cloud resource.
      type: String
    - contextPath: Expanse.CloudResource.tenant.id
      description: The internal tenant ID of the cloud resource.
      type: String
    - contextPath: Expanse.CloudResource.tenant.name
      description: The tenant name of the cloud resouce
      type: String
    - contextPath: Expanse.CloudResource.tenant.tenantId
      description: The internal tenant ID of the cloud resource.
      type: String
    - contextPath: Expanse.CloudResource.type
      description: The type of cloud resource.
      type: String
    - contextPath: Expanse.CloudResource.vpc.id
      description: Any associated VPC ID.
      type: String
    - contextPath: Expanse.CloudResource.vpc.name
      description: Any associated VPC names.
      type: String
  - arguments:
    - description: The ID of the cloud resource.
      name: id
      required: true
    description: Retrieve a specified cloud resource from Xpanse.
    name: expanse-get-cloud-resource
    outputs:
    - contextPath: DBotScore.Score
      description: The actual score.
      type: Number
    - contextPath: DBotScore.Vendor
      description: The vendor used to calculate the score.
      type: String
    - contextPath: DBotScore.Indicator
      description: The indicator that was tested.
      type: String
    - contextPath: DBotScore.Type
      description: The indicator type.
      type: String
    - contextPath: Expanse.CloudResource.accountIntegration.id
      description: The ID of the cloud resource account integration.
      type: String
    - contextPath: Expanse.CloudResource.accountIntegration.name
      description: The name of the cloud resource account integration.
      type: String
    - contextPath: Expanse.CloudResource.annotations.note
      description: Note metadata on the cloud resource.
      type: String
    - contextPath: Expanse.CloudResource.businessUnits.id
      description: The internal ID of the business unit that the cloud resource belongs to.
      type: String
    - contextPath: Expanse.CloudResource.businessUnits.name
      description: The name of the business unit that the cloud resource belongs to.
      type: String
    - contextPath: Expanse.CloudResource.businessUnits.tenantId
      description: The internal tenant ID of the business unit that the cloud resource belongs to.
      type: String
    - contextPath: Expanse.CloudResource.dateAdded
      description: The date that the cloud resource was added.
      type: Date
    - contextPath: Expanse.CloudResource.details
      description: Details about the cloud resource.
      type: String
    - contextPath: Expanse.CloudResource.domain
      description: Domain name associated with the cloud resource.
      type: String
    - contextPath: Expanse.CloudResource.firstObserved
      description: The date that the cloud resource was first observed.
      type: Date
    - contextPath: Expanse.CloudResource.id
      description: The internal ID for the cloud resource.
      type: String
    - contextPath: Expanse.CloudResource.instanceId
      description: The instance ID of the cloud resource.
      type: String
    - contextPath: Expanse.CloudResource.ips
      description: IPs associated with the cloud resource.
      type: String
    - contextPath: Expanse.CloudResource.lastObserved
      description: The date that the cloud resource was most recently observed.
      type: Date
    - contextPath: Expanse.CloudResource.name
      description: The friendly name of the cloud resource.
      type: String
    - contextPath: Expanse.CloudResource.provider.id
      description: The ID of the provider where the cloud resource is hosted.
      type: String
    - contextPath: Expanse.CloudResource.provider.name
      description: The name of the provider where the cloud resource is hosted.
      type: String
    - contextPath: Expanse.CloudResource.region
      description: The region where the cloud resouce is hosted.
      type: String
    - contextPath: Expanse.CloudResource.serviceStatus
      description: Whether the cloud resource has any known associated services.
      type: String
    - contextPath: Expanse.CloudResource.sourceDetails
      description: The integration source of the cloud resource.
      type: String
    - contextPath: Expanse.CloudResource.tenant.id
      description: The internal tenant ID of the cloud resource.
      type: String
    - contextPath: Expanse.CloudResource.tenant.name
      description: The tenant name of the cloud resouce
      type: String
    - contextPath: Expanse.CloudResource.tenant.tenantId
      description: The internal tenant ID of the cloud resource.
      type: String
    - contextPath: Expanse.CloudResource.type
      description: The type of cloud resource.
      type: String
    - contextPath: Expanse.CloudResource.vpc.id
      description: Any associated VPC ID.
      type: String
    - contextPath: Expanse.CloudResource.vpc.name
      description: Any associated VPC names.
      type: String
  - arguments:
    - description: Maximum number of flows to retrieve.
      name: limit
    - description: Retrieve only flows matching this risk rule ID.
      name: risk_rule
    - description: Filter by internal IP range. Supported formats a.b.c.d, a.b.c.d/e, a.b.c.d-a.b.c.d, a., a.*
      name: internal_ip_range
    - description: Filter by tag names (comma separated string).
      isArray: true
      name: tag_names
    - description: Created Before date (supports ISO8601 format).
      name: created_before
    - description: Created After date (supports ISO8601 format).
      name: created_after
    deprecated: true
    description: (Deprecated) Retrieve risky flows detected by Xpanse Behavior.
    name: expanse-get-risky-flows
    outputs:
    - contextPath: Expanse.RiskyFlow.acked
      description: Whether the risky flow was acked
      type: Boolean
    - contextPath: Expanse.RiskyFlow.businessUnit.id
      description: The business unit id of the asset involved in the risky flow
      type: String
    - contextPath: Expanse.RiskyFlow.businessUnit.name
      description: The business unit name of the asset involved in the risky flow
      type: String
    - contextPath: Expanse.RiskyFlow.created
      description: The timestamp when the risky flow was found and created by Xpanse
      type: Date
    - contextPath: Expanse.RiskyFlow.externalAddress
      description: The external IPv4 address involved in the risky flow
      type: String
    - contextPath: Expanse.RiskyFlow.externalCountryCode
      description: The external country code of the IPv4 involved in the risky flow
      type: String
    - contextPath: Expanse.RiskyFlow.externalCountryCodes
      description: The external country codes of the IPv4 involved in the risky flow
      type: String
    - contextPath: Expanse.RiskyFlow.externalPort
      description: The external port of the communication involved in the risky flow
      type: Number
    - contextPath: Expanse.RiskyFlow.flowDirection
      description: The direction of the risky flow
      type: String
    - contextPath: Expanse.RiskyFlow.id
      description: The internal ID of the risky flow
      type: String
    - contextPath: Expanse.RiskyFlow.internalAddress
      description: The internal IPv4 address involved in the risky flow
      type: String
    - contextPath: Expanse.RiskyFlow.internalCountryCode
      description: The internal country code of the IPv4 involved in the risky flow''
      type: String
    - contextPath: Expanse.RiskyFlow.internalCountryCodes
      description: The internal country codes of the IPv4 involved in the risky flow
      type: String
    - contextPath: Expanse.RiskyFlow.internalPort
      description: The internal port of the communication involved in the risky flow
      type: Number
    - contextPath: Expanse.RiskyFlow.internalTags.ipRange
      description: Any tags associated with with the internal asset involved in the risky flow
      type: String
    - contextPath: Expanse.RiskyFlow.observationTimestamp
      description: The timestamp when the risky flow took place
      type: Date
    - contextPath: Expanse.RiskyFlow.protocol
      description: The protocol of the risky flow
      type: String
    - contextPath: Expanse.RiskyFlow.riskRule.additionalDataFields
      description: Additional data fields associated with the risk rule for the risky flow
      type: String
    - contextPath: Expanse.RiskyFlow.riskRule.description
      description: The risk rule description for the risky flow
      type: String
    - contextPath: Expanse.RiskyFlow.riskRule.id
      description: The risk rule ID for the risky flow
      type: String
    - contextPath: Expanse.RiskyFlow.riskRule.name
      description: The risk rule name for the risky flow
      type: String
    - contextPath: Expanse.RiskyFlow.tenantBusinessUnitId
      description: The tenant ID that the risky flow affects
      type: String
    - contextPath: Expanse.RiskyFlow.internalDomains
      description: The internal domains associated with the risky flow
      type: String
    - contextPath: Expanse.RiskyFlow.internalExposureTypes
      description: The known exposure types associated with the asset involved in the risky flow
      type: String
  - arguments:
    - description: Maximum number of entries to retrieve.
      name: limit
    deprecated: true
    description: (Deprecated) List risk rules from Xpanse Behavior.
    name: expanse-list-risk-rules
    outputs:
    - contextPath: Expanse.RiskRule.abbreviatedName
      description: The abbreviated name of the risk rule
      type: String
    - contextPath: Expanse.RiskRule.businessUnits.id
      description: The business unit ID that the risk rule applies to
      type: String
    - contextPath: Expanse.RiskRule.dataFields
      description: The data fields of the risk rule
      type: String
    - contextPath: Expanse.RiskRule.description
      description: The description of the risk rule
      type: String
    - contextPath: Expanse.RiskRule.direction
      description: The directionality of the risk rule
      type: String
    - contextPath: Expanse.RiskRule.id
      description: The risk rule ID
      type: String
    - contextPath: Expanse.RiskRule.name
      description: The risk rule name
      type: String
  - arguments:
    - default: true
      description: The domain name to enrich.
      isArray: true
      name: domain
      required: true
    description: Provides data enrichment for domains.
    name: domain
    outputs:
    - contextPath: Expanse.Domain.annotations.note
      description: Customer provided annotation details for a domain
      type: String
    - contextPath: Expanse.Domain.annotations.contacts.id
      description: ID for customer provided contact details for a domain
      type: String
    - contextPath: Expanse.Domain.annotations.contacts.name
      description: Customer provided contact details for a domain
      type: String
    - contextPath: Expanse.Domain.annotations.tags.id
      description: ID for customer added tag on a domain in Expander
      type: String
    - contextPath: Expanse.Domain.annotations.tags.name
      description: Customer added tag on a domain in Expander
      type: String
    - contextPath: Expanse.Domain.businessUnits.id
      description: Business Units that the domain has been assigned to
      type: String
    - contextPath: Expanse.Domain.businessUnits.name
      description: Business Units that the domain has been assigned to
      type: String
    - contextPath: Expanse.Domain.businessUnits.tenantId
      description: Tenant ID for business Units that the domain has been assigned to
      type: String
    - contextPath: Expanse.Domain.dateAdded
      description: The date that the domain was added to the Expander instance
      type: Date
    - contextPath: Expanse.Domain.details.recentIps.assetKey
      description: Additional details for the recent IPs that the domain resolved to
      type: String
    - contextPath: Expanse.Domain.details.recentIps.assetType
      description: Additional details for the recent IPs that the domain resolved to
      type: String
    - contextPath: Expanse.Domain.details.recentIps.businessUnits.id
      description: Business Units for the recent IPs that the domain resolved to
      type: String
    - contextPath: Expanse.Domain.details.recentIps.businessUnits.name
      description: Business Units for the recent IPs that the domain resolved to
      type: String
    - contextPath: Expanse.Domain.details.recentIps.businessUnits.tenantId
      description: Tenant information for business Units that the recent IPs that the domain resolved to
      type: String
    - contextPath: Expanse.Domain.details.recentIps.commonName
      description: Additional details for the recent IPs that the domain resolved to
      type: String
    - contextPath: Expanse.Domain.details.recentIps.domain
      description: Additional details for the recent IPs that the domain resolved to
      type: String
    - contextPath: Expanse.Domain.details.recentIps.ip
      description: Additional details for the recent IPs that the domain resolved to
      type: String
    - contextPath: Expanse.Domain.details.recentIps.lastObserved
      description: Additional details for the recent IPs that the domain resolved to
      type: Date
    - contextPath: Expanse.Domain.details.recentIps.provider.id
      description: Additional details for the recent IPs that the domain resolved to
      type: String
    - contextPath: Expanse.Domain.details.recentIps.provider.name
      description: Additional details for the recent IPs that the domain resolved to
      type: String
    - contextPath: Expanse.Domain.details.recentIps.tenant.id
      description: Tenant information for the recent IPs that the domain resolved to
      type: String
    - contextPath: Expanse.Domain.details.recentIps.tenant.name
      description: Tenant information for the recent IPs that the domain resolved to
      type: String
    - contextPath: Expanse.Domain.details.recentIps.tenant.tenantId
      description: Tenant information for the recent IPs that the domain resolved to
      type: String
    - contextPath: Expanse.Domain.details.recentIps.type
      description: Additional details for the recent IPs that the domain resolved to
      type: String
    - contextPath: Expanse.Domain.dnsResolutionStatus
      description: Latest DNS resolution status
      type: String
    - contextPath: Expanse.Domain.firstObserved
      description: The date that the domain was first observed
      type: Date
    - contextPath: Expanse.Domain.hasLinkedCloudResources
      description: Whether the domain has any linked cloud resources associated with it
      type: Boolean
    - contextPath: Expanse.Domain.id
      description: Internal Xpanse ID for Domain
      type: String
    - contextPath: Expanse.Domain.domain
      description: The domain value
      type: String
    - contextPath: Expanse.Domain.isCollapsed
      description: Whether or not the subdomains of the domain are collapsed
      type: Boolean
    - contextPath: Expanse.Domain.isPaidLevelDomain
      description: Whether or not the domain is a PLD
      type: Boolean
    - contextPath: Expanse.Domain.lastObserved
      description: The date that the domain was most recently observed
      type: Date
    - contextPath: Expanse.Domain.lastSampledIp
      description: The last observed IPv4 address for the domain
      type: String
    - contextPath: Expanse.Domain.lastSubdomainMetadata.collapseType
      description: Sub-domain metadata
      type: String
    - contextPath: Expanse.Domain.lastSubdomainMetadata.numSubdomains
      description: Sub-domain metadata
      type: Number
    - contextPath: Expanse.Domain.lastSubdomainMetadata.numDistinctIps
      description: Sub-domain metadata
      type: Number
    - contextPath: Expanse.Domain.lastSubdomainMetadata.date
      description: Sub-domain metadata
      type: Date
    - contextPath: Expanse.Domain.providers.id
      description: Information about the hosting provider of the IP the domain resolves to
      type: String
    - contextPath: Expanse.Domain.providers.name
      description: Information about the hosting provider of the IP the domain resolves to
      type: String
    - contextPath: Expanse.Domain.serviceStatus
      description: Detected service statuses for the domain
      type: String
    - contextPath: Expanse.Domain.sourceDomain
      description: The source domain for the domain object
      type: String
    - contextPath: Expanse.Domain.tenant.id
      description: Tenant information for the domain
      type: String
    - contextPath: Expanse.Domain.tenant.name
      description: Tenant information for the domain
      type: String
    - contextPath: Expanse.Domain.tenant.tenantId
      description: Tenant information for the domain
      type: String
    - contextPath: Expanse.Domain.whois.admin.city
      description: The admin city in the Whois information for the domain
      type: String
    - contextPath: Expanse.Domain.whois.admin.country
      description: The admin country in the Whois information for the domain
      type: String
    - contextPath: Expanse.Domain.whois.admin.emailAddress
      description: The admin email address in the Whois information for the domain
      type: String
    - contextPath: Expanse.Domain.whois.admin.faxExtension
      description: The admin fax extension in the Whois information for the domain
      type: String
    - contextPath: Expanse.Domain.whois.admin.faxNumber
      description: The admin fax number in the Whois information for the domain
      type: String
    - contextPath: Expanse.Domain.whois.admin.name
      description: The admin name in the Whois information for the domain
      type: String
    - contextPath: Expanse.Domain.whois.admin.organization
      description: The admin organization in the Whois information for the domain
      type: String
    - contextPath: Expanse.Domain.whois.admin.phoneExtension
      description: The admin phone extension in the Whois information for the domain
      type: String
    - contextPath: Expanse.Domain.whois.admin.phoneNumber
      description: The admin phone number in the Whois information for the domain
      type: String
    - contextPath: Expanse.Domain.whois.admin.postalCode
      description: The admin postal code in the Whois information for the domain
      type: String
    - contextPath: Expanse.Domain.whois.admin.province
      description: The admin province in the Whois information for the domain
      type: String
    - contextPath: Expanse.Domain.whois.admin.registryId
      description: The admin registry ID in the Whois information for the domain
      type: String
    - contextPath: Expanse.Domain.whois.admin.street
      description: The admin street in the Whois information for the domain
      type: String
    - contextPath: Expanse.Domain.whois.creationDate
      description: The creation date in the Whois information for the domain
      type: Date
    - contextPath: Expanse.Domain.whois.dnssec
      description: The dnssec in the Whois information for the domain
      type: String
    - contextPath: Expanse.Domain.whois.domain
      description: The domain in the Whois information for the domain
      type: String
    - contextPath: Expanse.Domain.whois.domainStatuses
      description: The domain statuses in the Whois information for the domain
      type: String
    - contextPath: Expanse.Domain.whois.nameServers
      description: The name servers in the Whois information for the domain
      type: String
    - contextPath: Expanse.Domain.whois.registrant.city
      description: The registrant city in the Whois information for the domain
      type: String
    - contextPath: Expanse.Domain.whois.registrant.country
      description: The registrant country in the Whois information for the domain
      type: String
    - contextPath: Expanse.Domain.whois.registrant.emailAddress
      description: The registrant email address in the Whois information for the domain
      type: String
    - contextPath: Expanse.Domain.whois.registrant.faxExtension
      description: The registrant fax extension in the Whois information for the domain
      type: String
    - contextPath: Expanse.Domain.whois.registrant.faxNumber
      description: The registrant fax number in the Whois information for the domain
      type: String
    - contextPath: Expanse.Domain.whois.registrant.name
      description: The registrant name in the Whois information for the domain
      type: String
    - contextPath: Expanse.Domain.whois.registrant.organization
      description: The registrant organization in the Whois information for the domain
      type: String
    - contextPath: Expanse.Domain.whois.registrant.phoneExtension
      description: The registrant phone extension in the Whois information for the domain
      type: String
    - contextPath: Expanse.Domain.whois.registrant.phoneNumber
      description: The registrant phone number in the Whois information for the domain
      type: String
    - contextPath: Expanse.Domain.whois.registrant.postalCode
      description: The registrant postal code in the Whois information for the domain
      type: String
    - contextPath: Expanse.Domain.whois.registrant.province
      description: The registrant province in the Whois information for the domain
      type: String
    - contextPath: Expanse.Domain.whois.registrant.registryId
      description: The registrant registry ID in the Whois information for the domain
      type: String
    - contextPath: Expanse.Domain.whois.registrant.street
      description: The registrant street in the Whois information for the domain
      type: String
    - contextPath: Expanse.Domain.whois.registrar.abuseContactEmail
      description: The registrar abuse contact email in the Whois information for the domain
      type: String
    - contextPath: Expanse.Domain.whois.registrar.abuseContactPhone
      description: The registrar abuse contact phone in the Whois information for the domain''
      type: String
    - contextPath: Expanse.Domain.whois.registrar.formattedName
      description: The registrar formatted name Whois information for the domain
      type: String
    - contextPath: Expanse.Domain.whois.registrar.ianaId
      description: The registrar iana ID in the Whois information for the domain
      type: String
    - contextPath: Expanse.Domain.whois.registrar.name
      description: The registrar name in the Whois information for the domain
      type: String
    - contextPath: Expanse.Domain.whois.registrar.registrationExpirationDate
      description: The registrar registration expiration date in the Whois information for the domain
      type: Date
    - contextPath: Expanse.Domain.whois.registrar.url
      description: The registrar URL in the Whois information for the domain
      type: String
    - contextPath: Expanse.Domain.whois.registrar.whoisServer
      description: The registrar Whois server in the Whois information for the domain
      type: String
    - contextPath: Expanse.Domain.whois.registryDomainId
      description: The registry domain ID in the Whois information for the domain
      type: String
    - contextPath: Expanse.Domain.whois.registryExpiryDate
      description: The registry expiry date in the Whois information for the domain
      type: Date
    - contextPath: Expanse.Domain.whois.reseller
      description: The reseller in the Whois information for the domain
      type: String
    - contextPath: Expanse.Domain.whois.tech.city
      description: The tech city in the Whois information for the domain
      type: String
    - contextPath: Expanse.Domain.whois.tech.country
      description: The tech country in the Whois information for the domain
      type: String
    - contextPath: Expanse.Domain.whois.tech.emailAddress
      description: The tech email address in the Whois information for the domain
      type: String
    - contextPath: Expanse.Domain.whois.tech.faxExtension
      description: The tech fax extension in the Whois information for the domain
      type: String
    - contextPath: Expanse.Domain.whois.tech.faxNumber
      description: The tech fax number in the Whois information for the domain
      type: String
    - contextPath: Expanse.Domain.whois.tech.name
      description: The tech name in the Whois information for the domain
      type: String
    - contextPath: Expanse.Domain.whois.tech.organization
      description: The tech organization in the Whois information for the domain
      type: String
    - contextPath: Expanse.Domain.whois.tech.phoneExtension
      description: The tech phone extension in the Whois information for the domain
      type: String
    - contextPath: Expanse.Domain.whois.tech.phoneNumber
      description: The tech phone number in the Whois information for the domain
      type: String
    - contextPath: Expanse.Domain.whois.tech.postalCode
      description: The tech postal code in the Whois information for the domain
      type: String
    - contextPath: Expanse.Domain.whois.tech.province
      description: The tech province in the Whois information for the domain
      type: String
    - contextPath: Expanse.Domain.whois.tech.registryId
      description: The tech registry ID in the Whois information for the domain
      type: String
    - contextPath: Expanse.Domain.whois.tech.street
      description: The tech street in the Whois information for the domain
      type: String
    - contextPath: Expanse.Domain.whois.updatedDate
      description: The updated date in the Whois information for the domain
      type: Date
    - contextPath: Expanse.Domain.details.cloudResources.id
      description: The cloud resource ID
      type: String
    - contextPath: Expanse.Domain.details.cloudResources.tenant.id
      description: Tenant information for the cloud resource linked to the domain
      type: String
    - contextPath: Expanse.Domain.details.cloudResources.tenant.name
      description: Tenant information for the cloud resource linked to the domain
      type: String
    - contextPath: Expanse.Domain.details.cloudResources.tenant.tenantId
      description: Tenant information for the cloud resource linked to the domain
      type: String
    - contextPath: Expanse.Domain.details.cloudResources.businessUnits.id
      description: Business Units that the cloud resource has been assigned to
      type: String
    - contextPath: Expanse.Domain.details.cloudResources.businessUnits.name
      description: Business Units that the cloud resource has been assigned to
      type: String
    - contextPath: Expanse.Domain.details.cloudResources.businessUnits.tenantId
      description: Tenant information businessUnits that the cloud resource as been assigned to
      type: String
    - contextPath: Expanse.Domain.details.cloudResources.dateAdded
      description: The date that the cloud resource was added to the Expander instance
      type: Date
    - contextPath: Expanse.Domain.details.cloudResources.firstObserved
      description: The date that the cloud resource was first observed
      type: Date
    - contextPath: Expanse.Domain.details.cloudResources.lastObserved
      description: The date that the domain was most recently observed
      type: Date
    - contextPath: Expanse.Domain.details.cloudResources.instanceId
      description: Instance ID for the cloud resource linked to the domain
      type: String
    - contextPath: Expanse.Domain.details.cloudResources.type
      description: Additional details for the cloud resource linked to the domain
      type: String
    - contextPath: Expanse.Domain.details.cloudResources.name
      description: Additional details for the cloud resource linked to the domain
      type: String
    - contextPath: Expanse.Domain.details.cloudResources.ips
      description: Additional details for the cloud resource linked to the domain
      type: String
    - contextPath: Expanse.Domain.details.cloudResources.domain
      description: Additional details for the cloud resource linked to the domain
      type: String
    - contextPath: Expanse.Domain.details.cloudResources.provider.id
      description: Additional details for the cloud resource linked to the domain
      type: String
    - contextPath: Expanse.Domain.details.cloudResources.provider.name
      description: Additional details for the cloud resource linked to the domain
      type: String
    - contextPath: Expanse.Domain.details.cloudResources.region
      description: Additional details for the cloud resource linked to the domain
      type: String
    - contextPath: Expanse.Domain.details.cloudResources.vpc.id
      description: Additional details for the cloud resource linked to the domain
      type: String
    - contextPath: Expanse.Domain.details.cloudResources.vpc.name
      description: Additional details for the cloud resource linked to the domain
      type: String
    - contextPath: Expanse.Domain.details.cloudResources.accountIntegration.id
      description: Additional details for the cloud resource linked to the domain
      type: String
    - contextPath: Expanse.Domain.details.cloudResources.accountIntegration.name
      description: Additional details for the cloud resource linked to the domain
      type: String
    - contextPath: Expanse.Domain.details.cloudResources.recentIps.assetKey
      description: Additional details for the recent IPs linked to the linked cloud resource
      type: String
    - contextPath: Expanse.Domain.details.cloudResources.recentIps.assetType
      description: Additional details for the recent IPs linked to the linked cloud resource
      type: String
    - contextPath: Expanse.Domain.details.cloudResources.recentIps.businessUnits.id
      description: Business Units that the recent IPs linked to the linked cloud resource has been assigned to
      type: String
    - contextPath: Expanse.Domain.details.cloudResources.recentIps.businessUnits.name
      description: Business Units that the recent IPs linked to the linked cloud resource has been assigned to
      type: String
    - contextPath: Expanse.Domain.details.cloudResources.recentIps.businessUnits.tenantId
      description: Business Units that the recent IPs linked to the linked cloud resource has been assigned to
      type: String
    - contextPath: Expanse.Domain.details.cloudResources.recentIps.commonName
      description: Additional details for the recent IPs linked to the linked cloud resource
      type: String
    - contextPath: Expanse.Domain.details.cloudResources.recentIps.domain
      description: Additional details for the recent IPs linked to the linked cloud resource
      type: String
    - contextPath: Expanse.Domain.details.cloudResources.recentIps.ip
      description: Additional details for the recent IPs linked to the linked cloud resource
      type: String
    - contextPath: Expanse.Domain.details.cloudResources.recentIps.lastObserved
      description: Additional details for the recent IPs linked to the linked cloud resource
      type: Date
    - contextPath: Expanse.Domain.details.cloudResources.recentIps.provider.id
      description: Additional details for the recent IPs linked to the linked cloud resource
      type: String
    - contextPath: Expanse.Domain.details.cloudResources.recentIps.provider.name
      description: Additional details for the recent IPs linked to the linked cloud resource
      type: String
    - contextPath: Expanse.Domain.details.cloudResources.recentIps.tenant.id
      description: Tenant information for the recent IPs linked to the linked cloud resource
      type: String
    - contextPath: Expanse.Domain.details.cloudResources.recentIps.tenant.name
      description: Tenant information for the recent IPs linked to the linked cloud resource
      type: String
    - contextPath: Expanse.Domain.details.cloudResources.recentIps.tenant.tenantId
      description: Tenant information for the recent IPs linked to the linked cloud resource
      type: String
    - contextPath: Expanse.Domain.details.cloudResources.recentIps.type
      description: Additional details for the recent IPs linked to the linked cloud resource
      type: String
    - contextPath: Expanse.Domain.details.cloudResources.annotations.note
      description: Customer provided annotation details for a domain
      type: String
    - contextPath: Expanse.Domain.details.cloudResources.annotations.contacts.id
      description: ID for customer provided contact details for a domain
      type: String
    - contextPath: Expanse.Domain.details.cloudResources.annotations.contacts.name
      description: Customer provided contact details for a domain
      type: String
    - contextPath: Expanse.Domain.details.cloudResources.annotations.tags.id
      description: ID for customer added tag on a domain in Expander
      type: String
    - contextPath: Expanse.Domain.details.cloudResources.annotations.tags.name
      description: Customer added tag on a domain in Expander
      type: String
    - contextPath: Domain.Name
      description: 'The domain name, for example: "google.com".'
      type: String
    - contextPath: Domain.DNS
      description: A list of IP objects resolved by DNS.
      type: String
    - contextPath: Domain.DetectionEngines
      description: The total number of engines that checked the indicator.
      type: Number
    - contextPath: Domain.PositiveDetections
      description: The number of engines that positively detected the indicator as malicious.
      type: Number
    - contextPath: Domain.CreationDate
      description: The date that the domain was created.
      type: Date
    - contextPath: Domain.UpdatedDate
      description: The date that the domain was last updated.
      type: String
    - contextPath: Domain.ExpirationDate
      description: The expiration date of the domain.
      type: Date
    - contextPath: Domain.DomainStatus
      description: The status of the domain.
      type: Date
    - contextPath: Domain.NameServers
      description: Name servers of the domain.
      type: String
    - contextPath: Domain.Organization
      description: The organization of the domain.
      type: String
    - contextPath: Domain.Subdomains
      description: Subdomains of the domain.
      type: String
    - contextPath: Domain.Admin.Country
      description: The country of the domain administrator.
      type: String
    - contextPath: Domain.Admin.Email
      description: The email address of the domain administrator.
      type: String
    - contextPath: Domain.Admin.Name
      description: The name of the domain administrator.
      type: String
    - contextPath: Domain.Admin.Phone
      description: The phone number of the domain administrator.
      type: String
    - contextPath: Domain.Registrant.Country
      description: The country of the registrant.
      type: String
    - contextPath: Domain.Registrant.Email
      description: The email address of the registrant.
      type: String
    - contextPath: Domain.Registrant.Name
      description: The name of the registrant.
      type: String
    - contextPath: Domain.Registrant.Phone
      description: The phone number for receiving abuse reports.
      type: String
    - contextPath: Domain.WHOIS.DomainStatus
      description: The status of the domain.
      type: String
    - contextPath: Domain.WHOIS.NameServers
      description: Name servers of the domain.
      type: String
    - contextPath: Domain.WHOIS.CreationDate
      description: The date that the domain was created.
      type: Date
    - contextPath: Domain.WHOIS.UpdatedDate
      description: The date that the domain was last updated.
      type: Date
    - contextPath: Domain.WHOIS.ExpirationDate
      description: The expiration date of the domain.
      type: Date
    - contextPath: Domain.WHOIS.Registrant.Name
      description: The name of the registrant.
      type: String
    - contextPath: Domain.WHOIS.Registrant.Email
      description: The email address of the registrant.
      type: String
    - contextPath: Domain.WHOIS.Registrant.Phone
      description: The phone number of the registrant.
      type: String
    - contextPath: Domain.WHOIS.Registrar.Name
      description: 'The name of the registrar, for example: "GoDaddy"'
      type: String
    - contextPath: Domain.WHOIS.Registrar.AbuseEmail
      description: The email address of the contact for reporting abuse.
      type: String
    - contextPath: Domain.WHOIS.Registrar.AbusePhone
      description: The phone number of contact for reporting abuse.
      type: String
    - contextPath: Domain.WHOIS.Admin.Name
      description: The name of the domain administrator.
      type: String
    - contextPath: Domain.WHOIS.Admin.Email
      description: The email address of the domain administrator.
      type: String
    - contextPath: Domain.WHOIS.Admin.Phone
      description: The phone number of the domain administrator.
      type: String
    - contextPath: Domain.WHOIS.History
      description: List of Whois objects
      type: String
    - contextPath: Domain.Malicious.Vendor
      description: The vendor reporting the domain as malicious.
      type: String
    - contextPath: Domain.Malicious.Description
      description: A description explaining why the domain was reported as malicious.
      type: String
    - contextPath: DBotScore.Indicator
      description: The indicator that was tested.
      type: String
    - contextPath: DBotScore.Type
      description: The indicator type.
      type: String
    - contextPath: DBotScore.Vendor
      description: The vendor used to calculate the score.
      type: String
    - contextPath: DBotScore.Score
      description: The actual score.
      type: Number
  - arguments:
    - default: true
      description: The IP to enrich.
      isArray: true
      name: ip
      required: true
    description: Provides data enrichment for IPs.
    name: ip
    outputs:
    - contextPath: Expanse.IP.ip
      description: The IPv4 address of the asset
      type: String
    - contextPath: Expanse.IP.assetKey
      description: Key used to access the asset in the respective Xpanse asset API
      type: String
    - contextPath: Expanse.IP.assetType
      description: The type of asset
      type: String
    - contextPath: Expanse.IP.businessUnits.id
      description: The internal Xpanse ID for the business unit the asset belongs to
      type: String
    - contextPath: Expanse.IP.businessUnits.name
      description: The name of the business unit the asset belongs to
      type: String
    - contextPath: Expanse.IP.businessUnits.tenantId
      description: The ID of the tenant that the asset belongs to
      type: String
    - contextPath: Expanse.IP.commonName
      description: The certificate common name of the asset
      type: String
    - contextPath: Expanse.IP.domain
      description: The domain name of the asset
      type: String
    - contextPath: Expanse.IP.lastObserved
      description: The last observed IPv4 address of the asset
      type: Date
    - contextPath: Expanse.IP.provider.id
      description: The ID of the provider the asset was detected on
      type: String
    - contextPath: Expanse.IP.provider.name
      description: The name of the provider the asset was detected on
      type: String
    - contextPath: Expanse.IP.tenant.id
      description: The internal Xpanse ID of the tenant that the asset belongs to
      type: String
    - contextPath: Expanse.IP.tenant.name
      description: The name of the tenant that the asset belongs to
      type: String
    - contextPath: Expanse.IP.tenant.tenantId
      description: The ID of the tenant that the asset belongs to
      type: String
    - contextPath: Expanse.IP.type
      description: The type of asset that the IPv4 address relates to
      type: String
    - contextPath: IP.Address
      description: IP address
      type: String
    - contextPath: IP.ASN
      description: 'The autonomous system name for the IP address, for example: "AS8948".'
      type: String
    - contextPath: IP.Hostname
      description: The hostname that is mapped to this IP address.
      type: String
    - contextPath: IP.Geo.Location
      description: 'The geolocation where the IP address is located, in the format: latitude:longitude.'
      type: String
    - contextPath: IP.Geo.Country
      description: The country in which the IP address is located.
      type: String
    - contextPath: IP.Geo.Description
      description: Additional information about the location.
      type: String
    - contextPath: IP.DetectionEngines
      description: The total number of engines that checked the indicator.
      type: Number
    - contextPath: IP.PositiveDetections
      description: The number of engines that positively detected the indicator as malicious.
      type: Number
    - contextPath: IP.Malicious.Vendor
      description: The vendor reporting the IP address as malicious.
      type: String
    - contextPath: IP.Malicious.Description
      description: A description explaining why the IP address was reported as malicious.
      type: String
    - contextPath: DBotScore.Indicator
      description: The indicator that was tested.
      type: String
    - contextPath: DBotScore.Type
      description: The indicator type.
      type: String
    - contextPath: DBotScore.Vendor
      description: The vendor used to calculate the score.
      type: String
    - contextPath: DBotScore.Score
      description: The actual score.
      type: Number
  - arguments:
    - default: true
      description: The CIDR block to enrich.
      isArray: true
      name: cidr
    - defaultValue: severityCounts,annotations,attributionReasons,relatedRegistrationInformation,locationInformation
      description: Include "none" or any of the following options (comma separated) - annotations, severityCounts, attributionReasons, relatedRegistrationInformation, locationInformation
      name: include
    description: Provides data enrichment for CIDR blocks using Xpanse IP Range.
    name: cidr
    outputs:
    - contextPath: Expanse.IPRange.annotations.additionalNotes
      description: Customer provided annotation details for an IP range
      type: String
    - contextPath: Expanse.IPRange.annotations.contacts
      description: Customer provided point-of-contact details for an IP range
      type: String
    - contextPath: Expanse.IPRange.annotations.tags
      description: Customer provided tags for an IP range
      type: String
    - contextPath: Expanse.IPRange.attributionReasons.reason
      description: The reasons why an IP range is attributed to the customer
      type: String
    - contextPath: Expanse.IPRange.businessUnits.id
      description: Business Units that the IP range has been assigned to
      type: String
    - contextPath: Expanse.IPRange.businessUnits.name
      description: Business Units that the IP range has been assigned to
      type: String
    - contextPath: Expanse.IPRange.created
      description: The date that the IP range was added to the Expander instance
      type: Date
    - contextPath: Expanse.IPRange.id
      description: Internal Xpanse ID for the IP Range
      type: String
    - contextPath: Expanse.IPRange.ipVersion
      description: The IP version of the IP range
      type: String
    - contextPath: Expanse.IPRange.locationInformation.geolocation.city
      description: The IP range geolocation
      type: String
    - contextPath: Expanse.IPRange.locationInformation.geolocation.countryCode
      description: The IP range geolocation
      type: String
    - contextPath: Expanse.IPRange.locationInformation.geolocation.latitude
      description: The IP range geolocation
      type: Number
    - contextPath: Expanse.IPRange.locationInformation.geolocation.longitude
      description: The IP range geolocation
      type: Number
    - contextPath: Expanse.IPRange.locationInformation.geolocation.regionCode
      description: The IP range geolocation
      type: String
    - contextPath: Expanse.IPRange.locationInformation.ip
      description: The IP range geolocation
      type: String
    - contextPath: Expanse.IPRange.modified
      description: The date on which the IP range was last ingested into Expander
      type: Date
    - contextPath: Expanse.IPRange.rangeIntroduced
      description: The date that the IP range was added to the Expander instance
      type: Date
    - contextPath: Expanse.IPRange.rangeSize
      description: The number of IP addresses in the IP range
      type: Number
    - contextPath: Expanse.IPRange.rangeType
      description: If the IP range is Xpanse-generated parent range or a customer-generated custom range
      type: String
    - contextPath: Expanse.IPRange.relatedRegistrationInformation.country
      description: The country within the IP range registration information
      type: String
    - contextPath: Expanse.IPRange.relatedRegistrationInformation.endAddress
      description: The end address within the IP range registration information
      type: String
    - contextPath: Expanse.IPRange.relatedRegistrationInformation.handle
      description: The handle within the IP range registration information
      type: String
    - contextPath: Expanse.IPRange.relatedRegistrationInformation.ipVersion
      description: The IP version within the IP range registration information
      type: String
    - contextPath: Expanse.IPRange.relatedRegistrationInformation.name
      description: The name within the IP range registration information
      type: String
    - contextPath: Expanse.IPRange.relatedRegistrationInformation.parentHandle
      description: The parent handle within the IP range registration information
      type: String
    - contextPath: Expanse.IPRange.relatedRegistrationInformation.registryEntities.address
      description: The address within the registry entities of the IP range registration information
      type: String
    - contextPath: Expanse.IPRange.relatedRegistrationInformation.registryEntities.email
      description: The email within the registry entities of the e IP range registration information
      type: String
    - contextPath: Expanse.IPRange.relatedRegistrationInformation.registryEntities.events.action
      description: The events action within the registry entities of the e IP range registration information
      type: String
    - contextPath: Expanse.IPRange.relatedRegistrationInformation.registryEntities.events.actor
      description: The events actor within the registry entities of the e IP range registration information
      type: String
    - contextPath: Expanse.IPRange.relatedRegistrationInformation.registryEntities.events.date
      description: The events date within the registry entities of the e IP range registration information
      type: Date
    - contextPath: Expanse.IPRange.relatedRegistrationInformation.registryEntities.firstRegistered
      description: The first registered date within the registry entities of the e IP range registration information
      type: Date
    - contextPath: Expanse.IPRange.relatedRegistrationInformation.registryEntities.formattedName
      description: The formatted name within the registry entities of the e IP range registration information
      type: String
    - contextPath: Expanse.IPRange.relatedRegistrationInformation.registryEntities.handle
      description: The handle within the registry entities of the e IP range registration information
      type: String
    - contextPath: Expanse.IPRange.relatedRegistrationInformation.registryEntities.id
      description: The ID within the registry entities of the e IP range registration information
      type: String
    - contextPath: Expanse.IPRange.relatedRegistrationInformation.registryEntities.lastChanged
      description: The last changed date within the registry entities of the e IP range registration information
      type: Date
    - contextPath: Expanse.IPRange.relatedRegistrationInformation.registryEntities.org
      description: The org within the registry entities of the e IP range registration information
      type: String
    - contextPath: Expanse.IPRange.relatedRegistrationInformation.registryEntities.phone
      description: The phone number within the registry entities of the e IP range registration information
      type: String
    - contextPath: Expanse.IPRange.relatedRegistrationInformation.registryEntities.relatedEntityHandles
      description: The related entity handles within the registry entities of the e IP range registration information
      type: String
    - contextPath: Expanse.IPRange.relatedRegistrationInformation.registryEntities.remarks
      description: The remarks within the registry entities of the e IP range registration information
      type: String
    - contextPath: Expanse.IPRange.relatedRegistrationInformation.registryEntities.roles
      description: The roles within the registry entities of the e IP range registration information
      type: String
    - contextPath: Expanse.IPRange.relatedRegistrationInformation.registryEntities.statuses
      description: The statuses within the registry entities of the e IP range registration information
      type: String
    - contextPath: Expanse.IPRange.relatedRegistrationInformation.remarks
      description: The remarks within the IP range registration information
      type: String
    - contextPath: Expanse.IPRange.relatedRegistrationInformation.startAddress
      description: The start address within the IP range registration information
      type: String
    - contextPath: Expanse.IPRange.relatedRegistrationInformation.updatedDate
      description: The last update date within the IP range registration information
      type: Date
    - contextPath: Expanse.IPRange.relatedRegistrationInformation.whoisServer
      description: The Whois server within the IP range registration information
      type: String
    - contextPath: Expanse.IPRange.responsiveIpCount
      description: The number of IPs responsive on the public Internet within the IP range
      type: Number
    - contextPath: Expanse.IPRange.severityCounts.count
      description: The number of exposures observed on the IP range
      type: Number
    - contextPath: Expanse.IPRange.severityCounts.type
      description: The severity level of the exposures observed on the IP range
      type: String
    - contextPath: DBotScore.Score
      description: The actual score.
      type: Number
    - contextPath: DBotScore.Vendor
      description: The vendor used to calculate the score.
      type: String
    - contextPath: DBotScore.Indicator
      description: The indicator that was tested.
      type: String
    - contextPath: DBotScore.Type
      description: The indicator type.
      type: String
  - arguments:
    - default: true
      description: The certificate common name. Fuzzy matching is done on this name, however query times can grow quite large when searching for short strings. Ex. "*.myhost.com" is a better search term than "host"
      name: common_name
      required: true
    description: Returns all domains which have been seen with the specified certificate.
    name: expanse-get-domains-for-certificate
    outputs:
    - contextPath: Expanse.IPDomains.SearchTerm
      description: The common name that was searched.
      type: String
    - contextPath: Expanse.IPDomains.TotalDomainCount
      description: The number of domains found matching the specified certificate.
      type: Number
    - contextPath: Expanse.IPDomains.FlatDomainList
      description: An array of all domain names found. This is truncated at 50.
      type: Unknown
    - contextPath: Expanse.IPDomains.DomainList
      description: An array of domain objects. This is truncated at 50.
      type: Unknown
<<<<<<< HEAD
  dockerimage: demisto/python3:3.10.12.62631
=======
  dockerimage: demisto/python3:3.10.12.63474
  feed: false
>>>>>>> d7aea52b
  isfetch: true
  script: '-'
  subtype: python3
  type: python
  isremotesyncin: true
  isremotesyncout: true
tests:
- ExpanseV2 Test
defaultmapperin: ExpanseV2-mapper
defaultclassifier: ExpanseV2
fromversion: 6.0.0<|MERGE_RESOLUTION|>--- conflicted
+++ resolved
@@ -5438,12 +5438,8 @@
     - contextPath: Expanse.IPDomains.DomainList
       description: An array of domain objects. This is truncated at 50.
       type: Unknown
-<<<<<<< HEAD
-  dockerimage: demisto/python3:3.10.12.62631
-=======
   dockerimage: demisto/python3:3.10.12.63474
   feed: false
->>>>>>> d7aea52b
   isfetch: true
   script: '-'
   subtype: python3
