--- conflicted
+++ resolved
@@ -11,25 +11,17 @@
   name: url
   required: true
   type: 0
-<<<<<<< HEAD
-  section: Connect
-- additionalinfo: Xpanse API Key to use to connect.
-  display: API Key
-=======
 - name: credentials
   type: 9
   displaypassword: API Key
   hiddenusername: true
+  section: Connect
 - display: API Key
->>>>>>> d3585c0f
   name: apikey
   type: 4
-<<<<<<< HEAD
-  section: Connect
-=======
   additionalinfo: Xpanse API Key to use to connect.
   hidden: true
->>>>>>> d3585c0f
+  section: Connect
 - display: Trust any certificate (not secure)
   name: insecure
   required: false
@@ -57,7 +49,6 @@
   name: max_fetch
   required: false
   type: 0
-<<<<<<< HEAD
   section: Collect
 - defaultvalue: 3 days
   display: First fetch time
@@ -65,13 +56,6 @@
   required: false
   type: 0
   section: Collect
-=======
-- display: First fetch time
-  name: first_fetch
-  required: false
-  type: 0
-  defaultvalue: 3 days
->>>>>>> d3585c0f
 - display: Fetch Xpanse issues with Priority
   name: priority
   options:
@@ -81,43 +65,30 @@
   - Critical
   required: false
   type: 16
-<<<<<<< HEAD
   section: Collect
   advanced: true
 - defaultvalue: Active
   display: Fetch Xpanse issues with Activity Status
-=======
-- display: Fetch Xpanse issues with Activity Status
->>>>>>> d3585c0f
   name: activity_status
   options:
   - Active
   - Inactive
   required: false
   type: 16
-<<<<<<< HEAD
   section: Collect
   advanced: true
-=======
-  defaultvalue: Active
->>>>>>> d3585c0f
 - display: Fetch Xpanse issues with Progress Status
   name: progress_status
-  required: false
-  type: 16
   options:
   - New
   - Investigating
   - InProgress
   - AcceptableRisk
   - Resolved
-<<<<<<< HEAD
   required: false
   type: 16
   section: Collect
   advanced: true
-=======
->>>>>>> d3585c0f
 - display: Fetch issues with Business Units (comma separated string)
   name: business_unit
   required: false
@@ -144,69 +115,47 @@
   - UnmanagedCloud
   required: false
   type: 16
-<<<<<<< HEAD
   section: Collect
   advanced: true
 - defaultvalue: None
-=======
-- defaultvalue: 'None'
->>>>>>> d3585c0f
   display: Incident Mirroring Direction
   hidden: false
   name: mirror_direction
-  required: false
-  type: 15
   options:
   - None
   - Incoming
   - Outgoing
   - Both
-<<<<<<< HEAD
   required: false
   type: 15
   section: Collect
-=======
->>>>>>> d3585c0f
 - defaultvalue: 'false'
   display: Sync Incident Owners
+  hidden: false
   name: sync_owners
   required: false
   type: 8
-<<<<<<< HEAD
   section: Collect
   advanced: true
 - additionalinfo: Assign these XSOAR tags (comma separated list) to the incoming comments mirrored from the Xpanse Issue (must be different from the sync_tags to prevent loops).
   defaultvalue: FromExpanse
-=======
-  hidden: false
-- additionalinfo: Assign these XSOAR tags (comma separated list) to the incoming comments mirrored from the Xpanse Issue (must be different from the sync_tags to prevent loops).
->>>>>>> d3585c0f
   display: Tag(s) for mirrored comments
   name: incoming_tags
   required: false
   type: 0
-<<<<<<< HEAD
   section: Collect
   advanced: true
-=======
-  defaultvalue: FromExpanse
->>>>>>> d3585c0f
 - additionalinfo: Mirror XSOAR entries with these XSOAR tags (comma separate list) to the corresponding Xpanse Issue as comments (must be different from the incoming_tags to prevent loops).
   display: Mirror out Entries with tag(s)
   name: sync_tags
   required: false
   type: 0
-<<<<<<< HEAD
   section: Collect
   advanced: true
 - additionalinfo: Reliability of the source providing the intelligence data.
   defaultvalue: B - Usually reliable
   display: Source Reliability
-=======
-- defaultvalue: B - Usually reliable
->>>>>>> d3585c0f
   name: integrationReliability
-  display: 'Source Reliability'
   options:
   - A+ - 3rd party enrichment
   - A - Completely reliable
@@ -217,39 +166,26 @@
   - F - Reliability cannot be judged
   required: false
   type: 15
-<<<<<<< HEAD
   section: Collect
 - defaultvalue: indicatorType
-=======
-  additionalinfo: Reliability of the source providing the intelligence data.
-- defaultvalue: 'indicatorType'
->>>>>>> d3585c0f
   name: feedExpirationPolicy
   display: ''
-  required: false
-  type: 17
   options:
   - never
   - interval
   - indicatorType
   - suddenDeath
-<<<<<<< HEAD
   required: false
   type: 17
   section: Collect
   advanced: true
-=======
->>>>>>> d3585c0f
 - defaultvalue: '20160'
   name: feedExpirationInterval
   display: ''
   required: false
   type: 1
-<<<<<<< HEAD
   section: Collect
   advanced: true
-=======
->>>>>>> d3585c0f
 description: The Xpanse integration for Cortex XSOAR leverages the Expander API to create incidents from Xpanse issues. It also leverages Xpanse's unparalleled view of the Internet to enrich IPs, domains and certificates using information from assets discovered by Xpanse Expander and risky flows detected by Xpanse Behavior.
 display: Cortex Xpanse
 name: ExpanseV2
