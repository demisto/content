--- conflicted
+++ resolved
@@ -2,11 +2,7 @@
     "name": "Silverfort",
     "description": "Silverfort protects organizations from data breaches by delivering strong authentication across entire corporate networks and cloud environments, without requiring any modifications to endpoints or servers. Using patent-pending technology, Silverfort's agentless approach enables multi-factor authentication and AI-driven adaptive authentication even for systems that don’t support it today, including proprietary systems, critical infrastructure, shared folders, IoT devices, and more. Use Silverfort integration to get & update Silverfort risk severity. This integration was integrated and tested with Silverfort version 2.12.",
     "support": "partner",
-<<<<<<< HEAD
-    "currentVersion": "2.0.19",
-=======
     "currentVersion": "2.0.20",
->>>>>>> c21fd9fa
     "author": "Silverfort",
     "url": "https://support.silverfort.com/",
     "email": "support@silverfort.com",
