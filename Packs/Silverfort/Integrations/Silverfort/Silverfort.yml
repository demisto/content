category: Authentication & Identity Management
commonfields:
  id: Silverfort
  version: -1
configuration:
- display: Server URL
  name: url
  required: true
  type: 0
- additionalinfo: Generate your unique API token from the tower
  display: APIKEY
  name: apikey
  required: true
  type: 4
- display: Trust any certificate (not secure)
  name: insecure
  type: 8
description: Use the Silverfort integration to get and update Silverfort risk severity.
display: Silverfort
name: Silverfort
script:
  commands:
  - arguments:
    - description: The user principal name.
      name: upn
    - description: The email address.
      name: email
    - description: The sam account.
      name: sam_account
    - description: The domain.
      name: domain
    description: User risk commands - get the user entity risk.
    name: silverfort-get-user-risk
    outputs:
    - contextPath: Silverfort.UserRisk.Risk
      description: The risk level.
      type: String
    - contextPath: Silverfort.UserRisk.Reasons
      description: The reasons for the risk.
      type: Unknown
    - contextPath: Silverfort.UserRisk.UPN
      description: The user principal name.
      type: String
  - arguments:
    - description: The hostname.
      name: resource_name
      required: true
    - description: The domain.
      name: domain_name
      required: true
    description: Gets the resource entity risk information.
    name: silverfort-get-resource-risk
    outputs:
    - contextPath: Silverfort.ResourceRisk.Risk
      description: The risk level.
      type: String
    - contextPath: Silverfort.ResourceRisk.Reasons
      description: The reasons for the risk.
      type: Unknown
    - contextPath: Silverfort.ResourceRisk.ResourceName
      description: The hostname.
      type: String
  - arguments:
    - description: The user principal name.
      name: upn
    - description: The risk name.
      name: risk_name
      required: true
    - auto: PREDEFINED
      description: The severity.
      name: severity
      predefined:
      - low
      - medium
      - high
      - critical
      required: true
    - description: The number of hours that the risk will be valid for.
      name: valid_for
      required: true
    - description: The risk description.
      name: description
      required: true
    - description: The email address.
      name: email
    - description: The sam account.
      name: sam_account
    - description: The domain.
      name: domain
    description: Updates the user entity risk.
    name: silverfort-update-user-risk
  - arguments:
    - description: The hostname.
      name: resource_name
      required: true
    - description: The domain name.
      name: domain_name
      required: true
    - description: The risk name.
      name: risk_name
      required: true
    - auto: PREDEFINED
      description: The severity.
      name: severity
      predefined:
      - low
      - medium
      - high
      - critical
      required: true
    - description: The number of hours the severity will be relevant for.
      name: valid_for
      required: true
    - description: A short description about the risk.
      name: description
      required: true
    description: Update the resource entity risk.
    name: silverfort-update-resource-risk
  dockerimage: demisto/pyjwt3:1.0.0.63826
<<<<<<< HEAD
=======
  runonce: false
>>>>>>> 9ddafcfd
  script: '-'
  subtype: python3
  type: python
fromversion: 5.0.0
tests:
- No tests (auto formatted)<|MERGE_RESOLUTION|>--- conflicted
+++ resolved
@@ -117,10 +117,7 @@
     description: Update the resource entity risk.
     name: silverfort-update-resource-risk
   dockerimage: demisto/pyjwt3:1.0.0.63826
-<<<<<<< HEAD
-=======
   runonce: false
->>>>>>> 9ddafcfd
   script: '-'
   subtype: python3
   type: python
