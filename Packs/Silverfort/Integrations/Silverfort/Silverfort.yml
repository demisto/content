--- conflicted
+++ resolved
@@ -9,14 +9,8 @@
   name: url
   required: true
   type: 0
-<<<<<<< HEAD
 - display: APIKEY
   additionalinfo: Generate your unique API token from the tower
-=======
-  section: Connect
-- additionalinfo: Generate your unique API token from the tower
-  display: APIKEY
->>>>>>> 423b7e35
   name: apikey
   required: true
   type: 4
@@ -25,7 +19,6 @@
   name: insecure
   type: 8
   required: false
-<<<<<<< HEAD
 - display: Operational API Key
   name: operationalApiKey
   type: 4
@@ -36,10 +29,6 @@
   type: 4
   required: false
   additionalinfo: For Silverfort 5.3 and above, you must include the external API Key for external calls
-=======
-  section: Connect
-  advanced: true
->>>>>>> 423b7e35
 description: Use the Silverfort integration to get and update Silverfort risk severity.
 display: Silverfort
 name: Silverfort
