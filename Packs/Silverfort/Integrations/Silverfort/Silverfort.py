--- conflicted
+++ resolved
@@ -15,15 +15,9 @@
     if current_time is None:
         current_time = int(time.time())
     payload = {
-<<<<<<< HEAD
         "iss": app_user_id,
         "iat": current_time,
         "exp": current_time + expire_time_sec,
-=======
-        "issuer": app_user_id,  # REQUIRED - Generated in the UI
-        "iat": current_time,  # REQUIRED - Issued time - current epoch timestamp
-        "exp": current_time + expire_time_sec,  # OPTIONAL - Expire time - token expiry (default 30 seconds from iat)
->>>>>>> 423b7e35
     }
     token = jwt.encode(payload, app_user_secret, algorithm="HS256")
     if isinstance(token, bytes):
@@ -71,11 +65,7 @@
         response = self._http_request(
             method="GET",
             url_suffix="getBootStatus",
-<<<<<<< HEAD
-            headers=self.build_headers(),
-=======
-            headers={"Authorization": f"Bearer {get_jwt_token(self.app_user_id, self.app_user_secret)}"},
->>>>>>> 423b7e35
+            headers=self.build_headers(),
         )
         return response
 
@@ -93,11 +83,7 @@
             method="GET",
             url_suffix="getUPN",
             params=params,
-<<<<<<< HEAD
             headers=self.build_operational_headers(),
-=======
-            headers={"Authorization": f"Bearer {get_jwt_token(self.app_user_id, self.app_user_secret)}"},
->>>>>>> 423b7e35
         )
         return response["user_principal_name"]
 
@@ -109,11 +95,7 @@
             method="GET",
             url_suffix="getEntityRisk",
             params={"user_principal_name": upn},
-<<<<<<< HEAD
-            headers=self.build_headers(),
-=======
-            headers={"Authorization": f"Bearer {get_jwt_token(self.app_user_id, self.app_user_secret)}"},
->>>>>>> 423b7e35
+            headers=self.build_headers(),
         )
         return response
 
@@ -125,11 +107,7 @@
             method="GET",
             url_suffix="getEntityRisk",
             params={"resource_name": resource_name, "domain_name": domain_name},
-<<<<<<< HEAD
-            headers=self.build_headers(),
-=======
-            headers={"Authorization": f"Bearer {get_jwt_token(self.app_user_id, self.app_user_secret)}"},
->>>>>>> 423b7e35
+            headers=self.build_headers(),
         )
         return response
 
@@ -140,11 +118,7 @@
         response = self._http_request(
             method="POST",
             url_suffix="updateEntityRisk",
-<<<<<<< HEAD
-            headers=self.build_headers(),
-=======
-            headers={"Authorization": f"Bearer {get_jwt_token(self.app_user_id, self.app_user_secret)}"},
->>>>>>> 423b7e35
+            headers=self.build_headers(),
             json_data={"user_principal_name": upn, "risks": risks},
         )
         return response
@@ -157,11 +131,7 @@
             method="POST",
             url_suffix="updateEntityRisk",
             json_data={"resource_name": resource_name, "domain_name": domain_name, "risks": risks},
-<<<<<<< HEAD
-            headers=self.build_headers(),
-=======
-            headers={"Authorization": f"Bearer {get_jwt_token(self.app_user_id, self.app_user_secret)}"},
->>>>>>> 423b7e35
+            headers=self.build_headers(),
         )
         return response
 
@@ -191,7 +161,6 @@
     Return 'ok' on 200, 400 or 404 (endpoint reached + auth ok).
     Fail on 401/403 and any unexpected error.
     """
-<<<<<<< HEAD
     test_upn = "sfuser"  # any UPN is fine; 400/404 is acceptable for a creds-only test
     try:
         client._http_request(
@@ -220,13 +189,6 @@
         else:
             # No HTTP status available; surface the error
             return_error(f"Failed to call getEntityRisk: {str(e)}")
-=======
-    result = client.get_status_http_request()
-    if result["status"] == "Active" or result["status"] == "Standby":
-        return "ok"
-    else:
-        return "Something went wrong with the risk api checking"
->>>>>>> 423b7e35
 
 
 def get_user_entity_risk_command(client, args):
@@ -296,10 +258,7 @@
     # get the service API url
     base_url = urljoin(demisto.params().get("url"), "/v1/public")
     verify_certificate = not demisto.params().get("insecure", False)
-<<<<<<< HEAD
-
-=======
->>>>>>> 423b7e35
+
     api_key = demisto.params().get("apikey")
     app_user_id, app_user_secret = api_key.split(":")
 
@@ -315,16 +274,12 @@
 
     demisto.debug(f"Command being called is {demisto.command()}")
     try:
-<<<<<<< HEAD
         client = Client(app_user_id=app_user_id,
                         app_user_secret=app_user_secret,
                         operational_user_id=operational_user_id,
                         operational_user_secret=operational_user_secret,
                         base_url=base_url, verify=verify_certificate,
                         external_api_key=external_api_key)
-=======
-        client = Client(app_user_id=app_user_id, app_user_secret=app_user_secret, base_url=base_url, verify=verify_certificate)
->>>>>>> 423b7e35
 
         if demisto.command() == "test-module":
             # This is the call made when pressing the integration Test button.
