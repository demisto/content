{
    "name": "Google Docs",
    "description": "Use the Google Docs integration to create and modify Google Docs documents.",
    "support": "xsoar",
<<<<<<< HEAD
    "currentVersion": "1.0.22",
=======
    "currentVersion": "1.0.23",
>>>>>>> a56da0f6
    "author": "Cortex XSOAR",
    "url": "https://www.paloaltonetworks.com/cortex",
    "email": "",
    "created": "2020-04-14T00:00:00Z",
    "categories": [
        "Cloud Services"
    ],
    "tags": [],
    "useCases": [],
    "keywords": [],
    "marketplaces": [
        "xsoar",
        "marketplacev2"
    ]
}<|MERGE_RESOLUTION|>--- conflicted
+++ resolved
@@ -2,11 +2,7 @@
     "name": "Google Docs",
     "description": "Use the Google Docs integration to create and modify Google Docs documents.",
     "support": "xsoar",
-<<<<<<< HEAD
-    "currentVersion": "1.0.22",
-=======
     "currentVersion": "1.0.23",
->>>>>>> a56da0f6
     "author": "Cortex XSOAR",
     "url": "https://www.paloaltonetworks.com/cortex",
     "email": "",
