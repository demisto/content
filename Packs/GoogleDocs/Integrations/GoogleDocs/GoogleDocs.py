--- conflicted
+++ resolved
@@ -366,19 +366,12 @@
     params = demisto.params()
     proxy = params.get('proxy', False)
     disable_ssl = params.get('insecure', False)
-<<<<<<< HEAD
-    service_account_credentials = json.loads(params.get('service_account_credentials'))
-
-    try:
-        service = get_client(service_account_credentials, SCOPES, proxy, disable_ssl)
-=======
     service_account_credentials = params.get('credentials_service_account', {}).get(
         'password') or params.get('service_account_credentials')
     if not service_account_credentials:
         return_error('Service Account Private Key file must be provided.')
     try:
         service = get_client(json.loads(service_account_credentials), SCOPES, proxy, disable_ssl)
->>>>>>> a56da0f6
         if command == 'google-docs-update-document':
             return_results(batch_update_document_command(service))
         elif command == 'google-docs-create-document':
