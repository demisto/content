category: Utilities
commonfields:
  id: GoogleDocs
  version: -1
configuration:
- display: Service Account Private Key file contents (JSON)
  name: service_account_credentials
  required: false
  type: 4
  hidden: true
- displaypassword: Service Account Private Key file contents (JSON)
  name:  credentials_service_account
  required: false
  hiddenusername: true
  type: 9
- display: Trust any certificate (not secure)
  name: insecure
  required: false
  type: 8
- display: Use system proxy settings
  name: proxy
  required: false
  type: 8
description: Use the Google Docs integration to create and modify Google Docs documents.
display: Google Docs
name: GoogleDocs
script:
  commands:
  - arguments:
    - default: false
      description: The document ID of the document to fetch.
      isArray: false
      name: document_id
      required: true
      secret: false
    deprecated: false
    description: Returns the document that matches the specified document ID.
    execution: false
    name: google-docs-get-document
    outputs:
    - contextPath: GoogleDocs.Title
      description: The title of the document.
      type: String
    - contextPath: GoogleDocs.RevisionId
      description: The revision ID of the updated document.
      type: String
    - contextPath: GoogleDocs.DocumentId
      description: The document ID of the updated document.
      type: String
  - arguments:
    - default: false
      description: The title of the document to create.
      isArray: false
      name: title
      required: true
      secret: false
    deprecated: false
    description: Creates a document.
    execution: false
    name: google-docs-create-document
    outputs:
    - contextPath: GoogleDocs.Title
      description: The title of the new document.
      type: String
    - contextPath: GoogleDocs.RevisionId
      description: The revision ID of the new document.
      type: String
    - contextPath: GoogleDocs.DocumentId
      description: The document ID of the new document.
      type: String
  - arguments:
    - default: false
      description: The document ID of the document to update.
      isArray: false
      name: document_id
      required: true
      secret: false
    - default: false
      description: 'Updates to the document in the format: action1{param1,param2,...};action2{param1,param2,...}.'
      isArray: false
      name: actions
      required: true
      secret: false
    - default: false
      description: The target revision ID of the document to which the write request will be applied. If a newer revision exists you will receive an error. If you specify the target_revision_id argument, you cannot use this argument.
      isArray: false
      name: required_revision_id
      required: false
      secret: false
    - default: false
      description: The target revision ID of the document to which the write request will be applied. If a newer revision exists you will receive an error. If you specify the required_revision_id argument, you cannot use this argument.
      isArray: false
      name: target_revision_id
      required: false
      secret: false
    deprecated: false
    description: Updates the document with the specified document ID.
    execution: false
    name: google-docs-update-document
    outputs:
    - contextPath: GoogleDocs.Title
      description: The title of the updated.
      type: String
    - contextPath: GoogleDocs.RevisionId
      description: The revision ID of the updated document.
      type: String
    - contextPath: GoogleDocs.DocumentId
      description: The document ID of the updated document.
      type: Unknown
<<<<<<< HEAD
  dockerimage: demisto/googleapi-python3:1.0.0.62073
=======
  dockerimage: demisto/googleapi-python3:1.0.0.62767
>>>>>>> a56da0f6
  isfetch: false
  longRunning: false
  longRunningPort: false
  runonce: false
  script: '-'
  type: python
  subtype: python3
tests:
- GoogleDocs-test
fromversion: 5.0.0<|MERGE_RESOLUTION|>--- conflicted
+++ resolved
@@ -107,11 +107,7 @@
     - contextPath: GoogleDocs.DocumentId
       description: The document ID of the updated document.
       type: Unknown
-<<<<<<< HEAD
-  dockerimage: demisto/googleapi-python3:1.0.0.62073
-=======
   dockerimage: demisto/googleapi-python3:1.0.0.62767
->>>>>>> a56da0f6
   isfetch: false
   longRunning: false
   longRunningPort: false
