category: Utilities
commonfields:
  id: GoogleDocs
  version: -1
configuration:
- display: Service Account Private Key file contents (JSON)
  name: service_account_credentials
  type: 4
  hidden: true
- displaypassword: Service Account Private Key file contents (JSON)
  name: credentials_service_account
  hiddenusername: true
  type: 9
- display: Trust any certificate (not secure)
  name: insecure
  type: 8
- display: Use system proxy settings
  name: proxy
  type: 8
description: Use the Google Docs integration to create and modify Google Docs documents.
display: Google Docs
name: GoogleDocs
script:
  commands:
  - arguments:
    - description: The document ID of the document to fetch.
      name: document_id
      required: true
    description: Returns the document that matches the specified document ID.
    name: google-docs-get-document
    outputs:
    - contextPath: GoogleDocs.Title
      description: The title of the document.
      type: String
    - contextPath: GoogleDocs.RevisionId
      description: The revision ID of the updated document.
      type: String
    - contextPath: GoogleDocs.DocumentId
      description: The document ID of the updated document.
      type: String
  - arguments:
    - description: The title of the document to create.
      name: title
      required: true
    description: Creates a document.
    name: google-docs-create-document
    outputs:
    - contextPath: GoogleDocs.Title
      description: The title of the new document.
      type: String
    - contextPath: GoogleDocs.RevisionId
      description: The revision ID of the new document.
      type: String
    - contextPath: GoogleDocs.DocumentId
      description: The document ID of the new document.
      type: String
  - arguments:
    - description: The document ID of the document to update.
      name: document_id
      required: true
    - description: 'Updates to the document in the format: action1{param1,param2,...};action2{param1,param2,...}.'
      name: actions
      required: true
    - description: The target revision ID of the document to which the write request will be applied. If a newer revision exists you will receive an error. If you specify the target_revision_id argument, you cannot use this argument.
      name: required_revision_id
    - description: The target revision ID of the document to which the write request will be applied. If a newer revision exists you will receive an error. If you specify the required_revision_id argument, you cannot use this argument.
      name: target_revision_id
    description: Updates the document with the specified document ID.
    name: google-docs-update-document
    outputs:
    - contextPath: GoogleDocs.Title
      description: The title of the updated.
      type: String
    - contextPath: GoogleDocs.RevisionId
      description: The revision ID of the updated document.
      type: String
    - contextPath: GoogleDocs.DocumentId
      description: The document ID of the updated document.
      type: Unknown
  dockerimage: demisto/googleapi-python3:1.0.0.62767
<<<<<<< HEAD
=======
  runonce: false
>>>>>>> 9ddafcfd
  script: '-'
  type: python
  subtype: python3
tests:
- GoogleDocs-test
fromversion: 5.0.0<|MERGE_RESOLUTION|>--- conflicted
+++ resolved
@@ -78,10 +78,7 @@
       description: The document ID of the updated document.
       type: Unknown
   dockerimage: demisto/googleapi-python3:1.0.0.62767
-<<<<<<< HEAD
-=======
   runonce: false
->>>>>>> 9ddafcfd
   script: '-'
   type: python
   subtype: python3
