category: Utilities
commonfields:
  id: LGTM
  version: -1
configuration:
- defaultvalue: https://lgtm.com/api/v1.0
  display: Server URL (e.g. https://lgtm.com/api/v1.0)
  name: url
  required: true
  type: 0
- display: API Key
  name: api_key
  required: true
  type: 4
- display: Trust any certificate (not secure)
  name: insecure
  type: 8
- display: Use system proxy settings
  name: proxy
  type: 8
description: An Integration with LGTM API
display: LGTM
name: LGTM
script:
  commands:
  - arguments:
    - description: The URL of the repository to analyze. LGTM tests this against the [repository providers](https://lgtm.com/admin/help/adding-repository-providers) defined for the system. If it doesn't match any of them, the request fails.
      name: repository
      required: true
    - description: 'Optional, a [language code](https://lgtm.com/help/lgtm/analysis-faqs#which-languages-are-supported) to specify which language to analyze. To request the analysis of more than one language, specify a query  meter for each language. By default, LGTM tries to analyze all supported languages.'
      isArray: true
      name: language
    - description: 'The analysis mode of the new project. When set to `full` all commits of the project are analyzed; when set to `sparse` the latest commit of the project is analyzed periodically; when set to `upload`, no automatic analysis is performed, instead externally-generated databases should be uploaded. For new projects the default value is `full`. The `mode` meter cannot be used to change the analysis mode of existing projects. Therefore, for existing projects, it should either be left blank or set to match the analysis mode of the project.'
      name: mode
    - description: Required when `mode=upload`, specify the identifier of the commit used to generate the database.
      name: commit
    - description: Optional when `mode=upload`, specify the date and time of the commit used to generate the database; defaults to the current time.
      name: date
    - description: 'Optional, any [labels](https://lgtm.com/admin/help/defining-worker-labels) required by workers to analyze this project. To specify more than one label, repeat the query  meter. '
      isArray: true
      name: worker-label
    description: Add a project to LGTM
    name: lgtm-add-project
  - arguments:
    - description: The analysis identifier.
      name: analysis-id
      required: true
    - description: The desired version of the SARIF format. Currently supported versions are `1.0.0`, `2.0.0`, and `2.1.0`.
      name: sarif-version
    - description: Set `true` to include results in files that are excluded from the output by default. This includes results in test code and generated files. For more information, see [File classification](https://lgtm.com/help/lgtm/file-classification).
      name: excluded-files
    description: Get detailed alert information
    name: lgtm-get-alerts
    outputs:
    - contextPath: LGTM.alerts.runs.results.ruleId
      description: LGTM Alerts by Rule ID
      type: Unknown
    - contextPath: LGTM.alerts.runs.results.partialFingerprints.primaryLocationLineHash
      description: LGTM Alert location by line hash
      type: Unknown
  - arguments:
    - description: The analysis identifier.
      name: analysis-id
      required: true
    description: Get analysis summary
    name: lgtm-get-analysis
    outputs:
    - contextPath: LGTM.analysis_summary.id
      description: The analysis identifier.
      type: String
    - contextPath: LGTM.analysis_summary.commit-id
      description: 'The commit identifier. The commit identifier is included only if the same commit was successfully analyzed for all languages. A detailed  eakdown of which commit was analyzed for each language is provided in the `languages` property.'
      type: String
    - contextPath: LGTM.analysis_summary.languages.language
      description: The short name for the language.
      type: String
    - contextPath: LGTM.analysis_summary.languages.status
      description: The status of the analysis of this language.
      type: String
    - contextPath: LGTM.analysis_summary.languages.alerts
      description: The number of alerts for this language.
      type: Number
    - contextPath: LGTM.analysis_summary.languages.lines
      description: The number of lines of code for this language.
      type: Number
    - contextPath: LGTM.analysis_summary.languages.commit-id
      description: The latest successfully analyzed commit for the language. All statistics refer to this commit.
      type: String
    - contextPath: LGTM.analysis_summary.languages.commit-date
      description: The time of the commit.
      type: String
    - contextPath: LGTM.analysis_summary.languages.analysis-date
      description: The time the commit was analyzed.
      type: String
    - contextPath: LGTM.analysis_summary.log-url
      description: A page on LGTM to view the logs for this analysis.
      type: String
    - contextPath: LGTM.analysis_summary.results-url
      description: A page on LGTM to view the results of this analysis.
      type: String
  - arguments:
    - description: The numeric project identifier.
      name: project-id
      required: true
    - description: The identifier of a specific commit. Alternatively, use `latest` for the most recent analyzed commit.
      name: commit-id
      required: true
    description: Get analysis summary for a specific commit
    name: lgtm-get-analysis-for-commit
    outputs:
    - contextPath: LGTM.analysis_summary.id
      description: The analysis identifier.
      type: String
    - contextPath: LGTM.analysis_summary.commit-id
      description: 'The commit identifier. The commit identifier is included only if the same commit was successfully analyzed for all languages. A detailed  eakdown of which commit was analyzed for each language is provided in the `languages` property.'
      type: String
    - contextPath: LGTM.analysis_summary.languages.language
      description: The short name for the language.
      type: String
    - contextPath: LGTM.analysis_summary.languages.status
      description: The status of the analysis of this language.
      type: String
    - contextPath: LGTM.analysis_summary.languages.alerts
      description: The number of alerts for this language.
      type: Number
    - contextPath: LGTM.analysis_summary.languages.lines
      description: The number of lines of code for this language.
      type: Number
    - contextPath: LGTM.analysis_summary.languages.commit-id
      description: The latest successfully analyzed commit for the language. All statistics refer to this commit.
      type: String
    - contextPath: LGTM.analysis_summary.languages.commit-date
      description: The time of the commit.
      type: String
    - contextPath: LGTM.analysis_summary.languages.analysis-date
      description: The time the commit was analyzed.
      type: String
    - contextPath: LGTM.analysis_summary.log-url
      description: A page on LGTM to view the logs for this analysis.
      type: String
    - contextPath: LGTM.analysis_summary.results-url
      description: A page on LGTM to view the results of this analysis.
      type: String
  - arguments:
    - description: The identifier for the review (from the `task-result-url`).
      name: review-id
      required: true
    description: Get results of code review
    name: lgtm-get-code-review
    outputs:
    - contextPath: LGTM.code_review_result.id
      description: The identifier for the review.
      type: String
    - contextPath: LGTM.code_review_result.results-url
      description: A page on LGTM to view the status and results of this code review.
      type: String
    - contextPath: LGTM.code_review_result.status
      description: The status of the code review.
      type: String
    - contextPath: LGTM.code_review_result.status-message
      description: A summary of the current status of the code review.
      type: String
    - contextPath: LGTM.code_review_result.languages.language
      description: The language analyzed.
      type: String
    - contextPath: LGTM.code_review_result.languages.status
      description: The status for analysis of this language.
      type: String
    - contextPath: LGTM.code_review_result.languages.status-message
      description: The current state of analysis of this langauge. When available, a summary of analysis results.
      type: String
    - contextPath: LGTM.code_review_result.languages.new
      description: The total number of alerts introduced by the patch for this language.
      type: Number
    - contextPath: LGTM.code_review_result.languages.fixed
      description: The total number of alerts fixed by the patch for this language.
      type: Number
    - contextPath: LGTM.code_review_result.languages.alerts.new
      description: The number of alerts introduced by the patch for this query.
      type: Number
    - contextPath: LGTM.code_review_result.languages.alerts.fixed
      description: The number of alerts fixed by the patch for this query.
      type: Number
  - arguments:
    - description: The numeric project identifier
      name: project-id
      required: true
    description: Get project by numeric identifier
    name: lgtm-get-project
    outputs:
    - contextPath: LGTM.project_details.languages.grade
      description: The grade of the code for this language.
      type: String
    - contextPath: LGTM.project_details.id
      description: LGTM Project id
      type: Unknown
    - contextPath: LGTM.project_details.name
      description: LGTM Project name
      type: Unknown
  - arguments:
    - description: The first part of the URL identifier of a project, which represents the repository host.
      name: provider
      required: true
    - description: The second part of the URL identifier of a project, the organization.
      name: org
      required: true
    - description: The third part of the URL identifier of a project, the repository name.
      name: name
      required: true
    description: Get project by URL identifier
    name: lgtm-get-project-by-url-identifier
    outputs:
    - contextPath: LGTM.project_details.languages.grade
      description: The grade of the code for this language.
      type: String
    - contextPath: LGTM.project_details.id
      description: LGTM Project id
      type: Unknown
    - contextPath: LGTM.project_details.name
      description: LGTM Project name
      type: Unknown
  - arguments:
    - description: The numeric project identifier
      name: project-id
      required: true
    - description: 'The type of project configuration to retrieve. If this  meter isn''t specified, the request retrieves the effective configuration. That is, the configuration that is actually applied to the project, which may be from: the repository the administrator-set, project configuration the global configuration. If you do specify this value, it must be one of: `repository` to retrieve the configuration specified by a YAML file in the repository. A 404 status is returned if there is no repository configuration. `administrator` to retrieve the administrator-set, project configuration. A 404 status is returned if there is no administrator configuration.'
      name: source
    description: Get configuration for a project identified by numeric identifier
    name: lgtm-get-project-config
  - arguments:
    - description: The maximum number of projects to return in each response (1-100).
      name: limit
    - description: An opaque identifier generated by the API.
      name: start
    description: List projects
    name: lgtm-get-projects
    outputs:
    - contextPath: LGTM.project-list.data.id
      description: The numeric identifier of the project.
      type: Number
    - contextPath: LGTM.project-list.data.url-identifier
      description: The URL identifier of the project.
      type: String
    - contextPath: LGTM.project-list.data.name
      description: The display name of the project.
      type: String
    - contextPath: LGTM.project-list.data.url
      description: The full URL of the project on LGTM.
      type: String
    - contextPath: LGTM.project-list.nextPageUrl
      description: The URL to retrieve the next page of projects. Omitted if there is no next page.
      type: String
  - description: Version information
    name: lgtm-get-version
    outputs:
    - contextPath: LGTM.version.apiVersion
      description: The version number of the API.
      type: String
  - arguments:
    - description: The numeric project identifier.
      name: project-id
      required: true
    - description: The identifier of the commit to analyze.
      name: commit
      required: true
    - description: 'The language codes of the languages to analyze. For a list of available languages, see [Supported languages](https://lgtm.com/help/lgtm/analysis-faqs#which-languages-are-supported). To specify more than one language, this  meter can be repeated. If no language is specified, all the project''s languages will be analyzed.'
      isArray: true
      name: language
    description: Run analysis of a specific commit
    name: lgtm-request-analysis
    outputs:
    - contextPath: LGTM.analysis.id
      description: LGTM request id
      type: Unknown
    - contextPath: LGTM.analysis.status
      description: LGTM analysis status
      type: Unknown
    - contextPath: LGTM.analysis_request.task-result.id
      description: LGTM analysis task id
      type: Unknown
    - contextPath: LGTM.analysis_request.task-result.commit-id
      description: LGTM analysis commit id
      type: Unknown
  - arguments:
    - description: The numeric project identifier.
      name: project-id
      required: true
    - description: The identifier for the base commit.
      name: base
      required: true
    - description: Your reference number for the code review.
      name: external-id
      required: true
    - description: 'The callback URL for LGTM to post to on completion of the review. When the code review is complete, the API sends an HTTP POST request to the callback URL with the result of the code review in the request body. The code review results in the request body are identical to the results accessed through the [`/codereviews/{review-id}`](https://lgtm.com/help/lgtm/api/api-v1#opIdgetCodeReview) end-point. If you specify a `callback-secret`, the request also includes an `x-lgtm-signature` header with a digital signature of the request''s contents.'
      name: callback-url
    - description: 'The `callback-secret` is used to compute a signature which is included in the `x-lgtm-signature` header of the callback response. The receiver of the callback can check the validity of the response by computing the signature using HMAC-SHA1 and verifying that it matches the `x-lgtm-signature` header value. The HMAC algorithm requires byte sequences as inputs for both the secret and the message. The callback secret string must be converted to bytes using UTF-8 encoding. The response body should ideally be read as a plain byte sequence. Conversion to, for example a JSON object, and back to a byte sequence might change the formatting, and would invalidate the signature.'
      name: callback-secret
    - description: Entry ID of the Patch File , you can use git diff --binary to generate patch file
      name: patch-entry-id
      required: true
    description: Run code review for a patch
    name: lgtm-request-review
    outputs:
    - contextPath: LGTM.code_review_request.id
      description: LGTM Code Review request id
      type: Unknown
    - contextPath: LGTM.code_review_request.status
      description: LGTM Code Review request status
      type: Unknown
    - contextPath: LGTM.code_review_request.task-result.id
      description: LGTM Code Review request task id
      type: Unknown
  - arguments:
    - description: 'The [language](https://lgtm.com/help/lgtm/analysis-faqs#which-languages-are-supported) you want to analyze.'
      name: language
      required: true
    - description: The identifier of the project to analyze. Either `project-id` or `projects-list` must be specified.
      isArray: true
      name: project-id
      required: true
    - description: The CodeQL query stored in an XSOAR list
      name: query-list
      required: true
    description: Run a CodeQL query on one or more projects
    name: lgtm-create-query-job
    outputs:
    - contextPath: LGTM.Queries.task-result.id
      description: Query ID
      type: Unknown
  - arguments:
    - description: The identifier of the query job, from the `task-result` given in the response to the initial `POST /queryjobs` request.
      name: queryjob-id
      required: true
    description: Get the status of a query job
    name: lgtm-get-query-job
    outputs:
    - contextPath: LGTM.queryjob.id
      description: The identifier for the QueryJob.
      type: String
  - arguments:
    - description: The identifier of the query job, from the `task-result` given in the response to the initial `POST /queryjobs` request.
      name: queryjob-id
      required: true
    - description: The identifier for the project.
      name: project-id
      required: true
    - description: Start point for the page of results.
      name: start
    - description: The maximum number of results to display (less than 100).
      name: limit
    - description: Include results that are not part of the source tree. These results are filtered out by default.
      name: nofilter
    description: Fetch the results of a query job for a specific project
    name: lgtm-get-query-job-results-for-project
    outputs:
    - contextPath: LGTM.queryjob-project-results.data.line
      description: LGTM Query Job Project Data Line
      type: Number
    - contextPath: LGTM.queryjob-project-results.data.file
      description: LGTM Query Job Project Data File
      type: String
    - contextPath: LGTM.queryjob-project-results.data.value
      description: LGTM Query Job Project Data Value
      type: String
    - contextPath: LGTM.queryjob-project-results.data.url
      description: LGTM Query Job Project Data URL
      type: String
    - contextPath: LGTM.queryjob-project-results.next
      description: URL for retrieving the next part of the results (if applicable).
      type: String
    - contextPath: LGTM.queryjob_project_results.project.id
      description: Project ID
      type: Unknown
  - arguments:
    - description: The identifier of the query job, from the `task-result` given in the response to the initial `POST /queryjobs` request.
      name: queryjob-id
      required: true
    description: Provide a summary of results for the projects in the query job
    name: lgtm-get-query-job-results-overview
    outputs:
    - contextPath: LGTM.queryjob-results-overview.data.status
      description: Describes whether the query was sucessfully executed against the project.
      type: String
    - contextPath: LGTM.queryjob-results-overview.data.total
      description: 'Number of results returned by the query. This is  oken down further into `internal` and `external` results. Only applies if `status` is `success`.'
      type: Number
    - contextPath: LGTM.queryjob-results-overview.data.internal
      description: Number of results that refer to elements within the source tree. Only applies if `status` is `success`.
      type: Number
    - contextPath: LGTM.queryjob-results-overview.data.external
      description: Number of results that refer to elements outside the source tree (e.g., li aries). Only applies if `status` is `success`.
      type: Number
    - contextPath: LGTM.queryjob-results-overview.data.error
      description: Error message. Only applies if `status` is `error`.
      type: String
    - contextPath: LGTM.queryjob-results-overview.next
      description: LGTM Query Job Results Overview Next
      type: String
  dockerimage: demisto/python3:3.10.11.54132
<<<<<<< HEAD
=======
  runonce: false
>>>>>>> 9ddafcfd
  script: '-'
  subtype: python3
  type: python
tests:
- No tests (auto formatted)
fromversion: 6.0.0<|MERGE_RESOLUTION|>--- conflicted
+++ resolved
@@ -397,10 +397,7 @@
       description: LGTM Query Job Results Overview Next
       type: String
   dockerimage: demisto/python3:3.10.11.54132
-<<<<<<< HEAD
-=======
   runonce: false
->>>>>>> 9ddafcfd
   script: '-'
   subtype: python3
   type: python
